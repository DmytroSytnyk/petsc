# -*- mode: makefile-gmake -*-

CONFIGDIR := config

# TESTSRCDIR is always relative to gmakefile.test
#  This must be before includes
mkfile_path := $(abspath $(MAKEFILE_LIST))
TESTSRCDIR := $(dir $(abspath $(firstword $(MAKEFILE_LIST))))

include $(PETSC_DIR)/$(PETSC_ARCH)/lib/petsc/conf/petscvariables
include $(PETSC_DIR)/lib/petsc/conf/variables

ifeq ($(TESTBASE),)  # Default
TESTDIR := $(PETSC_DIR)/$(PETSC_ARCH)/tests
gmakegentest_opts=
else
TESTDIR := $(PETSC_DIR)/$(PETSC_ARCH)/$(TESTBASE)
gmakegentest_opts=-t $(TESTDIR)
endif
MODDIR := $(PETSC_DIR)/$(PETSC_ARCH)/include
TESTLOGFILE = $(TESTDIR)/examples_$(PETSC_ARCH).log
EXAMPLESDIR := .

pkgs := sys vec mat dm ksp snes ts tao

petscconf      := $(PETSC_DIR)/$(PETSC_ARCH)/include/petscconf.h
petscvariables := $(PETSC_DIR)/$(PETSC_ARCH)/lib/petsc/conf/petscvariables
generatedtest  := $(PETSC_DIR)/$(PETSC_ARCH)/lib/petsc/conf/testfiles

.SECONDEXPANSION:		# to expand $$(@D)/.DIR

TESTFLAGS :=             # Initialize as simple variable

#workarround old cygwin versions
ifeq ($(PETSC_CYGWIN_BROKEN_PIPE),1)
ifeq ($(shell basename $(AR)),ar)
  V ?=1
endif
endif
V ?= $(if $(findstring s,$(MAKEFLAGS)),0)
ifeq ($(V),)  # Default
  quiet_HELP := "Use \"$(MAKE) V=1\" to see verbose compile lines, \"$(MAKE) V=0\" to suppress.\n"
  quiet = @printf $(quiet_HELP)$(eval quiet_HELP:=)"  %10s %s\n" "$1$2" "$@"; $($1)
  quiettest = @printf "  %10s %s\n" "TEST" "$(@:$(TESTDIR)/counts/%.counts=%)";
else ifeq ($(V),0)		# Suppress entire command
  quiet = @$($1)
  quiettest = @
else				# Show the full command line
  quiet = $($1)
  quiettest =
  TESTFLAGS += -v
endif

ifeq ($(FORCE),1)
  TESTFLAGS += -f    # force test execution
endif
ifeq ($(VALGRIND),1)
  TESTFLAGS += -V    # Add valgrind to the flags
endif
ifeq ($(REPLACE),1)
  TESTFLAGS += -m    # Replace results by passing -m to petscdiff
endif
ifeq ($(ALT),1)
  TESTFLAGS += -M    # Replace alt files by passing -M to petscdiff
endif
ifeq ($(DIFF_NUMBERS),1)
  TESTFLAGS += -j    # Pass -j to petscdiff to diff the actual numbers
endif
ifdef OPTIONS
  TESTFLAGS += -a '$(OPTIONS)'   # override arguments
endif
ifdef EXTRA_OPTIONS
  TESTFLAGS += -e '$(EXTRA_OPTIONS)'  # add extra arguments
endif
ifdef NP
  TESTFLAGS += -n $(NP)  # set number of processes
endif
# Override the default timeout that may be found at the top of config/petsc_harness.sh
# This must be an integer.  It is given in seconds.
ifdef TIMEOUT
  TESTFLAGS += -t $(TIMEOUT)  # Override the default timeout
endif



$(generatedtest) : $(petscconf) $(petscvariables) $(CONFIGDIR)/gmakegentest.py $(TESTDIR)/.DIR | $$(@D)/.DIR
	$(PYTHON) $(CONFIGDIR)/gmakegentest.py --petsc-dir=$(PETSC_DIR) --petsc-arch=$(PETSC_ARCH) $(gmakegentest_opts)

-include $(generatedtest)

ifeq ($(PETSC_LANGUAGE),CXXONLY)
  cc_name := CXX
else
  cc_name := CC
endif

PETSC_COMPILE.c = $(call quiet,$(cc_name)) -c $(PCC_FLAGS) $(CFLAGS) $(CCPPFLAGS) $(C_DEPFLAGS)
PETSC_COMPILE.cxx = $(call quiet,CXX) -c $(CXX_FLAGS) $(CFLAGS) $(CCPPFLAGS) $(CXX_DEPFLAGS)
PETSC_COMPILE.cu = $(call quiet,CUDAC) -c $(CUDAC_FLAGS) --compiler-options="$(PCC_FLAGS) $(CXXFLAGS) $(CCPPFLAGS)"
PETSC_GENDEPS.cu = $(call quiet,CUDAC,.dep) --generate-dependencies --output-directory=$(@D) $(CUDAC_FLAGS) --compiler-options="$(PCC_FLAGS) $(CXXFLAGS) $(CCPPFLAGS)"
PETSC_COMPILE.F = $(call quiet,FC) -c $(FC_FLAGS) $(FFLAGS) $(FCPPFLAGS) $(FC_DEPFLAGS)

testlangs := c cu cxx F F90
$(foreach lang, $(testlangs), $(eval \
  testexe.$(lang) = $(foreach pkg, $(pkgs), $(testsrcs-$(pkg).$(lang):%.$(lang)=$(TESTDIR)/%))))
concattestlang = $(foreach lang, $(2), $(testsrcs-$(1).$(lang):%.$(lang)=$(TESTDIR)/%.o))
testsrcs.o := $(foreach pkg, $(pkgs), $(call concattestlang,$(pkg),$(testlangs)))
testsrcs-rel := $(foreach pkg, $(pkgs), $(foreach lang, $(testlangs), $(testsrcs-$(pkg).$(lang))))
testsrcs := $(foreach sfile, $(testsrcs-rel), $(TESTSRCDIR)/$(sfile))

# Refresh testfiles when sources change, but don't balk if the source file is nonexistent (deleted)
$(generatedtest) : $(testsrcs)
$(testsrcs) :

$(TESTDIR)/%.o : $(EXAMPLESDIR)/%.c | $$(@D)/.DIR
	$(PETSC_COMPILE.c) $(abspath $<) -o $@

$(TESTDIR)/%.o : $(EXAMPLESDIR)/%.cxx | $$(@D)/.DIR
	$(PETSC_COMPILE.cxx) $(abspath $<) -o $@

$(TESTDIR)/%.o : $(EXAMPLESDIR)/%.cu | $$(@D)/.DIR
	$(PETSC_COMPILE.cu) $(abspath $<) -o $@ # Compile first so that if there is an error, it comes from a normal compile
	@$(PETSC_GENDEPS.cu) $(abspath $<) -o $(@:%.o=%.d) # Generate the dependencies for later

# Test modules go in a different directory
$(TESTDIR)/%.o : MODDIR = $(@D)
FCMOD = cd
$(TESTDIR)/%.o : $(EXAMPLESDIR)/%.F | $$(@D)/.DIR
ifeq ($(FC_MODULE_OUTPUT_FLAG),)
	$(call quiet,FCMOD) $(MODDIR) && $(FC) -c $(FC_FLAGS) $(FFLAGS) $(FCPPFLAGS) $(FC_DEPFLAGS) -I$(dir $<) $(abspath $<) -o $(abspath $@)
else
	$(PETSC_COMPILE.F) -I$(dir $<) $(abspath $<) -o $@ $(FC_MODULE_OUTPUT_FLAG)$(MODDIR)
endif

$(TESTDIR)/%.o : $(EXAMPLESDIR)/%.F90 | $$(@D)/.DIR
ifeq ($(FC_MODULE_OUTPUT_FLAG),)
	$(call quiet,FCMOD) $(MODDIR) && $(FC) -c $(FC_FLAGS) $(FFLAGS) $(FCPPFLAGS) $(FC_DEPFLAGS) -I$(dir $<) $(abspath $<) -o $(abspath $@)
else
	$(PETSC_COMPILE.F) -I$(dir $<) $(abspath $<) -o $@ $(FC_MODULE_OUTPUT_FLAG)$(MODDIR)
endif
#   This is a hack to fix a broken gfortran.
	-@if test -e "$(@:%.o=%.d)" ; then \
	    if test "`head -1 $(@:%.o=%.d) | grep : 2> /dev/null`" == ""; then \
	      echo "$(@): \\" > $(@:%.o=%.dtemp) ; \
	      cat $(@:%.o=%.d) | tr '\n' '@' | cut -d: -f2- | tr '@' '\n' >> $(@:%.o=%.dtemp) ; \
	      cp $(@:%.o=%.dtemp) $(@:%.o=%.d); \
        fi; \
      fi

# link line constructed differently for gmakefile vs gmakefile.test invocation
ifeq ($(libpetscall),)
PETSC_TEST_LIB = $(PETSC_LIB)
else
PETSC_TEST_LIB = $(C_SH_LIB_PATH) $(PETSC_EXTERNAL_LIB_BASIC)
endif

# Test executables
$(testexe.F) $(testexe.F90) : $(TESTDIR)/% : $(TESTDIR)/%.o $$^ $(libpetscall)
	$(call quiet,FLINKER) -o $@ $^ $(PETSC_TEST_LIB)

$(testexe.c) $(testexe.cu) : $(TESTDIR)/% : $(TESTDIR)/%.o $$^ $(libpetscall)
	$(call quiet,CLINKER) -o $@ $^ $(PETSC_TEST_LIB)

$(testexe.cxx) : $(TESTDIR)/% : $(TESTDIR)/%.o $$^ $(libpetscall)
	$(call quiet,CXX) -o $@ $^ $(PETSC_TEST_LIB)

# Fortran source files need petsc*.mod, which isn't explicitly managed in the makefile.
$(foreach pkg, $(pkgs), $(call concattestlang,$(pkg),F F90)) : $(libpetscall)

# Testing convenience targets
.PHONY: test pre-clean

test: pre-clean report_tests

pre-clean:
	@$(RM) -rf $(TESTDIR)/counts $(TESTLOGFILE)
	@touch $(TESTLOGFILE)

.PHONY: $(foreach pkg, $(pkgs), test-$(pkg) $(foreach lang, $(testlangs), test-$(pkg).$(lang) test-rm-$(pkg).$(lang)))
testpkgs := $(foreach pkg, $(pkgs), test-$(pkg))
# Targets to run tests in test-$pkg.$lang and delete the executables, language by language
$(testpkgs) : test-% : $(foreach lang, $(testlangs), test-rm-%.$(lang))
# List of raw test run targets
alltesttargets := $(foreach tp, $(testpkgs), $(foreach lang, $(testlangs), $($(tp).$(lang))))

# Run targets
$(alltesttargets) : % : $(TESTDIR)/counts/%.counts
.PHONY: $(alltesttargets)

$(TESTDIR)/counts/%.counts :
	$(quiettest) $< $(TESTFLAGS)

# Targets to run tests and remove executables, by package-lang pairs.
# Run the tests in each batch using recursive invocation of make because
# we need all of them to complete before removing the executables.  Make
# doesn't guarantee an exploration order for the graph.  Only recursive
# if there is something to be done.
alltest-rm := $(foreach pkg, $(pkgs), $(foreach lang, $(testlangs), test-rm-$(pkg).$(lang)))
$(alltest-rm) : test-rm-% : test-%
ifneq ($(NO_RM),1)
	$(call quiet,RM) $(addprefix $(TESTDIR)/,$(basename $($(@:test-rm-%=testsrcs-%))))
endif

# Remove intermediate .o files
# This only removes the files at the end which is insufficient
#.INTERMEDIATE: $(testsrcs.o:%.o=%)

# all sources should get recompiled when petscvariables changes (i.e when configure is rerun or when petscvariables is manually edited.)
$(testsrcs.o) : $(petscvariables)

%/.DIR :
	@mkdir -p $(@D)
	@touch $@

.PRECIOUS: %/.DIR

.SUFFIXES: # Clear .SUFFIXES because we don't use implicit rules
.DELETE_ON_ERROR:               # Delete likely-corrupt target file if rule fails

.PHONY: clean cleantest all print

cleantest:
	${RM} -r $(TESTDIR) $(generatedtest)

clean: cleantest

# make print VAR=the-variable
print:
	@echo $($(VAR))

alltest.d := $(testsrcs.o:%.o=%.d)
# Tell make that alltest.d are all up to date.  Without this, the include
# below has quadratic complexity, taking more than one second for a
# do-nothing build of PETSc (much worse for larger projects)
$(alltest.d) : ;

-include $(alltest.d)

# Tests can be generated by searching
# Percent is a wildcard (only one allowed):
#    make -f gmakefile test search=sys%ex2
# To match internal substrings (matches *ex2*):
#    make -f gmakefile test searchin=ex2
# Search and searchin can be combined:
#    make -f gmakefile test search='sys%' searchin=ex2
# For args:
#    make -f gmakefile test argsearch=cuda
# For general glob-style searching using python:
# NOTE: uses shell which is possibly slower and is possibly more brittle
#    make -f gmakefile test globsearch='sys*ex2*'
ifdef search
  TESTTARGETS := $(filter $(search),$(alltesttargets))
  ifdef searchin
    TESTTARGETS2 := $(foreach v,$(TESTTARGETS),$(if $(findstring $(searchin),$(v)),$(v)))
    TESTTARGETS := $(TESTTARGETS2)
  endif
else ifdef searchin
  TESTTARGETS := $(foreach v,$(alltesttargets),$(if $(findstring $(searchin),$(v)),$(v)))
else ifdef argsearch
  TESTTARGETS := $(foreach v,$(alltesttargets),$(if $(findstring $(argsearch),$($(v)_ARGS)),$(v)))
else ifdef globsearch
  TESTTARGETS := $(shell $(PYTHON) -c"import sys,fnmatch; print ' '.join(fnmatch.filter(sys.argv[2].split(),sys.argv[1]))" '$(globsearch)' '$(alltesttargets)')
else                            # No filter - run them all, but delete the executables as we go
  TESTTARGETS := $(testpkgs)
endif

.PHONY: report_tests print-test

print-test:
	-@echo $(TESTTARGETS)

report_tests: $(TESTTARGETS)
	-@$(PYTHON) $(CONFIGDIR)/report_tests.py -m $(MAKE) -d $(PETSC_DIR)/$(PETSC_ARCH)/tests/counts

# Do not how how to invoke test from makefile
HASGMAKEFILE := $(filter gmakefile,$(MAKEFILE_LIST))
ifeq ($(HASGMAKEFILE),gmakefile)
helpdeps:=help-make help-targets
makefile="gmakefile"
other_help="To see full test help: make -f gmakefile.test help"
else
helpdeps:=help-make help-targets help-test
makefile="gmakefile.test"
other_help=""
endif

help: ${helpdeps}
	-@echo "Above is from: ${helpdeps}"
	-@echo "${other_help}"

help-make:
	-@echo
	-@echo "Basic build usage:"
	-@echo "   make -f ${makefile} <options>"
	-@echo
	-@echo "Options:"
	-@echo "  V=0           Very quiet builds"
	-@echo "  V=1           Verbose builds"
	-@echo

help-targets:
	-@echo "All makefile targets and their dependencies:"
	-@grep ^[a-z] ${makefile} | grep : | grep -v =
	-@echo
	-@echo

help-test:
	-@echo "Basic test usage:"
	-@echo "   make -f ${makefile} test <options>"
	-@echo
	-@echo "Options:"
	-@echo "  NO_RM=1           Do not remove the executables after running"
	-@echo "  REPLACE=1         Replace the output in PETSC_DIR source tree (-m to test scripts)"
	-@echo "  ALT=1             Replace 'alt' output in PETSC_DIR source tree (-M to test scripts)"
	-@echo "  DIFF_NUMBERS=1    Diff the numbers in the output (-j to test scripts and petscdiff)"
	-@echo "  VALGRIND=1        Execute the tests using valgrind (-V to test scripts)"
<<<<<<< HEAD
	-@echo "  NP=<num proc>     Set a number of processors to pass to scripts."
	-@echo "  FORCE=1           Force SKIP or TODO tests to run"
	-@echo "  TIMEOUT=<time>    Test timeout limit in seconds (default in config/petsc_harness.sh)"
	-@echo "  TESTDIR='tests'   Subdirectory where tests are run ($${PETSC_DIR}/$${PETSC_ARCH}/$${TESTDIR}"
	-@echo "                    or $${PREFIX_DIR}/$${TESTDIR}"
	-@echo "                    or $${PREFIX_DIR}/share/petsc/examples/$${TESTDIR})"
=======
	-@echo "  TESTBASE='tests'   Subdirectory where tests are run ($${PETSC_DIR}/$${PETSC_ARCH}/$${TESTDIR}"
>>>>>>> e664b557
	-@echo "  OPTIONS='<args>'  Override options to scripts (-a to test scripts)"
	-@echo "  EXTRA_OPTIONS='<args>'  Add options to scripts (-e to test scripts)"
	-@echo
	-@echo "Tests can be generated by searching:"
	-@echo "  Percent is a wildcard (only one allowed):"
	-@echo "    make -f ${makefile} test search=sys%ex2"
	-@echo
	-@echo "  To match internal substrings (matches *ex2*):"
	-@echo "    make -f ${makefile} test searchin=ex2"
	-@echo
	-@echo "  Search and searchin can be combined:"
	-@echo "    make -f ${makefile} test search='sys%' searchin=ex2"
	-@echo
	-@echo "  To match patterns in the arguments:"
	-@echo "    make -f ${makefile} test argsearch=cuda"
	-@echo
	-@echo "  For general glob-style searching using python:"
	-@echo "   NOTE: uses shell which is possibly slower and more brittle"
	-@echo "    make -f ${makefile} test globsearch='sys*ex2*'"
	-@echo
	-@echo "  To see which targets match a given pattern (useful for doing a specific target):"
	-@echo "    make -f ${makefile} print-test search=sys%"
	-@echo "  which is equivalent to:"
	-@echo "    make -f ${makefile} print VAR=TESTTARGETS search='sys%'"
	-@echo
	-@echo "  To build an executable, give full path to location:"
	-@echo '    make -f ${makefile} $${PETSC_ARCH}/tests/src/sys/examples/tests/ex1'
	-@echo "  or make the test with NO_RM=1"
	-@echo<|MERGE_RESOLUTION|>--- conflicted
+++ resolved
@@ -314,16 +314,13 @@
 	-@echo "  ALT=1             Replace 'alt' output in PETSC_DIR source tree (-M to test scripts)"
 	-@echo "  DIFF_NUMBERS=1    Diff the numbers in the output (-j to test scripts and petscdiff)"
 	-@echo "  VALGRIND=1        Execute the tests using valgrind (-V to test scripts)"
-<<<<<<< HEAD
 	-@echo "  NP=<num proc>     Set a number of processors to pass to scripts."
 	-@echo "  FORCE=1           Force SKIP or TODO tests to run"
 	-@echo "  TIMEOUT=<time>    Test timeout limit in seconds (default in config/petsc_harness.sh)"
 	-@echo "  TESTDIR='tests'   Subdirectory where tests are run ($${PETSC_DIR}/$${PETSC_ARCH}/$${TESTDIR}"
 	-@echo "                    or $${PREFIX_DIR}/$${TESTDIR}"
 	-@echo "                    or $${PREFIX_DIR}/share/petsc/examples/$${TESTDIR})"
-=======
 	-@echo "  TESTBASE='tests'   Subdirectory where tests are run ($${PETSC_DIR}/$${PETSC_ARCH}/$${TESTDIR}"
->>>>>>> e664b557
 	-@echo "  OPTIONS='<args>'  Override options to scripts (-a to test scripts)"
 	-@echo "  EXTRA_OPTIONS='<args>'  Add options to scripts (-e to test scripts)"
 	-@echo
