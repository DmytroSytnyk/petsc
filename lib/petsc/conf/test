# -*- mode: makefile -*-
#
#  testexamples_X - Runs various PETSc test suites

#    6 - C examples that don't work with complex numbers, require PETSc matrices
#    8 - Fortran .F examples that don't work with complex numbers
#   13 - Examples that should only be compiled.
#   17 - requires PYTHON or wget and Unix (uses urlget) and popen()

testexamples_C: ${TESTEXAMPLES_C}
	-@ if test ${PRINT_PROGRESS}foo = debugtestfoo -a -n "${TESTEXAMPLES_C}"; then printf "Running examples in `pwd`:\n ${TESTEXAMPLES_C}\n"; fi
testexamples_C_Info: ${TESTEXAMPLES_C_INFO}
	-@ if test ${PRINT_PROGRESS}foo = debugtestfoo -a -n "${TESTEXAMPLES_C_INFO}"; then printf "Running examples in `pwd`:\n ${TESTEXAMPLES_C_INFO}\n"; fi
testexamples_C_NotSingle: ${TESTEXAMPLES_C_NOTSINGLE}
	-@ if test ${PRINT_PROGRESS}foo = debugtestfoo -a -n "${TESTEXAMPLES_C_NOTSINGLE}"; then printf "Running examples in `pwd`:\n ${TESTEXAMPLES_C_NOTSINGLE}\n"; fi
testexamples_Cxx: ${TESTEXAMPLES_CXX}
	-@ if test ${PRINT_PROGRESS}foo = debugtestfoo -a -n "${TESTEXAMPLES_CXX}"; then printf "Running examples in `pwd`:\n ${TESTEXAMPLES_CXX}\n"; fi
testexamples_C_X: ${TESTEXAMPLES_C_X}
	-@ if test ${PRINT_PROGRESS}foo = debugtestfoo -a -n "${TESTEXAMPLES_C_X}"; then printf "Running examples in `pwd`:\n ${TESTEXAMPLES_C_X}\n"; fi
testexamples_Fortran: ${TESTEXAMPLES_FORTRAN}
	-@ if test ${PRINT_PROGRESS}foo = debugtestfoo -a -n "${TESTEXAMPLES_FORTRAN}"; then printf "Running examples in `pwd`:\n ${TESTEXAMPLES_FORTRAN}\n"; fi
testexamples_Fortran_NotSingle: ${TESTEXAMPLES_FORTRAN_NOTSINGLE}
	-@ if test ${PRINT_PROGRESS}foo = debugtestfoo -a -n "${TESTEXAMPLES_FORTRAN_NOTSINGLE}"; then printf "Running examples in `pwd`:\n ${TESTEXAMPLES_FORTRAN_NOTSINGLE}\n"; fi
testexamples_C_X_MPIUni: ${TESTEXAMPLES_C_X_MPIUNI}
	-@ if test ${PRINT_PROGRESS}foo = debugtestfoo -a -n "${TESTEXAMPLES_C_X_MPIUNI}"; then printf "Running examples in `pwd`:\n ${TESTEXAMPLES_C_X_MPIUNI}\n"; fi
testexamples_C_Complex: ${TESTEXAMPLES_C_COMPLEX}
	-@ if test ${PRINT_PROGRESS}foo = debugtestfoo -a -n "${TESTEXAMPLES_C_COMPLEX}"; then printf "Running examples in `pwd`:\n ${TESTEXAMPLES_C_COMPLEX}\n"; fi
testexamples_C_NoComplex: ${TESTEXAMPLES_C_NOCOMPLEX}
	-@ if test ${PRINT_PROGRESS}foo = debugtestfoo -a -n "${TESTEXAMPLES_C_NOCOMPLEX}"; then printf "Running examples in `pwd`:\n ${TESTEXAMPLES_C_NOCOMPLEX}\n"; fi
testexamples_C_NoComplex_NotSingle: ${TESTEXAMPLES_C_NOCOMPLEX_NOTSINGLE}
	-@ if test ${PRINT_PROGRESS}foo = debugtestfoo -a -n "${TESTEXAMPLES_C_NOCOMPLEX_NOTSINGLE}"; then printf "Running examples in `pwd`:\n ${TESTEXAMPLES_C_NOCOMPLEX_NOTSINGLE}\n"; fi
testexamples_DATAFILESPATH: ${TESTEXAMPLES_DATAFILESPATH}
	-@ if test ${PRINT_PROGRESS}foo = debugtestfoo -a -n "${TESTEXAMPLES_DATAFILESPATH}"; then printf "Running examples in `pwd`:\n ${TESTEXAMPLES_DATAFILESPATH}\n"; fi
testexamples_Fortran_DATAFILESPATH: ${TESTEXAMPLES_FORTRAN_DATAFILESPATH}
	-@ if test ${PRINT_PROGRESS}foo = debugtestfoo -a -n "${TESTEXAMPLES_FORTRAN_DATAFILESPATH}"; then printf "Running examples in `pwd`:\n ${TESTEXAMPLES_FORTRAN_DATAFILESPATH}\n"; fi
testexamples_Cxx_DATAFILESPATH: ${TESTEXAMPLES_CXX_DATAFILESPATH}
	-@ if test ${PRINT_PROGRESS}foo = debugtestfoo -a -n "${TESTEXAMPLES_CXX_DATAFILESPATH}"; then printf "Running examples in `pwd`:\n ${TESTEXAMPLES_CXX_DATAFILESPATH}\n"; fi
testexamples_DOUBLEINT32: ${TESTEXAMPLES_DOUBLEINT32}
	-@ if test ${PRINT_PROGRESS}foo = debugtestfoo -a -n "${TESTEXAMPLES_DOUBLEINT32}"; then printf "Running examples in `pwd`:\n ${TESTEXAMPLES_DOUBLEINT32}\n"; fi
testexamples_Fortran_DOUBLEINT32: ${TESTEXAMPLES_FORTRAN_DOUBLEINT32}
	-@ if test ${PRINT_PROGRESS}foo = debugtestfoo -a -n "${TESTEXAMPLES_FORTRAN_DOUBLEINT32}"; then printf "Running examples in `pwd`:\n ${TESTEXAMPLES_FORTRAN_DOUBLEINT32}\n"; fi
testexamples_F90_DataTypes: ${TESTEXAMPLES_F90_DATATYPES}
	-@ if test ${PRINT_PROGRESS}foo = debugtestfoo -a -n "${TESTEXAMPLES_F90_DATATYPES}"; then printf "Running examples in `pwd`:\n ${TESTEXAMPLES_F90_DATATYPES}\n"; fi
testexamples_Fortran_NoComplex: ${TESTEXAMPLES_FORTRAN_NOCOMPLEX}
	-@ if test ${PRINT_PROGRESS}foo = debugtestfoo -a -n "${TESTEXAMPLES_FORTRAN_NOCOMPLEX}"; then printf "Running examples in `pwd`:\n ${TESTEXAMPLES_FORTRAN_NOCOMPLEX}\n"; fi
testexamples_Fortran_NoComplex_NotSingle: ${TESTEXAMPLES_FORTRAN_NOCOMPLEX_NOTSINGLE}
	-@ if test ${PRINT_PROGRESS}foo = debugtestfoo -a -n "${TESTEXAMPLES_FORTRAN_NOCOMPLEX_NOTSINGLE}"; then printf "Running examples in `pwd`:\n ${TESTEXAMPLES_FORTRAN_NOCOMPLEX_NOTSINGLE}\n"; fi
testexamples_Fortran_MPIUni: ${TESTEXAMPLES_FORTRAN_MPIUNI}
	-@ if test ${PRINT_PROGRESS}foo = debugtestfoo -a -n "${TESTEXAMPLES_FORTRAN_MPIUNI}"; then printf "Running examples in `pwd`:\n ${TESTEXAMPLES_FORTRAN_MPIUNI}\n"; fi
testexamples_Fortran_Complex: ${TESTEXAMPLES_FORTRAN_COMPLEX}
	-@ if test ${PRINT_PROGRESS}foo = debugtestfoo -a -n "${TESTEXAMPLES_FORTRAN_COMPLEX}"; then printf "Running examples in `pwd`:\n ${TESTEXAMPLES_FORTRAN_COMPLEX}\n"; fi
testexamples_C_Complex_MPIUni: ${TESTEXAMPLES_C_CCOMPLEX_MPIUNI}
	-@ if test ${PRINT_PROGRESS}foo = debugtestfoo -a -n "${TESTEXAMPLES_C_CCOMPLEX_MPIUNI}"; then printf "Running examples in `pwd`:\n ${TESTEXAMPLES_C_CCOMPLEX_MPIUNI}\n"; fi
testexamples_F90: ${TESTEXAMPLES_F90}
	-@ if test ${PRINT_PROGRESS}foo = debugtestfoo -a -n "${TESTEXAMPLES_F90}"; then printf "Running examples in `pwd`:\n ${TESTEXAMPLES_F90}\n"; fi
testexamples_F90_NotSingle: ${TESTEXAMPLES_F90_NOTSINGLE}
	-@ if test ${PRINT_PROGRESS}foo = debugtestfoo -a -n "${TESTEXAMPLES_F90_NOTSINGLE}"; then printf "Running examples in `pwd`:\n ${TESTEXAMPLES_F90_NOTSINGLE}\n"; fi
testexamples_F90_Complex: ${TESTEXAMPLES_F90_COMPLEX}
	-@ if test ${PRINT_PROGRESS}foo = debugtestfoo -a -n "${TESTEXAMPLES_F90_COMPLEX}"; then printf "Running examples in `pwd`:\n ${TESTEXAMPLES_F90_COMPLEX}\n"; fi
testexamples_F90_NoComplex: ${TESTEXAMPLES_F90_NOCOMPLEX}
	-@ if test ${PRINT_PROGRESS}foo = debugtestfoo -a -n "${TESTEXAMPLES_F90_NOCOMPLEX}"; then printf "Running examples in `pwd`:\n ${TESTEXAMPLES_F90_NOCOMPLEX}\n"; fi
testexamples_F2003: ${TESTEXAMPLES_F2003}
	-@ if test ${PRINT_PROGRESS}foo = debugtestfoo -a -n "${TESTEXAMPLES_F2003}"; then printf "Running examples in `pwd`:\n ${TESTEXAMPLES_F2003}\n"; fi
testexamples_13: ${TESTEXAMPLES_13}
	-@ if test ${PRINT_PROGRESS}foo = debugtestfoo -a -n "${TESTEXAMPLES_13}"; then printf "Running examples in `pwd`:\n ${TESTEXAMPLES_13}\n"; fi
testexamples_17: ${TESTEXAMPLES_17}
	-@ if test ${PRINT_PROGRESS}foo = debugtestfoo -a -n "${TESTEXAMPLES_17}"; then printf "Running examples in `pwd`:\n ${TESTEXAMPLES_17}\n"; fi
testexamples_18: ${TESTEXAMPLES_18}
	-@ if test ${PRINT_PROGRESS}foo = debugtestfoo -a -n "${TESTEXAMPLES_18}"; then printf "Running examples in `pwd`:\n ${TESTEXAMPLES_18}\n"; fi
testexamples_PARMETIS: ${TESTEXAMPLES_PARMETIS}
	-@ if test ${PRINT_PROGRESS}foo = debugtestfoo -a -n "${TESTEXAMPLES_PARMETIS}"; then printf "Running examples in `pwd`:\n ${TESTEXAMPLES_PARMETIS}\n"; fi
testexamples_METIS: ${TESTEXAMPLES_METIS}
	-@ if test ${PRINT_PROGRESS}foo = debugtestfoo -a -n "${TESTEXAMPLES_METIS}"; then printf "Running examples in `pwd`:\n ${TESTEXAMPLES_METIS}\n"; fi
testexamples_SPAI: ${TESTEXAMPLES_SPAI}
	-@ if test ${PRINT_PROGRESS}foo = debugtestfoo -a -n "${TESTEXAMPLES_SPAI}"; then printf "Running examples in `pwd`:\n ${TESTEXAMPLES_SPAI}\n"; fi
testexamples_ADIFOR: ${TESTEXAMPLES_ADIFOR}
	-@ if test ${PRINT_PROGRESS}foo = debugtestfoo -a -n "${TESTEXAMPLES_ADIFOR}"; then printf "Running examples in `pwd`:\n ${TESTEXAMPLES_ADIFOR}\n"; fi
testexamples_FFTW: ${TESTEXAMPLES_FFTW}
	-@ if test ${PRINT_PROGRESS}foo = debugtestfoo -a -n "${TESTEXAMPLES_FFTW}"; then printf "Running examples in `pwd`:\n ${TESTEXAMPLES_FFTW}\n"; fi
testexamples_FFTW_COMPLEX: ${TESTEXAMPLES_FFTW_COMPLEX}
	-@ if test ${PRINT_PROGRESS}foo = debugtestfoo -a -n "${TESTEXAMPLES_FFTW_COMPLEX}"; then printf "Running examples in `pwd`:\n ${TESTEXAMPLES_FFTW_COMPLEX}\n"; fi
testexamples_SAWS: ${TESTEXAMPLES_SAWS}
	-@ if test ${PRINT_PROGRESS}foo = debugtestfoo -a -n "${TESTEXAMPLES_SAWS}"; then printf "Running examples in `pwd`:\n ${TESTEXAMPLES_SAWS}\n"; fi
testexamples_VALGRIND: ${TESTEXAMPLES_VALGRIND}
	-@ if test ${PRINT_PROGRESS}foo = debugtestfoo -a -n "${TESTEXAMPLES_SAWS}"; then printf "Running examples in `pwd`:\n ${TESTEXAMPLES_SAWS}\n"; fi
testexamples_MATLAB: ${TESTEXAMPLES_MATLAB}
	-@ if test ${PRINT_PROGRESS}foo = debugtestfoo -a -n "${TESTEXAMPLES_MATLAB}"; then printf "Running examples in `pwd`:\n ${TESTEXAMPLES_MATLAB}\n"; fi
testexamples_MATLAB_ENGINE: ${TESTEXAMPLES_MATLAB_ENGINE}
	-@ if test ${PRINT_PROGRESS}foo = debugtestfoo -a -n "${TESTEXAMPLES_MATLAB_ENGINE}"; then printf "Running examples in `pwd`:\n ${TESTEXAMPLES_MATLAB_ENGINE}\n"; fi
testexamples_MUMPS: ${TESTEXAMPLES_MUMPS}
	-@ if test ${PRINT_PROGRESS}foo = debugtestfoo -a -n "${TESTEXAMPLES_MUMPS}"; then printf "Running examples in `pwd`:\n ${TESTEXAMPLES_MUMPS}\n"; fi
testexamples_MUMPS_DATAFILESPATH: ${TESTEXAMPLES_MUMPS_DATAFILESPATH}
	-@ if test ${PRINT_PROGRESS}foo = debugtestfoo -a -n "${TESTEXAMPLES_MUMPS_DATAFILESPATH}"; then printf "Running examples in `pwd`:\n ${TESTEXAMPLES_MUMPS_DATAFILESPATH}\n"; fi
testexamples_SUPERLU: ${TESTEXAMPLES_SUPERLU}
	-@ if test ${PRINT_PROGRESS}foo = debugtestfoo -a -n "${TESTEXAMPLES_SUPERLU}"; then printf "Running examples in `pwd`:\n ${TESTEXAMPLES_SUPERLU}\n"; fi
testexamples_SUPERLU_DATAFILESPATH: ${TESTEXAMPLES_SUPERLU_DATAFILESPATH}
	-@ if test ${PRINT_PROGRESS}foo = debugtestfoo -a -n "${TESTEXAMPLES_SUPERLU_DATAFILESPATH}"; then printf "Running examples in `pwd`:\n ${TESTEXAMPLES_SUPERLU_DATAFILESPATH}\n"; fi
testexamples_STRUMPACK: ${TESTEXAMPLES_STRUMPACK}
	-@ if test ${PRINT_PROGRESS}foo = debugtestfoo -a -n "${TESTEXAMPLES_SUPERLU_DATAFILESPATH}"; then printf "Running examples in `pwd`:\n ${TESTEXAMPLES_STRUMPACK}\n"; fi
testexamples_PARMETIS_DATAFILESPATH: ${TESTEXAMPLES_PARMETIS_DATAFILESPATH}
	-@ if test ${PRINT_PROGRESS}foo = debugtestfoo -a -n "${TESTEXAMPLES_PARMETIS_DATAFILESPATH}"; then printf "Running examples in `pwd`:\n ${TESTEXAMPLES_PARMETIS_DATAFILESPATH}\n"; fi
testexamples_ELEMENTAL: ${TESTEXAMPLES_ELEMENTAL}
	-@ if test ${PRINT_PROGRESS}foo = debugtestfoo -a -n "${TESTEXAMPLES_ELEMENTAL}"; then printf "Running examples in `pwd`:\n ${TESTEXAMPLES_ELEMENTAL}\n"; fi
testexamples_SUNDIALS: ${TESTEXAMPLES_SUNDIALS}
	-@ if test ${PRINT_PROGRESS}foo = debugtestfoo -a -n "${TESTEXAMPLES_SUNDIALS}"; then printf "Running examples in `pwd`:\n ${TESTEXAMPLES_SUNDIALS}\n"; fi
testexamples_SUITESPARSE: ${TESTEXAMPLES_SUITESPARSE}
	-@ if test ${PRINT_PROGRESS}foo = debugtestfoo -a -n "${TESTEXAMPLES_SUITESPARSE}"; then printf "Running examples in `pwd`:\n ${TESTEXAMPLES_SUITESPARSE}\n"; fi
testexamples_SUITESPARSE_DATAFILESPATH: ${TESTEXAMPLES_SUITESPARSE_DATAFILESPATH}
	-@ if test ${PRINT_PROGRESS}foo = debugtestfoo -a -n "${TESTEXAMPLES_SUITESPARSE_DATAFILESPATH}"; then printf "Running examples in `pwd`:\n ${TESTEXAMPLES_SUITESPARSE_DATAFILESPATH}\n"; fi
testexamples_MKL_PARDISO: ${TESTEXAMPLES_MKL_PARDISO}
	-@ if test ${PRINT_PROGRESS}foo = debugtestfoo -a -n "${TESTEXAMPLES_MKL_PARDISO}"; then printf "Running examples in `pwd`:\n ${TESTEXAMPLES_MKL_PARDISO}\n"; fi
testexamples_SUPERLU_DIST: ${TESTEXAMPLES_SUPERLU_DIST}
	-@ if test ${PRINT_PROGRESS}foo = debugtestfoo -a -n "${TESTEXAMPLES_SUPERLU_DIST}"; then printf "Running examples in `pwd`:\n ${TESTEXAMPLES_SUPERLU_DIST}\n"; fi
testexamples_SUPERLU_DIST_DATAFILESPATH: ${TESTEXAMPLES_SUPERLU_DIST_DATAFILESPATH}
	-@ if test ${PRINT_PROGRESS}foo = debugtestfoo -a -n "${TESTEXAMPLES_SUPERLU_DIST_DATAFILESPATH}"; then printf "Running examples in `pwd`:\n ${TESTEXAMPLES_SUPERLU_DIST_DATAFILESPATH}\n"; fi
testexamples_SUPERLU_DIST_COMPLEX: ${TESTEXAMPLES_SUPERLU_DIST_COMPLEX}
	-@ if test ${PRINT_PROGRESS}foo = debugtestfoo -a -n "${TESTEXAMPLES_SUPERLU_DIST_COMPLEX}"; then printf "Running examples in `pwd`:\n ${TESTEXAMPLES_SUPERLU_DIST_COMPLEX}\n"; fi
testexamples_SUPERLU_DIST_COMPLEX_DATAFILESPATH: ${TESTEXAMPLES_SUPERLU_DIST_COMPLEX_DATAFILESPATH}
	-@ if test ${PRINT_PROGRESS}foo = debugtestfoo -a -n "${TESTEXAMPLES_SUPERLU_DIST_COMPLEX_DATAFILESPATH}"; then printf "Running examples in `pwd`:\n ${TESTEXAMPLES_SUPERLU_DIST_COMPLEX}\n"; fi
testexamples_HYPRE: ${TESTEXAMPLES_HYPRE}
	-@ if test ${PRINT_PROGRESS}foo = debugtestfoo -a -n "${TESTEXAMPLES_HYPRE}"; then printf "Running examples in `pwd`:\n ${TESTEXAMPLES_HYPRE}\n"; fi
testexamples_HYPRE_DATAFILESPATH: ${TESTEXAMPLES_HYPRE_DATAFILESPATH}
	-@ if test ${PRINT_PROGRESS}foo = debugtestfoo -a -n "${TESTEXAMPLES_HYPRE_DATAFILESPATH}"; then printf "Running examples in `pwd`:\n ${TESTEXAMPLES_HYPRE_DATAFILESPATH}\n"; fi
testexamples_CHOMBO_DATAFILESPATH: ${TESTEXAMPLES_CHOMBO_DATAFILESPATH}
	-@ if test ${PRINT_PROGRESS}foo = debugtestfoo -a -n "${TESTEXAMPLES_CHOMBO_DATAFILESPATH}"; then printf "Running examples in `pwd`:\n ${TESTEXAMPLES_CHOMBO_DATAFILESPATH}\n"; fi
testexamples_HDF5: ${TESTEXAMPLES_HDF5}
	-@ if test ${PRINT_PROGRESS}foo = debugtestfoo -a -n "${TESTEXAMPLES_HDF5}"; then printf "Running examples in `pwd`:\n ${TESTEXAMPLES_HDF5}\n"; fi
testexamples_CHACO: ${TESTEXAMPLES_CHACO}
	-@ if test ${PRINT_PROGRESS}foo = debugtestfoo -a -n "${TESTEXAMPLES_CHACO}"; then printf "Running examples in `pwd`:\n ${TESTEXAMPLES_CHACO}\n"; fi
testexamples_CHOMBO: ${TESTEXAMPLES_CHOMBO}
	-@ if test ${PRINT_PROGRESS}foo = debugtestfoo -a -n "${TESTEXAMPLES_CHOMBO}"; then printf "Running examples in `pwd`:\n ${TESTEXAMPLES_CHOMBO}\n"; fi
testexamples_TRIANGLE: ${TESTEXAMPLES_TRIANGLE}
	-@ if test ${PRINT_PROGRESS}foo = debugtestfoo -a -n "${TESTEXAMPLES_TRIANGLE}"; then printf "Running examples in `pwd`:\n ${TESTEXAMPLES_TRIANGLE}\n"; fi
testexamples_CTETGEN: ${TESTEXAMPLES_CTETGEN}
	-@ if test ${PRINT_PROGRESS}foo = debugtestfoo -a -n "${TESTEXAMPLES_CTETGEN}"; then printf "Running examples in `pwd`:\n ${TESTEXAMPLES_CTETGEN}\n"; fi
testexamples_SSL: ${TESTEXAMPLES_SSL}
	-@ if test ${PRINT_PROGRESS}foo = debugtestfoo -a -n "${TESTEXAMPLES_SSL}"; then printf "Running examples in `pwd`:\n ${TESTEXAMPLES_SSL}\n"; fi
testexamples_PARMS: ${TESTEXAMPLES_PARMS}
	-@ if test ${PRINT_PROGRESS}foo = debugtestfoo -a -n "${TESTEXAMPLES_PARMS}"; then printf "Running examples in `pwd`:\n ${TESTEXAMPLES_PARMS}\n"; fi
testexamples_TCHEM: ${TESTEXAMPLES_TCHEM}
	-@ if test ${PRINT_PROGRESS}foo = debugtestfoo -a -n "${TESTEXAMPLES_TCHEM}"; then printf "Running examples in `pwd`:\n ${TESTEXAMPLES_TCHEM}\n"; fi
testexamples_BOOST: ${TESTEXAMPLES_BOOST}
	-@ if test ${PRINT_PROGRESS}foo = debugtestfoo -a -n "${TESTEXAMPLES_BOOST}"; then printf "Running examples in `pwd`:\n ${TESTEXAMPLES_BOOST}\n"; fi
testexamples_TETGEN: ${TESTEXAMPLES_TETGEN}
	-@ if test ${PRINT_PROGRESS}foo = debugtestfoo -a -n "${TESTEXAMPLES_TETGEN}"; then printf "Running examples in `pwd`:\n ${TESTEXAMPLES_TETGEN}\n"; fi
testexamples_PTSCOTCH: ${TESTEXAMPLES_PTSCOTCH}
	-@ if test ${PRINT_PROGRESS}foo = debugtestfoo -a -n "${TESTEXAMPLES_PTSCOTCH}"; then printf "Running examples in `pwd`:\n ${TESTEXAMPLES_PTSCOTCH}\n"; fi
testexamples_PASTIX: ${TESTEXAMPLES_PASTIX}
	-@ if test ${PRINT_PROGRESS}foo = debugtestfoo -a -n "${TESTEXAMPLES_PASTIX}"; then printf "Running examples in `pwd`:\n ${TESTEXAMPLES_PASTIX}\n"; fi
testexamples_PASTIX_DATAFILESPATH: ${TESTEXAMPLES_PASTIX_DATAFILESPATH}
	-@ if test ${PRINT_PROGRESS}foo = debugtestfoo -a -n "${TESTEXAMPLES_PASTIX_DATAFILESPATH}"; then printf "Running examples in `pwd`:\n ${TESTEXAMPLES_PASTIX_DATAFILESPATH}\n"; fi
testexamples_ML: ${TESTEXAMPLES_ML}
	-@ if test ${PRINT_PROGRESS}foo = debugtestfoo -a -n "${TESTEXAMPLES_ML}"; then printf "Running examples in `pwd`:\n ${TESTEXAMPLES_ML}\n"; fi
testexamples_CUSP: ${TESTEXAMPLES_CUSP}
	-@ if test ${PRINT_PROGRESS}foo = debugtestfoo -a -n "${TESTEXAMPLES_CUSP}"; then printf "Running examples in `pwd`:\n ${TESTEXAMPLES_CUSP}\n"; fi
testexamples_VECCUDA: ${TESTEXAMPLES_VECCUDA}
	-@ if test ${PRINT_PROGRESS}foo = debugtestfoo -a -n "${TESTEXAMPLES_VECCUDA}"; then printf "Running examples in `pwd`:\n ${TESTEXAMPLES_CUSP}\n"; fi
testexamples_VECCUDA_Complex: ${TESTEXAMPLES_VECCUDA_COMPLEX}
	-@ if test ${PRINT_PROGRESS}foo = debugtestfoo -a -n "${TESTEXAMPLES_VECCUDA_Complex}"; then printf "Running examples in `pwd`:\n ${TESTEXAMPLES_CUSP}\n"; fi
testexamples_VECCUDA_NoComplex: ${TESTEXAMPLES_VECCUDA_NOCOMPLEX}
	-@ if test ${PRINT_PROGRESS}foo = debugtestfoo -a -n "${TESTEXAMPLES_VECCUDA_NoComplex}"; then printf "Running examples in `pwd`:\n ${TESTEXAMPLES_CUSP}\n"; fi
testexamples_VECCUDA_DATAFILESPATH: ${TESTEXAMPLES_VECCUDA_DATAFILESPATH}
	-@ if test ${PRINT_PROGRESS}foo = debugtestfoo -a -n "${TESTEXAMPLES_VECCUDA_DATAFILESPATH}"; then printf "Running examples in `pwd`:\n ${TESTEXAMPLES_CUSP}\n"; fi
testexamples_YAML: ${TESTEXAMPLES_YAML}
	-@ if test ${PRINT_PROGRESS}foo = debugtestfoo -a -n "${TESTEXAMPLES_YAML}"; then printf "Running examples in `pwd`:\n ${TESTEXAMPLES_YAML}\n"; fi
testexamples_MOAB: ${TESTEXAMPLES_MOAB}
	-@ if test ${PRINT_PROGRESS}foo = debugtestfoo -a -n "${TESTEXAMPLES_MOAB}"; then printf "Running examples in `pwd`:\n ${TESTEXAMPLES_MOAB}\n"; fi
testexamples_MOAB_HDF5: ${TESTEXAMPLES_MOAB_HDF5}
	-@ if test ${PRINT_PROGRESS}foo = debugtestfoo -a -n "${TESTEXAMPLES_MOAB_HDF5}"; then printf "Running examples in `pwd`:\n ${TESTEXAMPLES_MOAB_HDF5}\n"; fi
testexamples_TRILINOS: ${TESTEXAMPLES_TRILINOS}
	-@ if test ${PRINT_PROGRESS}foo = debugtestfoo -a -n "${TESTEXAMPLES_TRILINOS}"; then printf "Running examples in `pwd`:\n ${TESTEXAMPLES_TRILINOS}\n"; fi
testexamples_REVOLVE: ${TESTEXAMPLES_REVOLVE}
	-@ if test ${PRINT_PROGRESS}foo = debugtestfoo -a -n "${TESTEXAMPLES_REVOLVE}"; then printf "Running examples in `pwd`:\n ${TESTEXAMPLES_REVOLVE}\n"; fi
testexamples_X:
	-@ if test ${PRINT_PROGRESS}foo = debugtestfoo -a -n "${TESTEXAMPLES_X}"; then printf "Running examples in `pwd`:\n ${TESTEXAMPLES_X}\n"; fi
testexamples_OPENGL:
	-@ if test ${PRINT_PROGRESS}foo = debugtestfoo -a -n "${TESTEXAMPLES_OPENGL}"; then printf "Running examples in `pwd`:\n ${TESTEXAMPLES_OPENGL}\n"; fi
testexamples_MPE:
	-@ if test ${PRINT_PROGRESS}foo = debugtestfoo -a -n "${TESTEXAMPLES_MPE}"; then printf "Running examples in `pwd`:\n ${TESTEXAMPLES_MPE}\n"; fi
testexamples_ESSL:
	-@ if test ${PRINT_PROGRESS}foo = debugtestfoo -a -n "${TESTEXAMPLES_ESSL}"; then printf "Running examples in `pwd`:\n ${TESTEXAMPLES_ESSL}\n"; fi
testexamples_MPI:
	-@ if test ${PRINT_PROGRESS}foo = debugtestfoo -a -n "${TESTEXAMPLES_MPI}"; then printf "Running examples in `pwd`:\n ${TESTEXAMPLES_MPI}\n"; fi
testexamples_BLASLAPACK:
	-@ if test ${PRINT_PROGRESS}foo = debugtestfoo -a -n "${TESTEXAMPLES_BLASLAPACK}"; then printf "Running examples in `pwd`:\n ${TESTEXAMPLES_BLASLAPACK}\n"; fi
testexamples_SOWING:
	-@ if test ${PRINT_PROGRESS}foo = debugtestfoo -a -n "${TESTEXAMPLES_SOWING}"; then printf "Running examples in `pwd`:\n ${TESTEXAMPLES_SOWING}\n"; fi
testexamples_C2HTML:
	-@ if test ${PRINT_PROGRESS}foo = debugtestfoo -a -n "${TESTEXAMPLES_C2HTML}"; then printf "Running examples in `pwd`:\n ${TESTEXAMPLES_C2HTML}\n"; fi
testexamples_BLACS:
	-@ if test ${PRINT_PROGRESS}foo = debugtestfoo -a -n "${TESTEXAMPLES_BLACS}"; then printf "Running examples in `pwd`:\n ${TESTEXAMPLES_BLACS}\n"; fi
testexamples_SCALAPACK:
	-@ if test ${PRINT_PROGRESS}foo = debugtestfoo -a -n "${TESTEXAMPLES_SCALAPACK}"; then printf "Running examples in `pwd`:\n ${TESTEXAMPLES_SCALAPACK}\n"; fi
testexamples_CMAKE:
	-@ if test ${PRINT_PROGRESS}foo = debugtestfoo -a -n "${TESTEXAMPLES_CMAKE}"; then printf "Running examples in `pwd`:\n ${TESTEXAMPLES_CMAKE}\n"; fi
testexamples_AFTERIMAGE:
	-@ if test ${PRINT_PROGRESS}foo = debugtestfoo -a -n "${TESTEXAMPLES_AFTERIMAGE}"; then printf "Running examples in `pwd`:\n ${TESTEXAMPLES_AFTERIMAGE}\n"; fi
testexamples_OPENMP:
<<<<<<< HEAD
=======
	-@ if test ${PRINT_PROGRESS}foo = debugtestfoo -a -n "${TESTEXAMPLES_OPENMP}"; then printf "Running examples in `pwd`:\n ${TESTEXAMPLES_OPENMP}\n"; fi
testexamples_NETCDF:
	-@ if test ${PRINT_PROGRESS}foo = debugtestfoo -a -n "${TESTEXAMPLES_NETCDF}"; then printf "Running examples in `pwd`:\n ${TESTEXAMPLES_NETCDF}\n"; fi
>>>>>>> 581c97f6
testexamples_EXODUSII:
	-@ if test ${PRINT_PROGRESS}foo = debugtestfoo -a -n "${TESTEXAMPLES_EXODUSII}"; then printf "Running examples in `pwd`:\n ${TESTEXAMPLES_EXODUSII}\n"; fi

buildexamples_C:
	-@${OMAKE} testexamples_C TESTEXAMPLES_C=`echo ${TESTEXAMPLES_C} | sed s/runex[0-9]*[a-z0-9_]*//g`
buildexamples_Cxx:
	-@${OMAKE} testexamples_Cxx TESTEXAMPLES_CXX=`echo ${TESTEXAMPLES_CXX} | sed s/runex[0-9]*[a-z0-9_]*//g`
buildexamples_C_X:
	-@${OMAKE} testexamples_C_X TESTEXAMPLES_C_X=`echo ${TESTEXAMPLES_C_X} | sed s/runex[0-9]*[a-z0-9_]*//g`
buildexamples_Fortran:
	-@${OMAKE} testexamples_Fortran TESTEXAMPLES_FORTRAN=`echo ${TESTEXAMPLES_FORTRAN} | sed s/runex[0-9]*[a-z0-9_]*//g`
buildexamples_C_X_MPIUni:
	-@${OMAKE} testexamples_C_X_MPIUni TESTEXAMPLES_C_X_MPIUNI=`echo ${TESTEXAMPLES_C_X_MPIUNI} | sed s/runex[0-9]*[a-z0-9_]*//g`
buildexamples_C_Complex:
	-@${OMAKE} testexamples_C_Complex TESTEXAMPLES_C_COMPLEX=`echo ${TESTEXAMPLES_C_COMPLEX} | sed s/runex[0-9]*[a-z0-9_]*//g`
buildexamples_C_NoComplex:
	-@${OMAKE} testexamples_C_NoComplex TESTEXAMPLES_C_NOCOMPLEX=`echo ${TESTEXAMPLES_C_NOCOMPLEX} | sed s/runex[0-9]*[a-z0-9_]*//g`
buildexamples_DATAFILESPATH:
	-@${OMAKE} testexamples_DATAFILESPATH TESTEXAMPLES_DATAFILESPATH=`echo ${TESTEXAMPLES_DATAFILESPATH} | sed s/runex[0-9]*[a-z0-9_]*//g`
buildexamples_Cxx_DATAFILESPATH:
	-@${OMAKE} testexamples_Cxx_DATAFILESPATH TESTEXAMPLES_CXX_DATAFILESPATH=`echo ${TESTEXAMPLES_CXX_DATAFILESPATH} | sed s/runex[0-9]*[a-z0-9_]*//g`

buildexamples_F90_DataTypes:
	-@${OMAKE} testexamples_F90_DataTypes TESTEXAMPLES_F90_DATATYPES=`echo ${TESTEXAMPLES_F90_DATATYPES} | sed s/runex[0-9]*[a-z0-9_]*//g`
buildexamples_Fortran_NoComplex:
	-@${OMAKE} testexamples_Fortran_NoComplex TESTEXAMPLES_FORTRAN_NOCOMPLEX=`echo ${TESTEXAMPLES_FORTRAN_NOCOMPLEX} | sed s/runex[0-9]*[a-z0-9_]*//g`
buildexamples_Fortran_MPIUni:
	-@${OMAKE} testexamples_Fortran_MPIUni TESTEXAMPLES_FORTRAN_MPIUNI=`echo ${TESTEXAMPLES_FORTRAN_MPIUNI} | sed s/runex[0-9]*[a-z0-9_]*//g`
buildexamples_Fortran_Complex:
	-@${OMAKE} testexamples_Fortran_Complex TESTEXAMPLES_FORTRAN_COMPLEX=`echo ${TESTEXAMPLES_FORTRAN_COMPLEX} | sed s/runex[0-9]*[a-z0-9_]*//g`
buildexamples_C_Complex_MPIUni:
	-@${OMAKE} testexamples_C_Complex_MPIUni TESTEXAMPLES_C_COMPLEX_MPIUNI=`echo ${TESTEXAMPLES_C_COMPLEX_MPIUNI} | sed s/runex[0-9]*[a-z0-9_]*//g`
buildexamples_F90:
	-@${OMAKE} testexamples_F90 TESTEXAMPLES_F90=`echo ${TESTEXAMPLES_F90} | sed s/runex[0-9]*[a-z0-9_]*//g`
buildexamples_F90_Complex:
	-@${OMAKE} testexamples_F90_Complex TESTEXAMPLES_F90_COMPLEX=`echo ${TESTEXAMPLES_F90_COMPLEX} | sed s/runex[0-9]*[a-z0-9_]*//g`
buildexamples_F90_NoComplex:
	-@${OMAKE} testexamples_F90_NoComplex TESTEXAMPLES_F90_NOCOMPLEX=`echo ${TESTEXAMPLES_F90_NOCOMPLEX} | sed s/runex[0-9]*[a-z0-9_]*//g`
buildexamples_F2003:
	-@${OMAKE} testexamples_F2003 TESTEXAMPLES_2003=`echo ${TESTEXAMPLES_F2003} | sed s/runex[0-9]*[a-z0-9_]*//g`
buildexamples_13:
	-@${OMAKE} testexamples_13 TESTEXAMPLES_13=`echo ${TESTEXAMPLES_13} | sed s/runex[0-9]*[a-z0-9_]*//g`
buildexamples_17:
	-@${OMAKE} testexamples_17 TESTEXAMPLES_17=`echo ${TESTEXAMPLES_17} | sed s/runex[0-9]*[a-z0-9_]*//g`
buildexamples_18:
	-@${OMAKE} testexamples_18 TESTEXAMPLES_18=`echo ${TESTEXAMPLES_18} | sed s/runex[0-9]*[a-z0-9_]*//g`
buildexamples_PARMETIS:
	-@${OMAKE} testexamples_PARMETIS TESTEXAMPLES_PARMETIS=`echo ${TESTEXAMPLES_PARMETIS} | sed s/runex[0-9]*[a-z0-9_]*//g`
buildexamples_METIS:
	-@${OMAKE} testexamples_METIS TESTEXAMPLES_METIS=`echo ${TESTEXAMPLES_METIS} | sed s/runex[0-9]*[a-z0-9_]*//g`
buildexamples_SPAI:
	-@${OMAKE} testexamples_SPAI TESTEXAMPLES_SPAI=`echo ${TESTEXAMPLES_SPAI} | sed s/runex[0-9]*[a-z0-9_]*//g`
buildexamples_ADIFOR:
	-@${OMAKE} testexamples_ADIFOR TESTEXAMPLES_ADIFOR=`echo ${TESTEXAMPLES_ADIFOR} | sed s/runex[0-9]*[a-z0-9_]*//g`
buildexamples_FFTW:
	-@${OMAKE} testexamples_FFTW TESTEXAMPLES_FFTW=`echo ${TESTEXAMPLES_FFTW} | sed s/runex[0-9]*[a-z0-9_]*//g`
buildexamples_FFTW_COMPLEX:
	-@${OMAKE} testexamples_FFTW_COMPLEX TESTEXAMPLES_FFTW_COMPLEX=`echo ${TESTEXAMPLES_FFTW_COMPLEX} | sed s/runex[0-9]*[a-z0-9_]*//g`
buildexamples_SAWS:
	-@${OMAKE} testexamples_SAWS TESTEXAMPLES_SAWS=`echo ${TESTEXAMPLES_SAWS} | sed s/runex[0-9]*[a-z0-9_]*//g`
buildexamples_VALGRIND:
	-@${OMAKE} testexamples_VALGRIND TESTEXAMPLES_VALGRIND=`echo ${TESTEXAMPLES_VALGRIND} | sed s/runex[0-9]*[a-z0-9_]*//g`
buildexamples_MATLAB:
	-@${OMAKE} testexamples_MATLAB TESTEXAMPLES_MATLAB=`echo ${TESTEXAMPLES_MATLAB} | sed s/runex[0-9]*[a-z0-9_]*//g`
buildexamples_MATLAB_ENGINE:
	-@${OMAKE} testexamples_MATLAB_ENGINE TESTEXAMPLES_MATLAB_ENGINE=`echo ${TESTEXAMPLES_MATLAB_ENGINE} | sed s/runex[0-9]*[a-z0-9_]*//g`
buildexamples_MUMPS:
	-@${OMAKE} testexamples_MUMPS TESTEXAMPLES_MUMPS=`echo ${TESTEXAMPLES_MUMPS} | sed s/runex[0-9]*[a-z0-9_]*//g`
buildexamples_SUPERLU:
	-@${OMAKE} testexamples_SUPERLU TESTEXAMPLES_SUPERLU=`echo ${TESTEXAMPLES_SUPERLU} | sed s/runex[0-9]*[a-z0-9_]*//g`
buildexamples_STRUMPACK:
	-@${OMAKE} testexamples_STRUMPACK TESTEXAMPLES_STRUMPACK=`echo ${TESTEXAMPLES_STRUMPACK} | sed s/runex[0-9]*[a-z0-9_]*//g`
buildexamples_SUNDIALS:
	-@${OMAKE} testexamples_SUNDIALS TESTEXAMPLES_SUNDIALS=`echo ${TESTEXAMPLES_SUNDIALS} | sed s/runex[0-9]*[a-z0-9_]*//g`
buildexamples_SUITESPARSE:
	-@${OMAKE} testexamples_SUITESPARSE TESTEXAMPLES_SUITESPARSE=`echo ${TESTEXAMPLES_SUITESPARSE} | sed s/runex[0-9]*[a-z0-9_]*//g`
buildexamples_MKL_PARDISO:
	-@${OMAKE} testexamples_MKL_PARDISO TESTEXAMPLES_MKL_PARDISO=`echo ${TESTEXAMPLES_MKL_PARDISO} | sed s/runex[0-9]*[a-z0-9_]*//g`
buildexamples_SUPERLU_DIST:
	-@${OMAKE} testexamples_SUPERLU_DIST TESTEXAMPLES_SUPERLU_DIST=`echo ${TESTEXAMPLES_SUPERLU_DIST} | sed s/runex[0-9]*[a-z0-9_]*//g`
buildexamples_SUPERLU_DIST_COMPLEX:
	-@${OMAKE} testexamples_SUPERLU_DIST_COMPLEX TESTEXAMPLES_SUPERLU_DIST_COMPLEX=`echo ${TESTEXAMPLES_SUPERLU_DIST_COMPLEX} | sed s/runex[0-9]*[a-z0-9_]*//g`
buildexamples_SUPERLU_DIST_COMPLEX_DATAFILESPATH:
	-@${OMAKE} testexamples_SUPERLU_DIST_COMPLEX_DATAFILESPATH TESTEXAMPLES_SUPERLU_DIST_COMPLEX_DATAFILESPATH=`echo ${TESTEXAMPLES_SUPERLU_DIST_COMPLEX_DATAFILESPATH} | sed s/runex[0-9]*[a-z0-9_]*//g`
buildexamples_HYPRE_DATAFILESPATH:
	-@${OMAKE} testexamples_HYPRE_DATAFILESPATH TESTEXAMPLES_HYPRE_DATAFILESPATH=`echo ${TESTEXAMPLES_HYPRE_DATAFILESPATH} | sed s/runex[0-9]*[a-z0-9_]*//g`
buildexamples_HYPRE:
	-@${OMAKE} testexamples_HYPRE TESTEXAMPLES_HYPRE=`echo ${TESTEXAMPLES_HYPRE} | sed s/runex[0-9]*[a-z0-9_]*//g`
buildexamples_HDF5:
	-@${OMAKE} testexamples_HDF5 TESTEXAMPLES_HDF5=`echo ${TESTEXAMPLES_HDF5} | sed s/runex[0-9]*[a-z0-9_]*//g`
buildexamples_CHACO:
	-@${OMAKE} testexamples_CHACO TESTEXAMPLES_CHACO=`echo ${TESTEXAMPLES_CHACO} | sed s/runex[0-9]*[a-z0-9_]*//g`
buildexamples_CHOMBO:
	-@${OMAKE} testexamples_CHOMBO TESTEXAMPLES_CHOMBO=`echo ${TESTEXAMPLES_CHOMBO} | sed s/runex[0-9]*[a-z0-9_]*//g`
buildexamples_TRIANGLE:
	-@${OMAKE} testexamples_TRIANGLE TESTEXAMPLES_TRIANGLE=`echo ${TESTEXAMPLES_TRIANGLE} | sed s/runex[0-9]*[a-z0-9_]*//g`

buildexamples_BOOST:
	-@${OMAKE} testexamples_BOOST TESTEXAMPLES_BOOST=`echo ${TESTEXAMPLES_BOOST} | sed s/runex[0-9]*[a-z0-9_]*//g`
buildexamples_TETGEN:
	-@${OMAKE} testexamples_TETGEN TESTEXAMPLES_TETGEN=`echo ${TESTEXAMPLES_TETGEN} | sed s/runex[0-9]*[a-z0-9_]*//g`
buildexamples_PTSCOTCH:
	-@${OMAKE} testexamples_PTSCOTCH TESTEXAMPLES_PTSCOTCH=`echo ${TESTEXAMPLES_PTSCOTCH} | sed s/runex[0-9]*[a-z0-9_]*//g`
buildexamples_PASTIX:
	-@${OMAKE} testexamples_PASTIX TESTEXAMPLES_PASTIX=`echo ${TESTEXAMPLES_PASTIX} | sed s/runex[0-9]*[a-z0-9_]*//g`
buildexamples_ML:
	-@${OMAKE} testexamples_ML TESTEXAMPLES_ML=`echo ${TESTEXAMPLES_ML} | sed s/runex[0-9]*[a-z0-9_]*//g`
buildexamples_CUSP:
	-@${OMAKE} testexamples_CUSP TESTEXAMPLES_CUSP=`echo ${TESTEXAMPLES_CUSP} | sed s/runex[0-9]*[a-z0-9_]*//g`
buildexamples_CUDA:
	-@${OMAKE} testexamples_CUDA TESTEXAMPLES_CUDA=`echo ${TESTEXAMPLES_CUDA} | sed s/runex[0-9]*[a-z0-9_]*//g`
buildexamples_YAML:
	-@${OMAKE} testexamples_YAML TESTEXAMPLES_YAML=`echo ${TESTEXAMPLES_YAML} | sed s/runex[0-9]*[a-z0-9_]*//g`
buildexamples_MOAB:
	-@${OMAKE} testexamples_MOAB TESTEXAMPLES_MOAB=`echo ${TESTEXAMPLES_MOAB} | sed s/runex[0-9]*[a-z0-9_]*//g`
buildexamples_REVOLVE:
	-@${OMAKE} testexamples_REVOLVE TESTEXAMPLES_REVOLVE=`echo ${TESTEXAMPLES_REVOLVE} | sed s/runex[0-9]*[a-z0-9_]*//g`
buildexamples_X:
buildexamples_OPENGL:
buildexamples_MPE:
buildexamples_ESSL:
buildexamples_MPI:
buildexamples_BLASLAPACK:
buildexamples_SOWING:
buildexamples_C2HTML:
buildexamples_BLACS:
buildexamples_SCALAPACK:
buildexamples_CMAKE:
buildexamples_AFTERIMAGE:
buildexamples_OPENMP:

TESTMODE = testexamples

ALLTESTS_PRINT_PROGRESS = no
# To print the sources use this
#ALLTESTS_PRINT_PROGRESS = debugtest
ALLTESTS_CHECK_FAILURES = no

alltests:
	-@${RM} ${PETSC_ARCH}/lib/petsc/conf/alltests.log alltests.log
	-@ln -s ${PETSC_ARCH}/lib/petsc/conf/alltests.log alltests.log
	-@${OMAKE} alltest DIFF=${PETSC_DIR}/bin/petscdiff PETSC_ARCH=${PETSC_ARCH} PETSC_DIR=${PETSC_DIR} MPIEXEC="${MPIEXEC}" DATAFILESPATH=${DATAFILESPATH} 2>&1 | tee ${PETSC_ARCH}/lib/petsc/conf/alltests.log
	@if [ x${ALLTESTS_CHECK_FAILURES} = xyes -a ${PETSC_PRECISION} != single ]; then \
            cat alltests.log | sed -e '1d' -e '$$d' | \
            grep -v '^[\*]\{7,7\} Testing: ${TESTMODE}_[a-zA-Z0-9_]* [\*]\{7,7\}$$' | \
            grep -v '^[\.]*$$' | wc -l | grep '^[ ]*0$$' > /dev/null; \
        fi;

alltest:
	-@date
	-@for i in ${TEST_RUNS} ; do \
          echo "******* Testing: ${TESTMODE}_$$i *******"; \
	  ${OMAKE} PATH="${PETSC_DIR}/${PETSC_ARCH}/lib:${PATH}" PETSC_ARCH=${PETSC_ARCH} PETSC_DIR=${PETSC_DIR} ACTION=${TESTMODE}_$$i MPIEXEC="${MPIEXEC}" PRINT_PROGRESS=${ALLTESTS_PRINT_PROGRESS} tree ; \
	  if [ ${ALLTESTS_PRINT_PROGRESS}foo = dotfoo ] ; then printf "\n"; fi; \
	done
	-@date

#
#  parallel make of examples by directory
#  The MAKEFLAGS= MFLAGS=  are so that the sub make processes don't know about the parallel make server of the main make process
#  split the larger test directories up for more parallelism
SUBDIRS =    src/ts/examples/tutorials src/snes/examples/tutorials src/ksp/ksp/examples/tutorials src/dm src/sys src/mat src/vec src/ksp/ksp/examples/tests src/ksp/ksp/examples/tests src/ts/examples/tests src/ksp/pc

$(SUBDIRS)::
	MAKEFLAGS= MFLAGS= $(OMAKE) -j 1 -C $@ alltest  > $@/alltests.log  2>&1 

palltests:
	-@${RM} ${PETSC_ARCH}/lib/petsc/conf/alltests.log alltests.log
	-@ln -s ${PETSC_ARCH}/lib/petsc/conf/alltests.log alltests.log
	-@${OMAKE} -j ${MAKE_NP} $(SUBDIRS)
	-@cat src/*/alltests.log src/*/examples/*/alltests.log  src/ksp/pc/alltests.log  > ${PETSC_ARCH}/lib/petsc/conf/alltests.log


tests_DATAFILESPATH:
	make ACTION=testexamples_DATAFILESPATH tree DATAFILESPATH=${DATAFILESPATH}

<|MERGE_RESOLUTION|>--- conflicted
+++ resolved
@@ -196,12 +196,7 @@
 testexamples_AFTERIMAGE:
 	-@ if test ${PRINT_PROGRESS}foo = debugtestfoo -a -n "${TESTEXAMPLES_AFTERIMAGE}"; then printf "Running examples in `pwd`:\n ${TESTEXAMPLES_AFTERIMAGE}\n"; fi
 testexamples_OPENMP:
-<<<<<<< HEAD
-=======
 	-@ if test ${PRINT_PROGRESS}foo = debugtestfoo -a -n "${TESTEXAMPLES_OPENMP}"; then printf "Running examples in `pwd`:\n ${TESTEXAMPLES_OPENMP}\n"; fi
-testexamples_NETCDF:
-	-@ if test ${PRINT_PROGRESS}foo = debugtestfoo -a -n "${TESTEXAMPLES_NETCDF}"; then printf "Running examples in `pwd`:\n ${TESTEXAMPLES_NETCDF}\n"; fi
->>>>>>> 581c97f6
 testexamples_EXODUSII:
 	-@ if test ${PRINT_PROGRESS}foo = debugtestfoo -a -n "${TESTEXAMPLES_EXODUSII}"; then printf "Running examples in `pwd`:\n ${TESTEXAMPLES_EXODUSII}\n"; fi
 
