--- conflicted
+++ resolved
@@ -1,10 +1,7 @@
 #ifndef __PETSCFWK_H
 #define __PETSCFWK_H
 
-<<<<<<< HEAD
-=======
 #include "petscsys.h"
->>>>>>> 5b8265cd
 
 extern PETSC_DLLEXPORT PetscClassId PETSC_FWK_CLASSID;
 
