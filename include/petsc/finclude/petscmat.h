!
!
!  Include file for Fortran use of the Mat package in PETSc
!
#include "petsc/finclude/petscmatdef.h"

!
!  Flag for matrix assembly
!
      PetscEnum MAT_FLUSH_ASSEMBLY
      PetscEnum MAT_FINAL_ASSEMBLY

      parameter(MAT_FLUSH_ASSEMBLY=1,MAT_FINAL_ASSEMBLY=0)
!
!
!
      PetscEnum MAT_FACTOR_NONE
      PetscEnum MAT_FACTOR_LU
      PetscEnum MAT_FACTOR_CHOLESKY
      PetscEnum MAT_FACTOR_ILU
      PetscEnum MAT_FACTOR_ICC

      parameter(MAT_FACTOR_NONE=0,MAT_FACTOR_LU=1)
      parameter(MAT_FACTOR_CHOLESKY=2,MAT_FACTOR_ILU=3)
      parameter(MAT_FACTOR_ICC=4)

! MatGetSubMatrixOption
      PetscEnum MAT_DO_NOT_GET_VALUES
      PetscEnum MAT_GET_VALUES
      parameter(MAT_DO_NOT_GET_VALUES=0,MAT_GET_VALUES=1)

!
!  Matrix options; must match those in include/petscmat.h
!
      PetscEnum MAT_OPTION_MIN
      PetscEnum MAT_ROW_ORIENTED
      PetscEnum MAT_NEW_NONZERO_LOCATIONS
      PetscEnum MAT_SYMMETRIC
      PetscEnum MAT_STRUCTURALLY_SYMMETRIC
      PetscEnum MAT_NEW_DIAGONALS
      PetscEnum MAT_IGNORE_OFF_PROC_ENTRIES
      PetscEnum MAT_NEW_NONZERO_LOCATION_ERR
      PetscEnum MAT_NEW_NONZERO_ALLOCATION_ERR
      PetscEnum MAT_USE_HASH_TABLE
      PetscEnum MAT_KEEP_NONZERO_PATTERN
      PetscEnum MAT_IGNORE_ZERO_ENTRIES
      PetscEnum MAT_USE_INODES
      PetscEnum MAT_HERMITIAN
      PetscEnum MAT_SYMMETRY_ETERNAL
      PetscEnum MAT_DUMMY
      PetscEnum MAT_IGNORE_LOWER_TRIANGULAR
      PetscEnum MAT_ERROR_LOWER_TRIANGULAR
      PetscEnum MAT_GETROW_UPPERTRIANGULAR
      PetscEnum MAT_UNUSED_NONZERO_LOCATION_ERR
      PetscEnum MAT_SPD
      PetscEnum MAT_NO_OFF_PROC_ENTRIES
      PetscEnum MAT_SUBSET_OFF_PROC_ENTRIES
      PetscEnum MAT_NO_OFF_PROC_ZERO_ROWS
      PetscEnum MAT_DIAGBLOCK_CSR
      PetscEnum MAT_OFFDIAGBLOCK_CSR
      PetscEnum MAT_CSR
      PetscEnum MAT_DIAGBLOCK_DIA
      PetscEnum MAT_OFFDIAGBLOCK_DIA
      PetscEnum MAT_DIA
      PetscEnum MAT_DIAGBLOCK_ELL
      PetscEnum MAT_OFFDIAGBLOCK_ELL
      PetscEnum MAT_ELL
      PetscEnum MAT_DIAGBLOCK_HYB
      PetscEnum MAT_OFFDIAGBLOCK_HYB
      PetscEnum MAT_HYB
      PetscEnum MAT_OPTION_MAX

      parameter (MAT_OPTION_MIN=-3)
      parameter (MAT_UNUSED_NONZERO_LOCATION_ERR=-2)
      parameter (MAT_ROW_ORIENTED=-1)
      parameter (MAT_SYMMETRIC=1)
      parameter (MAT_STRUCTURALLY_SYMMETRIC=2)
      parameter (MAT_NEW_DIAGONALS=3)
      parameter (MAT_IGNORE_OFF_PROC_ENTRIES=4)
      parameter (MAT_USE_HASH_TABLE=5)
      parameter (MAT_KEEP_NONZERO_PATTERN=6)
      parameter (MAT_IGNORE_ZERO_ENTRIES=7)
      parameter (MAT_USE_INODES=8)
      parameter (MAT_HERMITIAN=9)
      parameter (MAT_SYMMETRY_ETERNAL=10)
      parameter (MAT_NEW_NONZERO_LOCATION_ERR=11)
      parameter (MAT_IGNORE_LOWER_TRIANGULAR=12)
      parameter (MAT_ERROR_LOWER_TRIANGULAR=13)
      parameter (MAT_GETROW_UPPERTRIANGULAR=14)
      parameter (MAT_SPD=15)
      parameter (MAT_NO_OFF_PROC_ZERO_ROWS=16)
      parameter (MAT_NO_OFF_PROC_ENTRIES=17)
      parameter (MAT_NEW_NONZERO_LOCATIONS=18)
<<<<<<< HEAD
      parameter (MAT_SUBSET_OFF_PROC_ENTRIES=19)
=======
      parameter (MAT_NEW_NONZERO_ALLOCATION_ERR=19)
>>>>>>> 4ef01274
      parameter (MAT_OPTION_MAX=20)
!
!  MatFactorShiftType
!
      PetscEnum MAT_SHIFT_NONE
      PetscEnum MAT_SHIFT_NONZERO
      PetscEnum MAT_SHIFT_POSITIVE_DEFINITE
      PetscEnum MAT_SHIFT_INBLOCKS
      parameter (MAT_SHIFT_NONE=0)
      parameter (MAT_SHIFT_NONZERO=1)
      parameter (MAT_SHIFT_POSITIVE_DEFINITE=2)
      parameter (MAT_SHIFT_INBLOCKS=3)

!
!  MatDuplicateOption
!
      PetscEnum MAT_DO_NOT_COPY_VALUES
      PetscEnum MAT_COPY_VALUES
      PetscEnum MAT_SHARE_NONZERO_PATTERN
      parameter (MAT_DO_NOT_COPY_VALUES=0,MAT_COPY_VALUES=1)
      parameter (MAT_SHARE_NONZERO_PATTERN=2)
!
!  Flags for MatCopy, MatAXPY
!
      PetscEnum DIFFERENT_NONZERO_PATTERN
      PetscEnum SUBSET_NONZERO_PATTERN
      PetscEnum SAME_NONZERO_PATTERN

      parameter (DIFFERENT_NONZERO_PATTERN = 0,SUBSET_NONZERO_PATTERN=1)
      parameter (SAME_NONZERO_PATTERN = 2)

#if !(PETSC_USE_FORTRAN_DATATYPES_)
#include "petsc/finclude/petscmatinfosize.h"
#endif

      PetscEnum MAT_INFO_BLOCK_SIZE
      PetscEnum MAT_INFO_NZ_ALLOCATED
      PetscEnum MAT_INFO_NZ_USED
      PetscEnum MAT_INFO_NZ_UNNEEDED
      PetscEnum MAT_INFO_MEMORY
      PetscEnum MAT_INFO_ASSEMBLIES
      PetscEnum MAT_INFO_MALLOCS
      PetscEnum MAT_INFO_FILL_RATIO_GIVEN
      PetscEnum MAT_INFO_FILL_RATIO_NEEDED
      PetscEnum MAT_INFO_FACTOR_MALLOCS

      parameter (MAT_INFO_BLOCK_SIZE=1,MAT_INFO_NZ_ALLOCATED=2)
      parameter (MAT_INFO_NZ_USED=3,MAT_INFO_NZ_UNNEEDED=4)
      parameter (MAT_INFO_MEMORY=5,MAT_INFO_ASSEMBLIES=6)
      parameter (MAT_INFO_MALLOCS=7,MAT_INFO_FILL_RATIO_GIVEN=8)
      parameter (MAT_INFO_FILL_RATIO_NEEDED=9)
      parameter (MAT_INFO_FACTOR_MALLOCS=10)
!
!  MatReuse
!
      PetscEnum MAT_INITIAL_MATRIX
      PetscEnum MAT_REUSE_MATRIX
      PetscEnum MAT_IGNORE_MATRIX

      parameter (MAT_INITIAL_MATRIX=0)
      parameter (MAT_REUSE_MATRIX=1)
      parameter (MAT_IGNORE_MATRIX=2)

!
!  MatInfoType
!
      PetscEnum MAT_LOCAL
      PetscEnum MAT_GLOBAL_MAX
      PetscEnum MAT_GLOBAL_SUM

      parameter (MAT_LOCAL=1,MAT_GLOBAL_MAX=2,MAT_GLOBAL_SUM=3)

!
!  MatCompositeType
!
      PetscEnum MAT_COMPOSITE_ADDITIVE
      PetscEnum MAT_COMPOSITE_MULTIPLICATIVE

      parameter (MAT_COMPOSITE_ADDITIVE = 0)
      parameter (MAT_COMPOSITE_MULTIPLICATIVE = 1)
#if !(PETSC_USE_FORTRAN_DATATYPES_)
#include "petsc/finclude/petscmatfactorinfosize.h"
#endif
      PetscEnum MAT_FACTORINFO_DIAGONAL_FILL
      PetscEnum MAT_FACTORINFO_USEDT
      PetscEnum MAT_FACTORINFO_DT
      PetscEnum MAT_FACTORINFO_DTCOL
      PetscEnum MAT_FACTORINFO_DTCOUNT
      PetscEnum MAT_FACTORINFO_FILL
      PetscEnum MAT_FACTORINFO_LEVELS
      PetscEnum MAT_FACTORINFO_PIVOT_IN_BLOCKS
      PetscEnum MAT_FACTORINFO_ZERO_PIVOT
      PetscEnum MAT_FACTORINFO_SHIFT_TYPE
      PetscEnum MAT_FACTORINFO_SHIFT_AMOUNT

      parameter (MAT_FACTORINFO_DIAGONAL_FILL = 1)
      parameter (MAT_FACTORINFO_USEDT = 2)
      parameter (MAT_FACTORINFO_DT = 3)
      parameter (MAT_FACTORINFO_DTCOL = 4)
      parameter (MAT_FACTORINFO_DTCOUNT = 5)
      parameter (MAT_FACTORINFO_FILL = 6)
      parameter (MAT_FACTORINFO_LEVELS = 7)
      parameter (MAT_FACTORINFO_PIVOT_IN_BLOCKS = 8)
      parameter (MAT_FACTORINFO_ZERO_PIVOT = 9)
      parameter (MAT_FACTORINFO_SHIFT_TYPE = 10)
      parameter (MAT_FACTORINFO_SHIFT_AMOUNT = 11)


!
!  Options for SOR and SSOR
!  MatSorType may be bitwise ORd together, so do not change the numbers
!
      PetscEnum SOR_FORWARD_SWEEP
      PetscEnum SOR_BACKWARD_SWEEP
      PetscEnum SOR_SYMMETRIC_SWEEP
      PetscEnum SOR_LOCAL_FORWARD_SWEEP
      PetscEnum SOR_LOCAL_BACKWARD_SWEEP
      PetscEnum SOR_LOCAL_SYMMETRIC_SWEEP
      PetscEnum SOR_ZERO_INITIAL_GUESS
      PetscEnum SOR_EISENSTAT
      PetscEnum SOR_APPLY_UPPER
      PetscEnum SOR_APPLY_LOWER

      parameter (SOR_FORWARD_SWEEP=1,SOR_BACKWARD_SWEEP=2)
      parameter (SOR_SYMMETRIC_SWEEP=3,SOR_LOCAL_FORWARD_SWEEP=4)
      parameter (SOR_LOCAL_BACKWARD_SWEEP=8)
      parameter (SOR_LOCAL_SYMMETRIC_SWEEP=12)
      parameter (SOR_ZERO_INITIAL_GUESS=16,SOR_EISENSTAT=32)
      parameter (SOR_APPLY_UPPER=64,SOR_APPLY_LOWER=128)
!
!  MatOperation
!
      PetscEnum MATOP_SET_VALUES
      PetscEnum MATOP_GET_ROW
      PetscEnum MATOP_RESTORE_ROW
      PetscEnum MATOP_MULT
      PetscEnum MATOP_MULT_ADD
      PetscEnum MATOP_MULT_TRANSPOSE
      PetscEnum MATOP_MULT_TRANSPOSE_ADD
      PetscEnum MATOP_SOLVE
      PetscEnum MATOP_SOLVE_ADD
      PetscEnum MATOP_SOLVE_TRANSPOSE
      PetscEnum MATOP_SOLVE_TRANSPOSE_ADD
      PetscEnum MATOP_LUFACTOR
      PetscEnum MATOP_CHOLESKYFACTOR
      PetscEnum MATOP_SOR
      PetscEnum MATOP_TRANSPOSE
      PetscEnum MATOP_GETINFO
      PetscEnum MATOP_EQUAL
      PetscEnum MATOP_GET_DIAGONAL
      PetscEnum MATOP_DIAGONAL_SCALE
      PetscEnum MATOP_NORM
      PetscEnum MATOP_ASSEMBLY_BEGIN
      PetscEnum MATOP_ASSEMBLY_END
      PetscEnum MATOP_SET_OPTION
      PetscEnum MATOP_ZERO_ENTRIES
      PetscEnum MATOP_ZERO_ROWS
      PetscEnum MATOP_LUFACTOR_SYMBOLIC
      PetscEnum MATOP_LUFACTOR_NUMERIC
      PetscEnum MATOP_CHOLESKY_FACTOR_SYMBOLIC
      PetscEnum MATOP_CHOLESKY_FACTOR_NUMERIC
      PetscEnum MATOP_SETUP_PREALLOCATION
      PetscEnum MATOP_ILUFACTOR_SYMBOLIC
      PetscEnum MATOP_ICCFACTOR_SYMBOLIC
!     PetscEnum MATOP_PLACEHOLDER_32
!     PetscEnum MATOP_PLACEHOLDER_33
      PetscEnum MATOP_DUPLICATE
      PetscEnum MATOP_FORWARD_SOLVE
      PetscEnum MATOP_BACKWARD_SOLVE
      PetscEnum MATOP_ILUFACTOR
      PetscEnum MATOP_ICCFACTOR
      PetscEnum MATOP_AXPY
      PetscEnum MATOP_GET_SUBMATRICES
      PetscEnum MATOP_INCREASE_OVERLAP
      PetscEnum MATOP_GET_VALUES
      PetscEnum MATOP_COPY
      PetscEnum MATOP_GET_ROW_MAX
      PetscEnum MATOP_SCALE
      PetscEnum MATOP_SHIFT
      PetscEnum MATOP_DIAGONAL_SET
      PetscEnum MATOP_ZERO_ROWS_COLUMNS
      PetscEnum MATOP_SET_RANDOM
      PetscEnum MATOP_GET_ROW_IJ
      PetscEnum MATOP_RESTORE_ROW_IJ
      PetscEnum MATOP_GET_COLUMN_IJ
      PetscEnum MATOP_RESTORE_COLUMN_IJ
      PetscEnum MATOP_FDCOLORING_CREATE
      PetscEnum MATOP_COLORING_PATCH
      PetscEnum MATOP_SET_UNFACTORED
      PetscEnum MATOP_PERMUTE
      PetscEnum MATOP_SET_VALUES_BLOCKED
      PetscEnum MATOP_GET_SUBMATRIX
      PetscEnum MATOP_DESTROY
      PetscEnum MATOP_VIEW
      PetscEnum MATOP_CONVERT_FROM
      PetscEnum MATOP_MATMAT_MULT
      PetscEnum MATOP_MATMAT_MULT_SYMBOLIC
      PetscEnum MATOP_MATMAT_MULT_NUMERIC
      PetscEnum MATOP_SET_LOCAL_TO_GLOBAL_MAP
      PetscEnum MATOP_SET_VALUES_LOCAL
      PetscEnum MATOP_ZERO_ROWS_LOCAL
      PetscEnum MATOP_GET_ROW_MAX_ABS
      PetscEnum MATOP_GET_ROW_MIN_ABS
      PetscEnum MATOP_CONVERT
      PetscEnum MATOP_SET_COLORING
!     PetscEnum MATOP_PLACEHOLDER_73
      PetscEnum MATOP_SET_VALUES_ADIFOR
      PetscEnum MATOP_FD_COLORING_APPLY
      PetscEnum MATOP_SET_FROM_OPTIONS
      PetscEnum MATOP_MULT_CONSTRAINED
      PetscEnum MATOP_MULT_TRANSPOSE_CONSTRAIN
      PetscEnum MATOP_FIND_ZERO_DIAGONALS
      PetscEnum MATOP_MULT_MULTIPLE
      PetscEnum MATOP_SOLVE_MULTIPLE
      PetscEnum MATOP_GET_INERTIA
      PetscEnum MATOP_LOAD
      PetscEnum MATOP_IS_SYMMETRIC
      PetscEnum MATOP_IS_HERMITIAN
      PetscEnum MATOP_IS_STRUCTURALLY_SYMMETRIC
      PetscEnum MATOP_SET_VALUES_BLOCKEDLOCAL
      PetscEnum MATOP_GET_VECS
      PetscEnum MATOP_MAT_MULT
      PetscEnum MATOP_MAT_MULT_SYMBOLIC
      PetscEnum MATOP_MAT_MULT_NUMERIC
      PetscEnum MATOP_PTAP
      PetscEnum MATOP_PTAP_SYMBOLIC
      PetscEnum MATOP_PTAP_NUMERIC
      PetscEnum MATOP_MAT_TRANSPOSE_MULT
      PetscEnum MATOP_MAT_TRANSPOSE_MULT_SYMBO
      PetscEnum MATOP_MAT_TRANSPOSE_MULT_NUMER
!     PetscEnum MATOP_PLACEHOLDER_98
!     PetscEnum MATOP_PLACEHOLDER_99
!     PetscEnum MATOP_PLACEHOLDER_100
!     PetscEnum MATOP_PLACEHOLDER_101
      PetscEnum MATOP_CONJUGATE
!     PetscEnum MATOP_PLACEHOLDER_103
      PetscEnum MATOP_SET_VALUES_ROW
      PetscEnum MATOP_REAL_PART
      PetscEnum MATOP_IMAGINARY_PART
      PetscEnum MATOP_GET_ROW_UPPER_TRIANGULAR
      PetscEnum MATOP_RESTORE_ROW_UPPER_TRIANG
      PetscEnum MATOP_MAT_SOLVE
      PetscEnum MATOP_GET_REDUNDANT_MATRIX
      PetscEnum MATOP_GET_ROW_MIN
      PetscEnum MATOP_GET_COLUMN_VECTOR
      PetscEnum MATOP_MISSING_DIAGONAL
      PetscEnum MATOP_GET_SEQ_NONZERO_STRUCTUR
      PetscEnum MATOP_CREATE
      PetscEnum MATOP_GET_GHOSTS
      PetscEnum MATOP_GET_LOCAL_SUB_MATRIX
      PetscEnum MATOP_RESTORE_LOCALSUB_MATRIX
      PetscEnum MATOP_MULT_DIAGONAL_BLOCK
      PetscEnum MATOP_HERMITIAN_TRANSPOSE
      PetscEnum MATOP_MULT_HERMITIAN_TRANSPOSE
      PetscEnum MATOP_MULT_HERMITIAN_TRANS_ADD
      PetscEnum MATOP_GET_MULTI_PROC_BLOCK
      PetscEnum MATOP_FIND_NONZERO_ROWS
      PetscEnum MATOP_GET_COLUMN_NORMS
      PetscEnum MATOP_INVERT_BLOCK_DIAGONAL
!     PetscEnum MATOP_PLACEHOLDER_127
      PetscEnum MATOP_GET_SUB_MATRICES_PARALLE
      PetscEnum MATOP_SET_VALUES_BATCH
      PetscEnum MATOP_TRANSPOSE_MAT_MULT
      PetscEnum MATOP_TRANSPOSE_MAT_MULT_SYMBO
      PetscEnum MATOP_TRANSPOSE_MAT_MULT_NUMER
      PetscEnum MATOP_TRANSPOSE_COLORING_CREAT
      PetscEnum MATOP_TRANS_COLORING_APPLY_SPT
      PetscEnum MATOP_TRANS_COLORING_APPLY_DEN
      PetscEnum MATOP_RART
      PetscEnum MATOP_RART_SYMBOLIC
      PetscEnum MATOP_RART_NUMERIC
      PetscEnum MATOP_SET_BLOCK_SIZES
      PetscEnum MATOP_AYPX
      PetscEnum MATOP_RESIDUAL
      PetscEnum MATOP_FDCOLORING_SETUP
      PetscEnum MATOP_MPICONCATENATESEQ

      parameter(MATOP_SET_VALUES=0)
      parameter(MATOP_GET_ROW=1)
      parameter(MATOP_RESTORE_ROW=2)
      parameter(MATOP_MULT=3)
      parameter(MATOP_MULT_ADD=4)
      parameter(MATOP_MULT_TRANSPOSE=5)
      parameter(MATOP_MULT_TRANSPOSE_ADD=6)
      parameter(MATOP_SOLVE=7)
      parameter(MATOP_SOLVE_ADD=8)
      parameter(MATOP_SOLVE_TRANSPOSE=9)
      parameter(MATOP_SOLVE_TRANSPOSE_ADD=10)
      parameter(MATOP_LUFACTOR=11)
      parameter(MATOP_CHOLESKYFACTOR=12)
      parameter(MATOP_SOR=13)
      parameter(MATOP_TRANSPOSE=14)
      parameter(MATOP_GETINFO=15)
      parameter(MATOP_EQUAL=16)
      parameter(MATOP_GET_DIAGONAL=17)
      parameter(MATOP_DIAGONAL_SCALE=18)
      parameter(MATOP_NORM=19)
      parameter(MATOP_ASSEMBLY_BEGIN=20)
      parameter(MATOP_ASSEMBLY_END=21)
      parameter(MATOP_SET_OPTION=22)
      parameter(MATOP_ZERO_ENTRIES=23)
      parameter(MATOP_ZERO_ROWS=24)
      parameter(MATOP_LUFACTOR_SYMBOLIC=25)
      parameter(MATOP_LUFACTOR_NUMERIC=26)
      parameter(MATOP_CHOLESKY_FACTOR_SYMBOLIC=27)
      parameter(MATOP_CHOLESKY_FACTOR_NUMERIC=28)
      parameter(MATOP_SETUP_PREALLOCATION=29)
      parameter(MATOP_ILUFACTOR_SYMBOLIC=30)
      parameter(MATOP_ICCFACTOR_SYMBOLIC=31)
!     parameter(MATOP_PLACEHOLDER_32=32)
!     parameter(MATOP_PLACEHOLDER_33=33)
      parameter(MATOP_DUPLICATE=34)
      parameter(MATOP_FORWARD_SOLVE=35)
      parameter(MATOP_BACKWARD_SOLVE=36)
      parameter(MATOP_ILUFACTOR=37)
      parameter(MATOP_ICCFACTOR=38)
      parameter(MATOP_AXPY=39)
      parameter(MATOP_GET_SUBMATRICES=40)
      parameter(MATOP_INCREASE_OVERLAP=41)
      parameter(MATOP_GET_VALUES=42)
      parameter(MATOP_COPY=43)
      parameter(MATOP_GET_ROW_MAX=44)
      parameter(MATOP_SCALE=45)
      parameter(MATOP_SHIFT=46)
      parameter(MATOP_DIAGONAL_SET=47)
      parameter(MATOP_ZERO_ROWS_COLUMNS=48)
      parameter(MATOP_SET_RANDOM=49)
      parameter(MATOP_GET_ROW_IJ=50)
      parameter(MATOP_RESTORE_ROW_IJ=51)
      parameter(MATOP_GET_COLUMN_IJ=52)
      parameter(MATOP_RESTORE_COLUMN_IJ=53)
      parameter(MATOP_FDCOLORING_CREATE=54)
      parameter(MATOP_COLORING_PATCH=55)
      parameter(MATOP_SET_UNFACTORED=56)
      parameter(MATOP_PERMUTE=57)
      parameter(MATOP_SET_VALUES_BLOCKED=58)
      parameter(MATOP_GET_SUBMATRIX=59)
      parameter(MATOP_DESTROY=60)
      parameter(MATOP_VIEW=61)
      parameter(MATOP_CONVERT_FROM=62)
      parameter(MATOP_MATMAT_MULT=63)
      parameter(MATOP_MATMAT_MULT_SYMBOLIC=64)
      parameter(MATOP_MATMAT_MULT_NUMERIC=65)
      parameter(MATOP_SET_LOCAL_TO_GLOBAL_MAP=66)
      parameter(MATOP_SET_VALUES_LOCAL=67)
      parameter(MATOP_ZERO_ROWS_LOCAL=68)
      parameter(MATOP_GET_ROW_MAX_ABS=69)
      parameter(MATOP_GET_ROW_MIN_ABS=70)
      parameter(MATOP_CONVERT=71)
      parameter(MATOP_SET_COLORING=72)
!     parameter(MATOP_PLACEHOLDER_73=73)
      parameter(MATOP_SET_VALUES_ADIFOR=74)
      parameter(MATOP_FD_COLORING_APPLY=75)
      parameter(MATOP_SET_FROM_OPTIONS=76)
      parameter(MATOP_MULT_CONSTRAINED=77)
      parameter(MATOP_MULT_TRANSPOSE_CONSTRAIN=78)
      parameter(MATOP_FIND_ZERO_DIAGONALS=79)
      parameter(MATOP_MULT_MULTIPLE=80)
      parameter(MATOP_SOLVE_MULTIPLE=81)
      parameter(MATOP_GET_INERTIA=82)
      parameter(MATOP_LOAD=83)
      parameter(MATOP_IS_SYMMETRIC=84)
      parameter(MATOP_IS_HERMITIAN=85)
      parameter(MATOP_IS_STRUCTURALLY_SYMMETRIC=86)
      parameter(MATOP_SET_VALUES_BLOCKEDLOCAL=87)
      parameter(MATOP_GET_VECS=88)
      parameter(MATOP_MAT_MULT=89)
      parameter(MATOP_MAT_MULT_SYMBOLIC=90)
      parameter(MATOP_MAT_MULT_NUMERIC=91)
      parameter(MATOP_PTAP=92)
      parameter(MATOP_PTAP_SYMBOLIC=93)
      parameter(MATOP_PTAP_NUMERIC=94)
      parameter(MATOP_MAT_TRANSPOSE_MULT=95)
      parameter(MATOP_MAT_TRANSPOSE_MULT_SYMBO=96)
      parameter(MATOP_MAT_TRANSPOSE_MULT_NUMER=97)
!     parameter(MATOP_PLACEHOLDER_98=98)
!     parameter(MATOP_PLACEHOLDER_99=99)
!     parameter(MATOP_PLACEHOLDER_100=100)
!     parameter(MATOP_PLACEHOLDER_101=101)
      parameter(MATOP_CONJUGATE=102)
!     parameter(MATOP_PLACEHOLDER_103=103)
      parameter(MATOP_SET_VALUES_ROW=104)
      parameter(MATOP_REAL_PART=105)
      parameter(MATOP_IMAGINARY_PART=106)
      parameter(MATOP_GET_ROW_UPPER_TRIANGULAR=107)
      parameter(MATOP_RESTORE_ROW_UPPER_TRIANG=108)
      parameter(MATOP_MAT_SOLVE=109)
      parameter(MATOP_GET_REDUNDANT_MATRIX=110)
      parameter(MATOP_GET_ROW_MIN=111)
      parameter(MATOP_GET_COLUMN_VECTOR=112)
      parameter(MATOP_MISSING_DIAGONAL=113)
      parameter(MATOP_GET_SEQ_NONZERO_STRUCTUR=114)
      parameter(MATOP_CREATE=115)
      parameter(MATOP_GET_GHOSTS=116)
      parameter(MATOP_GET_LOCAL_SUB_MATRIX=117)
      parameter(MATOP_RESTORE_LOCALSUB_MATRIX=118)
      parameter(MATOP_MULT_DIAGONAL_BLOCK=119)
      parameter(MATOP_HERMITIAN_TRANSPOSE=120)
      parameter(MATOP_MULT_HERMITIAN_TRANSPOSE=121)
      parameter(MATOP_MULT_HERMITIAN_TRANS_ADD=122)
      parameter(MATOP_GET_MULTI_PROC_BLOCK=123)
      parameter(MATOP_FIND_NONZERO_ROWS=124)
      parameter(MATOP_GET_COLUMN_NORMS=125)
      parameter(MATOP_INVERT_BLOCK_DIAGONAL=126)
!     parameter(MATOP_PLACEHOLDER_127=127)
      parameter(MATOP_GET_SUB_MATRICES_PARALLE=128)
      parameter(MATOP_SET_VALUES_BATCH=129)
      parameter(MATOP_TRANSPOSE_MAT_MULT=130)
      parameter(MATOP_TRANSPOSE_MAT_MULT_SYMBO=131)
      parameter(MATOP_TRANSPOSE_MAT_MULT_NUMER=132)
      parameter(MATOP_TRANSPOSE_COLORING_CREAT=133)
      parameter(MATOP_TRANS_COLORING_APPLY_SPT=134)
      parameter(MATOP_TRANS_COLORING_APPLY_DEN=135)
      parameter(MATOP_RART=136)
      parameter(MATOP_RART_SYMBOLIC=137)
      parameter(MATOP_RART_NUMERIC=138)
      parameter(MATOP_SET_BLOCK_SIZES=139)
      parameter(MATOP_AYPX=140)
      parameter(MATOP_RESIDUAL=141)
      parameter(MATOP_FDCOLORING_SETUP=142)
      parameter(MATOP_MPICONCATENATESEQ=144)
!
!
!
      PetscEnum MATRIX_BINARY_FORMAT_DENSE
      parameter (MATRIX_BINARY_FORMAT_DENSE=-1)
!
! MPChacoGlobalType
      PetscEnum MP_CHACO_MULTILEVEL_KL
      PetscEnum MP_CHACO_SPECTRAL
      PetscEnum MP_CHACO_LINEAR
      PetscEnum MP_CHACO_RANDOM
      PetscEnum MP_CHACO_SCATTERED
      parameter (MP_CHACO_MULTILEVEL_KL=0,MP_CHACO_SPECTRAL=1)
      parameter (MP_CHACO_LINEAR=2,MP_CHACO_RANDOM=3)
      parameter (MP_CHACO_SCATTERED=4)
!
! MPChacoLocalType
      PetscEnum MP_CHACO_KERNIGHAN_LIN
      PetscEnum MP_CHACO_NONE
      parameter (MP_CHACO_KERNIGHAN_LIN=0, MP_CHACO_NONE=1)
!
! MPChacoEigenType
      PetscEnum MP_CHACO_LANCZOS
      PetscEnum MP_CHACO_RQI_SYMMLQ
      parameter (MP_CHACO_LANCZOS=0, MP_CHACO_RQI_SYMMLQ=1)
!
! MPPTScotchStrategyType
      PetscEnum MP_PTSCOTCH_QUALITY
      PetscEnum MP_PTSCOTCH_SPEED
      PetscEnum MP_PTSCOTCH_BALANCE
      PetscEnum MP_PTSCOTCH_SAFETY
      PetscEnum MP_PTSCOTCH_SCALABILITY
      parameter (MP_PTSCOTCH_QUALITY = 0)
      parameter (MP_PTSCOTCH_SPEED = 1)
      parameter (MP_PTSCOTCH_BALANCE = 2)
      parameter (MP_PTSCOTCH_SAFETY = 3)
      parameter (MP_PTSCOTCH_SCALABILITY = 4)

! PetscScalarPrecision
      PetscEnum PETSC_SCALAR_DOUBLE
      PetscEnum PETSC_SCALAR_SINGLE
      PetscEnum PETSC_SCALAR_LONG_DOUBLE
      parameter (PETSC_SCALAR_DOUBLE=0,PETSC_SCALAR_SINGLE=1)
      parameter (PETSC_SCALAR_LONG_DOUBLE=2)


!
!     CUSP enumerated types
!
#if defined(PETSC_HAVE_CUSP)
      PetscEnum MAT_CUSP_CSR
      PetscEnum MAT_CUSP_DIA
      PetscEnum MAT_CUSP_ELL
      parameter(MAT_CUSP_CSR=0,MAT_CUSP_DIA=1)
      parameter(MAT_CUSP_ELL=2)
      PetscEnum MAT_CUSP_MULT_DIAG
      PetscEnum MAT_CUSP_MULT_OFFDIAG
      PetscEnum MAT_CUSP_MULT
      PetscEnum MAT_CUSP_ALL
      parameter(MAT_CUSP_MULT_DIAG=0)
      parameter(MAT_CUSP_MULT_OFFDIAG=1)
      parameter(MAT_CUSP_MULT=2)
      parameter(MAT_CUSP_ALL=3)
#endif


!
!     CUSPARSE enumerated types
!
#if defined(PETSC_HAVE_CUDA)
      PetscEnum MAT_CUSPARSE_CSR
      PetscEnum MAT_CUSPARSE_ELL
      PetscEnum MAT_CUSPARSE_HYB
      parameter(MAT_CUSPARSE_CSR=0,MAT_CUSPARSE_ELL=1)
      parameter(MAT_CUSPARSE_HYB=2)
      PetscEnum MAT_CUSPARSE_MULT_DIAG
      PetscEnum MAT_CUSPARSE_MULT_OFFDIAG
      PetscEnum MAT_CUSPARSE_MULT
      PetscEnum MAT_CUSPARSE_ALL
      parameter(MAT_CUSPARSE_MULT_DIAG=0)
      parameter(MAT_CUSPARSE_MULT_OFFDIAG=1)
      parameter(MAT_CUSPARSE_MULT=2)
      parameter(MAT_CUSPARSE_ALL=3)
#endif
!
!  End of Fortran include file for the Mat package in PETSc
!<|MERGE_RESOLUTION|>--- conflicted
+++ resolved
@@ -91,11 +91,7 @@
       parameter (MAT_NO_OFF_PROC_ZERO_ROWS=16)
       parameter (MAT_NO_OFF_PROC_ENTRIES=17)
       parameter (MAT_NEW_NONZERO_LOCATIONS=18)
-<<<<<<< HEAD
-      parameter (MAT_SUBSET_OFF_PROC_ENTRIES=19)
-=======
       parameter (MAT_NEW_NONZERO_ALLOCATION_ERR=19)
->>>>>>> 4ef01274
       parameter (MAT_OPTION_MAX=20)
 !
 !  MatFactorShiftType
