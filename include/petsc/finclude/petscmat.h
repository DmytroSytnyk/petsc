!
!
!  Include file for Fortran use of the Mat package in PETSc
!
#if !defined (PETSCMATDEF_H)
#define PETSCMATDEF_H

#include "petsc/finclude/petscvec.h"

#define Mat type(tMat)
#define MatNullSpace type(tMatNullSpace)
#define MatFDColoring type(tMatFDColoring)

#define MatColoring PetscFortranAddr
#define MatPartitioning PetscFortranAddr
#define MatCoarsen PetscFortranAddr
#define MatAIJIndices PetscFortranAddr
#define MatType character*(80)
#define MatSolverType character*(80)
#define MatOption PetscEnum
#define MatCreateSubMatrixOption PetscEnum
#define MPChacoGlobalType PetscEnum
#define MPChacoLocalType PetscEnum
#define MPChacoEigenType PetscEnum
#define MPPTScotchStragegyType PetscEnum
#define MatAssemblyType PetscEnum
#define MatFactorType PetscEnum
#define MatFactorError PetscEnum
#define MatFactorShiftType PetscEnum
#define MatProductType PetscEnum
#define MatProductAlgorithm character*(80)
#define MatFactorSchurStatus PetscEnum
#define MatOrderingType character*(80)
#define MatSORType PetscEnum
#define MatInfoType PetscEnum
#define MatReuse PetscEnum
#define MatOperation PetscEnum
#define MatColoringType character*(80)
#define MatInfo PetscLogDouble
#define MatFactorInfo PetscReal
#define MatDuplicateOption PetscEnum
#define MatStructure PetscEnum
#define MatPartitioningType character*(80)
#define MatCoarsenType character*(80)
#define MatCompositeType PetscEnum
#define MatCompositeMergeType PetscEnum
#define MatStencil PetscInt
#define MatStencil_k 1
#define MatStencil_j 2
#define MatStencil_i 3
#define MatStencil_c 4

#define MATPARTITIONING_CURRENT 'current'
#define MATPARTITIONING_PARMETIS 'parmetis'

#define MATCOARSEN_MIS 'mis'

#define MATCOLORINGNATURAL 'natural'
#define MATCOLORINGSL      'sl'
#define MATCOLORINGLF      'lf'
#define MATCOLORINGID      'id'
#define MATCOLORINGGREEDY  'greedy'
#define MATCOLORINGJP      'jp'

#define MATORDERINGNATURAL   'natural'
#define MATORDERINGNATURAL_OR_ND 'natural_or_nd'
#define MATORDERINGND        'nd'
#define MATORDERING1WD       '1wd'
#define MATORDERINGRCM       'rcm'
#define MATORDERINGQMD       'qmd'
#define MATORDERINGROWLENGTH 'rowlength'
#define MATORDERINGWBM       'wbm'
#define MATORDERINGSPECTRAL  'spectral'
#define MATORDERINGAMD       'amd'
!
!  Matrix types
!
#define MATSAME            'same'
#define MATMAIJ            'maij'
#define MATSEQMAIJ         'seqmaij'
#define MATMPIMAIJ         'mpimaij'
#define MATIS              'is'
#define MATAIJ             'aij'
#define MATSEQAIJ          'seqaij'
#define MATMPIAIJ          'mpiaij'
#define MATAIJCRL          'aijcrl'
#define MATSEQAIJCRL       'seqaijcrl'
#define MATMPIAIJCRL       'mpiaijcrl'
#define MATAIJCUSPARSE     'aijcusparse'
#define MATSEQAIJCUSPARSE  'seqaijcusparse'
#define MATMPIAIJCUSPARSE  'mpiaijcusparse'
#define MATAIJVIENNACL     'aijviennacl'
#define MATSEQAIJVIENNACL  'seqaijviennacl'
#define MATMPIAIJVIENNACL  'mpiaijviennacl'
#define MATAIJPERM         'aijperm'
#define MATSEQAIJPERM      'seqaijperm'
#define MATMPIAIJPERM      'mpiaijperm'
#define MATAIJSELL         'aijsell'
#define MATSEQAIJSELL      'seqaijsell'
#define MATMPIAIJSELL      'mpiaijsell'
#define MATAIJMKL          'aijmkl'
#define MATSEQAIJMKL       'seqaijmkl'
#define MATMPIAIJMKL       'mpiaijmkl'
#define MATBAIJMKL         'baijmkl'
#define MATSEQBAIJMKL      'seqbaijmkl'
#define MATMPIBAIJMKL      'mpibaijmkl'
#define MATSHELL           'shell'
#define MATDENSE           'dense'
#define MATSEQDENSE        'seqdense'
#define MATSEQDENSECUDA    'seqdensecuda'
#define MATMPIDENSE        'mpidense'
#define MATELEMENTAL       'elemental'
#define MATBAIJ            'baij'
#define MATSEQBAIJ         'seqbaij'
#define MATMPIBAIJ         'mpibaij'
#define MATMPIADJ          'mpiadj'
#define MATSBAIJ           'sbaij'
#define MATSEQSBAIJ        'seqsbaij'
#define MATMPISBAIJ        'mpisbaij'
#define MATDAAD            'daad'
#define MATMFFD            'mffd'
#define MATNORMAL          'normal'
#define MATNORMALHERMITIAN 'normalh'
#define MATLRC             'lrc'
#define MATSCATTER         'scatter'
#define MATBLOCKMAT        'blockmat'
#define MATCOMPOSITE       'composite'
#define MATFFT             'fft'
#define MATFFTW            'fftw'
#define MATSEQCUFFT        'seqcufft'
#define MATTRANSPOSEMAT    'transpose'
#define MATSCHURCOMPLEMENT 'schurcomplement'
#define MATPYTHON          'python'
#define MATHYPRESTRUCT     'hyprestruct'
#define MATHYPRESSTRUCT    'hypresstruct'
#define MATSUBMATRIX       'submatrix'
#define MATLOCALREF        'localref'
#define MATNEST            'nest'
#define MATPREALLOCATOR    'preallocator'
#define MATSELL            'sell'
#define MATSEQSELL         'seqsell'
#define MATMPISELL         'mpisell'
#define MATDUMMY           'dummy'
#define MATLMVM            'lmvm'
#define MATLMVMDFP         'lmvmdfp'
#define MATLMVMBFGS        'lmvmbfgs'
#define MATLMVMSR1         'lmvmsr1'
#define MATLMVMBROYDEN     'lmvmbroyden'
#define MATLMVMBADBROYDEN  'lmvmbadbroyden'
#define MATLMVMSYMBROYDEN  'lmvmsymbroyden'
#define MATLMVMSYMBADBROYDEN 'lmvmsymbadbroyden'
#define MATLMVMDIAGBROYDEN 'lmvmdiagbroyden'
<<<<<<< HEAD
#define MATLMVMSR1         'lmvmsr1'
#define MATLMVMDFP         'lmvmdfp'
#define MATLMVMBFGS        'lmvmbfgs'
#define MATHARA            'hara'
=======
>>>>>>> eefc1831

!
! MatMFFDType values
!
#define MATMFFD_DS 'ds'
#define MATMFFD_WP 'wp'

!
! MatSolverTypes
!
#define MATSOLVERSUPERLU         'superlu'
#define MATSOLVERSUPERLU_DIST    'superlu_dist'
#define MATSOLVERSTRUMPACK       'strumpack'
#define MATSOLVERUMFPACK         'umfpack'
#define MATSOLVERCHOLMOD         'cholmod'
#define MATSOLVERSPARSEELEMENTAL 'sparseelemental'
#define MATSOLVERKLU             'klu'
#define MATSOLVERELEMENTAL       'elemental'
#define MATSOLVERESSL            'essl'
#define MATSOLVERLUSOL           'lusol'
#define MATSOLVERMUMPS           'mumps'
#define MATSOLVERMKL_PARDISO     'mkl_pardiso'
#define MATSOLVERMKL_CPARDISO    'mkl_cpardiso'
#define MATSOLVERPASTIX          'pastix'
#define MATSOLVERMATLAB          'matlab'
#define MATSOLVERPETSC           'petsc'
#define MATSOLVERBAS             'bas'
#define MATSOLVERCUSPARSE        'cusparse'
#define MATSOLVERCUDA            'cuda'

!
! GPU Storage Formats for CUSPARSE
!
#define MatCUSPARSEStorageFormat PetscEnum
#define MatCUSPARSEFormatOperation PetscEnum

!
! sparsity reducing ordering for STRUMPACK
!
#define MatSTRUMPACKReordering PetscEnum

#endif<|MERGE_RESOLUTION|>--- conflicted
+++ resolved
@@ -150,13 +150,7 @@
 #define MATLMVMSYMBROYDEN  'lmvmsymbroyden'
 #define MATLMVMSYMBADBROYDEN 'lmvmsymbadbroyden'
 #define MATLMVMDIAGBROYDEN 'lmvmdiagbroyden'
-<<<<<<< HEAD
-#define MATLMVMSR1         'lmvmsr1'
-#define MATLMVMDFP         'lmvmdfp'
-#define MATLMVMBFGS        'lmvmbfgs'
 #define MATHARA            'hara'
-=======
->>>>>>> eefc1831
 
 !
 ! MatMFFDType values
