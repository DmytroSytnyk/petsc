
/*
    Defines the basic header of all PETSc objects.
*/

#if !defined(_PETSCHEAD_H)
#define _PETSCHEAD_H
#include <petscsys.h>

/*
   All major PETSc data structures have a common core; this is defined
   below by PETSCHEADER.

   PetscHeaderCreate() should be used whenever creating a PETSc structure.
*/

/*
   PetscOps: structure of core operations that all PETSc objects support.

      getcomm()         - Gets the object's communicator.
      view()            - Is the routine for viewing the entire PETSc object; for
                          example, MatView() is the general matrix viewing routine.
                          This is used by PetscObjectView((PetscObject)obj) to allow
                          viewing any PETSc object.
      destroy()         - Is the routine for destroying the entire PETSc object;
                          for example,MatDestroy() is the general matrix
                          destruction routine.
                          This is used by PetscObjectDestroy((PetscObject*)&obj) to allow
                          destroying any PETSc object.
      compose()         - Associates a PETSc object with another PETSc object with a name
      query()           - Returns a different PETSc object that has been associated
                          with the first object using a name.
      composefunction() - Attaches an a function to a PETSc object with a name.
      queryfunction()   - Requests a registered function that has been attached to a PETSc object.
*/

typedef struct {
   PetscErrorCode (*getcomm)(PetscObject,MPI_Comm *);
   PetscErrorCode (*view)(PetscObject,PetscViewer);
   PetscErrorCode (*destroy)(PetscObject*);
   PetscErrorCode (*compose)(PetscObject,const char[],PetscObject);
   PetscErrorCode (*query)(PetscObject,const char[],PetscObject *);
   PetscErrorCode (*composefunction)(PetscObject,const char[],void (*)(void));
   PetscErrorCode (*queryfunction)(PetscObject,const char[],void (**)(void));
} PetscOps;

typedef enum {PETSC_FORTRAN_CALLBACK_CLASS,PETSC_FORTRAN_CALLBACK_SUBTYPE,PETSC_FORTRAN_CALLBACK_MAXTYPE} PetscFortranCallbackType;
typedef int PetscFortranCallbackId;
#define PETSC_SMALLEST_FORTRAN_CALLBACK ((PetscFortranCallbackId)1000)
PETSC_EXTERN PetscErrorCode PetscFortranCallbackRegister(PetscClassId,const char*,PetscFortranCallbackId*);
PETSC_EXTERN PetscErrorCode PetscFortranCallbackGetSizes(PetscClassId,PetscInt*,PetscInt*);

typedef struct {
  void (*func)(void);
  void *ctx;
} PetscFortranCallback;

/*
   All PETSc objects begin with the fields defined in PETSCHEADER.
   The PetscObject is a way of examining these fields regardless of
   the specific object. In C++ this could be a base abstract class
   from which all objects are derived.
*/
#define PETSC_MAX_OPTIONS_HANDLER 5
typedef struct _p_PetscObject {
  PetscClassId         classid;
  PetscOps             bops[1];
  MPI_Comm             comm;
  PetscInt             type;
  PetscLogDouble       flops,time,mem,memchildren;
  PetscObjectId        id;
  PetscInt             refct;
  PetscMPIInt          tag;
  PetscFunctionList    qlist;
  PetscObjectList      olist;
  char                 *class_name;    /*  for example, "Vec" */
  char                 *description;
  char                 *mansec;
  char                 *type_name;     /*  this is the subclass, for example VECSEQ which equals "seq" */
  PetscObject          parent;
  PetscObjectId        parentid;
  char*                name;
  char                 *prefix;
  PetscInt             tablevel;
  void                 *cpp;
  PetscObjectState     state;
  PetscInt             int_idmax,        intstar_idmax;
  PetscObjectState     *intcomposedstate,*intstarcomposedstate;
  PetscInt             *intcomposeddata, **intstarcomposeddata;
  PetscInt             real_idmax,        realstar_idmax;
  PetscObjectState     *realcomposedstate,*realstarcomposedstate;
  PetscReal            *realcomposeddata, **realstarcomposeddata;
  PetscInt             scalar_idmax,        scalarstar_idmax;
  PetscObjectState     *scalarcomposedstate,*scalarstarcomposedstate;
  PetscScalar          *scalarcomposeddata, **scalarstarcomposeddata;
  void                 (**fortran_func_pointers)(void);                  /* used by Fortran interface functions to stash user provided Fortran functions */
  PetscInt             num_fortran_func_pointers;                        /* number of Fortran function pointers allocated */
  PetscFortranCallback *fortrancallback[PETSC_FORTRAN_CALLBACK_MAXTYPE];
  PetscInt             num_fortrancallback[PETSC_FORTRAN_CALLBACK_MAXTYPE];
  void                 *python_context;
  PetscErrorCode       (*python_destroy)(void*);

  PetscInt             noptionhandler;
  PetscErrorCode       (*optionhandler[PETSC_MAX_OPTIONS_HANDLER])(PetscObject,void*);
  PetscErrorCode       (*optiondestroy[PETSC_MAX_OPTIONS_HANDLER])(PetscObject,void*);
  void                 *optionctx[PETSC_MAX_OPTIONS_HANDLER];
  PetscPrecision       precision;
  PetscBool            optionsprinted;
#if defined(PETSC_HAVE_SAWS)
  PetscBool            amsmem;          /* if PETSC_TRUE then this object is registered with SAWs and visible to clients */
  PetscBool            amspublishblock; /* if PETSC_TRUE and publishing objects then will block at PetscObjectSAWsBlock() */
#endif
} _p_PetscObject;

#define PETSCHEADER(ObjectOps) \
  _p_PetscObject hdr;          \
  ObjectOps      ops[1]

#define  PETSCFREEDHEADER -1

PETSC_EXTERN_TYPEDEF typedef PetscErrorCode (*PetscObjectDestroyFunction)(PetscObject*); /* force cast in next macro to NEVER use extern "C" style */
PETSC_EXTERN_TYPEDEF typedef PetscErrorCode (*PetscObjectViewFunction)(PetscObject,PetscViewer);

/*@C
    PetscHeaderCreate - Creates a PETSc object of a particular class

    Input Parameters:
+   classid - the classid associated with this object (for example VEC_CLASSID)
.   class_name - string name of class; should be static (for example "Vec")
.   descr - string containing short description; should be static (for example "Vector")
.   mansec - string indicating section in manual pages; should be static (for example "Vec")
.   comm - the MPI Communicator
.   destroy - the destroy routine for this object (for example VecDestroy())
-   view - the view routine for this object (for example VecView())

    Output Parameter:
.   h - the newly created object

    Level: developer

.seealso: PetscHeaderDestroy(), PetscClassIdRegister()

@*/
#define PetscHeaderCreate(h,classid,class_name,descr,mansec,comm,destroy,view) \
  (PetscNew(&(h)) || \
   PetscHeaderCreate_Private((PetscObject)h,classid,class_name,descr,mansec,comm,(PetscObjectDestroyFunction)destroy,(PetscObjectViewFunction)view) || \
   PetscLogObjectCreate(h) || \
   PetscLogObjectMemory((PetscObject)h,sizeof(*(h))))

PETSC_EXTERN PetscErrorCode PetscComposedQuantitiesDestroy(PetscObject obj);
PETSC_EXTERN PetscErrorCode PetscHeaderCreate_Private(PetscObject,PetscClassId,const char[],const char[],const char[],MPI_Comm,PetscObjectDestroyFunction,PetscObjectViewFunction);

/*@C
    PetscHeaderDestroy - Final step in destroying a PetscObject

    Input Parameters:
.   h - the header created with PetscHeaderCreate()

    Level: developer

.seealso: PetscHeaderCreate()
@*/
#define PetscHeaderDestroy(h) (PetscHeaderDestroy_Private((PetscObject)(*h)) || PetscFree(*h))

PETSC_EXTERN PetscErrorCode PetscHeaderDestroy_Private(PetscObject);
PETSC_EXTERN PetscErrorCode PetscObjectCopyFortranFunctionPointers(PetscObject,PetscObject);
PETSC_EXTERN PetscErrorCode PetscObjectSetFortranCallback(PetscObject,PetscFortranCallbackType,PetscFortranCallbackId*,void(*)(void),void *ctx);
PETSC_EXTERN PetscErrorCode PetscObjectGetFortranCallback(PetscObject,PetscFortranCallbackType,PetscFortranCallbackId,void(**)(void),void **ctx);

PETSC_INTERN PetscErrorCode PetscCitationsInitialize(void);
PETSC_INTERN PetscErrorCode PetscOptionsFindPair_Private(const char[],const char[],char**,PetscBool*);

PETSC_EXTERN PetscBool PetscCheckPointer(const void*,PetscDataType);

/*
    Macros to test if a PETSc object is valid and if pointers are valid
*/
#if !defined(PETSC_USE_DEBUG)

#define PetscValidHeaderSpecific(h,ck,arg) do {} while (0)
#define PetscValidHeader(h,arg) do {} while (0)
#define PetscValidPointer(h,arg) do {} while (0)
#define PetscValidCharPointer(h,arg) do {} while (0)
#define PetscValidIntPointer(h,arg) do {} while (0)
#define PetscValidScalarPointer(h,arg) do {} while (0)
#define PetscValidRealPointer(h,arg) do {} while (0)
#define PetscValidFunction(h,arg) do {} while (0)

#else

#define PetscValidHeaderSpecific(h,ck,arg)                              \
  do {                                                                  \
    if (!h) SETERRQ1(PETSC_COMM_SELF,PETSC_ERR_ARG_NULL,"Null Object: Parameter # %d",arg); \
    if (!PetscCheckPointer(h,PETSC_OBJECT)) SETERRQ1(PETSC_COMM_SELF,PETSC_ERR_ARG_CORRUPT,"Invalid Pointer to Object: Parameter # %d",arg); \
    if (((PetscObject)(h))->classid != ck) {                            \
      if (((PetscObject)(h))->classid == PETSCFREEDHEADER) SETERRQ1(PETSC_COMM_SELF,PETSC_ERR_ARG_CORRUPT,"Object already free: Parameter # %d",arg); \
      else SETERRQ1(PETSC_COMM_SELF,PETSC_ERR_ARG_WRONG,"Wrong type of object: Parameter # %d",arg); \
    }                                                                   \
  } while (0)

#define PetscValidHeader(h,arg)                                         \
  do {                                                                  \
    if (!h) SETERRQ1(PETSC_COMM_SELF,PETSC_ERR_ARG_NULL,"Null Object: Parameter # %d",arg); \
    if (!PetscCheckPointer(h,PETSC_OBJECT)) SETERRQ1(PETSC_COMM_SELF,PETSC_ERR_ARG_CORRUPT,"Invalid Pointer to Object: Parameter # %d",arg); \
    if (((PetscObject)(h))->classid == PETSCFREEDHEADER) SETERRQ1(PETSC_COMM_SELF,PETSC_ERR_ARG_CORRUPT,"Object already free: Parameter # %d",arg); \
    else if (((PetscObject)(h))->classid < PETSC_SMALLEST_CLASSID || ((PetscObject)(h))->classid > PETSC_LARGEST_CLASSID) SETERRQ1(PETSC_COMM_SELF,PETSC_ERR_ARG_CORRUPT,"Invalid type of object: Parameter # %d",arg); \
  } while (0)

#define PetscValidPointer(h,arg)                                        \
  do {                                                                  \
    if (!h) SETERRQ1(PETSC_COMM_SELF,PETSC_ERR_ARG_NULL,"Null Pointer: Parameter # %d",arg); \
    if (!PetscCheckPointer(h,PETSC_CHAR)) SETERRQ1(PETSC_COMM_SELF,PETSC_ERR_ARG_BADPTR,"Invalid Pointer: Parameter # %d",arg); \
  } while (0)

#define PetscValidCharPointer(h,arg)                                    \
  do {                                                                  \
    if (!h) SETERRQ1(PETSC_COMM_SELF,PETSC_ERR_ARG_NULL,"Null Pointer: Parameter # %d",arg);\
    if (!PetscCheckPointer(h,PETSC_CHAR)) SETERRQ1(PETSC_COMM_SELF,PETSC_ERR_ARG_BADPTR,"Invalid Pointer to char: Parameter # %d",arg); \
  } while (0)

#define PetscValidIntPointer(h,arg)                                     \
  do {                                                                  \
    if (!h) SETERRQ1(PETSC_COMM_SELF,PETSC_ERR_ARG_BADPTR,"Null Pointer: Parameter # %d",arg); \
    if (!PetscCheckPointer(h,PETSC_INT)) SETERRQ1(PETSC_COMM_SELF,PETSC_ERR_ARG_BADPTR,"Invalid Pointer to Int: Parameter # %d",arg); \
  } while (0)

#define PetscValidScalarPointer(h,arg)                                  \
  do {                                                                  \
    if (!h) SETERRQ1(PETSC_COMM_SELF,PETSC_ERR_ARG_NULL,"Null Pointer: Parameter # %d",arg); \
    if (!PetscCheckPointer(h,PETSC_SCALAR)) SETERRQ1(PETSC_COMM_SELF,PETSC_ERR_ARG_BADPTR,"Invalid Pointer to PetscScalar: Parameter # %d",arg); \
  } while (0)

#define PetscValidRealPointer(h,arg)                                  \
  do {                                                                  \
    if (!h) SETERRQ1(PETSC_COMM_SELF,PETSC_ERR_ARG_NULL,"Null Pointer: Parameter # %d",arg); \
    if (!PetscCheckPointer(h,PETSC_REAL)) SETERRQ1(PETSC_COMM_SELF,PETSC_ERR_ARG_BADPTR,"Invalid Pointer to PetscReal: Parameter # %d",arg); \
  } while (0)

#define PetscValidFunction(f,arg)                                       \
  do {                                                                  \
    if (!f) SETERRQ1(PETSC_COMM_SELF,PETSC_ERR_ARG_NULL,"Null Function Pointer: Parameter # %d",arg); \
  } while (0)

#endif

#if !defined(PETSC_USE_DEBUG)

#define PetscCheckSameType(a,arga,b,argb) do {} while (0)
#define PetscValidType(a,arg) do {} while (0)
#define PetscCheckSameComm(a,arga,b,argb) do {} while (0)
#define PetscCheckSameTypeAndComm(a,arga,b,argb) do {} while (0)
#define PetscValidLogicalCollectiveScalar(a,b,c) do {} while (0)
#define PetscValidLogicalCollectiveReal(a,b,c) do {} while (0)
#define PetscValidLogicalCollectiveInt(a,b,c) do {} while (0)
#define PetscValidLogicalCollectiveMPIInt(a,b,c) do {} while (0)
#define PetscValidLogicalCollectiveBool(a,b,c) do {} while (0)
#define PetscValidLogicalCollectiveEnum(a,b,c) do {} while (0)

#else

/*
    For example, in the dot product between two vectors,
  both vectors must be either Seq or MPI, not one of each
*/
#define PetscCheckSameType(a,arga,b,argb) \
  if (((PetscObject)a)->type != ((PetscObject)b)->type) SETERRQ2(PETSC_COMM_SELF,PETSC_ERR_ARG_NOTSAMETYPE,"Objects not of same type: Argument # %d and %d",arga,argb);
/*
   Use this macro to check if the type is set
*/
#define PetscValidType(a,arg) \
  if (!((PetscObject)a)->type_name) SETERRQ2(PETSC_COMM_SELF,PETSC_ERR_ARG_WRONGSTATE,"%s object's type is not set: Argument # %d",((PetscObject)a)->class_name,arg);
/*
   Sometimes object must live on same communicator to inter-operate
*/
#define PetscCheckSameComm(a,arga,b,argb)                               \
  do {                                                                  \
    PetscErrorCode _6_ierr,__flag;                                      \
    _6_ierr = MPI_Comm_compare(PetscObjectComm((PetscObject)a),PetscObjectComm((PetscObject)b),&__flag);CHKERRQ(_6_ierr);                                                   \
    if (__flag != MPI_CONGRUENT && __flag != MPI_IDENT) SETERRQ3(PETSC_COMM_SELF,PETSC_ERR_ARG_NOTSAMECOMM,"Different communicators in the two objects: Argument # %d and %d flag %d",arga,argb,__flag); \
  } while (0)

#define PetscCheckSameTypeAndComm(a,arga,b,argb)        \
  do {                                                  \
    PetscCheckSameType(a,arga,b,argb);                  \
    PetscCheckSameComm(a,arga,b,argb);                  \
  } while (0)

#define PetscValidLogicalCollectiveScalar(a,b,c)                        \
  do {                                                                  \
    PetscErrorCode _7_ierr;                                             \
<<<<<<< HEAD
    PetscReal b1[6],b2[6];                                              \
    if (PetscIsNanScalar(b)) {b1[4] = -1; b1[5] = 1;} else b1[4] = b1[5] = 0; \
    b1[0] = -PetscRealPart(b); b1[1] = PetscRealPart(b);b1[2] = -PetscImaginaryPart(b); b1[3] = PetscImaginaryPart(b);         \
    _7_ierr = MPI_Allreduce(b1,b2,6,MPIU_REAL,MPIU_MAX,PetscObjectComm((PetscObject)a));CHKERRQ(_7_ierr); \
    if (!(b2[4] == -1 && b2[5] == 1) && (-b2[0] != b2[1] || -b2[2] != b2[3])) SETERRQ1(PetscObjectComm((PetscObject)a),PETSC_ERR_ARG_WRONG,"Scalar value must be same on all processes, argument # %d",c); \
=======
    PetscReal b1[2],b2[2];                                              \
    b1[0] = -PetscRealPart(b); b1[1] = PetscRealPart(b);                \
    _7_ierr = MPIU_Allreduce(b1,b2,2,MPIU_REAL,MPIU_MAX,PetscObjectComm((PetscObject)a));CHKERRQ(_7_ierr); \
    if (-b2[0] != b2[1]) SETERRQ1(PetscObjectComm((PetscObject)a),PETSC_ERR_ARG_WRONG,"Scalar value must be same on all processes, argument # %d",c); \
>>>>>>> 2b2eec9c
  } while (0)

#define PetscValidLogicalCollectiveReal(a,b,c)                          \
  do {                                                                  \
    PetscErrorCode _7_ierr;                                             \
<<<<<<< HEAD
    PetscReal b1[4],b2[4];                                              \
    if (PetscIsNanReal(b)) {b1[2] = -1; b1[3] = 1;} else b1[2] = b1[3] = 0; \
    b1[0] = -b; b1[1] = b;                                                  \
    _7_ierr = MPI_Allreduce(b1,b2,4,MPIU_REAL,MPIU_MAX,PetscObjectComm((PetscObject)a));CHKERRQ(_7_ierr); \
    if (!(b2[2] == -1 && b2[3] == 1) && -b2[0] != b2[1]) SETERRQ1(PetscObjectComm((PetscObject)a),PETSC_ERR_ARG_WRONG,"Real value must be same on all processes, argument # %d",c); \
=======
    PetscReal b1[2],b2[2];                                              \
    b1[0] = -b; b1[1] = b;                                              \
    _7_ierr = MPIU_Allreduce(b1,b2,2,MPIU_REAL,MPIU_MAX,PetscObjectComm((PetscObject)a));CHKERRQ(_7_ierr); \
    if (-b2[0] != b2[1]) SETERRQ1(PetscObjectComm((PetscObject)a),PETSC_ERR_ARG_WRONG,"Real value must be same on all processes, argument # %d",c); \
>>>>>>> 2b2eec9c
  } while (0)

#define PetscValidLogicalCollectiveInt(a,b,c)                           \
  do {                                                                  \
    PetscErrorCode _7_ierr;                                             \
    PetscInt b1[2],b2[2];                                               \
    b1[0] = -b; b1[1] = b;                                              \
    _7_ierr = MPIU_Allreduce(b1,b2,2,MPIU_INT,MPI_MAX,PetscObjectComm((PetscObject)a));CHKERRQ(_7_ierr); \
    if (-b2[0] != b2[1]) SETERRQ1(PetscObjectComm((PetscObject)a),PETSC_ERR_ARG_WRONG,"Int value must be same on all processes, argument # %d",c); \
  } while (0)

#define PetscValidLogicalCollectiveMPIInt(a,b,c) do {} while (0)

#define PetscValidLogicalCollectiveBool(a,b,c)                          \
  do {                                                                  \
    PetscErrorCode _7_ierr;                                             \
    PetscMPIInt b1[2],b2[2];                                            \
    b1[0] = -(PetscMPIInt)b; b1[1] = (PetscMPIInt)b;                    \
    _7_ierr = MPIU_Allreduce(b1,b2,2,MPI_INT,MPI_MAX,PetscObjectComm((PetscObject)a));CHKERRQ(_7_ierr); \
    if (-b2[0] != b2[1]) SETERRQ1(PetscObjectComm((PetscObject)a),PETSC_ERR_ARG_WRONG,"Bool value must be same on all processes, argument # %d",c); \
  } while (0)

#define PetscValidLogicalCollectiveEnum(a,b,c)                          \
  do {                                                                  \
    PetscErrorCode _7_ierr;                                             \
    PetscMPIInt b1[2],b2[2];                                            \
    b1[0] = -(PetscMPIInt)b; b1[1] = (PetscMPIInt)b;                    \
    _7_ierr = MPIU_Allreduce(b1,b2,2,MPI_INT,MPI_MAX,PetscObjectComm((PetscObject)a));CHKERRQ(_7_ierr); \
    if (-b2[0] != b2[1]) SETERRQ1(PetscObjectComm((PetscObject)a),PETSC_ERR_ARG_WRONG,"Enum value must be same on all processes, argument # %d",c); \
  } while (0)

#endif

/*
   PetscTryMethod - Queries an object for a method, if it exists then calls it.
              These are intended to be used only inside PETSc functions.

   Level: developer

.seealso: PetscUseMethod()
*/
#define  PetscTryMethod(obj,A,B,C) \
  0;{ PetscErrorCode (*f)B, __ierr; \
    __ierr = PetscObjectQueryFunction((PetscObject)obj,A,&f);CHKERRQ(__ierr); \
    if (f) {__ierr = (*f)C;CHKERRQ(__ierr);}\
  }

/*
   PetscUseMethod - Queries an object for a method, if it exists then calls it, otherwise generates an error.
              These are intended to be used only inside PETSc functions.

   Level: developer

.seealso: PetscTryMethod()
*/
#define  PetscUseMethod(obj,A,B,C) \
  0;{ PetscErrorCode (*f)B, __ierr; \
    __ierr = PetscObjectQueryFunction((PetscObject)obj,A,&f);CHKERRQ(__ierr); \
    if (f) {__ierr = (*f)C;CHKERRQ(__ierr);}\
    else SETERRQ1(PetscObjectComm((PetscObject)obj),PETSC_ERR_SUP,"Cannot locate function %s in object",A); \
  }

/*MC
   PetscObjectStateIncrease - Increases the state of any PetscObject

   Synopsis:
   #include "petsc/private/petscimpl.h"
   PetscErrorCode PetscObjectStateIncrease(PetscObject obj)

   Logically Collective

   Input Parameter:
.  obj - any PETSc object, for example a Vec, Mat or KSP. This must be
         cast with a (PetscObject), for example,
         PetscObjectStateIncrease((PetscObject)mat);

   Notes: object state is an integer which gets increased every time
   the object is changed internally. By saving and later querying the object state
   one can determine whether information about the object is still current.
   Currently, state is maintained for Vec and Mat objects.

   This routine is mostly for internal use by PETSc; a developer need only
   call it after explicit access to an object's internals. Routines such
   as VecSet() or MatScale() already call this routine. It is also called, as a
   precaution, in VecRestoreArray(), MatRestoreRow(), MatDenseRestoreArray().

   This routine is logically collective because state equality comparison needs to be possible without communication.

   Level: developer

   seealso: PetscObjectStateGet()

   Concepts: state

M*/
#define PetscObjectStateIncrease(obj) ((obj)->state++,0)

PETSC_EXTERN PetscErrorCode PetscObjectStateGet(PetscObject,PetscObjectState*);
PETSC_EXTERN PetscErrorCode PetscObjectStateSet(PetscObject,PetscObjectState);
PETSC_EXTERN PetscErrorCode PetscObjectComposedDataRegister(PetscInt*);
PETSC_EXTERN PetscErrorCode PetscObjectComposedDataIncreaseInt(PetscObject);
PETSC_EXTERN PetscErrorCode PetscObjectComposedDataIncreaseIntstar(PetscObject);
PETSC_EXTERN PetscErrorCode PetscObjectComposedDataIncreaseReal(PetscObject);
PETSC_EXTERN PetscErrorCode PetscObjectComposedDataIncreaseRealstar(PetscObject);
PETSC_EXTERN PetscErrorCode PetscObjectComposedDataIncreaseScalar(PetscObject);
PETSC_EXTERN PetscErrorCode PetscObjectComposedDataIncreaseScalarstar(PetscObject);
PETSC_EXTERN PetscInt         PetscObjectComposedDataMax;
/*MC
   PetscObjectComposedDataSetInt - attach integer data to a PetscObject

   Synopsis:
   #include "petsc/private/petscimpl.h"
   PetscErrorCode PetscObjectComposedDataSetInt(PetscObject obj,int id,int data)

   Not collective

   Input parameters:
+  obj - the object to which data is to be attached
.  id - the identifier for the data
-  data - the data to  be attached

   Notes
   The data identifier can best be created through a call to  PetscObjectComposedDataRegister()

   Level: developer
M*/
#define PetscObjectComposedDataSetInt(obj,id,data)                                      \
  ((((obj)->int_idmax < PetscObjectComposedDataMax) && PetscObjectComposedDataIncreaseInt(obj)) ||  \
   ((obj)->intcomposeddata[id] = data,(obj)->intcomposedstate[id] = (obj)->state, 0))

/*MC
   PetscObjectComposedDataGetInt - retrieve integer data attached to an object

   Synopsis:
   #include "petsc/private/petscimpl.h"
   PetscErrorCode PetscObjectComposedDataGetInt(PetscObject obj,int id,int data,PetscBool  flag)

   Not collective

   Input parameters:
+  obj - the object from which data is to be retrieved
-  id - the identifier for the data

   Output parameters
+  data - the data to be retrieved
-  flag - PETSC_TRUE if the data item exists and is valid, PETSC_FALSE otherwise

   The 'data' and 'flag' variables are inlined, so they are not pointers.

   Level: developer
M*/
#define PetscObjectComposedDataGetInt(obj,id,data,flag)                            \
  ((((obj)->intcomposedstate && ((obj)->intcomposedstate[id] == (obj)->state)) ?   \
   (data = (obj)->intcomposeddata[id],flag = PETSC_TRUE) : (flag = PETSC_FALSE)),0)

/*MC
   PetscObjectComposedDataSetIntstar - attach integer array data to a PetscObject

   Synopsis:
   #include "petsc/private/petscimpl.h"
   PetscErrorCode PetscObjectComposedDataSetIntstar(PetscObject obj,int id,int *data)

   Not collective

   Input parameters:
+  obj - the object to which data is to be attached
.  id - the identifier for the data
-  data - the data to  be attached

   Notes
   The data identifier can best be determined through a call to
   PetscObjectComposedDataRegister()

   Level: developer
M*/
#define PetscObjectComposedDataSetIntstar(obj,id,data)                                          \
  ((((obj)->intstar_idmax < PetscObjectComposedDataMax) && PetscObjectComposedDataIncreaseIntstar(obj)) ||  \
   ((obj)->intstarcomposeddata[id] = data,(obj)->intstarcomposedstate[id] = (obj)->state, 0))

/*MC
   PetscObjectComposedDataGetIntstar - retrieve integer array data
   attached to an object

   Synopsis:
   #include "petsc/private/petscimpl.h"
   PetscErrorCode PetscObjectComposedDataGetIntstar(PetscObject obj,int id,int *data,PetscBool  flag)

   Not collective

   Input parameters:
+  obj - the object from which data is to be retrieved
-  id - the identifier for the data

   Output parameters
+  data - the data to be retrieved
-  flag - PETSC_TRUE if the data item exists and is valid, PETSC_FALSE otherwise

   The 'data' and 'flag' variables are inlined, so they are not pointers.

   Level: developer
M*/
#define PetscObjectComposedDataGetIntstar(obj,id,data,flag)                               \
  ((((obj)->intstarcomposedstate && ((obj)->intstarcomposedstate[id] == (obj)->state)) ?  \
   (data = (obj)->intstarcomposeddata[id],flag = PETSC_TRUE) : (flag = PETSC_FALSE)),0)

/*MC
   PetscObjectComposedDataSetReal - attach real data to a PetscObject

   Synopsis:
   #include "petsc/private/petscimpl.h"
   PetscErrorCode PetscObjectComposedDataSetReal(PetscObject obj,int id,PetscReal data)

   Not collective

   Input parameters:
+  obj - the object to which data is to be attached
.  id - the identifier for the data
-  data - the data to  be attached

   Notes
   The data identifier can best be determined through a call to
   PetscObjectComposedDataRegister()

   Level: developer
M*/
#define PetscObjectComposedDataSetReal(obj,id,data)                                       \
  ((((obj)->real_idmax < PetscObjectComposedDataMax) && PetscObjectComposedDataIncreaseReal(obj)) ||  \
   ((obj)->realcomposeddata[id] = data,(obj)->realcomposedstate[id] = (obj)->state, 0))

/*MC
   PetscObjectComposedDataGetReal - retrieve real data attached to an object

   Synopsis:
   #include "petsc/private/petscimpl.h"
   PetscErrorCode PetscObjectComposedDataGetReal(PetscObject obj,int id,PetscReal data,PetscBool  flag)

   Not collective

   Input parameters:
+  obj - the object from which data is to be retrieved
-  id - the identifier for the data

   Output parameters
+  data - the data to be retrieved
-  flag - PETSC_TRUE if the data item exists and is valid, PETSC_FALSE otherwise

   The 'data' and 'flag' variables are inlined, so they are not pointers.

   Level: developer
M*/
#define PetscObjectComposedDataGetReal(obj,id,data,flag)                            \
  ((((obj)->realcomposedstate && ((obj)->realcomposedstate[id] == (obj)->state)) ?  \
   (data = (obj)->realcomposeddata[id],flag = PETSC_TRUE) : (flag = PETSC_FALSE)),0)

/*MC
   PetscObjectComposedDataSetRealstar - attach real array data to a PetscObject

   Synopsis:
   #include "petsc/private/petscimpl.h"
   PetscErrorCode PetscObjectComposedDataSetRealstar(PetscObject obj,int id,PetscReal *data)

   Not collective

   Input parameters:
+  obj - the object to which data is to be attached
.  id - the identifier for the data
-  data - the data to  be attached

   Notes
   The data identifier can best be determined through a call to
   PetscObjectComposedDataRegister()

   Level: developer
M*/
#define PetscObjectComposedDataSetRealstar(obj,id,data)                                           \
  ((((obj)->realstar_idmax < PetscObjectComposedDataMax) && PetscObjectComposedDataIncreaseRealstar(obj)) ||  \
   ((obj)->realstarcomposeddata[id] = data, (obj)->realstarcomposedstate[id] = (obj)->state, 0))

/*MC
   PetscObjectComposedDataGetRealstar - retrieve real array data
   attached to an object

   Synopsis:
   #include "petsc/private/petscimpl.h"
   PetscErrorCode PetscObjectComposedDataGetRealstar(PetscObject obj,int id,PetscReal *data,PetscBool  flag)

   Not collective

   Input parameters:
+  obj - the object from which data is to be retrieved
-  id - the identifier for the data

   Output parameters
+  data - the data to be retrieved
-  flag - PETSC_TRUE if the data item exists and is valid, PETSC_FALSE otherwise

   The 'data' and 'flag' variables are inlined, so they are not pointers.

   Level: developer
M*/
#define PetscObjectComposedDataGetRealstar(obj,id,data,flag)                                \
  ((((obj)->realstarcomposedstate && ((obj)->realstarcomposedstate[id] == (obj)->state)) ?  \
   (data = (obj)->realstarcomposeddata[id],flag = PETSC_TRUE) : (flag = PETSC_FALSE)),0)

/*MC
   PetscObjectComposedDataSetScalar - attach scalar data to a PetscObject

   Synopsis:
   #include "petsc/private/petscimpl.h"
   PetscErrorCode PetscObjectComposedDataSetScalar(PetscObject obj,int id,PetscScalar data)

   Not collective

   Input parameters:
+  obj - the object to which data is to be attached
.  id - the identifier for the data
-  data - the data to  be attached

   Notes
   The data identifier can best be determined through a call to
   PetscObjectComposedDataRegister()

   Level: developer
M*/
#if defined(PETSC_USE_COMPLEX)
#define PetscObjectComposedDataSetScalar(obj,id,data)                                        \
  ((((obj)->scalar_idmax < PetscObjectComposedDataMax) && PetscObjectComposedDataIncreaseScalar(obj)) || \
   ((obj)->scalarcomposeddata[id] = data,(obj)->scalarcomposedstate[id] = (obj)->state, 0))
#else
#define PetscObjectComposedDataSetScalar(obj,id,data) \
        PetscObjectComposedDataSetReal(obj,id,data)
#endif
/*MC
   PetscObjectComposedDataGetScalar - retrieve scalar data attached to an object

   Synopsis:
   #include "petsc/private/petscimpl.h"
   PetscErrorCode PetscObjectComposedDataGetScalar(PetscObject obj,int id,PetscScalar data,PetscBool  flag)

   Not collective

   Input parameters:
+  obj - the object from which data is to be retrieved
-  id - the identifier for the data

   Output parameters
+  data - the data to be retrieved
-  flag - PETSC_TRUE if the data item exists and is valid, PETSC_FALSE otherwise

   The 'data' and 'flag' variables are inlined, so they are not pointers.

   Level: developer
M*/
#if defined(PETSC_USE_COMPLEX)
#define PetscObjectComposedDataGetScalar(obj,id,data,flag)                              \
  ((((obj)->scalarcomposedstate && ((obj)->scalarcomposedstate[id] == (obj)->state) ) ? \
   (data = (obj)->scalarcomposeddata[id],flag = PETSC_TRUE) : (flag = PETSC_FALSE)),0)
#else
#define PetscObjectComposedDataGetScalar(obj,id,data,flag)                             \
        PetscObjectComposedDataGetReal(obj,id,data,flag)
#endif

/*MC
   PetscObjectComposedDataSetScalarstar - attach scalar array data to a PetscObject

   Synopsis:
   #include "petsc/private/petscimpl.h"
   PetscErrorCode PetscObjectComposedDataSetScalarstar(PetscObject obj,int id,PetscScalar *data)

   Not collective

   Input parameters:
+  obj - the object to which data is to be attached
.  id - the identifier for the data
-  data - the data to  be attached

   Notes
   The data identifier can best be determined through a call to
   PetscObjectComposedDataRegister()

   Level: developer
M*/
#if defined(PETSC_USE_COMPLEX)
#define PetscObjectComposedDataSetScalarstar(obj,id,data)                                             \
  ((((obj)->scalarstar_idmax < PetscObjectComposedDataMax) && PetscObjectComposedDataIncreaseScalarstar(obj)) ||  \
   ((obj)->scalarstarcomposeddata[id] = data,(obj)->scalarstarcomposedstate[id] = (obj)->state, 0))
#else
#define PetscObjectComposedDataSetScalarstar(obj,id,data) \
        PetscObjectComposedDataSetRealstar(obj,id,data)
#endif
/*MC
   PetscObjectComposedDataGetScalarstar - retrieve scalar array data
   attached to an object

   Synopsis:
   #include "petsc/private/petscimpl.h"
   PetscErrorCode PetscObjectComposedDataGetScalarstar(PetscObject obj,int id,PetscScalar *data,PetscBool  flag)

   Not collective

   Input parameters:
+  obj - the object from which data is to be retrieved
-  id - the identifier for the data

   Output parameters
+  data - the data to be retrieved
-  flag - PETSC_TRUE if the data item exists and is valid, PETSC_FALSE otherwise

   The 'data' and 'flag' variables are inlined, so they are not pointers.

   Level: developer
M*/
#if defined(PETSC_USE_COMPLEX)
#define PetscObjectComposedDataGetScalarstar(obj,id,data,flag)                                 \
  ((((obj)->scalarstarcomposedstate && ((obj)->scalarstarcomposedstate[id] == (obj)->state)) ? \
       (data = (obj)->scalarstarcomposeddata[id],flag = PETSC_TRUE) : (flag = PETSC_FALSE)),0)
#else
#define PetscObjectComposedDataGetScalarstar(obj,id,data,flag)         \
        PetscObjectComposedDataGetRealstar(obj,id,data,flag)
#endif

PETSC_EXTERN PetscErrorCode PetscObjectGetId(PetscObject,PetscObjectId*);

PETSC_EXTERN PetscMPIInt Petsc_Counter_keyval;
PETSC_EXTERN PetscMPIInt Petsc_InnerComm_keyval;
PETSC_EXTERN PetscMPIInt Petsc_OuterComm_keyval;

/*
  PETSc communicators have this attribute, see
  PetscCommDuplicate(), PetscCommDestroy(), PetscCommGetNewTag(), PetscObjectGetName()
*/
typedef struct {
  PetscMPIInt tag;              /* next free tag value */
  PetscInt    refcount;         /* number of references, communicator can be freed when this reaches 0 */
  PetscInt    namecount;        /* used to generate the next name, as in Vec_0, Mat_1, ... */
} PetscCommCounter;

#if defined(PETSC_HAVE_CUSP)
/*E
    PetscCUSPFlag - indicates which memory (CPU, GPU, or none contains valid vector

   PETSC_CUSP_UNALLOCATED  - no memory contains valid matrix entries; NEVER used for vectors
   PETSC_CUSP_GPU - GPU has valid vector/matrix entries
   PETSC_CUSP_CPU - CPU has valid vector/matrix entries
   PETSC_CUSP_BOTH - Both GPU and CPU have valid vector/matrix entries and they match

   Level: developer
E*/
typedef enum {PETSC_CUSP_UNALLOCATED,PETSC_CUSP_GPU,PETSC_CUSP_CPU,PETSC_CUSP_BOTH} PetscCUSPFlag;
#endif

#if defined(PETSC_HAVE_VIENNACL)
/*E
    PetscViennaCLFlag - indicates which memory (CPU, GPU, or none contains valid vector

   PETSC_VIENNACL_UNALLOCATED  - no memory contains valid matrix entries; NEVER used for vectors
   PETSC_VIENNACL_GPU - GPU has valid vector/matrix entries
   PETSC_VIENNACL_CPU - CPU has valid vector/matrix entries
   PETSC_VIENNACL_BOTH - Both GPU and CPU have valid vector/matrix entries and they match

   Level: developer
E*/
typedef enum {PETSC_VIENNACL_UNALLOCATED,PETSC_VIENNACL_GPU,PETSC_VIENNACL_CPU,PETSC_VIENNACL_BOTH} PetscViennaCLFlag;
#endif

typedef enum {STATE_BEGIN, STATE_PENDING, STATE_END} SRState;

#define REDUCE_SUM  0
#define REDUCE_MAX  1
#define REDUCE_MIN  2

typedef struct {
  MPI_Comm    comm;
  MPI_Request request;
  PetscBool   async;
  PetscScalar *lvalues;     /* this are the reduced values before call to MPI_Allreduce() */
  PetscScalar *gvalues;     /* values after call to MPI_Allreduce() */
  void        **invecs;     /* for debugging only, vector/memory used with each op */
  PetscInt    *reducetype;  /* is particular value to be summed or maxed? */
  SRState     state;        /* are we calling xxxBegin() or xxxEnd()? */
  PetscInt    maxops;       /* total amount of space we have for requests */
  PetscInt    numopsbegin;  /* number of requests that have been queued in */
  PetscInt    numopsend;    /* number of requests that have been gotten by user */
} PetscSplitReduction;

PETSC_EXTERN PetscErrorCode PetscSplitReductionGet(MPI_Comm,PetscSplitReduction**);
PETSC_EXTERN PetscErrorCode PetscSplitReductionEnd(PetscSplitReduction*);
PETSC_EXTERN PetscErrorCode PetscSplitReductionExtend(PetscSplitReduction*);

#if !defined(PETSC_SKIP_SPINLOCK)
#if defined(PETSC_HAVE_THREADSAFETY)
#  if defined(PETSC_HAVE_CONCURRENCYKIT)
#if defined(__cplusplus)
/*  CK does not have extern "C" protection in their include files */
extern "C" {
#endif
#include <ck_spinlock.h>
#if defined(__cplusplus)
}
#endif
typedef ck_spinlock_t PetscSpinlock;
PETSC_STATIC_INLINE PetscErrorCode PetscSpinlockCreate(PetscSpinlock *ck_spinlock)
{
  ck_spinlock_init(ck_spinlock);
  return 0;
}
PETSC_STATIC_INLINE PetscErrorCode PetscSpinlockLock(PetscSpinlock *ck_spinlock)
{
  ck_spinlock_lock(ck_spinlock);
  return 0;
}
PETSC_STATIC_INLINE PetscErrorCode PetscSpinlockUnlock(PetscSpinlock *ck_spinlock)
{
  ck_spinlock_unlock(ck_spinlock);
  return 0;
}
PETSC_STATIC_INLINE PetscErrorCode PetscSpinlockDestroy(PetscSpinlock *ck_spinlock)
{
  return 0;
}
#  elif defined(PETSC_HAVE_OPENMP)

#include <omp.h>
typedef omp_lock_t PetscSpinlock;
PETSC_STATIC_INLINE PetscErrorCode PetscSpinlockCreate(PetscSpinlock *omp_lock)
{
  omp_init_lock(omp_lock);
  return 0;
}
PETSC_STATIC_INLINE PetscErrorCode PetscSpinlockLock(PetscSpinlock *omp_lock)
{
  omp_set_lock(omp_lock);
  return 0;
}
PETSC_STATIC_INLINE PetscErrorCode PetscSpinlockUnlock(PetscSpinlock *omp_lock)
{
  omp_unset_lock(omp_lock);
  return 0;
}
PETSC_STATIC_INLINE PetscErrorCode PetscSpinlockDestroy(PetscSpinlock *omp_lock)
{
  omp_destroy_lock(omp_lock);
  return 0;
}
#else
Thread safety requires either --with-openmp or --download-concurrencykit
#endif

#else
typedef int PetscSpinlock;
#define PetscSpinlockCreate(a)  0
#define PetscSpinlockLock(a)    0
#define PetscSpinlockUnlock(a)  0
#define PetscSpinlockDestroy(a) 0
#endif

#if defined(PETSC_HAVE_THREADSAFETY)
extern PetscSpinlock PetscViewerASCIISpinLockOpen;
extern PetscSpinlock PetscViewerASCIISpinLockStdout;
extern PetscSpinlock PetscViewerASCIISpinLockStderr;
extern PetscSpinlock PetscCommSpinLock;
#endif
#endif

#endif /* _PETSCHEAD_H */<|MERGE_RESOLUTION|>--- conflicted
+++ resolved
@@ -288,35 +288,21 @@
 #define PetscValidLogicalCollectiveScalar(a,b,c)                        \
   do {                                                                  \
     PetscErrorCode _7_ierr;                                             \
-<<<<<<< HEAD
     PetscReal b1[6],b2[6];                                              \
     if (PetscIsNanScalar(b)) {b1[4] = -1; b1[5] = 1;} else b1[4] = b1[5] = 0; \
     b1[0] = -PetscRealPart(b); b1[1] = PetscRealPart(b);b1[2] = -PetscImaginaryPart(b); b1[3] = PetscImaginaryPart(b);         \
     _7_ierr = MPI_Allreduce(b1,b2,6,MPIU_REAL,MPIU_MAX,PetscObjectComm((PetscObject)a));CHKERRQ(_7_ierr); \
     if (!(b2[4] == -1 && b2[5] == 1) && (-b2[0] != b2[1] || -b2[2] != b2[3])) SETERRQ1(PetscObjectComm((PetscObject)a),PETSC_ERR_ARG_WRONG,"Scalar value must be same on all processes, argument # %d",c); \
-=======
-    PetscReal b1[2],b2[2];                                              \
-    b1[0] = -PetscRealPart(b); b1[1] = PetscRealPart(b);                \
-    _7_ierr = MPIU_Allreduce(b1,b2,2,MPIU_REAL,MPIU_MAX,PetscObjectComm((PetscObject)a));CHKERRQ(_7_ierr); \
-    if (-b2[0] != b2[1]) SETERRQ1(PetscObjectComm((PetscObject)a),PETSC_ERR_ARG_WRONG,"Scalar value must be same on all processes, argument # %d",c); \
->>>>>>> 2b2eec9c
   } while (0)
 
 #define PetscValidLogicalCollectiveReal(a,b,c)                          \
   do {                                                                  \
     PetscErrorCode _7_ierr;                                             \
-<<<<<<< HEAD
     PetscReal b1[4],b2[4];                                              \
     if (PetscIsNanReal(b)) {b1[2] = -1; b1[3] = 1;} else b1[2] = b1[3] = 0; \
     b1[0] = -b; b1[1] = b;                                                  \
     _7_ierr = MPI_Allreduce(b1,b2,4,MPIU_REAL,MPIU_MAX,PetscObjectComm((PetscObject)a));CHKERRQ(_7_ierr); \
     if (!(b2[2] == -1 && b2[3] == 1) && -b2[0] != b2[1]) SETERRQ1(PetscObjectComm((PetscObject)a),PETSC_ERR_ARG_WRONG,"Real value must be same on all processes, argument # %d",c); \
-=======
-    PetscReal b1[2],b2[2];                                              \
-    b1[0] = -b; b1[1] = b;                                              \
-    _7_ierr = MPIU_Allreduce(b1,b2,2,MPIU_REAL,MPIU_MAX,PetscObjectComm((PetscObject)a));CHKERRQ(_7_ierr); \
-    if (-b2[0] != b2[1]) SETERRQ1(PetscObjectComm((PetscObject)a),PETSC_ERR_ARG_WRONG,"Real value must be same on all processes, argument # %d",c); \
->>>>>>> 2b2eec9c
   } while (0)
 
 #define PetscValidLogicalCollectiveInt(a,b,c)                           \
