--- conflicted
+++ resolved
@@ -375,127 +375,6 @@
 
 PETSC_STATIC_INLINE PetscReal DMPlex_NormD_Internal(PetscInt dim, const PetscReal *x) {PetscReal sum = 0.0; PetscInt d; for (d = 0; d < dim; ++d) sum += x[d]*x[d]; return PetscSqrtReal(sum);}
 
-<<<<<<< HEAD
-=======
-PETSC_STATIC_INLINE PetscErrorCode DMPlexGetLocalOffset_Private(DM dm, PetscInt point, PetscInt *start, PetscInt *end)
-{
-  PetscFunctionBeginHot;
-#if defined(PETSC_USE_DEBUG)
-  {
-    PetscInt       dof;
-    PetscErrorCode ierr;
-    *start = *end = 0; /* Silence overzealous compiler warning */
-    if (!dm->defaultSection) SETERRQ(PetscObjectComm((PetscObject) dm), PETSC_ERR_ARG_WRONG, "DM must have a default Section, see DMSetSection()");
-    ierr = PetscSectionGetOffset(dm->defaultSection, point, start);CHKERRQ(ierr);
-    ierr = PetscSectionGetDof(dm->defaultSection, point, &dof);CHKERRQ(ierr);
-    *end = *start + dof;
-  }
-#else
-  {
-    const PetscSection s = dm->defaultSection;
-    *start = s->atlasOff[point - s->pStart];
-    *end   = *start + s->atlasDof[point - s->pStart];
-  }
-#endif
-  PetscFunctionReturn(0);
-}
-
-PETSC_STATIC_INLINE PetscErrorCode DMPlexGetLocalFieldOffset_Private(DM dm, PetscInt point, PetscInt field, PetscInt *start, PetscInt *end)
-{
-  PetscFunctionBegin;
-#if defined(PETSC_USE_DEBUG)
-  {
-    PetscInt       dof;
-    PetscErrorCode ierr;
-    *start = *end = 0; /* Silence overzealous compiler warning */
-    if (!dm->defaultSection) SETERRQ(PetscObjectComm((PetscObject) dm), PETSC_ERR_ARG_WRONG, "DM must have a default Section, see DMSetSection()");
-    ierr = PetscSectionGetFieldOffset(dm->defaultSection, point, field, start);CHKERRQ(ierr);
-    ierr = PetscSectionGetFieldDof(dm->defaultSection, point, field, &dof);CHKERRQ(ierr);
-    *end = *start + dof;
-  }
-#else
-  {
-    const PetscSection s = dm->defaultSection->field[field];
-    *start = s->atlasOff[point - s->pStart];
-    *end   = *start + s->atlasDof[point - s->pStart];
-  }
-#endif
-  PetscFunctionReturn(0);
-}
-
-PETSC_STATIC_INLINE PetscErrorCode DMPlexGetGlobalOffset_Private(DM dm, PetscInt point, PetscInt *start, PetscInt *end)
-{
-  PetscFunctionBegin;
-#if defined(PETSC_USE_DEBUG)
-  {
-    PetscErrorCode ierr;
-    PetscInt       dof,cdof;
-    *start = *end = 0; /* Silence overzealous compiler warning */
-    if (!dm->defaultSection) SETERRQ(PetscObjectComm((PetscObject) dm), PETSC_ERR_ARG_WRONG, "DM must have a default Section, see DMSetSection()");
-    if (!dm->defaultGlobalSection) SETERRQ(PetscObjectComm((PetscObject) dm), PETSC_ERR_ARG_WRONG, "DM must have a default global Section. It will be created automatically by DMGetGlobalSection()");
-    ierr = PetscSectionGetOffset(dm->defaultGlobalSection, point, start);CHKERRQ(ierr);
-    ierr = PetscSectionGetDof(dm->defaultGlobalSection, point, &dof);CHKERRQ(ierr);
-    ierr = PetscSectionGetConstraintDof(dm->defaultGlobalSection, point, &cdof);CHKERRQ(ierr);
-    *end = *start + dof - cdof + (dof < 0 ? 1 : 0);
-  }
-#else
-  {
-    const PetscSection s    = dm->defaultGlobalSection;
-    const PetscInt     dof  = s->atlasDof[point - s->pStart];
-    const PetscInt     cdof = s->bc ? s->bc->atlasDof[point - s->bc->pStart] : 0;
-    *start = s->atlasOff[point - s->pStart];
-    *end   = *start + dof - cdof + (dof < 0 ? 1 : 0);
-  }
-#endif
-  PetscFunctionReturn(0);
-}
-
-PETSC_STATIC_INLINE PetscErrorCode DMPlexGetGlobalFieldOffset_Private(DM dm, PetscInt point, PetscInt field, PetscInt *start, PetscInt *end)
-{
-  PetscFunctionBegin;
-#if defined(PETSC_USE_DEBUG)
-  {
-    PetscInt       loff, lfoff, fdof, fcdof, ffcdof, f;
-    PetscErrorCode ierr;
-    *start = *end = 0; /* Silence overzealous compiler warning */
-    if (!dm->defaultSection) SETERRQ(PetscObjectComm((PetscObject) dm), PETSC_ERR_ARG_WRONG, "DM must have a default Section, see DMSetSection()");
-    if (!dm->defaultGlobalSection) SETERRQ(PetscObjectComm((PetscObject) dm), PETSC_ERR_ARG_WRONG, "DM must have a default global Section. It will be crated automatically by DMGetGlobalSection()");
-    ierr = PetscSectionGetOffset(dm->defaultGlobalSection, point, start);CHKERRQ(ierr);
-    ierr = PetscSectionGetOffset(dm->defaultSection, point, &loff);CHKERRQ(ierr);
-    ierr = PetscSectionGetFieldOffset(dm->defaultSection, point, field, &lfoff);CHKERRQ(ierr);
-    ierr = PetscSectionGetFieldDof(dm->defaultSection, point, field, &fdof);CHKERRQ(ierr);
-    ierr = PetscSectionGetFieldConstraintDof(dm->defaultSection, point, field, &fcdof);CHKERRQ(ierr);
-    *start = *start < 0 ? *start - (lfoff-loff) : *start + lfoff-loff;
-    for (f = 0; f < field; ++f) {
-      ierr = PetscSectionGetFieldConstraintDof(dm->defaultSection, point, f, &ffcdof);CHKERRQ(ierr);
-      *start = *start < 0 ? *start + ffcdof : *start - ffcdof;
-    }
-    *end   = *start < 0 ? *start - (fdof-fcdof) : *start + fdof-fcdof;
-  }
-#else
-  {
-    const PetscSection s     = dm->defaultSection;
-    const PetscSection fs    = dm->defaultSection->field[field];
-    const PetscSection gs    = dm->defaultGlobalSection;
-    const PetscInt     loff  = s->atlasOff[point - s->pStart];
-    const PetscInt     goff  = gs->atlasOff[point - s->pStart];
-    const PetscInt     lfoff = fs->atlasOff[point - s->pStart];
-    const PetscInt     fdof  = fs->atlasDof[point - s->pStart];
-    const PetscInt     fcdof = fs->bc ? fs->bc->atlasDof[point - fs->bc->pStart] : 0;
-    PetscInt           ffcdof = 0, f;
-
-    for (f = 0; f < field; ++f) {
-      const PetscSection ffs = dm->defaultSection->field[f];
-      ffcdof += ffs->bc ? ffs->bc->atlasDof[point - ffs->bc->pStart] : 0;
-    }
-    *start = goff + (goff < 0 ? loff-lfoff + ffcdof : lfoff-loff - ffcdof);
-    *end   = *start < 0 ? *start - (fdof-fcdof) : *start + fdof-fcdof;
-  }
-#endif
-  PetscFunctionReturn(0);
-}
-
->>>>>>> 545aaaed
 PETSC_INTERN PetscErrorCode DMPlexGetPointDualSpaceFEM(DM,PetscInt,PetscInt,PetscDualSpace *);
 PETSC_INTERN PetscErrorCode DMPlexGetIndicesPoint_Internal(PetscSection,PetscInt,PetscInt,PetscInt *,PetscBool,const PetscInt[],PetscInt[]);
 PETSC_INTERN PetscErrorCode DMPlexGetIndicesPointFields_Internal(PetscSection,PetscInt,PetscInt,PetscInt[],PetscBool,const PetscInt***,PetscInt,PetscInt[]);
