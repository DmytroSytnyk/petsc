/*
     Include file for the matrix component of PETSc
*/
#ifndef __PETSCMAT_H
#define __PETSCMAT_H
#include <petscvec.h>

/*S
     Mat - Abstract PETSc matrix object used to manage all linear operators in PETSc, even those without
           an explicit sparse representation (such as matrix-free operators)

   Level: beginner

  Concepts: matrix; linear operator

.seealso:  MatCreate(), MatType, MatSetType(), MatDestroy()
S*/
typedef struct _p_Mat*           Mat;

/*J
    MatType - String with the name of a PETSc matrix type

   Level: beginner

.seealso: MatSetType(), Mat, MatSolverPackage, MatRegister()
J*/
typedef const char* MatType;
#define MATSAME            "same"
#define MATMAIJ            "maij"
#define MATSEQMAIJ         "seqmaij"
#define MATMPIMAIJ         "mpimaij"
#define MATIS              "is"
#define MATAIJ             "aij"
#define MATSEQAIJ          "seqaij"
#define MATSEQAIJPTHREAD   "seqaijpthread"
#define MATAIJPTHREAD      "aijpthread"
#define MATMPIAIJ          "mpiaij"
#define MATAIJCRL          "aijcrl"
#define MATSEQAIJCRL       "seqaijcrl"
#define MATMPIAIJCRL       "mpiaijcrl"
#define MATAIJCUSP         "aijcusp"
#define MATSEQAIJCUSP      "seqaijcusp"
#define MATMPIAIJCUSP      "mpiaijcusp"
#define MATAIJCUSPARSE     "aijcusparse"
#define MATSEQAIJCUSPARSE  "seqaijcusparse"
#define MATMPIAIJCUSPARSE  "mpiaijcusparse"
#define MATAIJVIENNACL     "aijviennacl"
#define MATSEQAIJVIENNACL  "seqaijviennacl"
#define MATMPIAIJVIENNACL  "mpiaijviennacl"
#define MATAIJPERM         "aijperm"
#define MATSEQAIJPERM      "seqaijperm"
#define MATMPIAIJPERM      "mpiaijperm"
#define MATSHELL           "shell"
#define MATDENSE           "dense"
#define MATSEQDENSE        "seqdense"
#define MATMPIDENSE        "mpidense"
#define MATELEMENTAL       "elemental"
#define MATBAIJ            "baij"
#define MATSEQBAIJ         "seqbaij"
#define MATMPIBAIJ         "mpibaij"
#define MATMPIADJ          "mpiadj"
#define MATSBAIJ           "sbaij"
#define MATSEQSBAIJ        "seqsbaij"
#define MATMPISBAIJ        "mpisbaij"
#define MATSEQBSTRM        "seqbstrm"
#define MATMPIBSTRM        "mpibstrm"
#define MATBSTRM           "bstrm"
#define MATSEQSBSTRM       "seqsbstrm"
#define MATMPISBSTRM       "mpisbstrm"
#define MATSBSTRM          "sbstrm"
#define MATDAAD            "daad"
#define MATMFFD            "mffd"
#define MATNORMAL          "normal"
#define MATLRC             "lrc"
#define MATSCATTER         "scatter"
#define MATBLOCKMAT        "blockmat"
#define MATCOMPOSITE       "composite"
#define MATFFT             "fft"
#define MATFFTW            "fftw"
#define MATSEQCUFFT        "seqcufft"
#define MATTRANSPOSEMAT    "transpose"
#define MATSCHURCOMPLEMENT "schurcomplement"
#define MATPYTHON          "python"
#define MATHYPRESTRUCT     "hyprestruct"
#define MATHYPRESSTRUCT    "hypresstruct"
#define MATSUBMATRIX       "submatrix"
#define MATLOCALREF        "localref"
#define MATNEST            "nest"

/*J
    MatSolverPackage - String with the name of a PETSc matrix solver type.

    For example: "petsc" indicates what PETSc provides, "superlu" indicates either
       SuperLU or SuperLU_Dist etc.


   Level: beginner

.seealso: MatGetFactor(), Mat, MatSetType(), MatType
J*/
#define MatSolverPackage char*
#define MATSOLVERSUPERLU      "superlu"
#define MATSOLVERSUPERLU_DIST "superlu_dist"
#define MATSOLVERUMFPACK      "umfpack"
#define MATSOLVERCHOLMOD      "cholmod"
#define MATSOLVERESSL         "essl"
#define MATSOLVERLUSOL        "lusol"
#define MATSOLVERMUMPS        "mumps"
#define MATSOLVERPASTIX       "pastix"
#define MATSOLVERMATLAB       "matlab"
#define MATSOLVERPETSC        "petsc"
#define MATSOLVERBAS          "bas"
#define MATSOLVERCUSPARSE     "cusparse"
#define MATSOLVERBSTRM        "bstrm"
#define MATSOLVERSBSTRM       "sbstrm"
#define MATSOLVERELEMENTAL    "elemental"
#define MATSOLVERCLIQUE       "clique"

/*E
    MatFactorType - indicates what type of factorization is requested

    Level: beginner

   Any additions/changes here MUST also be made in include/finclude/petscmat.h

.seealso: MatSolverPackage, MatGetFactor()
E*/
typedef enum {MAT_FACTOR_NONE, MAT_FACTOR_LU, MAT_FACTOR_CHOLESKY, MAT_FACTOR_ILU, MAT_FACTOR_ICC,MAT_FACTOR_ILUDT} MatFactorType;
PETSC_EXTERN const char *const MatFactorTypes[];

PETSC_EXTERN PetscErrorCode MatGetFactor(Mat,const MatSolverPackage,MatFactorType,Mat*);
PETSC_EXTERN PetscErrorCode MatGetFactorAvailable(Mat,const MatSolverPackage,MatFactorType,PetscBool *);
PETSC_EXTERN PetscErrorCode MatFactorGetSolverPackage(Mat,const MatSolverPackage*);
PETSC_EXTERN PetscErrorCode MatGetFactorType(Mat,MatFactorType*);

/* Logging support */
#define    MAT_FILE_CLASSID 1211216    /* used to indicate matrices in binary files */
PETSC_EXTERN PetscClassId MAT_CLASSID;
PETSC_EXTERN PetscClassId MAT_FDCOLORING_CLASSID;
PETSC_EXTERN PetscClassId MAT_TRANSPOSECOLORING_CLASSID;
PETSC_EXTERN PetscClassId MAT_PARTITIONING_CLASSID;
PETSC_EXTERN PetscClassId MAT_COARSEN_CLASSID;
PETSC_EXTERN PetscClassId MAT_NULLSPACE_CLASSID;
PETSC_EXTERN PetscClassId MATMFFD_CLASSID;

/*E
    MatReuse - Indicates if matrices obtained from a previous call to MatGetSubMatrices()
     or MatGetSubMatrix() are to be reused to store the new matrix values. For MatConvert() is used to indicate
     that the input matrix is to be replaced with the converted matrix.

    Level: beginner

   Any additions/changes here MUST also be made in include/finclude/petscmat.h

.seealso: MatGetSubMatrices(), MatGetSubMatrix(), MatDestroyMatrices(), MatConvert()
E*/
typedef enum {MAT_INITIAL_MATRIX,MAT_REUSE_MATRIX,MAT_IGNORE_MATRIX} MatReuse;

/*E
    MatGetSubMatrixOption - Indicates if matrices obtained from a call to MatGetSubMatrices()
     include the matrix values. Currently it is only used by MatGetSeqNonzerostructure().

    Level: beginner

.seealso: MatGetSeqNonzerostructure()
E*/
typedef enum {MAT_DO_NOT_GET_VALUES,MAT_GET_VALUES} MatGetSubMatrixOption;

PETSC_EXTERN PetscErrorCode MatInitializePackage(void);

PETSC_EXTERN PetscErrorCode MatCreate(MPI_Comm,Mat*);
PETSC_EXTERN PetscErrorCode MatSetSizes(Mat,PetscInt,PetscInt,PetscInt,PetscInt);
PETSC_EXTERN PetscErrorCode MatSetType(Mat,MatType);
PETSC_EXTERN PetscErrorCode MatSetFromOptions(Mat);
PETSC_EXTERN PetscErrorCode MatViewFromOptions(Mat,const char[],const char[]);
PETSC_EXTERN PetscErrorCode MatRegisterAll(void);
PETSC_EXTERN PetscErrorCode MatRegister(const char[],PetscErrorCode(*)(Mat));
PETSC_EXTERN PetscErrorCode MatRegisterBaseName(const char[],const char[],const char[]);
PETSC_EXTERN PetscErrorCode MatSetOptionsPrefix(Mat,const char[]);
PETSC_EXTERN PetscErrorCode MatAppendOptionsPrefix(Mat,const char[]);
PETSC_EXTERN PetscErrorCode MatGetOptionsPrefix(Mat,const char*[]);

PETSC_EXTERN PetscBool         MatRegisterAllCalled;
PETSC_EXTERN PetscFunctionList MatList;
PETSC_EXTERN PetscFunctionList MatColoringList;
PETSC_EXTERN PetscFunctionList MatPartitioningList;
PETSC_EXTERN PetscFunctionList MatCoarsenList;

/*E
    MatStructure - Indicates if the matrix has the same nonzero structure

    Level: beginner

   Any additions/changes here MUST also be made in include/finclude/petscmat.h

.seealso: MatCopy(), KSPSetOperators(), PCSetOperators()
E*/
typedef enum {DIFFERENT_NONZERO_PATTERN,SUBSET_NONZERO_PATTERN,SAME_NONZERO_PATTERN,SAME_PRECONDITIONER} MatStructure;

PETSC_EXTERN PetscErrorCode MatCreateSeqDense(MPI_Comm,PetscInt,PetscInt,PetscScalar[],Mat*);
PETSC_EXTERN PetscErrorCode MatCreateDense(MPI_Comm,PetscInt,PetscInt,PetscInt,PetscInt,PetscScalar[],Mat*);
PETSC_EXTERN PetscErrorCode MatCreateSeqAIJ(MPI_Comm,PetscInt,PetscInt,PetscInt,const PetscInt[],Mat*);
PETSC_EXTERN PetscErrorCode MatCreateAIJ(MPI_Comm,PetscInt,PetscInt,PetscInt,PetscInt,PetscInt,const PetscInt[],PetscInt,const PetscInt[],Mat*);
PETSC_EXTERN PetscErrorCode MatCreateMPIAIJWithArrays(MPI_Comm,PetscInt,PetscInt,PetscInt,PetscInt,const PetscInt[],const PetscInt[],const PetscScalar[],Mat *);
PETSC_EXTERN PetscErrorCode MatCreateMPIAIJWithSplitArrays(MPI_Comm,PetscInt,PetscInt,PetscInt,PetscInt,PetscInt[],PetscInt[],PetscScalar[],PetscInt[],PetscInt[],PetscScalar[],Mat*);

PETSC_EXTERN PetscErrorCode MatCreateSeqBAIJ(MPI_Comm,PetscInt,PetscInt,PetscInt,PetscInt,const PetscInt[],Mat*);
PETSC_EXTERN PetscErrorCode MatCreateBAIJ(MPI_Comm,PetscInt,PetscInt,PetscInt,PetscInt,PetscInt,PetscInt,const PetscInt[],PetscInt,const PetscInt[],Mat*);
PETSC_EXTERN PetscErrorCode MatCreateMPIBAIJWithArrays(MPI_Comm,PetscInt,PetscInt,PetscInt,PetscInt,PetscInt,const PetscInt[],const PetscInt[],const PetscScalar[],Mat*);

PETSC_EXTERN PetscErrorCode MatCreateMPIAdj(MPI_Comm,PetscInt,PetscInt,PetscInt[],PetscInt[],PetscInt[],Mat*);
PETSC_EXTERN PetscErrorCode MatCreateSeqSBAIJ(MPI_Comm,PetscInt,PetscInt,PetscInt,PetscInt,const PetscInt[],Mat*);

PETSC_EXTERN PetscErrorCode MatCreateSBAIJ(MPI_Comm,PetscInt,PetscInt,PetscInt,PetscInt,PetscInt,PetscInt,const PetscInt[],PetscInt,const PetscInt[],Mat*);
PETSC_EXTERN PetscErrorCode MatCreateMPISBAIJWithArrays(MPI_Comm,PetscInt,PetscInt,PetscInt,PetscInt,PetscInt,const PetscInt[],const PetscInt[],const PetscScalar[],Mat *);
PETSC_EXTERN PetscErrorCode MatMPISBAIJSetPreallocationCSR(Mat,PetscInt,const PetscInt[],const PetscInt[],const PetscScalar[]);
PETSC_EXTERN PetscErrorCode MatXAIJSetPreallocation(Mat,PetscInt,const PetscInt*,const PetscInt*,const PetscInt*,const PetscInt*);

PETSC_EXTERN PetscErrorCode MatCreateShell(MPI_Comm,PetscInt,PetscInt,PetscInt,PetscInt,void *,Mat*);
PETSC_EXTERN PetscErrorCode MatCreateNormal(Mat,Mat*);
PETSC_EXTERN PetscErrorCode MatCreateLRC(Mat,Mat,Mat,Mat*);
PETSC_EXTERN PetscErrorCode MatCreateIS(MPI_Comm,PetscInt,PetscInt,PetscInt,PetscInt,PetscInt,ISLocalToGlobalMapping,Mat*);
PETSC_EXTERN PetscErrorCode MatCreateSeqAIJCRL(MPI_Comm,PetscInt,PetscInt,PetscInt,const PetscInt[],Mat*);
PETSC_EXTERN PetscErrorCode MatCreateMPIAIJCRL(MPI_Comm,PetscInt,PetscInt,PetscInt,const PetscInt[],PetscInt,const PetscInt[],Mat*);

PETSC_EXTERN PetscErrorCode MatCreateSeqBSTRM(MPI_Comm,PetscInt,PetscInt,PetscInt,PetscInt,const PetscInt[],Mat*);
PETSC_EXTERN PetscErrorCode MatCreateMPIBSTRM(MPI_Comm,PetscInt,PetscInt,PetscInt,PetscInt,PetscInt,PetscInt,const PetscInt[],PetscInt,const PetscInt[],Mat*);
PETSC_EXTERN PetscErrorCode MatCreateSeqSBSTRM(MPI_Comm,PetscInt,PetscInt,PetscInt,PetscInt,const PetscInt[],Mat*);
PETSC_EXTERN PetscErrorCode MatCreateMPISBSTRM(MPI_Comm,PetscInt,PetscInt,PetscInt,PetscInt,PetscInt,PetscInt,const PetscInt[],PetscInt,const PetscInt[],Mat*);

PETSC_EXTERN PetscErrorCode MatCreateScatter(MPI_Comm,VecScatter,Mat*);
PETSC_EXTERN PetscErrorCode MatScatterSetVecScatter(Mat,VecScatter);
PETSC_EXTERN PetscErrorCode MatScatterGetVecScatter(Mat,VecScatter*);
PETSC_EXTERN PetscErrorCode MatCreateBlockMat(MPI_Comm,PetscInt,PetscInt,PetscInt,PetscInt,PetscInt*,Mat*);
PETSC_EXTERN PetscErrorCode MatCompositeAddMat(Mat,Mat);
PETSC_EXTERN PetscErrorCode MatCompositeMerge(Mat);
PETSC_EXTERN PetscErrorCode MatCreateComposite(MPI_Comm,PetscInt,const Mat*,Mat*);
typedef enum {MAT_COMPOSITE_ADDITIVE,MAT_COMPOSITE_MULTIPLICATIVE} MatCompositeType;
PETSC_EXTERN PetscErrorCode MatCompositeSetType(Mat,MatCompositeType);

PETSC_EXTERN PetscErrorCode MatCreateFFT(MPI_Comm,PetscInt,const PetscInt[],MatType,Mat*);
PETSC_EXTERN PetscErrorCode MatCreateSeqCUFFT(MPI_Comm,PetscInt,const PetscInt[],Mat*);

PETSC_EXTERN PetscErrorCode MatCreateTranspose(Mat,Mat*);
PETSC_EXTERN PetscErrorCode MatCreateSubMatrix(Mat,IS,IS,Mat*);
PETSC_EXTERN PetscErrorCode MatSubMatrixUpdate(Mat,Mat,IS,IS);
PETSC_EXTERN PetscErrorCode MatCreateLocalRef(Mat,IS,IS,Mat*);

PETSC_EXTERN PetscErrorCode MatPythonSetType(Mat,const char[]);

PETSC_EXTERN PetscErrorCode MatSetUp(Mat);
PETSC_EXTERN PetscErrorCode MatDestroy(Mat*);

PETSC_EXTERN PetscErrorCode MatConjugate(Mat);
PETSC_EXTERN PetscErrorCode MatRealPart(Mat);
PETSC_EXTERN PetscErrorCode MatImaginaryPart(Mat);
PETSC_EXTERN PetscErrorCode MatGetDiagonalBlock(Mat,Mat*);
PETSC_EXTERN PetscErrorCode MatGetTrace(Mat,PetscScalar*);
PETSC_EXTERN PetscErrorCode MatInvertBlockDiagonal(Mat,const PetscScalar **);

/* ------------------------------------------------------------*/
PETSC_EXTERN PetscErrorCode MatSetValues(Mat,PetscInt,const PetscInt[],PetscInt,const PetscInt[],const PetscScalar[],InsertMode);
PETSC_EXTERN PetscErrorCode MatSetValuesBlocked(Mat,PetscInt,const PetscInt[],PetscInt,const PetscInt[],const PetscScalar[],InsertMode);
PETSC_EXTERN PetscErrorCode MatSetValuesRow(Mat,PetscInt,const PetscScalar[]);
PETSC_EXTERN PetscErrorCode MatSetValuesRowLocal(Mat,PetscInt,const PetscScalar[]);
PETSC_EXTERN PetscErrorCode MatSetValuesBatch(Mat,PetscInt,PetscInt,PetscInt[],const PetscScalar[]);
PETSC_EXTERN PetscErrorCode MatSetRandom(Mat,PetscRandom);

/*S
     MatStencil - Data structure (C struct) for storing information about a single row or
        column of a matrix as indexed on an associated grid.

   Fortran usage is different, see MatSetValuesStencil() for details.

   Level: beginner

  Concepts: matrix; linear operator

.seealso:  MatSetValuesStencil(), MatSetStencil(), MatSetValuesBlockedStencil()
S*/
typedef struct {
  PetscInt k,j,i,c;
} MatStencil;

PETSC_EXTERN PetscErrorCode MatSetValuesStencil(Mat,PetscInt,const MatStencil[],PetscInt,const MatStencil[],const PetscScalar[],InsertMode);
PETSC_EXTERN PetscErrorCode MatSetValuesBlockedStencil(Mat,PetscInt,const MatStencil[],PetscInt,const MatStencil[],const PetscScalar[],InsertMode);
PETSC_EXTERN PetscErrorCode MatSetStencil(Mat,PetscInt,const PetscInt[],const PetscInt[],PetscInt);

PETSC_EXTERN PetscErrorCode MatSetColoring(Mat,ISColoring);
PETSC_EXTERN PetscErrorCode MatSetValuesAdifor(Mat,PetscInt,void*);

/*E
    MatAssemblyType - Indicates if the matrix is now to be used, or if you plan
     to continue to add values to it

    Level: beginner

.seealso: MatAssemblyBegin(), MatAssemblyEnd()
E*/
typedef enum {MAT_FLUSH_ASSEMBLY=1,MAT_FINAL_ASSEMBLY=0} MatAssemblyType;
PETSC_EXTERN PetscErrorCode MatAssemblyBegin(Mat,MatAssemblyType);
PETSC_EXTERN PetscErrorCode MatAssemblyEnd(Mat,MatAssemblyType);
PETSC_EXTERN PetscErrorCode MatAssembled(Mat,PetscBool *);



/*E
    MatOption - Options that may be set for a matrix and its behavior or storage

    Level: beginner

   Any additions/changes here MUST also be made in include/finclude/petscmat.h

   Developer Notes: Entries that are negative need not be called collectively by all processes.

.seealso: MatSetOption()
E*/
typedef enum {MAT_OPTION_MIN = -8,
              MAT_NEW_NONZERO_LOCATION_ERR = -7,
              MAT_NO_OFF_PROC_ZERO_ROWS = -6,
              MAT_NO_OFF_PROC_ENTRIES = -5,
              MAT_UNUSED_NONZERO_LOCATION_ERR = -4,
              MAT_NEW_NONZERO_ALLOCATION_ERR = -3,
              MAT_ROW_ORIENTED = -2,
              MAT_NEW_NONZERO_LOCATIONS = -1,
              MAT_SYMMETRIC = 1,
              MAT_STRUCTURALLY_SYMMETRIC = 2,
              MAT_NEW_DIAGONALS = 3,
              MAT_IGNORE_OFF_PROC_ENTRIES = 4,
              MAT_USE_HASH_TABLE = 5,
              MAT_KEEP_NONZERO_PATTERN = 6,
              MAT_IGNORE_ZERO_ENTRIES = 7,
              MAT_USE_INODES = 8,
              MAT_HERMITIAN = 9,
              MAT_SYMMETRY_ETERNAL = 10,
              MAT_CHECK_COMPRESSED_ROW = 11,
              MAT_IGNORE_LOWER_TRIANGULAR = 12,
              MAT_ERROR_LOWER_TRIANGULAR = 13,
              MAT_GETROW_UPPERTRIANGULAR = 14,
              MAT_SPD = 15,
              MAT_OPTION_MAX = 16} MatOption;

PETSC_EXTERN const char *MatOptions[];
PETSC_EXTERN PetscErrorCode MatSetOption(Mat,MatOption,PetscBool );
PETSC_EXTERN PetscErrorCode MatGetType(Mat,MatType*);

PETSC_EXTERN PetscErrorCode MatGetValues(Mat,PetscInt,const PetscInt[],PetscInt,const PetscInt[],PetscScalar[]);
PETSC_EXTERN PetscErrorCode MatGetRow(Mat,PetscInt,PetscInt *,const PetscInt *[],const PetscScalar*[]);
PETSC_EXTERN PetscErrorCode MatRestoreRow(Mat,PetscInt,PetscInt *,const PetscInt *[],const PetscScalar*[]);
PETSC_EXTERN PetscErrorCode MatGetRowUpperTriangular(Mat);
PETSC_EXTERN PetscErrorCode MatRestoreRowUpperTriangular(Mat);
PETSC_EXTERN PetscErrorCode MatGetColumn(Mat,PetscInt,PetscInt *,const PetscInt *[],const PetscScalar*[]);
PETSC_EXTERN PetscErrorCode MatRestoreColumn(Mat,PetscInt,PetscInt *,const PetscInt *[],const PetscScalar*[]);
PETSC_EXTERN PetscErrorCode MatGetColumnVector(Mat,Vec,PetscInt);
PETSC_EXTERN PetscErrorCode MatSeqAIJGetArray(Mat,PetscScalar *[]);
PETSC_EXTERN PetscErrorCode MatSeqAIJRestoreArray(Mat,PetscScalar *[]);
PETSC_EXTERN PetscErrorCode MatDenseGetArray(Mat,PetscScalar *[]);
PETSC_EXTERN PetscErrorCode MatDenseRestoreArray(Mat,PetscScalar *[]);
PETSC_EXTERN PetscErrorCode MatGetBlockSize(Mat,PetscInt *);
PETSC_EXTERN PetscErrorCode MatSetBlockSize(Mat,PetscInt);
PETSC_EXTERN PetscErrorCode MatGetBlockSizes(Mat,PetscInt *,PetscInt *);
PETSC_EXTERN PetscErrorCode MatSetBlockSizes(Mat,PetscInt,PetscInt);
PETSC_EXTERN PetscErrorCode MatSetNThreads(Mat,PetscInt);
PETSC_EXTERN PetscErrorCode MatGetNThreads(Mat,PetscInt*);

PETSC_EXTERN PetscErrorCode MatMult(Mat,Vec,Vec);
PETSC_EXTERN PetscErrorCode MatMultDiagonalBlock(Mat,Vec,Vec);
PETSC_EXTERN PetscErrorCode MatMultAdd(Mat,Vec,Vec,Vec);
PETSC_EXTERN PetscErrorCode MatMultTranspose(Mat,Vec,Vec);
PETSC_EXTERN PetscErrorCode MatMultHermitianTranspose(Mat,Vec,Vec);
PETSC_EXTERN PetscErrorCode MatIsTranspose(Mat,Mat,PetscReal,PetscBool *);
PETSC_EXTERN PetscErrorCode MatIsHermitianTranspose(Mat,Mat,PetscReal,PetscBool *);
PETSC_EXTERN PetscErrorCode MatMultTransposeAdd(Mat,Vec,Vec,Vec);
PETSC_EXTERN PetscErrorCode MatMultHermitianTransposeAdd(Mat,Vec,Vec,Vec);
PETSC_EXTERN PetscErrorCode MatMultConstrained(Mat,Vec,Vec);
PETSC_EXTERN PetscErrorCode MatMultTransposeConstrained(Mat,Vec,Vec);
PETSC_EXTERN PetscErrorCode MatMatSolve(Mat,Mat,Mat);
PETSC_EXTERN PetscErrorCode MatResidual(Mat,Vec,Vec,Vec);

/*E
    MatDuplicateOption - Indicates if a duplicated sparse matrix should have
  its numerical values copied over or just its nonzero structure.

    Level: beginner

   Any additions/changes here MUST also be made in include/finclude/petscmat.h

$   MAT_SHARE_NONZERO_PATTERN - the i and j arrays in the new matrix will be shared with the original matrix
$                               this also triggers the MAT_DO_NOT_COPY_VALUES option. This is used when you
$                               have several matrices with the same nonzero pattern.

.seealso: MatDuplicate()
E*/
typedef enum {MAT_DO_NOT_COPY_VALUES,MAT_COPY_VALUES,MAT_SHARE_NONZERO_PATTERN} MatDuplicateOption;

PETSC_EXTERN PetscErrorCode MatConvert(Mat,MatType,MatReuse,Mat*);
PETSC_EXTERN PetscErrorCode MatDuplicate(Mat,MatDuplicateOption,Mat*);


PETSC_EXTERN PetscErrorCode MatCopy(Mat,Mat,MatStructure);
PETSC_EXTERN PetscErrorCode MatView(Mat,PetscViewer);
PETSC_EXTERN PetscErrorCode MatIsSymmetric(Mat,PetscReal,PetscBool *);
PETSC_EXTERN PetscErrorCode MatIsStructurallySymmetric(Mat,PetscBool *);
PETSC_EXTERN PetscErrorCode MatIsHermitian(Mat,PetscReal,PetscBool *);
PETSC_EXTERN PetscErrorCode MatIsSymmetricKnown(Mat,PetscBool *,PetscBool *);
PETSC_EXTERN PetscErrorCode MatIsHermitianKnown(Mat,PetscBool *,PetscBool *);
PETSC_EXTERN PetscErrorCode MatMissingDiagonal(Mat,PetscBool  *,PetscInt *);
PETSC_EXTERN PetscErrorCode MatLoad(Mat, PetscViewer);

PETSC_EXTERN PetscErrorCode MatGetRowIJ(Mat,PetscInt,PetscBool ,PetscBool ,PetscInt*,const PetscInt *[],const PetscInt *[],PetscBool  *);
PETSC_EXTERN PetscErrorCode MatRestoreRowIJ(Mat,PetscInt,PetscBool ,PetscBool ,PetscInt *,const PetscInt *[],const PetscInt *[],PetscBool  *);
PETSC_EXTERN PetscErrorCode MatGetColumnIJ(Mat,PetscInt,PetscBool ,PetscBool ,PetscInt*,const PetscInt *[],const PetscInt *[],PetscBool  *);
PETSC_EXTERN PetscErrorCode MatRestoreColumnIJ(Mat,PetscInt,PetscBool ,PetscBool ,PetscInt *,const PetscInt *[],const PetscInt *[],PetscBool  *);

/*S
     MatInfo - Context of matrix information, used with MatGetInfo()

   In Fortran this is simply a double precision array of dimension MAT_INFO_SIZE

   Level: intermediate

  Concepts: matrix^nonzero information

.seealso:  MatGetInfo(), MatInfoType
S*/
typedef struct {
  PetscLogDouble block_size;                         /* block size */
  PetscLogDouble nz_allocated,nz_used,nz_unneeded;   /* number of nonzeros */
  PetscLogDouble memory;                             /* memory allocated */
  PetscLogDouble assemblies;                         /* number of matrix assemblies called */
  PetscLogDouble mallocs;                            /* number of mallocs during MatSetValues() */
  PetscLogDouble fill_ratio_given,fill_ratio_needed; /* fill ratio for LU/ILU */
  PetscLogDouble factor_mallocs;                     /* number of mallocs during factorization */
} MatInfo;

/*E
    MatInfoType - Indicates if you want information about the local part of the matrix,
     the entire parallel matrix or the maximum over all the local parts.

    Level: beginner

   Any additions/changes here MUST also be made in include/finclude/petscmat.h

.seealso: MatGetInfo(), MatInfo
E*/
typedef enum {MAT_LOCAL=1,MAT_GLOBAL_MAX=2,MAT_GLOBAL_SUM=3} MatInfoType;
PETSC_EXTERN PetscErrorCode MatGetInfo(Mat,MatInfoType,MatInfo*);
PETSC_EXTERN PetscErrorCode MatGetDiagonal(Mat,Vec);
PETSC_EXTERN PetscErrorCode MatGetRowMax(Mat,Vec,PetscInt[]);
PETSC_EXTERN PetscErrorCode MatGetRowMin(Mat,Vec,PetscInt[]);
PETSC_EXTERN PetscErrorCode MatGetRowMaxAbs(Mat,Vec,PetscInt[]);
PETSC_EXTERN PetscErrorCode MatGetRowMinAbs(Mat,Vec,PetscInt[]);
PETSC_EXTERN PetscErrorCode MatGetRowSum(Mat,Vec);
PETSC_EXTERN PetscErrorCode MatTranspose(Mat,MatReuse,Mat*);
PETSC_EXTERN PetscErrorCode MatHermitianTranspose(Mat,MatReuse,Mat*);
PETSC_EXTERN PetscErrorCode MatPermute(Mat,IS,IS,Mat *);
PETSC_EXTERN PetscErrorCode MatDiagonalScale(Mat,Vec,Vec);
PETSC_EXTERN PetscErrorCode MatDiagonalSet(Mat,Vec,InsertMode);
PETSC_EXTERN PetscErrorCode MatEqual(Mat,Mat,PetscBool *);
PETSC_EXTERN PetscErrorCode MatMultEqual(Mat,Mat,PetscInt,PetscBool *);
PETSC_EXTERN PetscErrorCode MatMultAddEqual(Mat,Mat,PetscInt,PetscBool *);
PETSC_EXTERN PetscErrorCode MatMultTransposeEqual(Mat,Mat,PetscInt,PetscBool *);
PETSC_EXTERN PetscErrorCode MatMultTransposeAddEqual(Mat,Mat,PetscInt,PetscBool *);

PETSC_EXTERN PetscErrorCode MatNorm(Mat,NormType,PetscReal *);
PETSC_EXTERN PetscErrorCode MatGetColumnNorms(Mat,NormType,PetscReal *);
PETSC_EXTERN PetscErrorCode MatZeroEntries(Mat);
PETSC_EXTERN PetscErrorCode MatZeroRows(Mat,PetscInt,const PetscInt [],PetscScalar,Vec,Vec);
PETSC_EXTERN PetscErrorCode MatZeroRowsIS(Mat,IS,PetscScalar,Vec,Vec);
PETSC_EXTERN PetscErrorCode MatZeroRowsStencil(Mat,PetscInt,const MatStencil [],PetscScalar,Vec,Vec);
PETSC_EXTERN PetscErrorCode MatZeroRowsColumnsStencil(Mat,PetscInt,const MatStencil[],PetscScalar,Vec,Vec);
PETSC_EXTERN PetscErrorCode MatZeroRowsColumns(Mat,PetscInt,const PetscInt [],PetscScalar,Vec,Vec);
PETSC_EXTERN PetscErrorCode MatZeroRowsColumnsIS(Mat,IS,PetscScalar,Vec,Vec);

PETSC_EXTERN PetscErrorCode MatGetSize(Mat,PetscInt*,PetscInt*);
PETSC_EXTERN PetscErrorCode MatGetLocalSize(Mat,PetscInt*,PetscInt*);
PETSC_EXTERN PetscErrorCode MatGetOwnershipRange(Mat,PetscInt*,PetscInt*);
PETSC_EXTERN PetscErrorCode MatGetOwnershipRanges(Mat,const PetscInt**);
PETSC_EXTERN PetscErrorCode MatGetOwnershipRangeColumn(Mat,PetscInt*,PetscInt*);
PETSC_EXTERN PetscErrorCode MatGetOwnershipRangesColumn(Mat,const PetscInt**);
PETSC_EXTERN PetscErrorCode MatGetOwnershipIS(Mat,IS*,IS*);

PETSC_EXTERN PetscErrorCode MatGetSubMatrices(Mat,PetscInt,const IS[],const IS[],MatReuse,Mat *[]);
PETSC_EXTERN PetscErrorCode MatGetSubMatricesParallel(Mat,PetscInt,const IS[],const IS[],MatReuse,Mat *[]);
PETSC_EXTERN PetscErrorCode MatDestroyMatrices(PetscInt,Mat *[]);
PETSC_EXTERN PetscErrorCode MatGetSubMatrix(Mat,IS,IS,MatReuse,Mat *);
PETSC_EXTERN PetscErrorCode MatGetLocalSubMatrix(Mat,IS,IS,Mat*);
PETSC_EXTERN PetscErrorCode MatRestoreLocalSubMatrix(Mat,IS,IS,Mat*);
PETSC_EXTERN PetscErrorCode MatGetSeqNonzeroStructure(Mat,Mat*);
PETSC_EXTERN PetscErrorCode MatDestroySeqNonzeroStructure(Mat*);

PETSC_EXTERN PetscErrorCode MatCreateMPIAIJConcatenateSeqAIJ(MPI_Comm,Mat,PetscInt,MatReuse,Mat*);
PETSC_EXTERN PetscErrorCode MatCreateMPIAIJConcatenateSeqAIJSymbolic(MPI_Comm,Mat,PetscInt,Mat*);
PETSC_EXTERN PetscErrorCode MatCreateMPIAIJConcatenateSeqAIJNumeric(MPI_Comm,Mat,PetscInt,Mat);
PETSC_EXTERN PetscErrorCode MatCreateMPIAIJSumSeqAIJ(MPI_Comm,Mat,PetscInt,PetscInt,MatReuse,Mat*);
PETSC_EXTERN PetscErrorCode MatCreateMPIAIJSumSeqAIJSymbolic(MPI_Comm,Mat,PetscInt,PetscInt,Mat*);
PETSC_EXTERN PetscErrorCode MatCreateMPIAIJSumSeqAIJNumeric(Mat,Mat);
PETSC_EXTERN PetscErrorCode MatMPIAIJGetLocalMat(Mat,MatReuse,Mat*);
PETSC_EXTERN PetscErrorCode MatMPIAIJGetLocalMatCondensed(Mat,MatReuse,IS*,IS*,Mat*);
PETSC_EXTERN PetscErrorCode MatGetBrowsOfAcols(Mat,Mat,MatReuse,IS*,IS*,Mat*);
PETSC_EXTERN PetscErrorCode MatGetGhosts(Mat, PetscInt *,const PetscInt *[]);

PETSC_EXTERN PetscErrorCode MatIncreaseOverlap(Mat,PetscInt,IS[],PetscInt);

PETSC_EXTERN PetscErrorCode MatMatMult(Mat,Mat,MatReuse,PetscReal,Mat*);
PETSC_EXTERN PetscErrorCode MatMatMultSymbolic(Mat,Mat,PetscReal,Mat*);
PETSC_EXTERN PetscErrorCode MatMatMultNumeric(Mat,Mat,Mat);

PETSC_EXTERN PetscErrorCode MatMatMatMult(Mat,Mat,Mat,MatReuse,PetscReal,Mat*);
PETSC_EXTERN PetscErrorCode MatMatMatMultSymbolic(Mat,Mat,Mat,PetscReal,Mat*);
PETSC_EXTERN PetscErrorCode MatMatMatMultNumeric(Mat,Mat,Mat,Mat);

PETSC_EXTERN PetscErrorCode MatPtAP(Mat,Mat,MatReuse,PetscReal,Mat*);
PETSC_EXTERN PetscErrorCode MatPtAPSymbolic(Mat,Mat,PetscReal,Mat*);
PETSC_EXTERN PetscErrorCode MatPtAPNumeric(Mat,Mat,Mat);
PETSC_EXTERN PetscErrorCode MatRARt(Mat,Mat,MatReuse,PetscReal,Mat*);
PETSC_EXTERN PetscErrorCode MatRARtSymbolic(Mat,Mat,PetscReal,Mat*);
PETSC_EXTERN PetscErrorCode MatRARtNumeric(Mat,Mat,Mat);

PETSC_EXTERN PetscErrorCode MatTransposeMatMult(Mat,Mat,MatReuse,PetscReal,Mat*);
PETSC_EXTERN PetscErrorCode MatTransposetMatMultSymbolic(Mat,Mat,PetscReal,Mat*);
PETSC_EXTERN PetscErrorCode MatTransposetMatMultNumeric(Mat,Mat,Mat);
PETSC_EXTERN PetscErrorCode MatMatTransposeMult(Mat,Mat,MatReuse,PetscReal,Mat*);
PETSC_EXTERN PetscErrorCode MatMatTransposeMultSymbolic(Mat,Mat,PetscReal,Mat*);
PETSC_EXTERN PetscErrorCode MatMatTransposeMultNumeric(Mat,Mat,Mat);

PETSC_EXTERN PetscErrorCode MatAXPY(Mat,PetscScalar,Mat,MatStructure);
PETSC_EXTERN PetscErrorCode MatAYPX(Mat,PetscScalar,Mat,MatStructure);

PETSC_EXTERN PetscErrorCode MatScale(Mat,PetscScalar);
PETSC_EXTERN PetscErrorCode MatShift(Mat,PetscScalar);

PETSC_EXTERN PetscErrorCode MatSetLocalToGlobalMapping(Mat,ISLocalToGlobalMapping,ISLocalToGlobalMapping);
PETSC_EXTERN PetscErrorCode MatSetLocalToGlobalMappingBlock(Mat,ISLocalToGlobalMapping,ISLocalToGlobalMapping);
PETSC_EXTERN PetscErrorCode MatGetLocalToGlobalMapping(Mat,ISLocalToGlobalMapping*,ISLocalToGlobalMapping*);
PETSC_EXTERN PetscErrorCode MatGetLocalToGlobalMappingBlock(Mat,ISLocalToGlobalMapping*,ISLocalToGlobalMapping*);
PETSC_EXTERN PetscErrorCode MatZeroRowsLocal(Mat,PetscInt,const PetscInt [],PetscScalar,Vec,Vec);
PETSC_EXTERN PetscErrorCode MatZeroRowsLocalIS(Mat,IS,PetscScalar,Vec,Vec);
PETSC_EXTERN PetscErrorCode MatZeroRowsColumnsLocal(Mat,PetscInt,const PetscInt [],PetscScalar,Vec,Vec);
PETSC_EXTERN PetscErrorCode MatZeroRowsColumnsLocalIS(Mat,IS,PetscScalar,Vec,Vec);
PETSC_EXTERN PetscErrorCode MatSetValuesLocal(Mat,PetscInt,const PetscInt[],PetscInt,const PetscInt[],const PetscScalar[],InsertMode);
PETSC_EXTERN PetscErrorCode MatSetValuesBlockedLocal(Mat,PetscInt,const PetscInt[],PetscInt,const PetscInt[],const PetscScalar[],InsertMode);

PETSC_EXTERN PetscErrorCode MatStashSetInitialSize(Mat,PetscInt,PetscInt);
PETSC_EXTERN PetscErrorCode MatStashGetInfo(Mat,PetscInt*,PetscInt*,PetscInt*,PetscInt*);

PETSC_EXTERN PetscErrorCode MatInterpolate(Mat,Vec,Vec);
PETSC_EXTERN PetscErrorCode MatInterpolateAdd(Mat,Vec,Vec,Vec);
PETSC_EXTERN PetscErrorCode MatRestrict(Mat,Vec,Vec);
PETSC_EXTERN PetscErrorCode MatGetVecs(Mat,Vec*,Vec*);
PETSC_EXTERN PetscErrorCode MatGetRedundantMatrix(Mat,PetscInt,MPI_Comm,MatReuse,Mat*);
PETSC_EXTERN PetscErrorCode MatGetMultiProcBlock(Mat,MPI_Comm,MatReuse,Mat*);
PETSC_EXTERN PetscErrorCode MatFindZeroDiagonals(Mat,IS*);

/*MC
   MatSetValue - Set a single entry into a matrix.

   Not collective

   Input Parameters:
+  m - the matrix
.  row - the row location of the entry
.  col - the column location of the entry
.  value - the value to insert
-  mode - either INSERT_VALUES or ADD_VALUES

   Notes:
   For efficiency one should use MatSetValues() and set several or many
   values simultaneously if possible.

   Level: beginner

.seealso: MatSetValues(), MatSetValueLocal()
M*/
PETSC_STATIC_INLINE PetscErrorCode MatSetValue(Mat v,PetscInt i,PetscInt j,PetscScalar va,InsertMode mode) {return MatSetValues(v,1,&i,1,&j,&va,mode);}

PETSC_STATIC_INLINE PetscErrorCode MatGetValue(Mat v,PetscInt i,PetscInt j,PetscScalar *va) {return MatGetValues(v,1,&i,1,&j,va);}

PETSC_STATIC_INLINE PetscErrorCode MatSetValueLocal(Mat v,PetscInt i,PetscInt j,PetscScalar va,InsertMode mode) {return MatSetValuesLocal(v,1,&i,1,&j,&va,mode);}

/*MC
   MatPreallocateInitialize - Begins the block of code that will count the number of nonzeros per
       row in a matrix providing the data that one can use to correctly preallocate the matrix.

   Synopsis:
   #include "petscmat.h"
   PetscErrorCode MatPreallocateInitialize(MPI_Comm comm, PetscInt nrows, PetscInt ncols, PetscInt *dnz, PetscInt *onz)

   Collective on MPI_Comm

   Input Parameters:
+  comm - the communicator that will share the eventually allocated matrix
.  nrows - the number of LOCAL rows in the matrix
-  ncols - the number of LOCAL columns in the matrix

   Output Parameters:
+  dnz - the array that will be passed to the matrix preallocation routines
-  ozn - the other array passed to the matrix preallocation routines


   Level: intermediate

   Notes:
    See the <A href="../../docs/manual.pdf#nameddest=ch_performance">Hints for Performance Improvment</A> chapter in the users manual for more details.

   Do not malloc or free dnz and onz, that is handled internally by these routines

   Use MatPreallocateInitializeSymmetric() for symmetric matrices (MPISBAIJ matrices)

   This is a MACRO not a function because it has a leading { that is closed by PetscPreallocateFinalize().

  Concepts: preallocation^Matrix

.seealso: MatPreallocateFinalize(), MatPreallocateSet(), MatPreallocateSymmetricSet(), MatPreallocateSetLocal(),
          MatPreallocateInitializeSymmetric(), MatPreallocateSymmetricSetLocal()
M*/
#define MatPreallocateInitialize(comm,nrows,ncols,dnz,onz) 0; \
{ \
  PetscErrorCode _4_ierr; PetscInt __nrows = (nrows),__ctmp = (ncols),__rstart,__start,__end; \
  _4_ierr = PetscMalloc2(__nrows,PetscInt,&dnz,__nrows,PetscInt,&onz);CHKERRQ(_4_ierr); \
  _4_ierr = PetscMemzero(dnz,__nrows*sizeof(PetscInt));CHKERRQ(_4_ierr);\
  _4_ierr = PetscMemzero(onz,__nrows*sizeof(PetscInt));CHKERRQ(_4_ierr); __start = 0; __end = __start; \
  _4_ierr = MPI_Scan(&__ctmp,&__end,1,MPIU_INT,MPI_SUM,comm);CHKERRQ(_4_ierr); __start = __end - __ctmp;\
  _4_ierr = MPI_Scan(&__nrows,&__rstart,1,MPIU_INT,MPI_SUM,comm);CHKERRQ(_4_ierr); __rstart = __rstart - __nrows;

/*MC
   MatPreallocateSetLocal - Indicates the locations (rows and columns) in the matrix where nonzeros will be
       inserted using a local number of the rows and columns

   Synopsis:
   #include "petscmat.h"
   PetscErrorCode MatPreallocateSetLocal(ISLocalToGlobalMappping map,PetscInt nrows, PetscInt *rows,PetscInt ncols, PetscInt *cols,PetscInt *dnz, PetscInt *onz)

   Not Collective

   Input Parameters:
+  map - the row mapping from local numbering to global numbering
.  nrows - the number of rows indicated
.  rows - the indices of the rows
.  cmap - the column mapping from local to global numbering
.  ncols - the number of columns in the matrix
.  cols - the columns indicated
.  dnz - the array that will be passed to the matrix preallocation routines
-  ozn - the other array passed to the matrix preallocation routines


   Level: intermediate

   Notes:
    See the <A href="../../docs/manual.pdf#nameddest=ch_performance">Hints for Performance Improvment</A> chapter in the users manual for more details.

   Do not malloc or free dnz and onz, that is handled internally by these routines

  Concepts: preallocation^Matrix

.seealso: MatPreallocateFinalize(), MatPreallocateSet(), MatPreallocateSymmetricSet(), MatPreallocateInitialize(),
          MatPreallocateInitialize(), MatPreallocateSymmetricSetLocal()
M*/
#define MatPreallocateSetLocal(rmap,nrows,rows,cmap,ncols,cols,dnz,onz) 0; \
{\
  PetscInt __l;\
  _4_ierr = ISLocalToGlobalMappingApply(rmap,nrows,rows,rows);CHKERRQ(_4_ierr);\
  _4_ierr = ISLocalToGlobalMappingApply(cmap,ncols,cols,cols);CHKERRQ(_4_ierr);\
  for (__l=0;__l<nrows;__l++) {\
    _4_ierr = MatPreallocateSet((rows)[__l],ncols,cols,dnz,onz);CHKERRQ(_4_ierr);\
  }\
}

/*MC
   MatPreallocateSymmetricSetLocal - Indicates the locations (rows and columns) in the matrix where nonzeros will be
       inserted using a local number of the rows and columns

   Synopsis:
   #include "petscmat.h"
   PetscErrorCode MatPreallocateSymmetricSetLocal(ISLocalToGlobalMappping map,PetscInt nrows, PetscInt *rows,PetscInt ncols, PetscInt *cols,PetscInt *dnz, PetscInt *onz)

   Not Collective

   Input Parameters:
+  map - the mapping between local numbering and global numbering
.  nrows - the number of rows indicated
.  rows - the indices of the rows
.  ncols - the number of columns in the matrix
.  cols - the columns indicated
.  dnz - the array that will be passed to the matrix preallocation routines
-  ozn - the other array passed to the matrix preallocation routines


   Level: intermediate

   Notes:
    See the <A href="../../docs/manual.pdf#nameddest=ch_performance">Hints for Performance Improvment</A> chapter in the users manual for more details.

   Do not malloc or free dnz and onz that is handled internally by these routines

  Concepts: preallocation^Matrix

.seealso: MatPreallocateFinalize(), MatPreallocateSet(), MatPreallocateSymmetricSet(), MatPreallocateInitialize(),
          MatPreallocateInitialize(), MatPreallocateSymmetricSetLocal(), MatPreallocateSetLocal()
M*/
#define MatPreallocateSymmetricSetLocal(map,nrows,rows,ncols,cols,dnz,onz) 0;\
{\
  PetscInt __l;\
  _4_ierr = ISLocalToGlobalMappingApply(map,nrows,rows,rows);CHKERRQ(_4_ierr);\
  _4_ierr = ISLocalToGlobalMappingApply(map,ncols,cols,cols);CHKERRQ(_4_ierr);\
  for (__l=0;__l<nrows;__l++) {\
    _4_ierr = MatPreallocateSymmetricSet((rows)[__l],ncols,cols,dnz,onz);CHKERRQ(_4_ierr);\
  }\
}

/*MC
   MatPreallocateSet - Indicates the locations (rows and columns) in the matrix where nonzeros will be
       inserted using a local number of the rows and columns

   Synopsis:
   #include "petscmat.h"
   PetscErrorCode MatPreallocateSet(PetscInt nrows, PetscInt *rows,PetscInt ncols, PetscInt *cols,PetscInt *dnz, PetscInt *onz)

   Not Collective

   Input Parameters:
+  row - the row
.  ncols - the number of columns in the matrix
-  cols - the columns indicated

   Output Parameters:
+  dnz - the array that will be passed to the matrix preallocation routines
-  ozn - the other array passed to the matrix preallocation routines


   Level: intermediate

   Notes:
    See the <A href="../../docs/manual.pdf#nameddest=ch_performance">Hints for Performance Improvment</A> chapter in the users manual for more details.

   Do not malloc or free dnz and onz that is handled internally by these routines

   This is a MACRO not a function because it uses variables declared in MatPreallocateInitialize().

  Concepts: preallocation^Matrix

.seealso: MatPreallocateFinalize(), MatPreallocateSet(), MatPreallocateSymmetricSet(), MatPreallocateInitialize(),
          MatPreallocateInitialize(), MatPreallocateSymmetricSetLocal(), MatPreallocateSetLocal()
M*/
#define MatPreallocateSet(row,nc,cols,dnz,onz) 0;\
{ PetscInt __i; \
  if (row < __rstart) SETERRQ2(PETSC_COMM_SELF,PETSC_ERR_ARG_OUTOFRANGE,"Trying to set preallocation for row %D less than first local row %D",row,__rstart);\
  if (row >= __rstart+__nrows) SETERRQ2(PETSC_COMM_SELF,PETSC_ERR_ARG_OUTOFRANGE,"Trying to set preallocation for row %D greater than last local row %D",row,__rstart+__nrows-1);\
  for (__i=0; __i<nc; __i++) {\
    if ((cols)[__i] < __start || (cols)[__i] >= __end) onz[row - __rstart]++; \
    else dnz[row - __rstart]++;\
  }\
}

/*MC
   MatPreallocateSymmetricSet - Indicates the locations (rows and columns) in the matrix where nonzeros will be
       inserted using a local number of the rows and columns

   Synopsis:
   #include "petscmat.h"
   PetscErrorCode MatPreallocateSymmetricSet(PetscInt nrows, PetscInt *rows,PetscInt ncols, PetscInt *cols,PetscInt *dnz, PetscInt *onz)

   Not Collective

   Input Parameters:
+  nrows - the number of rows indicated
.  rows - the indices of the rows
.  ncols - the number of columns in the matrix
.  cols - the columns indicated
.  dnz - the array that will be passed to the matrix preallocation routines
-  ozn - the other array passed to the matrix preallocation routines


   Level: intermediate

   Notes:
    See the <A href="../../docs/manual.pdf#nameddest=ch_performance">Hints for Performance Improvment</A> chapter in the users manual for more details.

   Do not malloc or free dnz and onz that is handled internally by these routines

   This is a MACRO not a function because it uses variables declared in MatPreallocateInitialize().

  Concepts: preallocation^Matrix

.seealso: MatPreallocateFinalize(), MatPreallocateSet(), MatPreallocateSymmetricSet(), MatPreallocateInitialize(),
          MatPreallocateInitialize(), MatPreallocateSymmetricSetLocal(), MatPreallocateSetLocal()
M*/
#define MatPreallocateSymmetricSet(row,nc,cols,dnz,onz) 0;\
{ PetscInt __i; \
  for (__i=0; __i<nc; __i++) {\
    if (cols[__i] >= __end) onz[row - __rstart]++; \
    else if (cols[__i] >= row) dnz[row - __rstart]++;\
  }\
}

/*MC
   MatPreallocateLocation -  An alternative to MatPreallocationSet() that puts the nonzero locations into the matrix if it exists

   Synopsis:
   #include "petscmat.h"
   PetscErrorCode MatPreallocateLocations(Mat A,PetscInt row,PetscInt ncols,PetscInt *cols,PetscInt *dnz,PetscInt *onz)

   Not Collective

   Input Parameters:
.  A - matrix
.  row - row where values exist (must be local to this process)
.  ncols - number of columns
.  cols - columns with nonzeros
.  dnz - the array that will be passed to the matrix preallocation routines
-  ozn - the other array passed to the matrix preallocation routines


   Level: intermediate

   Notes:
    See the <A href="../../docs/manual.pdf#nameddest=ch_performance">Hints for Performance Improvment</A> chapter in the users manual for more details.

   Do not malloc or free dnz and onz that is handled internally by these routines

   This is a MACRO not a function because it uses a bunch of variables private to the MatPreallocation.... routines.

  Concepts: preallocation^Matrix

.seealso: MatPreallocateInitialize(), MatPreallocateSet(), MatPreallocateSymmetricSet(), MatPreallocateSetLocal(),
          MatPreallocateSymmetricSetLocal()
M*/
#define MatPreallocateLocation(A,row,ncols,cols,dnz,onz) 0;if (A) {ierr = MatSetValues(A,1,&row,ncols,cols,NULL,INSERT_VALUES);CHKERRQ(ierr);} else {ierr =  MatPreallocateSet(row,ncols,cols,dnz,onz);CHKERRQ(ierr);}


/*MC
   MatPreallocateFinalize - Ends the block of code that will count the number of nonzeros per
       row in a matrix providing the data that one can use to correctly preallocate the matrix.

   Synopsis:
   #include "petscmat.h"
   PetscErrorCode MatPreallocateFinalize(PetscInt *dnz, PetscInt *onz)

   Collective on MPI_Comm

   Input Parameters:
+  dnz - the array that was be passed to the matrix preallocation routines
-  ozn - the other array passed to the matrix preallocation routines


   Level: intermediate

   Notes:
    See the <A href="../../docs/manual.pdf#nameddest=ch_performance">Hints for Performance Improvment</A> chapter in the users manual for more details.

   Do not malloc or free dnz and onz that is handled internally by these routines

   This is a MACRO not a function because it closes the { started in MatPreallocateInitialize().

  Concepts: preallocation^Matrix

.seealso: MatPreallocateInitialize(), MatPreallocateSet(), MatPreallocateSymmetricSet(), MatPreallocateSetLocal(),
          MatPreallocateSymmetricSetLocal()
M*/
#define MatPreallocateFinalize(dnz,onz) 0;_4_ierr = PetscFree2(dnz,onz);CHKERRQ(_4_ierr);}



/* Routines unique to particular data structures */
PETSC_EXTERN PetscErrorCode MatShellGetContext(Mat,void *);

PETSC_EXTERN PetscErrorCode MatInodeAdjustForInodes(Mat,IS*,IS*);
PETSC_EXTERN PetscErrorCode MatInodeGetInodeSizes(Mat,PetscInt *,PetscInt *[],PetscInt *);

PETSC_EXTERN PetscErrorCode MatSeqAIJSetColumnIndices(Mat,PetscInt[]);
PETSC_EXTERN PetscErrorCode MatSeqBAIJSetColumnIndices(Mat,PetscInt[]);
PETSC_EXTERN PetscErrorCode MatCreateSeqAIJWithArrays(MPI_Comm,PetscInt,PetscInt,PetscInt[],PetscInt[],PetscScalar[],Mat*);
PETSC_EXTERN PetscErrorCode MatCreateSeqBAIJWithArrays(MPI_Comm,PetscInt,PetscInt,PetscInt,PetscInt[],PetscInt[],PetscScalar[],Mat*);
PETSC_EXTERN PetscErrorCode MatCreateSeqSBAIJWithArrays(MPI_Comm,PetscInt,PetscInt,PetscInt,PetscInt[],PetscInt[],PetscScalar[],Mat*);
PETSC_EXTERN PetscErrorCode MatCreateSeqAIJFromTriple(MPI_Comm,PetscInt,PetscInt,PetscInt[],PetscInt[],PetscScalar[],Mat*,PetscInt,PetscBool);

#define MAT_SKIP_ALLOCATION -4

PETSC_EXTERN PetscErrorCode MatSeqBAIJSetPreallocation(Mat,PetscInt,PetscInt,const PetscInt[]);
PETSC_EXTERN PetscErrorCode MatSeqSBAIJSetPreallocation(Mat,PetscInt,PetscInt,const PetscInt[]);
PETSC_EXTERN PetscErrorCode MatSeqAIJSetPreallocation(Mat,PetscInt,const PetscInt[]);

PETSC_EXTERN PetscErrorCode MatMPIBAIJSetPreallocation(Mat,PetscInt,PetscInt,const PetscInt[],PetscInt,const PetscInt[]);
PETSC_EXTERN PetscErrorCode MatMPISBAIJSetPreallocation(Mat,PetscInt,PetscInt,const PetscInt[],PetscInt,const PetscInt[]);
PETSC_EXTERN PetscErrorCode MatMPIAIJSetPreallocation(Mat,PetscInt,const PetscInt[],PetscInt,const PetscInt[]);
PETSC_EXTERN PetscErrorCode MatSeqAIJSetPreallocationCSR(Mat,const PetscInt [],const PetscInt [],const PetscScalar []);
PETSC_EXTERN PetscErrorCode MatSeqBAIJSetPreallocationCSR(Mat,PetscInt,const PetscInt[],const PetscInt[],const PetscScalar[]);
PETSC_EXTERN PetscErrorCode MatMPIAIJSetPreallocationCSR(Mat,const PetscInt[],const PetscInt[],const PetscScalar[]);
PETSC_EXTERN PetscErrorCode MatMPIBAIJSetPreallocationCSR(Mat,PetscInt,const PetscInt[],const PetscInt[],const PetscScalar[]);
PETSC_EXTERN PetscErrorCode MatMPIAdjSetPreallocation(Mat,PetscInt[],PetscInt[],PetscInt[]);
PETSC_EXTERN PetscErrorCode MatMPIDenseSetPreallocation(Mat,PetscScalar[]);
PETSC_EXTERN PetscErrorCode MatSeqDenseSetPreallocation(Mat,PetscScalar[]);
PETSC_EXTERN PetscErrorCode MatMPIAIJGetSeqAIJ(Mat,Mat*,Mat*,const PetscInt*[]);
PETSC_EXTERN PetscErrorCode MatMPIBAIJGetSeqBAIJ(Mat,Mat*,Mat*,const PetscInt*[]);
PETSC_EXTERN PetscErrorCode MatMPIAdjCreateNonemptySubcommMat(Mat,Mat*);

PETSC_EXTERN PetscErrorCode MatSeqDenseSetLDA(Mat,PetscInt);
PETSC_EXTERN PetscErrorCode MatDenseGetLocalMatrix(Mat,Mat*);

PETSC_EXTERN PetscErrorCode MatStoreValues(Mat);
PETSC_EXTERN PetscErrorCode MatRetrieveValues(Mat);

PETSC_EXTERN PetscErrorCode MatDAADSetCtx(Mat,void*);

PETSC_EXTERN PetscErrorCode MatFindNonzeroRows(Mat,IS*);
/*
  These routines are not usually accessed directly, rather solving is
  done through the KSP and PC interfaces.
*/

/*J
    MatOrderingType - String with the name of a PETSc matrix ordering

   Level: beginner

.seealso: MatGetOrdering()
J*/
typedef const char* MatOrderingType;
#define MATORDERINGNATURAL     "natural"
#define MATORDERINGND          "nd"
#define MATORDERING1WD         "1wd"
#define MATORDERINGRCM         "rcm"
#define MATORDERINGQMD         "qmd"
#define MATORDERINGROWLENGTH   "rowlength"
#define MATORDERINGAMD         "amd"            /* only works if UMFPACK is installed with PETSc */

PETSC_EXTERN PetscErrorCode MatGetOrdering(Mat,MatOrderingType,IS*,IS*);
PETSC_EXTERN PetscErrorCode MatGetOrderingList(PetscFunctionList*);
PETSC_EXTERN PetscErrorCode MatOrderingRegister(const char[],PetscErrorCode(*)(Mat,MatOrderingType,IS*,IS*));
PETSC_EXTERN PetscErrorCode MatOrderingRegisterAll(void);
PETSC_EXTERN PetscBool         MatOrderingRegisterAllCalled;
PETSC_EXTERN PetscFunctionList MatOrderingList;

PETSC_EXTERN PetscErrorCode MatReorderForNonzeroDiagonal(Mat,PetscReal,IS,IS);

/*S
    MatFactorShiftType - Numeric Shift.

   Level: beginner

S*/
typedef enum {MAT_SHIFT_NONE,MAT_SHIFT_NONZERO,MAT_SHIFT_POSITIVE_DEFINITE,MAT_SHIFT_INBLOCKS} MatFactorShiftType;
PETSC_EXTERN const char *const MatFactorShiftTypes[];
PETSC_EXTERN const char *const MatFactorShiftTypesDetail[];

/*S
   MatFactorInfo - Data passed into the matrix factorization routines

   In Fortran these are simply double precision arrays of size MAT_FACTORINFO_SIZE, that is use
$     MatFactorInfo  info(MAT_FACTORINFO_SIZE)

   Notes: These are not usually directly used by users, instead use PC type of LU, ILU, CHOLESKY or ICC.

      You can use MatFactorInfoInitialize() to set default values.

   Level: developer

.seealso: MatLUFactorSymbolic(), MatILUFactorSymbolic(), MatCholeskyFactorSymbolic(), MatICCFactorSymbolic(), MatICCFactor(),
          MatFactorInfoInitialize()

S*/
typedef struct {
  PetscReal     diagonal_fill;  /* force diagonal to fill in if initially not filled */
  PetscReal     usedt;
  PetscReal     dt;             /* drop tolerance */
  PetscReal     dtcol;          /* tolerance for pivoting */
  PetscReal     dtcount;        /* maximum nonzeros to be allowed per row */
  PetscReal     fill;           /* expected fill, nonzeros in factored matrix/nonzeros in original matrix */
  PetscReal     levels;         /* ICC/ILU(levels) */
  PetscReal     pivotinblocks;  /* for BAIJ and SBAIJ matrices pivot in factorization on blocks, default 1.0
                                   factorization may be faster if do not pivot */
  PetscReal     zeropivot;      /* pivot is called zero if less than this */
  PetscReal     shifttype;      /* type of shift added to matrix factor to prevent zero pivots */
  PetscReal     shiftamount;     /* how large the shift is */
} MatFactorInfo;

PETSC_EXTERN PetscErrorCode MatFactorInfoInitialize(MatFactorInfo*);
PETSC_EXTERN PetscErrorCode MatCholeskyFactor(Mat,IS,const MatFactorInfo*);
PETSC_EXTERN PetscErrorCode MatCholeskyFactorSymbolic(Mat,Mat,IS,const MatFactorInfo*);
PETSC_EXTERN PetscErrorCode MatCholeskyFactorNumeric(Mat,Mat,const MatFactorInfo*);
PETSC_EXTERN PetscErrorCode MatLUFactor(Mat,IS,IS,const MatFactorInfo*);
PETSC_EXTERN PetscErrorCode MatILUFactor(Mat,IS,IS,const MatFactorInfo*);
PETSC_EXTERN PetscErrorCode MatLUFactorSymbolic(Mat,Mat,IS,IS,const MatFactorInfo*);
PETSC_EXTERN PetscErrorCode MatILUFactorSymbolic(Mat,Mat,IS,IS,const MatFactorInfo*);
PETSC_EXTERN PetscErrorCode MatICCFactorSymbolic(Mat,Mat,IS,const MatFactorInfo*);
PETSC_EXTERN PetscErrorCode MatICCFactor(Mat,IS,const MatFactorInfo*);
PETSC_EXTERN PetscErrorCode MatLUFactorNumeric(Mat,Mat,const MatFactorInfo*);
PETSC_EXTERN PetscErrorCode MatGetInertia(Mat,PetscInt*,PetscInt*,PetscInt*);
PETSC_EXTERN PetscErrorCode MatSolve(Mat,Vec,Vec);
PETSC_EXTERN PetscErrorCode MatForwardSolve(Mat,Vec,Vec);
PETSC_EXTERN PetscErrorCode MatBackwardSolve(Mat,Vec,Vec);
PETSC_EXTERN PetscErrorCode MatSolveAdd(Mat,Vec,Vec,Vec);
PETSC_EXTERN PetscErrorCode MatSolveTranspose(Mat,Vec,Vec);
PETSC_EXTERN PetscErrorCode MatSolveTransposeAdd(Mat,Vec,Vec,Vec);
PETSC_EXTERN PetscErrorCode MatSolves(Mat,Vecs,Vecs);

PETSC_EXTERN PetscErrorCode MatSetUnfactored(Mat);

/*E
    MatSORType - What type of (S)SOR to perform

    Level: beginner

   May be bitwise ORd together

   Any additions/changes here MUST also be made in include/finclude/petscmat.h

   MatSORType may be bitwise ORd together, so do not change the numbers

.seealso: MatSOR()
E*/
typedef enum {SOR_FORWARD_SWEEP=1,SOR_BACKWARD_SWEEP=2,SOR_SYMMETRIC_SWEEP=3,
              SOR_LOCAL_FORWARD_SWEEP=4,SOR_LOCAL_BACKWARD_SWEEP=8,
              SOR_LOCAL_SYMMETRIC_SWEEP=12,SOR_ZERO_INITIAL_GUESS=16,
              SOR_EISENSTAT=32,SOR_APPLY_UPPER=64,SOR_APPLY_LOWER=128} MatSORType;
PETSC_EXTERN PetscErrorCode MatSOR(Mat,Vec,PetscReal,MatSORType,PetscReal,PetscInt,PetscInt,Vec);

/*
    These routines are for efficiently computing Jacobians via finite differences.
*/

/*J
    MatColoringType - String with the name of a PETSc matrix coloring

   Level: beginner

.seealso: MatGetColoring(), MatColoring
J*/
typedef const char* MatColoringType;
#define MATCOLORINGNATURAL "natural"
#define MATCOLORINGSL      "sl"
#define MATCOLORINGLF      "lf"
#define MATCOLORINGID      "id"

PETSC_EXTERN PetscErrorCode MatGetColoring(Mat,MatColoringType,ISColoring*);
PETSC_EXTERN PetscErrorCode MatColoringRegister(const char[],PetscErrorCode(*)(Mat,MatColoringType,ISColoring *));

PETSC_EXTERN PetscBool MatColoringRegisterAllCalled;

PETSC_EXTERN PetscErrorCode MatColoringRegisterAll(void);
PETSC_EXTERN PetscErrorCode MatColoringPatch(Mat,PetscInt,PetscInt,ISColoringValue[],ISColoring*);

/*S
     MatFDColoring - Object for computing a sparse Jacobian via finite differences
        and coloring

   Level: beginner

  Concepts: coloring, sparse Jacobian, finite differences

.seealso:  MatFDColoringCreate()
S*/
typedef struct _p_MatFDColoring* MatFDColoring;

PETSC_EXTERN PetscErrorCode MatFDColoringCreate(Mat,ISColoring,MatFDColoring *);
PETSC_EXTERN PetscErrorCode MatFDColoringDestroy(MatFDColoring*);
PETSC_EXTERN PetscErrorCode MatFDColoringView(MatFDColoring,PetscViewer);
PETSC_EXTERN PetscErrorCode MatFDColoringSetFunction(MatFDColoring,PetscErrorCode (*)(void),void*);
PETSC_EXTERN PetscErrorCode MatFDColoringGetFunction(MatFDColoring,PetscErrorCode (**)(void),void**);
PETSC_EXTERN PetscErrorCode MatFDColoringSetParameters(MatFDColoring,PetscReal,PetscReal);
PETSC_EXTERN PetscErrorCode MatFDColoringSetFromOptions(MatFDColoring);
PETSC_EXTERN PetscErrorCode MatFDColoringApply(Mat,MatFDColoring,Vec,MatStructure*,void *);
PETSC_EXTERN PetscErrorCode MatFDColoringSetF(MatFDColoring,Vec);
PETSC_EXTERN PetscErrorCode MatFDColoringGetPerturbedColumns(MatFDColoring,PetscInt*,PetscInt*[]);
PETSC_EXTERN PetscErrorCode MatFDColoringSetUp(Mat,ISColoring,MatFDColoring);
PETSC_EXTERN PetscErrorCode MatFDColoringSetBlockSize(MatFDColoring,PetscInt,PetscInt);


/*S
     MatTransposeColoring - Object for computing a sparse matrix product C=A*B^T via coloring

   Level: beginner

  Concepts: coloring, sparse matrix product

.seealso:  MatTransposeColoringCreate()
S*/
typedef struct _p_MatTransposeColoring* MatTransposeColoring;

PETSC_EXTERN PetscErrorCode MatTransposeColoringCreate(Mat,ISColoring,MatTransposeColoring *);
PETSC_EXTERN PetscErrorCode MatTransColoringApplySpToDen(MatTransposeColoring,Mat,Mat);
PETSC_EXTERN PetscErrorCode MatTransColoringApplyDenToSp(MatTransposeColoring,Mat,Mat);
PETSC_EXTERN PetscErrorCode MatTransposeColoringDestroy(MatTransposeColoring*);

/*
    These routines are for partitioning matrices: currently used only
  for adjacency matrix, MatCreateMPIAdj().
*/

/*S
     MatPartitioning - Object for managing the partitioning of a matrix or graph

   Level: beginner

  Concepts: partitioning

.seealso:  MatPartitioningCreate(), MatPartitioningType
S*/
typedef struct _p_MatPartitioning* MatPartitioning;

/*J
    MatPartitioningType - String with the name of a PETSc matrix partitioning

   Level: beginner
dm
.seealso: MatPartitioningCreate(), MatPartitioning
J*/
typedef const char* MatPartitioningType;
#define MATPARTITIONINGCURRENT  "current"
#define MATPARTITIONINGSQUARE   "square"
#define MATPARTITIONINGPARMETIS "parmetis"
#define MATPARTITIONINGCHACO    "chaco"
#define MATPARTITIONINGPARTY    "party"
#define MATPARTITIONINGPTSCOTCH "ptscotch"


PETSC_EXTERN PetscErrorCode MatPartitioningCreate(MPI_Comm,MatPartitioning*);
PETSC_EXTERN PetscErrorCode MatPartitioningSetType(MatPartitioning,MatPartitioningType);
PETSC_EXTERN PetscErrorCode MatPartitioningSetNParts(MatPartitioning,PetscInt);
PETSC_EXTERN PetscErrorCode MatPartitioningSetAdjacency(MatPartitioning,Mat);
PETSC_EXTERN PetscErrorCode MatPartitioningSetVertexWeights(MatPartitioning,const PetscInt[]);
PETSC_EXTERN PetscErrorCode MatPartitioningSetPartitionWeights(MatPartitioning,const PetscReal []);
PETSC_EXTERN PetscErrorCode MatPartitioningApply(MatPartitioning,IS*);
PETSC_EXTERN PetscErrorCode MatPartitioningDestroy(MatPartitioning*);

PETSC_EXTERN PetscErrorCode MatPartitioningRegister(const char[],PetscErrorCode (*)(MatPartitioning));

PETSC_EXTERN PetscBool MatPartitioningRegisterAllCalled;

PETSC_EXTERN PetscErrorCode MatPartitioningRegisterAll(void);

PETSC_EXTERN PetscErrorCode MatPartitioningView(MatPartitioning,PetscViewer);
PETSC_EXTERN PetscErrorCode MatPartitioningSetFromOptions(MatPartitioning);
PETSC_EXTERN PetscErrorCode MatPartitioningGetType(MatPartitioning,MatPartitioningType*);

PETSC_EXTERN PetscErrorCode MatPartitioningParmetisSetCoarseSequential(MatPartitioning);
PETSC_EXTERN PetscErrorCode MatPartitioningParmetisGetEdgeCut(MatPartitioning, PetscInt *);

typedef enum { MP_CHACO_MULTILEVEL=1,MP_CHACO_SPECTRAL=2,MP_CHACO_LINEAR=4,MP_CHACO_RANDOM=5,MP_CHACO_SCATTERED=6 } MPChacoGlobalType;
PETSC_EXTERN const char *const MPChacoGlobalTypes[];
typedef enum { MP_CHACO_KERNIGHAN=1,MP_CHACO_NONE=2 } MPChacoLocalType;
PETSC_EXTERN const char *const MPChacoLocalTypes[];
typedef enum { MP_CHACO_LANCZOS=0,MP_CHACO_RQI=1 } MPChacoEigenType;
PETSC_EXTERN const char *const MPChacoEigenTypes[];

PETSC_EXTERN PetscErrorCode MatPartitioningChacoSetGlobal(MatPartitioning,MPChacoGlobalType);
PETSC_EXTERN PetscErrorCode MatPartitioningChacoGetGlobal(MatPartitioning,MPChacoGlobalType*);
PETSC_EXTERN PetscErrorCode MatPartitioningChacoSetLocal(MatPartitioning,MPChacoLocalType);
PETSC_EXTERN PetscErrorCode MatPartitioningChacoGetLocal(MatPartitioning,MPChacoLocalType*);
PETSC_EXTERN PetscErrorCode MatPartitioningChacoSetCoarseLevel(MatPartitioning,PetscReal);
PETSC_EXTERN PetscErrorCode MatPartitioningChacoSetEigenSolver(MatPartitioning,MPChacoEigenType);
PETSC_EXTERN PetscErrorCode MatPartitioningChacoGetEigenSolver(MatPartitioning,MPChacoEigenType*);
PETSC_EXTERN PetscErrorCode MatPartitioningChacoSetEigenTol(MatPartitioning,PetscReal);
PETSC_EXTERN PetscErrorCode MatPartitioningChacoGetEigenTol(MatPartitioning,PetscReal*);
PETSC_EXTERN PetscErrorCode MatPartitioningChacoSetEigenNumber(MatPartitioning,PetscInt);
PETSC_EXTERN PetscErrorCode MatPartitioningChacoGetEigenNumber(MatPartitioning,PetscInt*);

#define MP_PARTY_OPT "opt"
#define MP_PARTY_LIN "lin"
#define MP_PARTY_SCA "sca"
#define MP_PARTY_RAN "ran"
#define MP_PARTY_GBF "gbf"
#define MP_PARTY_GCF "gcf"
#define MP_PARTY_BUB "bub"
#define MP_PARTY_DEF "def"
PETSC_EXTERN PetscErrorCode MatPartitioningPartySetGlobal(MatPartitioning,const char*);
#define MP_PARTY_HELPFUL_SETS "hs"
#define MP_PARTY_KERNIGHAN_LIN "kl"
#define MP_PARTY_NONE "no"
PETSC_EXTERN PetscErrorCode MatPartitioningPartySetLocal(MatPartitioning,const char*);
PETSC_EXTERN PetscErrorCode MatPartitioningPartySetCoarseLevel(MatPartitioning,PetscReal);
PETSC_EXTERN PetscErrorCode MatPartitioningPartySetBipart(MatPartitioning,PetscBool);
PETSC_EXTERN PetscErrorCode MatPartitioningPartySetMatchOptimization(MatPartitioning,PetscBool);

typedef enum { MP_PTSCOTCH_QUALITY,MP_PTSCOTCH_SPEED,MP_PTSCOTCH_BALANCE,MP_PTSCOTCH_SAFETY,MP_PTSCOTCH_SCALABILITY } MPPTScotchStrategyType;
PETSC_EXTERN const char *const MPPTScotchStrategyTypes[];

PETSC_EXTERN PetscErrorCode MatPartitioningPTScotchSetImbalance(MatPartitioning,PetscReal);
PETSC_EXTERN PetscErrorCode MatPartitioningPTScotchGetImbalance(MatPartitioning,PetscReal*);
PETSC_EXTERN PetscErrorCode MatPartitioningPTScotchSetStrategy(MatPartitioning,MPPTScotchStrategyType);
PETSC_EXTERN PetscErrorCode MatPartitioningPTScotchGetStrategy(MatPartitioning,MPPTScotchStrategyType*);

/*
    These routines are for coarsening matrices:
*/

/*S
     MatCoarsen - Object for managing the coarsening of a graph (symmetric matrix)

   Level: beginner

  Concepts: coarsen

.seealso:  MatCoarsenCreate), MatCoarsenType
S*/
typedef struct _p_MatCoarsen* MatCoarsen;

/*J
    MatCoarsenType - String with the name of a PETSc matrix coarsen

   Level: beginner

.seealso: MatCoarsenCreate(), MatCoarsen
J*/
typedef const char* MatCoarsenType;
#define MATCOARSENMIS  "mis"
#define MATCOARSENHEM  "hem"

/* linked list for aggregates */
typedef struct _PetscCDIntNd{
  struct _PetscCDIntNd *next;
  PetscInt             gid;
}PetscCDIntNd;

/* only used by node pool */
typedef struct _PetscCDArrNd{
  struct _PetscCDArrNd *next;
  struct _PetscCDIntNd *array;
}PetscCDArrNd;

typedef struct _PetscCoarsenData{
  PetscCDArrNd pool_list;  /* node pool */
  PetscCDIntNd *new_node;
  PetscInt     new_left;
  PetscInt     chk_sz;
  PetscCDIntNd *extra_nodes;
  PetscCDIntNd **array;  /* Array of lists */
  PetscInt     size;
  Mat          mat;  /* cache a Mat for communication data */
}PetscCoarsenData;

PETSC_EXTERN PetscErrorCode MatCoarsenCreate(MPI_Comm,MatCoarsen*);
PETSC_EXTERN PetscErrorCode MatCoarsenSetType(MatCoarsen,MatCoarsenType);
PETSC_EXTERN PetscErrorCode MatCoarsenSetAdjacency(MatCoarsen,Mat);
PETSC_EXTERN PetscErrorCode MatCoarsenSetGreedyOrdering(MatCoarsen,const IS);
PETSC_EXTERN PetscErrorCode MatCoarsenSetStrictAggs(MatCoarsen,PetscBool);
PETSC_EXTERN PetscErrorCode MatCoarsenSetVerbose(MatCoarsen,PetscInt);
PETSC_EXTERN PetscErrorCode MatCoarsenGetData( MatCoarsen, PetscCoarsenData ** );
PETSC_EXTERN PetscErrorCode MatCoarsenApply(MatCoarsen);
PETSC_EXTERN PetscErrorCode MatCoarsenDestroy(MatCoarsen*);

PETSC_EXTERN PetscErrorCode MatCoarsenRegister(const char[],PetscErrorCode (*)(MatCoarsen));

PETSC_EXTERN PetscBool MatCoarsenRegisterAllCalled;

PETSC_EXTERN PetscErrorCode MatCoarsenRegisterAll(void);

PETSC_EXTERN PetscErrorCode MatCoarsenView(MatCoarsen,PetscViewer);
PETSC_EXTERN PetscErrorCode MatCoarsenSetFromOptions(MatCoarsen);
PETSC_EXTERN PetscErrorCode MatCoarsenGetType(MatCoarsen,MatCoarsenType*);

PETSC_EXTERN PetscErrorCode MatMeshToVertexGraph(Mat,PetscInt,Mat*);
PETSC_EXTERN PetscErrorCode MatMeshToCellGraph(Mat,PetscInt,Mat*);

/*
    If you add entries here you must also add them to finclude/petscmat.h
*/
typedef enum { MATOP_SET_VALUES=0,
               MATOP_GET_ROW=1,
               MATOP_RESTORE_ROW=2,
               MATOP_MULT=3,
               MATOP_MULT_ADD=4,
               MATOP_MULT_TRANSPOSE=5,
               MATOP_MULT_TRANSPOSE_ADD=6,
               MATOP_SOLVE=7,
               MATOP_SOLVE_ADD=8,
               MATOP_SOLVE_TRANSPOSE=9,
               MATOP_SOLVE_TRANSPOSE_ADD=10,
               MATOP_LUFACTOR=11,
               MATOP_CHOLESKYFACTOR=12,
               MATOP_SOR=13,
               MATOP_TRANSPOSE=14,
               MATOP_GETINFO=15,
               MATOP_EQUAL=16,
               MATOP_GET_DIAGONAL=17,
               MATOP_DIAGONAL_SCALE=18,
               MATOP_NORM=19,
               MATOP_ASSEMBLY_BEGIN=20,
               MATOP_ASSEMBLY_END=21,
               MATOP_SET_OPTION=22,
               MATOP_ZERO_ENTRIES=23,
               MATOP_ZERO_ROWS=24,
               MATOP_LUFACTOR_SYMBOLIC=25,
               MATOP_LUFACTOR_NUMERIC=26,
               MATOP_CHOLESKY_FACTOR_SYMBOLIC=27,
               MATOP_CHOLESKY_FACTOR_NUMERIC=28,
               MATOP_SETUP_PREALLOCATION=29,
               MATOP_ILUFACTOR_SYMBOLIC=30,
               MATOP_ICCFACTOR_SYMBOLIC=31,
               MATOP_GET_ARRAY=32,
               MATOP_RESTORE_ARRAY=33,
               MATOP_DUPLICATE=34,
               MATOP_FORWARD_SOLVE=35,
               MATOP_BACKWARD_SOLVE=36,
               MATOP_ILUFACTOR=37,
               MATOP_ICCFACTOR=38,
               MATOP_AXPY=39,
               MATOP_GET_SUBMATRICES=40,
               MATOP_INCREASE_OVERLAP=41,
               MATOP_GET_VALUES=42,
               MATOP_COPY=43,
               MATOP_GET_ROW_MAX=44,
               MATOP_SCALE=45,
               MATOP_SHIFT=46,
               MATOP_DIAGONAL_SET=47,
               MATOP_ILUDT_FACTOR=48,
               MATOP_SET_BLOCK_SIZE=49,
               MATOP_GET_ROW_IJ=50,
               MATOP_RESTORE_ROW_IJ=51,
               MATOP_GET_COLUMN_IJ=52,
               MATOP_RESTORE_COLUMN_IJ=53,
               MATOP_FDCOLORING_CREATE=54,
               MATOP_COLORING_PATCH=55,
               MATOP_SET_UNFACTORED=56,
               MATOP_PERMUTE=57,
               MATOP_SET_VALUES_BLOCKED=58,
               MATOP_GET_SUBMATRIX=59,
               MATOP_DESTROY=60,
               MATOP_VIEW=61,
               MATOP_CONVERT_FROM=62,
               MATOP_MATMAT_MULT=63,
               MATOP_MATMAT_MULT_SYMBOLIC=64,
               MATOP_MATMAT_MULT_NUMERIC=65,
               MATOP_SET_LOCAL_TO_GLOBAL_MAP=66,
               MATOP_SET_VALUES_LOCAL=67,
               MATOP_ZERO_ROWS_LOCAL=68,
               MATOP_GET_ROW_MAX_ABS=69,
               MATOP_GET_ROW_MIN_ABS=70,
               MATOP_CONVERT=71,
               MATOP_SET_COLORING=72,
               MATOP_PLACEHOLDER=73,
               MATOP_SET_VALUES_ADIFOR=74,
               MATOP_FD_COLORING_APPLY=75,
               MATOP_SET_FROM_OPTIONS=76,
               MATOP_MULT_CONSTRAINED=77,
               MATOP_MULT_TRANSPOSE_CONSTRAIN=78,
               MATOP_PERMUTE_SPARSIFY=79,
               MATOP_MULT_MULTIPLE=80,
               MATOP_SOLVE_MULTIPLE=81,
               MATOP_GET_INERTIA=82,
               MATOP_LOAD=83,
               MATOP_IS_SYMMETRIC=84,
               MATOP_IS_HERMITIAN=85,
               MATOP_IS_STRUCTURALLY_SYMMETRIC=86,
               MATOP_SET_VALUES_BLOCKEDLOCAL=87,
               MATOP_GET_VECS=88,
               MATOP_MAT_MULT=89,
               MATOP_MAT_MULT_SYMBOLIC=90,
               MATOP_MAT_MULT_NUMERIC=91,
               MATOP_PTAP=92,
               MATOP_PTAP_SYMBOLIC=93,
               MATOP_PTAP_NUMERIC=94,
               MATOP_MAT_TRANSPOSE_MULT=95,
               MATOP_MAT_TRANSPOSE_MULT_SYMBO=96,
               MATOP_MAT_TRANSPOSE_MULT_NUMER=97,
               MATOP_DUMMY98=98,
               MATOP_DUMMY99=99,
               MATOP_DUMMY100=100,
               MATOP_DUMMY101=101,
               MATOP_CONJUGATE=102,
               MATOP_SET_SIZES=103,
               MATOP_SET_VALUES_ROW=104,
               MATOP_REAL_PART=105,
               MATOP_IMAGINARY_PART=106,
               MATOP_GET_ROW_UPPER_TRIANGULAR=107,
               MATOP_RESTORE_ROW_UPPER_TRIANG=108,
               MATOP_MAT_SOLVE=109,
               MATOP_GET_REDUNDANT_MATRIX=110,
               MATOP_GET_ROW_MIN=111,
               MATOP_GET_COLUMN_VECTOR=112,
               MATOP_MISSING_DIAGONAL=113,
               MATOP_GET_SEQ_NONZERO_STRUCTUR=114,
               MATOP_CREATE=115,
               MATOP_GET_GHOSTS=116,
               MATOP_GET_LOCAL_SUB_MATRIX=117,
               MATOP_RESTORE_LOCALSUB_MATRIX=118,
               MATOP_MULT_DIAGONAL_BLOCK=119,
               MATOP_HERMITIAN_TRANSPOSE=120,
               MATOP_MULT_HERMITIAN_TRANSPOSE=121,
               MATOP_MULT_HERMITIAN_TRANS_ADD=122,
               MATOP_GET_MULTI_PROC_BLOCK=123,
               MATOP_GET_COLUMN_NORMS=125,
               MATOP_GET_SUB_MATRICES_PARALLE=128,
               MATOP_SET_VALUES_BATCH=129,
               MATOP_TRANSPOSE_MAT_MULT=130,
               MATOP_TRANSPOSE_MAT_MULT_SYMBO=131,
               MATOP_TRANSPOSE_MAT_MULT_NUMER=132,
               MATOP_TRANSPOSE_COLORING_CREAT=133,
               MATOP_TRANS_COLORING_APPLY_SPT=134,
               MATOP_TRANS_COLORING_APPLY_DEN=135,
               MATOP_RART=136,
               MATOP_RART_SYMBOLIC=137,
               MATOP_RART_NUMERIC=138,
               MATOP_SET_BLOCK_SIZES=139,
               MATOP_AYPX=140,
<<<<<<< HEAD
               MATOP_FDCOLORING_SETUP= 141
=======
               MATOP_RESIDUAL=141
>>>>>>> f9426fe0
             } MatOperation;
PETSC_EXTERN PetscErrorCode MatHasOperation(Mat,MatOperation,PetscBool *);
PETSC_EXTERN PetscErrorCode MatShellSetOperation(Mat,MatOperation,void(*)(void));
PETSC_EXTERN PetscErrorCode MatShellGetOperation(Mat,MatOperation,void(**)(void));
PETSC_EXTERN PetscErrorCode MatShellSetContext(Mat,void*);

/*
   Codes for matrices stored on disk. By default they are
   stored in a universal format. By changing the format with
   PetscViewerSetFormat(viewer,PETSC_VIEWER_NATIVE); the matrices will
   be stored in a way natural for the matrix, for example dense matrices
   would be stored as dense. Matrices stored this way may only be
   read into matrices of the same type.
*/
#define MATRIX_BINARY_FORMAT_DENSE -1

PETSC_EXTERN PetscErrorCode MatMPIBAIJSetHashTableFactor(Mat,PetscReal);
PETSC_EXTERN PetscErrorCode MatISGetLocalMat(Mat,Mat*);
PETSC_EXTERN PetscErrorCode MatISSetLocalMat(Mat,Mat);

/*S
     MatNullSpace - Object that removes a null space from a vector, i.e.
         orthogonalizes the vector to a subsapce

   Level: advanced

  Concepts: matrix; linear operator, null space

  Users manual sections:
.   sec_singular

.seealso:  MatNullSpaceCreate()
S*/
typedef struct _p_MatNullSpace* MatNullSpace;

PETSC_EXTERN PetscErrorCode MatNullSpaceCreate(MPI_Comm,PetscBool ,PetscInt,const Vec[],MatNullSpace*);
PETSC_EXTERN PetscErrorCode MatNullSpaceSetFunction(MatNullSpace,PetscErrorCode (*)(MatNullSpace,Vec,void*),void*);
PETSC_EXTERN PetscErrorCode MatNullSpaceDestroy(MatNullSpace*);
PETSC_EXTERN PetscErrorCode MatNullSpaceRemove(MatNullSpace,Vec);
PETSC_EXTERN PetscErrorCode MatGetNullSpace(Mat, MatNullSpace *);
PETSC_EXTERN PetscErrorCode MatSetNullSpace(Mat,MatNullSpace);
PETSC_EXTERN PetscErrorCode MatSetNearNullSpace(Mat,MatNullSpace);
PETSC_EXTERN PetscErrorCode MatGetNearNullSpace(Mat,MatNullSpace*);
PETSC_EXTERN PetscErrorCode MatNullSpaceTest(MatNullSpace,Mat,PetscBool  *);
PETSC_EXTERN PetscErrorCode MatNullSpaceView(MatNullSpace,PetscViewer);
PETSC_EXTERN PetscErrorCode MatNullSpaceGetVecs(MatNullSpace,PetscBool*,PetscInt*,const Vec**);
PETSC_EXTERN PetscErrorCode MatNullSpaceCreateRigidBody(Vec,MatNullSpace*);

PETSC_EXTERN PetscErrorCode MatReorderingSeqSBAIJ(Mat,IS);
PETSC_EXTERN PetscErrorCode MatMPISBAIJSetHashTableFactor(Mat,PetscReal);
PETSC_EXTERN PetscErrorCode MatSeqSBAIJSetColumnIndices(Mat,PetscInt *);
PETSC_EXTERN PetscErrorCode MatSeqBAIJInvertBlockDiagonal(Mat);

PETSC_EXTERN PetscErrorCode MatCreateMAIJ(Mat,PetscInt,Mat*);
PETSC_EXTERN PetscErrorCode MatMAIJRedimension(Mat,PetscInt,Mat*);
PETSC_EXTERN PetscErrorCode MatMAIJGetAIJ(Mat,Mat*);

PETSC_EXTERN PetscErrorCode MatComputeExplicitOperator(Mat,Mat*);

PETSC_EXTERN PetscErrorCode MatDiagonalScaleLocal(Mat,Vec);

PETSC_EXTERN PetscErrorCode MatCreateMFFD(MPI_Comm,PetscInt,PetscInt,PetscInt,PetscInt,Mat*);
PETSC_EXTERN PetscErrorCode MatMFFDSetBase(Mat,Vec,Vec);
PETSC_EXTERN PetscErrorCode MatMFFDSetFunction(Mat,PetscErrorCode(*)(void*,Vec,Vec),void*);
PETSC_EXTERN PetscErrorCode MatMFFDSetFunctioni(Mat,PetscErrorCode (*)(void*,PetscInt,Vec,PetscScalar*));
PETSC_EXTERN PetscErrorCode MatMFFDSetFunctioniBase(Mat,PetscErrorCode (*)(void*,Vec));
PETSC_EXTERN PetscErrorCode MatMFFDAddNullSpace(Mat,MatNullSpace);
PETSC_EXTERN PetscErrorCode MatMFFDSetHHistory(Mat,PetscScalar[],PetscInt);
PETSC_EXTERN PetscErrorCode MatMFFDResetHHistory(Mat);
PETSC_EXTERN PetscErrorCode MatMFFDSetFunctionError(Mat,PetscReal);
PETSC_EXTERN PetscErrorCode MatMFFDSetPeriod(Mat,PetscInt);
PETSC_EXTERN PetscErrorCode MatMFFDGetH(Mat,PetscScalar *);
PETSC_EXTERN PetscErrorCode MatMFFDSetOptionsPrefix(Mat,const char[]);
PETSC_EXTERN PetscErrorCode MatMFFDCheckPositivity(void*,Vec,Vec,PetscScalar*);
PETSC_EXTERN PetscErrorCode MatMFFDSetCheckh(Mat,PetscErrorCode (*)(void*,Vec,Vec,PetscScalar*),void*);

/*S
    MatMFFD - A data structured used to manage the computation of the h differencing parameter for matrix-free
              Jacobian vector products

    Notes: MATMFFD is a specific MatType which uses the MatMFFD data structure

           MatMFFD*() methods actually take the Mat as their first argument. Not a MatMFFD data structure

    Level: developer

.seealso: MATMFFD, MatCreateMFFD(), MatMFFDSetFuction(), MatMFFDSetType(), MatMFFDRegister()
S*/
typedef struct _p_MatMFFD* MatMFFD;

/*J
    MatMFFDType - algorithm used to compute the h used in computing matrix-vector products via differencing of the function

   Level: beginner

.seealso: MatMFFDSetType(), MatMFFDRegister()
J*/
typedef const char* MatMFFDType;
#define MATMFFD_DS  "ds"
#define MATMFFD_WP  "wp"

PETSC_EXTERN PetscErrorCode MatMFFDSetType(Mat,MatMFFDType);
PETSC_EXTERN PetscErrorCode MatMFFDRegister(const char[],PetscErrorCode (*)(MatMFFD));

PETSC_EXTERN PetscErrorCode MatMFFDRegisterAll(void);
PETSC_EXTERN PetscErrorCode MatMFFDDSSetUmin(Mat,PetscReal);
PETSC_EXTERN PetscErrorCode MatMFFDWPSetComputeNormU(Mat,PetscBool );

PETSC_EXTERN PetscErrorCode PetscViewerMathematicaPutMatrix(PetscViewer, PetscInt, PetscInt, PetscReal *);
PETSC_EXTERN PetscErrorCode PetscViewerMathematicaPutCSRMatrix(PetscViewer, PetscInt, PetscInt, PetscInt *, PetscInt *, PetscReal *);

/*
   PETSc interface to MUMPS
*/
#ifdef PETSC_HAVE_MUMPS
PETSC_EXTERN PetscErrorCode MatMumpsSetIcntl(Mat,PetscInt,PetscInt);
PETSC_EXTERN PetscErrorCode MatMumpsSetCntl(Mat,PetscInt,PetscReal);
#endif

/*
   PETSc interface to SUPERLU
*/
#ifdef PETSC_HAVE_SUPERLU
PETSC_EXTERN PetscErrorCode MatSuperluSetILUDropTol(Mat,PetscReal);
#endif

#ifdef PETSC_HAVE_CUDA
/*E
    MatCUSPARSEStorageFormat - indicates the storage format for CUSPARSE (GPU)
    matrices. 

    Not Collective

+   MAT_CUSPARSE_CSR - Compressed Sparse Row
.   MAT_CUSPARSE_ELL - Ellpack (requires CUDA 4.2 or later).
-   MAT_CUSPARSE_HYB - Hybrid, a combination of Ellpack and Coordinate format (requires CUDA 4.2 or later).

    Level: intermediate

   Any additions/changes here MUST also be made in include/finclude/petscmat.h

.seealso: MatCUSPARSESetFormat(), MatCUSPARSEFormatOperation
E*/

typedef enum {MAT_CUSPARSE_CSR, MAT_CUSPARSE_ELL, MAT_CUSPARSE_HYB} MatCUSPARSEStorageFormat;

/* these will be strings associated with enumerated type defined above */
PETSC_EXTERN const char *const MatCUSPARSEStorageFormats[];

/*E
    MatCUSPARSEFormatOperation - indicates the operation of CUSPARSE (GPU)
    matrices whose operation should use a particular storage format. 

    Not Collective

+   MAT_CUSPARSE_MULT_DIAG - sets the storage format for the diagonal matrix in the parallel MatMult
.   MAT_CUSPARSE_MULT_OFFDIAG - sets the storage format for the offdiagonal matrix in the parallel MatMult
.   MAT_CUSPARSE_MULT - sets the storage format for the entire matrix in the serial (single GPU) MatMult
-   MAT_CUSPARSE_ALL - sets the storage format for all CUSPARSE (GPU) matrices

    Level: intermediate

.seealso: MatCUSPARSESetFormat(), MatCUSPARSEStorageFormat
E*/
typedef enum {MAT_CUSPARSE_MULT_DIAG, MAT_CUSPARSE_MULT_OFFDIAG, MAT_CUSPARSE_MULT, MAT_CUSPARSE_ALL} MatCUSPARSEFormatOperation;

PETSC_EXTERN PetscErrorCode MatCreateSeqAIJCUSPARSE(MPI_Comm,PetscInt,PetscInt,PetscInt,const PetscInt[],Mat*);
PETSC_EXTERN PetscErrorCode MatCreateAIJCUSPARSE(MPI_Comm,PetscInt,PetscInt,PetscInt,PetscInt,PetscInt,const PetscInt[],PetscInt,const PetscInt[],Mat*);
PETSC_EXTERN PetscErrorCode MatCUSPARSESetFormat(Mat,MatCUSPARSEFormatOperation,MatCUSPARSEStorageFormat);
#endif

#if defined(PETSC_HAVE_CUSP)
PETSC_EXTERN PetscErrorCode MatCreateSeqAIJCUSP(MPI_Comm,PetscInt,PetscInt,PetscInt,const PetscInt[],Mat*);
PETSC_EXTERN PetscErrorCode MatCreateAIJCUSP(MPI_Comm,PetscInt,PetscInt,PetscInt,PetscInt,PetscInt,const PetscInt[],PetscInt,const PetscInt[],Mat*);

/*E
    MatCUSPStorageFormat - indicates the storage format for CUSP (GPU)
    matrices. 

    Not Collective

+   MAT_CUSP_CSR - Compressed Sparse Row
.   MAT_CUSP_DIA - Diagonal
-   MAT_CUSP_ELL - Ellpack

    Level: intermediate

   Any additions/changes here MUST also be made in include/finclude/petscmat.h

.seealso: MatCUSPSetFormat(), MatCUSPFormatOperation
E*/
typedef enum {MAT_CUSP_CSR, MAT_CUSP_DIA, MAT_CUSP_ELL} MatCUSPStorageFormat;

/* these will be strings associated with enumerated type defined above */
PETSC_EXTERN const char *const MatCUSPStorageFormats[];

/*E
    MatCUSPFormatOperation - indicates the operation of CUSP (GPU)
    matrices whose operation should use a particular storage format. 

    Not Collective

+   MAT_CUSP_MULT_DIAG - sets the storage format for the diagonal matrix in the parallel MatMult
.   MAT_CUSP_MULT_OFFDIAG - sets the storage format for the offdiagonal matrix in the parallel MatMult
.   MAT_CUSP_MULT - sets the storage format for the entire matrix in the serial (single GPU) MatMult
-   MAT_CUSP_ALL - sets the storage format for all CUSP (GPU) matrices

    Level: intermediate

   Any additions/changes here MUST also be made in include/finclude/petscmat.h

.seealso: MatCUSPSetFormat(), MatCUSPStorageFormat
E*/
typedef enum {MAT_CUSP_MULT_DIAG, MAT_CUSP_MULT_OFFDIAG, MAT_CUSP_MULT, MAT_CUSP_ALL} MatCUSPFormatOperation;

PETSC_EXTERN PetscErrorCode MatCUSPSetFormat(Mat,MatCUSPFormatOperation,MatCUSPStorageFormat);
#endif

#if defined(PETSC_HAVE_VIENNACL)
PETSC_EXTERN PetscErrorCode MatCreateSeqAIJViennaCL(MPI_Comm,PetscInt,PetscInt,PetscInt,const PetscInt[],Mat*);
PETSC_EXTERN PetscErrorCode MatCreateAIJViennaCL(MPI_Comm,PetscInt,PetscInt,PetscInt,PetscInt,PetscInt,const PetscInt[],PetscInt,const PetscInt[],Mat*);
#endif

/*
   PETSc interface to FFTW
*/
#if defined(PETSC_HAVE_FFTW)
PETSC_EXTERN PetscErrorCode VecScatterPetscToFFTW(Mat,Vec,Vec);
PETSC_EXTERN PetscErrorCode VecScatterFFTWToPetsc(Mat,Vec,Vec);
PETSC_EXTERN PetscErrorCode MatGetVecsFFTW(Mat,Vec*,Vec*,Vec*);
#endif

#if defined(PETSC_HAVE_ELEMENTAL)
PETSC_EXTERN PetscErrorCode PetscElementalInitializePackage(void);
PETSC_EXTERN PetscErrorCode PetscElementalFinalizePackage(void);
#endif

PETSC_EXTERN PetscErrorCode MatCreateNest(MPI_Comm,PetscInt,const IS[],PetscInt,const IS[],const Mat[],Mat*);
PETSC_EXTERN PetscErrorCode MatNestGetSize(Mat,PetscInt*,PetscInt*);
PETSC_EXTERN PetscErrorCode MatNestGetISs(Mat,IS[],IS[]);
PETSC_EXTERN PetscErrorCode MatNestGetLocalISs(Mat,IS[],IS[]);
PETSC_EXTERN PetscErrorCode MatNestGetSubMats(Mat,PetscInt*,PetscInt*,Mat***);
PETSC_EXTERN PetscErrorCode MatNestGetSubMat(Mat,PetscInt,PetscInt,Mat*);
PETSC_EXTERN PetscErrorCode MatNestSetVecType(Mat,VecType);
PETSC_EXTERN PetscErrorCode MatNestSetSubMats(Mat,PetscInt,const IS[],PetscInt,const IS[],const Mat[]);
PETSC_EXTERN PetscErrorCode MatNestSetSubMat(Mat,PetscInt,PetscInt,Mat);

PETSC_EXTERN PetscErrorCode MatChop(Mat,PetscReal);

#endif<|MERGE_RESOLUTION|>--- conflicted
+++ resolved
@@ -1393,11 +1393,8 @@
                MATOP_RART_NUMERIC=138,
                MATOP_SET_BLOCK_SIZES=139,
                MATOP_AYPX=140,
-<<<<<<< HEAD
-               MATOP_FDCOLORING_SETUP= 141
-=======
-               MATOP_RESIDUAL=141
->>>>>>> f9426fe0
+               MATOP_RESIDUAL=141,
+               MATOP_FDCOLORING_SETUP= 142
              } MatOperation;
 PETSC_EXTERN PetscErrorCode MatHasOperation(Mat,MatOperation,PetscBool *);
 PETSC_EXTERN PetscErrorCode MatShellSetOperation(Mat,MatOperation,void(*)(void));
