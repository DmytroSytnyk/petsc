--- conflicted
+++ resolved
@@ -364,10 +364,7 @@
       PetscEnum MATOP_SET_BLOCK_SIZES
       PetscEnum MATOP_AYPX
       PetscEnum MATOP_RESIDUAL
-<<<<<<< HEAD
-=======
       PetscEnum MATOP_FDCOLORING_SETUP
->>>>>>> 6346027a
 
       parameter(MATOP_SET_VALUES=0)
       parameter(MATOP_GET_ROW=1)
@@ -511,10 +508,7 @@
       parameter(MATOP_SET_BLOCK_SIZES=139)
       parameter(MATOP_AYPX=140)
       parameter(MATOP_RESIDUAL=141)
-<<<<<<< HEAD
-=======
       parameter(MATOP_FDCOLORING_SETUP=142)
->>>>>>> 6346027a
 !
 !
 !
