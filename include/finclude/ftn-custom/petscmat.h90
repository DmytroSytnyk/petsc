
#if !defined(PETSC_USE_FORTRAN_MODULES) 
#include "finclude/ftn-custom/petscmatdef.h90"
#endif


#if defined(PETSC_USE_FORTRAN_DATATYPES) && !defined(MAT_HIDE)
#define MAT_HIDE type(Mat)
#define MATFDCOLORING_HIDE type(MatFDColoring)
#define MATNULLSPACE_HIDE type(MatNullSpace)
#define USE_MAT_HIDE use petscmatdef
#elif !defined(MAT_HIDE)
#define MAT_HIDE Mat
#define MATFDCOLORING_HIDE MatFDColoring
#define MATNULLSPACE_HIDE MatNullSpace
#define USE_MAT_HIDE
#endif

      Interface 
        Subroutine MatGetArrayF90(mat,array,ierr)
          USE_MAT_HIDE
          PetscScalar, pointer :: array(:,:)
          PetscErrorCode ierr
          MAT_HIDE     mat
        End Subroutine
      End Interface


      Interface 
        Subroutine MatRestoreArrayF90(mat,array,ierr)
          USE_MAT_HIDE
          PetscScalar, pointer :: array(:,:)
          PetscErrorCode ierr
          MAT_HIDE     mat
        End Subroutine
      End Interface

<<<<<<< HEAD
      Interface 
        Subroutine MatGetGhostsF90(v,array,ierr)
          USE_MAT_HIDE
          PetscInt, pointer :: array(:)
          PetscErrorCode ierr
          MAT_HIDE     v
        End Subroutine
      End Interface
=======
      Interface
         Subroutine MatGetInfo(mat, flag, info ,ierr)
         USE_MAT_HIDE
         MAT_HIDE  mat
         MatInfoType flag
         MatInfo info(:)
         PetscErrorCode ierr
       End Subroutine
      End Interface

      Interface
         subroutine MatLUFactor(mat, row, col, info ,ierr)
         USE_MAT_HIDE
         MAT_HIDE  mat
         IS row
         IS col
         MatFactorInfo info(:)
         PetscErrorCode ierr
         end subroutine
      End Interface

      Interface
         subroutine MatILUFactor(mat, row, col, info ,ierr)
         USE_MAT_HIDE
         MAT_HIDE  mat
         IS row
         IS col
         MatFactorInfo info(:)
         PetscErrorCode ierr
         end subroutine
      End Interface

      Interface
         subroutine MatLUFactorSymbolic(fact, mat, row, col, info ,ierr)
         USE_MAT_HIDE
         MAT_HIDE  fact
         MAT_HIDE  mat
         IS row
         IS col
         MatFactorInfo info(:)
         PetscErrorCode ierr
         end subroutine
      End Interface
      
      Interface
         subroutine MatLUFactorNumeric(fact, mat, info ,ierr)
         USE_MAT_HIDE
         MAT_HIDE  fact
         MAT_HIDE  mat
         MatFactorInfo info(:)
         PetscErrorCode ierr
         end subroutine
      End Interface

      Interface
         subroutine MatCholeskyFactor(mat, perm, info ,ierr)
         USE_MAT_HIDE
         MAT_HIDE  mat
         IS perm
         MatFactorInfo info(:)
         PetscErrorCode ierr
         end subroutine
      End Interface
      
      Interface
         subroutine MatCholeskyFactorSymbolic(fact,mat,perm,info,ierr)
         USE_MAT_HIDE
         MAT_HIDE  fact
         MAT_HIDE  mat
         IS perm
         MatFactorInfo info(:)
         PetscErrorCode ierr
         end subroutine
      End Interface

      Interface
         subroutine MatCholeskyFactorNumeric(fact, mat, info ,ierr)
         USE_MAT_HIDE
         MAT_HIDE  fact
         MAT_HIDE  mat
         MatFactorInfo info(:)
         PetscErrorCode ierr
         end subroutine
      End Interface

      Interface
         subroutine MatILUFactorSymbolic(fact,mat,row,col,info,ierr)
         USE_MAT_HIDE
         MAT_HIDE  fact
         MAT_HIDE  mat
         IS row
         IS col
         MatFactorInfo info(:)
         PetscErrorCode ierr
         end subroutine
      End Interface

      Interface
         subroutine MatICCFactorSymbolic(fact, mat, perm, info ,ierr)
         USE_MAT_HIDE
         MAT_HIDE  fact
         MAT_HIDE  mat
         IS perm
         MatFactorInfo info(:)
         PetscErrorCode ierr
         end subroutine
      End Interface

      Interface
         subroutine MatICCFactor(mat, row, info ,ierr)
         USE_MAT_HIDE
         MAT_HIDE  mat
         IS row
         MatFactorInfo info(:)
         PetscErrorCode ierr
         end subroutine
      End Interface

      Interface
         subroutine MatFactorInfoInitialize(info ,ierr)
         MatFactorInfo info(:)
         PetscErrorCode ierr
         end subroutine
      End Interface
>>>>>>> 22688b47
<|MERGE_RESOLUTION|>--- conflicted
+++ resolved
@@ -35,7 +35,6 @@
         End Subroutine
       End Interface
 
-<<<<<<< HEAD
       Interface 
         Subroutine MatGetGhostsF90(v,array,ierr)
           USE_MAT_HIDE
@@ -44,7 +43,7 @@
           MAT_HIDE     v
         End Subroutine
       End Interface
-=======
+
       Interface
          Subroutine MatGetInfo(mat, flag, info ,ierr)
          USE_MAT_HIDE
@@ -168,5 +167,4 @@
          MatFactorInfo info(:)
          PetscErrorCode ierr
          end subroutine
-      End Interface
->>>>>>> 22688b47
+      End Interface