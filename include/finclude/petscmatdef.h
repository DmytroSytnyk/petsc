--- conflicted
+++ resolved
@@ -110,31 +110,18 @@
 !
 ! MatSolverPackages
 !
-<<<<<<< HEAD
 #define MATSOLVERSPOOLES      'spooles'
 #define MATSOLVERSUPERLU      'superlu'
 #define MATSOLVERSUPERLU_DIST 'superlu_dist'
 #define MATSOLVERUMFPACK      'umfpack'
+#define MATSOLVERCHOLMOD      'cholmod'
 #define MATSOLVERESSL         'essl'
 #define MATSOLVERLUSOL        'lusol'
 #define MATSOLVERMUMPS        'mumps'
+#define MATSOLVERPASTIX       'pastix'
 #define MATSOLVERDSCPACK      'dscpack'
 #define MATSOLVERMATLAB       'matlab'
 #define MATSOLVERPETSC        'petsc'
+#define MATSOLVERPLAPACK      'plapack'
 #define MATSOLVERBAS          'bas'
-=======
-#define MAT_SOLVER_SPOOLES      'spooles'
-#define MAT_SOLVER_SUPERLU      'superlu'
-#define MAT_SOLVER_SUPERLU_DIST 'superlu_dist'
-#define MAT_SOLVER_UMFPACK      'umfpack'
-#define MAT_SOLVER_ESSL         'essl'
-#define MAT_SOLVER_LUSOL        'lusol'
-#define MAT_SOLVER_MUMPS        'mumps'
-#define MAT_SOLVER_PASTIX       'pastix'
-#define MAT_SOLVER_DSCPACK      'dscpack'
-#define MAT_SOLVER_MATLAB       'matlab'
-#define MAT_SOLVER_PETSC        'petsc'
-#define MAT_SOLVER_PLAPACK      'plapack'
-#define MAT_SOLVER_BAS          'bas'
->>>>>>> 91484672
 #endif