--- conflicted
+++ resolved
@@ -60,16 +60,10 @@
 typedef int PetscEvent;
 typedef int PetscBLASInt;
 typedef int PetscMPIInt;
-<<<<<<< HEAD
-typedef int PetscInt;
-#define MPIU_INT MPI_INT
-/*
-=======
 
 #if defined(PETSC_USE_64BIT_INT)
 typedef long long PetscInt;
-#define MPIU_INT MPI_LONG_LONG_INT
->>>>>>> 6f69ff64
+#define MPIU_INT MPI_INT
 #undef  PETSC_PRINTF_FORMAT_CHECK
 #define PETSC_PRINTF_FORMAT_CHECK(a,b)
 #undef  PETSC_FPRINTF_FORMAT_CHECK
