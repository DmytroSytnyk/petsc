--- conflicted
+++ resolved
@@ -13,13 +13,8 @@
 #define PETSC_VERSION_MAJOR    2
 #define PETSC_VERSION_MINOR    1
 #define PETSC_VERSION_SUBMINOR 2
-<<<<<<< HEAD
-#define PETSC_VERSION_PATCH    2
-#define PETSC_VERSION_DATE     "April 26, 2002"
-=======
 #define PETSC_VERSION_PATCH    3
 #define PETSC_VERSION_DATE     "May 2, 2002"
->>>>>>> 35639496
 #define PETSC_AUTHOR_INFO      "\
        The PETSc Team\n\
     petsc-maint@mcs.anl.gov\n\
