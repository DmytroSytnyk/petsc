
#if !defined(__PETSCVERSION_H)
#define __PETSCVERSION_H
PETSC_EXTERN_CXX_BEGIN

/* ========================================================================== */
/* 
   Current PETSc version number and release date, also listed in
    Web page
    docs/tex/manual/intro.tex,
    docs/tex/manual/manual.tex.
    docs/website/index.html.
*/
#define PETSC_VERSION_RELEASE    0
#define PETSC_VERSION_MAJOR      2
#define PETSC_VERSION_MINOR      3
#define PETSC_VERSION_SUBMINOR   0
#define PETSC_VERSION_PATCH      42
#define PETSC_VERSION_DATE       "April, 26, 2005"
<<<<<<< HEAD
#define PETSC_VERSION_PATCH_DATE "November, 1, 2005"
#define PETSC_VERSION_BK         "unknown"
=======
#define PETSC_VERSION_PATCH_DATE "November, 22, 2005"
>>>>>>> 6840facf
#define PETSC_AUTHOR_INFO        "\
       The PETSc Team\n\
    petsc-maint@mcs.anl.gov\n\
 http://www.mcs.anl.gov/petsc/\n"

#if (PETSC_VERSION_RELEASE == 1)
#define PetscGetVersion(version) (sprintf(*(version),"Petsc Release Version %d.%d.%d, Patch %d, ", \
                                         PETSC_VERSION_MAJOR,PETSC_VERSION_MINOR, PETSC_VERSION_SUBMINOR, \
                                         PETSC_VERSION_PATCH),PetscStrcat(*(version),PETSC_VERSION_PATCH_DATE), \
                                         PetscStrcat(*(version),"\nBK revision: "),PetscStrcat(*(version),PETSC_VERSION_BK),0)
#else
#define PetscGetVersion(version) (sprintf(*(version),"Petsc Development Version %d.%d.%d, Patch %d, ", \
                                         PETSC_VERSION_MAJOR,PETSC_VERSION_MINOR, PETSC_VERSION_SUBMINOR, \
                                         PETSC_VERSION_PATCH),PetscStrcat(*(version),PETSC_VERSION_PATCH_DATE), \
                                         PetscStrcat(*(version),"\nBK revision: "),PetscStrcat(*(version),PETSC_VERSION_BK),0)
#endif

/*MC
    PetscGetVersion - Gets the Petsc Version information in a string.

    Output Parameter:
.   version - version string

    Level: developer

    Usage:
    char version[256];
    PetscGetVersion(&version);

    Fortran Note:
    This routine is not supported in Fortran.

.seealso: PetscGetProgramName()

M*/

PETSC_EXTERN_CXX_END
#endif<|MERGE_RESOLUTION|>--- conflicted
+++ resolved
@@ -17,12 +17,8 @@
 #define PETSC_VERSION_SUBMINOR   0
 #define PETSC_VERSION_PATCH      42
 #define PETSC_VERSION_DATE       "April, 26, 2005"
-<<<<<<< HEAD
-#define PETSC_VERSION_PATCH_DATE "November, 1, 2005"
+#define PETSC_VERSION_PATCH_DATE "November, 22, 2005"
 #define PETSC_VERSION_BK         "unknown"
-=======
-#define PETSC_VERSION_PATCH_DATE "November, 22, 2005"
->>>>>>> 6840facf
 #define PETSC_AUTHOR_INFO        "\
        The PETSc Team\n\
     petsc-maint@mcs.anl.gov\n\
