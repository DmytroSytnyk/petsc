--- conflicted
+++ resolved
@@ -13,13 +13,8 @@
 #define PETSC_VERSION_MAJOR    2
 #define PETSC_VERSION_MINOR    1
 #define PETSC_VERSION_SUBMINOR 2
-<<<<<<< HEAD
-#define PETSC_VERSION_PATCH    8
-#define PETSC_VERSION_DATE     "May 10, 2002"
-=======
 #define PETSC_VERSION_PATCH    9
 #define PETSC_VERSION_DATE     "May 13, 2002"
->>>>>>> dd2d7aa4
 #define PETSC_AUTHOR_INFO      "\
        The PETSc Team\n\
     petsc-maint@mcs.anl.gov\n\
