
#ifndef __MATIMPL_H
#define __MATIMPL_H

#include <petscmat.h>

/*
  This file defines the parts of the matrix data structure that are 
  shared by all matrix types.
*/

/*
    If you add entries here also add them to the MATOP enum
    in include/petscmat.h and include/finclude/petscmat.h
*/
typedef struct _MatOps *MatOps;
struct _MatOps {
  /* 0*/
  PetscErrorCode (*setvalues)(Mat,PetscInt,const PetscInt[],PetscInt,const PetscInt[],const PetscScalar[],InsertMode);
  PetscErrorCode (*getrow)(Mat,PetscInt,PetscInt *,PetscInt*[],PetscScalar*[]);
  PetscErrorCode (*restorerow)(Mat,PetscInt,PetscInt *,PetscInt *[],PetscScalar *[]);
  PetscErrorCode (*mult)(Mat,Vec,Vec);
  PetscErrorCode (*multadd)(Mat,Vec,Vec,Vec);
  /* 5*/
  PetscErrorCode (*multtranspose)(Mat,Vec,Vec);
  PetscErrorCode (*multtransposeadd)(Mat,Vec,Vec,Vec);
  PetscErrorCode (*solve)(Mat,Vec,Vec);
  PetscErrorCode (*solveadd)(Mat,Vec,Vec,Vec);
  PetscErrorCode (*solvetranspose)(Mat,Vec,Vec);
  /*10*/
  PetscErrorCode (*solvetransposeadd)(Mat,Vec,Vec,Vec);
  PetscErrorCode (*lufactor)(Mat,IS,IS,const MatFactorInfo*);
  PetscErrorCode (*choleskyfactor)(Mat,IS,const MatFactorInfo*);
  PetscErrorCode (*sor)(Mat,Vec,PetscReal,MatSORType,PetscReal,PetscInt,PetscInt,Vec);
  PetscErrorCode (*transpose)(Mat,MatReuse,Mat *);
  /*15*/
  PetscErrorCode (*getinfo)(Mat,MatInfoType,MatInfo*);
  PetscErrorCode (*equal)(Mat,Mat,PetscBool  *);
  PetscErrorCode (*getdiagonal)(Mat,Vec);
  PetscErrorCode (*diagonalscale)(Mat,Vec,Vec);
  PetscErrorCode (*norm)(Mat,NormType,PetscReal*);
  /*20*/
  PetscErrorCode (*assemblybegin)(Mat,MatAssemblyType);
  PetscErrorCode (*assemblyend)(Mat,MatAssemblyType);
  PetscErrorCode (*setoption)(Mat,MatOption,PetscBool );
  PetscErrorCode (*zeroentries)(Mat);
  /*24*/
  PetscErrorCode (*zerorows)(Mat,PetscInt,const PetscInt[],PetscScalar,Vec,Vec);
  PetscErrorCode (*lufactorsymbolic)(Mat,Mat,IS,IS,const MatFactorInfo*);
  PetscErrorCode (*lufactornumeric)(Mat,Mat,const MatFactorInfo*);
  PetscErrorCode (*choleskyfactorsymbolic)(Mat,Mat,IS,const MatFactorInfo*);
  PetscErrorCode (*choleskyfactornumeric)(Mat,Mat,const MatFactorInfo*);
  /*29*/
  PetscErrorCode (*setuppreallocation)(Mat);
  PetscErrorCode (*ilufactorsymbolic)(Mat,Mat,IS,IS,const MatFactorInfo*);
  PetscErrorCode (*iccfactorsymbolic)(Mat,Mat,IS,const MatFactorInfo*);
  PetscErrorCode (*getarray)(Mat,PetscScalar**);
  PetscErrorCode (*restorearray)(Mat,PetscScalar**);
  /*34*/
  PetscErrorCode (*duplicate)(Mat,MatDuplicateOption,Mat*);
  PetscErrorCode (*forwardsolve)(Mat,Vec,Vec);
  PetscErrorCode (*backwardsolve)(Mat,Vec,Vec);
  PetscErrorCode (*ilufactor)(Mat,IS,IS,const MatFactorInfo*);
  PetscErrorCode (*iccfactor)(Mat,IS,const MatFactorInfo*);
  /*39*/
  PetscErrorCode (*axpy)(Mat,PetscScalar,Mat,MatStructure);
  PetscErrorCode (*getsubmatrices)(Mat,PetscInt,const IS[],const IS[],MatReuse,Mat *[]);
  PetscErrorCode (*increaseoverlap)(Mat,PetscInt,IS[],PetscInt);
  PetscErrorCode (*getvalues)(Mat,PetscInt,const PetscInt[],PetscInt,const PetscInt[],PetscScalar []);
  PetscErrorCode (*copy)(Mat,Mat,MatStructure);
  /*44*/
  PetscErrorCode (*getrowmax)(Mat,Vec,PetscInt[]);
  PetscErrorCode (*scale)(Mat,PetscScalar);
  PetscErrorCode (*shift)(Mat,PetscScalar);
  PetscErrorCode (*diagonalset)(Mat,Vec,InsertMode);
  PetscErrorCode (*zerorowscolumns)(Mat,PetscInt,const PetscInt[],PetscScalar,Vec,Vec);
  /*49*/
  PetscErrorCode (*setblocksize)(Mat,PetscInt);
  PetscErrorCode (*getrowij)(Mat,PetscInt,PetscBool ,PetscBool ,PetscInt*,PetscInt *[],PetscInt *[],PetscBool  *);
  PetscErrorCode (*restorerowij)(Mat,PetscInt,PetscBool ,PetscBool ,PetscInt *,PetscInt *[],PetscInt *[],PetscBool  *);
  PetscErrorCode (*getcolumnij)(Mat,PetscInt,PetscBool ,PetscBool ,PetscInt*,PetscInt *[],PetscInt *[],PetscBool  *);
  PetscErrorCode (*restorecolumnij)(Mat,PetscInt,PetscBool ,PetscBool ,PetscInt*,PetscInt *[],PetscInt *[],PetscBool  *);
  /*54*/
  PetscErrorCode (*fdcoloringcreate)(Mat,ISColoring,MatFDColoring);
  PetscErrorCode (*coloringpatch)(Mat,PetscInt,PetscInt,ISColoringValue[],ISColoring*);
  PetscErrorCode (*setunfactored)(Mat);
  PetscErrorCode (*permute)(Mat,IS,IS,Mat*);
  PetscErrorCode (*setvaluesblocked)(Mat,PetscInt,const PetscInt[],PetscInt,const PetscInt[],const PetscScalar[],InsertMode);
  /*59*/
  PetscErrorCode (*getsubmatrix)(Mat,IS,IS,MatReuse,Mat*);
  PetscErrorCode (*destroy)(Mat);
  PetscErrorCode (*view)(Mat,PetscViewer);
  PetscErrorCode (*convertfrom)(Mat, const MatType,MatReuse,Mat*);
  PetscErrorCode (*usescaledform)(Mat,PetscBool );
  /*64*/
  PetscErrorCode (*scalesystem)(Mat,Vec,Vec);
  PetscErrorCode (*unscalesystem)(Mat,Vec,Vec);
  PetscErrorCode (*setlocaltoglobalmapping)(Mat,ISLocalToGlobalMapping,ISLocalToGlobalMapping);
  PetscErrorCode (*setvalueslocal)(Mat,PetscInt,const PetscInt[],PetscInt,const PetscInt[],const PetscScalar[],InsertMode);
  PetscErrorCode (*zerorowslocal)(Mat,PetscInt,const PetscInt[],PetscScalar,Vec,Vec);
  /*69*/
  PetscErrorCode (*getrowmaxabs)(Mat,Vec,PetscInt[]);
  PetscErrorCode (*getrowminabs)(Mat,Vec,PetscInt[]);
  PetscErrorCode (*convert)(Mat, const MatType,MatReuse,Mat*);
  PetscErrorCode (*setcoloring)(Mat,ISColoring);
  PetscErrorCode (*setvaluesadic)(Mat,void*);
  /*74*/
  PetscErrorCode (*setvaluesadifor)(Mat,PetscInt,void*);
  PetscErrorCode (*fdcoloringapply)(Mat,MatFDColoring,Vec,MatStructure*,void*);
  PetscErrorCode (*setfromoptions)(Mat);
  PetscErrorCode (*multconstrained)(Mat,Vec,Vec);
  PetscErrorCode (*multtransposeconstrained)(Mat,Vec,Vec);
  /*79*/
  PetscErrorCode (*findzerodiagonals)(Mat,IS*);
  PetscErrorCode (*mults)(Mat, Vecs, Vecs);
  PetscErrorCode (*solves)(Mat, Vecs, Vecs);
  PetscErrorCode (*getinertia)(Mat,PetscInt*,PetscInt*,PetscInt*);
  PetscErrorCode (*load)(Mat, PetscViewer);
  /*84*/
  PetscErrorCode (*issymmetric)(Mat,PetscReal,PetscBool *);
  PetscErrorCode (*ishermitian)(Mat,PetscReal,PetscBool *);
  PetscErrorCode (*isstructurallysymmetric)(Mat,PetscBool *);
  PetscErrorCode (*setvaluesblockedlocal)(Mat,PetscInt,const PetscInt[],PetscInt,const PetscInt[],const PetscScalar[],InsertMode);
  PetscErrorCode (*getvecs)(Mat,Vec*,Vec*);
  /*89*/
  PetscErrorCode (*matmult)(Mat,Mat,MatReuse,PetscReal,Mat*);
  PetscErrorCode (*matmultsymbolic)(Mat,Mat,PetscReal,Mat*);
  PetscErrorCode (*matmultnumeric)(Mat,Mat,Mat);
  PetscErrorCode (*ptap)(Mat,Mat,MatReuse,PetscReal,Mat*);
  PetscErrorCode (*ptapsymbolic)(Mat,Mat,PetscReal,Mat*); /* double dispatch wrapper routine */
  /*94*/
  PetscErrorCode (*ptapnumeric)(Mat,Mat,Mat);             /* double dispatch wrapper routine */
  PetscErrorCode (*matmulttranspose)(Mat,Mat,MatReuse,PetscReal,Mat*);
  PetscErrorCode (*matmulttransposesymbolic)(Mat,Mat,PetscReal,Mat*);
  PetscErrorCode (*matmulttransposenumeric)(Mat,Mat,Mat);
  PetscErrorCode (*ptapsymbolic_seqaij)(Mat,Mat,PetscReal,Mat*); /* actual implememtation, A=seqaij */
  /*99*/
  PetscErrorCode (*ptapnumeric_seqaij)(Mat,Mat,Mat);             /* actual implememtation, A=seqaij */
  PetscErrorCode (*ptapsymbolic_mpiaij)(Mat,Mat,PetscReal,Mat*); /* actual implememtation, A=mpiaij */
  PetscErrorCode (*ptapnumeric_mpiaij)(Mat,Mat,Mat);             /* actual implememtation, A=mpiaij */
  PetscErrorCode (*conjugate)(Mat);                              /* complex conjugate */
  PetscErrorCode (*setsizes)(Mat,PetscInt,PetscInt,PetscInt,PetscInt);
  /*104*/
  PetscErrorCode (*setvaluesrow)(Mat,PetscInt,const PetscScalar[]);
  PetscErrorCode (*realpart)(Mat);
  PetscErrorCode (*imaginarypart)(Mat);
  PetscErrorCode (*getrowuppertriangular)(Mat);
  PetscErrorCode (*restorerowuppertriangular)(Mat);
  /*109*/
  PetscErrorCode (*matsolve)(Mat,Mat,Mat);
  PetscErrorCode (*getredundantmatrix)(Mat,PetscInt,MPI_Comm,PetscInt,MatReuse,Mat*);
  PetscErrorCode (*getrowmin)(Mat,Vec,PetscInt[]);
  PetscErrorCode (*getcolumnvector)(Mat,Vec,PetscInt);
  PetscErrorCode (*missingdiagonal)(Mat,PetscBool *,PetscInt*);
  /*114*/
  PetscErrorCode (*getseqnonzerostructure)(Mat,Mat *);
  PetscErrorCode (*create)(Mat);  
  PetscErrorCode (*getghosts)(Mat,PetscInt*,const PetscInt *[]);
  PetscErrorCode (*getlocalsubmatrix)(Mat,IS,IS,Mat*);
  PetscErrorCode (*restorelocalsubmatrix)(Mat,IS,IS,Mat*);
  /*119*/
  PetscErrorCode (*multdiagonalblock)(Mat,Vec,Vec);
  PetscErrorCode (*hermitiantranspose)(Mat,MatReuse,Mat*);
  PetscErrorCode (*multhermitiantranspose)(Mat,Vec,Vec);
  PetscErrorCode (*multhermitiantransposeadd)(Mat,Vec,Vec,Vec);
  PetscErrorCode (*getmultiprocblock)(Mat,MPI_Comm,Mat*);
  /*124*/
  PetscErrorCode (*findnonzerorows)(Mat,IS*);
  PetscErrorCode (*getcolumnnorms)(Mat,NormType,PetscReal*);
  PetscErrorCode (*invertblockdiagonal)(Mat,PetscScalar**);
  PetscErrorCode (*dummy4)(Mat,Vec,Vec,Vec);
  PetscErrorCode (*getsubmatricesparallel)(Mat,PetscInt,const IS[], const IS[], MatReuse, Mat**);
  /*129*/
  PetscErrorCode (*setvaluesbatch)(Mat,PetscInt,PetscInt,PetscInt*,const PetscScalar*);
  PetscErrorCode (*mattransposemult)(Mat,Mat,MatReuse,PetscReal,Mat*);
  PetscErrorCode (*mattransposemultsymbolic)(Mat,Mat,PetscReal,Mat*);
  PetscErrorCode (*mattransposemultnumeric)(Mat,Mat,Mat);
  PetscErrorCode (*transposecoloringcreate)(Mat,ISColoring,MatTransposeColoring);
  /*134*/
  PetscErrorCode (*transcoloringapplysptoden)(MatTransposeColoring,Mat,Mat);
  PetscErrorCode (*transcoloringapplydentosp)(MatTransposeColoring,Mat,Mat);
};
/*
    If you add MatOps entries above also add them to the MATOP enum
    in include/petscmat.h and include/finclude/petscmat.h
*/

typedef struct _p_MatBaseName* MatBaseName;
struct _p_MatBaseName {
  char        *bname,*sname,*mname;
  MatBaseName next;
};

extern MatBaseName MatBaseNameList;

/*
   Utility private matrix routines
*/
extern PetscErrorCode MatConvert_Basic(Mat, const MatType,MatReuse,Mat*);
extern PetscErrorCode MatCopy_Basic(Mat,Mat,MatStructure);
extern PetscErrorCode MatView_Private(Mat);

extern PetscErrorCode MatHeaderMerge(Mat,Mat);
extern PetscErrorCode MatHeaderReplace(Mat,Mat);
extern PetscErrorCode MatAXPYGetxtoy_Private(PetscInt,PetscInt*,PetscInt*,PetscInt*, PetscInt*,PetscInt*,PetscInt*, PetscInt**);
extern PetscErrorCode MatPtAP_Basic(Mat,Mat,MatReuse,PetscReal,Mat*);
extern PetscErrorCode MatDiagonalSet_Default(Mat,Vec,InsertMode);

/* 
  The stash is used to temporarily store inserted matrix values that 
  belong to another processor. During the assembly phase the stashed 
  values are moved to the correct processor and 
*/

typedef struct _MatStashSpace *PetscMatStashSpace;

struct _MatStashSpace {
  PetscMatStashSpace next;
  PetscScalar        *space_head,*val;
  PetscInt           *idx,*idy;
  PetscInt           total_space_size;
  PetscInt           local_used;
  PetscInt           local_remaining;
};

extern PetscErrorCode PetscMatStashSpaceGet(PetscInt,PetscInt,PetscMatStashSpace *);
extern PetscErrorCode PetscMatStashSpaceContiguous(PetscInt,PetscMatStashSpace *,PetscScalar *,PetscInt *,PetscInt *);
extern PetscErrorCode PetscMatStashSpaceDestroy(PetscMatStashSpace*);

typedef struct {
  PetscInt      nmax;                   /* maximum stash size */
  PetscInt      umax;                   /* user specified max-size */
  PetscInt      oldnmax;                /* the nmax value used previously */
  PetscInt      n;                      /* stash size */
  PetscInt      bs;                     /* block size of the stash */
  PetscInt      reallocs;               /* preserve the no of mallocs invoked */    
  PetscMatStashSpace space_head,space;  /* linked list to hold stashed global row/column numbers and matrix values */
  /* The following variables are used for communication */
  MPI_Comm      comm;
  PetscMPIInt   size,rank;
  PetscMPIInt   tag1,tag2;
  MPI_Request   *send_waits;            /* array of send requests */
  MPI_Request   *recv_waits;            /* array of receive requests */
  MPI_Status    *send_status;           /* array of send status */
  PetscInt      nsends,nrecvs;          /* numbers of sends and receives */
  PetscScalar   *svalues;               /* sending data */
  PetscInt      *sindices;    
  PetscScalar   **rvalues;              /* receiving data (values) */
  PetscInt      **rindices;             /* receiving data (indices) */
  PetscInt      nprocessed;             /* number of messages already processed */
  PetscMPIInt   *flg_v;                 /* indicates what messages have arrived so far and from whom */
  PetscBool     reproduce;
  PetscInt      reproduce_count;
} MatStash;

extern PetscErrorCode MatStashCreate_Private(MPI_Comm,PetscInt,MatStash*);
extern PetscErrorCode MatStashDestroy_Private(MatStash*);
extern PetscErrorCode MatStashScatterEnd_Private(MatStash*);
extern PetscErrorCode MatStashSetInitialSize_Private(MatStash*,PetscInt);
extern PetscErrorCode MatStashGetInfo_Private(MatStash*,PetscInt*,PetscInt*);
extern PetscErrorCode MatStashValuesRow_Private(MatStash*,PetscInt,PetscInt,const PetscInt[],const PetscScalar[],PetscBool );
extern PetscErrorCode MatStashValuesCol_Private(MatStash*,PetscInt,PetscInt,const PetscInt[],const PetscScalar[],PetscInt,PetscBool );
extern PetscErrorCode MatStashValuesRowBlocked_Private(MatStash*,PetscInt,PetscInt,const PetscInt[],const PetscScalar[],PetscInt,PetscInt,PetscInt);
extern PetscErrorCode MatStashValuesColBlocked_Private(MatStash*,PetscInt,PetscInt,const PetscInt[],const PetscScalar[],PetscInt,PetscInt,PetscInt);
extern PetscErrorCode MatStashScatterBegin_Private(Mat,MatStash*,PetscInt*);
extern PetscErrorCode MatStashScatterGetMesg_Private(MatStash*,PetscMPIInt*,PetscInt**,PetscInt**,PetscScalar**,PetscInt*);

typedef struct {
  PetscInt   dim;
  PetscInt   dims[4];
  PetscInt   starts[4];
  PetscBool  noc;        /* this is a single component problem, hence user will not set MatStencil.c */
} MatStencilInfo;

/* Info about using compressed row format */
typedef struct {
  PetscBool  check;                         /* indicates that at MatAssembly() it should check if compressed rows will be efficient */
  PetscBool  use;                           /* indicates compressed rows have been checked and will be used */
  PetscInt   nrows;                         /* number of non-zero rows */
  PetscInt   *i;                            /* compressed row pointer  */
  PetscInt   *rindex;                       /* compressed row index               */
} Mat_CompressedRow;
extern PetscErrorCode MatCheckCompressedRow(Mat,Mat_CompressedRow*,PetscInt*,PetscInt,PetscReal);

struct _p_Mat {
  PETSCHEADER(struct _MatOps);
  PetscLayout            rmap,cmap;
  void                   *data;            /* implementation-specific data */
  MatFactorType          factortype;       /* MAT_FACTOR_LU, ILU, CHOLESKY or ICC */
  PetscBool              assembled;        /* is the matrix assembled? */
  PetscBool              was_assembled;    /* new values inserted into assembled mat */
  PetscInt               num_ass;          /* number of times matrix has been assembled */
  PetscBool              same_nonzero;     /* matrix has same nonzero pattern as previous */
  MatInfo                info;             /* matrix information */
  InsertMode             insertmode;       /* have values been inserted in matrix or added? */
  MatStash               stash,bstash;     /* used for assembling off-proc mat emements */
  MatNullSpace           nullsp;           /* null space (operator is singular) */
  MatNullSpace           nearnullsp;       /* near null space to be used by multigrid methods */
  PetscBool              preallocated;
  MatStencilInfo         stencil;          /* information for structured grid */
  PetscBool              symmetric,hermitian,structurally_symmetric,spd;
  PetscBool              symmetric_set,hermitian_set,structurally_symmetric_set,spd_set; /* if true, then corresponding flag is correct*/
  PetscBool              symmetric_eternal;
  PetscBool              nooffprocentries,nooffproczerorows;
#if defined(PETSC_HAVE_CUSP)
  PetscCUSPFlag          valid_GPU_matrix; /* flag pointing to the matrix on the gpu*/
#endif
  void                   *spptr;          /* pointer for special library like SuperLU */
  MatSolverPackage       solvertype;
  };

#define MatPreallocated(A)  ((!(A)->preallocated) ? MatSetUpPreallocation(A) : 0)
extern PetscErrorCode MatAXPY_Basic(Mat,PetscScalar,Mat,MatStructure);
extern PetscErrorCode MatAXPY_BasicWithPreallocation(Mat,Mat,PetscScalar,Mat,MatStructure);
/*
    Object for partitioning graphs
*/

typedef struct _MatPartitioningOps *MatPartitioningOps;
struct _MatPartitioningOps {
  PetscErrorCode (*apply)(MatPartitioning,IS*);
  PetscErrorCode (*setfromoptions)(MatPartitioning);
  PetscErrorCode (*destroy)(MatPartitioning);
  PetscErrorCode (*view)(MatPartitioning,PetscViewer);
};

struct _p_MatPartitioning {
  PETSCHEADER(struct _MatPartitioningOps);
  Mat         adj;
  PetscInt    *vertex_weights;
  PetscReal   *part_weights;
  PetscInt    n;                                 /* number of partitions */
  void        *data;
  PetscInt    setupcalled;
};

/*
    MatFDColoring is used to compute Jacobian matrices efficiently
  via coloring. The data structure is explained below in an example.

   Color =   0    1     0    2   |   2      3       0 
   ---------------------------------------------------
            00   01              |          05
            10   11              |   14     15               Processor  0
                       22    23  |          25
                       32    33  | 
   ===================================================
                                 |   44     45     46
            50                   |          55               Processor 1
                                 |   64            66
   ---------------------------------------------------

    ncolors = 4;

    ncolumns      = {2,1,1,0}
    columns       = {{0,2},{1},{3},{}}
    nrows         = {4,2,3,3}
    rows          = {{0,1,2,3},{0,1},{1,2,3},{0,1,2}}
    columnsforrow = {{0,0,2,2},{1,1},{4,3,3},{5,5,5}}
    vscaleforrow  = {{,,,},{,},{,,},{,,}}
    vwscale       = {dx(0),dx(1),dx(2),dx(3)}               MPI Vec
    vscale        = {dx(0),dx(1),dx(2),dx(3),dx(4),dx(5)}   Seq Vec

    ncolumns      = {1,0,1,1}
    columns       = {{6},{},{4},{5}}
    nrows         = {3,0,2,2}
    rows          = {{0,1,2},{},{1,2},{1,2}}
    columnsforrow = {{6,0,6},{},{4,4},{5,5}}
    vscaleforrow =  {{,,},{},{,},{,}}
    vwscale       = {dx(4),dx(5),dx(6)}              MPI Vec
    vscale        = {dx(0),dx(4),dx(5),dx(6)}        Seq Vec

    See the routine MatFDColoringApply() for how this data is used
    to compute the Jacobian.

*/

struct  _p_MatFDColoring{
  PETSCHEADER(int);
  PetscInt       M,N,m;            /* total rows, columns; local rows */
  PetscInt       rstart;           /* first row owned by local processor */
  PetscInt       ncolors;          /* number of colors */
  PetscInt       *ncolumns;        /* number of local columns for a color */ 
  PetscInt       **columns;        /* lists the local columns of each color (using global column numbering) */
  PetscInt       *nrows;           /* number of local rows for each color */
  PetscInt       **rows;           /* lists the local rows for each color (using the local row numbering) */
  PetscInt       **columnsforrow;  /* lists the corresponding columns for those rows (using the global column) */ 
  PetscReal      error_rel;        /* square root of relative error in computing function */
  PetscReal      umin;             /* minimum allowable u'dx value */
  Vec            w1,w2,w3;         /* work vectors used in computing Jacobian */
  PetscErrorCode (*f)(void);       /* function that defines Jacobian */
  void           *fctx;            /* optional user-defined context for use by the function f */
  PetscInt       **vscaleforrow;   /* location in vscale for each columnsforrow[] entry */
  Vec            vscale;           /* holds FD scaling, i.e. 1/dx for each perturbed column */
  Vec            F;                /* current value of user provided function; can set with MatFDColoringSetF() */
  PetscInt       currentcolor;     /* color for which function evaluation is being done now */
  const char     *htype;            /* "wp" or "ds" */
  ISColoringType ctype;            /* IS_COLORING_GLOBAL or IS_COLORING_GHOSTED */

  void           *ftn_func_pointer,*ftn_func_cntx; /* serve the same purpose as *fortran_func_pointers in PETSc objects */
};

struct  _p_MatTransposeColoring{
  PETSCHEADER(int);
  PetscInt       M,N,m;            /* total rows, columns; local rows */
  PetscInt       rstart;           /* first row owned by local processor */
  PetscInt       ncolors;          /* number of colors */
  PetscInt       *ncolumns;        /* number of local columns for a color */ 
<<<<<<< HEAD
  PetscInt       **columns;        /* lists the local columns of each color (using global column numbering) */
  PetscInt       *nrows;           /* number of local rows for each color */
  PetscInt       **rows;           /* lists the local rows for each color (using the local row numbering) */
  PetscInt       currentcolor;     /* color for which function evaluation is being done now */
  ISColoringType ctype;            /* IS_COLORING_GLOBAL or IS_COLORING_GHOSTED */
  PetscInt       **columnsforspidx; /* maps entry (row,color) in a dense matrix to index of original sparse matrix arrays a->j and a->a */
=======
  PetscInt       *nrows;           /* number of local rows for each color */
  PetscInt       currentcolor;     /* color for which function evaluation is being done now */
  ISColoringType ctype;            /* IS_COLORING_GLOBAL or IS_COLORING_GHOSTED */
 
  PetscInt       *colorforrow,*colorforcol;  /* pointer to rows and columns */
  PetscInt       *rows;                  /* lists the local rows for each color (using the local row numbering) */
  PetscInt       *columnsforspidx;       /* maps (row,color) in the dense matrix to index of sparse matrix arrays a->j and a->a */
  PetscInt       *columns;               /* lists the local columns of each color (using global column numbering) */
>>>>>>> 62d1f40f
};

/*
   Null space context for preconditioner/operators
*/
struct _p_MatNullSpace {
  PETSCHEADER(int);
  PetscBool      has_cnst;
  PetscInt       n;
  Vec*           vecs;
  PetscScalar*   alpha;                 /* for projections */
  Vec            vec;                   /* for out of place removals */
  PetscErrorCode (*remove)(MatNullSpace,Vec,void*);  /* for user provided removal function */
  void*          rmctx;                 /* context for remove() function */
};

/* 
   Checking zero pivot for LU, ILU preconditioners.
*/
typedef struct {
  PetscInt       nshift,nshift_max;
  PetscReal      shift_amount,shift_lo,shift_hi,shift_top,shift_fraction;
  PetscBool      newshift;
  PetscReal      rs;  /* active row sum of abs(offdiagonals) */
  PetscScalar    pv;  /* pivot of the active row */
} FactorShiftCtx;

extern PetscErrorCode MatFactorDumpMatrix(Mat);

#undef __FUNCT__
#define __FUNCT__ "MatPivotCheck_nz"
PETSC_STATIC_INLINE PetscErrorCode MatPivotCheck_nz(Mat mat,const MatFactorInfo *info,FactorShiftCtx *sctx,PetscInt row)
{
  PetscReal _rs   = sctx->rs;
  PetscReal _zero = info->zeropivot*_rs;

  PetscFunctionBegin;
  if (PetscAbsScalar(sctx->pv) <= _zero){
    /* force |diag| > zeropivot*rs */
    if (!sctx->nshift) sctx->shift_amount = info->shiftamount;
    else sctx->shift_amount *= 2.0;
    sctx->newshift = PETSC_TRUE;
    (sctx->nshift)++;
  } else {
    sctx->newshift = PETSC_FALSE;
  }
  PetscFunctionReturn(0);
}

#undef __FUNCT__
#define __FUNCT__ "MatPivotCheck_pd"
PETSC_STATIC_INLINE PetscErrorCode MatPivotCheck_pd(Mat mat,const MatFactorInfo *info,FactorShiftCtx *sctx,PetscInt row)
{
  PetscReal _rs   = sctx->rs;
  PetscReal _zero = info->zeropivot*_rs;

  PetscFunctionBegin;
  if (PetscRealPart(sctx->pv) <= _zero){
    /* force matfactor to be diagonally dominant */
    if (sctx->nshift == sctx->nshift_max) {
      sctx->shift_fraction = sctx->shift_hi;
    } else {
      sctx->shift_lo = sctx->shift_fraction;
      sctx->shift_fraction = (sctx->shift_hi+sctx->shift_lo)/2.;
    }
    sctx->shift_amount = sctx->shift_fraction * sctx->shift_top;
    sctx->nshift++;
    sctx->newshift = PETSC_TRUE;
  } else {
    sctx->newshift = PETSC_FALSE;
  }
  PetscFunctionReturn(0);
}

#undef __FUNCT__
#define __FUNCT__ "MatPivotCheck_inblocks"
PETSC_STATIC_INLINE PetscErrorCode MatPivotCheck_inblocks(Mat mat,const MatFactorInfo *info,FactorShiftCtx *sctx,PetscInt row)
{
  PetscReal _zero = info->zeropivot;

  PetscFunctionBegin;
  if (PetscAbsScalar(sctx->pv) <= _zero){
    sctx->pv          += info->shiftamount;
    sctx->shift_amount = 0.0;
    sctx->nshift++;
  }
  sctx->newshift = PETSC_FALSE;
  PetscFunctionReturn(0);
}

#undef __FUNCT__
#define __FUNCT__ "MatPivotCheck_none"
PETSC_STATIC_INLINE PetscErrorCode MatPivotCheck_none(Mat mat,const MatFactorInfo *info,FactorShiftCtx *sctx,PetscInt row)
{
  PetscReal _zero = info->zeropivot;

  PetscFunctionBegin;
  sctx->newshift = PETSC_FALSE;
  if (PetscAbsScalar(sctx->pv) <= _zero) {
    PetscErrorCode ierr;
    PetscBool      flg = PETSC_FALSE;
    
    ierr = PetscOptionsGetBool(PETSC_NULL,"-mat_dump",&flg,PETSC_NULL);CHKERRQ(ierr);
    if (flg) {
      ierr = MatView(mat,PETSC_VIEWER_BINARY_(((PetscObject)mat)->comm));CHKERRQ(ierr);
    }
    SETERRQ3(PETSC_COMM_SELF,PETSC_ERR_MAT_LU_ZRPVT,"Zero pivot row %D value %G tolerance %G",row,PetscAbsScalar(sctx->pv),_zero);
  }
  PetscFunctionReturn(0);
}

#undef __FUNCT__
#define __FUNCT__ "MatPivotCheck"
PETSC_STATIC_INLINE PetscErrorCode MatPivotCheck(Mat mat,const MatFactorInfo *info,FactorShiftCtx *sctx,PetscInt row)
{
  PetscErrorCode ierr;

  PetscFunctionBegin;
  if (info->shifttype == (PetscReal) MAT_SHIFT_NONZERO){
    ierr = MatPivotCheck_nz(mat,info,sctx,row);CHKERRQ(ierr);
  } else if (info->shifttype == (PetscReal) MAT_SHIFT_POSITIVE_DEFINITE){
    ierr = MatPivotCheck_pd(mat,info,sctx,row);CHKERRQ(ierr);
  } else if (info->shifttype == (PetscReal) MAT_SHIFT_INBLOCKS){
    ierr = MatPivotCheck_inblocks(mat,info,sctx,row);CHKERRQ(ierr);
  } else {
    ierr = MatPivotCheck_none(mat,info,sctx,row);CHKERRQ(ierr);
  }
  PetscFunctionReturn(0);
}

/* 
  Create and initialize a linked list 
  Input Parameters:
    idx_start - starting index of the list
    lnk_max   - max value of lnk indicating the end of the list
    nlnk      - max length of the list
  Output Parameters:
    lnk       - list initialized
    bt        - PetscBT (bitarray) with all bits set to false
*/
#define PetscLLCreate(idx_start,lnk_max,nlnk,lnk,bt) \
  (PetscMalloc(nlnk*sizeof(PetscInt),&lnk) || PetscBTCreate(nlnk,bt) || PetscBTMemzero(nlnk,bt) || (lnk[idx_start] = lnk_max,0))

/*
  Add an index set into a sorted linked list
  Input Parameters:
    nidx      - number of input indices
    indices   - interger array
    idx_start - starting index of the list
    lnk       - linked list(an integer array) that is created
    bt        - PetscBT (bitarray), bt[idx]=true marks idx is in lnk
  output Parameters:
    nlnk      - number of newly added indices
    lnk       - the sorted(increasing order) linked list containing new and non-redundate entries from indices
    bt        - updated PetscBT (bitarray) 
*/
#define PetscLLAdd(nidx,indices,idx_start,nlnk,lnk,bt) 0;\
{\
  PetscInt _k,_entry,_location,_lnkdata;\
  nlnk     = 0;\
  _lnkdata = idx_start;\
  for (_k=0; _k<nidx; _k++){\
    _entry = indices[_k];\
    if (!PetscBTLookupSet(bt,_entry)){  /* new entry */\
      /* search for insertion location */\
      /* start from the beginning if _entry < previous _entry */\
      if (_k && _entry < _lnkdata) _lnkdata  = idx_start;\
      do {\
        _location = _lnkdata;\
        _lnkdata  = lnk[_location];\
      } while (_entry > _lnkdata);\
      /* insertion location is found, add entry into lnk */\
      lnk[_location] = _entry;\
      lnk[_entry]    = _lnkdata;\
      nlnk++;\
      _lnkdata = _entry; /* next search starts from here if next_entry > _entry */\
    }\
  }\
}

/*
  Add a permuted index set into a sorted linked list
  Input Parameters:
    nidx      - number of input indices
    indices   - interger array
    perm      - permutation of indices
    idx_start - starting index of the list
    lnk       - linked list(an integer array) that is created
    bt        - PetscBT (bitarray), bt[idx]=true marks idx is in lnk
  output Parameters:
    nlnk      - number of newly added indices
    lnk       - the sorted(increasing order) linked list containing new and non-redundate entries from indices
    bt        - updated PetscBT (bitarray) 
*/
#define PetscLLAddPerm(nidx,indices,perm,idx_start,nlnk,lnk,bt) 0;\
{\
  PetscInt _k,_entry,_location,_lnkdata;\
  nlnk     = 0;\
  _lnkdata = idx_start;\
  for (_k=0; _k<nidx; _k++){\
    _entry = perm[indices[_k]];\
    if (!PetscBTLookupSet(bt,_entry)){  /* new entry */\
      /* search for insertion location */\
      /* start from the beginning if _entry < previous _entry */\
      if (_k && _entry < _lnkdata) _lnkdata  = idx_start;\
      do {\
        _location = _lnkdata;\
        _lnkdata  = lnk[_location];\
      } while (_entry > _lnkdata);\
      /* insertion location is found, add entry into lnk */\
      lnk[_location] = _entry;\
      lnk[_entry]    = _lnkdata;\
      nlnk++;\
      _lnkdata = _entry; /* next search starts from here if next_entry > _entry */\
    }\
  }\
}

/*
  Add a SORTED index set into a sorted linked list
  Input Parameters:
    nidx      - number of input indices
    indices   - sorted interger array 
    idx_start - starting index of the list
    lnk       - linked list(an integer array) that is created
    bt        - PetscBT (bitarray), bt[idx]=true marks idx is in lnk
  output Parameters:
    nlnk      - number of newly added indices
    lnk       - the sorted(increasing order) linked list containing new and non-redundate entries from indices
    bt        - updated PetscBT (bitarray) 
*/
#define PetscLLAddSorted(nidx,indices,idx_start,nlnk,lnk,bt) 0;\
{\
  PetscInt _k,_entry,_location,_lnkdata;\
  nlnk      = 0;\
  _lnkdata  = idx_start;\
  for (_k=0; _k<nidx; _k++){\
    _entry = indices[_k];\
    if (!PetscBTLookupSet(bt,_entry)){  /* new entry */\
      /* search for insertion location */\
      do {\
        _location = _lnkdata;\
        _lnkdata  = lnk[_location];\
      } while (_entry > _lnkdata);\
      /* insertion location is found, add entry into lnk */\
      lnk[_location] = _entry;\
      lnk[_entry]    = _lnkdata;\
      nlnk++;\
      _lnkdata = _entry; /* next search starts from here */\
    }\
  }\
}

/*
  Add a SORTED index set into a sorted linked list used for LUFactorSymbolic()
  Same as PetscLLAddSorted() with an additional operation:
       count the number of input indices that are no larger than 'diag' 
  Input Parameters:
    indices   - sorted interger array 
    idx_start - starting index of the list, index of pivot row
    lnk       - linked list(an integer array) that is created
    bt        - PetscBT (bitarray), bt[idx]=true marks idx is in lnk
    diag      - index of the active row in LUFactorSymbolic
    nzbd      - number of input indices with indices <= idx_start
    im        - im[idx_start] is initialized as num of nonzero entries in row=idx_start
  output Parameters:
    nlnk      - number of newly added indices
    lnk       - the sorted(increasing order) linked list containing new and non-redundate entries from indices
    bt        - updated PetscBT (bitarray) 
    im        - im[idx_start]: unchanged if diag is not an entry 
                             : num of entries with indices <= diag if diag is an entry
*/
#define PetscLLAddSortedLU(indices,idx_start,nlnk,lnk,bt,diag,nzbd,im) 0;\
{\
  PetscInt _k,_entry,_location,_lnkdata,_nidx;\
  nlnk     = 0;\
  _lnkdata = idx_start;\
  _nidx = im[idx_start] - nzbd; /* num of entries with idx_start < index <= diag */\
  for (_k=0; _k<_nidx; _k++){\
    _entry = indices[_k];\
    nzbd++;\
    if ( _entry== diag) im[idx_start] = nzbd;\
    if (!PetscBTLookupSet(bt,_entry)){  /* new entry */\
      /* search for insertion location */\
      do {\
        _location = _lnkdata;\
        _lnkdata  = lnk[_location];\
      } while (_entry > _lnkdata);\
      /* insertion location is found, add entry into lnk */\
      lnk[_location] = _entry;\
      lnk[_entry]    = _lnkdata;\
      nlnk++;\
      _lnkdata = _entry; /* next search starts from here */\
    }\
  }\
}

/*
  Copy data on the list into an array, then initialize the list 
  Input Parameters:
    idx_start - starting index of the list 
    lnk_max   - max value of lnk indicating the end of the list 
    nlnk      - number of data on the list to be copied
    lnk       - linked list
    bt        - PetscBT (bitarray), bt[idx]=true marks idx is in lnk
  output Parameters:
    indices   - array that contains the copied data
    lnk       - linked list that is cleaned and initialize
    bt        - PetscBT (bitarray) with all bits set to false
*/
#define PetscLLClean(idx_start,lnk_max,nlnk,lnk,indices,bt) 0;\
{\
  PetscInt _j,_idx=idx_start;\
  for (_j=0; _j<nlnk; _j++){\
    _idx = lnk[_idx];\
    *(indices+_j) = _idx;\
    ierr = PetscBTClear(bt,_idx);CHKERRQ(ierr);\
  }\
  lnk[idx_start] = lnk_max;\
}
/*
  Free memories used by the list
*/
#define PetscLLDestroy(lnk,bt) (PetscFree(lnk) || PetscBTDestroy(bt))

/* Routines below are used for incomplete matrix factorization */
/* 
  Create and initialize a linked list and its levels
  Input Parameters:
    idx_start - starting index of the list
    lnk_max   - max value of lnk indicating the end of the list
    nlnk      - max length of the list
  Output Parameters:
    lnk       - list initialized
    lnk_lvl   - array of size nlnk for storing levels of lnk
    bt        - PetscBT (bitarray) with all bits set to false
*/
#define PetscIncompleteLLCreate(idx_start,lnk_max,nlnk,lnk,lnk_lvl,bt)\
  (PetscMalloc(2*nlnk*sizeof(PetscInt),&lnk) || PetscBTCreate(nlnk,bt) || PetscBTMemzero(nlnk,bt) || (lnk[idx_start] = lnk_max,lnk_lvl = lnk + nlnk,0))

/*
  Initialize a sorted linked list used for ILU and ICC
  Input Parameters:
    nidx      - number of input idx
    idx       - interger array used for storing column indices
    idx_start - starting index of the list
    perm      - indices of an IS
    lnk       - linked list(an integer array) that is created
    lnklvl    - levels of lnk
    bt        - PetscBT (bitarray), bt[idx]=true marks idx is in lnk
  output Parameters:
    nlnk     - number of newly added idx
    lnk      - the sorted(increasing order) linked list containing new and non-redundate entries from idx
    lnklvl   - levels of lnk
    bt       - updated PetscBT (bitarray) 
*/
#define PetscIncompleteLLInit(nidx,idx,idx_start,perm,nlnk,lnk,lnklvl,bt) 0;\
{\
  PetscInt _k,_entry,_location,_lnkdata;\
  nlnk     = 0;\
  _lnkdata = idx_start;\
  for (_k=0; _k<nidx; _k++){\
    _entry = perm[idx[_k]];\
    if (!PetscBTLookupSet(bt,_entry)){  /* new entry */\
      /* search for insertion location */\
      if (_k && _entry < _lnkdata) _lnkdata  = idx_start;\
      do {\
        _location = _lnkdata;\
        _lnkdata  = lnk[_location];\
      } while (_entry > _lnkdata);\
      /* insertion location is found, add entry into lnk */\
      lnk[_location]  = _entry;\
      lnk[_entry]     = _lnkdata;\
      lnklvl[_entry] = 0;\
      nlnk++;\
      _lnkdata = _entry; /* next search starts from here if next_entry > _entry */\
    }\
  }\
}

/*
  Add a SORTED index set into a sorted linked list for ILU
  Input Parameters:
    nidx      - number of input indices
    idx       - sorted interger array used for storing column indices
    level     - level of fill, e.g., ICC(level)
    idxlvl    - level of idx 
    idx_start - starting index of the list
    lnk       - linked list(an integer array) that is created
    lnklvl    - levels of lnk
    bt        - PetscBT (bitarray), bt[idx]=true marks idx is in lnk
    prow      - the row number of idx
  output Parameters:
    nlnk     - number of newly added idx
    lnk      - the sorted(increasing order) linked list containing new and non-redundate entries from idx
    lnklvl   - levels of lnk
    bt       - updated PetscBT (bitarray) 

  Note: the level of factor(i,j) is set as lvl(i,j) = min{ lvl(i,j), lvl(i,prow)+lvl(prow,j)+1)
        where idx = non-zero columns of U(prow,prow+1:n-1), prow<i
*/
#define PetscILULLAddSorted(nidx,idx,level,idxlvl,idx_start,nlnk,lnk,lnklvl,bt,lnklvl_prow) 0;\
{\
  PetscInt _k,_entry,_location,_lnkdata,_incrlev,_lnklvl_prow=lnklvl[prow];\
  nlnk     = 0;\
  _lnkdata = idx_start;\
  for (_k=0; _k<nidx; _k++){\
    _incrlev = idxlvl[_k] + _lnklvl_prow + 1;\
    if (_incrlev > level) continue;\
    _entry = idx[_k];\
    if (!PetscBTLookupSet(bt,_entry)){  /* new entry */\
      /* search for insertion location */\
      do {\
        _location = _lnkdata;\
        _lnkdata  = lnk[_location];\
      } while (_entry > _lnkdata);\
      /* insertion location is found, add entry into lnk */\
      lnk[_location]  = _entry;\
      lnk[_entry]     = _lnkdata;\
      lnklvl[_entry] = _incrlev;\
      nlnk++;\
      _lnkdata = _entry; /* next search starts from here if next_entry > _entry */\
    } else { /* existing entry: update lnklvl */\
      if (lnklvl[_entry] > _incrlev) lnklvl[_entry] = _incrlev;\
    }\
  }\
}

/*
  Add a index set into a sorted linked list
  Input Parameters:
    nidx      - number of input idx
    idx   - interger array used for storing column indices
    level     - level of fill, e.g., ICC(level)
    idxlvl - level of idx 
    idx_start - starting index of the list
    lnk       - linked list(an integer array) that is created
    lnklvl   - levels of lnk
    bt        - PetscBT (bitarray), bt[idx]=true marks idx is in lnk
  output Parameters:
    nlnk      - number of newly added idx
    lnk       - the sorted(increasing order) linked list containing new and non-redundate entries from idx
    lnklvl   - levels of lnk
    bt        - updated PetscBT (bitarray) 
*/
#define PetscIncompleteLLAdd(nidx,idx,level,idxlvl,idx_start,nlnk,lnk,lnklvl,bt) 0;\
{\
  PetscInt _k,_entry,_location,_lnkdata,_incrlev;\
  nlnk     = 0;\
  _lnkdata = idx_start;\
  for (_k=0; _k<nidx; _k++){\
    _incrlev = idxlvl[_k] + 1;\
    if (_incrlev > level) continue;\
    _entry = idx[_k];\
    if (!PetscBTLookupSet(bt,_entry)){  /* new entry */\
      /* search for insertion location */\
      if (_k && _entry < _lnkdata) _lnkdata  = idx_start;\
      do {\
        _location = _lnkdata;\
        _lnkdata  = lnk[_location];\
      } while (_entry > _lnkdata);\
      /* insertion location is found, add entry into lnk */\
      lnk[_location]  = _entry;\
      lnk[_entry]     = _lnkdata;\
      lnklvl[_entry] = _incrlev;\
      nlnk++;\
      _lnkdata = _entry; /* next search starts from here if next_entry > _entry */\
    } else { /* existing entry: update lnklvl */\
      if (lnklvl[_entry] > _incrlev) lnklvl[_entry] = _incrlev;\
    }\
  }\
}

/*
  Add a SORTED index set into a sorted linked list
  Input Parameters:
    nidx      - number of input indices
    idx   - sorted interger array used for storing column indices
    level     - level of fill, e.g., ICC(level)
    idxlvl - level of idx 
    idx_start - starting index of the list
    lnk       - linked list(an integer array) that is created
    lnklvl    - levels of lnk
    bt        - PetscBT (bitarray), bt[idx]=true marks idx is in lnk
  output Parameters:
    nlnk      - number of newly added idx
    lnk       - the sorted(increasing order) linked list containing new and non-redundate entries from idx
    lnklvl    - levels of lnk
    bt        - updated PetscBT (bitarray) 
*/
#define PetscIncompleteLLAddSorted(nidx,idx,level,idxlvl,idx_start,nlnk,lnk,lnklvl,bt) 0;\
{\
  PetscInt _k,_entry,_location,_lnkdata,_incrlev;\
  nlnk = 0;\
  _lnkdata = idx_start;\
  for (_k=0; _k<nidx; _k++){\
    _incrlev = idxlvl[_k] + 1;\
    if (_incrlev > level) continue;\
    _entry = idx[_k];\
    if (!PetscBTLookupSet(bt,_entry)){  /* new entry */\
      /* search for insertion location */\
      do {\
        _location = _lnkdata;\
        _lnkdata  = lnk[_location];\
      } while (_entry > _lnkdata);\
      /* insertion location is found, add entry into lnk */\
      lnk[_location] = _entry;\
      lnk[_entry]    = _lnkdata;\
      lnklvl[_entry] = _incrlev;\
      nlnk++;\
      _lnkdata = _entry; /* next search starts from here */\
    } else { /* existing entry: update lnklvl */\
      if (lnklvl[_entry] > _incrlev) lnklvl[_entry] = _incrlev;\
    }\
  }\
}

/*
  Add a SORTED index set into a sorted linked list for ICC
  Input Parameters:
    nidx      - number of input indices
    idx       - sorted interger array used for storing column indices
    level     - level of fill, e.g., ICC(level)
    idxlvl    - level of idx 
    idx_start - starting index of the list
    lnk       - linked list(an integer array) that is created
    lnklvl    - levels of lnk
    bt        - PetscBT (bitarray), bt[idx]=true marks idx is in lnk
    idxlvl_prow - idxlvl[prow], where prow is the row number of the idx
  output Parameters:
    nlnk   - number of newly added indices
    lnk    - the sorted(increasing order) linked list containing new and non-redundate entries from idx
    lnklvl - levels of lnk
    bt     - updated PetscBT (bitarray) 
  Note: the level of U(i,j) is set as lvl(i,j) = min{ lvl(i,j), lvl(prow,i)+lvl(prow,j)+1)
        where idx = non-zero columns of U(prow,prow+1:n-1), prow<i
*/
#define PetscICCLLAddSorted(nidx,idx,level,idxlvl,idx_start,nlnk,lnk,lnklvl,bt,idxlvl_prow) 0;\
{\
  PetscInt _k,_entry,_location,_lnkdata,_incrlev;\
  nlnk = 0;\
  _lnkdata = idx_start;\
  for (_k=0; _k<nidx; _k++){\
    _incrlev = idxlvl[_k] + idxlvl_prow + 1;\
    if (_incrlev > level) continue;\
    _entry = idx[_k];\
    if (!PetscBTLookupSet(bt,_entry)){  /* new entry */\
      /* search for insertion location */\
      do {\
        _location = _lnkdata;\
        _lnkdata  = lnk[_location];\
      } while (_entry > _lnkdata);\
      /* insertion location is found, add entry into lnk */\
      lnk[_location] = _entry;\
      lnk[_entry]    = _lnkdata;\
      lnklvl[_entry] = _incrlev;\
      nlnk++;\
      _lnkdata = _entry; /* next search starts from here */\
    } else { /* existing entry: update lnklvl */\
      if (lnklvl[_entry] > _incrlev) lnklvl[_entry] = _incrlev;\
    }\
  }\
}

/*
  Copy data on the list into an array, then initialize the list 
  Input Parameters:
    idx_start - starting index of the list 
    lnk_max   - max value of lnk indicating the end of the list 
    nlnk      - number of data on the list to be copied
    lnk       - linked list
    lnklvl    - level of lnk
    bt        - PetscBT (bitarray), bt[idx]=true marks idx is in lnk
  output Parameters:
    indices - array that contains the copied data
    lnk     - linked list that is cleaned and initialize
    lnklvl  - level of lnk that is reinitialized 
    bt      - PetscBT (bitarray) with all bits set to false
*/
#define PetscIncompleteLLClean(idx_start,lnk_max,nlnk,lnk,lnklvl,indices,indiceslvl,bt) 0;\
{\
  PetscInt _j,_idx=idx_start;\
  for (_j=0; _j<nlnk; _j++){\
    _idx = lnk[_idx];\
    *(indices+_j) = _idx;\
    *(indiceslvl+_j) = lnklvl[_idx];\
    lnklvl[_idx] = -1;\
    ierr = PetscBTClear(bt,_idx);CHKERRQ(ierr);\
  }\
  lnk[idx_start] = lnk_max;\
}
/*
  Free memories used by the list
*/
#define PetscIncompleteLLDestroy(lnk,bt) (PetscFree(lnk) || PetscBTDestroy(bt))

extern PetscLogEvent  MAT_Mult, MAT_MultMatrixFree, MAT_Mults, MAT_MultConstrained, MAT_MultAdd, MAT_MultTranspose;
extern PetscLogEvent  MAT_MultTransposeConstrained, MAT_MultTransposeAdd, MAT_Solve, MAT_Solves, MAT_SolveAdd, MAT_SolveTranspose;
extern PetscLogEvent  MAT_SolveTransposeAdd, MAT_SOR, MAT_ForwardSolve, MAT_BackwardSolve, MAT_LUFactor, MAT_LUFactorSymbolic;
extern PetscLogEvent  MAT_LUFactorNumeric, MAT_CholeskyFactor, MAT_CholeskyFactorSymbolic, MAT_CholeskyFactorNumeric, MAT_ILUFactor;
extern PetscLogEvent  MAT_ILUFactorSymbolic, MAT_ICCFactorSymbolic, MAT_Copy, MAT_Convert, MAT_Scale, MAT_AssemblyBegin;
extern PetscLogEvent  MAT_AssemblyEnd, MAT_SetValues, MAT_GetValues, MAT_GetRow, MAT_GetRowIJ, MAT_GetSubMatrices, MAT_GetColoring, MAT_GetOrdering, MAT_GetRedundantMatrix;
extern PetscLogEvent  MAT_IncreaseOverlap, MAT_Partitioning, MAT_ZeroEntries, MAT_Load, MAT_View, MAT_AXPY, MAT_FDColoringCreate, MAT_TransposeColoringCreate;
extern PetscLogEvent  MAT_FDColoringApply, MAT_Transpose, MAT_FDColoringFunction;
extern PetscLogEvent  MAT_MatMult, MAT_MatSolve,MAT_MatMultSymbolic, MAT_MatMultNumeric,MAT_Getlocalmatcondensed,MAT_GetBrowsOfAcols,MAT_GetBrowsOfAocols;
extern PetscLogEvent  MAT_PtAP, MAT_PtAPSymbolic, MAT_PtAPNumeric,MAT_Seqstompinum,MAT_Seqstompisym,MAT_Seqstompi,MAT_Getlocalmat;

extern PetscLogEvent  MAT_MatMultTranspose, MAT_MatMultTransposeSymbolic, MAT_MatMultTransposeNumeric;
extern PetscLogEvent  MAT_MatTransposeMult, MAT_MatTransposeMultSymbolic, MAT_MatTransposeMultNumeric;
extern PetscLogEvent  MAT_Applypapt, MAT_Applypapt_symbolic, MAT_Applypapt_numeric;
extern PetscLogEvent  MAT_Getsymtranspose, MAT_Transpose_SeqAIJ, MAT_Getsymtransreduced,MAT_GetSequentialNonzeroStructure;

extern PetscLogEvent  MATMFFD_Mult;
extern PetscLogEvent  MAT_GetMultiProcBlock;
extern PetscLogEvent  MAT_CUSPCopyToGPU, MAT_SetValuesBatch, MAT_SetValuesBatchI, MAT_SetValuesBatchII, MAT_SetValuesBatchIII, MAT_SetValuesBatchIV;
extern PetscLogEvent  MAT_Merge;

#endif<|MERGE_RESOLUTION|>--- conflicted
+++ resolved
@@ -406,14 +406,6 @@
   PetscInt       rstart;           /* first row owned by local processor */
   PetscInt       ncolors;          /* number of colors */
   PetscInt       *ncolumns;        /* number of local columns for a color */ 
-<<<<<<< HEAD
-  PetscInt       **columns;        /* lists the local columns of each color (using global column numbering) */
-  PetscInt       *nrows;           /* number of local rows for each color */
-  PetscInt       **rows;           /* lists the local rows for each color (using the local row numbering) */
-  PetscInt       currentcolor;     /* color for which function evaluation is being done now */
-  ISColoringType ctype;            /* IS_COLORING_GLOBAL or IS_COLORING_GHOSTED */
-  PetscInt       **columnsforspidx; /* maps entry (row,color) in a dense matrix to index of original sparse matrix arrays a->j and a->a */
-=======
   PetscInt       *nrows;           /* number of local rows for each color */
   PetscInt       currentcolor;     /* color for which function evaluation is being done now */
   ISColoringType ctype;            /* IS_COLORING_GLOBAL or IS_COLORING_GHOSTED */
@@ -422,7 +414,6 @@
   PetscInt       *rows;                  /* lists the local rows for each color (using the local row numbering) */
   PetscInt       *columnsforspidx;       /* maps (row,color) in the dense matrix to index of sparse matrix arrays a->j and a->a */
   PetscInt       *columns;               /* lists the local columns of each color (using global column numbering) */
->>>>>>> 62d1f40f
 };
 
 /*
