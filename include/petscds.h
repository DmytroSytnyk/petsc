/*
      Objects which encapsulate discretizations+continuum residuals
*/
#if !defined(__PETSCDS_H)
#define __PETSCDS_H
#include <petscfe.h>
#include <petscfv.h>
#include <petscdstypes.h>

PETSC_EXTERN PetscErrorCode PetscDSInitializePackage(void);

PETSC_EXTERN PetscClassId PETSCDS_CLASSID;

/*J
  PetscDSType - String with the name of a PETSc discrete system

  Level: beginner

.seealso: PetscDSSetType(), PetscDS
J*/
typedef const char *PetscDSType;
#define PETSCDSBASIC "basic"

typedef void (*PetscPointFunc)(PetscInt, PetscInt, PetscInt,
                               const PetscInt[], const PetscInt[], const PetscScalar[], const PetscScalar[], const PetscScalar[],
                               const PetscInt[], const PetscInt[], const PetscScalar[], const PetscScalar[], const PetscScalar[],
                               PetscReal, const PetscReal[], PetscInt, const PetscScalar[], PetscScalar[]);
typedef void (*PetscPointJac)(PetscInt, PetscInt, PetscInt,
                              const PetscInt[], const PetscInt[], const PetscScalar[], const PetscScalar[], const PetscScalar[],
                              const PetscInt[], const PetscInt[], const PetscScalar[], const PetscScalar[], const PetscScalar[],
                              PetscReal, PetscReal, const PetscReal[], PetscInt, const PetscScalar[], PetscScalar[]);
typedef void (*PetscBdPointFunc)(PetscInt, PetscInt, PetscInt,
                                 const PetscInt[], const PetscInt[], const PetscScalar[], const PetscScalar[], const PetscScalar[],
                                 const PetscInt[], const PetscInt[], const PetscScalar[], const PetscScalar[], const PetscScalar[],
                                 PetscReal, const PetscReal[], const PetscReal[], PetscInt, const PetscScalar[], PetscScalar[]);
typedef void (*PetscBdPointJac)(PetscInt, PetscInt, PetscInt,
                                const PetscInt[], const PetscInt[], const PetscScalar[], const PetscScalar[], const PetscScalar[],
                                const PetscInt[], const PetscInt[], const PetscScalar[], const PetscScalar[], const PetscScalar[],
<<<<<<< HEAD
                                PetscReal, PetscReal, const PetscReal[], const PetscReal[], PetscScalar[]);
typedef void (*PetscRiemannFunc)(PetscInt, PetscInt, const PetscReal[], const PetscReal[], const PetscScalar[], const PetscScalar[], PetscScalar[], void *);
typedef PetscErrorCode (*PetscSimplePointFunc)(PetscInt, PetscReal, const PetscReal[], PetscInt, PetscScalar[], void *);
=======
                                PetscReal, PetscReal, const PetscReal[], const PetscReal[], PetscInt, const PetscScalar[], PetscScalar[]);
typedef void (*PetscRiemannFunc)(PetscInt, PetscInt, const PetscReal[], const PetscReal[], const PetscScalar[], const PetscScalar[], PetscInt, const PetscScalar[], PetscScalar[], void *);

>>>>>>> 1731673c

PETSC_EXTERN PetscFunctionList PetscDSList;
PETSC_EXTERN PetscErrorCode PetscDSCreate(MPI_Comm, PetscDS *);
PETSC_EXTERN PetscErrorCode PetscDSDestroy(PetscDS *);
PETSC_EXTERN PetscErrorCode PetscDSSetType(PetscDS, PetscDSType);
PETSC_EXTERN PetscErrorCode PetscDSGetType(PetscDS, PetscDSType *);
PETSC_EXTERN PetscErrorCode PetscDSSetUp(PetscDS);
PETSC_EXTERN PetscErrorCode PetscDSSetFromOptions(PetscDS);
PETSC_STATIC_INLINE PetscErrorCode PetscDSViewFromOptions(PetscDS A,PetscObject B,const char name[]) {return PetscObjectViewFromOptions((PetscObject)A,B,name);}

PETSC_EXTERN PetscErrorCode PetscDSView(PetscDS,PetscViewer);
PETSC_EXTERN PetscErrorCode PetscDSRegister(const char [], PetscErrorCode (*)(PetscDS));
PETSC_EXTERN PetscErrorCode PetscDSRegisterDestroy(void);

PETSC_EXTERN PetscErrorCode PetscDSGetSpatialDimension(PetscDS, PetscInt *);
PETSC_EXTERN PetscErrorCode PetscDSGetNumFields(PetscDS, PetscInt *);
PETSC_EXTERN PetscErrorCode PetscDSGetTotalDimension(PetscDS, PetscInt *);
PETSC_EXTERN PetscErrorCode PetscDSGetTotalComponents(PetscDS, PetscInt *);
PETSC_EXTERN PetscErrorCode PetscDSGetFieldIndex(PetscDS, PetscObject, PetscInt *);
PETSC_EXTERN PetscErrorCode PetscDSGetFieldSize(PetscDS, PetscInt, PetscInt *);
PETSC_EXTERN PetscErrorCode PetscDSGetFieldOffset(PetscDS, PetscInt, PetscInt *);
PETSC_EXTERN PetscErrorCode PetscDSGetDimensions(PetscDS, PetscInt *[]);
PETSC_EXTERN PetscErrorCode PetscDSGetComponents(PetscDS, PetscInt *[]);
PETSC_EXTERN PetscErrorCode PetscDSGetComponentOffset(PetscDS, PetscInt, PetscInt *);
PETSC_EXTERN PetscErrorCode PetscDSGetComponentOffsets(PetscDS, PetscInt *[]);
PETSC_EXTERN PetscErrorCode PetscDSGetComponentDerivativeOffsets(PetscDS, PetscInt *[]);

PETSC_EXTERN PetscErrorCode PetscDSGetDiscretization(PetscDS, PetscInt, PetscObject *);
PETSC_EXTERN PetscErrorCode PetscDSSetDiscretization(PetscDS, PetscInt, PetscObject);
PETSC_EXTERN PetscErrorCode PetscDSAddDiscretization(PetscDS, PetscObject);
PETSC_EXTERN PetscErrorCode PetscDSGetImplicit(PetscDS, PetscInt, PetscBool*);
PETSC_EXTERN PetscErrorCode PetscDSSetImplicit(PetscDS, PetscInt, PetscBool);
PETSC_EXTERN PetscErrorCode PetscDSGetAdjacency(PetscDS, PetscInt, PetscBool*, PetscBool*);
PETSC_EXTERN PetscErrorCode PetscDSSetAdjacency(PetscDS, PetscInt, PetscBool,  PetscBool);
PETSC_EXTERN PetscErrorCode PetscDSGetConstants(PetscDS, PetscInt *, const PetscScalar *[]);
PETSC_EXTERN PetscErrorCode PetscDSSetConstants(PetscDS, PetscInt, PetscScalar[]);
PETSC_EXTERN PetscErrorCode PetscDSGetObjective(PetscDS, PetscInt,
                                                void (**)(PetscInt, PetscInt, PetscInt,
                                                          const PetscInt[], const PetscInt[], const PetscScalar[], const PetscScalar[], const PetscScalar[],
                                                          const PetscInt[], const PetscInt[], const PetscScalar[], const PetscScalar[], const PetscScalar[],
                                                          PetscReal, const PetscReal[], PetscInt, const PetscScalar[], PetscScalar[]));
PETSC_EXTERN PetscErrorCode PetscDSSetObjective(PetscDS, PetscInt,
                                                void (*)(PetscInt, PetscInt, PetscInt,
                                                         const PetscInt[], const PetscInt[], const PetscScalar[], const PetscScalar[], const PetscScalar[],
                                                         const PetscInt[], const PetscInt[], const PetscScalar[], const PetscScalar[], const PetscScalar[],
                                                         PetscReal, const PetscReal[], PetscInt, const PetscScalar[], PetscScalar[]));
PETSC_EXTERN PetscErrorCode PetscDSGetResidual(PetscDS, PetscInt,
                                               void (**)(PetscInt, PetscInt, PetscInt,
                                                         const PetscInt[], const PetscInt[], const PetscScalar[], const PetscScalar[], const PetscScalar[],
                                                         const PetscInt[], const PetscInt[], const PetscScalar[], const PetscScalar[], const PetscScalar[],
                                                         PetscReal, const PetscReal[], PetscInt, const PetscScalar[], PetscScalar[]),
                                               void (**)(PetscInt, PetscInt, PetscInt,
                                                         const PetscInt[], const PetscInt[], const PetscScalar[], const PetscScalar[], const PetscScalar[],
                                                         const PetscInt[], const PetscInt[], const PetscScalar[], const PetscScalar[], const PetscScalar[],
                                                         PetscReal, const PetscReal[], PetscInt, const PetscScalar[], PetscScalar[]));
PETSC_EXTERN PetscErrorCode PetscDSSetResidual(PetscDS, PetscInt,
                                               void (*)(PetscInt, PetscInt, PetscInt,
                                                        const PetscInt[], const PetscInt[], const PetscScalar[], const PetscScalar[], const PetscScalar[],
                                                        const PetscInt[], const PetscInt[], const PetscScalar[], const PetscScalar[], const PetscScalar[],
                                                        PetscReal, const PetscReal[], PetscInt, const PetscScalar[], PetscScalar[]),
                                               void (*)(PetscInt, PetscInt, PetscInt,
                                                        const PetscInt[], const PetscInt[], const PetscScalar[], const PetscScalar[], const PetscScalar[],
                                                        const PetscInt[], const PetscInt[], const PetscScalar[], const PetscScalar[], const PetscScalar[],
                                                        PetscReal, const PetscReal[], PetscInt, const PetscScalar[], PetscScalar[]));
PETSC_EXTERN PetscErrorCode PetscDSHasJacobian(PetscDS, PetscBool *);
PETSC_EXTERN PetscErrorCode PetscDSGetJacobian(PetscDS, PetscInt, PetscInt,
                                               void (**)(PetscInt, PetscInt, PetscInt,
                                                         const PetscInt[], const PetscInt[], const PetscScalar[], const PetscScalar[], const PetscScalar[],
                                                         const PetscInt[], const PetscInt[], const PetscScalar[], const PetscScalar[], const PetscScalar[],
                                                         PetscReal, PetscReal, const PetscReal[], PetscInt, const PetscScalar[], PetscScalar[]),
                                               void (**)(PetscInt, PetscInt, PetscInt,
                                                         const PetscInt[], const PetscInt[], const PetscScalar[], const PetscScalar[], const PetscScalar[],
                                                         const PetscInt[], const PetscInt[], const PetscScalar[], const PetscScalar[], const PetscScalar[],
                                                         PetscReal, PetscReal, const PetscReal[], PetscInt, const PetscScalar[], PetscScalar[]),
                                               void (**)(PetscInt, PetscInt, PetscInt,
                                                         const PetscInt[], const PetscInt[], const PetscScalar[], const PetscScalar[], const PetscScalar[],
                                                         const PetscInt[], const PetscInt[], const PetscScalar[], const PetscScalar[], const PetscScalar[],
                                                         PetscReal, PetscReal, const PetscReal[], PetscInt, const PetscScalar[], PetscScalar[]),
                                               void (**)(PetscInt, PetscInt, PetscInt,
                                                         const PetscInt[], const PetscInt[], const PetscScalar[], const PetscScalar[], const PetscScalar[],
                                                         const PetscInt[], const PetscInt[], const PetscScalar[], const PetscScalar[], const PetscScalar[],
                                                         PetscReal, PetscReal, const PetscReal[], PetscInt, const PetscScalar[], PetscScalar[]));
PETSC_EXTERN PetscErrorCode PetscDSSetJacobian(PetscDS, PetscInt, PetscInt,
                                               void (*)(PetscInt, PetscInt, PetscInt,
                                                        const PetscInt[], const PetscInt[], const PetscScalar[], const PetscScalar[], const PetscScalar[],
                                                        const PetscInt[], const PetscInt[], const PetscScalar[], const PetscScalar[], const PetscScalar[],
                                                        PetscReal, PetscReal, const PetscReal[], PetscInt, const PetscScalar[], PetscScalar[]),
                                               void (*)(PetscInt, PetscInt, PetscInt,
                                                        const PetscInt[], const PetscInt[], const PetscScalar[], const PetscScalar[], const PetscScalar[],
                                                        const PetscInt[], const PetscInt[], const PetscScalar[], const PetscScalar[], const PetscScalar[],
                                                        PetscReal, PetscReal, const PetscReal[], PetscInt, const PetscScalar[], PetscScalar[]),
                                               void (*)(PetscInt, PetscInt, PetscInt,
                                                        const PetscInt[], const PetscInt[], const PetscScalar[], const PetscScalar[], const PetscScalar[],
                                                        const PetscInt[], const PetscInt[], const PetscScalar[], const PetscScalar[], const PetscScalar[],
                                                        PetscReal, PetscReal, const PetscReal[], PetscInt, const PetscScalar[], PetscScalar[]),
                                               void (*)(PetscInt, PetscInt, PetscInt,
                                                        const PetscInt[], const PetscInt[], const PetscScalar[], const PetscScalar[], const PetscScalar[],
                                                        const PetscInt[], const PetscInt[], const PetscScalar[], const PetscScalar[], const PetscScalar[],
                                                        PetscReal, PetscReal, const PetscReal[], PetscInt, const PetscScalar[], PetscScalar[]));
PETSC_EXTERN PetscErrorCode PetscDSHasJacobianPreconditioner(PetscDS, PetscBool *);
PETSC_EXTERN PetscErrorCode PetscDSGetJacobianPreconditioner(PetscDS, PetscInt, PetscInt,
                                               void (**)(PetscInt, PetscInt, PetscInt,
                                                         const PetscInt[], const PetscInt[], const PetscScalar[], const PetscScalar[], const PetscScalar[],
                                                         const PetscInt[], const PetscInt[], const PetscScalar[], const PetscScalar[], const PetscScalar[],
                                                         PetscReal, PetscReal, const PetscReal[], PetscInt, const PetscScalar[], PetscScalar[]),
                                               void (**)(PetscInt, PetscInt, PetscInt,
                                                         const PetscInt[], const PetscInt[], const PetscScalar[], const PetscScalar[], const PetscScalar[],
                                                         const PetscInt[], const PetscInt[], const PetscScalar[], const PetscScalar[], const PetscScalar[],
                                                         PetscReal, PetscReal, const PetscReal[], PetscInt, const PetscScalar[], PetscScalar[]),
                                               void (**)(PetscInt, PetscInt, PetscInt,
                                                         const PetscInt[], const PetscInt[], const PetscScalar[], const PetscScalar[], const PetscScalar[],
                                                         const PetscInt[], const PetscInt[], const PetscScalar[], const PetscScalar[], const PetscScalar[],
                                                         PetscReal, PetscReal, const PetscReal[], PetscInt, const PetscScalar[], PetscScalar[]),
                                               void (**)(PetscInt, PetscInt, PetscInt,
                                                         const PetscInt[], const PetscInt[], const PetscScalar[], const PetscScalar[], const PetscScalar[],
                                                         const PetscInt[], const PetscInt[], const PetscScalar[], const PetscScalar[], const PetscScalar[],
                                                         PetscReal, PetscReal, const PetscReal[], PetscInt, const PetscScalar[], PetscScalar[]));
PETSC_EXTERN PetscErrorCode PetscDSSetJacobianPreconditioner(PetscDS, PetscInt, PetscInt,
                                               void (*)(PetscInt, PetscInt, PetscInt,
                                                        const PetscInt[], const PetscInt[], const PetscScalar[], const PetscScalar[], const PetscScalar[],
                                                        const PetscInt[], const PetscInt[], const PetscScalar[], const PetscScalar[], const PetscScalar[],
                                                        PetscReal, PetscReal, const PetscReal[], PetscInt, const PetscScalar[], PetscScalar[]),
                                               void (*)(PetscInt, PetscInt, PetscInt,
                                                        const PetscInt[], const PetscInt[], const PetscScalar[], const PetscScalar[], const PetscScalar[],
                                                        const PetscInt[], const PetscInt[], const PetscScalar[], const PetscScalar[], const PetscScalar[],
                                                        PetscReal, PetscReal, const PetscReal[], PetscInt, const PetscScalar[], PetscScalar[]),
                                               void (*)(PetscInt, PetscInt, PetscInt,
                                                        const PetscInt[], const PetscInt[], const PetscScalar[], const PetscScalar[], const PetscScalar[],
                                                        const PetscInt[], const PetscInt[], const PetscScalar[], const PetscScalar[], const PetscScalar[],
                                                        PetscReal, PetscReal, const PetscReal[], PetscInt, const PetscScalar[], PetscScalar[]),
                                               void (*)(PetscInt, PetscInt, PetscInt,
                                                        const PetscInt[], const PetscInt[], const PetscScalar[], const PetscScalar[], const PetscScalar[],
                                                        const PetscInt[], const PetscInt[], const PetscScalar[], const PetscScalar[], const PetscScalar[],
                                                        PetscReal, PetscReal, const PetscReal[], PetscInt, const PetscScalar[], PetscScalar[]));
PETSC_EXTERN PetscErrorCode PetscDSHasDynamicJacobian(PetscDS, PetscBool *);
PETSC_EXTERN PetscErrorCode PetscDSGetDynamicJacobian(PetscDS, PetscInt, PetscInt,
                                                      void (**)(PetscInt, PetscInt, PetscInt,
                                                                const PetscInt[], const PetscInt[], const PetscScalar[], const PetscScalar[], const PetscScalar[],
                                                                const PetscInt[], const PetscInt[], const PetscScalar[], const PetscScalar[], const PetscScalar[],
                                                                PetscReal, PetscReal, const PetscReal[], PetscInt, const PetscScalar[], PetscScalar[]),
                                                      void (**)(PetscInt, PetscInt, PetscInt,
                                                                const PetscInt[], const PetscInt[], const PetscScalar[], const PetscScalar[], const PetscScalar[],
                                                                const PetscInt[], const PetscInt[], const PetscScalar[], const PetscScalar[], const PetscScalar[],
                                                                PetscReal, PetscReal, const PetscReal[], PetscInt, const PetscScalar[], PetscScalar[]),
                                                      void (**)(PetscInt, PetscInt, PetscInt,
                                                                const PetscInt[], const PetscInt[], const PetscScalar[], const PetscScalar[], const PetscScalar[],
                                                                const PetscInt[], const PetscInt[], const PetscScalar[], const PetscScalar[], const PetscScalar[],
                                                                PetscReal, PetscReal, const PetscReal[], PetscInt, const PetscScalar[], PetscScalar[]),
                                                      void (**)(PetscInt, PetscInt, PetscInt,
                                                                const PetscInt[], const PetscInt[], const PetscScalar[], const PetscScalar[], const PetscScalar[],
                                                                const PetscInt[], const PetscInt[], const PetscScalar[], const PetscScalar[], const PetscScalar[],
                                                                PetscReal, PetscReal, const PetscReal[], PetscInt, const PetscScalar[], PetscScalar[]));
PETSC_EXTERN PetscErrorCode PetscDSSetDynamicJacobian(PetscDS, PetscInt, PetscInt,
                                                      void (*)(PetscInt, PetscInt, PetscInt,
                                                               const PetscInt[], const PetscInt[], const PetscScalar[], const PetscScalar[], const PetscScalar[],
                                                               const PetscInt[], const PetscInt[], const PetscScalar[], const PetscScalar[], const PetscScalar[],
                                                               PetscReal, PetscReal, const PetscReal[], PetscInt, const PetscScalar[], PetscScalar[]),
                                                      void (*)(PetscInt, PetscInt, PetscInt,
                                                               const PetscInt[], const PetscInt[], const PetscScalar[], const PetscScalar[], const PetscScalar[],
                                                               const PetscInt[], const PetscInt[], const PetscScalar[], const PetscScalar[], const PetscScalar[],
                                                               PetscReal, PetscReal, const PetscReal[], PetscInt, const PetscScalar[], PetscScalar[]),
                                                      void (*)(PetscInt, PetscInt, PetscInt,
                                                               const PetscInt[], const PetscInt[], const PetscScalar[], const PetscScalar[], const PetscScalar[],
                                                               const PetscInt[], const PetscInt[], const PetscScalar[], const PetscScalar[], const PetscScalar[],
                                                               PetscReal, PetscReal, const PetscReal[], PetscInt, const PetscScalar[], PetscScalar[]),
                                                      void (*)(PetscInt, PetscInt, PetscInt,
                                                               const PetscInt[], const PetscInt[], const PetscScalar[], const PetscScalar[], const PetscScalar[],
                                                               const PetscInt[], const PetscInt[], const PetscScalar[], const PetscScalar[], const PetscScalar[],
                                                               PetscReal, PetscReal, const PetscReal[], PetscInt, const PetscScalar[], PetscScalar[]));
PETSC_EXTERN PetscErrorCode PetscDSGetRiemannSolver(PetscDS, PetscInt,
                                                    void (**)(PetscInt, PetscInt, const PetscReal[], const PetscReal[], const PetscScalar[], const PetscScalar[], PetscInt, const PetscScalar[], PetscScalar[], void *));
PETSC_EXTERN PetscErrorCode PetscDSSetRiemannSolver(PetscDS, PetscInt,
                                                    void (*)(PetscInt, PetscInt, const PetscReal[], const PetscReal[], const PetscScalar[], const PetscScalar[], PetscInt, const PetscScalar[], PetscScalar[], void *));
PETSC_EXTERN PetscErrorCode PetscDSGetContext(PetscDS, PetscInt, void **);
PETSC_EXTERN PetscErrorCode PetscDSSetContext(PetscDS, PetscInt, void *);
PETSC_EXTERN PetscErrorCode PetscDSGetBdResidual(PetscDS, PetscInt,
                                                 void (**)(PetscInt, PetscInt, PetscInt,
                                                           const PetscInt[], const PetscInt[], const PetscScalar[], const PetscScalar[], const PetscScalar[],
                                                           const PetscInt[], const PetscInt[], const PetscScalar[], const PetscScalar[], const PetscScalar[],
                                                           PetscReal, const PetscReal[], const PetscReal[], PetscInt, const PetscScalar[], PetscScalar[]),
                                                 void (**)(PetscInt, PetscInt, PetscInt,
                                                           const PetscInt[], const PetscInt[], const PetscScalar[], const PetscScalar[], const PetscScalar[],
                                                           const PetscInt[], const PetscInt[], const PetscScalar[], const PetscScalar[], const PetscScalar[],
                                                           PetscReal, const PetscReal[], const PetscReal[], PetscInt, const PetscScalar[], PetscScalar[]));
PETSC_EXTERN PetscErrorCode PetscDSSetBdResidual(PetscDS, PetscInt,
                                                 void (*)(PetscInt, PetscInt, PetscInt,
                                                          const PetscInt[], const PetscInt[], const PetscScalar[], const PetscScalar[], const PetscScalar[],
                                                          const PetscInt[], const PetscInt[], const PetscScalar[], const PetscScalar[], const PetscScalar[],
                                                          PetscReal, const PetscReal[], const PetscReal[], PetscInt, const PetscScalar[], PetscScalar[]),
                                                 void (*)(PetscInt, PetscInt, PetscInt,
                                                          const PetscInt[], const PetscInt[], const PetscScalar[], const PetscScalar[], const PetscScalar[],
                                                          const PetscInt[], const PetscInt[], const PetscScalar[], const PetscScalar[], const PetscScalar[],
                                                          PetscReal, const PetscReal[], const PetscReal[], PetscInt, const PetscScalar[], PetscScalar[]));
PETSC_EXTERN PetscErrorCode PetscDSGetBdJacobian(PetscDS, PetscInt, PetscInt,
                                                 void (**)(PetscInt, PetscInt, PetscInt,
                                                           const PetscInt[], const PetscInt[], const PetscScalar[], const PetscScalar[], const PetscScalar[],
                                                           const PetscInt[], const PetscInt[], const PetscScalar[], const PetscScalar[], const PetscScalar[],
                                                           PetscReal, PetscReal, const PetscReal[], const PetscReal[], PetscInt, const PetscScalar[], PetscScalar[]),
                                                 void (**)(PetscInt, PetscInt, PetscInt,
                                                           const PetscInt[], const PetscInt[], const PetscScalar[], const PetscScalar[], const PetscScalar[],
                                                           const PetscInt[], const PetscInt[], const PetscScalar[], const PetscScalar[], const PetscScalar[],
                                                           PetscReal, PetscReal, const PetscReal[], const PetscReal[], PetscInt, const PetscScalar[], PetscScalar[]),
                                                 void (**)(PetscInt, PetscInt, PetscInt,
                                                           const PetscInt[], const PetscInt[], const PetscScalar[], const PetscScalar[], const PetscScalar[],
                                                           const PetscInt[], const PetscInt[], const PetscScalar[], const PetscScalar[], const PetscScalar[],
                                                           PetscReal, PetscReal, const PetscReal[], const PetscReal[], PetscInt, const PetscScalar[], PetscScalar[]),
                                                 void (**)(PetscInt, PetscInt, PetscInt,
                                                           const PetscInt[], const PetscInt[], const PetscScalar[], const PetscScalar[], const PetscScalar[],
                                                           const PetscInt[], const PetscInt[], const PetscScalar[], const PetscScalar[], const PetscScalar[],
                                                           PetscReal, PetscReal, const PetscReal[], const PetscReal[], PetscInt, const PetscScalar[], PetscScalar[]));
PETSC_EXTERN PetscErrorCode PetscDSSetBdJacobian(PetscDS, PetscInt, PetscInt,
                                                 void (*)(PetscInt, PetscInt, PetscInt,
                                                          const PetscInt[], const PetscInt[], const PetscScalar[], const PetscScalar[], const PetscScalar[],
                                                          const PetscInt[], const PetscInt[], const PetscScalar[], const PetscScalar[], const PetscScalar[],
                                                          PetscReal, PetscReal, const PetscReal[], const PetscReal[], PetscInt, const PetscScalar[], PetscScalar[]),
                                                 void (*)(PetscInt, PetscInt, PetscInt,
                                                          const PetscInt[], const PetscInt[], const PetscScalar[], const PetscScalar[], const PetscScalar[],
                                                          const PetscInt[], const PetscInt[], const PetscScalar[], const PetscScalar[], const PetscScalar[],
                                                          PetscReal, PetscReal, const PetscReal[], const PetscReal[], PetscInt, const PetscScalar[], PetscScalar[]),
                                                 void (*)(PetscInt, PetscInt, PetscInt,
                                                          const PetscInt[], const PetscInt[], const PetscScalar[], const PetscScalar[], const PetscScalar[],
                                                          const PetscInt[], const PetscInt[], const PetscScalar[], const PetscScalar[], const PetscScalar[],
                                                          PetscReal, PetscReal, const PetscReal[], const PetscReal[], PetscInt, const PetscScalar[], PetscScalar[]),
                                                 void (*)(PetscInt, PetscInt, PetscInt,
                                                          const PetscInt[], const PetscInt[], const PetscScalar[], const PetscScalar[], const PetscScalar[],
                                                          const PetscInt[], const PetscInt[], const PetscScalar[], const PetscScalar[], const PetscScalar[],
<<<<<<< HEAD
                                                          PetscReal, PetscReal, const PetscReal[], const PetscReal[], PetscScalar[]));
PETSC_EXTERN PetscErrorCode PetscDSGetExactSolution(PetscDS, PetscInt, PetscErrorCode (**)(PetscInt, PetscReal, const PetscReal[], PetscInt, PetscScalar[], void *));
PETSC_EXTERN PetscErrorCode PetscDSSetExactSolution(PetscDS, PetscInt, PetscErrorCode (*)(PetscInt, PetscReal, const PetscReal[], PetscInt, PetscScalar[], void *));
=======
                                                          PetscReal, PetscReal, const PetscReal[], const PetscReal[], PetscInt, const PetscScalar[], PetscScalar[]));
>>>>>>> 1731673c
PETSC_EXTERN PetscErrorCode PetscDSGetTabulation(PetscDS, PetscReal ***, PetscReal ***);
PETSC_EXTERN PetscErrorCode PetscDSGetFaceTabulation(PetscDS, PetscReal ***, PetscReal ***);
PETSC_EXTERN PetscErrorCode PetscDSGetEvaluationArrays(PetscDS, PetscScalar **, PetscScalar **, PetscScalar **);
PETSC_EXTERN PetscErrorCode PetscDSGetWeakFormArrays(PetscDS, PetscScalar **, PetscScalar **, PetscScalar **, PetscScalar **, PetscScalar **, PetscScalar **);
PETSC_EXTERN PetscErrorCode PetscDSGetRefCoordArrays(PetscDS, PetscReal **, PetscScalar **);
PETSC_EXTERN PetscErrorCode PetscDSCopyEquations(PetscDS, PetscDS);
PETSC_EXTERN PetscErrorCode PetscDSAddBoundary(PetscDS, DMBoundaryConditionType, const char[], const char[], PetscInt, PetscInt, const PetscInt *, void (*)(void), PetscInt, const PetscInt *, void *);
PETSC_EXTERN PetscErrorCode PetscDSGetNumBoundary(PetscDS, PetscInt *);
PETSC_EXTERN PetscErrorCode PetscDSGetBoundary(PetscDS, PetscInt, DMBoundaryConditionType *, const char **, const char **, PetscInt *, PetscInt *, const PetscInt **, void (**)(void), PetscInt *, const PetscInt **, void **);
PETSC_EXTERN PetscErrorCode PetscDSCopyBoundary(PetscDS, PetscDS);

#endif<|MERGE_RESOLUTION|>--- conflicted
+++ resolved
@@ -36,15 +36,9 @@
 typedef void (*PetscBdPointJac)(PetscInt, PetscInt, PetscInt,
                                 const PetscInt[], const PetscInt[], const PetscScalar[], const PetscScalar[], const PetscScalar[],
                                 const PetscInt[], const PetscInt[], const PetscScalar[], const PetscScalar[], const PetscScalar[],
-<<<<<<< HEAD
-                                PetscReal, PetscReal, const PetscReal[], const PetscReal[], PetscScalar[]);
-typedef void (*PetscRiemannFunc)(PetscInt, PetscInt, const PetscReal[], const PetscReal[], const PetscScalar[], const PetscScalar[], PetscScalar[], void *);
-typedef PetscErrorCode (*PetscSimplePointFunc)(PetscInt, PetscReal, const PetscReal[], PetscInt, PetscScalar[], void *);
-=======
                                 PetscReal, PetscReal, const PetscReal[], const PetscReal[], PetscInt, const PetscScalar[], PetscScalar[]);
 typedef void (*PetscRiemannFunc)(PetscInt, PetscInt, const PetscReal[], const PetscReal[], const PetscScalar[], const PetscScalar[], PetscInt, const PetscScalar[], PetscScalar[], void *);
-
->>>>>>> 1731673c
+typedef PetscErrorCode (*PetscSimplePointFunc)(PetscInt, PetscReal, const PetscReal[], PetscInt, PetscScalar[], void *);
 
 PETSC_EXTERN PetscFunctionList PetscDSList;
 PETSC_EXTERN PetscErrorCode PetscDSCreate(MPI_Comm, PetscDS *);
@@ -271,13 +265,9 @@
                                                  void (*)(PetscInt, PetscInt, PetscInt,
                                                           const PetscInt[], const PetscInt[], const PetscScalar[], const PetscScalar[], const PetscScalar[],
                                                           const PetscInt[], const PetscInt[], const PetscScalar[], const PetscScalar[], const PetscScalar[],
-<<<<<<< HEAD
-                                                          PetscReal, PetscReal, const PetscReal[], const PetscReal[], PetscScalar[]));
+                                                          PetscReal, PetscReal, const PetscReal[], const PetscReal[], PetscInt, const PetscScalar[], PetscScalar[]));
 PETSC_EXTERN PetscErrorCode PetscDSGetExactSolution(PetscDS, PetscInt, PetscErrorCode (**)(PetscInt, PetscReal, const PetscReal[], PetscInt, PetscScalar[], void *));
 PETSC_EXTERN PetscErrorCode PetscDSSetExactSolution(PetscDS, PetscInt, PetscErrorCode (*)(PetscInt, PetscReal, const PetscReal[], PetscInt, PetscScalar[], void *));
-=======
-                                                          PetscReal, PetscReal, const PetscReal[], const PetscReal[], PetscInt, const PetscScalar[], PetscScalar[]));
->>>>>>> 1731673c
 PETSC_EXTERN PetscErrorCode PetscDSGetTabulation(PetscDS, PetscReal ***, PetscReal ***);
 PETSC_EXTERN PetscErrorCode PetscDSGetFaceTabulation(PetscDS, PetscReal ***, PetscReal ***);
 PETSC_EXTERN PetscErrorCode PetscDSGetEvaluationArrays(PetscDS, PetscScalar **, PetscScalar **, PetscScalar **);
