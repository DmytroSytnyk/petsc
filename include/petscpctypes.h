#if !defined(_PETSCPCTYPES_H)
#define _PETSCPCTYPES_H

#include <petscdmtypes.h>

/*S
     PC - Abstract PETSc object that manages all preconditioners including direct solvers such as PCLU

   Level: beginner

  Concepts: preconditioners

.seealso:  PCCreate(), PCSetType(), PCType (for list of available types)
S*/
typedef struct _p_PC* PC;

/*J
    PCType - String with the name of a PETSc preconditioner method.

   Level: beginner

   Notes:
    Click on the links above to see details on a particular solver

          PCRegister() is used to register preconditioners that are then accessible via PCSetType()

.seealso: PCSetType(), PC, PCCreate(), PCRegister(), PCSetFromOptions()
J*/
typedef const char* PCType;
#define PCNONE            "none"
#define PCJACOBI          "jacobi"
#define PCSOR             "sor"
#define PCLU              "lu"
#define PCSHELL           "shell"
#define PCBJACOBI         "bjacobi"
#define PCMG              "mg"
#define PCEISENSTAT       "eisenstat"
#define PCILU             "ilu"
#define PCICC             "icc"
#define PCASM             "asm"
#define PCGASM            "gasm"
#define PCKSP             "ksp"
#define PCCOMPOSITE       "composite"
#define PCREDUNDANT       "redundant"
#define PCSPAI            "spai"
#define PCNN              "nn"
#define PCCHOLESKY        "cholesky"
#define PCPBJACOBI        "pbjacobi"
#define PCMAT             "mat"
#define PCHYPRE           "hypre"
#define PCPARMS           "parms"
#define PCFIELDSPLIT      "fieldsplit"
#define PCTFS             "tfs"
#define PCML              "ml"
#define PCGALERKIN        "galerkin"
#define PCEXOTIC          "exotic"
#define PCCP              "cp"
#define PCBFBT            "bfbt"
#define PCLSC             "lsc"
#define PCPYTHON          "python"
#define PCPFMG            "pfmg"
#define PCSYSPFMG         "syspfmg"
#define PCREDISTRIBUTE    "redistribute"
#define PCSVD             "svd"
#define PCGAMG            "gamg"
#define PCCHOWILUVIENNACL "chowiluviennacl"
#define PCROWSCALINGVIENNACL "rowscalingviennacl"
#define PCSAVIENNACL      "saviennacl"
#define PCBDDC            "bddc"
#define PCKACZMARZ        "kaczmarz"
#define PCTELESCOPE       "telescope"
<<<<<<< HEAD
#define PCPATCH           "patch"
=======
#define PCLMVM            "lmvm"
>>>>>>> b7be29c0

/*E
    PCSide - If the preconditioner is to be applied to the left, right
     or symmetrically around the operator.

   Level: beginner

.seealso:
E*/
typedef enum { PC_SIDE_DEFAULT=-1,PC_LEFT,PC_RIGHT,PC_SYMMETRIC} PCSide;
#define PC_SIDE_MAX (PC_SYMMETRIC + 1)
PETSC_EXTERN const char *const *const PCSides;

/*E
    PCRichardsonConvergedReason - reason a PCApplyRichardson method terminates

   Level: advanced

   Notes:
    this must match petsc/finclude/petscpc.h and the KSPConvergedReason values in petscksp.h

.seealso: PCApplyRichardson()
E*/
typedef enum {
              PCRICHARDSON_CONVERGED_RTOL               =  2,
              PCRICHARDSON_CONVERGED_ATOL               =  3,
              PCRICHARDSON_CONVERGED_ITS                =  4,
              PCRICHARDSON_DIVERGED_DTOL                = -4} PCRichardsonConvergedReason;

/*E
    PCJacobiType - What elements are used to form the Jacobi preconditioner

   Level: intermediate

.seealso:
E*/
typedef enum { PC_JACOBI_DIAGONAL,PC_JACOBI_ROWMAX,PC_JACOBI_ROWSUM} PCJacobiType;
PETSC_EXTERN const char *const PCJacobiTypes[];

/*E
    PCASMType - Type of additive Schwarz method to use

$  PC_ASM_BASIC        - Symmetric version where residuals from the ghost points are used
$                        and computed values in ghost regions are added together.
$                        Classical standard additive Schwarz.
$  PC_ASM_RESTRICT     - Residuals from ghost points are used but computed values in ghost
$                        region are discarded.
$                        Default.
$  PC_ASM_INTERPOLATE  - Residuals from ghost points are not used, computed values in ghost
$                        region are added back in.
$  PC_ASM_NONE         - Residuals from ghost points are not used, computed ghost values are
$                        discarded.
$                        Not very good.

   Level: beginner

.seealso: PCASMSetType()
E*/
typedef enum {PC_ASM_BASIC = 3,PC_ASM_RESTRICT = 1,PC_ASM_INTERPOLATE = 2,PC_ASM_NONE = 0} PCASMType;
PETSC_EXTERN const char *const PCASMTypes[];

/*E
    PCGASMType - Type of generalized additive Schwarz method to use (differs from ASM in allowing multiple processors per subdomain).

   Each subdomain has nested inner and outer parts.  The inner subdomains are assumed to form a non-overlapping covering of the computational
   domain, while the outer subdomains contain the inner subdomains and overlap with each other.  This preconditioner will compute
   a subdomain correction over each *outer* subdomain from a residual computed there, but its different variants will differ in
   (a) how the outer subdomain residual is computed, and (b) how the outer subdomain correction is computed.

$  PC_GASM_BASIC       - Symmetric version where the full from the outer subdomain is used, and the resulting correction is applied
$                        over the outer subdomains.  As a result, points in the overlap will receive the sum of the corrections
$                        from neighboring subdomains.
$                        Classical standard additive Schwarz.
$  PC_GASM_RESTRICT    - Residual from the outer subdomain is used but the correction is restricted to the inner subdomain only
$                        (i.e., zeroed out over the overlap portion of the outer subdomain before being applied).  As a result,
$                        each point will receive a correction only from the unique inner subdomain containing it (nonoverlapping covering
$                        assumption).
$                        Default.
$  PC_GASM_INTERPOLATE - Residual is zeroed out over the overlap portion of the outer subdomain, but the resulting correction is
$                        applied over the outer subdomain. As a result, points in the overlap will receive the sum of the corrections
$                        from neighboring subdomains.
$
$  PC_GASM_NONE        - Residuals and corrections are zeroed out outside the local subdomains.
$                        Not very good.

   Level: beginner

.seealso: PCGASMSetType()
E*/
typedef enum {PC_GASM_BASIC = 3,PC_GASM_RESTRICT = 1,PC_GASM_INTERPOLATE = 2,PC_GASM_NONE = 0} PCGASMType;
PETSC_EXTERN const char *const PCGASMTypes[];

/*E
    PCCompositeType - Determines how two or more preconditioner are composed

$  PC_COMPOSITE_ADDITIVE - results from application of all preconditioners are added together
$  PC_COMPOSITE_MULTIPLICATIVE - preconditioners are applied sequentially to the residual freshly
$                                computed after the previous preconditioner application
$  PC_COMPOSITE_SYMMETRIC_MULTIPLICATIVE - preconditioners are applied sequentially to the residual freshly
$                                computed from first preconditioner to last and then back (Use only for symmetric matrices and preconditioners)
$  PC_COMPOSITE_SPECIAL - This is very special for a matrix of the form alpha I + R + S
$                         where first preconditioner is built from alpha I + S and second from
$                         alpha I + R

   Level: beginner

.seealso: PCCompositeSetType()
E*/
typedef enum {PC_COMPOSITE_ADDITIVE,PC_COMPOSITE_MULTIPLICATIVE,PC_COMPOSITE_SYMMETRIC_MULTIPLICATIVE,PC_COMPOSITE_SPECIAL,PC_COMPOSITE_SCHUR} PCCompositeType;
PETSC_EXTERN const char *const PCCompositeTypes[];

/*E
    PCFieldSplitSchurPreType - Determines how to precondition Schur complement

    Level: intermediate

.seealso: PCFieldSplitSetSchurPre()
E*/
typedef enum {PC_FIELDSPLIT_SCHUR_PRE_SELF,PC_FIELDSPLIT_SCHUR_PRE_SELFP,PC_FIELDSPLIT_SCHUR_PRE_A11,PC_FIELDSPLIT_SCHUR_PRE_USER,PC_FIELDSPLIT_SCHUR_PRE_FULL} PCFieldSplitSchurPreType;
PETSC_EXTERN const char *const PCFieldSplitSchurPreTypes[];

/*E
    PCFieldSplitSchurFactType - determines which off-diagonal parts of the approximate block factorization to use

    Level: intermediate

.seealso: PCFieldSplitSetSchurFactType()
E*/
typedef enum {
  PC_FIELDSPLIT_SCHUR_FACT_DIAG,
  PC_FIELDSPLIT_SCHUR_FACT_LOWER,
  PC_FIELDSPLIT_SCHUR_FACT_UPPER,
  PC_FIELDSPLIT_SCHUR_FACT_FULL
} PCFieldSplitSchurFactType;
PETSC_EXTERN const char *const PCFieldSplitSchurFactTypes[];

/*E
    PCPARMSGlobalType - Determines the global preconditioner method in PARMS

    Level: intermediate

.seealso: PCPARMSSetGlobal()
E*/
typedef enum {PC_PARMS_GLOBAL_RAS,PC_PARMS_GLOBAL_SCHUR,PC_PARMS_GLOBAL_BJ} PCPARMSGlobalType;
PETSC_EXTERN const char *const PCPARMSGlobalTypes[];
/*E
    PCPARMSLocalType - Determines the local preconditioner method in PARMS

    Level: intermediate

.seealso: PCPARMSSetLocal()
E*/
typedef enum {PC_PARMS_LOCAL_ILU0,PC_PARMS_LOCAL_ILUK,PC_PARMS_LOCAL_ILUT,PC_PARMS_LOCAL_ARMS} PCPARMSLocalType;
PETSC_EXTERN const char *const PCPARMSLocalTypes[];

/*E
    PCGAMGType - type of generalized algebraic multigrid (PCGAMG) method

    Level: intermediate

.seealso: PCMG, PCSetType(), PCGAMGSetThreshold(), PCGAMGSetThreshold(), PCGAMGSetReuseInterpolation()
E*/
typedef const char *PCGAMGType;
#define PCGAMGAGG         "agg"
#define PCGAMGGEO         "geo"
#define PCGAMGCLASSICAL   "classical"

typedef const char *PCGAMGClassicalType;
#define PCGAMGCLASSICALDIRECT   "direct"
#define PCGAMGCLASSICALSTANDARD "standard"

/*E
    PCMGType - Determines the type of multigrid method that is run.

   Level: beginner

   Values:
+  PC_MG_MULTIPLICATIVE (default) - traditional V or W cycle as determined by PCMGSetCycleType()
.  PC_MG_ADDITIVE - the additive multigrid preconditioner where all levels are
                smoothed before updating the residual. This only uses the
                down smoother, in the preconditioner the upper smoother is ignored
.  PC_MG_FULL - same as multiplicative except one also performs grid sequencing,
            that is starts on the coarsest grid, performs a cycle, interpolates
            to the next, performs a cycle etc. This is much like the F-cycle presented in "Multigrid" by Trottenberg, Oosterlee, Schuller page 49, but that
            algorithm supports smoothing on before the restriction on each level in the initial restriction to the coarsest stage. In addition that algorithm
            calls the V-cycle only on the coarser level and has a post-smoother instead.
-  PC_MG_KASKADE - like full multigrid except one never goes back to a coarser level
               from a finer

.seealso: PCMGSetType(), PCMGSetCycleType(), PCMGSetCycleTypeOnLevel()

E*/
typedef enum { PC_MG_MULTIPLICATIVE,PC_MG_ADDITIVE,PC_MG_FULL,PC_MG_KASKADE } PCMGType;
PETSC_EXTERN const char *const PCMGTypes[];
#define PC_MG_CASCADE PC_MG_KASKADE;

/*E
    PCMGCycleType - Use V-cycle or W-cycle

   Level: beginner

   Values:
+  PC_MG_V_CYCLE
-  PC_MG_W_CYCLE

.seealso: PCMGSetCycleType()

E*/
typedef enum { PC_MG_CYCLE_V = 1,PC_MG_CYCLE_W = 2 } PCMGCycleType;
PETSC_EXTERN const char *const PCMGCycleTypes[];

/*E
    PCMGalerkinType - Determines if the coarse grid operators are computed via the Galerkin process

   Level: beginner

   Values:
+  PC_MG_GALERKIN_PMAT - computes the pmat (matrix from which the preconditioner is built) via the Galerkin process from the finest grid
.  PC_MG_GALERKIN_MAT -  computes the mat (matrix used to apply the operator) via the Galerkin process from the finest grid
.  PC_MG_GALERKIN_BOTH - computes both the mat and pmat via the Galerkin process (if pmat == mat the construction is only done once
-  PC_MG_GALERKIN_NONE - neither operator is computed via the Galerkin process, the user must provide the operator

   Users should never set PC_MG_GALERKIN_EXTERNAL, it is used by GAMG and ML

.seealso: PCMGSetCycleType()

E*/
typedef enum { PC_MG_GALERKIN_BOTH,PC_MG_GALERKIN_PMAT,PC_MG_GALERKIN_MAT, PC_MG_GALERKIN_NONE, PC_MG_GALERKIN_EXTERNAL} PCMGGalerkinType;
PETSC_EXTERN const char *const PCMGGalerkinTypes[];

/*E
    PCExoticType - Face based or wirebasket based coarse grid space

   Level: beginner

.seealso: PCExoticSetType(), PCEXOTIC
E*/
typedef enum { PC_EXOTIC_FACE,PC_EXOTIC_WIREBASKET } PCExoticType;
PETSC_EXTERN const char *const PCExoticTypes[];
PETSC_EXTERN PetscErrorCode PCExoticSetType(PC,PCExoticType);

/*E
    PCPatchConstructType - The algorithm used to construct patches for the preconditioner

   Level: beginner

.seealso: PCPatchSetConstructType(), PCEXOTIC
E*/
typedef enum {PC_PATCH_STAR, PC_PATCH_VANKA, PC_PATCH_USER, PC_PATCH_PYTHON} PCPatchConstructType;
PETSC_EXTERN const char *const PCPatchConstructTypes[];

/*E
    PCFailedReason - indicates type of PC failure

    Level: beginner

    Any additions/changes here MUST also be made in include/petsc/finclude/petscpc.h
E*/
typedef enum {PC_NOERROR,PC_FACTOR_STRUCT_ZEROPIVOT,PC_FACTOR_NUMERIC_ZEROPIVOT,PC_FACTOR_OUTMEMORY,PC_FACTOR_OTHER,PC_SUBPC_ERROR} PCFailedReason;
PETSC_EXTERN const char *const PCFailedReasons[];
#endif<|MERGE_RESOLUTION|>--- conflicted
+++ resolved
@@ -69,11 +69,8 @@
 #define PCBDDC            "bddc"
 #define PCKACZMARZ        "kaczmarz"
 #define PCTELESCOPE       "telescope"
-<<<<<<< HEAD
 #define PCPATCH           "patch"
-=======
 #define PCLMVM            "lmvm"
->>>>>>> b7be29c0
 
 /*E
     PCSide - If the preconditioner is to be applied to the left, right
