--- conflicted
+++ resolved
@@ -7,15 +7,11 @@
 ls_converged_reason
 
 finite differences
-<<<<<<< HEAD
-  add to tests (-tao_fd, -tao_fdgrad, -tao_fd_delta)
-
-Put examples in correct places
-=======
    coloring
    fix manual (part2.tex)
    add to tests (-tao_fd, -tao_fdgrad, -tao_fd_delta)
->>>>>>> 7980274f
+
+Put examples in correct places
 
 TaoSolverGetDualVariables
 armijo line search
