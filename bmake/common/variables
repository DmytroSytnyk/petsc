--- conflicted
+++ resolved
@@ -115,22 +115,13 @@
                 ${PETSC_HAVE_AMS}     ${PETSC_HAVE_SPAI}       ${PETSC_HAVE_X11}   ${PETSC_HAVE_MATLAB_ENGINE} \
                 ${PETSC_HAVE_ADIC}    ${PETSC_HAVE_JAVA}       ${PETSC_HAVE_LUSOL} ${PETSC_HAVE_DSCPACK} \
                 ${PETSC_HAVE_RAMG}    ${PETSC_HAVE_MATLAB}     ${PETSC_HAVE_ESSL}  ${PETSC_HAVE_ADIFOR} \
-<<<<<<< HEAD
                 ${PETSC_HAVE_SUPERLU} \
                 ${PETSC_HAVE_ESI}     ${PETSC_HAVE_CCA}
-=======
-                ${PETSC_HAVE_SUPERLU} ${PETSC_HAVE_TRIANGLE} \
-                ${PETSC_HAVE_ESI}     ${PETSC_HAVE_CCA}        ${PETSC_HAVE_TRILINOS}
->>>>>>> d06b337d
 EXTERNAL_LIB  = ${MPE_LIB}            ${BLOCKSOLVE_LIB}        ${PVODE_LIB}        ${PARMETIS_LIB} \
                 ${AMS_LIB}            ${SPAI_LIB}              ${X11_LIB}          ${MATLAB_LIB}   \
                 ${ADIC_LIB}                                    ${LUSOL_LIB}        ${DSCPACK_LIB} \
                 ${RAMG_LIB}                                                        ${ADIFOR_LIB} \
-<<<<<<< HEAD
-                ${SUPERLU_LIB}        ${TRIANGLE_LIB}          ${PLAPACK_LIB}
-=======
-                ${SUPERLU_LIB}        ${TRIANGLE_LIB}          ${TRILINOS_LIB}
->>>>>>> d06b337d
+                ${SUPERLU_LIB}        ${TRIANGLE_LIB}          ${PLAPACK_LIB}      ${TRILINOS_LIB}
 #
 # ----------------------------------------------------------------------------------------
 #
