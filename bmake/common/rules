#
#
# Checks that PETSC_DIR variable is set and creates library directory
# if it does not exist
chkpetsc_dir:
	@mypwd=`pwd`; cd ${PETSC_DIR} 2>&1 > /dev/null; true_PETSC_DIR=`pwd`; cd $${mypwd} 2>&1 >/dev/null; \
        newpwd=`echo $${mypwd} | sed "s+$${true_PETSC_DIR}+DUMMY+g"`;\
        haspetsc=`echo $${mypwd} | sed "s+petsc-+DUMMY+g"`;\
        if [ $${mypwd} = $${newpwd} -a $${haspetsc} != $${mypwd} ]; then \
          echo "*********************Warning*************************" ; \
          echo "Your PETSC_DIR may not match the directory you are in";\
          echo "PETSC_DIR " $${true_PETSC_DIR} "Current directory" $${mypwd};\
          echo "******************************************************" ; \
        fi

chklib_dir:
	@if [ ${BOPT}foo = foo ] ; then \
	  echo "*********************** ERROR ************************" ; \
	  echo "You must use the make variable BOPT=[g,O,O_c++,O_complex,...]" ; \
	  echo "For example, use: make BOPT=g ex1"; \
          echo "Remove all .o files and rerun make with appropriate BOPT"; \
	  echo "******************************************************";  false; fi
	@if [ ! -d "${INSTALL_LIB_DIR}" ]; then \
	  echo Making directory ${INSTALL_LIB_DIR} for library; ${MKDIR} ${INSTALL_LIB_DIR} ; fi

# 1. Checks that user has set BOPT variable
# 2. Check if the ${INSTALL_LIB_DIR} exists
chkopts_basic: 
	@if [ ${BOPT}foo = foo ] ; then \
	  echo "*********************** ERROR ************************" ; \
	  echo "You must set the variable BOPT=[g,O,O_c++,O_complex,...]" ; \
	  echo "For exampe, use: make BOPT=g ex1"; \
          echo "Remove all .o files and rerun make with appropriate BOPT"; \
	  echo "******************************************************" ; \
          false; fi
	@if [ ${BOPT}foo = 0foo ]; then \
	  echo "*********************** ERROR ************************" ; \
          echo "BOPT should be the letter O_c++ not the digit zero_c++"; \
	  echo "******************************************************" ; \
          false; fi
	@if [ "${BOPT}foo" = "0_c++foo" ]; then \
	  echo "*********************** ERROR ************************" ; \
          echo "BOPT should be the letter O not the digit zero"; \
	  echo "******************************************************" ; \
          false; fi
	@if [ ! -d ${INSTALL_LIB_DIR} ]; then \
	  echo "*********************** ERROR ************************" ; \
	  echo Libraries not built for this BOPT: ${BOPT}; \
	  echo "******************************************************" ;\
          false ; fi

# 3. Check if the shared libs are out of date
chkopts: chkopts_basic
	@for LIBNAME in ${SHLIBS}; do \
	if test -z "${LIBTOOL}"; then \
	  library=${INSTALL_LIB_DIR}/$$LIBNAME.a; \
	else \
	  library=${INSTALL_LIB_DIR}/lt_$$LIBNAME.a; \
	fi; \
	sharedlibrary=${INSTALL_LIB_DIR}/$$LIBNAME.${SLSUFFIX}; \
	flag=""; \
	if [ -f $$library ]; then \
	  if [ -f $$sharedlibrary ]; then \
	    flag=`find ${INSTALL_LIB_DIR} -type f -name $$LIBNAME.a -newer $$sharedlibrary -print`; \
	  fi; \
	fi; \
	if [ "$$flag" != "" ]; then \
	  echo "Shared libs in ${INSTALL_LIB_DIR} are out of date, attempting to rebuild."; \
	  if [ -w ${INSTALL_LIB_DIR} ]; then \
	    ${OMAKE} BOPT=${BOPT} PETSC_ARCH=${PETSC_ARCH} shared; \
	  else \
	    echo "*********************** ERROR ************************"; \
	    echo "Unable to rebuild shared libraries; you do not have write permission."; \
	    user=`ls -l ${INSTALL_LIB_DIR}/$$LIBNAME.${SLSUFFIX}  | tr -s ' ' | cut -d ' ' -f 3`; \
	    echo "Libraries were built by user $$user; please contact him/her to have them rebuilt."; \
	    echo "******************************************************"; \
	    false; \
	  fi; \
	fi; \
	done

# Does nothing; needed for some rules that require actions.
foo:

# Builds library
lib: chklib_dir  ${SOURCE}
	@${OMAKE}  PETSC_ARCH=${PETSC_ARCH} BOPT=${BOPT} chkpetsc_dir
	@-if [ "${SPECIALLIB}" = "yes" ] ; then \
	   ${OMAKE}  PETSC_ARCH=${PETSC_ARCH} BOPT=${BOPT} speciallib;  \
	  else \
            if [ "${SOURCEC}" != "" ] ; then \
              ${OMAKE}  PETSC_ARCH=${PETSC_ARCH} BOPT=${BOPT} libc; fi ; \
            if [ "${SOURCEF}" != "" ] ; then \
		${OMAKE}  PETSC_ARCH=${PETSC_ARCH} BOPT=${BOPT} libf; fi ; \
            if [ "${OBJS}" != " " ] ; then \
		${RANLIB}  ${LIBNAME}; \
		${RM} ${OBJS}; \
	    fi;\
          fi
#
#  Does not work for some machines with .F fortran files.
#
# Builds library - fast version

libfast: chklib_dir ${SOURCEC} ${SOURCEF}
	-@if [ "${SPECIALFASTLIB}" = "yes" ] ; then \
	    ${OMAKE}  PETSC_ARCH=${PETSC_ARCH} BOPT=${BOPT} specialfastlib;  \
	else \
	if [ "${SOURCEC}" != "" ]; then \
	        if test -n "${LIBTOOL}"; then \
                    ${PETSC_COMPILE_LIBTOOL}; \
	            ${AR} ${AR_FLAGS} ${LIBNAME} ${OBJSC} ${SOBJS}; \
	            ${AR} ${AR_FLAGS} ${LT_LIBNAME} ${OBJSC:.o=.lo} ${SOBJS:.o=.lo}; \
	            ${RM} ${OBJSC} ${SOBJS} ${OBJSC:.o=.lo} ${SOBJS:.o=.lo}; \
	        else \
                    ${PETSC_COMPILE}; \
	            ${AR} ${AR_FLAGS} ${LIBNAME} ${OBJSC} ${SOBJS}; \
	            ${RM} ${OBJSC} ${SOBJS}; \
	        fi; \
	    fi; \
	fi

# Removes garbage files
clean:
	@-${RM} *.o *.lo *~ ex[0-9] ex[0-9][0-9] ex[0-9]f ex[0-9][0-9]f \
	       ${CLEANFILES} ${TESTS} ex[0-9]f90 ex[0-9][0-9]f90 ex[0-9]c ex[0-9][0-9]c ex[0-9]d ex5d \
	       PI* *.ln l.outa* mputil.mp_* core core.* *.tmp *.map gmon.out \
	       trashz \#*\# *.mex* *.stolen *.trace Log.* joe jeff *.stolen \
	       output/*~ .mpirtmp mon.out *.aus *.mon.* __* p4pg ins10*.c \
	       ex[0-9].exe ex[0-9][0-9].exe ex[0-9]f.exe ex[0-9][0-9]f.exe \
	       *.ad.c *.ad.h ad_deriv.h .adic* *.cp_ *.cp__ *.c*.c pageform.txt \
               .adic* *.dep *.proj ctoatmp PETScArena* *.L *.anl main *.mod .mpi* \
	       *.class *.ouit *.ad.* g_* silly.cmp *.tmp.* *.ilk *.pdb
	@-${RM} -rf output.* AD_cache


cleanadic:
	@-${RM} *.ad.*
#
#   Compiles all the directories on which a particular external package depends. This way
#  one can update PETSc for an external package without recompiling all of PETSc
#
package:
	@-for dir in ${${PACKAGE}_DIRS} ; do \
           r=`egrep requirespackage $$dir/makefile`; \
           if [ "$$?" = 0 ]; then \
	     HCONF=`grep PETSC_ ${PETSC_DIR}/bmake/${PETSC_ARCH}/petscconf.h | cut -d" " -f2`; \
             HPCONF=`echo ${PCONF} | sed s/-D//g`; \
             f=0; \
             for l in $${HPCONF} foo $${HCONF}; do \
               echo $$r | egrep "'$$l'" > /dev/null; \
               if [ "$$?" = 0 ]; then \
	         f=1; \
                 break; \
               fi; \
             done ; \
             if [ "$$f" = 0 ]; then \
                continue; \
             fi; \
           fi; \
           r=`egrep requireslanguage $$dir/makefile`; \
           if [ "$$?" = 0 ]; then \
             echo $$r | egrep ${PETSC_LANGUAGE} > /dev/null; \
             if [ "$$?" = 1 ]; then \
               continue; \
             fi; \
           fi; \
           r=`egrep requiresscalar $$dir/makefile`; \
           if [ "$$?" = 0 ]; then \
             echo $$r |  egrep ${PETSC_SCALAR} > /dev/null; \
             if [ "$$?" = 1 ]; then \
               continue; \
             fi; \
           fi; \
           r=`egrep requiresprecision $$dir/makefile`; \
           if [ "$$?" = 0 ]; then \
             echo $$r |  egrep ${PETSC_PRECISION} > /dev/null; \
             if [ "$$?" = 1 ]; then \
               continue; \
             fi; \
           fi; \
           pushd $$dir; \
           ${OMAKE} tree ACTION=libfast BOPT=${BOPT} PETSC_ARCH=${PETSC_ARCH} LOC=${LOC}; \
           popd; \
        done;
#
#  Checks if directory requires particular package or language
# The makefile may contain
#    #requirespackage 'PETSC_HAVE_XXX' 
#    #requireslanguage CONLY (or CPP)
#    #requiresscalar   real (or complex)
#    #requiresprecision double (or single)
#
tree: ${ACTION}
	-@if [ "${DIRS}" != "" ]; then \
	  for dir in ${DIRS} foo ; do \
            if [ "$$dir" = "fortran" -a "${C_FLINKER}foo" = "foo" ]; then \
              continue;\
            fi;\
            if [ -d $$dir ]; then \
	      r=`egrep requirespackage $$dir/makefile`; \
              if [ "$$?" = 0 ]; then \
		HCONF=`grep PETSC_ ${PETSC_DIR}/bmake/${PETSC_ARCH}/petscconf.h | cut -d" " -f2`; \
                HPCONF=`echo ${PCONF} | sed s/-D//g`; \
                f=0; \
                for l in $${HPCONF} foo $${HCONF}; do \
                  echo $$r | egrep "'$$l'" > /dev/null; \
                  if [ "$$?" = 0 ]; then \
	            f=1; \
                    break; \
                  fi; \
                done ; \
                if [ "$$f" = 0 ]; then \
                  continue; \
                fi; \
              fi; \
              r=`egrep requireslanguage $$dir/makefile`; \
              if [ "$$?" = 0 ]; then \
                echo $$r | egrep ${PETSC_LANGUAGE} > /dev/null; \
                if [ "$$?" = 1 ]; then \
                  continue; \
                fi; \
              fi; \
              r=`egrep requiresscalar $$dir/makefile`; \
              if [ "$$?" = 0 ]; then \
                echo $$r |  egrep ${PETSC_SCALAR} > /dev/null; \
                if [ "$$?" = 1 ]; then \
                  continue; \
                fi; \
              fi; \
              r=`egrep requiresprecision $$dir/makefile`; \
              if [ "$$?" = 0 ]; then \
                echo $$r |  egrep ${PETSC_PRECISION} > /dev/null; \
                if [ "$$?" = 1 ]; then \
                  continue; \
                fi; \
              fi; \
            else \
              continue; \
            fi; \
            (cd $$dir ; \
            echo ${ACTION} in: `pwd`; \
            ${OMAKE} tree ACTION=${ACTION} BOPT=${BOPT} PETSC_ARCH=${PETSC_ARCH} LOC=${LOC} DATAFILESPATH=${DATAFILESPATH});\
	  done ; \
        fi

# Performs the specified action throughout the directory tree
tree_basic: ${ACTION}
	@-if [ "${DIRS}" != "" ]; then \
	for dir in ${DIRS} foo ; do if [ -d $$dir ]; then \
	(cd $$dir ; echo ${ACTION} in: `pwd`; \
	${OMAKE}  tree_basic ACTION=${ACTION} BOPT=${BOPT} \
	PETSC_ARCH=${PETSC_ARCH}  LOC=${LOC}) ;fi; \
	done ; fi

#This target goes through all the dirs that contains a makefile
alltree_makefile: ${ACTION}
	-@DIRS=`ls`; \
	for dir in $$DIRS foo ; do if [ -f $$dir/makefile ]; then \
	(cd $$dir ; echo ${ACTION} in: `pwd`; \
	${OMAKE}  alltree_makefile ACTION=${ACTION} BOPT=${BOPT} \
	PETSC_ARCH=${PETSC_ARCH} LOC=${LOC} ) ;fi; \
	done
# This target goes through all dirs specified by DIRS,EDIRS, and 
# excludes dirs specified by $XDIRS
alltree: ${ACTION}
	@-if [ "${DIRS} ${EDIRS}" != " " ]; then \
	NDIRS="${DIRS} ${EDIRS}" ;\
	if [ "${XDIRS}" != "" ]; then \
	for XDIR in ${XDIRS} qwertyuiop ; do \
	NDIRS=`echo $$NDIRS | sed s/$$XDIR//g`; \
	done; fi ; \
	for dir in $$NDIRS foo ; do if [ -d $$dir ]; then \
	(cd $$dir ;\
	echo ${ACTION} in: `pwd`; \
	${OMAKE}  alltree ACTION="${ACTION}" BOPT=${BOPT} \
	PETSC_ARCH=${PETSC_ARCH} LOC=${LOC} ; ) fi; \
	done ; fi

getlinklibs:
	-@echo  ${C_SH_LIB_PATH} ${PETSC_TS_LIB}

getincludedirs:
	-@echo  ${PETSC_INCLUDE}

getmpilinklibs:
	-@echo  ${MPI_LIB}

getmpiincludedirs:
	-@echo  ${MPI_INCLUDE}

getmpirun:
	-@echo  ${MPIRUN}

etags_sourcec:
	-@if [ "${SOURCEC}" != "" ]; then \
		etags -a -f ${TAGSFILE} ${SOURCEC} ; fi
etags_sourcej:
	-@if [ "${SOURCEJ}" != "" ]; then \
		etags -a -f ${TAGSFILE} ${SOURCEJ} ; fi
etags_sourceh:
	-@if [ "${SOURCEH}" != "" ]; then \
		etags -a -f ${TAGSFILE} ${SOURCEH}; fi
etags_sourcef:
	-@if [ "${SOURCEF}" != "" ]; then \
		etags -a -f ${TAGSFILE} ${SOURCEF}; fi
etags_docs:
	-@if [ "${DOCS}" != "" ]; then \
		etags -a -f ${TAGSFILE} ${DOCS}; fi
etags_bmakefiles:
	-@if [ "${BMAKEFILES}" != "" ]; then \
		etags -a -f ${TAGSFILE} ${BMAKEFILES}; fi
etags_examplesc:
	-@if [ "${EXAMPLESC}" != "" ]; then \
		etags -a -f ${TAGSFILE} ${EXAMPLESC}; fi
etags_examplesch:
	-@if [ "${EXAMPLESCH}" != "" ]; then \
		etags -a -f ${TAGSFILE} ${EXAMPLESCH}; fi
etags_examplesf:
	-@if [ "${EXAMPLESF}" != "" ]; then \
		etags -a -f ${TAGSFILE} ${EXAMPLESF}; fi
etags_examplesfh:
	-@if [ "${EXAMPLESFH}" != "" ]; then \
		etags -a -f ${TAGSFILE} ${EXAMPLESFH}; fi
etags_makefile:
	-@etags -a -f ${TAGSFILE} makefile
etags_scripts:
	-@if [ "${SCRIPTS}" != "" ]; then \
		etags -a -f ${TAGSFILE} ${SCRIPTS}; fi

# --------------------------------------------------------------------
#
# All remaining actions are intended for PETSc developers only.
# PETSc users should not generally need to use these commands.
#
#
# Builds Fortran-77 wrappers 
fortranstubs:
	@-${BFORT} -dir ${PETSC_DIR}/src/fortran/auto \
	  -mnative -ansi -nomsgs -anyname -mapptr -mpi -ferr -ptrprefix Petsc\
	  -ptr64 PETSC_USE_POINTER_CONVERSION  -fcaps PETSC_HAVE_FORTRAN_CAPS \
          -fuscore PETSC_HAVE_FORTRAN_UNDERSCORE ${SOURCEC}

.SUFFIXES: .F  .F90 .f90 ${SUFFIXES} .PETSc .C .cc .cpp .r .rm .so .html .ad .m

#
#
.c.o .cpp.o .cc.o .C.o .ad.o: 
	@mypwd=`pwd`; newpwd=`echo $${mypwd} | sed "s+/examples/tutorials+DUMMY+g"`;\
        if [ $${mypwd} != $${newpwd} ]; then \
	  ${OMAKE}  PETSC_ARCH=${PETSC_ARCH} BOPT=${BOPT} chkpetsc_dir;\
        fi
	-@complex=`echo ${PETSCFLAGS} |grep PETSC_USE_COMPLEX`; \
        if [ "${PETSC_HAVE_ADIC}" = "" ]; then \
          egrep PETSC_HAVE_ADIC ${PETSC_DIR}/bmake/${PETSC_ARCH}/petscconf.h > /dev/null;\
          if [ "$$?" = 0 ]; then \
            haveadic=1; \
          else \
            haveadic=0;\
          fi; \
        else \
          haveadic=1; \
        fi; \
	if [ "$${haveadic}" = "1" -a  "foo$${complex}" = "foo" ]; then \
	   egrep "Process adiC" $< > /dev/null ; \
              if [ "$$?" = 0 ]; then \
                c=`grep "Process adiC" $< | sed -e "s?[ ]*Process adiC(\([0-9]*\)): [a-zA-Z0-9 ]*?\1?g"`;\
                r=`grep "Process adiC" $< | sed -e "s?[ ]*Process adiC([0-9]*): \([a-zA-Z0-9 ]*\)?\1?g"`;\
                echo Running adiC on function $${r};\
                ${PETSC_DIR}/bin/adprocess.py $< $${r}; \
	        echo '#include "petscda.h"' > $*.ad.c ; \
	        echo '#include "petscsnes.h"' >> $*.ad.c ;\
	        echo '#define ad_GRAD_MAX ' $${c} >> $*.ad.c ;\
                echo ${ADIC_CC}  -i ${PETSC_DIR}/bmake/adic.init $<.tmp; \
	        ${ADIC_CC} -t -i ${PETSC_DIR}/bmake/adic.init  $<.tmp ; \
	        cat $<.ad.tmp  >> $*.ad.c ;\
	        ${ADIC_CC} -t -h -i ${PETSC_DIR}/bmake/adicmf.init   $<.tmp ; \
	        egrep "main\(" $< > /dev/null ; \
                if [ "$$?" = 0 ]; then \
		      echo "#include \"${PETSC_DIR}/src/sys/src/adic/Gradient/ad_grad.c\"" >> $*.ad.c ;\
	  	      echo "#include \"${PETSC_DIR}/src/sys/src/adic/Gradient/ad_utils.c\"" >> $*.ad.c ;\
                fi;\
                echo "#undef ad_GRAD_MAX" >> $*.ad.c ;\
                echo "#define ad_GRAD_MAX 1"  >> $*.ad.c ;\
                echo "typedef struct {double value;double  grad[1];} mfDERIV_TYPE;"  >> $*.ad.c ;\
	        sed -e "s/DERIV_TYPE/mfDERIV_TYPE/g" $<.ad.tmp >> $*.ad.c ;\
	        echo "#include \"$<\"" >> $*.ad.c ;\
		${RM} ad_deriv.h ; \
	        echo ${CC} -o $*.o -c ${ADIC_DEFINES} -I${PETSC_DIR}/include/adic  ${COPTFLAGS} ${CFLAGS} ${CCPPFLAGS} $*.ad.c ;\
	        ${CC} -o $*.o -c ${ADIC_DEFINES} -I${PETSC_DIR}/include/adic  ${COPTFLAGS} ${CFLAGS} ${CCPPFLAGS} $*.ad.c ;\
              else \
	        echo ${PETSC_COMPILE_SINGLE} $<; \
	        ${PETSC_COMPILE_SINGLE} $<; \
              fi; \
        elif  [ -f $*.ad.c ]; then \
          echo ${CC} -o $*.o  -c ${ADIC_DEFINES} -I${PETSC_DIR}/include/adic ${COPTFLAGS} ${CFLAGS} ${CCPPFLAGS} $*.ad.c ;\
	  ${CC} -o $*.o -c ${ADIC_DEFINES} -I${PETSC_DIR}/include/adic  ${COPTFLAGS} ${CFLAGS} ${CCPPFLAGS} $*.ad.c ;\
        else \
	  echo ${PETSC_COMPILE_SINGLE} $<; \
	  ${PETSC_COMPILE_SINGLE} $<; \
        fi

.c.a .cpp.a .cc.a .C.a: 
	-${PETSC_COMPILE_SINGLE} $<
	-${AR} ${AR_FLAGS} ${LIBNAME} $*.o
	-if test -n "${LIBTOOL}"; then ${AR} ${AR_FLAGS} ${LT_LIBNAME} $*.lo; fi
	-${RM} $*.o $*.lo

#
#  These rules are for compiling the test examples.
#
.cpp.rm .cc.rm .C.rm .F.rm .f.rm .c.rm:
	-@${RM} $* *.o $*.mon.* gmon.out mon.out
.c.PETSc:
	-@${OMAKE}  PETSC_ARCH=${PETSC_ARCH} BOPT=${BOPT} $* > trashz 2>&1
	-@grep -v clog trashz | grep -v "information sections" | \
          grep -v "WARNING: TOC" | \
          grep -v "D4024 : unrecognized" | \
          grep -v "Extra instructions" | \
          grep -v "Unused external reference" | \
          grep -v "f90 continuing despite warning messages" | \
          grep -v "symbol if the" | \
          grep -v "ignoring symbol version info" | \
          grep -v "preempts that definition" | \
          grep -v "is an array from" | \
	  grep -v "At least one PA 2.0" | \
          grep -v "Cannot cast" | \
          grep -v "WARNING 134: weak definition of" | \
          grep -v "Warning(s) detected" | \
          grep -v "object file assumed" | \
          grep -v "consider using mkstemp"  |\
          grep -v EXTERNAL  |\
          grep -v "warning prebinding disabled"  |\
          grep -v volatile  |\
          grep -v -i inconsistent |\
          grep -v Anachronism | \
	  egrep -i '(Error|warning|Can|Unresolved)' >> /dev/null;\
	  if [ "$$?" != 1 ]; then \
          echo "--------------Error detected during compile or link!-----------------------";\
          echo "See http://www.mcs.anl.gov/petsc/petsc-2/documentation/troubleshooting.html";\
	  cat trashz ; fi; ${RM} trashz
.F.PETSc:
	-@${OMAKE}  PETSC_ARCH=${PETSC_ARCH} BOPT=${BOPT} $* > trashz 2>&1
	-@grep -v EXTERNAL trashz | grep -v Wall | \
          grep -v "Unused external reference" | \
          grep -v "D4024 : unrecognized" | \
          grep -v "WARNING: TOC overflow." | \
          grep -v "Extra instructions are being" | \
          grep -v "symbol if the symbol" | \
          grep -v -i inconsistent | \
          grep -v -i "unused dummy" | \
	  grep -v "WARNING:  -cpp is ignored" | \
          grep -v "ignoring symbol version info" | \
	  grep -v "At least one PA 2.0" | \
	  grep -v "Inconsistent structure" | \
          grep -v "object file assumed" | \
	  grep -v "ex20.F:30:" | \
	  grep -v "ex20f.F:31: warning" | \
	  grep -v "f90 continuing despite warning messages" | \
          grep -v "is an array from" | \
          grep -v "consider using mkstemp"  |\
	  grep -v "Unused external reference" | \
          grep -v "WARNING 134: weak definition of" | \
          grep -v 'continuing despite warning messages' | \
          grep -v "warning prebinding disabled"  |\
	  grep -v "Unused dummy argument" | \
          grep -v "warning multiple definitions of symbol _matgetarray_" | \
	  egrep -i '(Error|warning|Can|Unresolved)'  >> /dev/null ; \
	  if [ "$$?" != 1 ]; then \
          echo "--------------Error detected during compile or link!-----------------------";\
          echo "See http://www.mcs.anl.gov/petsc/petsc-2/documentation/troubleshooting.html";\
	  cat trashz ; fi; ${RM} trashz;


deleteshared: chkopts_basic
	${RM} ${INSTALL_LIB_DIR}/*.${SLSUFFIX} ${INSTALL_LIB_DIR}/so_locations

noshared:
# ---------------------------------------------------------------------------------------
#   Rules for the automatic generation of documentation, tutorials etc
# See rule for allmanualpages and allhtml in ${PETSC_DIR}/makefile 
#
# Builds manual pages in HTML in two stages
#   1.) manualpages_buildcite: builds the file manualpages.cit for hyperlinks
#   2.) manualpages: builds the html pages, complete with hyperlinks

chk_manualpage_dir:
	@if [ ! -d "${LOC}/docs/manualpages/${MANSEC}" ]; then \
	  echo Making directory ${LOC}/docs/manualpages/${MANSEC} for library; ${MKDIR} ${LOC}/docs/manualpages/${MANSEC}; fi

manualpages_buildcite: chk_manualpage_dir
	@-if [ "${MANSEC}" != "" ] ; then \
<<<<<<< HEAD
	  DOCTEXT_PATH=${PETSC_DIR}/docs/tex/doctext; export DOCTEXT_PATH ; \
	  TEXTFILTER_PATH=${PETSC_DIR}/docs/tex/doctext; export TEXTFILTER_PATH ; \
=======
	  DOCTEXT_PATH=${PETSC_DIR}/docs/tex/doctext; export DOCTEXT_PATH; \
	  TEXTFILTER_PATH=${PETSC_DIR}/docs/tex/doctext; export TEXTFILTER_PATH; \
>>>>>>> 1c2a3de1
          ${DOCTEXT} -html -indexdir ../${MANSEC} \
		-index ${LOC}/docs/manualpages/manualpages.cit \
		-mpath ${LOC}/docs/manualpages/${MANSEC} ${SOURCEC} ${SOURCEH};  fi 
#
#
manualpages:
	-@if [ "${MANSEC}" != "" ] ; then \
	  DOCTEXT_PATH=${PETSC_DIR}/docs/tex/doctext; export DOCTEXT_PATH; \
	  ${DOCTEXT} -html \
		-mpath ${LOC}/docs/manualpages/${MANSEC} -heading PETSc \
		-defn ${PETSC_DIR}/docs/tex/doctext/html.def \
		-locdir ${LOCDIR} -mapref ${LOC}/docs/manualpages/manualpages.cit \
		${SOURCEC} ${SOURCEH}; \
		chmod -f g+w ${LOC}/docs/manualpages/${MANSEC}/* ; fi 
#
#   Example usage for manual pages; adds each example that uses a function to that functions
# manual page up to a limit of 10 examples.
#
manexamples:
	-@base=`basename ${LOCDIR}`; \
        if [ "$${base}" = "tutorials" ] ; then \
          echo "Generating manual example links" ; \
          for i in ${EXAMPLESC} ${EXAMPLESF} foo ; do \
            if [ "$$i" != "foo" ] ; then \
              a=`cat $$i | ${MAPNAMES} -map ${LOC}/docs/manualpages/manualpages.cit \
                   -printmatch -o /dev/null | sort | uniq` ;  \
              for j in $$a ; do \
                b=`ls ${LOC}/docs/manualpages/*/$${j}.html | cut -f9` ; \
                l=`grep tutorials $${b} | wc -l`; \
                if [ $$l -le 10 ] ; then \
                  if [ $$l -eq 0 ] ; then \
                    echo "<P><H3><FONT COLOR=\"#CC3333\">Examples</FONT></H3>" >> $$b; \
                  fi; \
                  echo  "<A HREF=\"../../../BB\">BB</A><BR>" | sed s?BB?${LOCDIR}$$i.html?g >> $$b; \
                  grep -v /BODY $$b > ltmp; \
                  echo "</BODY></HTML>" >> ltmp; \
                  mv -f ltmp $$b; \
                fi; \
              done; \
            fi; \
	  done; \
        fi

#
#   Goes through all examples adding the Concepts: to the /tmp/exampleconcepts file
#
exampleconcepts:
	-@base=`basename ${LOCDIR}`; \
        if [ "$${base}" = "tutorials" ] ; then \
          echo "Generating concepts list" ; \
          for i in ${EXAMPLESC} ${EXAMPLESF} foo ; do \
            if [ "$$i" != "foo" ] ; then \
              grep Concepts: $$i | sed -e s?Concepts:??g -e s?\!??g > ltmp;  \
              line=`cat ltmp | wc -l`; \
              line=`expr $$line - 1` ; \
              line=`expr $$line + 1` ; \
              while [ $$line -gt 0 ] ; do \
                a=`head -$$line ltmp | tail -1`; \
                echo ${LOCDIR}$$i $$a >> ${LOC}/docs/tex/exampleconcepts; \
                line=`expr $$line - 1` ; \
              done; \
              ${RM} ltmp; \
            fi; \
	  done; \
        fi
#
#   Goes through all manual pages removing the Concepts: field and adding the 
# concepts to the /tmp/manconcepts file
#
manconcepts:
	-@${RM} ${LOC}/docs/tex/manconcepts ${LOC}/docs/tex/exampleconcepts
	-@for i in docs/manualpages/*/*.html ; do \
              ${RM} ltmp; \
              grep Concepts: $$i | sed s?Concepts:??g > ltmp;  \
              line=`cat ltmp | wc -l`; \
              line=`expr $$line - 1` ; \
              line=`expr $$line + 1` ; \
              if [ $$line -gt 0 ] ; then \
                while [ $$line -gt 0 ] ; do \
                  a=`head -$$line ltmp | tail -1`; \
                  echo $$i $$a >> ${LOC}/docs/tex/manconcepts; \
                  line=`expr $$line - 1` ; \
                done; \
                grep -v Concepts: $$i > tmp; \
                mv tmp $$i; \
              fi; \
              ${RM} ltmp; \
          done

getexlist:
	-@${PETSC_DIR}/maint/getexlist -locdir ${LOCDIR} -byfile -destdir ${LOC}/docs/manualpages/concepts/ ${EXAMPLESC} ${EXAMPLESF}
	-@${RM} -f logfile.txt
#
#   Rules for generating html code from C and Fortran 
#	
checkmakefilelist:
	-@ls makefile ${SOURCEC} ${SOURCEF} ${SOURCEH} ${EXAMPLESC} ${EXAMPLESF} ${EXAMPLESCH} ${EXAMPLESFH} ${EXAMPLESMATLAB} 2>/dev/null | grep -v \\.\\. |  sort | uniq > /tmp/$$USER.$$.make ;\
	ls makefile *.c *.h *.F *.m *.h90 2>/dev/null | sort | uniq > /tmp/$$USER.$$.ls; \
	${DIFF} /tmp/$$USER.$$.make  /tmp/$$USER.$$.ls; \
	${RM}  /tmp/$$USER.$$.make  /tmp/$$USER.$$.ls

html:
	-@sed -e s?man+../?man+ROOT/docs/manualpages/? ${LOC}/docs/manualpages/manualpages.cit > /tmp/$$USER.htmlmap
	-@cat ${PETSC_DIR}/docs/mpi.www.index >> /tmp/$$USER.htmlmap
	-@ROOT=`echo ${LOCDIR} | sed -e s?/[a-z]*?/..?g -e s?src/??g -e s?include/??g` ;\
          loc=`pwd | sed -e s?\$${PETSC_DIR}?$${LOC}/?g -e s?/disks??g`;  \
          for i in ${SOURCEC} ${SOURCEF} ${SOURCEH} ${EXAMPLESC} ${EXAMPLESF} ${EXAMPLESCH} ${EXAMPLESFH} ${EXAMPLESMATLAB} foo ; do\
	    if [ -f $$i ]; then \
              iroot=`echo $$i | sed -e s?[a-z.]*/??g`;\
              IROOT=`echo $${i} | sed -e s?[.][.]??g` ;\
              if [ "$${IROOT}" != "$${i}" ] ; then \
                IROOT=".."; \
              else \
                IROOT=$${ROOT};\
              fi;\
              ${RM} $${loc}/$$i.html; \
              echo "<center><a href=\"$${iroot}\">Actual source code: $${iroot}</a></center><br>" > $${loc}/$$i.html; \
              sed -e "s/CHKERRQ(ierr);//g" -e "s/PetscFunctionReturn(0)/return(0)/g"  \
              -e "s/ierr [ ]*= //g"  $$i | ${C2HTML} -n  | ${PETSC_DIR}/maint/fixinclude $$i $${ROOT} | \
              egrep -v '(PetscValid|PetscFunctionBegin|PetscCheck|int ierr;|#if !defined\(__|#define __|#undef __)' | \
              ${MAPNAMES} -map /tmp/$$USER.htmlmap -inhtml | sed -e s?ROOT?$${IROOT}?g >> $${loc}/$$i.html ; \
	    fi; \
         done
	-@ROOT=`echo ${LOCDIR} | sed -e s?/[a-z]*?/..?g -e s?src/??g -e s?include/??g` ;\
          loc=`pwd | sed -e s?\$${PETSC_DIR}?$${LOC}/?g -e s?/disks??g`; ${RM} $${loc}/index.html; \
          cat ${PETSC_DIR}/docs/manualpages/sec/header_${MANSEC} | sed -e "s?<A HREF=\"PETSC_DIR[a-z/]*\">Examples</A>?<A HREF=\"$${ROOT}/docs/manualpages/${MANSEC}\">Manual pages</A>?g" -e "s?PETSC_DIR?$${ROOT}/?g"> $${loc}/index.html; \
          echo "<p>" >> $${loc}/index.html
	-@loc=`pwd | sed -e s?\$${PETSC_DIR}?$${LOC}/?g -e s?/disks??g`;\
            if [ "${EXAMPLESC}" != "" ] ; then \
               for file in ${EXAMPLESC} foo ; do \
		if [ -f $$file ]; then \
                   cmess=`grep "static char help" $${file} | cut -d\" -f2 | cut -d\. -f1`; \
                   echo "<a href=\"$${file}.html\">$${file}: $${cmess}</a><br>" >> $${loc}/index.html;\
		fi; \
               done ;\
            else \
               for file in ${DIRS} foo; do \
		 if [ -d $$file ]; then \
                   echo "<a href=\"$${file}/\">$${file}/</a><br>" >> $${loc}/index.html; \
		 fi; \
               done; \
               echo " " >> $${loc}/index.html; \
               for file in ${SOURCEH} ${SOURCEC} ${SOURCEF} foo ; do \
		 if [ -f $$file ]; then \
                   echo "<a href=\"$${file}.html\">$${file}</a><br>" >> $${loc}/index.html; \
		 fi; \
               done; \
            fi ;\
            echo " " >> $${loc}/index.html; \
            echo "<a href=\"makefile.html\">makefile</a><br>" >> $${loc}/index.html
	-@loc=`pwd | sed -e s?\$${PETSC_DIR}?$${LOC}/?g -e s?/disks??g`;  \
	   cat makefile | ${C2HTML}  | ${MAPNAMES} -map /tmp/$$USER.htmlmap -inhtml > $${loc}/makefile.html
	-@${RM} /tmp/$$USER.htmlmap tmp

cleanhtml:
	-@${RM} makefile.html *.c.html *.F.html *.h.html *.h90.html index.html *.m.html

# -------------------------------------------------------------------------------
#
#   Rule for generating ADIC derivatives from PETSc .c and .hfiles
#
adic:
	@-if [ "${NOADIC}" != "true" ]; then if [ "${SOURCEC}" != "" ]; then \
          for i in ${SOURCEC} foo; do if [ -f $$i ]; then \
          ${ADIC_CC} -s -h -f 1 ${CFLAGS} ${CCPPFLAGS} $$i ; \
          fi; done ; \
        fi; fi
	@-if [ "${NOADIC}" != "true" ]; then if [ "${SOURCEH}" != "" ]; then \
          for i in ${SOURCEH} foo; do if [ -f $$i ]; then \
          ${ADIC_CC} -s -h -f 1 ${CFLAGS} ${CCPPFLAGS} $$i ; \
          fi; done ; \
        fi; fi
	-@chmod -f go+rw *.ad.*

adic2:
	-if [ "${NOADIC}" != "true" ]; then if [ "${SOURCEC}" != "" ]; then \
          for i in ${SOURCEC} foo; do if [ -f $$i ]; then \
          ${ADIC_CC} -h -f 1 ${CFLAGS} ${CCPPFLAGS} $$i ; \
          fi; done ; \
        fi; fi
	-if [ "${NOADIC}" != "true" ]; then if [ "${SOURCEH}" != "" ]; then \
          for i in ${SOURCEH} foo; do if [ -f $$i ]; then \
          ${ADIC_CC} -h -f 1 ${CFLAGS} ${CCPPFLAGS} $$i ; \
          fi; done ; \
        fi; fi
	-@chmod -f go+rw *.ad.*

adiclib:
	-@if [ "${NOADIC}" != "true" ]; then if [ "${SOURCEC}" != "" ]; then \
          ${CC} -c ${COPTFLAGS} ${CFLAGS} ${CCPPFLAGS} ${ADIC_INCLUDE} *.ad.c ; \
        fi; fi
	-@if [ "${NOADIC}" != "true" ]; then if [ "${SOURCEC}" != "" ]; then \
          ${AR} ${AR_FLAGS} ${INSTALL_LIB_DIR}/${LIBBASE}.a *.ad.o ; \
        fi; fi
	-@chmod -f go+rw ${INSTALL_LIB_DIR}/${LIBBASE}.a
	-@${RM} *.ad.o

adiclib2:
	-if [ "${NOADIC}" != "true" ]; then if [ "${SOURCEC}" != "" ]; then \
          ${CC} -c ${COPTFLAGS} ${CFLAGS} ${CCPPFLAGS} ${ADIC_INCLUDE} *.ad.c ; \
        fi; fi
	-if [ "${NOADIC}" != "true" ]; then if [ "${SOURCEC}" != "" ]; then \
          ${AR} ${AR_FLAGS} ${INSTALL_LIB_DIR}/${LIBBASE}.a *.ad.o ; \
        fi; fi
	-@chmod -f go+rw ${INSTALL_LIB_DIR}/${LIBBASE}.a
	-@${RM} *.ad.o
# ----------------------------------------------------------------------------------------
# Rules for finding errors in the source and errors in the coding style
#
# Removes files generated by gcov
cleangcov:
	@-${RM}  *.bb *.bbg *.da *.gcov

gcov:
	if [ "${SOURCEC}" != "" ]; then \
          for i in ${SOURCEC} foo; do if [ -f $$i ]; then \
           gcov  $${i}; \
	   grep "##" $${i}.gcov | cut -f 2 -d ":" > $${i}.lines ; \
          fi; done ; \
        fi

countfunctions: chklib_dir
	-@if [ ! -f ${INSTALL_LIB_DIR}/countfunctions ]; then \
	  touch ${INSTALL_LIB_DIR}/countfunctions ; fi
	@-if [ "${SOURCEC}" != "" ]; then \
          for i in ${SOURCEC} foo; do if [ -f $$i ]; then \
           grep "define __FUNCT__" $$i | cut -f2 -d\" >> ${INSTALL_LIB_DIR}/countfunctions ; \
          fi; done ; \
        fi

checkbadPetscFunctionBegin:
	-@if [ "${SOURCEC}" != "" ] ; then \
	${OMAKE}  PETSC_ARCH=${PETSC_ARCH} BOPT=${BOPT} \
	checkbadPetscFunctionBegin_private ; fi

checkbadPetscFunctionBegin_private:
	-@for filename in ${SOURCEC} ; do \
	a=`grep '#define __FUNCT__' $$filename | wc -l`; \
	b=`grep 'PetscFunctionBegin' $$filename | wc -l`; \
	if [ $$a -ne $$b ] ; then \
	echo "$$filename: __FUNCT__ = $$a; PetscFunctionBegin = $$b" ; \
	fi; \
	done

checkbadFileHeader:
	-@for filename in ${SOURCEC} makefile ${SOURCEH} ${SOURCEF} ${EXAMPLESC} ${EXAMPLESF}; do \
	a=`grep 'Id:' $$filename | wc -l`; \
	if [ $$a -ne 1 ] ; then \
	echo "$$filename: missing RCS file header" ; \
	fi; \
	done

checkbadSource:
	-@for filename in ${SOURCEC} makefile ${SOURCEH} ${SOURCEF} ${EXAMPLESC} ${EXAMPLESF}; do \
       a=`grep '( ' $$filename | wc -l`; \
       if [ $$a -ge 1 ] ; then \
       echo "$$filename: extra blank after (" ; \
       fi; \
       a=`grep ' )' $$filename | wc -l`; \
       if [ $$a -ge 1 ] ; then \
       echo "$$filename: extra blank before )" ; \
       fi; \
         a=`grep 'register int' $$filename | wc -l`; \
       if [ $$a -ge 1 ] ; then \
       echo "$$filename: do not use register keyword in PETSc" ; \
       fi; \
         a=`grep 'register double' $$filename | wc -l`; \
       if [ $$a -ge 1 ] ; then \
       echo "$$filename: do not use register keyword in PETSc" ; \
       fi; \
         a=`grep '; CHK' $$filename | wc -l`; \
       if [ $$a -ge 1 ] ; then \
       echo "$$filename: space before CHKERRx() or CHKPTRx()" ; \
       fi; \
         done

checkTestCoverage:
	-@for filename in ex*.c; do \
	  if test -f $$filename; then \
	    if ! grep run`basename $$filename .c`\: makefile 2>&1 > /dev/null; then \
	      echo "Missing run target for `pwd`/$$filename"; \
	    elif ! grep run`basename $$filename .c`\  makefile 2>&1 > /dev/null; then \
	      echo "Missing test for `pwd`/$$filename"; \
	    fi; \
	  fi; \
	done
	-@for filename in ex*.f; do \
	  if test -f $$filename; then \
	    if ! grep run`basename $$filename .f`\: makefile 2>&1 > /dev/null; then \
	      echo "Missing run target for `pwd`/$$filename"; \
	    elif ! grep run`basename $$filename .f`\  makefile 2>&1 > /dev/null; then \
	      echo "Missing test for `pwd`/$$filename"; \
	    fi; \
	  fi; \
	done
	-@for filename in ex*.F; do \
	  if test -f $$filename; then \
	    if ! grep run`basename $$filename .F`\: makefile 2>&1 > /dev/null; then \
	      echo "Missing run target for `pwd`/$$filename"; \
	    elif ! grep run`basename $$filename .F`\  makefile 2>&1 > /dev/null; then \
	      echo "Missing test for `pwd`/$$filename"; \
	    fi; \
	  fi; \
	done
	-@for filename in ex*.f90; do \
	  if test -f $$filename; then \
	    if ! grep run`basename $$filename .f90`\: makefile 2>&1 > /dev/null; then \
	      echo "Missing run target for `pwd`/$$filename"; \
	    elif ! grep run`basename $$filename .f90`\  makefile 2>&1 > /dev/null; then \
	      echo "Missing test for `pwd`/$$filename"; \
	    fi; \
	  fi; \
	done

#
# fixfortran target is used in one of the stages of generating the fortran
# interface stubs - in src/fortran/auto
#

fixfortran:
	@echo "Fixing pointers in src/fortran/auto"
	-@for FILENAME in ${SOURCEC} ; do \
	  if [ ! -f $$FILENAME ]; then \
	    echo "Error: file $$FILENAME specified in SOURCEC does not exist."; \
	  else \
	    cat $$FILENAME | \
	    sed "s/__ierr/ierr/g" | \
	    sed "s/^void /void PETSC_STDCALL /" | \
	    sed "s/PetscToPointer(int)/PetscToPointer(void *)/" | \
	    sed "s/PetscRmPointer(int)/PetscRmPointer(void *)/" | \
	    sed "s/PetscToPointer(a) (a)/PetscToPointer(a) (*(long *)(a))/" | \
	    sed "s/PetscFromPointer(a) (int)(a)/PetscFromPointer(a) (long)(a)/" | \
	    sed "s/PetscToPointer( \*(int\*)/PetscToPointer( /" | \
	    sed "s/MPI_Comm comm/MPI_Comm *comm/" | \
	    sed "s/(MPI_Comm)PetscToPointer( (comm) )/(MPI_Comm)MPI_Comm_f2c(*(MPI_Fint*)(comm))/" | \
	    sed -f ${PETSC_DIR}/bmake/common/sedcmdforfortranstubs > _$$FILENAME; \
	    /bin/mv _$$FILENAME $$FILENAME ;\
	  fi; \
	done

citool:
	-@bk citool
	-@cd ${PETSC_DIR}/python/BuildSystem; bk citool

pull:
	-@bk pull ${BK_QUIET}
	-@cd ${PETSC_DIR}/python/BuildSystem; bk pull ${BK_QUIET}

push:
	-@bk push
	-@cd ${PETSC_DIR}/python/BuildSystem; bk push


#
#   Updates your PETSc version to the latest set of patches
#
update:
	-@if [ -d ${PETSC_DIR}/BitKeeper ]; then \
          echo "Using BK to update source code" ; \
          ${OMAKE} PETSC_DIR=${PETSC_DIR} PETSC_ARCH=${PETSC_ARCH} BOPT=g pull ;\
          echo " ";\
          echo "You may need to run ** make allfortranstubs ** to update the Fortran interfaces";\
          echo " ";\
        else \
          which python > /dev/null 2>&1;  \
          if [ "$$?" != "0" ]; then \
            echo "Automatic update requires Python in your path";\
            echo "See http://www.mcs.anl.gov/petsc/petsc-2/download/petsc-patches.html";\
          else \
            echo "Using patch to update source code" ;  \
	    ${PETSC_DIR}/bin/update.py ${UPDATE_OPTIONS};\
          fi;\
        fi



include ${PETSC_DIR}/bmake/${PETSC_ARCH}/rules


<|MERGE_RESOLUTION|>--- conflicted
+++ resolved
@@ -490,13 +490,8 @@
 
 manualpages_buildcite: chk_manualpage_dir
 	@-if [ "${MANSEC}" != "" ] ; then \
-<<<<<<< HEAD
-	  DOCTEXT_PATH=${PETSC_DIR}/docs/tex/doctext; export DOCTEXT_PATH ; \
-	  TEXTFILTER_PATH=${PETSC_DIR}/docs/tex/doctext; export TEXTFILTER_PATH ; \
-=======
 	  DOCTEXT_PATH=${PETSC_DIR}/docs/tex/doctext; export DOCTEXT_PATH; \
 	  TEXTFILTER_PATH=${PETSC_DIR}/docs/tex/doctext; export TEXTFILTER_PATH; \
->>>>>>> 1c2a3de1
           ${DOCTEXT} -html -indexdir ../${MANSEC} \
 		-index ${LOC}/docs/manualpages/manualpages.cit \
 		-mpath ${LOC}/docs/manualpages/${MANSEC} ${SOURCEC} ${SOURCEH};  fi 
