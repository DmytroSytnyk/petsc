# $Id: variables,v 1.11 2001/09/25 18:19:12 balay Exp $ 
#
#     See the file bmake/variables.defs for a complete explanation of all these fields
#
AR		   = ar
AR_FLAGS	   = cr
RM		   = rm -f
OMAKE		   = make  --no-print-directory
RANLIB		   = ranlib
SHELL		   = /bin/sh
SED		   = /bin/sed
SH_LD		   = gcc
MKDIR              = mkdir -p
LIB_SUFFIX         = a
DIFF               = diff
# ######################### C and Fortran compiler ########################
#
C_CC		   = gcc
C_FC		   = pgf90 -Mfreeform
C_CLINKER_SLFLAG   = -Wl,-rpath,
C_FLINKER_SLFLAG   = -Wl,-rpath,
C_CLINKER	   = gcc
C_FLINKER	   = pgf90
C_CCV		   = ${C_CC} --version
<<<<<<< HEAD
C_FCV              = pgf90 -V | head -1
C_SYS_LIB          = -ldl -L${PGI}/linux86/lib -lpgf90 -lpgf90_rpm1 -lpgf902 -lpgftnrtl -lm -lpgc -lgcc -lc -lgcc
=======
C_FCV              = pgf90 --version | head -1
C_SYS_LIB          = -ldl -L${PGI}/linux86/lib -lpgf90 -lpgf90_rpm1 -lpgf902 -lpgf90rtl -lpgftnrtl -lm -lpgc -lgcc -lc -lgcc
>>>>>>> 1c498df8
# ---------------------------- BOPT - g options ----------------------------
G_COPTFLAGS	   = -g
G_FOPTFLAGS	   = -g
# ----------------------------- BOPT - O options -----------------------------
O_COPTFLAGS	   = -O6 -Wshadow  -fomit-frame-pointer -funroll-all-loops -Wall
O_FOPTFLAGS	   = -fast -tp p6 -Mnoframe
# ########################## C++ compiler ##################################
#
CXX_CC		   = g++ -fPIC
CXX_FC		   = pgf90
CXX_CLINKER_SLFLAG = -Wl,-rpath,
CXX_FLINKER_SLFLAG = -Wl,-rpath,
CXX_CLINKER	   = g++
CXX_FLINKER	   = pgf90
CXX_CCV		   = ${CXX_CC} --version
CXX_SYS_LIB        = -ldl -L${PGI}/linux86/lib -lpgf90 -lpgf90_rpm1 -lpgf902 -lpgf90rtl -lpgf90rtl -lpgftnrtl -lm -lstdc++ -lpgc -lgcc -lc -lgcc
# ------------------------- BOPT - g_c++ options ------------------------------
GCXX_COPTFLAGS	   = -g 
GCXX_FOPTFLAGS	   = -g
# ------------------------- BOPT - O_c++ options ------------------------------
OCXX_COPTFLAGS	   = -O6 -Wshadow  -fomit-frame-pointer -funroll-all-loops 
OCXX_FOPTFLAGS	   = -fast -tp p6 -Mnoframe
# -------------------------- BOPT - g_complex options ------------------------
GCOMP_COPTFLAGS	   = -g
GCOMP_FOPTFLAGS	   = -g
# --------------------------- BOPT - O_complex options -------------------------
OCOMP_COPTFLAGS	   = -O6 -Wall -fomit-frame-pointer -funroll-all-loops 
OCOMP_FOPTFLAGS	   = -fast -tp p6 -Mnoframe
# ########################### PETSc install options ###########################
#
G_PETSCFLAGS	   = -DPETSC_USE_DEBUG  -DPETSC_USE_LOG -DPETSC_USE_BOPT_g \
                     -DPETSC_USE_STACK
O_PETSCFLAGS	   = -DPETSC_USE_FOR_KERNELS -DPETSC_USE_LOG -DPETSC_USE_DEBUG  \
	             -DPETSC_USE_BOPT_O
GCXX_PETSCFLAGS	   = -DPETSC_USE_DEBUG  -DPETSC_USE_LOG -DPETSC_USE_BOPT_g \
                     -DPETSC_USE_STACK 
OCXX_PETSCFLAGS	   = -DPETSC_USE_DEBUG  -DPETSC_USE_LOG -DPETSC_USE_BOPT_O
GCOMP_PETSCFLAGS   = -DPETSC_USE_DEBUG  -DPETSC_USE_LOG -DPETSC_USE_BOPT_g \
                     -DPETSC_USE_STACK -DPETSC_USE_COMPLEX
OCOMP_PETSCFLAGS   = -DPETSC_USE_DEBUG  -DPETSC_USE_LOG -DPETSC_USE_BOPT_O \
		     -DPETSC_USE_COMPLEX

##################################################################################
#
#   PETSc installers should very rarely ever need to edit anything below this 
#
##################################################################################

PARCH		   = linux
<|MERGE_RESOLUTION|>--- conflicted
+++ resolved
@@ -22,13 +22,8 @@
 C_CLINKER	   = gcc
 C_FLINKER	   = pgf90
 C_CCV		   = ${C_CC} --version
-<<<<<<< HEAD
 C_FCV              = pgf90 -V | head -1
-C_SYS_LIB          = -ldl -L${PGI}/linux86/lib -lpgf90 -lpgf90_rpm1 -lpgf902 -lpgftnrtl -lm -lpgc -lgcc -lc -lgcc
-=======
-C_FCV              = pgf90 --version | head -1
 C_SYS_LIB          = -ldl -L${PGI}/linux86/lib -lpgf90 -lpgf90_rpm1 -lpgf902 -lpgf90rtl -lpgftnrtl -lm -lpgc -lgcc -lc -lgcc
->>>>>>> 1c498df8
 # ---------------------------- BOPT - g options ----------------------------
 G_COPTFLAGS	   = -g
 G_FOPTFLAGS	   = -g
