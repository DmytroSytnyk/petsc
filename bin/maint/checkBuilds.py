--- conflicted
+++ resolved
@@ -176,11 +176,7 @@
   def addLineBlameDict(self,line,filename,ln,petscdir,commit,arch,logfile):
     # avoid solaris compiler errors
     if re.search(r'warning: loop not entered at top',line): return
-<<<<<<< HEAD
-    if re.search(r'warning: linker scope was specified more than once:',line): return
-=======
     if re.search(r'linker scope was specified more than once',line): return
->>>>>>> 42b05289
     if re.search(r'warning: statement not reached',line): return
     # avoid C++ instantiation sequences
     if re.search(r'instantiated from here',line):      return
