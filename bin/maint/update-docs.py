--- conflicted
+++ resolved
@@ -88,11 +88,7 @@
     if arg_len == 4:
         if argv[3] == 'clean' :
           cleanfiles = 1
-<<<<<<< HEAD
 
-=======
-    
->>>>>>> 8c961db8
     baseurl = 'http://www.mcs.anl.gov/petsc/documentation'
     baseurl = PETSC_DIR + '/src/docs/website/documentation/'
     htmlfiles = [
