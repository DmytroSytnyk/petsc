
#
# This is the makefile for compiling PETSc. See 
# http://www.mcs.anl.gov/petsc/petsc-as/documentation/installation.html for directions on installing PETSc.
# See also conf for additional commands.
#
ALL: all
LOCDIR	 = ./
DIRS	 = src include tutorials
CFLAGS	 = 
FFLAGS	 = 

# next line defines PETSC_DIR and PETSC_ARCH if they are not set
include ./${PETSC_ARCH}/conf/petscvariables
include ${PETSC_DIR}/conf/variables
include ${PETSC_DIR}/conf/rules
include ${PETSC_DIR}/conf/test

#
# Basic targets to build PETSc libraries.
# all: builds the c, fortran, and f90 libraries
all: 
	@${OMAKE}  PETSC_ARCH=${PETSC_ARCH}  PETSC_DIR=${PETSC_DIR} chkpetsc_dir
	-@${OMAKE} all_build PETSC_ARCH=${PETSC_ARCH}  PETSC_DIR=${PETSC_DIR} 2>&1  | tee ${PETSC_ARCH}/conf/make.log
	-@if [ -L make.log ]; then ${RM} make.log; fi; ln -s ${PETSC_ARCH}/conf/make.log make.log
	-@egrep -i "( error | error: |no such file or directory)" ${PETSC_ARCH}/conf/make.log > /dev/null; if [ "$$?" = "0" ]; then \
           echo "********************************************************************" 2>&1 | tee -a ${PETSC_ARCH}/conf/make.log; \
           echo "  Error during compile, check ${PETSC_ARCH}/conf/make.log" 2>&1 | tee -a ${PETSC_ARCH}/conf/make.log; \
           echo "  Send it and ${PETSC_ARCH}/conf/configure.log to petsc-maint@mcs.anl.gov" 2>&1 | tee -a ${PETSC_ARCH}/conf/make.log;\
           echo "********************************************************************" 2>&1 | tee -a ${PETSC_ARCH}/conf/make.log; \
           exit 1; \
	 else \
	  ${OMAKE} shared_install PETSC_ARCH=${PETSC_ARCH}  PETSC_DIR=${PETSC_DIR} 2>&1 | tee -a ${PETSC_ARCH}/conf/make.log ;\
	 fi

all_build: chk_petsc_dir chklib_dir info deletelibs deletemods build shared_nomesg mpi4py petsc4py
#
# Prints information about the system and version of PETSc being compiled
#
info:
	-@echo "=========================================="
	-@echo " "
	-@echo "See documentation/faq.html and documentation/bugreporting.html"
	-@echo "for help with installation problems. Please send EVERYTHING"
	-@echo "printed out below when reporting problems"
	-@echo " "
	-@echo "To subscribe to the PETSc announcement list, send mail to "
	-@echo "majordomo@mcs.anl.gov with the message: "
	-@echo "subscribe petsc-announce"
	-@echo " "
	-@echo "To subscribe to the PETSc users mailing list, send mail to "
	-@echo "majordomo@mcs.anl.gov with the message: "
	-@echo "subscribe petsc-users"
	-@echo " "
	-@echo "=========================================="
	-@echo On `date` on `hostname`
	-@echo Machine characteristics: `uname -a`
	-@echo "-----------------------------------------"
	-@echo "Using PETSc directory: ${PETSC_DIR}"
	-@echo "Using PETSc arch: ${PETSC_ARCH}"
	-@echo "-----------------------------------------"
	-@grep "define PETSC_VERSION" ${PETSC_DIR}/include/petscversion.h | ${SED} "s/........//"
	-@echo "-----------------------------------------"
	-@echo "Using configure Options: ${CONFIGURE_OPTIONS}"
	-@echo "Using configuration flags:"
	-@grep "\#define " ${PETSC_DIR}/${PETSC_ARCH}/include/petscconf.h
	-@echo "-----------------------------------------"
	-@echo "Using C/C++ include paths: ${PETSC_CC_INCLUDES}"
	-@echo "Using C/C++ compiler: ${PCC} ${PCC_FLAGS} ${COPTFLAGS} ${CFLAGS}"
	-@if [ "${FC}" != "" ]; then \
	   echo "Using Fortran include/module paths: ${PETSC_FC_INCLUDES}";\
	   echo "Using Fortran compiler: ${FC} ${FC_FLAGS} ${FFLAGS} ${FPP_FLAGS}";\
         fi
	-@echo "-----------------------------------------"
	-@echo "Using C/C++ linker: ${PCC_LINKER}"
	-@echo "Using C/C++ flags: ${PCC_LINKER_FLAGS}"
	-@if [ "${FC}" != "" ]; then \
	   echo "Using Fortran linker: ${FC_LINKER}";\
	   echo "Using Fortran flags: ${FC_LINKER_FLAGS}";\
         fi
	-@echo "-----------------------------------------"
	-@echo "Using libraries: ${PETSC_LIB}"
	-@echo "------------------------------------------"
	-@echo "Using mpiexec: ${MPIEXEC}"
	-@echo "=========================================="

#
# Builds the PETSc libraries
# This target also builds fortran77 and f90 interface
# files and compiles .F files
#
build:
	-@echo "BEGINNING TO COMPILE LIBRARIES IN ALL DIRECTORIES"
	-@echo "========================================="
	-@${OMAKE}  PETSC_ARCH=${PETSC_ARCH} PETSC_DIR=${PETSC_DIR} ACTION=libfast tree
	-@${RANLIB} ${PETSC_LIB_DIR}/*.${AR_LIB_SUFFIX}  > tmpf 2>&1 ; ${GREP} -v "has no symbols" tmpf; ${RM} tmpf;
	-@echo "Completed building libraries"
	-@echo "========================================="
#
#
# Builds PETSc test examples for a given architecture
#
test: 
	-@${OMAKE} PETSC_ARCH=${PETSC_ARCH}  PETSC_DIR=${PETSC_DIR} test_build 2>&1 | tee ./${PETSC_ARCH}/conf/test.log
testx11: 
	-@${OMAKE} PETSC_ARCH=${PETSC_ARCH}  PETSC_DIR=${PETSC_DIR} testx11_build 2>&1 | tee ./${PETSC_ARCH}/conf/testx11.log
test_build:
	-@echo "Running test examples to verify correct installation"
	@cd src/snes/examples/tutorials; ${OMAKE} PETSC_ARCH=${PETSC_ARCH}  PETSC_DIR=${PETSC_DIR} clean
	@cd src/snes/examples/tutorials; ${OMAKE} PETSC_ARCH=${PETSC_ARCH}  PETSC_DIR=${PETSC_DIR} testex19
	@if [ "${FC}" != "" ]; then cd src/snes/examples/tutorials; ${OMAKE} PETSC_ARCH=${PETSC_ARCH}  PETSC_DIR=${PETSC_DIR} testex5f; fi;
	@cd src/snes/examples/tutorials; ${OMAKE} PETSC_ARCH=${PETSC_ARCH}  PETSC_DIR=${PETSC_DIR} clean
	-@echo "Completed test examples"
testx11_build:
	-@echo "Running graphics test example to verify correct X11 installation"
	@cd src/snes/examples/tutorials; ${OMAKE} PETSC_ARCH=${PETSC_ARCH}  PETSC_DIR=${PETSC_DIR} clean
	@cd src/snes/examples/tutorials; ${OMAKE} PETSC_ARCH=${PETSC_ARCH}  PETSC_DIR=${PETSC_DIR} testx11ex19
	@cd src/snes/examples/tutorials; ${OMAKE} PETSC_ARCH=${PETSC_ARCH}  PETSC_DIR=${PETSC_DIR} clean
	-@echo "Completed graphics test example"

testexamples: info 
	-@echo "BEGINNING TO COMPILE AND RUN TEST EXAMPLES"
	-@echo "Due to different numerical round-off on certain"
	-@echo "machines some of the numbers may not match exactly."
	-@echo "========================================="
	-@${OMAKE} PETSC_ARCH=${PETSC_ARCH}  PETSC_DIR=${PETSC_DIR} ACTION=testexamples_C  tree 
	-@echo "Completed compiling and running test examples"
	-@echo "========================================="
testfortran: info 
	-@echo "BEGINNING TO COMPILE AND RUN FORTRAN TEST EXAMPLES"
	-@echo "========================================="
	-@echo "Due to different numerical round-off on certain"
	-@echo "machines or the way Fortran formats numbers"
	-@echo "some of the results may not match exactly."
	-@echo "========================================="
	-@if [ "${FC}" != "" ]; then \
            ${OMAKE} PETSC_ARCH=${PETSC_ARCH} PETSC_DIR=${PETSC_DIR} ACTION=testexamples_Fortran tree; \
            echo "Completed compiling and running Fortran test examples"; \
          else \
            echo "Error: No FORTRAN compiler available"; \
          fi
	-@echo "========================================="
testexamples_uni: info 
	-@echo "BEGINNING TO COMPILE AND RUN TEST UNI-PROCESSOR EXAMPLES"
	-@echo "Due to different numerical round-off on certain"
	-@echo "machines some of the numbers may not match exactly."
	-@echo "========================================="
	-@${OMAKE} PETSC_ARCH=${PETSC_ARCH} PETSC_DIR=${PETSC_DIR} ACTION=testexamples_C_X11_MPIUni  tree 
	-@echo "Completed compiling and running uniprocessor test examples"
	-@echo "========================================="
testfortran_uni: info 
	-@echo "BEGINNING TO COMPILE AND RUN TEST UNI-PROCESSOR FORTRAN EXAMPLES"
	-@echo "Due to different numerical round-off on certain"
	-@echo "machines some of the numbers may not match exactly."
	-@echo "========================================="
	-@if [ "${FC}" != "" ]; then \
            ${OMAKE} PETSC_ARCH=${PETSC_ARCH} PETSC_DIR=${PETSC_DIR} ACTION=testexamples_Fortran_MPIUni  tree; \
            echo "Completed compiling and running uniprocessor fortran test examples"; \
          else \
            echo "Error: No FORTRAN compiler available"; \
          fi
	-@
	-@echo "========================================="

# Ranlib on the libraries
ranlib:
	${RANLIB} ${PETSC_LIB_DIR}/*.${AR_LIB_SUFFIX}

# Deletes PETSc libraries
deletelibs:
	-${RM} -rf ${PETSC_LIB_DIR}/libpetsc*.*
deletemods:
	-${RM} -f ${PETSC_DIR}/${PETSC_ARCH}/include/petsc*.mod

# Cleans up build
allclean: deletelibs deletemods
	-@${OMAKE} PETSC_ARCH=${PETSC_ARCH} PETSC_DIR=${PETSC_DIR} ACTION=clean tree


#
# Check if PETSC_DIR variable specified is valid
#
chk_petsc_dir:
	@if [ ! -f ${PETSC_DIR}/include/petscversion.h ]; then \
	  echo "Incorrect PETSC_DIR specified: ${PETSC_DIR}!"; \
	  echo "You need to use / to separate directories, not \\!"; \
	  echo "Aborting build"; \
	  false; fi
#
#
install:
<<<<<<< HEAD
	@./config/install.py -destDir=${DESTDIR}
=======
	@./config/install.py
>>>>>>> 137837a0

newall:
	-@cd src/sys; ${PETSC_DIR}/config/builder.py
	-@cd src/vec; ${PETSC_DIR}/config/builder.py
	-@cd src/mat; ${PETSC_DIR}/config/builder.py
	-@cd src/dm; ${PETSC_DIR}/config/builder.py
	-@cd src/ksp; ${PETSC_DIR}/config/builder.py
	-@cd src/snes; ${PETSC_DIR}/config/builder.py
	-@cd src/ts; ${PETSC_DIR}/config/builder.py
# ------------------------------------------------------------------
#
# All remaining actions are intended for PETSc developers only.
# PETSc users should not generally need to use these commands.
#
#  See the users manual for how the tags files may be used from Emacs and Vi/Vim
#
alletags:
	-@bin/maint/generateetags.py
	-@find config -type f -name "*.py" |grep -v SCCS | xargs etags -o TAGS_PYTHON

allfortranstubs:
	-@${RM} -rf include/finclude/ftn-auto/*-tmpdir
	-@bin/maint/generatefortranstubs.py ${BFORT} 
	-@bin/maint/generatefortranstubs.py -merge
	-@${RM} -rf include/finclude/ftn-auto/*-tmpdir
deletefortranstubs:
	-@find . -type d -name ftn-auto | xargs rm -rf 
#
# These are here for the target allci and allco, and etags
#

BMAKEFILES = conf/variables conf/rules conf/test bmake/adic.init bmake/adicmf.init
SCRIPTS    = bin/maint/builddist  bin/maint/wwwman bin/maint/xclude bin/maint/bugReport.py bin/maint/buildconfigtest bin/maint/builddistlite \
             bin/maint/buildtest bin/maint/checkBuilds.py bin/maint/copylognightly bin/maint/copylognightly.tao bin/maint/countfiles bin/maint/findbadfiles \
             bin/maint/fixinclude bin/maint/getexlist bin/maint/getpdflabels.py bin/maint/helpindex.py bin/maint/hosts.local bin/maint/hosts.solaris  \
             bin/maint/lex.py  bin/maint/mapnameslatex.py bin/maint/startnightly bin/maint/startnightly.tao bin/maint/submitPatch.py \
             bin/maint/update-docs.py  bin/maint/wwwindex.py bin/maint/xcludebackup bin/maint/xcludecblas bin/maint/zap bin/maint/zapall \
             config/PETSc/Configure.py config/PETSc/Options.py \
             config/PETSc/packages/*.py config/PETSc/utilities/*.py


# Builds all the documentation - should be done every night
alldoc: alldoc1 alldoc2

# Build everything that goes into 'doc' dir except html sources
alldoc1: chk_loc deletemanualpages chk_concepts_dir
	-${OMAKE} ACTION=manualpages_buildcite tree_basic LOC=${LOC}
	-@sed -e s%man+../%man+manualpages/% ${LOC}/docs/manualpages/manualpages.cit > ${LOC}/docs/manualpages/htmlmap
	-@cat ${PETSC_DIR}/src/docs/mpi.www.index >> ${LOC}/docs/manualpages/htmlmap
	-cd src/docs/tex/manual; ${OMAKE} manual.pdf LOC=${LOC}
	-${OMAKE} ACTION=manualpages tree_basic LOC=${LOC}
	-bin/maint/wwwindex.py ${PETSC_DIR} ${LOC}
	-${OMAKE} ACTION=manexamples tree_basic LOC=${LOC}
	-${OMAKE} manconcepts LOC=${LOC}
	-${OMAKE} ACTION=getexlist tree_basic LOC=${LOC}
	-${OMAKE} ACTION=exampleconcepts tree_basic LOC=${LOC}
	-bin/maint/helpindex.py ${PETSC_DIR} ${LOC}
	-grep -h Polymorphic include/*.h | grep -v '#define ' | sed "s?PetscPolymorphic[a-zA-Z]*(??g" | cut -f1 -d"{" > tmppoly
	-bin/maint/processpoly.py ${PETSC_DIR} ${LOC}
	-${RM} tmppoly

# Builds .html versions of the source
# html overwrites some stuff created by update-docs - hence this is done later.
alldoc2: chk_loc
	-${OMAKE} ACTION=html PETSC_DIR=${PETSC_DIR} alltree LOC=${LOC}
	-bin/maint/update-docs.py ${PETSC_DIR} ${LOC}

alldocclean: deletemanualpages allcleanhtml

# Deletes man pages (HTML version)
deletemanualpages: chk_loc
	-@if [ -d ${LOC} -a -d ${LOC}/docs/manualpages ]; then \
          find ${LOC}/docs/manualpages -type f -name "*.html" -exec ${RM} {} \; ;\
          ${RM} ${LOC}/docs/exampleconcepts ;\
          ${RM} ${LOC}/docs/manconcepts ;\
          ${RM} ${LOC}/docs/manualpages/manualpages.cit ;\
          bin/maint/update-docs.py ${PETSC_DIR} ${LOC} clean;\
        fi

allcleanhtml: 
	-${RM} include/adic/*.h.html 
	-${OMAKE} ACTION=cleanhtml PETSC_DIR=${PETSC_DIR} alltree

chk_concepts_dir: chk_loc
	@if [ ! -d "${LOC}/docs/manualpages/concepts" ]; then \
	  echo Making directory ${LOC}/docs/manualpages/concepts for library; ${MKDIR} ${LOC}/docs/manualpages/concepts; fi

###########################################################
# targets to build distribution and update docs
###########################################################

# Creates ${HOME}/petsc.tar.gz [and petsc-lite.tar.gz]
dist:
	${PETSC_DIR}/bin/maint/builddist ${PETSC_DIR}

# This target works only if you can do 'ssh petsc@login.mcs.anl.gov'
# also copy the file over to ftp site.
web-snapshot:
	@if [ ! -f "${HOME}/petsc-dev.tar.gz" ]; then \
	    echo "~/petsc-dev.tar.gz missing! cannot update petsc-dev snapshot on mcs-web-site"; \
	  else \
            echo "updating petsc-dev snapshot on mcs-web-site"; \
	    tmpdir=`mktemp -d -t petsc-doc.XXXXXXXX`; \
	    cd $${tmpdir}; tar -xzf ${HOME}/petsc-dev.tar.gz; \
	    /usr/bin/rsync  -e ssh -az --delete $${tmpdir}/petsc-dev/ \
              petsc@login.mcs.anl.gov:/mcs/web/research/projects/petsc/petsc-as/snapshots/petsc-dev ;\
	    /bin/cp -f /home/petsc/petsc-dev.tar.gz /mcs/ftp/pub/petsc/petsc-dev.tar.gz;\
	    ${RM} -rf $${tmpdir} ;\
	  fi

# build the tarfile - and then update petsc-dev snapshot on mcs-web-site
update-web-snapshot: dist web-snapshot

# This target updates website main pages
update-web:
	@cd ${PETSC_DIR}/src/docs; make PETSC_DIR=${PETSC_DIR} PETSC_ARCH=${PETSC_ARCH} bib2html; \
	/usr/bin/rsync -az -C --exclude=BitKeeper --exclude=documentation/installation.html \
	  ${PETSC_DIR}/src/docs/website/ petsc@login.mcs.anl.gov:/mcs/web/research/projects/petsc/petsc-as
	@cd ${PETSC_DIR}/src/docs/tex/manual; make developers.pdf PETSC_DIR=${PETSC_DIR} PETSC_ARCH=${PETSC_ARCH} LOC=${PETSC_DIR}; \
	/usr/bin/rsync -az developers.pdf petsc@login.mcs.anl.gov:/mcs/web/research/projects/petsc/petsc-as/developers/

#
#  builds a single list of files for each PETSc library so they may all be built in parallel
#  without a recursive set of make calls
createfastbuild:
	cd src/vec; ${RM} -f files; /bin/echo -n "SOURCEC = " > files; make tree ACTION=sourcelist BASE_DIR=${PETSC_DIR}/src/vec;  /bin/echo -n "OBJSC    = $${SOURCEC:.c=.o} " >> files

###########################################################
#
#  See script for details
# 
gcov: 
	-@${PETSC_DIR}/bin/maint/gcov.py -run_gcov

mergegcov: 
	-@${PETSC_DIR}/bin/maint/gcov.py -merge_gcov ${LOC} *.tar.gz

# usage make allrcslabel NEW_RCS_LABEL=v_2_0_28
allrcslabel: 
	-@${OMAKE} PETSC_ARCH=${PETSC_ARCH} NEW_RCS_LABEL=${NEW_RCS_LABEL} ACTION=rcslabel  alltree 
#
#   The commands below are for generating ADIC versions of the code;
# they are not currently used.
#
alladicignore:
	-@${RM} ${INSTALL_LIB_DIR}/adicignore
	-@${OMAKE}  PETSC_ARCH=${PETSC_ARCH} ACTION=adicignore  tree 

alladic:
	-@echo "Beginning to compile ADIC source code in all directories"
	-@echo "Using ADIC compiler: ${ADIC_CC} ${CCPPFLAGS}"
	-@echo "========================================="
	-@cd include ; \
           ${ADIC_CC} -s -f 1 ${CCPPFLAGS} petscsys.h 
	-@${OMAKE}  PETSC_ARCH=${PETSC_ARCH} ACTION=adic  tree 

alladiclib:
	-@echo "Beginning to compile ADIC libraries in all directories"
	-@echo "Using compiler: ${PCC} ${COPTFLAGS}"
	-@echo "-----------------------------------------"
	-@echo "Using PETSc flags: ${PETSCFLAGS} ${PCONF}"
	-@echo "-----------------------------------------"
	-@echo "Using configuration flags:"
	-@grep "define " ${PETSC_ARCH}/include/petscconf.h
	-@echo "-----------------------------------------"
	-@echo "Using include paths: ${CC_PETSC_INCLUDE}"
	-@echo "-----------------------------------------"
	-@echo "Using PETSc directory: ${PETSC_DIR}"
	-@echo "Using PETSc arch: ${PETSC_ARCH}"
	-@echo "========================================="
	-@${RM} -f  ${INSTALL_LIB_DIR}/*adic.${AR_LIB_SUFFIX}
	-@${OMAKE} PETSC_ARCH=${PETSC_ARCH} ACTION=adiclib  tree
	-@cd src/adic/src ; \
            ${OMAKE} PETSC_ARCH=${PETSC_ARCH} lib

# -------------------------------------------------------------------------------
#
# Some macros to check if the fortran interface is up-to-date.
#
countfortranfunctions: 
	-@cd ${PETSC_DIR}/src/fortran; egrep '^void' custom/*.c auto/*.c | \
	cut -d'(' -f1 | tr -s  ' ' | cut -d' ' -f2 | uniq | egrep -v "(^$$|Petsc)" | \
	sed "s/_$$//" | sort > /tmp/countfortranfunctions

countcfunctions:
	-@grep extern ${PETSC_DIR}/include/*.h  | grep "(" | tr -s ' ' | \
	cut -d'(' -f1 | cut -d' ' -f3 | grep -v "\*" | tr -s '\012' |  \
	tr 'A-Z' 'a-z' |  sort > /tmp/countcfunctions

difffortranfunctions: countfortranfunctions countcfunctions
	-@echo -------------- Functions missing in the fortran interface ---------------------
	-@${DIFF} /tmp/countcfunctions /tmp/countfortranfunctions | grep "^<" | cut -d' ' -f2
	-@echo ----------------- Functions missing in the C interface ------------------------
	-@${DIFF} /tmp/countcfunctions /tmp/countfortranfunctions | grep "^>" | cut -d' ' -f2
	-@${RM}  /tmp/countcfunctions /tmp/countfortranfunctions

checkbadfortranstubs:
	-@echo "========================================="
	-@echo "Functions with MPI_Comm as an Argument"
	-@echo "========================================="
	-@cd ${PETSC_DIR}/src/fortran/auto; grep '^void' *.c | grep 'MPI_Comm' | \
	tr -s ' ' | tr -s ':' ' ' |cut -d'(' -f1 | cut -d' ' -f1,3
	-@echo "========================================="
	-@echo "Functions with a String as an Argument"
	-@echo "========================================="
	-@cd ${PETSC_DIR}/src/fortran/auto; grep '^void' *.c | grep 'char \*' | \
	tr -s ' ' | tr -s ':' ' ' |cut -d'(' -f1 | cut -d' ' -f1,3
	-@echo "========================================="
	-@echo "Functions with Pointers to PETSc Objects as Argument"
	-@echo "========================================="
	-@cd ${PETSC_DIR}/src/fortran/auto; \
	_p_OBJ=`grep _p_ ${PETSC_DIR}/include/*.h | tr -s ' ' | \
	cut -d' ' -f 3 | tr -s '\012' | grep -v '{' | cut -d'*' -f1 | \
	sed "s/_p_//g" | tr -s '\012 ' ' *|' ` ; \
	for OBJ in $$_p_OBJ; do \
	grep "$$OBJ \*" *.c | tr -s ' ' | tr -s ':' ' ' | \
	cut -d'(' -f1 | cut -d' ' -f1,3; \
	done 
#
# Automatically generates PETSc exercises in html from the tutorial examples.
#
# The introduction for each section is obtained from docs/manualpages/header_${MANSEC} is under RCS and may be edited
#  (used also in introductions to the manual pages)
# The overall introduction is in docs/exercises/introduction.html and is under RCS and may be edited
# The list of exercises is from TUTORIALS in each directory's makefile
#
# DO NOT EDIT the pageform.txt or *.htm files generated since they will be automatically replaced.
# The pagemaker rule is in the file conf (at the bottom)
#
# Eventually the line below will replace the two cd in the rule below, it is just this way now for speed
#	-@${OMAKE} PETSC_DIR=${PETSC_DIR} pagemaker
#
exercises:
	-@echo "========================================="
	-@echo "Generating HTML tutorial exercises"
	-@${RM} docs/pageform.txt
	-@echo "title=\"PETSc Exercises\""                >  docs/pageform.txt 
	-@echo "access_title=Exercise Sections"              >>  docs/pageform.txt 
	-@echo "access_format=short"                        >> docs/pageform.txt
	-@echo "startpage=../exercises/introduction.htm"  >> docs/pageform.txt
	-@echo "NONE title=\"Introduction\" command=link src=../exercises/introduction.htm" >> docs/pageform.txt
	-@echo "Generating HTML for individual directories"
	-@echo "========================================="
	-@${OMAKE} PETSC_DIR=${PETSC_DIR} ACTION=pagemaker tree
	-@echo "Completed HTML for individual directories"
	-@echo "NONE title=\"<HR>\" " >> docs/pageform.txt; 
	-@echo "NONE title=\"PETSc Documentation\" command=link src=../index.html target=replace" >> docs/pageform.txt
	/home/MPI/class/mpiexmpl/maint/makepage.new -pageform=docs/pageform.txt -access_extra=/dev/null -outdir=docs/exercises
	-@echo "========================================="

.PHONY: info info_h all all_build build testexamples testfortran testexamples_uni testfortran_uni ranlib deletelibs allclean update chk_petsc_dir \
        alletags etags etags_complete etags_noexamples etags_makefiles etags_examples etags_fexamples alldoc allmanualpages \
        allhtml allcleanhtml  allci allco allrcslabel alladicignore alladic alladiclib countfortranfunctions \
        start_configure configure_petsc configure_clean

petscao : petscmat petscao.f90.h
petscdm : petscksp petscdm.f90.h
petscdraw : petsc petscdraw.f90.h
petscis : petsc petscis.f90.h
petscksp : petscpc  petscksp.f90.h
petsclog : petsc petsclog.f90.h
petscmat : petscvec petscmat.f90.h
petscmg : petscksp petscmg.f90.h
petscpc : petscmat petscpc.f90.h
petscsnes : petscksp petscsnes.f90.h
petscsys : petsc petscsys.f90.h
petscts : petscsnes petscts.f90.h
petsc : petsc.f90.h
petscvec : petscis petscvec.f90.h
petscviewer : petsc petscviewer.f90.h
petscmesh : petsc petscmesh.f90.h
modules : petscao petscdm petscdraw petscis petscksp petsclog petscmat petscmg petscpc petscsnes petscsys petscts petsc petscvec petscviewer petscmesh<|MERGE_RESOLUTION|>--- conflicted
+++ resolved
@@ -189,11 +189,7 @@
 #
 #
 install:
-<<<<<<< HEAD
 	@./config/install.py -destDir=${DESTDIR}
-=======
-	@./config/install.py
->>>>>>> 137837a0
 
 newall:
 	-@cd src/sys; ${PETSC_DIR}/config/builder.py
