--- conflicted
+++ resolved
@@ -76,7 +76,6 @@
                                                                  #{'numProcs': 1, 'args': '-dim 3 -filename /PETSc3/petsc/blockcylinder-20.exo'},
                                                                  ],
                         'src/dm/impls/plex/examples/tests/ex8': [{'numProcs': 1, 'args': '-dm_view ::ascii_info_detail'},
-<<<<<<< HEAD
                                                                  {'numProcs': 1, 'args': '-interpolate -dm_view ::ascii_info_detail'},
                                                                  {'numProcs': 1, 'args': '-transform'},
                                                                  {'numProcs': 1, 'args': '-interpolate -transform'},
@@ -98,25 +97,6 @@
                                                                  {'numProcs': 1, 'args': '-interpolate -num_fields 1 -num_components 1 -num_dof 1,0,0 -iterations 10000 \
                                                                   -max_cone_time 1.1e-8 -max_closure_time 6.5e-7 -max_vec_closure_time 1.1e-6'},
                                                                  {'numProcs': 1, 'args': '-interpolate -refinement_limit 1.0e-5 -num_fields 1 -num_components 1 -num_dof 1,0,0 -iterations 10 \
-=======
-                                                                 {'numProcs': 1, 'args': '-transform'}],
-                        'src/dm/impls/plex/examples/tests/ex9': [# 2D Simplex P_1 scalar tests
-                                                                 {'numProcs': 1, 'args': '-num_dof 1,0,0 -iterations 10000 \
-                                                                  -max_cone_time 1.1e-8 -max_closure_time 1.3e-7 -max_vec_closure_time 3.6e-7'},
-                                                                 {'numProcs': 1, 'args': '-refinement_limit 1.0e-5 -num_dof 1,0,0 -iterations 100 \
-                                                                  -max_cone_time 2.1e-8 -max_closure_time 1.5e-7 -max_vec_closure_time 3.6e-7'},
-                                                                 {'numProcs': 1, 'args': '-num_fields 1 -num_components 1 -num_dof 1,0,0 -iterations 10000 \
-                                                                  -max_cone_time 1.1e-8 -max_closure_time 1.3e-7 -max_vec_closure_time 4.5e-7'},
-                                                                 {'numProcs': 1, 'args': '-refinement_limit 1.0e-5 -num_fields 1 -num_components 1 -num_dof 1,0,0 -iterations 100 \
-                                                                  -max_cone_time 2.1e-8 -max_closure_time 1.5e-7 -max_vec_closure_time 4.7e-7'},
-                                                                 {'numProcs': 1, 'args': '-interpolate -num_dof 1,0,0 -iterations 10000 \
-                                                                  -max_cone_time 1.1e-8 -max_closure_time 6.5e-7 -max_vec_closure_time 1.0e-6'},
-                                                                 {'numProcs': 1, 'args': '-interpolate -refinement_limit 1.0e-5 -num_dof 1,0,0 -iterations 100 \
-                                                                  -max_cone_time 2.1e-8 -max_closure_time 6.5e-7 -max_vec_closure_time 1.0e-6'},
-                                                                 {'numProcs': 1, 'args': '-interpolate -num_fields 1 -num_components 1 -num_dof 1,0,0 -iterations 10000 \
-                                                                  -max_cone_time 1.1e-8 -max_closure_time 6.5e-7 -max_vec_closure_time 1.1e-6'},
-                                                                 {'numProcs': 1, 'args': '-interpolate -refinement_limit 1.0e-5 -num_fields 1 -num_components 1 -num_dof 1,0,0 -iterations 100 \
->>>>>>> 2c8c0001
                                                                   -max_cone_time 2.1e-8 -max_closure_time 6.5e-7 -max_vec_closure_time 1.2e-6'},
                                                                  # 2D Simplex P_1 vector tests
                                                                  # 2D Simplex P_2 scalar tests
@@ -186,7 +166,6 @@
                                                                             {'numProcs': 1, 'args': '-i src/dm/impls/mesh/examples/tests/meshes/Tet.gen -interpolate'},
                                                                             {'numProcs': 1, 'args': '-i src/dm/impls/mesh/examples/tests/meshes/Hex.gen -interpolate'}],
                         'src/snes/examples/tutorials/ex12':   [# 2D serial P1 test 0-4
-<<<<<<< HEAD
                                                                {'numProcs': 1, 'args': '-run_type test -refinement_limit 0.0    -bc_type dirichlet -interpolate 0 -petscspace_order 1 -show_initial -dm_plex_print_fem 1',
                                                                 'setup': './bin/pythonscripts/PetscGenerateFEMQuadrature.py 2 1 1 1 laplacian 2 1 1 1 boundary src/snes/examples/tutorials/ex12.h'},
                                                                {'numProcs': 1, 'args': '-run_type test -refinement_limit 0.0    -bc_type dirichlet -interpolate 1 -petscspace_order 1 -show_initial -dm_plex_print_fem 1'},
@@ -204,30 +183,11 @@
                                                                 'setup': './bin/pythonscripts/PetscGenerateFEMQuadrature.py 3 1 1 1 laplacian 3 1 1 1 boundary src/snes/examples/tutorials/ex12.h'},                                                                   {'numProcs': 1, 'args': '-run_type test -dim 3 -refinement_limit 0.0    -bc_type dirichlet -interpolate 1 -petscspace_order 1 -show_initial -dm_plex_print_fem 1 -dm_view'},
                                                                {'numProcs': 1, 'args': '-run_type test -dim 3 -refinement_limit 0.0125 -bc_type dirichlet -interpolate 1 -petscspace_order 1 -show_initial -dm_plex_print_fem 1 -dm_view'},
                                                                {'numProcs': 1, 'args': '-run_type test -dim 3 -refinement_limit 0.0    -bc_type neumann   -interpolate 1 -petscspace_order 1 -bd_petscspace_order 1 -snes_fd -show_initial -dm_plex_print_fem 1 -dm_view'},
-=======
-                                                               {'numProcs': 1, 'args': '-run_type test -refinement_limit 0.0    -bc_type dirichlet -interpolate 0 -show_initial -dm_plex_print_fem 1',
-                                                                'setup': './bin/pythonscripts/PetscGenerateFEMQuadrature.py 2 1 1 1 laplacian 2 1 1 1 boundary src/snes/examples/tutorials/ex12.h'},
-                                                               {'numProcs': 1, 'args': '-run_type test -refinement_limit 0.0    -bc_type dirichlet -interpolate 1 -show_initial -dm_plex_print_fem 1'},
-                                                               {'numProcs': 1, 'args': '-run_type test -refinement_limit 0.0625 -bc_type dirichlet -interpolate 1 -show_initial -dm_plex_print_fem 1'},
-                                                               {'numProcs': 1, 'args': '-run_type test -refinement_limit 0.0    -bc_type neumann   -interpolate 1 -show_initial -dm_plex_print_fem 1 -dm_view ::ascii_info_detail'},
-                                                               {'numProcs': 1, 'args': '-run_type test -refinement_limit 0.0625 -bc_type neumann   -interpolate 1 -show_initial -dm_plex_print_fem 1'},
-                                                               # 2D serial P2 test 5-8
-                                                               {'numProcs': 1, 'args': '-run_type test -refinement_limit 0.0    -bc_type dirichlet -interpolate 1 -show_initial -dm_plex_print_fem 1',
-                                                                'setup': './bin/pythonscripts/PetscGenerateFEMQuadrature.py 2 2 1 1 laplacian 2 2 1 1 boundary src/snes/examples/tutorials/ex12.h'},
-                                                               {'numProcs': 1, 'args': '-run_type test -refinement_limit 0.0625 -bc_type dirichlet -interpolate 1 -show_initial -dm_plex_print_fem 1'},
-                                                               {'numProcs': 1, 'args': '-run_type test -refinement_limit 0.0    -bc_type neumann   -interpolate 1 -show_initial -dm_plex_print_fem 1 -dm_view ::ascii_info_detail'},
-                                                               {'numProcs': 1, 'args': '-run_type test -refinement_limit 0.0625 -bc_type neumann   -interpolate 1 -show_initial -dm_plex_print_fem 1 -dm_view ::ascii_info_detail'},
-                                                               # 3D serial P1 test 9-12
-                                                               {'numProcs': 1, 'args': '-run_type test -dim 3 -refinement_limit 0.0    -bc_type dirichlet -interpolate 0 -show_initial -dm_plex_print_fem 1 -dm_view',
-                                                                'setup': './bin/pythonscripts/PetscGenerateFEMQuadrature.py 3 1 1 1 laplacian 3 1 1 1 boundary src/snes/examples/tutorials/ex12.h'},                                                                   {'numProcs': 1, 'args': '-run_type test -dim 3 -refinement_limit 0.0    -bc_type dirichlet -interpolate 1 -show_initial -dm_plex_print_fem 1 -dm_view'},
-                                                               {'numProcs': 1, 'args': '-run_type test -dim 3 -refinement_limit 0.0125 -bc_type dirichlet -interpolate 1 -show_initial -dm_plex_print_fem 1 -dm_view'},
-                                                               {'numProcs': 1, 'args': '-run_type test -dim 3 -refinement_limit 0.0    -bc_type neumann   -interpolate 1 -snes_fd -show_initial -dm_plex_print_fem 1 -dm_view'},
->>>>>>> 2c8c0001
                                                                # Using ExodusII mesh 13-14 BROKEN
                                                                {'numProcs': 1, 'args': '-run_type test -f %(meshes)s/sevenside.exo -refinement_limit 0.0    -bc_type dirichlet -interpolate 1 -show_initial -dm_plex_print_fem 1 -dm_view',
                                                                 'setup': './bin/pythonscripts/PetscGenerateFEMQuadrature.py 2 1 1 1 laplacian src/snes/examples/tutorials/ex12.h', 'requires': ['Exodus']},
                                                                {'numProcs': 1, 'args': '-run_type test -dim 3 -f /Users/knepley/Downloads/kis_modell_tet2.exo -refinement_limit 0.0    -bc_type dirichlet -interpolate 1 -show_initial -dm_plex_print_fem 1 -dm_view',
-                                                                'setup': './bin/pythonscripts/PetscGenerateFEMQuadrature.py 3 1 1 1 laplacian src/snes/examples/tutorials/ex12.h', 'requires': ['Exodus']},                     ],
+                                                                'setup': './bin/pythonscripts/PetscGenerateFEMQuadrature.py 3 1 1 1 laplacian src/snes/examples/tutorials/ex12.h', 'requires': ['Exodus']},],
                         'src/snes/examples/tutorials/ex31':   [# Decoupled field Dirichlet tests 0-6
                                                                {'numProcs': 1, 'args': '-run_type test -refinement_limit 0.0     -forcing_type constant -bc_type dirichlet -interpolate 1 -show_initial -dm_plex_print_fem 1',
                                                                 'setup': './bin/pythonscripts/PetscGenerateFEMQuadrature.py 2 2 2 1 laplacian 2 1 1 1 gradient 2 1 1 1 identity src/snes/examples/tutorials/ex31.h'},
