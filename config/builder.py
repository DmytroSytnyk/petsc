#!/usr/bin/env python
import os, sys

sys.path.insert(0, os.path.join(os.environ['PETSC_DIR'], 'config'))
sys.path.insert(0, os.path.join(os.environ['PETSC_DIR'], 'config', 'BuildSystem'))

import script

class PETScMaker(script.Script):
 def __init__(self):
   import RDict
   import os

   argDB = RDict.RDict(None, None, 0, 0)
   argDB.saveFilename = os.path.join(os.environ['PETSC_DIR'], os.environ['PETSC_ARCH'], 'conf', 'RDict.db')
   argDB.load()
   script.Script.__init__(self, argDB = argDB)
   self.debug = 1
   self.log = sys.stdout
   return

 def setupModules(self):
#    self.mpi           = self.framework.require('config.packages.MPI',      None)
   self.setCompilers  = self.framework.require('config.setCompilers',         None)
   self.arch          = self.framework.require('PETSc.utilities.arch',        None)
   self.petscdir      = self.framework.require('PETSc.utilities.petscdir',    None)
   self.languages     = self.framework.require('PETSc.utilities.languages',   None)
   self.debugging     = self.framework.require('PETSc.utilities.debugging',   None)
   self.make          = self.framework.require('PETSc.utilities.Make',        None)
   self.CHUD          = self.framework.require('PETSc.utilities.CHUD',        None)
   self.compilers     = self.framework.require('config.compilers',            None)
   self.types         = self.framework.require('config.types',                None)
   self.headers       = self.framework.require('config.headers',              None)
   self.functions     = self.framework.require('config.functions',            None)
   self.libraries     = self.framework.require('config.libraries',            None)
   self.scalarType    = self.framework.require('PETSc.utilities.scalarTypes', None)
   self.libraryOptions= self.framework.require('PETSc.utilities.libraryOptions', None)      
   return

 def setup(self):
   script.Script.setup(self)
   self.framework = self.loadConfigure()
   self.setupModules()
   return

<<<<<<< HEAD
 def getPackageInfo(self):
=======
 def compileC(self, source):
   '''PETSC_INCLUDE	        = -I${PETSC_DIR}/${PETSC_ARCH}/include -I${PETSC_DIR}/include
                              ${PACKAGES_INCLUDES} ${TAU_DEFS} ${TAU_INCLUDE}
      PETSC_CC_INCLUDES     = ${PETSC_INCLUDE}
      PETSC_CCPPFLAGS	    = ${PETSC_CC_INCLUDES} ${PETSCFLAGS} ${CPP_FLAGS} ${CPPFLAGS}  -D__SDIR__='"${LOCDIR}"'
      CCPPFLAGS	            = ${PETSC_CCPPFLAGS}
      PETSC_COMPILE         = ${PCC} -c ${PCC_FLAGS} ${CFLAGS} ${CCPPFLAGS}  ${SOURCEC} ${SSOURCE}
      PETSC_COMPILE_SINGLE  = ${PCC} -o $*.o -c ${PCC_FLAGS} ${CFLAGS} ${CCPPFLAGS}'''
   # PETSCFLAGS, CFLAGS and CPPFLAGS are taken from user input (or empty)
   flags           = []
>>>>>>> 7f5b3cd4
   packageIncludes = []
   packageLibs     = []
   for p in self.framework.packages:
     # Could put on compile line, self.addDefine('HAVE_'+i.PACKAGE, 1)
     if hasattr(p, 'lib'):
       if not isinstance(p.lib, list):
         packageLibs.append(p.lib)
       else:
         packageLibs.extend(p.lib)
     if hasattr(p, 'include'):
       if not isinstance(p.include, list):
         packageIncludes.append(p.include)
       else:
         packageIncludes.extend(p.include)
   packageLibs     = self.libraries.toStringNoDupes(packageLibs+self.libraries.math)
   packageIncludes = self.headers.toStringNoDupes(packageIncludes)
   return packageIncludes, packageLibs

 def compileC(self, source):
   '''PETSC_INCLUDE	        = -I${PETSC_DIR}/${PETSC_ARCH}/include -I${PETSC_DIR}/include
                              ${PACKAGES_INCLUDES} ${TAU_DEFS} ${TAU_INCLUDE} ${PETSC_BLASLAPACK_FLAGS}
      PETSC_CC_INCLUDES     = ${PETSC_INCLUDE}
      PETSC_CCPPFLAGS	    = ${PETSC_CC_INCLUDES} ${PETSCFLAGS} ${CPP_FLAGS} ${CPPFLAGS}  -D__SDIR__='"${LOCDIR}"'
      CCPPFLAGS	            = ${PETSC_CCPPFLAGS}
      PETSC_COMPILE         = ${PCC} -c ${PCC_FLAGS} ${CFLAGS} ${CCPPFLAGS}  ${SOURCEC} ${SSOURCE}
      PETSC_COMPILE_SINGLE  = ${PCC} -o $*.o -c ${PCC_FLAGS} ${CFLAGS} ${CCPPFLAGS}'''
   # PETSCFLAGS, PETSC_BLASLAPACK_FLAGS, CFLAGS and CPPFLAGS are taken from user input (or empty)
   flags           = []
   packageIncludes, packageLibs = self.getPackageInfo()
   includes = ['-I'+inc for inc in [os.path.join(self.petscdir.dir, self.arch.arch, 'include'), os.path.join(self.petscdir.dir, 'include')]]
   self.setCompilers.pushLanguage(self.languages.clanguage)
   compiler      = self.setCompilers.getCompiler()
   flags.append(self.setCompilers.getCompilerFlags())             # PCC_FLAGS
   flags.extend([self.setCompilers.CPPFLAGS, self.CHUD.CPPFLAGS]) # CPP_FLAGS
   flags.append('-D__SDIR__=\'"'+os.getcwd()+'"\'')
   cmd = ' '.join([compiler]+['-c']+includes+[packageIncludes]+flags+source)
   if self.debug: print cmd
   self.runShellCommand(cmd,log=self.log)
   self.setCompilers.popLanguage()
   return

<<<<<<< HEAD
 def compileFortran(self, source):
   '''PETSC_INCLUDE	        = -I${PETSC_DIR}/${PETSC_ARCH}/include -I${PETSC_DIR}/include
                              ${PACKAGES_INCLUDES} ${TAU_DEFS} ${TAU_INCLUDE} ${PETSC_BLASLAPACK_FLAGS}
      PETSC_FC_INCLUDES = ${PETSC_INCLUDE}
      PETSC_FCPPFLAGS   = ${PETSC_FC_INCLUDES} ${PETSCFLAGS} ${FPP_FLAGS} ${FPPFLAGS}
      FCPPFLAGS         = ${PETSC_FCPPFLAGS}
      PETSC_FCOMPILE    = ${FC} -c ${FC_FLAGS} ${FFLAGS} ${FCPPFLAGS}  ${SOURCEF}'''
   # PETSCFLAGS, PETSC_BLASLAPACK_FLAGS, and FFLAGS are taken from user input (or empty)
   flags           = []
   packageIncludes, packageLibs = self.getPackageInfo()
   includes = ['-I'+inc for inc in [os.path.join(self.petscdir.dir, self.arch.arch, 'include'), os.path.join(self.petscdir.dir, 'include')]]
   self.setCompilers.pushLanguage('FC')
   compiler      = self.setCompilers.getCompiler()
   flags.append(self.setCompilers.getCompilerFlags())             # FC_FLAGS
   obj = os.path.splitext(source)[0]+'.o'
   cmd = ' '.join([compiler, '-o', obj, '-c']+includes+[packageIncludes]+flags+[source])
   self.setCompilers.popLanguage()
   return

 def archive(self, source, library):
   '''${AR} ${AR_FLAGS} ${LIBNAME} $*.o'''
   obj = os.path.splitext(source)[0]+'.o'
   lib = os.path.splitext(lib)[0]+'.'+self.setCompilers.AR_LIB_SUFFIX
   cmd = ' '.join([self.setCompilers.AR, self.setCompilers.AR_FLAGS, lib, obj])
   return

 def run(self):
   self.setup()

   c_compiler = self.framework.getCompilerObject(self.languages.clanguage)
   c_compiler.checkSetup()
   c_linker = self.framework.getLinkerObject(self.languages.clanguage)
   c_linker.checkSetup()
   sharedlinker = self.framework.getSharedLinkerObject(self.languages.clanguage)
   sharedlinker.checkSetup()
   #dynamiclinker = self.framework.getDynamicLinkerObject(self.languages.clanguage)
   #dynamiclinker.checkSetup()

=======
 def linkAR(self, libname,objects):
   '''
   '''

   flags           = []
   self.setCompilers.pushLanguage(self.languages.clanguage)
   linker = self.setCompilers.AR
   # should add FAST_AR_FLAGS to setCompilers
   if linker.endswith('ar'):
     flags.append('Scq')
   else:
     flags.append(self.setCompilers.AR_FLAGS)
   cmd = ' '.join([linker]+flags+objects+[libname+'.'+self.setCompilers.AR_LIB_SUFFIX])
   if self.debug:  print cmd
   for i in objects:
     try:
       os.unlink(i)
     except:
       print 'File '+i+' was not compiled'
   self.setCompilers.popLanguage()
   return

 def runbase(self):
   ''' This is always run in one of the PETSc base package directories: vec, mat, ksp etc'''
   self.setup()
   
   libname = 'libpetsc'+os.path.basename(os.getcwd())
   if libname.endswith('sys'): libname = 'libpetsc'
   
   os.path.walk(os.getcwd(),self.rundir,libname)
  
 def rundir(self,libname,dir,fnames):
   ''' This is run in a PETSc source directory'''
   basename = os.path.basename(dir)
   os.chdir(dir)

   # First, remove all subdirectories we should not enter
   if 'examples' in fnames: fnames.remove('examples')

   if not hasattr(self.compilers, 'FC'):
     rmnames = []
     for name in fnames:
       if name.startswith('ftn-'): rmnames.append(name)
       if name.startswith('f90-'): rmnames.append(name)
     for name in rmnames:
       fnames.remove(name)

   rmnames = []
   for name in fnames:
     if os.path.isdir(name):
       if not self.checkDir(name):rmnames.append(name)
   for name in rmnames:
     fnames.remove(name)

   # Get list of source files in the directory 
   if self.debug: print 'entering '+dir
>>>>>>> 7f5b3cd4
   cnames = []
   onames = []
   fnames = []
   for f in os.listdir(dir):
     ext = os.path.splitext(f)[1]
     if ext == '.c':
       cnames.append(f)
       onames.append(f.replace('.c','.o'))

     if hasattr(self.compilers, 'FC'):
       if ext == '.F': 
         fnames.append(f)
         onames.append(f.replace('.F','.o'))                     
       if ext == '.F90':
         fnames.append(f)
         onames.append(f.replace('.F90','.o'))                     
       

   if cnames:
     if self.debug: print 'Compiling C files ',cnames
     self.compileC(cnames)
   if fnames:
     if self.debug:print 'Compiling F files ',fnames
     #self.compileF(fnames)
   if onames:
     self.linkAR(libname,onames)

 def checkDir(self,dir):
   '''Checks makefile to see if compiler is allowed to visit this directory for this configuration'''
   import re
   reg   = re.compile(' [ ]*')
   fname = os.path.join(dir,'makefile')
   fd = open(fname)
   text = fd.readline()
   while text:
     if text.startswith('#requires'):
       text = text[9:-1].strip()
       text = reg.sub(' ',text)
       rtype = text.split(' ')[0]
       rvalue = text.split(' ')[1]
       if rtype == 'scalar' and not self.scalarType.scalartype == rvalue:
         if self.debug: print 'rejecting because scalar type '+self.scalarType.scalartype+' is not '+rvalue
         return 0
       if rtype == 'language':
         if rvalue == 'CXXONLY' and self.languages.clanguage == 'C':
           if self.debug: print 'rejecting because language is '+self.languages.clanguage+' is not C++'
           return 0
       if rtype == 'precision' and not rvalue == self.scalarType.precision:
         if self.debug: print 'rejecting because precision '+self.scalarType.precision+' is not '+rvalue
         return 0
       # handles both missing packages and other random stuff that is treated as a package, that should be changed
       if rtype == 'package':
         if rvalue == "'"+'PETSC_HAVE_FORTRAN'+"'" or rvalue == "'"+'PETSC_USING_F90'+"'":
           if not hasattr(self.compilers, 'FC'):
             if self.debug: print 'rejecting because fortran is not being used'
             return 0
         elif rvalue == "'"+'PETSC_USE_LOG'+"'":
           if not self.libraryOptions.useLog:
             if self.debug: print 'rejecting because logging is turned off'
             return 0
         elif rvalue == "'"+'PETSC_USE_FORTRAN_KERNELS'+"'":
           if not self.libraryOptions.useFortranKernels:
             if self.debug: print 'rejecting because fortran kernels are turned off'
             return 0
         else:    
           found = 0
           for i in self.framework.packages:
             pname = 'PETSC_HAVE_'+i.PACKAGE
             pname = "'"+pname+"'"
             if pname == rvalue: found = 1
           if not found:
             if self.debug: print 'rejecting because package '+rvalue+' is not installed'
             return 0
         
     text = fd.readline()
   fd.close()
   return 1
   
if __name__ == '__main__':
  PETScMaker().runbase()<|MERGE_RESOLUTION|>--- conflicted
+++ resolved
@@ -43,20 +43,7 @@
    self.setupModules()
    return
 
-<<<<<<< HEAD
  def getPackageInfo(self):
-=======
- def compileC(self, source):
-   '''PETSC_INCLUDE	        = -I${PETSC_DIR}/${PETSC_ARCH}/include -I${PETSC_DIR}/include
-                              ${PACKAGES_INCLUDES} ${TAU_DEFS} ${TAU_INCLUDE}
-      PETSC_CC_INCLUDES     = ${PETSC_INCLUDE}
-      PETSC_CCPPFLAGS	    = ${PETSC_CC_INCLUDES} ${PETSCFLAGS} ${CPP_FLAGS} ${CPPFLAGS}  -D__SDIR__='"${LOCDIR}"'
-      CCPPFLAGS	            = ${PETSC_CCPPFLAGS}
-      PETSC_COMPILE         = ${PCC} -c ${PCC_FLAGS} ${CFLAGS} ${CCPPFLAGS}  ${SOURCEC} ${SSOURCE}
-      PETSC_COMPILE_SINGLE  = ${PCC} -o $*.o -c ${PCC_FLAGS} ${CFLAGS} ${CCPPFLAGS}'''
-   # PETSCFLAGS, CFLAGS and CPPFLAGS are taken from user input (or empty)
-   flags           = []
->>>>>>> 7f5b3cd4
    packageIncludes = []
    packageLibs     = []
    for p in self.framework.packages:
@@ -98,53 +85,13 @@
    self.setCompilers.popLanguage()
    return
 
-<<<<<<< HEAD
  def compileFortran(self, source):
-   '''PETSC_INCLUDE	        = -I${PETSC_DIR}/${PETSC_ARCH}/include -I${PETSC_DIR}/include
-                              ${PACKAGES_INCLUDES} ${TAU_DEFS} ${TAU_INCLUDE} ${PETSC_BLASLAPACK_FLAGS}
-      PETSC_FC_INCLUDES = ${PETSC_INCLUDE}
-      PETSC_FCPPFLAGS   = ${PETSC_FC_INCLUDES} ${PETSCFLAGS} ${FPP_FLAGS} ${FPPFLAGS}
-      FCPPFLAGS         = ${PETSC_FCPPFLAGS}
-      PETSC_FCOMPILE    = ${FC} -c ${FC_FLAGS} ${FFLAGS} ${FCPPFLAGS}  ${SOURCEF}'''
-   # PETSCFLAGS, PETSC_BLASLAPACK_FLAGS, and FFLAGS are taken from user input (or empty)
+   '''
+   '''
+
    flags           = []
    packageIncludes, packageLibs = self.getPackageInfo()
    includes = ['-I'+inc for inc in [os.path.join(self.petscdir.dir, self.arch.arch, 'include'), os.path.join(self.petscdir.dir, 'include')]]
-   self.setCompilers.pushLanguage('FC')
-   compiler      = self.setCompilers.getCompiler()
-   flags.append(self.setCompilers.getCompilerFlags())             # FC_FLAGS
-   obj = os.path.splitext(source)[0]+'.o'
-   cmd = ' '.join([compiler, '-o', obj, '-c']+includes+[packageIncludes]+flags+[source])
-   self.setCompilers.popLanguage()
-   return
-
- def archive(self, source, library):
-   '''${AR} ${AR_FLAGS} ${LIBNAME} $*.o'''
-   obj = os.path.splitext(source)[0]+'.o'
-   lib = os.path.splitext(lib)[0]+'.'+self.setCompilers.AR_LIB_SUFFIX
-   cmd = ' '.join([self.setCompilers.AR, self.setCompilers.AR_FLAGS, lib, obj])
-   return
-
- def run(self):
-   self.setup()
-
-   c_compiler = self.framework.getCompilerObject(self.languages.clanguage)
-   c_compiler.checkSetup()
-   c_linker = self.framework.getLinkerObject(self.languages.clanguage)
-   c_linker.checkSetup()
-   sharedlinker = self.framework.getSharedLinkerObject(self.languages.clanguage)
-   sharedlinker.checkSetup()
-   #dynamiclinker = self.framework.getDynamicLinkerObject(self.languages.clanguage)
-   #dynamiclinker.checkSetup()
-
-=======
- def linkAR(self, libname,objects):
-   '''
-   '''
-
-   flags           = []
-   self.setCompilers.pushLanguage(self.languages.clanguage)
-   linker = self.setCompilers.AR
    # should add FAST_AR_FLAGS to setCompilers
    if linker.endswith('ar'):
      flags.append('Scq')
@@ -160,13 +107,16 @@
    self.setCompilers.popLanguage()
    return
 
- def runbase(self):
-   ''' This is always run in one of the PETSc base package directories: vec, mat, ksp etc'''
+ def archive(self, source, library):
+   '''${AR} ${AR_FLAGS} ${LIBNAME} $*.o'''
+   obj = os.path.splitext(source)[0]+'.o'
+   lib = os.path.splitext(lib)[0]+'.'+self.setCompilers.AR_LIB_SUFFIX
+   cmd = ' '.join([self.setCompilers.AR, self.setCompilers.AR_FLAGS, lib, obj])
+   return
+
    self.setup()
    
-   libname = 'libpetsc'+os.path.basename(os.getcwd())
    if libname.endswith('sys'): libname = 'libpetsc'
-   
    os.path.walk(os.getcwd(),self.rundir,libname)
   
  def rundir(self,libname,dir,fnames):
@@ -194,7 +144,6 @@
 
    # Get list of source files in the directory 
    if self.debug: print 'entering '+dir
->>>>>>> 7f5b3cd4
    cnames = []
    onames = []
    fnames = []
