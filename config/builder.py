--- conflicted
+++ resolved
@@ -60,19 +60,7 @@
          packageIncludes.extend(p.include)
    packageLibs     = self.libraries.toStringNoDupes(packageLibs+self.libraries.math)
    packageIncludes = self.headers.toStringNoDupes(packageIncludes)
-   return packageIncludes, packageLibs
-
- def compileC(self, source):
-   '''PETSC_INCLUDE	        = -I${PETSC_DIR}/${PETSC_ARCH}/include -I${PETSC_DIR}/include
-                              ${PACKAGES_INCLUDES} ${TAU_DEFS} ${TAU_INCLUDE} ${PETSC_BLASLAPACK_FLAGS}
-      PETSC_CC_INCLUDES     = ${PETSC_INCLUDE}
-      PETSC_CCPPFLAGS	    = ${PETSC_CC_INCLUDES} ${PETSCFLAGS} ${CPP_FLAGS} ${CPPFLAGS}  -D__SDIR__='"${LOCDIR}"'
-      CCPPFLAGS	            = ${PETSC_CCPPFLAGS}
-      PETSC_COMPILE         = ${PCC} -c ${PCC_FLAGS} ${CFLAGS} ${CCPPFLAGS}  ${SOURCEC} ${SSOURCE}
-      PETSC_COMPILE_SINGLE  = ${PCC} -o $*.o -c ${PCC_FLAGS} ${CFLAGS} ${CCPPFLAGS}'''
-   # PETSCFLAGS, PETSC_BLASLAPACK_FLAGS, CFLAGS and CPPFLAGS are taken from user input (or empty)
-   flags           = []
-   packageIncludes, packageLibs = self.getPackageInfo()
+
    includes = ['-I'+inc for inc in [os.path.join(self.petscdir.dir, self.arch.arch, 'include'), os.path.join(self.petscdir.dir, 'include')]]
    self.setCompilers.pushLanguage(self.languages.clanguage)
    compiler      = self.setCompilers.getCompiler()
@@ -178,17 +166,12 @@
 
    self.setup()
    
-<<<<<<< HEAD
-   if libname.endswith('sys'): libname = 'libpetsc'
-=======
    libname = os.path.join(self.petscdir.dir,self.arch.arch,'lib','libpetsc'+os.path.basename(os.getcwd()))
    if libname.endswith('sys'): libname = libname[:-3]
    try:
      os.unlink(libname+'.'+self.setCompilers.AR_LIB_SUFFIX)
    except:
      pass
-   
->>>>>>> 62fbd6af
    os.path.walk(os.getcwd(),self.rundir,libname)
   
  def rundir(self,libname,dir,fnames):
