#!/usr/bin/env python

from __future__ import with_statement  # For python-2.5

import os, sys
import shutil
import tempfile

sys.path.insert(0, os.path.join(os.environ['PETSC_DIR'], 'config'))
sys.path.insert(0, os.path.join(os.environ['PETSC_DIR'], 'config', 'BuildSystem'))

import logger, script

regressionRequirements = {'src/vec/vec/examples/tests/ex31':  set(['Matlab'])
                          }

regressionParameters = {'src/sys/comm/examples/tests/ex1':    [{'numProcs': 2},
                                                               {'numProcs': 5}],
                        'src/vec/vec/examples/tests/ex1_2':    {'numProcs': 2},
                        'src/vec/vec/examples/tests/ex3':      {'numProcs': 2},
                        'src/vec/vec/examples/tests/ex4':      {'numProcs': 2},
                        'src/vec/vec/examples/tests/ex5':      {'numProcs': 2},
                        'src/vec/vec/examples/tests/ex9':      {'numProcs': 2},
                        'src/vec/vec/examples/tests/ex10':     {'numProcs': 2},
                        'src/vec/vec/examples/tests/ex11':     {'numProcs': 2},
                        'src/vec/vec/examples/tests/ex12':     {'numProcs': 2},
                        'src/vec/vec/examples/tests/ex13':     {'numProcs': 2},
                        'src/vec/vec/examples/tests/ex14':     {'numProcs': 2},
                        'src/vec/vec/examples/tests/ex16':     {'numProcs': 2},
                        'src/vec/vec/examples/tests/ex17':     {'numProcs': 2},
                        'src/vec/vec/examples/tests/ex17f':    {'numProcs': 3},
                        'src/vec/vec/examples/tests/ex21_2':   {'numProcs': 2},
                        'src/vec/vec/examples/tests/ex22':     {'numProcs': 4},
                        'src/vec/vec/examples/tests/ex23':     {'numProcs': 2},
                        'src/vec/vec/examples/tests/ex24':     {'numProcs': 3},
                        'src/vec/vec/examples/tests/ex25':     {'numProcs': 3},
                        'src/vec/vec/examples/tests/ex26':     {'numProcs': 4},
                        'src/vec/vec/examples/tests/ex28':     {'numProcs': 3},
                        'src/vec/vec/examples/tests/ex29':     {'numProcs': 3, 'args': '-n 126'},
                        'src/vec/vec/examples/tests/ex30f':    {'numProcs': 4},
                        'src/vec/vec/examples/tests/ex33':     {'numProcs': 4},
                        'src/vec/vec/examples/tests/ex36':     {'numProcs': 2, 'args': '-set_option_negidx -set_values_negidx -get_values_negidx'},
                        'src/vec/vec/examples/tutorials/ex10':  [{'numProcs': 1, 'args': '-hdf5'},
                                                                 {'numProcs': 2, 'args': '-binary'},
                                                                 {'numProcs': 3, 'args': '-binary'},
                                                                 {'numProcs': 5, 'args': '-binary'}],
                        'src/dm/impls/complex/examples/tests/ex1': [{'numProcs': 1, 'args': '-dim 3 -ctetgen_verbose 4 -dm_view_detail -info -info_exclude null'},
                                                                    {'numProcs': 1, 'args': '-dim 3 -ctetgen_verbose 4 -refinement_limit 0.0625 -dm_view_detail -info -info_exclude null'}],
                        'src/dm/impls/complex/examples/tests/ex1f90': [{'numProcs': 1, 'args': ''}],
                        'src/dm/impls/complex/examples/tests/ex2f90': [{'numProcs': 1, 'args': ''}],
                        'src/dm/impls/mesh/examples/tests/ex1': [{'numProcs': 1, 'args': '-dim 2 -dm_view'},
                                                                 {'numProcs': 1, 'args': '-dim 2 -dm_view -interpolate'},
                                                                 {'numProcs': 1, 'args': '-dim 3 -dm_view'},
                                                                 {'numProcs': 1, 'args': '-dim 3 -dm_view -interpolate'},
                                                                 {'numProcs': 3, 'args': '-dim 2 -dm_view'},
                                                                 {'numProcs': 3, 'args': '-dim 2 -dm_view -interpolate'},
                                                                 {'numProcs': 8, 'args': '-dim 2 -dm_view'},
                                                                 {'numProcs': 8, 'args': '-dim 2 -dm_view -interpolate'},
                                                                 {'numProcs': 6, 'args': '-dim 3 -dm_view'},
                                                                 {'numProcs': 6, 'args': '-dim 3 -dm_view -interpolate'},
                                                                 {'numProcs': 10, 'args': '-dim 2 -dm_view -refinement_limit 7.63e-6'},
                                                                 {'numProcs': 10, 'args': '-dim 3 -dm_view -refinement_limit 1.00e-7'},
                                                                 {'numProcs': 50, 'args': '-dim 2 -dm_view -refinement_limit 7.63e-6'},
                                                                 {'numProcs': 50, 'args': '-dim 3 -dm_view -refinement_limit 1.00e-7'}],
                        'src/dm/impls/mesh/examples/tutorials/ex1': [{'numProcs': 1},
                                                                     {'numProcs': 2, 'args': '-base_file src/dm/impls/mesh/examples/tutorials/data/ex1_3d_big -dim 3'}],
                        'src/dm/impls/mesh/examples/tests/ex3': [{'numProcs': 1, 'args': '-malloc_dump -dm_mesh_view -dm_mesh_new_impl'},
                                                                 {'numProcs': 2, 'args': '-malloc_dump -dm_mesh_view -dm_mesh_new_impl'},
                                                                 {'numProcs': 3, 'args': '-malloc_dump -dm_mesh_view -dm_mesh_new_impl'},
                                                                 {'numProcs': 5, 'args': '-malloc_dump -dm_mesh_view -dm_mesh_new_impl'}],
                        'src/dm/impls/mesh/examples/tests/ex4': [{'numProcs': 1, 'args': '-i src/dm/impls/mesh/examples/tests/meshes/Square-tri.gen'},
                                                                 {'numProcs': 2, 'args': '-i src/dm/impls/mesh/examples/tests/meshes/Square-tri.gen'}],
                        'src/dm/impls/mesh/examples/tests/ex5f90': [{'numProcs': 1, 'args': '-i src/dm/impls/mesh/examples/tests/meshes/Square-tri.gen'},
                                                                    {'numProcs': 2, 'args': '-i src/dm/impls/mesh/examples/tests/meshes/Square-tri.gen'}],
                        'src/dm/impls/mesh/examples/tests/ex6': [{'numProcs': 1, 'args': '-i src/dm/impls/mesh/examples/tests/meshes/Square-tri.gen'},
                                                                 {'numProcs': 2, 'args': '-i src/dm/impls/mesh/examples/tests/meshes/Square-tri.gen'}],
                        'src/dm/impls/mesh/examples/tests/ex7f90': [{'numProcs': 1, 'args': '-i src/dm/impls/mesh/examples/tests/meshes/Square-tri.gen'},
                                                                    {'numProcs': 2, 'args': '-i src/dm/impls/mesh/examples/tests/meshes/Square-tri.gen'}],
                        'src/dm/impls/mesh/examples/tests/ex8': [{'numProcs': 1, 'args': '-i src/dm/impls/mesh/examples/tests/meshes/Square-tri.gen'},
                                                                 {'numProcs': 2, 'args': '-i src/dm/impls/mesh/examples/tests/meshes/Square-tri.gen'}],
                        'src/dm/impls/mesh/examples/tests/ex9f90': [{'numProcs': 1, 'args': '-i src/dm/impls/mesh/examples/tests/meshes/Square-tri.gen'},
                                                                    {'numProcs': 2, 'args': '-i src/dm/impls/mesh/examples/tests/meshes/Square-tri.gen'}],
                        'src/dm/impls/mesh/examples/tests/ex10': [{'numProcs': 1, 'args': '-i src/dm/impls/mesh/examples/tests/meshes/Square-tri.gen'},
                                                                  {'numProcs': 2, 'args': '-i src/dm/impls/mesh/examples/tests/meshes/Square-tri.gen'}],
                        'src/dm/impls/mesh/examples/tests/ex11f90': [{'numProcs': 1, 'args': '-i src/dm/impls/mesh/examples/tests/meshes/Square-tri.gen'},
                                                                     {'numProcs': 2, 'args': '-i src/dm/impls/mesh/examples/tests/meshes/Square-tri.gen'}],
                        'src/dm/impls/mesh/examples/tests/TestMeshExodus': [{'numProcs': 1, 'args': '-i src/dm/impls/mesh/examples/tests/meshes/Square-tri.gen'},
                                                                            {'numProcs': 1, 'args': '-i src/dm/impls/mesh/examples/tests/meshes/Square-tri2.gen'},
                                                                            {'numProcs': 1, 'args': '-i src/dm/impls/mesh/examples/tests/meshes/Square-quad.gen'},
                                                                           #{'numProcs': 1, 'args': '-i src/dm/impls/mesh/examples/tests/meshes/Square-mixed.gen'},
                                                                            {'numProcs': 1, 'args': '-i src/dm/impls/mesh/examples/tests/meshes/Tet.gen'},
                                                                            {'numProcs': 1, 'args': '-i src/dm/impls/mesh/examples/tests/meshes/Hex.gen'},
                                                                            {'numProcs': 1, 'args': '-i src/dm/impls/mesh/examples/tests/meshes/Tet.gen -interpolate'},
                                                                            {'numProcs': 1, 'args': '-i src/dm/impls/mesh/examples/tests/meshes/Hex.gen -interpolate'}],
                        'src/ksp/ksp/examples/tests/ex10':    [{'numProcs': 1, 'args': '-m 3 -matconvert_type seqaij -ksp_monitor_short'}],
                        'src/ksp/ksp/examples/tutorials/ex4': [{'numProcs': 1, 'args': '-info -info_exclude null,vec'},
                                                               {'numProcs': 1, 'args': '-da_grid_x 10 -da_grid_y 10 -solve -ksp_monitor'},
                                                               {'numProcs': 2, 'args': '-da_grid_x 10 -da_grid_y 10'}],
                                                               #{'numProcs': 1, 'args': '-info'}],
                        'src/ksp/ksp/examples/tutorials/ex12': {'numProcs': 2, 'args': '-ksp_gmres_cgs_refinement_type refine_always'},
                        'src/ksp/ksp/examples/tutorials/ex40': {'numProcs': 1, 'args': '-mat_no_inode -ksp_monitor_short'},
                        'src/ksp/ksp/examples/tutorials/ex54':[{'numProcs': 4, 'args': '-ne 40 -alpha 1.e-3 -ksp_monitor_short -ksp_type cg -ksp_norm_type unpreconditioned'},
                                                               {'numProcs': 4, 'args': '-ne 40 -alpha 1.e-3 -ksp_monitor_short -ksp_type cg -ksp_norm_type unpreconditioned -pc_gamg_type sa'}],
                        'src/ksp/ksp/examples/tutorials/ex55':[{'numProcs': 4, 'args': '-ne 40 -alpha 1.e-3 -ksp_monitor_short -ksp_type cg -ksp_norm_type unpreconditioned'},
                                                               {'numProcs': 4, 'args': '-ne 40 -alpha 1.e-3 -ksp_monitor_short -ksp_type cg -ksp_norm_type unpreconditioned -pc_gamg_type sa'}],
                        'src/ksp/ksp/examples/tutorials/ex56':[{'numProcs': 8, 'args': '-ne 11 -alpha 1.e-3 -ksp_monitor_short -ksp_type cg -ksp_norm_type unpreconditioned -pc_gamg_type sa'}],
                        'src/snes/examples/tutorials/ex5':    [{'numProcs': 4, 'args': '-snes_mf -da_processors_x 4 -da_processors_y 1 -snes_monitor_short -ksp_gmres_cgs_refinement_type refine_always'},
                                                               {'numProcs': 1, 'args': '-pc_type mg -ksp_monitor_short  -snes_view -pc_mg_levels 3 -pc_mg_galerkin -da_grid_x 17 -da_grid_y 17 -mg_levels_ksp_monitor_short -snes_monitor_short -mg_levels_pc_type sor -pc_mg_type full'},
                                                               {'numProcs': 1, 'args': '-pc_type mg -ksp_monitor_short  -snes_view -pc_mg_galerkin -snes_grid_sequence 3 -mg_levels_ksp_monitor_short -snes_monitor_short -mg_levels_pc_type sor -pc_mg_type full'},
                                                               {'numProcs': 2, 'args': '-snes_grid_sequence 2 -snes_mf_operator -snes_converged_reason -snes_view -pc_type mg'},
                                                               {'numProcs': 2, 'args': '-snes_grid_sequence 2 -snes_monitor_short -ksp_monitor_short -ksp_converged_reason -snes_converged_reason -snes_view -pc_type mg'}],
                        'src/snes/examples/tutorials/ex5f90':  {'numProcs': 4, 'args': '-snes_mf -da_processors_x 4 -da_processors_y 1 -snes_monitor_short -ksp_gmres_cgs_refinement_type refine_always'},
                        'src/snes/examples/tutorials/ex5f90t': {'numProcs': 4, 'args': '-snes_mf -da_processors_x 4 -da_processors_y 1 -snes_monitor_short -ksp_gmres_cgs_refinement_type refine_always'},
                        'src/snes/examples/tutorials/ex9':    [{'numProcs': 1, 'args': '-snes_mf -snes_monitor_short -ksp_gmres_cgs_refinement_type refine_always'}],
#                        'src/snes/examples/tutorials/ex19':    {'numProcs': 2, 'args': '-dmmg_nlevels 4 -snes_monitor_short'},
                        'src/snes/examples/tutorials/ex19':   [{'numProcs': 1, 'args': '-dm_vec_type seq     -dm_mat_type seqaij     -pc_type none -dmmg_nlevels 1 -da_grid_x 200 -da_grid_y 200 -mat_no_inode -preload off -log_summary -log_summary_py'},
                                                               {'numProcs': 1, 'args': '-dm_vec_type seqcusp -dm_mat_type seqaijcusp -pc_type none -dmmg_nlevels 1 -da_grid_x 200 -da_grid_y 200 -mat_no_inode -preload off -log_summary -log_summary_py'}],
                        'src/snes/examples/tutorials/ex11':   [{'numProcs': 1, 'args': '-snes_mf -snes_monitor_short -snes_converged_reason'}],
                        'src/snes/examples/tutorials/ex12':   [{'numProcs': 1, 'args': '-lambda 0.0 -snes_monitor -ksp_monitor -snes_converged_reason'},
                                                               {'numProcs': 1, 'args': '-lambda 0.0 -snes_monitor -ksp_monitor -snes_converged_reason -refinement_limit 0.0625'},
                                                               {'numProcs': 2, 'args': '-lambda 0.0 -snes_monitor -ksp_monitor -snes_converged_reason'},
                                                               {'numProcs': 2, 'args': '-lambda 0.0 -snes_monitor -ksp_monitor -snes_converged_reason -refinement_limit 0.0625'},
                                                               {'numProcs': 1, 'args': '-lambda 0.0 -snes_monitor -ksp_monitor -snes_converged_reason -bc_type neumann'},
                                                               {'numProcs': 2, 'args': '-lambda 0.0 -snes_monitor -ksp_monitor -snes_converged_reason -bc_type neumann'}],
                                                               #{'numProcs': 1, 'args': '-dim 3 -lambda 0.0 -ksp_rtol 1.0e-9 -snes_monitor -ksp_monitor -snes_converged_reason -refinement_limit 0.0625'},
                                                               #{'numProcs': 2, 'args': '-dim 3 -lambda 0.0 -ksp_rtol 1.0e-9 -snes_monitor -ksp_monitor -snes_converged_reason -refinement_limit 0.005'}],
                        'src/snes/examples/tutorials/ex10':   [{'numProcs': 2, 'args': '-da_grid_x 5 -snes_converged_reason -snes_monitor_short -problem_type 0'},
                                                               {'numProcs': 1, 'args': '-da_grid_x 20 -snes_converged_reason -snes_monitor_short -problem_type 1'},
                                                               {'numProcs': 1, 'args': '-da_grid_x 20 -snes_converged_reason -snes_monitor_short -problem_type 2'},
                                                               {'numProcs': 1, 'args': '-da_grid_x 20 -snes_converged_reason -snes_monitor_short -ksp_monitor_short -problem_type 2 \
-snes_mf_operator -pack_dm_mat_type aij -pc_type fieldsplit -pc_fieldsplit_type additive -fieldsplit_u_ksp_type gmres -fieldsplit_k_pc_type jacobi'},
                                                               {'numProcs': 1, 'args': '-da_grid_x 20 -snes_converged_reason -snes_monitor_short -ksp_monitor_short -problem_type 2 \
-snes_mf_operator -pack_dm_mat_type nest -pc_type fieldsplit -pc_fieldsplit_type additive -fieldsplit_u_ksp_type gmres -fieldsplit_k_pc_type jacobi'}],
                        'src/snes/examples/tutorials/ex28':   [{'numProcs': 3, 'args': '-da_grid_x 20 -snes_converged_reason -snes_monitor_short -problem_type 0'},
                                                               {'numProcs': 1, 'args': '-da_grid_x 20 -snes_converged_reason -snes_monitor_short -problem_type 1'},
                                                               {'numProcs': 1, 'args': '-da_grid_x 20 -snes_converged_reason -snes_monitor_short -problem_type 2'},
                                                               {'numProcs': 1, 'args': '-da_grid_x 20 -snes_converged_reason -snes_monitor_short -ksp_monitor_short -problem_type 2 \
-snes_mf_operator -pack_dm_mat_type aij -pc_type fieldsplit -pc_fieldsplit_type additive -fieldsplit_u_ksp_type gmres -fieldsplit_k_pc_type jacobi'},
                                                               {'numProcs': 1, 'args': '-da_grid_x 20 -snes_converged_reason -snes_monitor_short -ksp_monitor_short -problem_type 2 \
-snes_mf_operator -pack_dm_mat_type nest -pc_type fieldsplit -pc_fieldsplit_type additive -fieldsplit_u_ksp_type gmres -fieldsplit_k_pc_type jacobi'}],
                        'src/snes/examples/tutorials/ex31':   [# Decoupled field Dirichlet tests 0-6
                                                               {'numProcs': 1, 'args': '-run_type test -refinement_limit 0.0     -forcing_type constant -bc_type dirichlet -interpolate 1 -show_initial -dm_complex_print_fem 1',
                                                                'setup': './bin/pythonscripts/PetscGenerateFEMQuadrature.py 2 2 2 1 laplacian 2 1 1 1 gradient 2 1 1 1 identity src/snes/examples/tutorials/ex31.h'},
                                                               {'numProcs': 1, 'args': '-run_type full -refinement_limit 0.0     -forcing_type constant -bc_type dirichlet -interpolate 1 -ksp_type fgmres -ksp_gmres_restart 100 -ksp_rtol 1.0e-9 -pc_type fieldsplit -pc_fieldsplit_0_fields 0,1 -pc_fieldsplit_1_fields 2 -pc_fieldsplit_type additive -fieldsplit_0_ksp_type fgmres -fieldsplit_0_pc_type fieldsplit -fieldsplit_0_pc_fieldsplit_type schur -fieldsplit_0_pc_fieldsplit_schur_factorization_type full -fieldsplit_0_fieldsplit_velocity_ksp_type preonly -fieldsplit_0_fieldsplit_velocity_pc_type lu -fieldsplit_0_fieldsplit_pressure_ksp_rtol 1e-10 -fieldsplit_0_fieldsplit_pressure_pc_type jacobi -fieldsplit_temperature_ksp_type preonly -fieldsplit_temperature_pc_type lu -snes_monitor_short -ksp_monitor_short -snes_converged_reason -snes_view -show_solution 0'},
                                                               {'numProcs': 1, 'args': '-run_type full -refinement_limit 0.00625 -forcing_type constant -bc_type dirichlet -interpolate 1 -ksp_type fgmres -ksp_gmres_restart 100 -ksp_rtol 1.0e-9 -pc_type fieldsplit -pc_fieldsplit_0_fields 0,1 -pc_fieldsplit_1_fields 2 -pc_fieldsplit_type additive -fieldsplit_0_ksp_type fgmres -fieldsplit_0_pc_type fieldsplit -fieldsplit_0_pc_fieldsplit_type schur -fieldsplit_0_pc_fieldsplit_schur_factorization_type full -fieldsplit_0_fieldsplit_velocity_ksp_type preonly -fieldsplit_0_fieldsplit_velocity_pc_type lu -fieldsplit_0_fieldsplit_pressure_ksp_rtol 1e-10 -fieldsplit_0_fieldsplit_pressure_pc_type jacobi -fieldsplit_temperature_ksp_type preonly -fieldsplit_temperature_pc_type lu -snes_monitor_short -ksp_monitor_short -snes_converged_reason -snes_view -show_solution 0'},
                                                               {'numProcs': 1, 'args': '-run_type full -refinement_limit 0.0     -forcing_type linear   -bc_type dirichlet -interpolate 1 -ksp_type fgmres -ksp_gmres_restart 100 -ksp_rtol 1.0e-9 -pc_type fieldsplit -pc_fieldsplit_0_fields 0,1 -pc_fieldsplit_1_fields 2 -pc_fieldsplit_type additive -fieldsplit_0_ksp_type fgmres -fieldsplit_0_pc_type fieldsplit -fieldsplit_0_pc_fieldsplit_type schur -fieldsplit_0_pc_fieldsplit_schur_factorization_type full -fieldsplit_0_fieldsplit_velocity_ksp_type preonly -fieldsplit_0_fieldsplit_velocity_pc_type lu -fieldsplit_0_fieldsplit_pressure_ksp_rtol 1e-10 -fieldsplit_0_fieldsplit_pressure_pc_type jacobi -fieldsplit_temperature_ksp_type preonly -fieldsplit_temperature_pc_type lu -snes_monitor_short -ksp_monitor_short -snes_converged_reason -snes_view -show_solution 0'},
                                                               {'numProcs': 1, 'args': '-run_type full -refinement_limit 0.00625 -forcing_type linear   -bc_type dirichlet -interpolate 1 -ksp_type fgmres -ksp_gmres_restart 100 -ksp_rtol 1.0e-9 -pc_type fieldsplit -pc_fieldsplit_0_fields 0,1 -pc_fieldsplit_1_fields 2 -pc_fieldsplit_type additive -fieldsplit_0_ksp_type fgmres -fieldsplit_0_pc_type fieldsplit -fieldsplit_0_pc_fieldsplit_type schur -fieldsplit_0_pc_fieldsplit_schur_factorization_type full -fieldsplit_0_fieldsplit_velocity_ksp_type preonly -fieldsplit_0_fieldsplit_velocity_pc_type lu -fieldsplit_0_fieldsplit_pressure_ksp_rtol 1e-10 -fieldsplit_0_fieldsplit_pressure_pc_type jacobi -fieldsplit_temperature_ksp_type preonly -fieldsplit_temperature_pc_type lu -snes_monitor_short -ksp_monitor_short -snes_converged_reason -snes_view -show_solution 0'},
                                                               {'numProcs': 1, 'args': '-run_type full -refinement_limit 0.0     -forcing_type cubic    -bc_type dirichlet -interpolate 1 -ksp_type fgmres -ksp_gmres_restart 100 -ksp_rtol 1.0e-9 -pc_type fieldsplit -pc_fieldsplit_0_fields 0,1 -pc_fieldsplit_1_fields 2 -pc_fieldsplit_type additive -fieldsplit_0_ksp_type fgmres -fieldsplit_0_pc_type fieldsplit -fieldsplit_0_pc_fieldsplit_type schur -fieldsplit_0_pc_fieldsplit_schur_factorization_type full -fieldsplit_0_fieldsplit_velocity_ksp_type preonly -fieldsplit_0_fieldsplit_velocity_pc_type lu -fieldsplit_0_fieldsplit_pressure_ksp_rtol 1e-10 -fieldsplit_0_fieldsplit_pressure_pc_type jacobi -fieldsplit_temperature_ksp_type preonly -fieldsplit_temperature_pc_type lu -snes_monitor_short -ksp_monitor_short -snes_converged_reason -snes_view -show_solution 0'},
                                                               {'numProcs': 1, 'args': '-run_type full -refinement_limit 0.00625 -forcing_type cubic    -bc_type dirichlet -interpolate 1 -ksp_type fgmres -ksp_gmres_restart 100 -ksp_rtol 1.0e-9 -pc_type fieldsplit -pc_fieldsplit_0_fields 0,1 -pc_fieldsplit_1_fields 2 -pc_fieldsplit_type additive -fieldsplit_0_ksp_type fgmres -fieldsplit_0_pc_type fieldsplit -fieldsplit_0_pc_fieldsplit_type schur -fieldsplit_0_pc_fieldsplit_schur_factorization_type full -fieldsplit_0_fieldsplit_velocity_ksp_type preonly -fieldsplit_0_fieldsplit_velocity_pc_type lu -fieldsplit_0_fieldsplit_pressure_ksp_rtol 1e-10 -fieldsplit_0_fieldsplit_pressure_pc_type jacobi -fieldsplit_temperature_ksp_type preonly -fieldsplit_temperature_pc_type lu -snes_monitor_short -ksp_monitor_short -snes_converged_reason -snes_view -show_solution 0'},
                                                               # 2D serial freeslip tests 7-9
                                                               {'numProcs': 1, 'args': '-run_type test -refinement_limit 0.0     -forcing_type cubic    -bc_type freeslip  -interpolate 1 -show_initial -dm_complex_print_fem 1',
                                                                'setup': './bin/pythonscripts/PetscGenerateFEMQuadrature.py 2 2 2 1 laplacian 2 1 1 1 gradient 2 1 1 1 identity src/snes/examples/tutorials/ex31.h'},
                                                               {'numProcs': 1, 'args': '-run_type full -refinement_limit 0.0     -forcing_type cubic    -bc_type freeslip  -interpolate 1 -ksp_type fgmres -ksp_gmres_restart 100 -ksp_rtol 1.0e-9 -pc_type fieldsplit -pc_fieldsplit_0_fields 0,1 -pc_fieldsplit_1_fields 2 -pc_fieldsplit_type additive -fieldsplit_0_ksp_type fgmres -fieldsplit_0_pc_type fieldsplit -fieldsplit_0_pc_fieldsplit_type schur -fieldsplit_0_pc_fieldsplit_schur_factorization_type full -fieldsplit_0_fieldsplit_velocity_ksp_type preonly -fieldsplit_0_fieldsplit_velocity_pc_type lu -fieldsplit_0_fieldsplit_pressure_ksp_rtol 1e-10 -fieldsplit_0_fieldsplit_pressure_pc_type jacobi -fieldsplit_temperature_ksp_type preonly -fieldsplit_temperature_pc_type lu -snes_monitor_short -ksp_monitor_short -snes_converged_reason -snes_view -show_solution 0'},
                                                               {'numProcs': 1, 'args': '-run_type full -refinement_limit 0.00625 -forcing_type cubic    -bc_type freeslip  -interpolate 1 -ksp_type fgmres -ksp_gmres_restart 100 -ksp_rtol 1.0e-9 -pc_type fieldsplit -pc_fieldsplit_0_fields 0,1 -pc_fieldsplit_1_fields 2 -pc_fieldsplit_type additive -fieldsplit_0_ksp_type fgmres -fieldsplit_0_pc_type fieldsplit -fieldsplit_0_pc_fieldsplit_type schur -fieldsplit_0_pc_fieldsplit_schur_factorization_type full -fieldsplit_0_fieldsplit_velocity_ksp_type preonly -fieldsplit_0_fieldsplit_velocity_pc_type lu -fieldsplit_0_fieldsplit_pressure_ksp_rtol 1e-10 -fieldsplit_0_fieldsplit_pressure_pc_type jacobi -fieldsplit_temperature_ksp_type preonly -fieldsplit_temperature_pc_type lu -snes_monitor_short -ksp_monitor_short -snes_converged_reason -snes_view -show_solution 0'}],
                        'src/snes/examples/tutorials/ex33':   [{'numProcs': 1, 'args': '-snes_converged_reason -snes_monitor_short'}],
                        'src/snes/examples/tutorials/ex52':   [# 2D Laplacian 0-3
                                                               {'numProcs': 1, 'args': '-dm_view -refinement_limit 0.0 -compute_function',
                                                                'setup': './bin/pythonscripts/PetscGenerateFEMQuadrature.py 2 1 1 1 laplacian src/snes/examples/tutorials/ex52.h',
                                                                'source': ['src/snes/examples/tutorials/ex52_integrateElement.cu']},
                                                               {'numProcs': 1, 'args': '-dm_view -refinement_limit 0.0 -compute_function -batch'},
                                                               {'numProcs': 1, 'args': '-dm_view -refinement_limit 0.0 -compute_function -batch -gpu'},
                                                               {'numProcs': 1, 'args': '-dm_view -refinement_limit 0.0 -compute_function -batch -gpu -gpu_batches 2'},
                                                               # 2D Laplacian refined 4-8
                                                               {'numProcs': 1, 'args': '-dm_view -refinement_limit 0.0625 -compute_function'},
                                                               {'numProcs': 1, 'args': '-dm_view -refinement_limit 0.0625 -compute_function -batch'},
                                                               {'numProcs': 1, 'args': '-dm_view -refinement_limit 0.0625 -compute_function -batch -gpu'},
                                                               {'numProcs': 1, 'args': '-dm_view -refinement_limit 0.0625 -compute_function -batch -gpu -gpu_batches 2'},
                                                               {'numProcs': 1, 'args': '-dm_view -refinement_limit 0.0625 -compute_function -batch -gpu -gpu_batches 4'},
                                                               # 2D Elasticity 9-12
                                                               {'numProcs': 1, 'args': '-dm_view -refinement_limit 0.0 -compute_function -op_type elasticity',
                                                                'setup': './bin/pythonscripts/PetscGenerateFEMQuadrature.py 2 1 2 1 elasticity src/snes/examples/tutorials/ex52.h'},
                                                               {'numProcs': 1, 'args': '-dm_view -refinement_limit 0.0 -compute_function -op_type elasticity -batch'},
                                                               {'numProcs': 1, 'args': '-dm_view -refinement_limit 0.0 -compute_function -op_type elasticity -batch -gpu'},
                                                               {'numProcs': 1, 'args': '-dm_view -refinement_limit 0.0 -compute_function -op_type elasticity -batch -gpu -gpu_batches 2'},
                                                               # 2D Elasticity refined 13-17
                                                               {'numProcs': 1, 'args': '-dm_view -refinement_limit 0.0625 -compute_function -op_type elasticity'},
                                                               {'numProcs': 1, 'args': '-dm_view -refinement_limit 0.0625 -compute_function -op_type elasticity -batch'},
                                                               {'numProcs': 1, 'args': '-dm_view -refinement_limit 0.0625 -compute_function -op_type elasticity -batch -gpu'},
                                                               {'numProcs': 1, 'args': '-dm_view -refinement_limit 0.0625 -compute_function -op_type elasticity -batch -gpu -gpu_batches 2'},
                                                               {'numProcs': 1, 'args': '-dm_view -refinement_limit 0.0625 -compute_function -op_type elasticity -batch -gpu -gpu_batches 4'},
                                                               # 3D Laplacian 18-20
                                                               {'numProcs': 1, 'args': '-dim 3 -dm_view -refinement_limit 0.0 -compute_function',
                                                                'setup': './bin/pythonscripts/PetscGenerateFEMQuadrature.py 3 1 1 1 laplacian src/snes/examples/tutorials/ex52.h'},
                                                               {'numProcs': 1, 'args': '-dim 3 -dm_view -refinement_limit 0.0 -compute_function -batch'},
                                                               {'numProcs': 1, 'args': '-dim 3 -dm_view -refinement_limit 0.0 -compute_function -batch -gpu'},
                                                               # 3D Laplacian refined 21-24
                                                               {'numProcs': 1, 'args': '-dim 3 -dm_view -refinement_limit 0.0125 -compute_function'},
                                                               {'numProcs': 1, 'args': '-dim 3 -dm_view -refinement_limit 0.0125 -compute_function -batch'},
                                                               {'numProcs': 1, 'args': '-dim 3 -dm_view -refinement_limit 0.0125 -compute_function -batch -gpu'},
                                                               {'numProcs': 1, 'args': '-dim 3 -dm_view -refinement_limit 0.0125 -compute_function -batch -gpu -gpu_batches 2'},
                                                               # 3D Elasticity 25-27
                                                               {'numProcs': 1, 'args': '-dim 3 -dm_view -refinement_limit 0.0 -compute_function -op_type elasticity',
                                                                'setup': './bin/pythonscripts/PetscGenerateFEMQuadrature.py 3 1 3 1 elasticity src/snes/examples/tutorials/ex52.h'},
                                                               {'numProcs': 1, 'args': '-dim 3 -dm_view -refinement_limit 0.0 -compute_function -op_type elasticity -batch'},
                                                               {'numProcs': 1, 'args': '-dim 3 -dm_view -refinement_limit 0.0 -compute_function -op_type elasticity -batch -gpu'},
                                                               # 3D Elasticity 28-31
                                                               {'numProcs': 1, 'args': '-dim 3 -dm_view -refinement_limit 0.0125 -compute_function -op_type elasticity'},
                                                               {'numProcs': 1, 'args': '-dim 3 -dm_view -refinement_limit 0.0125 -compute_function -op_type elasticity -batch'},
                                                               {'numProcs': 1, 'args': '-dim 3 -dm_view -refinement_limit 0.0125 -compute_function -op_type elasticity -batch -gpu'},
                                                               {'numProcs': 1, 'args': '-dim 3 -dm_view -refinement_limit 0.0125 -compute_function -op_type elasticity -batch -gpu -gpu_batches 2'},
                                                               # 'source': ['src/snes/examples/tutorials/ex52_integrateElement.cu']},
                                                               ],
                        'src/snes/examples/tutorials/ex56':   [{'numProcs': 1, 'args': '-run_type test -refinement_limit 0.0 -bc_type dirichlet -interpolate 0 -show_initial -show_residual -show_jacobian',
                                                                'setup': './bin/pythonscripts/PetscGenerateFEMQuadrature.py 2 1 2 1 laplacian 2 1 1 1 gradient src/snes/examples/tutorials/ex56.h'},
                                                               {'numProcs': 1, 'args': '-run_type test -refinement_limit 0.0 -bc_type dirichlet -interpolate 1 -show_initial -show_residual -show_jacobian'},
                                                               {'numProcs': 1, 'args': '-run_type test -refinement_limit 0.0625 -bc_type dirichlet -interpolate 0 -show_initial -show_residual -show_jacobian'},
                                                               {'numProcs': 1, 'args': '-run_type test -refinement_limit 0.0625 -bc_type dirichlet -interpolate 1 -show_initial -show_residual -show_jacobian'},
                                                               {'numProcs': 1, 'args': '-run_type test -refinement_limit 0.0 -bc_type dirichlet -interpolate 1 -show_initial -show_residual -show_jacobian',
                                                                'setup': './bin/pythonscripts/PetscGenerateFEMQuadrature.py 2 2 2 1 laplacian 2 1 1 1 gradient src/snes/examples/tutorials/ex56.h'},
                                                               {'numProcs': 1, 'args': '-run_type full -refinement_limit 0.0 -bc_type dirichlet -interpolate 1 -pc_type jacobi -ksp_rtol 1.0e-9 -snes_monitor_short -ksp_monitor_short -snes_converged_reason -snes_view'},
                                                               {'numProcs': 1, 'args': '-run_type test -refinement_limit 0.0625 -bc_type dirichlet -interpolate 1 -show_initial -show_residual -show_jacobian'},
                                                               {'numProcs': 1, 'args': '-run_type test -dim 3 -refinement_limit 0.0 -bc_type dirichlet -interpolate 0 -show_initial -show_residual -show_jacobian',
                                                                'setup': './bin/pythonscripts/PetscGenerateFEMQuadrature.py 3 1 3 1 laplacian 3 1 1 1 gradient src/snes/examples/tutorials/ex56.h'},
                                                               {'numProcs': 1, 'args': '-run_type test -dim 3 -refinement_limit 0.0 -bc_type dirichlet -interpolate 1 -show_initial -show_residual -show_jacobian'},
                                                               {'numProcs': 1, 'args': '-run_type test -dim 3 -refinement_limit 0.1 -bc_type dirichlet -interpolate 0 -show_initial -show_residual -show_jacobian'},
                                                               {'numProcs': 1, 'args': '-run_type test -dim 3 -refinement_limit 0.1 -bc_type dirichlet -interpolate 1 -show_initial -show_residual -show_jacobian'},
                                                               {'numProcs': 1, 'args': '-run_type test -dim 3 -refinement_limit 0.0 -bc_type dirichlet -interpolate 1 -show_initial -show_residual -show_jacobian',
                                                                'setup': './bin/pythonscripts/PetscGenerateFEMQuadrature.py 3 2 3 1 laplacian 3 1 1 1 gradient src/snes/examples/tutorials/ex56.h'},
                                                               {'numProcs': 1, 'args': '-run_type test -dim 3 -refinement_limit 0.1 -bc_type dirichlet -interpolate 1 -show_initial -show_residual -show_jacobian'}
],
                        'src/snes/examples/tutorials/ex57':   [{'numProcs': 1, 'args': '-run_type test -bc_type dirichlet -interpolate 0 -show_initial -show_residual -show_jacobian',
                                                                'setup': './bin/pythonscripts/PetscGenerateFEMQuadratureTensorProduct.py 2 1 2 1 laplacian 2 1 1 1 gradient src/snes/examples/tutorials/ex57.h'},
                                                               {'numProcs': 1, 'args': '-run_type test -dim 3 -bc_type dirichlet -interpolate 0 -show_initial -show_residual -show_jacobian',
                                                                'setup': './bin/pythonscripts/PetscGenerateFEMQuadratureTensorProduct.py 3 1 3 1 laplacian 3 1 1 1 gradient src/snes/examples/tutorials/ex57.h'}],
                        'src/snes/examples/tutorials/ex62':   [# 2D serial P1 tests 0-3
                                                               {'numProcs': 1, 'args': '-run_type test -refinement_limit 0.0    -bc_type dirichlet -interpolate 0 -show_initial -dm_complex_print_fem 1',
                                                                'setup': './bin/pythonscripts/PetscGenerateFEMQuadrature.py 2 1 2 1 laplacian 2 1 1 1 gradient src/snes/examples/tutorials/ex62.h'},
                                                               {'numProcs': 1, 'args': '-run_type test -refinement_limit 0.0    -bc_type dirichlet -interpolate 1 -show_initial -dm_complex_print_fem 1'},
                                                               {'numProcs': 1, 'args': '-run_type test -refinement_limit 0.0625 -bc_type dirichlet -interpolate 0 -show_initial -dm_complex_print_fem 1'},
                                                               {'numProcs': 1, 'args': '-run_type test -refinement_limit 0.0625 -bc_type dirichlet -interpolate 1 -show_initial -dm_complex_print_fem 1'},
                                                               # 2D serial P2 tests 4-5
                                                               {'numProcs': 1, 'args': '-run_type test -refinement_limit 0.0    -bc_type dirichlet -interpolate 1 -show_initial -dm_complex_print_fem 1',
                                                                'setup': './bin/pythonscripts/PetscGenerateFEMQuadrature.py 2 2 2 1 laplacian 2 1 1 1 gradient src/snes/examples/tutorials/ex62.h'},

                                                               {'numProcs': 1, 'args': '-run_type test -refinement_limit 0.0625 -bc_type dirichlet -interpolate 1 -show_initial -dm_complex_print_fem 1'},
                                                               # Parallel tests 6-17
                                                               {'numProcs': 2, 'args': '-run_type test -refinement_limit 0.0    -bc_type dirichlet -interpolate 0 -dm_complex_print_fem 1',
                                                                'setup': './bin/pythonscripts/PetscGenerateFEMQuadrature.py 2 1 2 1 laplacian 2 1 1 1 gradient src/snes/examples/tutorials/ex62.h'},
                                                               {'numProcs': 3, 'args': '-run_type test -refinement_limit 0.0    -bc_type dirichlet -interpolate 0 -dm_complex_print_fem 1'},
                                                               {'numProcs': 5, 'args': '-run_type test -refinement_limit 0.0    -bc_type dirichlet -interpolate 0 -dm_complex_print_fem 1'},
                                                               {'numProcs': 2, 'args': '-run_type test -refinement_limit 0.0    -bc_type dirichlet -interpolate 1 -dm_complex_print_fem 1'},
                                                               {'numProcs': 3, 'args': '-run_type test -refinement_limit 0.0    -bc_type dirichlet -interpolate 1 -dm_complex_print_fem 1'},
                                                               {'numProcs': 5, 'args': '-run_type test -refinement_limit 0.0    -bc_type dirichlet -interpolate 1 -dm_complex_print_fem 1'},
                                                               {'numProcs': 2, 'args': '-run_type test -refinement_limit 0.0625 -bc_type dirichlet -interpolate 0 -dm_complex_print_fem 1'},
                                                               {'numProcs': 3, 'args': '-run_type test -refinement_limit 0.0625 -bc_type dirichlet -interpolate 0 -dm_complex_print_fem 1'},
                                                               {'numProcs': 5, 'args': '-run_type test -refinement_limit 0.0625 -bc_type dirichlet -interpolate 0 -dm_complex_print_fem 1'},
                                                               {'numProcs': 2, 'args': '-run_type test -refinement_limit 0.0625 -bc_type dirichlet -interpolate 1 -dm_complex_print_fem 1'},
                                                               {'numProcs': 3, 'args': '-run_type test -refinement_limit 0.0625 -bc_type dirichlet -interpolate 1 -dm_complex_print_fem 1'},
                                                               {'numProcs': 5, 'args': '-run_type test -refinement_limit 0.0625 -bc_type dirichlet -interpolate 1 -dm_complex_print_fem 1'},
                                                               # Full solutions 18-29
                                                               {'numProcs': 1, 'args': '-run_type full -refinement_limit 0.0625 -bc_type dirichlet -interpolate 0 -pc_type jacobi -ksp_rtol 1.0e-9 -snes_monitor_short -ksp_monitor_short -snes_converged_reason -snes_view'},
                                                               {'numProcs': 2, 'args': '-run_type full -refinement_limit 0.0625 -bc_type dirichlet -interpolate 0 -pc_type jacobi -ksp_rtol 1.0e-9 -snes_monitor_short -ksp_monitor_short -snes_converged_reason -snes_view'},
                                                               {'numProcs': 3, 'args': '-run_type full -refinement_limit 0.0625 -bc_type dirichlet -interpolate 0 -pc_type jacobi -ksp_rtol 1.0e-9 -snes_converged_reason -snes_view'},
                                                               {'numProcs': 5, 'args': '-run_type full -refinement_limit 0.0625 -bc_type dirichlet -interpolate 0 -pc_type jacobi -ksp_rtol 1.0e-10 -snes_converged_reason -snes_view'},
                                                               {'numProcs': 1, 'args': '-run_type full -refinement_limit 0.0625 -bc_type dirichlet -interpolate 1 -pc_type jacobi -ksp_rtol 1.0e-9 -snes_monitor_short -ksp_monitor_short -snes_converged_reason -snes_view'},
                                                               {'numProcs': 2, 'args': '-run_type full -refinement_limit 0.0625 -bc_type dirichlet -interpolate 1 -pc_type jacobi -ksp_rtol 1.0e-9 -snes_monitor_short -ksp_monitor_short -snes_converged_reason -snes_view'},
                                                               {'numProcs': 3, 'args': '-run_type full -refinement_limit 0.0625 -bc_type dirichlet -interpolate 1 -pc_type jacobi -ksp_rtol 1.0e-9 -snes_converged_reason -snes_view'},
                                                               {'numProcs': 5, 'args': '-run_type full -refinement_limit 0.0625 -bc_type dirichlet -interpolate 1 -pc_type jacobi -ksp_rtol 1.0e-9 -snes_converged_reason -snes_view'},
                                                               {'numProcs': 1, 'args': '-run_type full -refinement_limit 0.0625 -bc_type dirichlet -interpolate 1 -pc_type jacobi -ksp_rtol 1.0e-9 -snes_monitor_short -ksp_monitor_short -snes_converged_reason -snes_view',
                                                                'setup': './bin/pythonscripts/PetscGenerateFEMQuadrature.py 2 2 2 1 laplacian 2 1 1 1 gradient src/snes/examples/tutorials/ex62.h'},
                                                               {'numProcs': 2, 'args': '-run_type full -refinement_limit 0.0625 -bc_type dirichlet -interpolate 1 -pc_type jacobi -ksp_rtol 1.0e-9 -snes_monitor_short -ksp_monitor_short -snes_converged_reason -snes_view'},
                                                               {'numProcs': 3, 'args': '-run_type full -refinement_limit 0.0625 -bc_type dirichlet -interpolate 1 -pc_type jacobi -ksp_rtol 1.0e-9 -snes_converged_reason -snes_view'},
                                                               {'numProcs': 5, 'args': '-run_type full -refinement_limit 0.0625 -bc_type dirichlet -interpolate 1 -pc_type jacobi -ksp_rtol 1.0e-9 -snes_converged_reason -snes_view'},
                                                               # Stokes preconditioners 30-36
                                                               #   Jacobi
                                                               {'numProcs': 1, 'args': '-run_type full -refinement_limit 0.00625 -bc_type dirichlet -interpolate 1 -ksp_gmres_restart 100 -pc_type jacobi -ksp_rtol 1.0e-9 -snes_monitor_short -ksp_monitor_short -snes_converged_reason -snes_view -show_solution 0',
                                                                'setup': './bin/pythonscripts/PetscGenerateFEMQuadrature.py 2 2 2 1 laplacian 2 1 1 1 gradient src/snes/examples/tutorials/ex62.h'},
                                                               #  Block diagonal \begin{pmatrix} A & 0 \\ 0 & I \end{pmatrix}
                                                               {'numProcs': 1, 'args': '-run_type full -refinement_limit 0.00625 -bc_type dirichlet -interpolate 1 -ksp_type fgmres -ksp_gmres_restart 100 -ksp_rtol 1.0e-9 -pc_type fieldsplit -pc_fieldsplit_type additive -fieldsplit_velocity_pc_type lu -fieldsplit_pressure_pc_type jacobi -snes_monitor_short -ksp_monitor_short -snes_converged_reason -snes_view -show_solution 0'},
                                                               #  Block triangular \begin{pmatrix} A & B \\ 0 & I \end{pmatrix}
                                                               {'numProcs': 1, 'args': '-run_type full -refinement_limit 0.00625 -bc_type dirichlet -interpolate 1 -ksp_type fgmres -ksp_gmres_restart 100 -ksp_rtol 1.0e-9 -pc_type fieldsplit -pc_fieldsplit_type multiplicative -fieldsplit_velocity_pc_type lu -fieldsplit_pressure_pc_type jacobi -snes_monitor_short -ksp_monitor_short -snes_converged_reason -snes_view -show_solution 0'},
                                                               #  Diagonal Schur complement \begin{pmatrix} A & 0 \\ 0 & S \end{pmatrix}
                                                               {'numProcs': 1, 'args': '-run_type full -refinement_limit 0.00625 -bc_type dirichlet -interpolate 1 -ksp_type fgmres -ksp_gmres_restart 100 -ksp_rtol 1.0e-9 -pc_type fieldsplit -pc_fieldsplit_type schur -pc_fieldsplit_schur_factorization_type diag -fieldsplit_pressure_ksp_rtol 1e-10 -fieldsplit_velocity_ksp_type gmres -fieldsplit_velocity_pc_type lu -fieldsplit_pressure_pc_type jacobi -snes_monitor_short -ksp_monitor_short -snes_converged_reason -snes_view -show_solution 0'},
                                                               #  Upper triangular Schur complement \begin{pmatrix} A & B \\ 0 & S \end{pmatrix}
                                                               {'numProcs': 1, 'args': '-run_type full -refinement_limit 0.00625 -bc_type dirichlet -interpolate 1 -ksp_type fgmres -ksp_gmres_restart 100 -ksp_rtol 1.0e-9 -pc_type fieldsplit -pc_fieldsplit_type schur -pc_fieldsplit_schur_factorization_type upper -fieldsplit_pressure_ksp_rtol 1e-10 -fieldsplit_velocity_ksp_type gmres -fieldsplit_velocity_pc_type lu -fieldsplit_pressure_pc_type jacobi -snes_monitor_short -ksp_monitor_short -snes_converged_reason -snes_view -show_solution 0'},
                                                               #  Lower triangular Schur complement \begin{pmatrix} A & B \\ 0 & S \end{pmatrix}
                                                               {'numProcs': 1, 'args': '-run_type full -refinement_limit 0.00625 -bc_type dirichlet -interpolate 1 -ksp_type fgmres -ksp_gmres_restart 100 -ksp_rtol 1.0e-9 -pc_type fieldsplit -pc_fieldsplit_type schur -pc_fieldsplit_schur_factorization_type lower -fieldsplit_pressure_ksp_rtol 1e-10 -fieldsplit_velocity_ksp_type gmres -fieldsplit_velocity_pc_type lu -fieldsplit_pressure_pc_type jacobi -snes_monitor_short -ksp_monitor_short -snes_converged_reason -snes_view -show_solution 0'},
                                                               #  Full Schur complement \begin{pmatrix} I & 0 \\ B^T A^{-1} & I \end{pmatrix} \begin{pmatrix} A & 0 \\ 0 & S \end{pmatrix} \begin{pmatrix} I & A^{-1} B \\ 0 & I \end{pmatrix}
                                                               {'numProcs': 1, 'args': '-run_type full -refinement_limit 0.00625 -bc_type dirichlet -interpolate 1 -ksp_type fgmres -ksp_gmres_restart 100 -ksp_rtol 1.0e-9 -pc_type fieldsplit -pc_fieldsplit_type schur -pc_fieldsplit_schur_factorization_type full -fieldsplit_pressure_ksp_rtol 1e-10 -fieldsplit_velocity_ksp_type gmres -fieldsplit_velocity_pc_type lu -fieldsplit_pressure_pc_type jacobi -snes_monitor_short -ksp_monitor_short -snes_converged_reason -snes_view -show_solution 0'},
                                                               #  SIMPLE \begin{pmatrix} I & 0 \\ B^T A^{-1} & I \end{pmatrix} \begin{pmatrix} A & 0 \\ 0 & B^T diag(A)^{-1} B \end{pmatrix} \begin{pmatrix} I & diag(A)^{-1} B \\ 0 & I \end{pmatrix}
                                                               #{'numProcs': 1, 'args': '-run_type full -refinement_limit 0.00625 -bc_type dirichlet -interpolate 1 -ksp_type fgmres -ksp_gmres_restart 100 -ksp_rtol 1.0e-9 -pc_type fieldsplit -pc_fieldsplit_type schur -pc_fieldsplit_schur_factorization_type full -fieldsplit_pressure_ksp_rtol 1e-10 -fieldsplit_velocity_ksp_type gmres -fieldsplit_velocity_pc_type lu -fieldsplit_pressure_pc_type jacobi -fieldsplit_pressure_inner_ksp_type preonly -fieldsplit_pressure_inner_pc_type jacobi -fieldsplit_pressure_upper_ksp_type preonly -fieldsplit_pressure_upper_pc_type jacobi -snes_monitor_short -ksp_monitor_short -snes_converged_reason -snes_view -show_solution 0'},
                                                               #  SIMPLEC \begin{pmatrix} I & 0 \\ B^T A^{-1} & I \end{pmatrix} \begin{pmatrix} A & 0 \\ 0 & B^T rowsum(A)^{-1} B \end{pmatrix} \begin{pmatrix} I & rowsum(A)^{-1} B \\ 0 & I \end{pmatrix}
                                                               #{'numProcs': 1, 'args': '-run_type full -refinement_limit 0.00625 -bc_type dirichlet -interpolate 1 -ksp_type fgmres -ksp_gmres_restart 100 -ksp_rtol 1.0e-9 -pc_type fieldsplit -pc_fieldsplit_type schur -pc_fieldsplit_schur_factorization_type full -fieldsplit_pressure_ksp_rtol 1e-10 -fieldsplit_velocity_ksp_type gmres -fieldsplit_velocity_pc_type lu -fieldsplit_pressure_pc_type jacobi -fieldsplit_pressure_inner_ksp_type preonly -fieldsplit_pressure_inner_pc_type jacobi -fieldsplit_pressure_inner_pc_jacobi_rowsum -fieldsplit_pressure_upper_ksp_type preonly -fieldsplit_pressure_upper_pc_type jacobi -fieldsplit_pressure_upper_pc_jacobi_rowsum -snes_monitor_short -ksp_monitor_short -snes_converged_reason -snes_view -show_solution 0'},
                                                               # Stokes preconditioners with MF Jacobian action 37-42
                                                               #   Jacobi
                                                               {'numProcs': 1, 'args': '-run_type full -refinement_limit 0.00625 -bc_type dirichlet -interpolate 1 -jacobian_mf -ksp_gmres_restart 100 -pc_type jacobi -ksp_rtol 1.0e-9 -snes_monitor_short -ksp_monitor_short -snes_converged_reason -snes_view -show_solution 0'},
                                                               #  Block diagonal \begin{pmatrix} A & 0 \\ 0 & I \end{pmatrix}
                                                               {'numProcs': 1, 'args': '-run_type full -refinement_limit 0.00625 -bc_type dirichlet -interpolate 1 -jacobian_mf -ksp_type fgmres -ksp_gmres_restart 100 -ksp_rtol 1.0e-9 -pc_type fieldsplit -pc_fieldsplit_type additive -fieldsplit_velocity_pc_type lu -fieldsplit_pressure_pc_type jacobi -snes_monitor_short -ksp_monitor_short -snes_converged_reason -snes_view -show_solution 0'},
                                                               #  Block triangular \begin{pmatrix} A & B \\ 0 & I \end{pmatrix}
                                                               {'numProcs': 1, 'args': '-run_type full -refinement_limit 0.00625 -bc_type dirichlet -interpolate 1 -jacobian_mf -ksp_type fgmres -ksp_gmres_restart 100 -ksp_rtol 1.0e-9 -pc_type fieldsplit -pc_fieldsplit_type multiplicative -fieldsplit_velocity_pc_type lu -fieldsplit_pressure_pc_type jacobi -snes_monitor_short -ksp_monitor_short -snes_converged_reason -snes_view -show_solution 0'},
                                                               #  Diagonal Schur complement \begin{pmatrix} A & 0 \\ 0 & S \end{pmatrix}
                                                               {'numProcs': 1, 'args': '-run_type full -refinement_limit 0.00625 -bc_type dirichlet -interpolate 1 -jacobian_mf -ksp_type fgmres -ksp_gmres_restart 100 -ksp_rtol 1.0e-9 -pc_type fieldsplit -pc_fieldsplit_type schur -pc_fieldsplit_schur_factorization_type diag -fieldsplit_pressure_ksp_rtol 1e-10 -fieldsplit_velocity_ksp_type gmres -fieldsplit_velocity_pc_type lu -fieldsplit_pressure_pc_type jacobi -snes_monitor_short -ksp_monitor_short -snes_converged_reason -snes_view -show_solution 0'},
                                                               #  Upper triangular Schur complement \begin{pmatrix} A & B \\ 0 & S \end{pmatrix}
                                                               {'numProcs': 1, 'args': '-run_type full -refinement_limit 0.00625 -bc_type dirichlet -interpolate 1 -jacobian_mf -ksp_type fgmres -ksp_gmres_restart 100 -ksp_rtol 1.0e-9 -pc_type fieldsplit -pc_fieldsplit_type schur -pc_fieldsplit_schur_factorization_type upper -fieldsplit_pressure_ksp_rtol 1e-10 -fieldsplit_velocity_ksp_type gmres -fieldsplit_velocity_pc_type lu -fieldsplit_pressure_pc_type jacobi -snes_monitor_short -ksp_monitor_short -snes_converged_reason -snes_view -show_solution 0'},
                                                               #  Lower triangular Schur complement \begin{pmatrix} A & B \\ 0 & S \end{pmatrix}
                                                               #{'numProcs': 1, 'args': '-run_type full -refinement_limit 0.00625 -bc_type dirichlet -interpolate 1 -jacobian_mf -ksp_type fgmres -ksp_gmres_restart 100 -ksp_rtol 1.0e-9 -pc_type fieldsplit -pc_fieldsplit_type schur -pc_fieldsplit_schur_factorization_type lower -fieldsplit_pressure_ksp_rtol 1e-10 -fieldsplit_velocity_ksp_type gmres -fieldsplit_velocity_pc_type lu -fieldsplit_pressure_pc_type jacobi -snes_monitor_short -ksp_monitor_short -snes_converged_reason -snes_view -show_solution 0'},
                                                               #  Full Schur complement \begin{pmatrix} A & B \\ B^T & S \end{pmatrix}
                                                               {'numProcs': 1, 'args': '-run_type full -refinement_limit 0.00625 -bc_type dirichlet -interpolate 1 -jacobian_mf -ksp_type fgmres -ksp_gmres_restart 100 -ksp_rtol 1.0e-9 -pc_type fieldsplit -pc_fieldsplit_type schur -pc_fieldsplit_schur_factorization_type full -fieldsplit_pressure_ksp_rtol 1e-10 -fieldsplit_velocity_ksp_type gmres -fieldsplit_velocity_pc_type lu -fieldsplit_pressure_pc_type jacobi -snes_monitor_short -ksp_monitor_short -snes_converged_reason -snes_view -show_solution 0'},
                                                               # 3D serial P1 tests 43-45
                                                               {'numProcs': 1, 'args': '-run_type test -dim 3 -refinement_limit 0.0    -bc_type dirichlet -interpolate 0 -show_initial -dm_complex_print_fem 1',
                                                                'setup': './bin/pythonscripts/PetscGenerateFEMQuadrature.py 3 1 3 1 laplacian 3 1 1 1 gradient src/snes/examples/tutorials/ex62.h'},
                                                               {'numProcs': 1, 'args': '-run_type test -dim 3 -refinement_limit 0.0    -bc_type dirichlet -interpolate 1 -show_initial -dm_complex_print_fem 1'},
                                                               {'numProcs': 1, 'args': '-run_type test -dim 3 -refinement_limit 0.0125 -bc_type dirichlet -interpolate 0 -show_initial -dm_complex_print_fem 1'},
                                                               {'numProcs': 1, 'args': '-run_type test -dim 3 -refinement_limit 0.0125 -bc_type dirichlet -interpolate 1 -show_initial -dm_complex_print_fem 1'},
                                                               ],

                        'src/snes/examples/tutorials/ex67':   [{'numProcs': 1, 'args': '-dm_view -snes_monitor -ksp_monitor -snes_view',
                                                                'setup': 'bin/pythonscripts/PetscGenerateFEMQuadratureTensorProduct.py 2 1 2 1 laplacian 2 0 1 1 gradient src/snes/examples/tutorials/ex67.h'},
                                                               {'numProcs': 2, 'args': '-dm_view -snes_monitor -ksp_monitor -snes_view'}],
                        'src/snes/examples/tutorials/ex68':   [{'numProcs': 1, 'args': '-snes_monitor -ksp_monitor -snes_view'},
                                                               {'numProcs': 1, 'args': '-snes_monitor -ksp_monitor -snes_view -problem 2 -pc_type fieldsplit -pc_fieldsplit_type schur -pc_fieldsplit_detect_saddle_point -pc_fieldsplit_schur_fact_type lower -fieldsplit_0_pc_type lu -fieldsplit_1_ksp_rtol 1e-10'}],
                        'src/snes/examples/tutorials/ex70':   [{'numProcs': 1, 'args': '-nx 32 -ny 48 -ksp_type fgmres -ksp_initial_guess_nonzero -pc_type fieldsplit -pc_fieldsplit_type schur -pc_fieldsplit_schur_fact_type lower -user_ksp -ksp_monitor -ksp_view'},
                                                               {'numProcs': 2, 'args': '-nx 32 -ny 48 -ksp_type fgmres -ksp_initial_guess_nonzero -pc_type fieldsplit -pc_fieldsplit_type schur -pc_fieldsplit_schur_fact_type lower -user_ksp -ksp_monitor -ksp_view'}],
                        'src/snes/examples/tutorials/ex72':   [# 2D serial P1 tests 0-1
                                                               {'numProcs': 1, 'args': '-run_type test -refinement_limit 0.0    -bc_type dirichlet -show_initial -dm_complex_print_fem 1 -show_jacobian',
                                                                'setup': './bin/pythonscripts/PetscGenerateFEMQuadratureTensorProduct.py 2 1 2 1 laplacian 2 1 1 1 gradient src/snes/examples/tutorials/ex72.h'},
                                                               {'numProcs': 1, 'args': '-run_type test -refinement_limit 0.0625 -bc_type dirichlet -show_initial -dm_complex_print_fem 1 -show_jacobian'},
                                                               # 2D serial P2 tests 2-3
                                                               #{'numProcs': 1, 'args': '-run_type test -refinement_limit 0.0    -bc_type dirichlet -show_initial -dm_complex_print_fem 1 -show_jacobian',
                                                               # 'setup': './bin/pythonscripts/PetscGenerateFEMQuadratureTensorProduct.py 2 2 2 1 laplacian 2 1 1 1 gradient src/snes/examples/tutorials/ex62.h'},

                                                               #{'numProcs': 1, 'args': '-run_type test -refinement_limit 0.0625 -bc_type dirichlet -show_initial -dm_complex_print_fem 1 -show_jacobian'},
                                                               # Parallel tests 4-9
                                                               {'numProcs': 2, 'args': '-run_type test -refinement_limit 0.0    -bc_type dirichlet -show_jacobian',
                                                                'setup': './bin/pythonscripts/PetscGenerateFEMQuadratureTensorProduct.py 2 1 2 1 laplacian 2 1 1 1 gradient src/snes/examples/tutorials/ex72.h'},
                                                               {'numProcs': 3, 'args': '-run_type test -refinement_limit 0.0    -bc_type dirichlet -show_jacobian'},
                                                               {'numProcs': 2, 'args': '-run_type test -refinement_limit 0.0625 -bc_type dirichlet -show_jacobian'},
                                                               {'numProcs': 3, 'args': '-run_type test -refinement_limit 0.0625 -bc_type dirichlet -show_jacobian'},
                                                               {'numProcs': 5, 'args': '-run_type test -refinement_limit 0.0625 -bc_type dirichlet -show_jacobian'},
                                                               # Full solutions 10-17
                                                               {'numProcs': 1, 'args': '-run_type full -refinement_limit 0.0    -bc_type dirichlet -pc_type jacobi -ksp_rtol 1.0e-9 -snes_monitor_short -ksp_monitor_short -snes_converged_reason -snes_view'},
                                                               #{'numProcs': 1, 'args': '-run_type full -refinement_limit 0.0625 -bc_type dirichlet -pc_type jacobi -ksp_rtol 1.0e-9 -snes_monitor_short -ksp_monitor_short -snes_converged_reason -snes_view'},
                                                               #{'numProcs': 2, 'args': '-run_type full -refinement_limit 0.0625 -bc_type dirichlet -pc_type jacobi -ksp_rtol 1.0e-9 -snes_monitor_short -ksp_monitor_short -snes_converged_reason -snes_view'},
                                                               #{'numProcs': 3, 'args': '-run_type full -refinement_limit 0.0625 -bc_type dirichlet -pc_type jacobi -ksp_rtol 1.0e-9 -snes_converged_reason -snes_view'},
                                                               #{'numProcs': 5, 'args': '-run_type full -refinement_limit 0.0625 -bc_type dirichlet -pc_type jacobi -ksp_rtol 1.0e-9 -snes_converged_reason -snes_view'},
                                                               #{'numProcs': 1, 'args': '-run_type full -refinement_limit 0.0625 -bc_type dirichlet -pc_type jacobi -ksp_rtol 1.0e-9 -snes_monitor_short -ksp_monitor_short -snes_converged_reason -snes_view',
                                                               # 'setup': './bin/pythonscripts/PetscGenerateFEMQuadrature.py 2 2 2 1 laplacian 2 1 1 1 gradient src/snes/examples/tutorials/ex62.h'},
                                                               #{'numProcs': 2, 'args': '-run_type full -refinement_limit 0.0625 -bc_type dirichlet -pc_type jacobi -ksp_rtol 1.0e-9 -snes_monitor_short -ksp_monitor_short -snes_converged_reason -snes_view'},
                                                               #{'numProcs': 3, 'args': '-run_type full -refinement_limit 0.0625 -bc_type dirichlet -pc_type jacobi -ksp_rtol 1.0e-9 -snes_converged_reason -snes_view'},
                                                               #{'numProcs': 5, 'args': '-run_type full -refinement_limit 0.0625 -bc_type dirichlet -pc_type jacobi -ksp_rtol 1.0e-9 -snes_converged_reason -snes_view'}
],
<<<<<<< HEAD
                        'src/ts/examples/tutorials/ex11':      [{'numProcs': 1, 'args': '-ufv_vtk_interval 0 -f share/petsc/datafiles/meshes/sevenside.exo'},
                                                                {'numProcs': 1, 'args': '-ufv_vtk_interval 0 -f share/petsc/datafiles/meshes/sevenside-quad-15.exo'},
                                                                {'numProcs': 2, 'args': '-ufv_vtk_interval 0 -f share/petsc/datafiles/meshes/sevenside.exo'},
                                                                {'numProcs': 2, 'args': '-ufv_vtk_interval 0 -f share/petsc/datafiles/meshes/sevenside-quad-15.exo'},
                                                                {'numProcs': 8, 'args': '-ufv_vtk_interval 0 -f share/petsc/datafiles/meshes/sevenside-quad.exo'},
                                                                {'numProcs': 1, 'args': '-ufv_vtk_interval 0 -f share/petsc/datafiles/meshes/sevenside.exo -ts_type rosw'},
                                                                {'numProcs': 1, 'args': '-ufv_vtk_interval 0 -f share/petsc/datafiles/meshes/squaremotor-30.exo -ufv_split_faces'}],
=======
                        'src/ts/examples/tutorials/ex11':      [{'numProcs': 1, 'args': '-ufv_vtk_interval 0 -f %(meshes)s/sevenside.exo'},
                                                                {'numProcs': 1, 'args': '-ufv_vtk_interval 0 -f %(meshes)s/sevenside-quad-15.exo'},
                                                                {'numProcs': 2, 'args': '-ufv_vtk_interval 0 -f %(meshes)s/sevenside.exo'},
                                                                {'numProcs': 2, 'args': '-ufv_vtk_interval 0 -f %(meshes)s/sevenside-quad-15.exo'},
                                                                {'numProcs': 8, 'args': '-ufv_vtk_interval 0 -f %(meshes)s/sevenside-quad.exo'},
                                                                {'numProcs': 1, 'args': '-ufv_vtk_interval 0 -f %(meshes)s/sevenside.exo -ts_type rosw'},
                                                                {'numProcs': 1, 'args': '-ufv_vtk_interval 0 -f squaremotor-30.exo'}],
>>>>>>> c9058dfb
                        'src/ts/examples/tutorials/ex18':      {'numProcs': 1, 'args': '-snes_mf -ts_monitor_solution -ts_monitor -snes_monitor'},
                        }

def noCheckCommand(command, status, output, error):
  ''' Do no check result'''
  return

class MakeParser(object):
  def __init__(self, maker):
    self.maker = maker
    return

  def getTargets(self, text):
    '''Extract all targets from a makefile
    - Returns a dictionary of target names that map to a tuple of (dependencies, action)'''
    import re
    rulePat   = re.compile('^([\w]+):(.*)')
    targets   = {}
    foundRule = False
    for line in text.split('\n'):
      if foundRule:
        if line.startswith('\t'):
          l = line.strip()
          if not l.startswith('#'): rule[2].append(l)
          continue
        else:
          targets[rule[0]] = (rule[1], rule[2])
          foundRule = False
      m = rulePat.match(line)
      if m:
        target    = m.group(1)
        deps      = [d for d in m.group(2).split(' ') if d and d.endswith('.o')]
        rule      = (target, deps, [])
        foundRule = True
    return targets

  def parseAction(self, lines):
    '''Parses a PETSc action
    - Return a dictionary for the portions of a run'''
    import re
    m = re.match('-@\$\{MPIEXEC\} -n (?P<numProcs>\d+) ./(?P<ex>ex\w+)(?P<args>[-.,\w ]+)>', lines[0])
    if not m:
      raise RuntimeError('Could not parse launch sequence:\n'+lines[0])
    comparison = 'Not present'
    m2 = None
    if len(lines) > 1:
      m2 = re.search('\$\{DIFF\} output/%s_(?P<num>\w+)\.out' % m.group('ex'), lines[1])
      comparsion = lines[1]
    if not m2:
      raise RuntimeError('Could not parse comparison:\n'+comparison+'\n pattern: '+'\$\{DIFF\} output/%s_(?P<num>\w+).out' % m.group('ex'))
    return {'numProcs': m.group('numProcs'), 'args': m.group('args'), 'num': m2.group('num')}

  def parseTest(self, filename, testTarget):
    '''Parse a PETSc test target
    - Returns a dictionary compatible with builder2.py for regression tests'''
    from distutils.sysconfig import parse_makefile
    makevars = parse_makefile(filename)
    with file(filename) as f:
      maketext = f.read()
    targets = self.getTargets(maketext)
    srcDir  = os.path.dirname(filename)
    regressionParameters = {}
    testTargets = [r for r in makevars.get(testTarget, '').split(' ') if r]
    examples    = [e for e in testTargets if e.endswith('.PETSc')]
    for ex in examples:
      base   = os.path.splitext(ex)[0]
      source = base+'.c'
      exc    = os.path.join(os.path.relpath(srcDir, self.maker.petscDir), base)
      runs   = [e for e in testTargets if e.startswith('run'+base)]
      regressionParameters[exc] = []
      for r in runs:
        if not r in targets:
          raise RuntimeError('Could not find rule:',r)
        else:
          try:
            run = self.parseAction(targets[r][1])
            regressionParameters[exc].append(run)
          except RuntimeError, e:
            self.maker.logPrint('ERROR in '+str(r)+' for source '+source+'\n'+str(e))
    return regressionParameters

  def extractTests(self, filename):
    '''Extract valid test targets in a PETSc makefile
    - returns a list of test targets'''
    from distutils.sysconfig import parse_makefile
    makevars = parse_makefile(filename)
    return [t for t in makevars.keys() if t.startswith('TESTEXAMPLES')]

localRegressionParameters = {}

def getRegressionParameters(maker, exampleDir):
  if not exampleDir in localRegressionParameters:
    filename = os.path.join(exampleDir, 'makefile')
    if os.path.exists(filename):
      # Should parse all compatible tests here
      localRegressionParameters[exampleDir] = MakeParser(maker).parseTest(filename, 'TESTEXAMPLES_C')
    else:
      localRegressionParameters[exampleDir] = {}
  return localRegressionParameters[exampleDir]

class Future(logger.Logger):
  def __init__(self, argDB, log, pipe, cmd, errorMsg = '', func = None):
    logger.Logger.__init__(self, argDB = argDB, log = log)
    self.setup()
    self.pipe     = pipe
    self.cmd      = cmd
    self.errorMsg = errorMsg
    self.funcs    = [func]
    self.cwd      = os.getcwd()
    return

  def addFunc(self, func):
    self.funcs.append(func)
    return

  def finish(self):
    (out, err) = self.pipe.communicate()
    ret = self.pipe.returncode
    if ret:
      #[os.remove(o) for o in objects if os.path.isfile(o)]
      self.logPrint(self.errorMsg, debugSection = 'screen')
      self.logPrint(cmd,           debugSection = 'screen')
      self.logPrint(out+err,       debugSection = 'screen')
    else:
      self.logPrint('Successful execution')
      self.logPrint(out+err)
    (self.out, self.store, self.ret) = (out, err, ret)
    output = []
    curDir = os.getcwd()
    os.chdir(self.cwd)
    for func in self.funcs:
      if not func is None:
        output += func()
    os.chdir(curDir)
    return output

class NullSourceDatabase(object):
  def __init__(self, verbose = 0):
    return

  def __len__(self):
    return 0

  def setNode(self, vertex, deps):
    return

  def updateNode(self, vertex):
    return

  def rebuild(self, vertex):
    return True

class SourceDatabaseDict(object):
  '''This can be replaced by the favorite software of Jed'''
  def __init__(self, verbose = 0):
    # Vertices are filenames
    #   Arcs indicate a dependence and are decorated with consistency markers
    self.dependencyGraph = {}
    self.verbose         = verbose
    return

  def __str__(self):
    return str(self.dependencyGraph)

  @staticmethod
  def marker(dep):
    import hashlib
    with file(dep) as f:
      mark = hashlib.sha1(f.read()).digest()
    return mark

  def setNode(self, vertex, deps):
    self.dependencyGraph[vertex] = [(dep, SourceDatabaseDict.marker(dep)) for dep in deps]
    return

  def updateNode(self, vertex):
    self.dependencyGraph[vertex] = [(dep, SourceDatabaseDict.marker(dep)) for dep,mark in self.dependencyGraph[vertex]]
    return

  def rebuildArc(self, vertex, dep, mark):
    import hashlib
    with file(dep) as f:
      newMark = hashlib.sha1(f.read()).digest()
    return not mark == newMark

  def rebuild(self, vertex):
    if self.verbose: print('Checking for rebuild of',vertex)
    try:
      for dep,mark in self.dependencyGraph[vertex]:
        if self.rebuildArc(vertex, dep, mark):
          if self.verbose: print('    dep',dep,'is changed')
          return True
    except KeyError:
      return True
    return False

class SourceNode:
  def __init__(self, filename, marker):
    self.filename = filename
    self.marker   = marker
    return

  def __str__(self):
    #return self.filename+' ('+str(self.marker)+')'
    return self.filename

  def __repr__(self):
    return self.__str__()

  def __getitem__(self, pos):
    if   pos == 0: return self.filename
    elif pos == 1: return self.marker
    raise IndexError

  def __eq__(self, n):
    return n.filename == self.filename and n.marker == self.marker

  def __hash__(self):
    return self.filename.__hash__()

class SourceDatabase(logger.Logger):
  '''This can be replaced by the favorite software of Jed'''
  def __init__(self, argDB, log):
    logger.Logger.__init__(self, argDB = argDB, log = log)
    self.setup()
    # Vertices are (filename, consistency marker) pairs
    #   Arcs indicate a dependence
    import graph
    self.dependencyGraph = graph.DirectedGraph()
    return

  def __len__(self):
    return len(self.dependencyGraph)

  def __str__(self):
    return str(self.dependencyGraph)

  @staticmethod
  def marker(dep):
    import hashlib
    if not os.path.isfile(dep):
      return 0
    with file(dep) as f:
      mark = hashlib.sha1(f.read()).digest()
    return mark

  @staticmethod
  def vertex(filename):
    return SourceNode(filename, SourceDatabase.marker(filename))

  def hasNode(self, filename):
    return len([v for v in self.dependencyGraph.vertices if v[0] == filename])

  def setNode(self, vertex, deps):
    self.dependencyGraph.addEdges(SourceDatabase.vertex(vertex), [SourceDatabase.vertex(dep) for dep in deps])
    return

  def removeNode(self, filename):
    self.dependencyGraph.removeVertex(self.vertex(filename))
    return

  def updateNode(self, vertex):
    # This currently makes no sense
    v = SourceDatabase.vertex(vertex)
    self.dependencyGraph.clearEdges(v, inOnly = True)
    self.dependencyGraph.addEdges([SourceDatabase.vertex(dep) for dep,mark in self.dependencyGraph.getEdges(v)[0]])
    return

  def rebuildArc(self, vertex, dep, mark):
    import hashlib
    with file(dep) as f:
      newMark = hashlib.sha1(f.read()).digest()
    return not mark == newMark

  def rebuild(self, vertex):
    self.logPrint('Checking for rebuild of '+str(vertex))
    v = SourceDatabase.vertex(vertex)
    try:
      if not os.path.isfile(vertex):
        self.logPrint('    %s does not exist' % vertex)
      for dep,mark in self.dependencyGraph.getEdges(v)[0]:
        if self.rebuildArc(vertex, dep, mark):
          self.logPrint('    dep '+str(dep)+' is changed')
          return True
    except KeyError as e:
      self.logPrint('    %s not in database' % vertex)
      return True
    return False

  def topologicalSort(self, predicate):
    import graph
    for vertex,marker in graph.DirectedGraph.topologicalSort(self.dependencyGraph):
      if predicate(vertex):
        yield vertex
    return

class DirectoryTreeWalker(logger.Logger):
  def __init__(self, argDB, log, configInfo, allowFortran = None, allowExamples = False):
    logger.Logger.__init__(self, argDB = argDB, log = log)
    self.configInfo = configInfo
    if allowFortran is None:
      self.allowFortran  = hasattr(self.configInfo.compilers, 'FC')
    else:
      self.allowFortran  = allowFortran
    self.allowExamples   = allowExamples
    self.setup()
    self.collectDefines()
    return

  def collectDefines(self):
    self.defines = {}
    self.defines.update(self.configInfo.base.defines)
    self.defines.update(self.configInfo.compilers.defines)
    self.defines.update(self.configInfo.libraryOptions.defines)
    for p in self.configInfo.framework.packages:
      self.defines.update(p.defines)
    return

  def checkSourceDir(self, dirname):
    '''Checks makefile to see if compiler is allowed to visit this directory for this configuration'''
    # Require makefile
    makename = os.path.join(dirname, 'makefile')
    if not os.path.isfile(makename):
      if os.path.isfile(os.path.join(dirname, 'Makefile')): self.logPrint('ERROR: Change Makefile to makefile in '+dirname, debugSection = 'screen')
      return False

    # Parse makefile
    import re
    reg = re.compile(' [ ]*')
    with file(makename) as f:
      for line in f.readlines():
        if not line.startswith('#requires'): continue
        # Remove leader and redundant spaces and split into names
        reqType, reqValue = reg.sub(' ', line[9:-1].strip()).split(' ')[0:2]
        # Check requirements
        if reqType == 'scalar':
          if not self.configInfo.scalarType.scalartype == reqValue:
            self.logPrint('Rejecting '+dirname+' because scalar type '+self.configInfo.scalarType.scalartype+' is not '+reqValue)
            return False
        elif reqType == 'language':
          if reqValue == 'CXXONLY' and self.configInfo.languages.clanguage == 'C':
            self.logPrint('Rejecting '+dirname+' because language is '+self.configInfo.languages.clanguage+' is not C++')
            return False
        elif reqType == 'precision':
          if not self.configInfo.scalarType.precision == reqValue:
            self.logPrint('Rejecting '+dirname+' because precision '+self.configInfo.scalarType.precision+' is not '+reqValue)
            return False
        elif reqType == 'function':
          if not reqValue in ['\'PETSC_'+f+'\'' for f in self.configInfo.functions.defines]:
            self.logPrint('Rejecting '+dirname+' because function '+reqValue+' does not exist')
            return False
        elif reqType == 'define':
          if not reqValue in ['\'PETSC_'+d+'\'' for d in self.defines]:
            self.logPrint('Rejecting '+dirname+' because define '+reqValue+' does not exist')
            return False
        elif reqType == 'package':
          if not self.allowFortran and reqValue in ['\'PETSC_HAVE_FORTRAN\'', '\'PETSC_USING_F90\'', '\'PETSC_USING_F2003\'']:
            self.logPrint('Rejecting '+dirname+' because fortran is not being used')
            return False
          elif not self.configInfo.libraryOptions.useLog and reqValue == '\'PETSC_USE_LOG\'':
            self.logPrint('Rejecting '+dirname+' because logging is turned off')
            return False
          elif not self.configInfo.libraryOptions.useFortranKernels and reqValue == '\'PETSC_USE_FORTRAN_KERNELS\'':
            self.logPrint('Rejecting '+dirname+' because fortran kernels are turned off')
            return False
          elif not self.configInfo.mpi.usingMPIUni and reqValue == '\'PETSC_HAVE_MPIUNI\'':
            self.logPrint('Rejecting '+dirname+' because we are not using MPIUNI')
            return False
          elif not reqValue in ['\'PETSC_HAVE_'+p.PACKAGE+'\'' for p in self.configInfo.framework.packages]:
            self.logPrint('Rejecting '+dirname+' because package '+reqValue+' is not installed')
            return False
        else:
          self.logPrint('ERROR: Invalid requirement type %s in %s' % (reqType, makename), debugSection = 'screen')
          return False
    return True

  def checkDir(self, dirname):
    '''Checks whether we should recurse into this directory
    - Excludes ftn-* and f90-* if self.allowFortran is False
    - Excludes examples directory if self.allowExamples is False
    - Excludes contrib, tutorials, and benchmarks directory
    - Otherwise calls checkSourceDir()'''
    base = os.path.basename(dirname)

    if base in ['examples', 'tutorials']:
      return self.allowExamples
    elif base in ['externalpackages', 'projects', 'benchmarks', 'contrib']:
      return False
    elif base in ['ftn-auto', 'ftn-custom', 'f90-custom']:
      return self.allowFortran
    return self.checkSourceDir(dirname)

  def walk(self, rootDir):
    if not self.checkDir(rootDir):
      self.logPrint('Nothing to be done in '+rootDir)
    for root, dirs, files in os.walk(rootDir):
      yield root, files
      for badDir in [d for d in dirs if not self.checkDir(os.path.join(root, d))]:
        dirs.remove(badDir)
    return

class SourceFileManager(logger.Logger):
  def __init__(self, argDB, log, configInfo):
    logger.Logger.__init__(self, argDB = argDB, log = log)
    self.configInfo = configInfo
    self.setup()
    return

  def getObjectName(self, source, objDir = None):
    '''Get object file name corresponding to a source file'''
    if objDir is None:
      compilerObj = self.configInfo.compiler['C'].getTarget(source)
    else:
      compilerObj = os.path.join(objDir, self.configInfo.compiler['C'].getTarget(os.path.basename(source)))
    return compilerObj

  def sortSourceFiles(self, fnames, objDir = None):
    '''Sorts source files by language (returns dictionary with language keys)'''
    cnames    = []
    cxxnames  = []
    cudanames = []
    f77names  = []
    f90names  = []
    for f in fnames:
      ext = os.path.splitext(f)[1]
      if ext == '.c':
        cnames.append(f)
      elif ext in ['.cxx', '.cpp', '.cc']:
        if self.configInfo.languages.clanguage == 'Cxx':
          cxxnames.append(f)
      elif ext == '.cu':
        cudanames.append(f)
      elif ext == '.F':
        if hasattr(self.configInfo.compilers, 'FC'):
          f77names.append(f)
      elif ext == '.F90':
        if hasattr(self.configInfo.compilers, 'FC') and self.configInfo.compilers.fortranIsF90:
          f90names.append(f)
    source = cnames+cxxnames+cudanames+f77names+f90names
    if self.argDB['maxSources'] >= 0:
      cnames    = cnames[:self.argDB['maxSources']]
      cxxnames  = cxxnames[:self.argDB['maxSources']]
      cudanames = cudanames[:self.argDB['maxSources']]
      f77names  = f77names[:self.argDB['maxSources']]
      f90names  = f90names[:self.argDB['maxSources']]
      source    = source[:self.argDB['maxSources']]
    return {'C': cnames, 'Cxx': cxxnames, 'CUDA': cudanames, 'F77': f77names, 'F90': f90names, 'Fortran': f77names+f90names, 'Objects': [self.getObjectName(s, objDir) for s in source]}

class DependencyBuilder(logger.Logger):
  def __init__(self, argDB, log, sourceManager, sourceDatabase, objDir):
    logger.Logger.__init__(self, argDB = argDB, log = log)
    self.sourceManager  = sourceManager
    self.sourceDatabase = sourceDatabase
    self.objDir         = objDir
    self.setup()
    return

  def readDependencyFile(self, dirname, source, depFile):
    '''Read *.d file with dependency information and store it in the source database
    - Source files depend on headers
    '''
    with file(depFile) as f:
      try:
        target, deps = f.read().split(':')
      except ValueError as e:
        self.logPrint('ERROR in dependency file %s: %s' % (depFile, str(e)))
    target = target.split()[0]
    assert(target == self.sourceManager.getObjectName(source))
    deps = [d for d in deps.replace('\\','').split() if not os.path.splitext(d)[1] == '.mod']
    if not os.path.basename(deps[0]) == source:
      raise RuntimeError('ERROR: first dependency %s should be %s' % (deps[0], source))
    self.sourceDatabase.setNode(os.path.join(dirname, source), [os.path.join(dirname, d) for d in deps[1:]])
    return

  def buildDependency(self, dirname, source):
    self.logPrint('Rebuilding dependency info for '+os.path.join(dirname, source))
    depFile = os.path.join(self.objDir, os.path.splitext(os.path.basename(source))[0]+'.d')
    if os.path.isfile(depFile):
      self.logPrint('Found dependency file '+depFile)
      self.readDependencyFile(dirname, source, depFile)
    return

  def buildDependencies(self, dirname, fnames):
    ''' This is run in a PETSc source directory'''
    self.logPrint('Building dependencies in '+dirname)
    oldDir = os.getcwd()
    os.chdir(dirname)
    sourceMap = self.sourceManager.sortSourceFiles(fnames, self.objDir)
    for language in sourceMap.keys():
      if language == 'Objects': continue
      for source in sourceMap[language]:
        self.buildDependency(dirname, source)
    os.chdir(oldDir)
    return

  def buildDependenciesF90(self):
    '''We have to hardcode F90 module dependencies (shaking fist)'''
    pdir = self.sourceManager.configInfo.petscdir.dir
    if self.sourceManager.configInfo.mpi.usingMPIUni:
      self.sourceDatabase.setNode(os.path.join(pdir, 'src', 'sys', 'f90-mod', 'petscsysmod.F'), [os.path.join(pdir, 'src', 'sys', 'mpiuni', 'f90-mod', 'mpiunimod.F')])
    self.sourceDatabase.setNode(os.path.join(pdir, 'src', 'vec',  'f90-mod', 'petscvecmod.F'),  [os.path.join(pdir, 'src', 'sys',  'f90-mod', 'petscsysmod.F')])
    self.sourceDatabase.setNode(os.path.join(pdir, 'src', 'mat',  'f90-mod', 'petscmatmod.F'),  [os.path.join(pdir, 'src', 'vec',  'f90-mod', 'petscvecmod.F')])
    self.sourceDatabase.setNode(os.path.join(pdir, 'src', 'dm',   'f90-mod', 'petscdmmod.F'),   [os.path.join(pdir, 'src', 'mat',  'f90-mod', 'petscmatmod.F')])
    self.sourceDatabase.setNode(os.path.join(pdir, 'src', 'ksp',  'f90-mod', 'petsckspmod.F'),  [os.path.join(pdir, 'src', 'dm',   'f90-mod', 'petscdmmod.F')])
    self.sourceDatabase.setNode(os.path.join(pdir, 'src', 'snes', 'f90-mod', 'petscsnesmod.F'), [os.path.join(pdir, 'src', 'ksp',  'f90-mod', 'petsckspmod.F')])
    self.sourceDatabase.setNode(os.path.join(pdir, 'src', 'ts',   'f90-mod', 'petsctsmod.F'),   [os.path.join(pdir, 'src', 'snes', 'f90-mod', 'petscsnesmod.F')])
    return

class PETScConfigureInfo(object):
  def __init__(self, framework):
    self.framework = framework
    self.setupModules()
    self.compiler = {}
    self.compiler['C'] = self.framework.getCompilerObject(self.languages.clanguage)
    self.compiler['C'].checkSetup()
    return

  def setupModules(self):
    self.mpi             = self.framework.require('config.packages.MPI',         None)
    self.base            = self.framework.require('config.base',                 None)
    self.setCompilers    = self.framework.require('config.setCompilers',         None)
    self.arch            = self.framework.require('PETSc.utilities.arch',        None)
    self.petscdir        = self.framework.require('PETSc.utilities.petscdir',    None)
    self.languages       = self.framework.require('PETSc.utilities.languages',   None)
    self.debugging       = self.framework.require('PETSc.utilities.debugging',   None)
    self.debuggers       = self.framework.require('PETSc.utilities.debuggers',   None)
    self.make            = self.framework.require('config.programs',        None)
    self.CHUD            = self.framework.require('PETSc.utilities.CHUD',        None)
    self.compilers       = self.framework.require('config.compilers',            None)
    self.types           = self.framework.require('config.types',                None)
    self.headers         = self.framework.require('config.headers',              None)
    self.functions       = self.framework.require('config.functions',            None)
    self.libraries       = self.framework.require('config.libraries',            None)
    self.scalarType      = self.framework.require('PETSc.utilities.scalarTypes', None)
    self.memAlign        = self.framework.require('PETSc.utilities.memAlign',    None)
    self.libraryOptions  = self.framework.require('PETSc.utilities.libraryOptions', None)
    self.fortrancpp      = self.framework.require('PETSc.utilities.fortranCPP', None)
    self.debuggers       = self.framework.require('PETSc.utilities.debuggers', None)
    self.sharedLibraries = self.framework.require('PETSc.utilities.sharedLibraries', None)
    self.sowing          = self.framework.require('PETSc.packages.sowing', None)
    return

class PETScMaker(script.Script):
 def findArch(self):
   import nargs
   arch = nargs.Arg.findArgument('arch', sys.argv[1:])
   if arch is None:
     arch = os.environ.get('PETSC_ARCH', None)
   if arch is None:
     raise RuntimeError('You must provide a valid PETSC_ARCH')
   return arch

 def __init__(self):
   import RDict
   import os

   argDB = RDict.RDict(None, None, 0, 0, readonly = True)
   self.petscDir = os.environ['PETSC_DIR']
   arch  = self.findArch()
   argDB.saveFilename = os.path.join(self.petscDir, arch, 'conf', 'RDict.db')
   argDB.load()
   script.Script.__init__(self, argDB = argDB)
   self.logName = 'make.log'
   #self.log = sys.stdout
   return

 def setupHelp(self, help):
   import nargs

   help = script.Script.setupHelp(self, help)
   #help.addArgument('PETScMaker', '-rootDir', nargs.ArgDir(None, os.environ['PETSC_DIR'], 'The root directory for this build', isTemporary = 1))
   help.addArgument('PETScMaker', '-rootDir', nargs.ArgDir(None, os.getcwd(), 'The root directory for this build', isTemporary = 1))
   help.addArgument('PETScMaker', '-arch', nargs.Arg(None, os.environ.get('PETSC_ARCH', None), 'The root directory for this build', isTemporary = 1))
   help.addArgument('PETScMaker', '-dryRun',  nargs.ArgBool(None, False, 'Only output what would be run', isTemporary = 1))
   help.addArgument('PETScMaker', '-dependencies',  nargs.ArgBool(None, True, 'Use dependencies to control build', isTemporary = 1))
   help.addArgument('PETScMaker', '-buildLibraries', nargs.ArgBool(None, True, 'Build the PETSc libraries', isTemporary = 1))
   help.addArgument('PETScMaker', '-buildArchive', nargs.ArgBool(None, False, 'Build an archive of the object files', isTemporary = 1))
   help.addArgument('PETScMaker', '-regressionTests', nargs.ArgBool(None, False, 'Only run regression tests', isTemporary = 1))
   help.addArgument('PETScMaker', '-rebuildDependencies', nargs.ArgBool(None, False, 'Force dependency information to be recalculated', isTemporary = 1))
   help.addArgument('PETScMaker', '-verbose', nargs.ArgInt(None, 0, 'The verbosity level', min = 0, isTemporary = 1))

   help.addArgument('PETScMaker', '-maxSources', nargs.ArgInt(None, -1, 'The maximum number of source files in a directory', min = -1, isTemporary = 1))
   return help

 def setup(self):
   '''
   - Loads configure information
   - Loads dependency information (unless it will be recalculated)
   '''
   script.Script.setup(self)
   if self.dryRun or self.verbose:
     self.debugSection = 'screen'
   else:
     self.debugSection = None
   self.rootDir = os.path.abspath(self.argDB['rootDir'])
   # Load configure information
   self.framework  = self.loadConfigure()
   self.configInfo = PETScConfigureInfo(self.framework)
   # Setup directories
   self.petscDir     = self.configInfo.petscdir.dir
   self.petscArch    = self.configInfo.arch.arch
   self.petscConfDir = os.path.join(self.petscDir, self.petscArch, 'conf')
   self.petscLibDir  = os.path.join(self.petscDir, self.petscArch, 'lib')
   # Setup source database
   self.sourceDBFilename = os.path.join(self.petscConfDir, 'source.db')
   # Setup subobjects
   self.sourceManager = SourceFileManager(self.argDB, self.log, self.configInfo)
   return

 def cleanupLog(self, framework, confDir):
   '''Move configure.log to PROJECT_ARCH/conf - and update configure.log.bkp in both locations appropriately'''
   import os

   self.log.flush()
   if hasattr(framework, 'logName'):
     logName         = framework.logName
   else:
     logName         = 'make.log'
   logFile           = os.path.join(self.petscDir, logName)
   logFileBkp        = logFile + '.bkp'
   logFileArchive    = os.path.join(confDir, logName)
   logFileArchiveBkp = logFileArchive + '.bkp'

   # Keep backup in $PROJECT_ARCH/conf location
   if os.path.isfile(logFileArchiveBkp): os.remove(logFileArchiveBkp)
   if os.path.isfile(logFileArchive):    os.rename(logFileArchive, logFileArchiveBkp)
   if os.path.isfile(logFile):
     shutil.copyfile(logFile, logFileArchive)
     os.remove(logFile)
   if os.path.isfile(logFileArchive):    os.symlink(logFileArchive, logFile)
   # If the old bkp is using the same $PROJECT_ARCH/conf, then update bkp link
   if os.path.realpath(logFileBkp) == os.path.realpath(logFileArchive):
     if os.path.isfile(logFileBkp):        os.remove(logFileBkp)
     if os.path.isfile(logFileArchiveBkp): os.symlink(logFileArchiveBkp, logFileBkp)
   return

 def cleanup(self):
   '''
   - Move logs to proper location
   - Save dependency information
   '''
   confDir = self.petscConfDir
   self.cleanupLog(self, confDir)
   if self.argDB['dependencies']:
     if hasattr(self, 'sourceDatabase') and len(self.sourceDatabase):
       import cPickle
       with file(self.sourceDBFilename, 'wb') as f:
         cPickle.dump(self.sourceDatabase, f)
   return

 @property
 def verbose(self):
   '''The verbosity level'''
   return self.argDB['verbose']

 @property
 def dryRun(self):
   '''Flag for only output of what would be run'''
   return self.argDB['dryRun']

 def getObjDir(self, libname):
   return os.path.join(self.petscDir, self.petscArch, 'lib', libname+'-obj')

 def getPackageInfo(self):
   '''Get package include and library information from configure data'''
   packageIncludes = []
   packageLibs     = []
   for p in self.configInfo.framework.packages:
     # Could put on compile line, self.addDefine('HAVE_'+i.PACKAGE, 1)
     if hasattr(p, 'lib'):
       if not isinstance(p.lib, list):
         packageLibs.append(p.lib)
       else:
         packageLibs.extend(p.lib)
     if hasattr(p, 'include'):
       if not isinstance(p.include, list):
         packageIncludes.append(p.include)
       else:
         packageIncludes.extend(p.include)
   packageLibs     = self.configInfo.libraries.toStringNoDupes(packageLibs+self.configInfo.libraries.math)
   packageIncludes = self.configInfo.headers.toStringNoDupes(packageIncludes)
   return packageIncludes, packageLibs

 def storeObjects(self, objects):
   presentObjects = []
   for obj in objects:
     locObj = os.path.basename(obj)
     self.logPrint('Moving %s to %s' % (locObj, obj))
     if not self.dryRun:
       if not os.path.isfile(locObj):
         print('ERROR: Missing object file',locObj)
         self.operationFailed = True
       else:
         shutil.move(locObj, obj)
         presentObjects.append(obj)
     else:
       presentObjects.append(obj)
   return presentObjects

 def compile(self, language, source, objDir = None):
   if not len(source):
     self.logPrint('Nothing to build', debugSection = self.debugSection)
     return
   self.configInfo.setCompilers.pushLanguage(language)
   packageIncludes, packageLibs = self.getPackageInfo()
   compiler = self.configInfo.setCompilers.getCompiler()
   objects  = [self.sourceManager.getObjectName(s, objDir) for s in source]
   includes = ['-I'+inc for inc in [os.path.join(self.petscDir, self.petscArch, 'include'), os.path.join(self.petscDir, 'include')]]
   flags    = []
   flags.append(self.configInfo.setCompilers.getCompilerFlags())                        # Add PCC_FLAGS
   flags.extend([self.configInfo.setCompilers.CPPFLAGS, self.configInfo.CHUD.CPPFLAGS]) # Add CPP_FLAGS
   if self.configInfo.compilers.generateDependencies[language]:
     flags.append(self.configInfo.compilers.dependenciesGenerationFlag[language])
   if not language == 'FC':
     flags.append('-D__INSDIR__='+os.getcwd().replace(self.petscDir, ''))               # Define __INSDIR__
   cmd      = ' '.join([compiler]+['-c']+includes+[packageIncludes]+flags+source)
   self.logWrite(cmd+'\n', debugSection = self.debugSection, forceScroll = True)
   if not self.dryRun:
     (output, error, status) = self.executeShellCommand(cmd, checkCommand = noCheckCommand, log=self.log)
     if status:
       self.operationFailed = True
       [os.remove(o) for o in objects if os.path.isfile(o)]
       self.logPrint('ERROR IN %s COMPILE ******************************' % language, debugSection='screen')
       self.logPrint(output+error, debugSection='screen')
   self.configInfo.setCompilers.popLanguage()
   objects = self.storeObjects(objects)
   deps    = [os.path.splitext(o)[0]+'.d' for o in objects if os.path.isfile(os.path.splitext(os.path.basename(o))[0]+'.d')]
   self.storeObjects(deps)
   return objects

 def compileC(self, source, objDir = None):
   return self.compile(self.configInfo.languages.clanguage, source, objDir)

 def compileCUDA(self, source, objDir = None):
   return self.compile('CUDA', source, objDir)

 def compileCxx(self, source, objDir = None):
   return self.compile('Cxx', source, objDir)

 def compileFortran(self, source, objDir = None):
   objects = self.compile('FC', source, objDir)
   # Copy any module files produced into the include directory
   for locMod in os.listdir(os.getcwd()):
     if os.path.splitext(locMod)[1] == '.mod':
       mod = os.path.join(self.petscDir, self.petscArch, 'include', locMod)
       self.logPrint('Moving F90 module %s to %s' % (locMod, mod))
       shutil.move(locMod, mod)
   return objects

 def runShellCommandParallel(self, command, cwd = None):
   import subprocess

   self.logWrite('Executing: %s\n' % (command,), debugSection = self.debugSection, forceScroll = True)
   pipe = subprocess.Popen(command, cwd=cwd, stdin=None, stdout=subprocess.PIPE, stderr=subprocess.PIPE,
                           bufsize=-1, shell=True, universal_newlines=True)
   return pipe

 def compileParallel(self, language, source, objDir = None):
   if not len(source):
     self.logPrint('Nothing to build', debugSection = self.debugSection)
     return
   self.configInfo.setCompilers.pushLanguage(language)
   packageIncludes, packageLibs = self.getPackageInfo()
   compiler = self.configInfo.setCompilers.getCompiler()
   objects  = [self.sourceManager.getObjectName(s, objDir) for s in source]
   includes = ['-I'+inc for inc in [os.path.join(self.petscDir, self.petscArch, 'include'), os.path.join(self.petscDir, 'include')]]
   flags    = []
   flags.append(self.configInfo.setCompilers.getCompilerFlags())                        # Add PCC_FLAGS
   flags.extend([self.configInfo.setCompilers.CPPFLAGS, self.configInfo.CHUD.CPPFLAGS]) # Add CPP_FLAGS
   if self.configInfo.compilers.generateDependencies[language]:
     flags.append(self.configInfo.compilers.dependenciesGenerationFlag[language])
   if not language == 'FC':
     flags.append('-D__INSDIR__='+os.getcwd().replace(self.petscDir, ''))               # Define __INSDIR__
   cmd      = ' '.join([compiler]+['-c']+includes+[packageIncludes]+flags+source)
   if not self.dryRun:
     pipe = self.runShellCommandParallel(cmd)
   else:
     pipe = None
   self.configInfo.setCompilers.popLanguage()

   def store():
     objs = self.storeObjects(objects)
     deps = [os.path.splitext(o)[0]+'.d' for o in objs if os.path.isfile(os.path.splitext(os.path.basename(o))[0]+'.d')]
     self.storeObjects(deps)
     return objs
   return [Future(self.argDB, self.log, pipe, cmd, 'ERROR IN %s COMPILE ******************************' % language, store)]

 def compileCParallel(self, source, objDir = None):
   return self.compileParallel(self.configInfo.languages.clanguage, source, objDir)

 def compileCxxParallel(self, source, objDir = None):
   return self.compileParallel('Cxx', source, objDir)

 def compileFortranParallel(self, source, objDir = None):
   futures = self.compileParallel('FC', source, objDir)
   def func():
     # Copy any module files produced into the include directory
     for locMod in os.listdir(os.getcwd()):
       if os.path.splitext(locMod)[1] == '.mod':
         mod = os.path.join(self.petscDir, self.petscArch, 'include', locMod)
         self.logPrint('Moving F90 module %s to %s' % (locMod, mod))
         shutil.move(locMod, mod)
     return []
   futures[0].addFunc(func)
   return futures

 def ranlib(self, library):
   '''${ranlib} ${LIBNAME} '''
   lib = os.path.splitext(library)[0]+'.'+self.configInfo.setCompilers.AR_LIB_SUFFIX
   cmd = ' '.join([self.configInfo.setCompilers.RANLIB, lib])
   self.logPrint('Running ranlib on '+lib)
   if not self.dryRun:
     (output, error, status) = self.executeShellCommand(cmd, checkCommand = noCheckCommand, log=self.log)
     if status:
       self.operationFailed = True
       self.logPrint("ERROR IN RANLIB ******************************", debugSection='screen')
       self.logPrint(output+error, debugSection='screen')
   return

 def expandArchive(self, archive, objDir):
   [shutil.rmtree(p) for p in os.listdir(objDir)]
   oldDir = os.getcwd()
   os.chdir(objDir)
   self.executeShellCommand(self.setCompilers.AR+' x '+archive, log = self.log)
   os.chdir(oldDir)
   return

 def buildArchive(self, library, objects):
   '''${AR} ${AR_FLAGS} ${LIBNAME} $*.o'''
   lib = os.path.splitext(library)[0]+'.'+self.configInfo.setCompilers.AR_LIB_SUFFIX
   self.logPrint('Archiving files '+str(objects)+' into '+lib)
   self.logWrite('Building archive '+lib+'\n', debugSection = 'screen', forceScroll = True)
   if self.rootDir == self.petscDir:
     cmd = ' '.join([self.configInfo.setCompilers.AR, self.configInfo.setCompilers.FAST_AR_FLAGS, lib]+objects)
   else:
     cmd = ' '.join([self.configInfo.setCompilers.AR, self.configInfo.setCompilers.AR_FLAGS, lib]+objects)
   self.logWrite(cmd+'\n', debugSection = self.debugSection, forceScroll = True)
   if not self.dryRun:
     (output, error, status) = self.executeShellCommand(cmd, checkCommand = noCheckCommand, log=self.log)
     if status:
       self.operationFailed = True
       self.logPrint("ERROR IN ARCHIVE ******************************", debugSection='screen')
       self.logPrint(output+error, debugSection='screen')
   self.ranlib(library)
   return [library]

 def linkShared(self, sharedLib, libDir, tmpDir):
   osName = sys.platform
   # PCC_LINKER PCC_LINKER_FLAGS
   linker      = self.configInfo.setCompilers.getLinker()
   linkerFlags = self.configInfo.setCompilers.getLinkerFlags()
   packageIncludes, packageLibs = self.getPackageInfo()
   extraLibs = self.configInfo.libraries.toStringNoDupes(self.configInfo.compilers.flibs+self.configInfo.compilers.cxxlibs+self.configInfo.compilers.LIBS.split(' '))+self.configInfo.CHUD.LIBS
   sysLib      = ''
   sysLib.replace('-Wl,-rpath', '-L')
   externalLib = packageLibs+' '+extraLibs
   externalLib.replace('-Wl,-rpath', '-L')
   # Move this switch into the sharedLibrary module
   if self.configInfo.setCompilers.isSolaris() and self.configInfo.setCompilers.isGNU(self.configInfo.framework.getCompiler()):
     cmd = self.configInfo.setCompilers.LD+' -G -h '+os.path.basename(sharedLib)+' *.o -o '+sharedLib+' '+sysLib+' '+externalLib
     oldDir = os.getcwd()
     os.chdir(tmpDir)
     self.executeShellCommand(cmd, log=self.log)
     os.chdir(oldDir)
   elif '-qmkshrobj' in self.configInfo.setCompilers.sharedLibraryFlags:
     cmd = linker+' '+linkerFlags+' -qmkshrobj -o '+sharedLib+' *.o '+externalLib
     oldDir = os.getcwd()
     os.chdir(tmpDir)
     self.executeShellCommand(cmd, log=self.log)
     os.chdir(oldDir)
   else:
     if osName == 'linux2':
       cmd = linker+' -shared -Wl,-soname,'+os.path.basename(sharedLib)+' -o '+sharedLib+' *.o '+externalLib
     elif osName.startswith('darwin'):
       cmd   = ''
       flags = ''
       if not 'MACOSX_DEPLOYMENT_TARGET' in os.environ:
         cmd += 'MACOSX_DEPLOYMENT_TARGET=10.5 '
       if self.configInfo.setCompilers.getLinkerFlags().find('-Wl,-commons,use_dylibs') > -1:
         flags += '-Wl,-commons,use_dylibs'
       cmd += self.configInfo.setCompilers.getSharedLinker()+' -g  -dynamiclib -single_module -multiply_defined suppress -undefined dynamic_lookup '+flags+' -o '+sharedLib+' *.o -L'+libDir+' '+packageLibs+' '+sysLib+' '+extraLibs+' -lm -lc'
     elif osName == 'cygwin':
       cmd = linker+' '+linkerFlags+' -shared -o '+sharedLib+' *.o '+externalLib
     else:
       raise RuntimeError('Do not know how to make shared library for your crappy '+osName+' OS')
     oldDir = os.getcwd()
     os.chdir(tmpDir)
     (output, error, status) = self.executeShellCommand(cmd, checkCommand = noCheckCommand, log=self.log)
     if status:
       self.operationFailed = True
       self.logPrint("ERROR IN SHARED LIBRARY LINK ******************************", debugSection='screen')
       self.logPrint(output+error, debugSection='screen')
     os.chdir(oldDir)
     if hasattr(self.configInfo.debuggers, 'dsymutil'):
       cmd = self.configInfo.debuggers.dsymutil+' '+sharedLib
       self.executeShellCommand(cmd, log=self.log)
   return

 def buildSharedLibrary(self, libname, objects):
   '''
   PETSC_LIB_DIR        = ${PETSC_DIR}/${PETSC_ARCH}/lib
   INSTALL_LIB_DIR	= ${PETSC_LIB_DIR}
   '''
   if self.configInfo.sharedLibraries.useShared:
     libDir = self.petscLibDir
     objDir = self.getObjDir(libname)
     self.logPrint('Making shared libraries in '+libDir)
     sharedLib = os.path.join(libDir, os.path.splitext(libname)[0]+'.'+self.configInfo.setCompilers.sharedLibraryExt)
     rebuild   = False
     if os.path.isfile(sharedLib):
       for obj in objects:
         if os.path.getmtime(obj) >= os.path.getmtime(sharedLib):
           rebuild = True
           break
     else:
       rebuild = True
     if rebuild:
       self.logWrite('Building shared library '+sharedLib+'\n', debugSection = 'screen', forceScroll = True)
       self.linkShared(sharedLib, libDir, objDir)
     else:
       self.logPrint('Nothing to rebuild for shared library '+libname)
   else:
     self.logPrint('Shared libraries disabled')
   return

 def link(self, executable, objects, language):
   '''${CLINKER} -o $@ $^ ${PETSC_LIB}
      ${DSYMUTIL} $@'''
   self.logWrite('Linking object '+str(objects)+' into '+executable+'\n', debugSection = self.debugSection, forceScroll = True)
   self.configInfo.compilers.pushLanguage(language)
   packageIncludes, packageLibs = self.getPackageInfo()
   if self.argDB.get('with-single-library') == 0:
       libpetsc = ' -lpetscts -lpetscsnes -lpetscksp -lpetscdm -lpetscmat -lpetscvec -lpetscsys '
   else:
       libpetsc = ' -lpetsc '
   cmd = self.configInfo.compilers.getFullLinkerCmd(' '.join(objects)+' -L'+self.petscLibDir+libpetsc+packageLibs+' -L/usr/local/cuda/lib', executable)
   if not self.dryRun:
     (output, error, status) = self.executeShellCommand(cmd, checkCommand = noCheckCommand, log=self.log)
     if status:
       self.logPrint("ERROR IN LINK ******************************", debugSection='screen')
       self.logPrint(output+error, debugSection='screen')
     # TODO: Move dsymutil stuff from PETSc.utilities.debuggers to config.compilers
     if hasattr(self.configInfo.debuggers, 'dsymutil'):
       (output, error, status) = self.executeShellCommand(self.configInfo.debuggers.dsymutil+' '+executable, checkCommand = noCheckCommand, log=self.log)
       if status:
         self.operationFailed = True
         self.logPrint("ERROR IN LINK ******************************", debugSection='screen')
         self.logPrint(output+error, debugSection='screen')
   self.configInfo.compilers.popLanguage()
   return [executable]

 def buildDir(self, dirname, files, objDir):
   ''' This is run in a PETSc source directory'''
   self.logWrite('Building in '+dirname+'\n', debugSection = 'screen', forceScroll = True)
   oldDir = os.getcwd()
   os.chdir(dirname)
   sourceMap = self.sourceManager.sortSourceFiles(files, objDir)
   objects   = []
   for language in ['C', 'Cxx', 'Fortran', 'CUDA']:
     if sourceMap[language]:
       self.logPrint('Compiling %s files %s' % (language, str(sourceMap[language])))
       objects.extend(getattr(self, 'compile'+language)(sourceMap[language], objDir))
   os.chdir(oldDir)
   return objects

 def buildDirParallel(self, dirname, files, objDir):
   ''' This is run in a PETSc source directory'''
   self.logWrite('Building in '+dirname+'\n', debugSection = 'screen', forceScroll = True)
   oldDir = os.getcwd()
   os.chdir(dirname)
   sourceMap = self.sourceManager.sortSourceFiles(files, objDir)
   futures   = []
   for language in ['C', 'Cxx', 'Fortran', 'CUDA']:
     if sourceMap[language]:
       self.logPrint('Compiling %s files %s' % (language, str(sourceMap[language])))
       futures.extend(getattr(self, 'compile'+language+'Parallel')(sourceMap[language], objDir))
   os.chdir(oldDir)
   return futures

 def buildFile(self, filename, objDir):
   ''' This is run in a PETSc source directory'''
   if not isinstance(filename, list): filename = [filename]
   self.logWrite('Building '+str(filename)+'\n', debugSection = 'screen', forceScroll = True)
   sourceMap = self.sourceManager.sortSourceFiles(filename, objDir)
   objects   = []
   for language in ['C', 'Cxx', 'Fortran', 'CUDA']:
     if sourceMap[language]:
       self.logPrint('Compiling %s files %s' % (language, str(sourceMap['C'])))
       objects.extend(getattr(self, 'compile'+language)(sourceMap[language], objDir))
   return objects

 def buildLibraries(self, libname, rootDir, parallel = False):
   '''TODO: If a file fails to build, it still must go in the source database'''
   if not self.argDB['buildLibraries']: return
   totalRebuild = rootDir == self.petscDir and not len(self.sourceDatabase)
   self.logPrint('Building Libraries')
   library = os.path.join(self.petscDir, self.petscArch, 'lib', libname)
   objDir  = self.getObjDir(libname)
   # Remove old library and object files by default when rebuilding the entire package
   if totalRebuild:
     self.logPrint('Doing a total rebuild of PETSc')
     lib = os.path.splitext(library)[0]+'.'+self.configInfo.setCompilers.AR_LIB_SUFFIX
     if os.path.isfile(lib):
       self.logPrint('Removing '+lib)
       os.unlink(lib)
     if os.path.isfile(self.sourceDBFilename):
       self.logPrint('Removing '+self.sourceDBFilename)
       os.unlink(self.sourceDBFilename)
     if os.path.isdir(objDir):
       shutil.rmtree(objDir)
   if not os.path.isdir(objDir): os.mkdir(objDir)

   self.operationFailed = False
   objects = []
   if len(self.sourceDatabase):
     def check(filename):
       if self.sourceDatabase.rebuild(filename): return True
       for obj in self.sourceManager.sortSourceFiles([filename], objDir)['Objects']:
         if not os.path.isfile(obj):
           self.logPrint('    object file '+obj+' is missing')
           return True
       return False
     import graph
     for filename in self.sourceDatabase.topologicalSort(check):
       objects += self.buildFile(filename, objDir)
   else:
     walker = DirectoryTreeWalker(self.argDB, self.log, self.configInfo)
     if totalRebuild:
       dirs = map(lambda d: os.path.join(rootDir, 'src', d), ['inline', 'sys', 'vec', 'mat', 'dm', 'ksp', 'snes', 'ts', 'docs'])
     else:
       dirs = [rootDir]
     if parallel:
       futures = []
       for d in dirs:
         for root, files in walker.walk(d):
           futures += self.buildDirParallel(root, files, objDir)
       for future in futures:
         objects += future.finish()
     else:
       for d in dirs:
         for root, files in walker.walk(d):
           objects += self.buildDir(root, files, objDir)

   if len(objects):
     if self.argDB['buildArchive']:
       self.buildArchive(library, objects)
     self.buildSharedLibrary(libname, objects)
   return len(objects)

 def rebuildDependencies(self, libname, rootDir):
   self.logWrite('Rebuilding Dependencies\n', debugSection = 'screen', forceScroll = True)
   self.sourceDatabase = SourceDatabase(self.argDB, self.log)
   depBuilder          = DependencyBuilder(self.argDB, self.log, self.sourceManager, self.sourceDatabase, self.getObjDir(libname))
   walker              = DirectoryTreeWalker(self.argDB, self.log, self.configInfo)

   for root, files in walker.walk(rootDir):
     depBuilder.buildDependencies(root, files)
   if not len(self.sourceDatabase):
     self.logPrint('No dependency information found -- disabling dependency tracking')
     self.sourceDatabase = NullSourceDatabase()
   else:
     depBuilder.buildDependenciesF90()
   if self.verbose > 3:
     import graph
     print('Source database:')
     for filename in self.sourceDatabase.topologicalSort(lambda x: True):
       print('  ',filename)
   return

 def updateDependencies(self, libname, rootDir):
   '''Calculates build dependencies and stores them in a database
   - If --dependencies is False, ignore them
   '''
   self.operationFailed = False
   if self.argDB['dependencies']:
     if not self.argDB['rebuildDependencies'] and os.path.isfile(self.sourceDBFilename):
       self.logPrint('Loading Dependencies')
       import cPickle

       with file(self.sourceDBFilename, 'rb') as f:
         self.sourceDatabase = cPickle.load(f)
       self.sourceDatabase.verbose = self.verbose
     else:
       self.rebuildDependencies(libname, rootDir)
   else:
     self.logPrint('Disabling dependency tracking')
     self.sourceDatabase = NullSourceDatabase()
   return

 def cleanupTest(self, dirname, execname):
   # ${RM} $* *.o $*.mon.* gmon.out mon.out *.exe *.ilk *.pdb *.tds
   import re
   trash = re.compile('^('+execname+'(\.o|\.mon\.\w+|\.exe|\.ilk|\.pdb|\.tds)?|g?mon.out)$')
   for fname in os.listdir(dirname):
     if trash.match(fname):
       os.remove(fname)
   return

 def checkTestOutput(self, testDir, executable, cmd, output, testNum, replace = False):
   from difflib import unified_diff
   outputName = os.path.join(testDir, 'output', os.path.basename(executable)+'_'+str(testNum)+'.out')
   ret        = 0
   if not os.path.isfile(outputName):
     if replace:
       with file(outputName, 'w') as f:
         f.write(output)
       self.logPrint("REPLACED: Regression output file %s (test %d) was stored" % (outputName, testNum), debugSection='screen')
     else:
       self.logPrint("MISCONFIGURATION: Regression output file %s (test %d) is missing" % (outputName, testNum), debugSection='screen')
   else:
     with file(outputName) as f:
       validOutput = f.read()
       if not validOutput == output:
         if replace:
           with file(outputName, 'w') as f:
             f.write(output)
           self.logPrint("REPLACED: Regression output file %s (test %d) was stored" % (outputName, testNum), debugSection='screen')
         else:
           self.logPrint("TEST ERROR: Regression output for %s (test %s) does not match\n" % (executable, str(testNum)), debugSection = 'screen')
           for linum,line in enumerate(unified_diff(validOutput.split('\n'), output.split('\n'), fromfile=outputName, tofile=cmd)):
               end = '' if linum < 3 else '\n' # Control lines have their own end-lines
               self.logWrite(line+end, debugSection = 'screen')
           self.logPrint('Reference output from %s\n' % outputName)
           self.logPrint(validOutput, indent = 0)
           self.logPrint('Current output from %s' % cmd)
           self.logPrint(output, indent = 0)
           ret = -1
       else:
         self.logPrint("TEST SUCCESS: Regression output for %s (test %s) matches" % (executable, str(testNum)))
   return ret

 def getTestCommand(self, executable, **params):
   numProcs = params.get('numProcs', 1)
   args     = params.get('args', '') % dict(meshes=os.path.join(self.petscDir,'share','petsc','datafiles','meshes'))
   hosts    = ','.join(['localhost']*int(numProcs))
   return ' '.join([self.configInfo.mpi.mpiexec, '-hosts', hosts, '-n', str(numProcs), os.path.abspath(executable), args])

 def runTest(self, testDir, executable, testNum, replace, **params):
   cmd = self.getTestCommand(executable, **params)
   self.logPrint('Running #%d: %s' % (testNum, cmd), debugSection='screen')
   if not self.dryRun:
     (output, error, status) = self.executeShellCommand(cmd, checkCommand = noCheckCommand, log=self.log)
     if status:
       self.logPrint("TEST ERROR: Failed to execute %s\n" % executable, debugSection='screen')
       self.logPrint(output+error, indent = 0, debugSection='screen')
       ret = -2
     else:
       ret = self.checkTestOutput(testDir, executable, cmd, output+error, testNum, replace)
   return ret

 def regressionTestsDir(self, dirname, dummy):
   ''' This is run in a PETSc source directory'''
   self.logWrite('Entering '+dirname+'\n', debugSection = 'screen', forceScroll = True)
   os.chdir(dirname)
   sourceMap = self.sourceManager.sortSourceFiles(dirname)
   objects   = []
   if sourceMap['C']:
     self.logPrint('Compiling C files '+str(sourceMap['C']))
     self.compileC(sourceMap['C'])
   if sourceMap['Fortran']:
     if not self.fortrancpp.fortranDatatypes:
       self.logPrint('Compiling Fortran files '+str(sourceMap['Fortran']))
       self.compileF(sourceMap['Fortran'])
   if sourceMap['Objects']:
     packageNames = set([p.name for p in self.framework.packages])
     for obj in sourceMap['Objects']:
       # TESTEXAMPLES_C_X = ex3.PETSc runex3 ex3.rm
       # .PETSc: filters out messages from build
       # .rm: cleans up test
       executable = os.path.splitext(obj)[0]
       paramKey   = os.path.relpath(os.path.abspath(executable), self.petscDir)
       testNum    = 1
       if paramKey in regressionRequirements:
         if not regressionRequirements[paramKey].issubset(packageNames):
           continue
       self.logPrint('Linking object '+obj+' into '+executable)
       # TODO: Fix this hack
       if executable[-1] == 'f':
         self.link(executable, obj, 'FC')
       else:
         self.link(executable, obj, self.languages.clanguage)
       self.runTest(dirname, executable, testNum, False, **regressionParameters.get(paramKey, {}))
       testNum += 1
       while '%s_%d' % (paramKey, testNum) in regressionParameters:
         self.runTest(dirname, executable, testNum, False, **regressionParameters.get('%s_%d' % (paramKey, testNum), {}))
         testNum += 1
       self.cleanupTest(dirname, executable)
   return

 def regressionTests(self, rootDir):
   if not self.argDB['regressionTests']: return
   if not self.checkDir(rootDir, allowExamples = True):
     self.logPrint('Nothing to be done')
   self.operationFailed = False
   for root, dirs, files in os.walk(rootDir):
     self.logPrint('Processing '+root)
     if 'examples' in dirs:
       for exroot, exdirs, exfiles in os.walk(os.path.join(root, 'examples')):
         self.logPrint('Processing '+exroot)
         print('  Testing in root',root)
         self.regressionTestsDir(exroot, exfiles)
         for badDir in [d for d in exdirs if not self.checkDir(os.path.join(exroot, d), allowExamples = True)]:
           exdirs.remove(badDir)
     for badDir in [d for d in dirs if not self.checkDir(os.path.join(root, d))]:
       dirs.remove(badDir)
   return

 def buildEtags(self):
   oldPath = sys.path
   sys.path.append(os.path.join(self.petscDir, 'bin', 'maint'))
   from generateetags import main
   main()
   os.system('find config -type f -name "*.py" | xargs etags -o TAGS_PYTHON')
   sys.path = oldPath
   return

 def buildFortranStubs(self):
   self.logWrite('Building Fortran stubs\n', debugSection = 'screen', forceScroll = True)
   oldPath = sys.path
   sys.path.append(os.path.join(self.petscDir, 'bin', 'maint'))
   from generatefortranstubs import main, processf90interfaces
   for d in os.listdir(os.path.join(self.petscDir, 'include', 'finclude', 'ftn-auto')):
     if d.endswith('-tmpdir'): shutil.rmtree(os.path.join(self.petscDir, 'include', 'finclude', 'ftn-auto', d))
   main(self.petscDir, self.configInfo.sowing.bfort, os.getcwd(),0)
   processf90interfaces(self.petscDir,0)
   for d in os.listdir(os.path.join(self.petscDir, 'include', 'finclude', 'ftn-auto')):
     if d.endswith('-tmpdir'): shutil.rmtree(os.path.join(self.petscDir, 'include', 'finclude', 'ftn-auto', d))
   sys.path = oldPath
   return

 def check(self):
   self.logWrite('Checking build\n', debugSection = 'screen', forceScroll = True)
   return

 def clean(self, libname):
   self.logWrite('Cleaning build\n', debugSection = 'screen', forceScroll = True)
   if os.path.isfile(self.sourceDBFilename):
     os.remove(self.sourceDBFilename)
     self.logPrint('Removed '+self.sourceDBFilename)
   if os.path.exists(self.getObjDir(libname)):
     shutil.rmtree(self.getObjDir(libname))
   self.logPrint('Removed '+self.getObjDir(libname))
   return

 def run(self):
   self.setup()
   #self.buildFortranStubs()
   self.updateDependencies('libpetsc', self.rootDir)
   if self.buildLibraries('libpetsc', self.rootDir):
     # This is overkill, but right now it is cheap
     self.rebuildDependencies('libpetsc', self.rootDir)
   self.regressionTests(self.rootDir)
   self.cleanup()
   return

if __name__ == '__main__':
  PETScMaker().run()<|MERGE_RESOLUTION|>--- conflicted
+++ resolved
@@ -339,23 +339,13 @@
                                                                #{'numProcs': 3, 'args': '-run_type full -refinement_limit 0.0625 -bc_type dirichlet -pc_type jacobi -ksp_rtol 1.0e-9 -snes_converged_reason -snes_view'},
                                                                #{'numProcs': 5, 'args': '-run_type full -refinement_limit 0.0625 -bc_type dirichlet -pc_type jacobi -ksp_rtol 1.0e-9 -snes_converged_reason -snes_view'}
 ],
-<<<<<<< HEAD
-                        'src/ts/examples/tutorials/ex11':      [{'numProcs': 1, 'args': '-ufv_vtk_interval 0 -f share/petsc/datafiles/meshes/sevenside.exo'},
-                                                                {'numProcs': 1, 'args': '-ufv_vtk_interval 0 -f share/petsc/datafiles/meshes/sevenside-quad-15.exo'},
-                                                                {'numProcs': 2, 'args': '-ufv_vtk_interval 0 -f share/petsc/datafiles/meshes/sevenside.exo'},
-                                                                {'numProcs': 2, 'args': '-ufv_vtk_interval 0 -f share/petsc/datafiles/meshes/sevenside-quad-15.exo'},
-                                                                {'numProcs': 8, 'args': '-ufv_vtk_interval 0 -f share/petsc/datafiles/meshes/sevenside-quad.exo'},
-                                                                {'numProcs': 1, 'args': '-ufv_vtk_interval 0 -f share/petsc/datafiles/meshes/sevenside.exo -ts_type rosw'},
-                                                                {'numProcs': 1, 'args': '-ufv_vtk_interval 0 -f share/petsc/datafiles/meshes/squaremotor-30.exo -ufv_split_faces'}],
-=======
                         'src/ts/examples/tutorials/ex11':      [{'numProcs': 1, 'args': '-ufv_vtk_interval 0 -f %(meshes)s/sevenside.exo'},
                                                                 {'numProcs': 1, 'args': '-ufv_vtk_interval 0 -f %(meshes)s/sevenside-quad-15.exo'},
                                                                 {'numProcs': 2, 'args': '-ufv_vtk_interval 0 -f %(meshes)s/sevenside.exo'},
                                                                 {'numProcs': 2, 'args': '-ufv_vtk_interval 0 -f %(meshes)s/sevenside-quad-15.exo'},
                                                                 {'numProcs': 8, 'args': '-ufv_vtk_interval 0 -f %(meshes)s/sevenside-quad.exo'},
                                                                 {'numProcs': 1, 'args': '-ufv_vtk_interval 0 -f %(meshes)s/sevenside.exo -ts_type rosw'},
-                                                                {'numProcs': 1, 'args': '-ufv_vtk_interval 0 -f squaremotor-30.exo'}],
->>>>>>> c9058dfb
+                                                                {'numProcs': 1, 'args': '-ufv_vtk_interval 0 -f %(meshes)s/squaremotor-30.exo -ufv_split_faces'}],
                         'src/ts/examples/tutorials/ex18':      {'numProcs': 1, 'args': '-snes_mf -ts_monitor_solution -ts_monitor -snes_monitor'},
                         }
 
