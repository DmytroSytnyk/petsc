#!/usr/bin/env python

from __future__ import with_statement  # For python-2.5

import os, sys
import shutil
import tempfile

sys.path.insert(0, os.path.join(os.environ['PETSC_DIR'], 'config'))
sys.path.insert(0, os.path.join(os.environ['PETSC_DIR'], 'config', 'BuildSystem'))

import logger, script

regressionParameters = {'src/dm/impls/patch/examples/tests/ex1': [{'numProcs': 1, 'args': '-patch_size 2 -grid_size 6'},
                                                                  {'numProcs': 4, 'args': '-patch_size 2 -grid_size 4'},
                                                                  {'numProcs': 4, 'args': '-patch_size 2 -grid_size 4 -comm_size 1'},
                                                                  {'numProcs': 4, 'args': '-patch_size 2 -grid_size 4 -comm_size 2'},
                                                                  {'numProcs': 16, 'args': '-patch_size 2 -grid_size 8 -comm_size 2'}],
                        'src/mat/examples/tests/ex170':          [{'numProcs': 1, 'args': ''},
                                                                  {'numProcs': 1, 'args': '-testnum 1'},
                                                                  {'numProcs': 2, 'args': '-testnum 1'},
                                                                  {'numProcs': 1, 'args': '-testnum 2'},
                                                                  {'numProcs': 2, 'args': '-testnum 2'}],
                        'src/dm/impls/plex/examples/tests/ex1': [# CTetGen tests 0-1
                                                                 {'numProcs': 1, 'args': '-dim 3 -ctetgen_verbose 4 -dm_view ::ascii_info_detail -info -info_exclude null'},
                                                                 {'numProcs': 1, 'args': '-dim 3 -ctetgen_verbose 4 -refinement_limit 0.0625 -dm_view ::ascii_info_detail -info -info_exclude null'},
                                                                 # Test 2D LaTex and ASCII output 2-9
                                                                 {'numProcs': 1, 'args': '-dim 2 -dm_view ::ascii_latex'},
                                                                 {'numProcs': 1, 'args': '-dim 2 -refinement_uniform 1 -interpolate 1 -dm_view ::ascii_info_detail'},
                                                                 {'numProcs': 2, 'args': '-dim 2 -refinement_uniform 1 -interpolate 1 -dm_view ::ascii_info_detail'},
                                                                 {'numProcs': 2, 'args': '-dim 2 -refinement_uniform 1 -interpolate 1 -dm_view ::ascii_latex'},
                                                                 {'numProcs': 1, 'args': '-dim 2 -cell_simplex 0 -dm_view ::ascii_info_detail'},
                                                                 {'numProcs': 1, 'args': '-dim 2 -cell_simplex 0 -refinement_uniform 1 -dm_view ::ascii_info_detail'},
                                                                 {'numProcs': 2, 'args': '-dim 2 -cell_simplex 0 -refinement_uniform 1 -interpolate 1 -dm_view ::ascii_info_detail'},
                                                                 {'numProcs': 2, 'args': '-dim 2 -cell_simplex 0 -refinement_uniform 1 -interpolate 1 -dm_view ::ascii_latex'},
                                                                 # CGNS tests 10-11 (need to find smaller test meshes)
                                                                 {'numProcs': 1, 'args': '-filename %(meshes)s/tut21.cgns -interpolate 1 -dm_view', 'requires': ['CGNS']},
                                                                 {'numProcs': 1, 'args': '-filename %(meshes)s/StaticMixer.cgns -interpolate 1 -dm_view', 'requires': ['CGNS']}],
                        'src/dm/impls/plex/examples/tests/ex3': [{'numProcs': 1, 'args': '',
                                                                  'setup': './bin/pythonscripts/PetscGenerateFEMQuadrature.py 2 1 2 1 identity src/dm/impls/plex/examples/tests/ex3.h'},
                                                                 {'numProcs': 1, 'args': '-order 1'},
                                                                 {'numProcs': 1, 'args': '-order 2'},
                                                                 {'numProcs': 1, 'args': '-dim 3',
                                                                  'setup': './bin/pythonscripts/PetscGenerateFEMQuadrature.py 3 1 3 1 identity src/dm/impls/plex/examples/tests/ex3.h'},
                                                                 {'numProcs': 1, 'args': '-dim 3 -order 1'},
                                                                 {'numProcs': 1, 'args': '-dim 3 -order 2'},
                                                                 {'numProcs': 1, 'args': '-interpolate 1',
                                                                  'setup': './bin/pythonscripts/PetscGenerateFEMQuadrature.py 2 2 2 1 identity src/dm/impls/plex/examples/tests/ex3.h'},
                                                                 {'numProcs': 1, 'args': '-interpolate 1 -order 1'},
                                                                 {'numProcs': 1, 'args': '-interpolate 1 -order 2'}],
                        'src/dm/impls/plex/examples/tests/ex4': [{'numProcs': 1, 'args': '-dim 2 -dm_view ::ascii_info_detail'},
                                                                 {'numProcs': 1, 'args': '-dim 2 -refinement_uniform 1 -dm_view ::ascii_info_detail'},
                                                                 {'numProcs': 2, 'args': '-dim 2 -dm_view ::ascii_info_detail'},
                                                                 {'numProcs': 2, 'args': '-dim 2 -refinement_uniform 1 -dm_view ::ascii_info_detail'}],
                        'src/dm/impls/plex/examples/tests/ex5': [{'numProcs': 1, 'args': '-dim 2 -dm_view ::ascii_info_detail'},
                                                                 {'numProcs': 2, 'args': '-dim 2 -dm_view ::ascii_info_detail'},
                                                                 {'numProcs': 1, 'args': '-dim 2 -cell_simplex 0 -dm_view ::ascii_info_detail'},
                                                                 {'numProcs': 2, 'args': '-dim 2 -cell_simplex 0 -dm_view ::ascii_info_detail'},
                                                                 {'numProcs': 1, 'args': '-dim 3 -dm_view ::ascii_info_detail'},
                                                                 {'numProcs': 2, 'args': '-dim 3 -dm_view ::ascii_info_detail'},
                                                                 {'numProcs': 1, 'args': '-dim 3 -cell_simplex 0 -dm_view ::ascii_info_detail'},
                                                                 {'numProcs': 2, 'args': '-dim 3 -cell_simplex 0 -dm_view ::ascii_info_detail'}],
                        'src/dm/impls/plex/examples/tests/ex6': [{'numProcs': 1, 'args': '-malloc_dump'},
                                                                 {'numProcs': 1, 'args': '-malloc_dump -pend 10000'},
                                                                 {'numProcs': 1, 'args': '-malloc_dump -pend 10000 -fill 0.05'},
                                                                 {'numProcs': 1, 'args': '-malloc_dump -pend 10000 -fill 0.25'}],
                        'src/dm/impls/plex/examples/tests/ex7': [# Two cell test meshes 0-7
                                                                 {'numProcs': 1, 'args': '-dim 2 -dm_view ::ascii_info_detail'},
                                                                 {'numProcs': 2, 'args': '-dim 2 -dm_view ::ascii_info_detail'},
                                                                 {'numProcs': 1, 'args': '-dim 2 -cell_simplex 0 -dm_view ::ascii_info_detail'},
                                                                 {'numProcs': 2, 'args': '-dim 2 -cell_simplex 0 -dm_view ::ascii_info_detail'},
                                                                 {'numProcs': 1, 'args': '-dim 3 -dm_view ::ascii_info_detail'},
                                                                 {'numProcs': 2, 'args': '-dim 3 -dm_view ::ascii_info_detail'},
                                                                 {'numProcs': 1, 'args': '-dim 3 -cell_simplex 0 -dm_view ::ascii_info_detail'},
                                                                 {'numProcs': 2, 'args': '-dim 3 -cell_simplex 0 -dm_view ::ascii_info_detail'},
                                                                 # 2D Hybrid Mesh 8
                                                                 {'numProcs': 1, 'args': '-dim 2 -cell_simplex 0 -testnum 1 -dm_view ::ascii_info_detail'},
                                                                 # TetGen meshes 9-10
                                                                 {'numProcs': 1, 'args': '-dim 2 -use_generator -dm_view ::ascii_info_detail'},
                                                                 {'numProcs': 1, 'args': '-dim 3 -use_generator -dm_view ::ascii_info_detail'},
                                                                 # Cubit meshes 11
                                                                 {'numProcs': 1, 'args': '-dim 3 -filename %(meshes)s/blockcylinder-50.exo -dm_view ::ascii_info_detail'},
                                                                 #{'numProcs': 1, 'args': '-dim 3 -filename /PETSc3/petsc/blockcylinder-50.exo -dm_view ::ascii_info_detail'},
                                                                 #{'numProcs': 1, 'args': '-dim 3 -filename /PETSc3/petsc/blockcylinder-20.exo'},
                                                                 ],
                        'src/dm/impls/plex/examples/tests/ex8': [{'numProcs': 1, 'args': '-dm_view ::ascii_info_detail'},
<<<<<<< HEAD
                                                                 {'numProcs': 1, 'args': '-interpolate -dm_view ::ascii_info_detail'},
                                                                 {'numProcs': 1, 'args': '-transform'},
                                                                 {'numProcs': 1, 'args': '-interpolate -transform'},
                                                                 {'numProcs': 1, 'args': '-run_type file -filename %(meshes)s/simpleblock-100.exo -dm_view ::ascii_info_detail -v0 -1.5,-0.5,0.5,-0.5,-0.5,0.5,0.5,-0.5,0.5 -J 0.0,0.0,0.5,0.0,0.5,0.0,-0.5,0.0,0.0,0.0,0.0,0.5,0.0,0.5,0.0,-0.5,0.0,0.0,0.0,0.0,0.5,0.0,0.5,0.0,-0.5,0.0,0.0 -invJ 0.0,0.0,-2.0,0.0,2.0,0.0,2.0,0.0,0.0,0.0,0.0,-2.0,0.0,2.0,0.0,2.0,0.0,0.0,0.0,0.0,-2.0,0.0,2.0,0.0,2.0,0.0,0.0 -detJ 0.125,0.125,0.125', 'requires': ['exodusii']},
                                                                 {'numProcs': 1, 'args': '-interpolate -run_type file -filename %(meshes)s/simpleblock-100.exo -dm_view ::ascii_info_detail -v0 -1.5,-0.5,0.5,-0.5,-0.5,0.5,0.5,-0.5,0.5 -J 0.0,0.0,0.5,0.0,0.5,0.0,-0.5,0.0,0.0,0.0,0.0,0.5,0.0,0.5,0.0,-0.5,0.0,0.0,0.0,0.0,0.5,0.0,0.5,0.0,-0.5,0.0,0.0 -invJ 0.0,0.0,-2.0,0.0,2.0,0.0,2.0,0.0,0.0,0.0,0.0,-2.0,0.0,2.0,0.0,2.0,0.0,0.0,0.0,0.0,-2.0,0.0,2.0,0.0,2.0,0.0,0.0 -detJ 0.125,0.125,0.125 -centroid -1.0,0.0,0.0,0.0,0.0,0.0,1.0,0.0,0.0 -normal 0.0,0.0,0.0,0.0,0.0,0.0,0.0,0.0,0.0 -vol 1.0,1.0,1.0', 'requires': ['exodusii']}],
=======
                                                                 {'numProcs': 1, 'args': '-transform'}],
                        'src/dm/impls/plex/examples/tests/ex9': [# 2D Simplex P_1 scalar tests
                                                                 {'numProcs': 1, 'args': '-num_dof 1,0,0 -iterations 10000 \
                                                                  -max_cone_time 1.1e-8 -max_closure_time 1.3e-7 -max_vec_closure_time 3.6e-7'},
                                                                 {'numProcs': 1, 'args': '-refinement_limit 1.0e-5 -num_dof 1,0,0 -iterations 100 \
                                                                  -max_cone_time 2.1e-8 -max_closure_time 1.5e-7 -max_vec_closure_time 3.6e-7'},
                                                                 {'numProcs': 1, 'args': '-num_fields 1 -num_components 1 -num_dof 1,0,0 -iterations 10000 \
                                                                  -max_cone_time 1.1e-8 -max_closure_time 1.3e-7 -max_vec_closure_time 4.5e-7'},
                                                                 {'numProcs': 1, 'args': '-refinement_limit 1.0e-5 -num_fields 1 -num_components 1 -num_dof 1,0,0 -iterations 100 \
                                                                  -max_cone_time 2.1e-8 -max_closure_time 1.5e-7 -max_vec_closure_time 4.7e-7'},
                                                                 {'numProcs': 1, 'args': '-interpolate -num_dof 1,0,0 -iterations 10000 \
                                                                  -max_cone_time 1.1e-8 -max_closure_time 6.5e-7 -max_vec_closure_time 1.0e-6'},
                                                                 {'numProcs': 1, 'args': '-interpolate -refinement_limit 1.0e-5 -num_dof 1,0,0 -iterations 100 \
                                                                  -max_cone_time 2.1e-8 -max_closure_time 6.5e-7 -max_vec_closure_time 1.0e-6'},
                                                                 {'numProcs': 1, 'args': '-interpolate -num_fields 1 -num_components 1 -num_dof 1,0,0 -iterations 10000 \
                                                                  -max_cone_time 1.1e-8 -max_closure_time 6.5e-7 -max_vec_closure_time 1.1e-6'},
                                                                 {'numProcs': 1, 'args': '-interpolate -refinement_limit 1.0e-5 -num_fields 1 -num_components 1 -num_dof 1,0,0 -iterations 100 \
                                                                  -max_cone_time 2.1e-8 -max_closure_time 6.5e-7 -max_vec_closure_time 1.2e-6'},
                                                                 # 2D Simplex P_1 vector tests
                                                                 # 2D Simplex P_2 scalar tests
                                                                 # 2D Simplex P_2 vector tests
                                                                 # 2D Simplex P_2/P_1 vector/scalar tests
                                                                 # 2D Quad P_1 scalar tests
                                                                 # 2D Quad P_1 vector tests
                                                                 # 2D Quad P_2 scalar tests
                                                                 # 2D Quad P_2 vector tests
                                                                 # 3D Simplex P_1 scalar tests
                                                                 # 3D Simplex P_1 vector tests
                                                                 # 3D Simplex P_2 scalar tests
                                                                 # 3D Simplex P_2 vector tests
                                                                 # 3D Hex P_1 scalar tests
                                                                 # 3D Hex P_1 vector tests
                                                                 # 3D Hex P_2 scalar tests
                                                                 # 3D Hex P_2 vector tests
                                                                 ],
>>>>>>> 2c8c0001
                        'src/dm/impls/plex/examples/tests/ex1f90': [{'numProcs': 1, 'args': ''}],
                        'src/dm/impls/plex/examples/tests/ex2f90': [{'numProcs': 1, 'args': ''}],
                        'src/dm/impls/plex/examples/tutorials/ex1': [{'numProcs': 1, 'args': ''},
                                                                     {'numProcs': 1, 'args': '-dim 3'},],
                        'src/dm/impls/plex/examples/tutorials/ex1f90': [{'numProcs': 1, 'args': ''},
                                                                        {'numProcs': 1, 'args': '-dim 3'},],
                        'src/dm/impls/mesh/examples/tests/ex1': [{'numProcs': 1, 'args': '-dim 2 -dm_view'},
                                                                 {'numProcs': 1, 'args': '-dim 2 -dm_view -interpolate'},
                                                                 {'numProcs': 1, 'args': '-dim 3 -dm_view'},
                                                                 {'numProcs': 1, 'args': '-dim 3 -dm_view -interpolate'},
                                                                 {'numProcs': 3, 'args': '-dim 2 -dm_view'},
                                                                 {'numProcs': 3, 'args': '-dim 2 -dm_view -interpolate'},
                                                                 {'numProcs': 8, 'args': '-dim 2 -dm_view'},
                                                                 {'numProcs': 8, 'args': '-dim 2 -dm_view -interpolate'},
                                                                 {'numProcs': 6, 'args': '-dim 3 -dm_view'},
                                                                 {'numProcs': 6, 'args': '-dim 3 -dm_view -interpolate'},
                                                                 {'numProcs': 10, 'args': '-dim 2 -dm_view -refinement_limit 7.63e-6'},
                                                                 {'numProcs': 10, 'args': '-dim 3 -dm_view -refinement_limit 1.00e-7'},
                                                                 {'numProcs': 50, 'args': '-dim 2 -dm_view -refinement_limit 7.63e-6'},
                                                                 {'numProcs': 50, 'args': '-dim 3 -dm_view -refinement_limit 1.00e-7'}],
                        'src/dm/impls/mesh/examples/tutorials/ex1': [{'numProcs': 1},
                                                                     {'numProcs': 2, 'args': '-base_file src/dm/impls/mesh/examples/tutorials/data/ex1_3d_big -dim 3'}],
                        'src/dm/impls/mesh/examples/tests/ex3': [{'numProcs': 1, 'args': '-malloc_dump -dm_mesh_view -dm_mesh_new_impl'},
                                                                 {'numProcs': 2, 'args': '-malloc_dump -dm_mesh_view -dm_mesh_new_impl'},
                                                                 {'numProcs': 3, 'args': '-malloc_dump -dm_mesh_view -dm_mesh_new_impl'},
                                                                 {'numProcs': 5, 'args': '-malloc_dump -dm_mesh_view -dm_mesh_new_impl'}],
                        'src/dm/impls/mesh/examples/tests/ex4': [{'numProcs': 1, 'args': '-i src/dm/impls/mesh/examples/tests/meshes/Square-tri.gen'},
                                                                 {'numProcs': 2, 'args': '-i src/dm/impls/mesh/examples/tests/meshes/Square-tri.gen'}],
                        'src/dm/impls/mesh/examples/tests/ex5f90': [{'numProcs': 1, 'args': '-i src/dm/impls/mesh/examples/tests/meshes/Square-tri.gen'},
                                                                    {'numProcs': 2, 'args': '-i src/dm/impls/mesh/examples/tests/meshes/Square-tri.gen'}],
                        'src/dm/impls/mesh/examples/tests/ex6': [{'numProcs': 1, 'args': '-i src/dm/impls/mesh/examples/tests/meshes/Square-tri.gen'},
                                                                 {'numProcs': 2, 'args': '-i src/dm/impls/mesh/examples/tests/meshes/Square-tri.gen'}],
                        'src/dm/impls/mesh/examples/tests/ex7f90': [{'numProcs': 1, 'args': '-i src/dm/impls/mesh/examples/tests/meshes/Square-tri.gen'},
                                                                    {'numProcs': 2, 'args': '-i src/dm/impls/mesh/examples/tests/meshes/Square-tri.gen'}],
                        'src/dm/impls/mesh/examples/tests/ex8': [{'numProcs': 1, 'args': '-i src/dm/impls/mesh/examples/tests/meshes/Square-tri.gen'},
                                                                 {'numProcs': 2, 'args': '-i src/dm/impls/mesh/examples/tests/meshes/Square-tri.gen'}],
                        'src/dm/impls/mesh/examples/tests/ex9f90': [{'numProcs': 1, 'args': '-i src/dm/impls/mesh/examples/tests/meshes/Square-tri.gen'},
                                                                    {'numProcs': 2, 'args': '-i src/dm/impls/mesh/examples/tests/meshes/Square-tri.gen'}],
                        'src/dm/impls/mesh/examples/tests/ex10': [{'numProcs': 1, 'args': '-i src/dm/impls/mesh/examples/tests/meshes/Square-tri.gen'},
                                                                  {'numProcs': 2, 'args': '-i src/dm/impls/mesh/examples/tests/meshes/Square-tri.gen'}],
                        'src/dm/impls/mesh/examples/tests/ex11f90': [{'numProcs': 1, 'args': '-i src/dm/impls/mesh/examples/tests/meshes/Square-tri.gen'},
                                                                     {'numProcs': 2, 'args': '-i src/dm/impls/mesh/examples/tests/meshes/Square-tri.gen'}],
                        'src/dm/impls/mesh/examples/tests/TestMeshExodus': [{'numProcs': 1, 'args': '-i src/dm/impls/mesh/examples/tests/meshes/Square-tri.gen'},
                                                                            {'numProcs': 1, 'args': '-i src/dm/impls/mesh/examples/tests/meshes/Square-tri2.gen'},
                                                                            {'numProcs': 1, 'args': '-i src/dm/impls/mesh/examples/tests/meshes/Square-quad.gen'},
                                                                           #{'numProcs': 1, 'args': '-i src/dm/impls/mesh/examples/tests/meshes/Square-mixed.gen'},
                                                                            {'numProcs': 1, 'args': '-i src/dm/impls/mesh/examples/tests/meshes/Tet.gen'},
                                                                            {'numProcs': 1, 'args': '-i src/dm/impls/mesh/examples/tests/meshes/Hex.gen'},
                                                                            {'numProcs': 1, 'args': '-i src/dm/impls/mesh/examples/tests/meshes/Tet.gen -interpolate'},
                                                                            {'numProcs': 1, 'args': '-i src/dm/impls/mesh/examples/tests/meshes/Hex.gen -interpolate'}],
                        'src/snes/examples/tutorials/ex12':   [# 2D serial P1 test 0-4
                                                               {'numProcs': 1, 'args': '-run_type test -refinement_limit 0.0    -bc_type dirichlet -interpolate 0 -show_initial -dm_plex_print_fem 1',
                                                                'setup': './bin/pythonscripts/PetscGenerateFEMQuadrature.py 2 1 1 1 laplacian 2 1 1 1 boundary src/snes/examples/tutorials/ex12.h'},
                                                               {'numProcs': 1, 'args': '-run_type test -refinement_limit 0.0    -bc_type dirichlet -interpolate 1 -show_initial -dm_plex_print_fem 1'},
                                                               {'numProcs': 1, 'args': '-run_type test -refinement_limit 0.0625 -bc_type dirichlet -interpolate 1 -show_initial -dm_plex_print_fem 1'},
                                                               {'numProcs': 1, 'args': '-run_type test -refinement_limit 0.0    -bc_type neumann   -interpolate 1 -show_initial -dm_plex_print_fem 1 -dm_view ::ascii_info_detail'},
                                                               {'numProcs': 1, 'args': '-run_type test -refinement_limit 0.0625 -bc_type neumann   -interpolate 1 -show_initial -dm_plex_print_fem 1'},
                                                               # 2D serial P2 test 5-8
                                                               {'numProcs': 1, 'args': '-run_type test -refinement_limit 0.0    -bc_type dirichlet -interpolate 1 -show_initial -dm_plex_print_fem 1',
                                                                'setup': './bin/pythonscripts/PetscGenerateFEMQuadrature.py 2 2 1 1 laplacian 2 2 1 1 boundary src/snes/examples/tutorials/ex12.h'},
                                                               {'numProcs': 1, 'args': '-run_type test -refinement_limit 0.0625 -bc_type dirichlet -interpolate 1 -show_initial -dm_plex_print_fem 1'},
                                                               {'numProcs': 1, 'args': '-run_type test -refinement_limit 0.0    -bc_type neumann   -interpolate 1 -show_initial -dm_plex_print_fem 1 -dm_view ::ascii_info_detail'},
                                                               {'numProcs': 1, 'args': '-run_type test -refinement_limit 0.0625 -bc_type neumann   -interpolate 1 -show_initial -dm_plex_print_fem 1 -dm_view ::ascii_info_detail'},
                                                               # 3D serial P1 test 9-12
                                                               {'numProcs': 1, 'args': '-run_type test -dim 3 -refinement_limit 0.0    -bc_type dirichlet -interpolate 0 -show_initial -dm_plex_print_fem 1 -dm_view',
                                                                'setup': './bin/pythonscripts/PetscGenerateFEMQuadrature.py 3 1 1 1 laplacian 3 1 1 1 boundary src/snes/examples/tutorials/ex12.h'},                                                                   {'numProcs': 1, 'args': '-run_type test -dim 3 -refinement_limit 0.0    -bc_type dirichlet -interpolate 1 -show_initial -dm_plex_print_fem 1 -dm_view'},
                                                               {'numProcs': 1, 'args': '-run_type test -dim 3 -refinement_limit 0.0125 -bc_type dirichlet -interpolate 1 -show_initial -dm_plex_print_fem 1 -dm_view'},
                                                               {'numProcs': 1, 'args': '-run_type test -dim 3 -refinement_limit 0.0    -bc_type neumann   -interpolate 1 -snes_fd -show_initial -dm_plex_print_fem 1 -dm_view'},
                                                               # Using ExodusII mesh 13-14 BROKEN
                                                               {'numProcs': 1, 'args': '-run_type test -f %(meshes)s/sevenside.exo -refinement_limit 0.0    -bc_type dirichlet -interpolate 1 -show_initial -dm_plex_print_fem 1 -dm_view',
                                                                'setup': './bin/pythonscripts/PetscGenerateFEMQuadrature.py 2 1 1 1 laplacian src/snes/examples/tutorials/ex12.h', 'requires': ['Exodus']},
                                                               {'numProcs': 1, 'args': '-run_type test -dim 3 -f /Users/knepley/Downloads/kis_modell_tet2.exo -refinement_limit 0.0    -bc_type dirichlet -interpolate 1 -show_initial -dm_plex_print_fem 1 -dm_view',
                                                                'setup': './bin/pythonscripts/PetscGenerateFEMQuadrature.py 3 1 1 1 laplacian src/snes/examples/tutorials/ex12.h', 'requires': ['Exodus']},                     ],
                        'src/snes/examples/tutorials/ex31':   [# Decoupled field Dirichlet tests 0-6
                                                               {'numProcs': 1, 'args': '-run_type test -refinement_limit 0.0     -forcing_type constant -bc_type dirichlet -interpolate 1 -show_initial -dm_plex_print_fem 1',
                                                                'setup': './bin/pythonscripts/PetscGenerateFEMQuadrature.py 2 2 2 1 laplacian 2 1 1 1 gradient 2 1 1 1 identity src/snes/examples/tutorials/ex31.h'},
                                                               {'numProcs': 1, 'args': '-run_type full -refinement_limit 0.0     -forcing_type constant -bc_type dirichlet -interpolate 1 -ksp_type fgmres -ksp_gmres_restart 100 -ksp_rtol 1.0e-9 -pc_type fieldsplit -pc_fieldsplit_0_fields 0,1 -pc_fieldsplit_1_fields 2 -pc_fieldsplit_type additive -fieldsplit_0_ksp_type fgmres -fieldsplit_0_pc_type fieldsplit -fieldsplit_0_pc_fieldsplit_type schur -fieldsplit_0_pc_fieldsplit_schur_factorization_type full -fieldsplit_0_fieldsplit_velocity_ksp_type preonly -fieldsplit_0_fieldsplit_velocity_pc_type lu -fieldsplit_0_fieldsplit_pressure_ksp_rtol 1e-10 -fieldsplit_0_fieldsplit_pressure_pc_type jacobi -fieldsplit_temperature_ksp_type preonly -fieldsplit_temperature_pc_type lu -snes_monitor_short -ksp_monitor_short -snes_converged_reason -snes_view -show_solution 0'},
                                                               {'numProcs': 1, 'args': '-run_type full -refinement_limit 0.00625 -forcing_type constant -bc_type dirichlet -interpolate 1 -ksp_type fgmres -ksp_gmres_restart 100 -ksp_rtol 1.0e-9 -pc_type fieldsplit -pc_fieldsplit_0_fields 0,1 -pc_fieldsplit_1_fields 2 -pc_fieldsplit_type additive -fieldsplit_0_ksp_type fgmres -fieldsplit_0_pc_type fieldsplit -fieldsplit_0_pc_fieldsplit_type schur -fieldsplit_0_pc_fieldsplit_schur_factorization_type full -fieldsplit_0_fieldsplit_velocity_ksp_type preonly -fieldsplit_0_fieldsplit_velocity_pc_type lu -fieldsplit_0_fieldsplit_pressure_ksp_rtol 1e-10 -fieldsplit_0_fieldsplit_pressure_pc_type jacobi -fieldsplit_temperature_ksp_type preonly -fieldsplit_temperature_pc_type lu -snes_monitor_short -ksp_monitor_short -snes_converged_reason -snes_view -show_solution 0'},
                                                               {'numProcs': 1, 'args': '-run_type full -refinement_limit 0.0     -forcing_type linear   -bc_type dirichlet -interpolate 1 -ksp_type fgmres -ksp_gmres_restart 100 -ksp_rtol 1.0e-9 -pc_type fieldsplit -pc_fieldsplit_0_fields 0,1 -pc_fieldsplit_1_fields 2 -pc_fieldsplit_type additive -fieldsplit_0_ksp_type fgmres -fieldsplit_0_pc_type fieldsplit -fieldsplit_0_pc_fieldsplit_type schur -fieldsplit_0_pc_fieldsplit_schur_factorization_type full -fieldsplit_0_fieldsplit_velocity_ksp_type preonly -fieldsplit_0_fieldsplit_velocity_pc_type lu -fieldsplit_0_fieldsplit_pressure_ksp_rtol 1e-10 -fieldsplit_0_fieldsplit_pressure_pc_type jacobi -fieldsplit_temperature_ksp_type preonly -fieldsplit_temperature_pc_type lu -snes_monitor_short -ksp_monitor_short -snes_converged_reason -snes_view -show_solution 0'},
                                                               {'numProcs': 1, 'args': '-run_type full -refinement_limit 0.00625 -forcing_type linear   -bc_type dirichlet -interpolate 1 -ksp_type fgmres -ksp_gmres_restart 100 -ksp_rtol 1.0e-9 -pc_type fieldsplit -pc_fieldsplit_0_fields 0,1 -pc_fieldsplit_1_fields 2 -pc_fieldsplit_type additive -fieldsplit_0_ksp_type fgmres -fieldsplit_0_pc_type fieldsplit -fieldsplit_0_pc_fieldsplit_type schur -fieldsplit_0_pc_fieldsplit_schur_factorization_type full -fieldsplit_0_fieldsplit_velocity_ksp_type preonly -fieldsplit_0_fieldsplit_velocity_pc_type lu -fieldsplit_0_fieldsplit_pressure_ksp_rtol 1e-10 -fieldsplit_0_fieldsplit_pressure_pc_type jacobi -fieldsplit_temperature_ksp_type preonly -fieldsplit_temperature_pc_type lu -snes_monitor_short -ksp_monitor_short -snes_converged_reason -snes_view -show_solution 0'},
                                                               {'numProcs': 1, 'args': '-run_type full -refinement_limit 0.0     -forcing_type cubic    -bc_type dirichlet -interpolate 1 -ksp_type fgmres -ksp_gmres_restart 100 -ksp_rtol 1.0e-9 -pc_type fieldsplit -pc_fieldsplit_0_fields 0,1 -pc_fieldsplit_1_fields 2 -pc_fieldsplit_type additive -fieldsplit_0_ksp_type fgmres -fieldsplit_0_pc_type fieldsplit -fieldsplit_0_pc_fieldsplit_type schur -fieldsplit_0_pc_fieldsplit_schur_factorization_type full -fieldsplit_0_fieldsplit_velocity_ksp_type preonly -fieldsplit_0_fieldsplit_velocity_pc_type lu -fieldsplit_0_fieldsplit_pressure_ksp_rtol 1e-10 -fieldsplit_0_fieldsplit_pressure_pc_type jacobi -fieldsplit_temperature_ksp_type preonly -fieldsplit_temperature_pc_type lu -snes_monitor_short -ksp_monitor_short -snes_converged_reason -snes_view -show_solution 0'},
                                                               {'numProcs': 1, 'args': '-run_type full -refinement_limit 0.00625 -forcing_type cubic    -bc_type dirichlet -interpolate 1 -ksp_type fgmres -ksp_gmres_restart 100 -ksp_rtol 1.0e-9 -pc_type fieldsplit -pc_fieldsplit_0_fields 0,1 -pc_fieldsplit_1_fields 2 -pc_fieldsplit_type additive -fieldsplit_0_ksp_type fgmres -fieldsplit_0_pc_type fieldsplit -fieldsplit_0_pc_fieldsplit_type schur -fieldsplit_0_pc_fieldsplit_schur_factorization_type full -fieldsplit_0_fieldsplit_velocity_ksp_type preonly -fieldsplit_0_fieldsplit_velocity_pc_type lu -fieldsplit_0_fieldsplit_pressure_ksp_rtol 1e-10 -fieldsplit_0_fieldsplit_pressure_pc_type jacobi -fieldsplit_temperature_ksp_type preonly -fieldsplit_temperature_pc_type lu -snes_monitor_short -ksp_monitor_short -snes_converged_reason -snes_view -show_solution 0'},
                                                               # 2D serial freeslip tests 7-9
                                                               {'numProcs': 1, 'args': '-run_type test -refinement_limit 0.0     -forcing_type cubic    -bc_type freeslip  -interpolate 1 -show_initial -dm_plex_print_fem 1',
                                                                'setup': './bin/pythonscripts/PetscGenerateFEMQuadrature.py 2 2 2 1 laplacian 2 1 1 1 gradient 2 1 1 1 identity src/snes/examples/tutorials/ex31.h'},
                                                               {'numProcs': 1, 'args': '-run_type full -refinement_limit 0.0     -forcing_type cubic    -bc_type freeslip  -interpolate 1 -ksp_type fgmres -ksp_gmres_restart 100 -ksp_rtol 1.0e-9 -pc_type fieldsplit -pc_fieldsplit_0_fields 0,1 -pc_fieldsplit_1_fields 2 -pc_fieldsplit_type additive -fieldsplit_0_ksp_type fgmres -fieldsplit_0_pc_type fieldsplit -fieldsplit_0_pc_fieldsplit_type schur -fieldsplit_0_pc_fieldsplit_schur_factorization_type full -fieldsplit_0_fieldsplit_velocity_ksp_type preonly -fieldsplit_0_fieldsplit_velocity_pc_type lu -fieldsplit_0_fieldsplit_pressure_ksp_rtol 1e-10 -fieldsplit_0_fieldsplit_pressure_pc_type jacobi -fieldsplit_temperature_ksp_type preonly -fieldsplit_temperature_pc_type lu -snes_monitor_short -ksp_monitor_short -snes_converged_reason -snes_view -show_solution 0'},
                                                               {'numProcs': 1, 'args': '-run_type full -refinement_limit 0.00625 -forcing_type cubic    -bc_type freeslip  -interpolate 1 -ksp_type fgmres -ksp_gmres_restart 100 -ksp_rtol 1.0e-9 -pc_type fieldsplit -pc_fieldsplit_0_fields 0,1 -pc_fieldsplit_1_fields 2 -pc_fieldsplit_type additive -fieldsplit_0_ksp_type fgmres -fieldsplit_0_pc_type fieldsplit -fieldsplit_0_pc_fieldsplit_type schur -fieldsplit_0_pc_fieldsplit_schur_factorization_type full -fieldsplit_0_fieldsplit_velocity_ksp_type preonly -fieldsplit_0_fieldsplit_velocity_pc_type lu -fieldsplit_0_fieldsplit_pressure_ksp_rtol 1e-10 -fieldsplit_0_fieldsplit_pressure_pc_type jacobi -fieldsplit_temperature_ksp_type preonly -fieldsplit_temperature_pc_type lu -snes_monitor_short -ksp_monitor_short -snes_converged_reason -snes_view -show_solution 0'}],
                        'src/snes/examples/tutorials/ex33':   [{'numProcs': 1, 'args': '-snes_converged_reason -snes_monitor_short'}],
                        'src/snes/examples/tutorials/ex52':   [# 2D Laplacian 0-3
                                                               {'numProcs': 1, 'args': '-dm_view -refinement_limit 0.0 -compute_function',
                                                                'setup': './bin/pythonscripts/PetscGenerateFEMQuadrature.py 2 1 1 1 laplacian src/snes/examples/tutorials/ex52.h',
                                                                'source': ['src/snes/examples/tutorials/ex52_integrateElement.cu'], 'requires': ['cuda']},
                                                               {'numProcs': 1, 'args': '-dm_view -refinement_limit 0.0 -compute_function -batch', 'requires': ['cuda']},
                                                               {'numProcs': 1, 'args': '-dm_view -refinement_limit 0.0 -compute_function -batch -gpu', 'requires': ['cuda']},
                                                               {'numProcs': 1, 'args': '-dm_view -refinement_limit 0.0 -compute_function -batch -gpu -gpu_batches 2', 'requires': ['cuda']},
                                                               # 2D Laplacian refined 4-8
                                                               {'numProcs': 1, 'args': '-dm_view -refinement_limit 0.0625 -compute_function', 'requires': ['cuda']},
                                                               {'numProcs': 1, 'args': '-dm_view -refinement_limit 0.0625 -compute_function -batch', 'requires': ['cuda']},
                                                               {'numProcs': 1, 'args': '-dm_view -refinement_limit 0.0625 -compute_function -batch -gpu', 'requires': ['cuda']},
                                                               {'numProcs': 1, 'args': '-dm_view -refinement_limit 0.0625 -compute_function -batch -gpu -gpu_batches 2', 'requires': ['cuda']},
                                                               {'numProcs': 1, 'args': '-dm_view -refinement_limit 0.0625 -compute_function -batch -gpu -gpu_batches 4', 'requires': ['cuda']},
                                                               # 2D Elasticity 9-12
                                                               {'numProcs': 1, 'args': '-dm_view -refinement_limit 0.0 -compute_function -op_type elasticity',
                                                                'setup': './bin/pythonscripts/PetscGenerateFEMQuadrature.py 2 1 2 1 elasticity src/snes/examples/tutorials/ex52.h',
                                                                'requires': ['cuda']},
                                                               {'numProcs': 1, 'args': '-dm_view -refinement_limit 0.0 -compute_function -op_type elasticity -batch', 'requires': ['cuda']},
                                                               {'numProcs': 1, 'args': '-dm_view -refinement_limit 0.0 -compute_function -op_type elasticity -batch -gpu', 'requires': ['cuda']},
                                                               {'numProcs': 1, 'args': '-dm_view -refinement_limit 0.0 -compute_function -op_type elasticity -batch -gpu -gpu_batches 2', 'requires': ['cuda']},
                                                               # 2D Elasticity refined 13-17
                                                               {'numProcs': 1, 'args': '-dm_view -refinement_limit 0.0625 -compute_function -op_type elasticity', 'requires': ['cuda']},
                                                               {'numProcs': 1, 'args': '-dm_view -refinement_limit 0.0625 -compute_function -op_type elasticity -batch', 'requires': ['cuda']},
                                                               {'numProcs': 1, 'args': '-dm_view -refinement_limit 0.0625 -compute_function -op_type elasticity -batch -gpu', 'requires': ['cuda']},
                                                               {'numProcs': 1, 'args': '-dm_view -refinement_limit 0.0625 -compute_function -op_type elasticity -batch -gpu -gpu_batches 2', 'requires': ['cuda']},
                                                               {'numProcs': 1, 'args': '-dm_view -refinement_limit 0.0625 -compute_function -op_type elasticity -batch -gpu -gpu_batches 4', 'requires': ['cuda']},
                                                               # 3D Laplacian 18-20
                                                               {'numProcs': 1, 'args': '-dim 3 -dm_view -refinement_limit 0.0 -compute_function',
                                                                'setup': './bin/pythonscripts/PetscGenerateFEMQuadrature.py 3 1 1 1 laplacian src/snes/examples/tutorials/ex52.h',
                                                                'requires': ['cuda']},
                                                               {'numProcs': 1, 'args': '-dim 3 -dm_view -refinement_limit 0.0 -compute_function -batch', 'requires': ['cuda']},
                                                               {'numProcs': 1, 'args': '-dim 3 -dm_view -refinement_limit 0.0 -compute_function -batch -gpu', 'requires': ['cuda']},
                                                               # 3D Laplacian refined 21-24
                                                               {'numProcs': 1, 'args': '-dim 3 -dm_view -refinement_limit 0.0125 -compute_function', 'requires': ['cuda']},
                                                               {'numProcs': 1, 'args': '-dim 3 -dm_view -refinement_limit 0.0125 -compute_function -batch', 'requires': ['cuda']},
                                                               {'numProcs': 1, 'args': '-dim 3 -dm_view -refinement_limit 0.0125 -compute_function -batch -gpu', 'requires': ['cuda']},
                                                               {'numProcs': 1, 'args': '-dim 3 -dm_view -refinement_limit 0.0125 -compute_function -batch -gpu -gpu_batches 2', 'requires': ['cuda']},
                                                               # 3D Elasticity 25-27
                                                               {'numProcs': 1, 'args': '-dim 3 -dm_view -refinement_limit 0.0 -compute_function -op_type elasticity',
                                                                'setup': './bin/pythonscripts/PetscGenerateFEMQuadrature.py 3 1 3 1 elasticity src/snes/examples/tutorials/ex52.h',
                                                                'requires': ['cuda']},
                                                               {'numProcs': 1, 'args': '-dim 3 -dm_view -refinement_limit 0.0 -compute_function -op_type elasticity -batch', 'requires': ['cuda']},
                                                               {'numProcs': 1, 'args': '-dim 3 -dm_view -refinement_limit 0.0 -compute_function -op_type elasticity -batch -gpu', 'requires': ['cuda']},
                                                               # 3D Elasticity refined 28-31
                                                               {'numProcs': 1, 'args': '-dim 3 -dm_view -refinement_limit 0.0125 -compute_function -op_type elasticity', 'requires': ['cuda']},
                                                               {'numProcs': 1, 'args': '-dim 3 -dm_view -refinement_limit 0.0125 -compute_function -op_type elasticity -batch', 'requires': ['cuda']},
                                                               {'numProcs': 1, 'args': '-dim 3 -dm_view -refinement_limit 0.0125 -compute_function -op_type elasticity -batch -gpu', 'requires': ['cuda']},
                                                               {'numProcs': 1, 'args': '-dim 3 -dm_view -refinement_limit 0.0125 -compute_function -op_type elasticity -batch -gpu -gpu_batches 2', 'requires': ['cuda']},
                                                               # 'source': ['src/snes/examples/tutorials/ex52_integrateElement.cu']},
                                                               ],
                        'src/snes/examples/tutorials/ex62':   [# 2D serial P1 tests 0-3
                                                               {'numProcs': 1, 'args': '-run_type test -refinement_limit 0.0    -bc_type dirichlet -interpolate 0 -show_initial -dm_plex_print_fem 1',
                                                                'setup': './bin/pythonscripts/PetscGenerateFEMQuadrature.py 2 1 2 1 laplacian 2 1 1 1 gradient src/snes/examples/tutorials/ex62.h'},
                                                               {'numProcs': 1, 'args': '-run_type test -refinement_limit 0.0    -bc_type dirichlet -interpolate 1 -show_initial -dm_plex_print_fem 1'},
                                                               {'numProcs': 1, 'args': '-run_type test -refinement_limit 0.0625 -bc_type dirichlet -interpolate 0 -show_initial -dm_plex_print_fem 1'},
                                                               {'numProcs': 1, 'args': '-run_type test -refinement_limit 0.0625 -bc_type dirichlet -interpolate 1 -show_initial -dm_plex_print_fem 1'},
                                                               # 2D serial P2 tests 4-5
                                                               {'numProcs': 1, 'args': '-run_type test -refinement_limit 0.0    -bc_type dirichlet -interpolate 1 -order 2,1 -show_initial -dm_plex_print_fem 1',
                                                                'setup': './bin/pythonscripts/PetscGenerateFEMQuadrature.py 2 2 2 1 laplacian 2 1 1 1 gradient src/snes/examples/tutorials/ex62.h'},

                                                               {'numProcs': 1, 'args': '-run_type test -refinement_limit 0.0625 -bc_type dirichlet -interpolate 1 -order 2,1 -show_initial -dm_plex_print_fem 1'},
                                                               # Parallel tests 6-17
                                                               {'numProcs': 2, 'args': '-run_type test -refinement_limit 0.0    -bc_type dirichlet -interpolate 0 -dm_plex_print_fem 1',
                                                                'setup': './bin/pythonscripts/PetscGenerateFEMQuadrature.py 2 1 2 1 laplacian 2 1 1 1 gradient src/snes/examples/tutorials/ex62.h'},
                                                               {'numProcs': 3, 'args': '-run_type test -refinement_limit 0.0    -bc_type dirichlet -interpolate 0 -dm_plex_print_fem 1'},
                                                               {'numProcs': 5, 'args': '-run_type test -refinement_limit 0.0    -bc_type dirichlet -interpolate 0 -dm_plex_print_fem 1'},
                                                               {'numProcs': 2, 'args': '-run_type test -refinement_limit 0.0    -bc_type dirichlet -interpolate 1 -dm_plex_print_fem 1'},
                                                               {'numProcs': 3, 'args': '-run_type test -refinement_limit 0.0    -bc_type dirichlet -interpolate 1 -dm_plex_print_fem 1'},
                                                               {'numProcs': 5, 'args': '-run_type test -refinement_limit 0.0    -bc_type dirichlet -interpolate 1 -dm_plex_print_fem 1'},
                                                               {'numProcs': 2, 'args': '-run_type test -refinement_limit 0.0625 -bc_type dirichlet -interpolate 0 -dm_plex_print_fem 1'},
                                                               {'numProcs': 3, 'args': '-run_type test -refinement_limit 0.0625 -bc_type dirichlet -interpolate 0 -dm_plex_print_fem 1'},
                                                               {'numProcs': 5, 'args': '-run_type test -refinement_limit 0.0625 -bc_type dirichlet -interpolate 0 -dm_plex_print_fem 1'},
                                                               {'numProcs': 2, 'args': '-run_type test -refinement_limit 0.0625 -bc_type dirichlet -interpolate 1 -dm_plex_print_fem 1'},
                                                               {'numProcs': 3, 'args': '-run_type test -refinement_limit 0.0625 -bc_type dirichlet -interpolate 1 -dm_plex_print_fem 1'},
                                                               {'numProcs': 5, 'args': '-run_type test -refinement_limit 0.0625 -bc_type dirichlet -interpolate 1 -dm_plex_print_fem 1'},
                                                               # Full solutions 18-29
                                                               {'numProcs': 1, 'args': '-run_type full -refinement_limit 0.0625 -bc_type dirichlet -interpolate 0 -pc_type jacobi -ksp_rtol 1.0e-9 -snes_monitor_short -ksp_monitor_short -snes_converged_reason -snes_view'},
                                                               {'numProcs': 2, 'args': '-run_type full -refinement_limit 0.0625 -bc_type dirichlet -interpolate 0 -pc_type jacobi -ksp_rtol 1.0e-9 -snes_monitor_short -ksp_monitor_short -snes_converged_reason -snes_view'},
                                                               {'numProcs': 3, 'args': '-run_type full -refinement_limit 0.0625 -bc_type dirichlet -interpolate 0 -pc_type jacobi -ksp_rtol 1.0e-9 -snes_converged_reason -snes_view'},
                                                               {'numProcs': 5, 'args': '-run_type full -refinement_limit 0.0625 -bc_type dirichlet -interpolate 0 -pc_type jacobi -ksp_rtol 1.0e-10 -snes_converged_reason -snes_view'},
                                                               {'numProcs': 1, 'args': '-run_type full -refinement_limit 0.0625 -bc_type dirichlet -interpolate 1 -pc_type jacobi -ksp_rtol 1.0e-9 -snes_monitor_short -ksp_monitor_short -snes_converged_reason -snes_view'},
                                                               {'numProcs': 2, 'args': '-run_type full -refinement_limit 0.0625 -bc_type dirichlet -interpolate 1 -pc_type jacobi -ksp_rtol 1.0e-9 -snes_monitor_short -ksp_monitor_short -snes_converged_reason -snes_view'},
                                                               {'numProcs': 3, 'args': '-run_type full -refinement_limit 0.0625 -bc_type dirichlet -interpolate 1 -pc_type jacobi -ksp_rtol 1.0e-9 -snes_converged_reason -snes_view'},
                                                               {'numProcs': 5, 'args': '-run_type full -refinement_limit 0.0625 -bc_type dirichlet -interpolate 1 -pc_type jacobi -ksp_rtol 1.0e-9 -snes_converged_reason -snes_view'},
                                                               {'numProcs': 1, 'args': '-run_type full -refinement_limit 0.0625 -bc_type dirichlet -interpolate 1 -order 2,1 -pc_type jacobi -ksp_rtol 1.0e-9 -snes_monitor_short -ksp_monitor_short -snes_converged_reason -snes_view',
                                                                'setup': './bin/pythonscripts/PetscGenerateFEMQuadrature.py 2 2 2 1 laplacian 2 1 1 1 gradient src/snes/examples/tutorials/ex62.h'},
                                                               {'numProcs': 2, 'args': '-run_type full -refinement_limit 0.0625 -bc_type dirichlet -interpolate 1 -order 2,1 -pc_type jacobi -ksp_rtol 1.0e-9 -snes_monitor_short -ksp_monitor_short -snes_converged_reason -snes_view'},
                                                               {'numProcs': 3, 'args': '-run_type full -refinement_limit 0.0625 -bc_type dirichlet -interpolate 1 -order 2,1 -pc_type jacobi -ksp_rtol 1.0e-9 -snes_converged_reason -snes_view'},
                                                               {'numProcs': 5, 'args': '-run_type full -refinement_limit 0.0625 -bc_type dirichlet -interpolate 1 -order 2,1 -pc_type jacobi -ksp_rtol 1.0e-9 -snes_converged_reason -snes_view'},
                                                               # Stokes preconditioners 30-36
                                                               #   Jacobi
                                                               {'numProcs': 1, 'args': '-run_type full -refinement_limit 0.00625 -bc_type dirichlet -interpolate 1 -order 2,1 -ksp_gmres_restart 100 -pc_type jacobi -ksp_rtol 1.0e-9 -snes_monitor_short -ksp_monitor_short -snes_converged_reason -snes_view -show_solution 0',
                                                                'setup': './bin/pythonscripts/PetscGenerateFEMQuadrature.py 2 2 2 1 laplacian 2 1 1 1 gradient src/snes/examples/tutorials/ex62.h'},
                                                               #  Block diagonal \begin{pmatrix} A & 0 \\ 0 & I \end{pmatrix}
                                                               {'numProcs': 1, 'args': '-run_type full -refinement_limit 0.00625 -bc_type dirichlet -interpolate 1 -order 2,1 -ksp_type fgmres -ksp_gmres_restart 100 -ksp_rtol 1.0e-9 -pc_type fieldsplit -pc_fieldsplit_type additive -fieldsplit_velocity_pc_type lu -fieldsplit_pressure_pc_type jacobi -snes_monitor_short -ksp_monitor_short -snes_converged_reason -snes_view -show_solution 0'},
                                                               #  Block triangular \begin{pmatrix} A & B \\ 0 & I \end{pmatrix}
                                                               {'numProcs': 1, 'args': '-run_type full -refinement_limit 0.00625 -bc_type dirichlet -interpolate 1 -order 2,1 -ksp_type fgmres -ksp_gmres_restart 100 -ksp_rtol 1.0e-9 -pc_type fieldsplit -pc_fieldsplit_type multiplicative -fieldsplit_velocity_pc_type lu -fieldsplit_pressure_pc_type jacobi -snes_monitor_short -ksp_monitor_short -snes_converged_reason -snes_view -show_solution 0'},
                                                               #  Diagonal Schur complement \begin{pmatrix} A & 0 \\ 0 & S \end{pmatrix}
                                                               {'numProcs': 1, 'args': '-run_type full -refinement_limit 0.00625 -bc_type dirichlet -interpolate 1 -order 2,1 -ksp_type fgmres -ksp_gmres_restart 100 -ksp_rtol 1.0e-9 -pc_type fieldsplit -pc_fieldsplit_type schur -pc_fieldsplit_schur_factorization_type diag -fieldsplit_pressure_ksp_rtol 1e-10 -fieldsplit_velocity_ksp_type gmres -fieldsplit_velocity_pc_type lu -fieldsplit_pressure_pc_type jacobi -snes_monitor_short -ksp_monitor_short -snes_converged_reason -snes_view -show_solution 0'},
                                                               #  Upper triangular Schur complement \begin{pmatrix} A & B \\ 0 & S \end{pmatrix}
                                                               {'numProcs': 1, 'args': '-run_type full -refinement_limit 0.00625 -bc_type dirichlet -interpolate 1 -order 2,1 -ksp_type fgmres -ksp_gmres_restart 100 -ksp_rtol 1.0e-9 -pc_type fieldsplit -pc_fieldsplit_type schur -pc_fieldsplit_schur_factorization_type upper -fieldsplit_pressure_ksp_rtol 1e-10 -fieldsplit_velocity_ksp_type gmres -fieldsplit_velocity_pc_type lu -fieldsplit_pressure_pc_type jacobi -snes_monitor_short -ksp_monitor_short -snes_converged_reason -snes_view -show_solution 0'},
                                                               #  Lower triangular Schur complement \begin{pmatrix} A & B \\ 0 & S \end{pmatrix}
                                                               {'numProcs': 1, 'args': '-run_type full -refinement_limit 0.00625 -bc_type dirichlet -interpolate 1 -order 2,1 -ksp_type fgmres -ksp_gmres_restart 100 -ksp_rtol 1.0e-9 -pc_type fieldsplit -pc_fieldsplit_type schur -pc_fieldsplit_schur_factorization_type lower -fieldsplit_pressure_ksp_rtol 1e-10 -fieldsplit_velocity_ksp_type gmres -fieldsplit_velocity_pc_type lu -fieldsplit_pressure_pc_type jacobi -snes_monitor_short -ksp_monitor_short -snes_converged_reason -snes_view -show_solution 0'},
                                                               #  Full Schur complement \begin{pmatrix} I & 0 \\ B^T A^{-1} & I \end{pmatrix} \begin{pmatrix} A & 0 \\ 0 & S \end{pmatrix} \begin{pmatrix} I & A^{-1} B \\ 0 & I \end{pmatrix}
                                                               {'numProcs': 1, 'args': '-run_type full -refinement_limit 0.00625 -bc_type dirichlet -interpolate 1 -order 2,1 -ksp_type fgmres -ksp_gmres_restart 100 -ksp_rtol 1.0e-9 -pc_type fieldsplit -pc_fieldsplit_type schur -pc_fieldsplit_schur_factorization_type full -fieldsplit_pressure_ksp_rtol 1e-10 -fieldsplit_velocity_ksp_type gmres -fieldsplit_velocity_pc_type lu -fieldsplit_pressure_pc_type jacobi -snes_monitor_short -ksp_monitor_short -snes_converged_reason -snes_view -show_solution 0'},
                                                               #  SIMPLE \begin{pmatrix} I & 0 \\ B^T A^{-1} & I \end{pmatrix} \begin{pmatrix} A & 0 \\ 0 & B^T diag(A)^{-1} B \end{pmatrix} \begin{pmatrix} I & diag(A)^{-1} B \\ 0 & I \end{pmatrix}
                                                               #{'numProcs': 1, 'args': '-run_type full -refinement_limit 0.00625 -bc_type dirichlet -interpolate 1 -order 2,1 -ksp_type fgmres -ksp_gmres_restart 100 -ksp_rtol 1.0e-9 -pc_type fieldsplit -pc_fieldsplit_type schur -pc_fieldsplit_schur_factorization_type full -fieldsplit_pressure_ksp_rtol 1e-10 -fieldsplit_velocity_ksp_type gmres -fieldsplit_velocity_pc_type lu -fieldsplit_pressure_pc_type jacobi -fieldsplit_pressure_inner_ksp_type preonly -fieldsplit_pressure_inner_pc_type jacobi -fieldsplit_pressure_upper_ksp_type preonly -fieldsplit_pressure_upper_pc_type jacobi -snes_monitor_short -ksp_monitor_short -snes_converged_reason -snes_view -show_solution 0'},
                                                               #  SIMPLEC \begin{pmatrix} I & 0 \\ B^T A^{-1} & I \end{pmatrix} \begin{pmatrix} A & 0 \\ 0 & B^T rowsum(A)^{-1} B \end{pmatrix} \begin{pmatrix} I & rowsum(A)^{-1} B \\ 0 & I \end{pmatrix}
                                                               #{'numProcs': 1, 'args': '-run_type full -refinement_limit 0.00625 -bc_type dirichlet -interpolate 1 -order 2,1 -ksp_type fgmres -ksp_gmres_restart 100 -ksp_rtol 1.0e-9 -pc_type fieldsplit -pc_fieldsplit_type schur -pc_fieldsplit_schur_factorization_type full -fieldsplit_pressure_ksp_rtol 1e-10 -fieldsplit_velocity_ksp_type gmres -fieldsplit_velocity_pc_type lu -fieldsplit_pressure_pc_type jacobi -fieldsplit_pressure_inner_ksp_type preonly -fieldsplit_pressure_inner_pc_type jacobi -fieldsplit_pressure_inner_pc_jacobi_rowsum -fieldsplit_pressure_upper_ksp_type preonly -fieldsplit_pressure_upper_pc_type jacobi -fieldsplit_pressure_upper_pc_jacobi_rowsum -snes_monitor_short -ksp_monitor_short -snes_converged_reason -snes_view -show_solution 0'},
                                                               # Stokes preconditioners with MF Jacobian action 37-42
                                                               #   Jacobi
                                                               {'numProcs': 1, 'args': '-run_type full -refinement_limit 0.00625 -bc_type dirichlet -interpolate 1 -order 2,1 -jacobian_mf -ksp_gmres_restart 100 -pc_type jacobi -ksp_rtol 1.0e-9 -snes_monitor_short -ksp_monitor_short -snes_converged_reason -snes_view -show_solution 0'},
                                                               #  Block diagonal \begin{pmatrix} A & 0 \\ 0 & I \end{pmatrix}
                                                               {'numProcs': 1, 'args': '-run_type full -refinement_limit 0.00625 -bc_type dirichlet -interpolate 1 -order 2,1 -jacobian_mf -ksp_type fgmres -ksp_gmres_restart 100 -ksp_rtol 1.0e-9 -pc_type fieldsplit -pc_fieldsplit_type additive -fieldsplit_velocity_pc_type lu -fieldsplit_pressure_pc_type jacobi -snes_monitor_short -ksp_monitor_short -snes_converged_reason -snes_view -show_solution 0'},
                                                               #  Block triangular \begin{pmatrix} A & B \\ 0 & I \end{pmatrix}
                                                               {'numProcs': 1, 'args': '-run_type full -refinement_limit 0.00625 -bc_type dirichlet -interpolate 1 -order 2,1 -jacobian_mf -ksp_type fgmres -ksp_gmres_restart 100 -ksp_rtol 1.0e-9 -pc_type fieldsplit -pc_fieldsplit_type multiplicative -fieldsplit_velocity_pc_type lu -fieldsplit_pressure_pc_type jacobi -snes_monitor_short -ksp_monitor_short -snes_converged_reason -snes_view -show_solution 0'},
                                                               #  Diagonal Schur complement \begin{pmatrix} A & 0 \\ 0 & S \end{pmatrix}
                                                               {'numProcs': 1, 'args': '-run_type full -refinement_limit 0.00625 -bc_type dirichlet -interpolate 1 -order 2,1 -jacobian_mf -ksp_type fgmres -ksp_gmres_restart 100 -ksp_rtol 1.0e-9 -pc_type fieldsplit -pc_fieldsplit_type schur -pc_fieldsplit_schur_factorization_type diag -fieldsplit_pressure_ksp_rtol 1e-10 -fieldsplit_velocity_ksp_type gmres -fieldsplit_velocity_pc_type lu -fieldsplit_pressure_pc_type jacobi -snes_monitor_short -ksp_monitor_short -snes_converged_reason -snes_view -show_solution 0'},
                                                               #  Upper triangular Schur complement \begin{pmatrix} A & B \\ 0 & S \end{pmatrix}
                                                               {'numProcs': 1, 'args': '-run_type full -refinement_limit 0.00625 -bc_type dirichlet -interpolate 1 -order 2,1 -jacobian_mf -ksp_type fgmres -ksp_gmres_restart 100 -ksp_rtol 1.0e-9 -pc_type fieldsplit -pc_fieldsplit_type schur -pc_fieldsplit_schur_factorization_type upper -fieldsplit_pressure_ksp_rtol 1e-10 -fieldsplit_velocity_ksp_type gmres -fieldsplit_velocity_pc_type lu -fieldsplit_pressure_pc_type jacobi -snes_monitor_short -ksp_monitor_short -snes_converged_reason -snes_view -show_solution 0'},
                                                               #  Lower triangular Schur complement \begin{pmatrix} A & B \\ 0 & S \end{pmatrix}
                                                               #{'numProcs': 1, 'args': '-run_type full -refinement_limit 0.00625 -bc_type dirichlet -interpolate 1 -order 2,1 -jacobian_mf -ksp_type fgmres -ksp_gmres_restart 100 -ksp_rtol 1.0e-9 -pc_type fieldsplit -pc_fieldsplit_type schur -pc_fieldsplit_schur_factorization_type lower -fieldsplit_pressure_ksp_rtol 1e-10 -fieldsplit_velocity_ksp_type gmres -fieldsplit_velocity_pc_type lu -fieldsplit_pressure_pc_type jacobi -snes_monitor_short -ksp_monitor_short -snes_converged_reason -snes_view -show_solution 0'},
                                                               #  Full Schur complement \begin{pmatrix} A & B \\ B^T & S \end{pmatrix}
                                                               {'numProcs': 1, 'args': '-run_type full -refinement_limit 0.00625 -bc_type dirichlet -interpolate 1 -order 2,1 -jacobian_mf -ksp_type fgmres -ksp_gmres_restart 100 -ksp_rtol 1.0e-9 -pc_type fieldsplit -pc_fieldsplit_type schur -pc_fieldsplit_schur_factorization_type full -fieldsplit_pressure_ksp_rtol 1e-10 -fieldsplit_velocity_ksp_type gmres -fieldsplit_velocity_pc_type lu -fieldsplit_pressure_pc_type jacobi -snes_monitor_short -ksp_monitor_short -snes_converged_reason -snes_view -show_solution 0'},
                                                               # 3D serial P1 tests 43-45
                                                               {'numProcs': 1, 'args': '-run_type test -dim 3 -refinement_limit 0.0    -bc_type dirichlet -interpolate 0 -show_initial -dm_plex_print_fem 1',
                                                                'setup': './bin/pythonscripts/PetscGenerateFEMQuadrature.py 3 1 3 1 laplacian 3 1 1 1 gradient src/snes/examples/tutorials/ex62.h'},
                                                               {'numProcs': 1, 'args': '-run_type test -dim 3 -refinement_limit 0.0    -bc_type dirichlet -interpolate 1 -show_initial -dm_plex_print_fem 1'},
                                                               {'numProcs': 1, 'args': '-run_type test -dim 3 -refinement_limit 0.0125 -bc_type dirichlet -interpolate 0 -show_initial -dm_plex_print_fem 1'},
                                                               {'numProcs': 1, 'args': '-run_type test -dim 3 -refinement_limit 0.0125 -bc_type dirichlet -interpolate 1 -show_initial -dm_plex_print_fem 1'},
                                                               ],

                        'src/snes/examples/tutorials/ex67':   [{'numProcs': 1, 'args': '-dm_view -snes_monitor -ksp_monitor -snes_view',
                                                                'setup': 'bin/pythonscripts/PetscGenerateFEMQuadratureTensorProduct.py 2 1 2 1 laplacian 2 0 1 1 gradient src/snes/examples/tutorials/ex67.h'},
                                                               {'numProcs': 2, 'args': '-dm_view -snes_monitor -ksp_monitor -snes_view'}],
                        'src/snes/examples/tutorials/ex72':   [# 2D serial P1 tests 0-1
                                                               {'numProcs': 1, 'args': '-run_type test -refinement_limit 0.0    -bc_type dirichlet -show_initial -dm_plex_print_fem 1 -show_jacobian',
                                                                'setup': './bin/pythonscripts/PetscGenerateFEMQuadratureTensorProduct.py 2 1 2 1 laplacian 2 1 1 1 gradient src/snes/examples/tutorials/ex72.h'},
                                                               {'numProcs': 1, 'args': '-run_type test -refinement_limit 0.0625 -bc_type dirichlet -show_initial -dm_plex_print_fem 1 -show_jacobian'},
                                                               # 2D serial P2 tests 2-3
                                                               #{'numProcs': 1, 'args': '-run_type test -refinement_limit 0.0    -bc_type dirichlet -show_initial -dm_plex_print_fem 1 -show_jacobian',
                                                               # 'setup': './bin/pythonscripts/PetscGenerateFEMQuadratureTensorProduct.py 2 2 2 1 laplacian 2 1 1 1 gradient src/snes/examples/tutorials/ex62.h'},

                                                               #{'numProcs': 1, 'args': '-run_type test -refinement_limit 0.0625 -bc_type dirichlet -show_initial -dm_plex_print_fem 1 -show_jacobian'},
                                                               # Parallel tests 4-9
                                                               {'numProcs': 2, 'args': '-run_type test -refinement_limit 0.0    -bc_type dirichlet -show_jacobian',
                                                                'setup': './bin/pythonscripts/PetscGenerateFEMQuadratureTensorProduct.py 2 1 2 1 laplacian 2 1 1 1 gradient src/snes/examples/tutorials/ex72.h'},
                                                               {'numProcs': 3, 'args': '-run_type test -refinement_limit 0.0    -bc_type dirichlet -show_jacobian'},
                                                               {'numProcs': 2, 'args': '-run_type test -refinement_limit 0.0625 -bc_type dirichlet -show_jacobian'},
                                                               {'numProcs': 3, 'args': '-run_type test -refinement_limit 0.0625 -bc_type dirichlet -show_jacobian'},
                                                               {'numProcs': 5, 'args': '-run_type test -refinement_limit 0.0625 -bc_type dirichlet -show_jacobian'},
                                                               # Full solutions 10-17
                                                               {'numProcs': 1, 'args': '-run_type full -refinement_limit 0.0    -bc_type dirichlet -pc_type jacobi -ksp_rtol 1.0e-9 -snes_monitor_short -ksp_monitor_short -snes_converged_reason -snes_view'},
                                                               #{'numProcs': 1, 'args': '-run_type full -refinement_limit 0.0625 -bc_type dirichlet -pc_type jacobi -ksp_rtol 1.0e-9 -snes_monitor_short -ksp_monitor_short -snes_converged_reason -snes_view'},
                                                               #{'numProcs': 2, 'args': '-run_type full -refinement_limit 0.0625 -bc_type dirichlet -pc_type jacobi -ksp_rtol 1.0e-9 -snes_monitor_short -ksp_monitor_short -snes_converged_reason -snes_view'},
                                                               #{'numProcs': 3, 'args': '-run_type full -refinement_limit 0.0625 -bc_type dirichlet -pc_type jacobi -ksp_rtol 1.0e-9 -snes_converged_reason -snes_view'},
                                                               #{'numProcs': 5, 'args': '-run_type full -refinement_limit 0.0625 -bc_type dirichlet -pc_type jacobi -ksp_rtol 1.0e-9 -snes_converged_reason -snes_view'},
                                                               #{'numProcs': 1, 'args': '-run_type full -refinement_limit 0.0625 -bc_type dirichlet -pc_type jacobi -ksp_rtol 1.0e-9 -snes_monitor_short -ksp_monitor_short -snes_converged_reason -snes_view',
                                                               # 'setup': './bin/pythonscripts/PetscGenerateFEMQuadrature.py 2 2 2 1 laplacian 2 1 1 1 gradient src/snes/examples/tutorials/ex62.h'},
                                                               #{'numProcs': 2, 'args': '-run_type full -refinement_limit 0.0625 -bc_type dirichlet -pc_type jacobi -ksp_rtol 1.0e-9 -snes_monitor_short -ksp_monitor_short -snes_converged_reason -snes_view'},
                                                               #{'numProcs': 3, 'args': '-run_type full -refinement_limit 0.0625 -bc_type dirichlet -pc_type jacobi -ksp_rtol 1.0e-9 -snes_converged_reason -snes_view'},
                                                               #{'numProcs': 5, 'args': '-run_type full -refinement_limit 0.0625 -bc_type dirichlet -pc_type jacobi -ksp_rtol 1.0e-9 -snes_converged_reason -snes_view'}
],
                        'src/ts/examples/tutorials/ex11':      [# 2D 0-6
                                                                {'numProcs': 1, 'args': '-ufv_vtk_interval 0 -f %(meshes)s/sevenside.exo'},
                                                                {'numProcs': 1, 'args': '-ufv_vtk_interval 0 -f %(meshes)s/sevenside-quad-15.exo'},
                                                                {'numProcs': 2, 'args': '-ufv_vtk_interval 0 -f %(meshes)s/sevenside.exo'},
                                                                {'numProcs': 2, 'args': '-ufv_vtk_interval 0 -f %(meshes)s/sevenside-quad-15.exo'},
                                                                {'numProcs': 8, 'args': '-ufv_vtk_interval 0 -f %(meshes)s/sevenside-quad.exo'},
                                                                {'numProcs': 1, 'args': '-ufv_vtk_interval 0 -f %(meshes)s/sevenside.exo -ts_type rosw'},
                                                                {'numProcs': 1, 'args': '-ufv_vtk_interval 0 -f %(meshes)s/squaremotor-30.exo -ufv_split_faces'},
                                                                # 3D 7
                                                                {'numProcs': 1, 'args': '-ufv_vtk_interval 0 -f %(meshes)s/blockcylinder-50.exo -bc_inflow 100,101,200 -bc_outflow 201'}],
                        }

def noCheckCommand(command, status, output, error):
  ''' Do no check result'''
  return

class MakeParser(object):
  def __init__(self, maker):
    self.maker = maker
    return

  def getTargets(self, text):
    '''Extract all targets from a makefile
    - Returns a dictionary of target names that map to a tuple of (dependencies, action)'''
    import re
    rulePat   = re.compile('^([\w]+):(.*)')
    targets   = {}
    foundRule = False
    for line in text.split('\n'):
      if foundRule:
        if line.startswith('\t'):
          l = line.strip()
          if not l.startswith('#'): rule[2].append(l)
          continue
        else:
          targets[rule[0]] = (rule[1], rule[2])
          foundRule = False
      m = rulePat.match(line)
      if m:
        target    = m.group(1)
        deps      = [d for d in m.group(2).split(' ') if d and d.endswith('.o')]
        rule      = (target, deps, [])
        foundRule = True
    return targets

  def parseAction(self, lines):
    '''Parses a PETSc action
    - Return a dictionary for the portions of a run'''
    import re
    m = re.match('-@\$\{MPIEXEC\} -n (?P<numProcs>\d+) ./(?P<ex>ex\w+)(?P<args>[\'%-.,\w ]+)>', lines[0])
    if not m:
      raise RuntimeError('Could not parse launch sequence:\n'+lines[0])
    comparison = 'Not present'
    m2 = None
    if len(lines) > 1:
      m2 = re.search('\$\{DIFF\} output/%s_(?P<num>\w+)\.out' % m.group('ex'), lines[1])
      comparsion = lines[1]
    if not m2:
      raise RuntimeError('Could not parse comparison:\n'+comparison+'\n pattern: '+'\$\{DIFF\} output/%s_(?P<num>\w+).out' % m.group('ex'))
    return {'numProcs': m.group('numProcs'), 'args': m.group('args'), 'num': m2.group('num')}

  def parseTest(self, filename, testTarget):
    '''Parse a PETSc test target
    - Returns a dictionary compatible with builder2.py for regression tests'''
    from distutils.sysconfig import parse_makefile
    makevars = parse_makefile(filename)
    with file(filename) as f:
      maketext = f.read()
    targets = self.getTargets(maketext)
    srcDir  = os.path.dirname(filename)
    regressionParameters = {}
    testTargets = [r for r in makevars.get(testTarget, '').split(' ') if r]
    examples    = [e for e in testTargets if e.endswith('.PETSc')]
    for ex in examples:
      base   = os.path.splitext(ex)[0]
      source = base+'.c'
      exc    = os.path.join(os.path.relpath(srcDir, self.maker.petscDir), base)
      runs   = [e for e in testTargets if e == 'run'+base or e.startswith('run'+base+'_')]
      regressionParameters[exc] = []
      for r in runs:
        if not r in targets:
          raise RuntimeError('Could not find rule:',r)
        else:
          try:
            run = self.parseAction(targets[r][1])
            regressionParameters[exc].append(run)
          except RuntimeError, e:
            self.maker.logPrint('ERROR in '+str(r)+' for source '+source+'\n'+str(e))
    return regressionParameters

  def extractTests(self, filename):
    '''Extract valid test targets in a PETSc makefile
    - returns a list of test targets'''
    from distutils.sysconfig import parse_makefile
    makevars = parse_makefile(filename)
    return [t for t in makevars.keys() if t.startswith('TESTEXAMPLES')]

localRegressionParameters = {}

def getRegressionParameters(maker, exampleDir):
  if not exampleDir in localRegressionParameters:
    filename = os.path.join(exampleDir, 'makefile')
    if os.path.exists(filename):
      # Should parse all compatible tests here
      localRegressionParameters[exampleDir] = MakeParser(maker).parseTest(filename, 'TESTEXAMPLES_C')
    else:
      localRegressionParameters[exampleDir] = {}
  return localRegressionParameters[exampleDir]

class Future(logger.Logger):
  def __init__(self, argDB, log, pipe, cmd, errorMsg = '', func = None):
    logger.Logger.__init__(self, argDB = argDB, log = log)
    self.setup()
    self.pipe     = pipe
    self.cmd      = cmd
    self.errorMsg = errorMsg
    self.funcs    = [func]
    self.cwd      = os.getcwd()
    return

  def addFunc(self, func):
    self.funcs.append(func)
    return

  def finish(self):
    (out, err) = self.pipe.communicate()
    ret = self.pipe.returncode
    if ret:
      #[os.remove(o) for o in objects if os.path.isfile(o)]
      self.logPrint(self.errorMsg, debugSection = 'screen')
      self.logPrint(cmd,           debugSection = 'screen')
      self.logPrint(out+err,       debugSection = 'screen')
    else:
      self.logPrint('Successful execution')
      self.logPrint(out+err)
    (self.out, self.store, self.ret) = (out, err, ret)
    output = []
    curDir = os.getcwd()
    os.chdir(self.cwd)
    for func in self.funcs:
      if not func is None:
        output += func()
    os.chdir(curDir)
    return output

class NullSourceDatabase(object):
  def __init__(self, verbose = 0):
    return

  def __len__(self):
    return 0

  def setNode(self, vertex, deps):
    return

  def updateNode(self, vertex):
    return

  def rebuild(self, vertex):
    return True

class SourceDatabaseDict(object):
  '''This can be replaced by the favorite software of Jed'''
  def __init__(self, verbose = 0):
    # Vertices are filenames
    #   Arcs indicate a dependence and are decorated with consistency markers
    self.dependencyGraph = {}
    self.verbose         = verbose
    return

  def __str__(self):
    return str(self.dependencyGraph)

  @staticmethod
  def marker(dep):
    import hashlib
    with file(dep) as f:
      mark = hashlib.sha1(f.read()).digest()
    return mark

  def setNode(self, vertex, deps):
    self.dependencyGraph[vertex] = [(dep, SourceDatabaseDict.marker(dep)) for dep in deps]
    return

  def updateNode(self, vertex):
    self.dependencyGraph[vertex] = [(dep, SourceDatabaseDict.marker(dep)) for dep,mark in self.dependencyGraph[vertex]]
    return

  def rebuildArc(self, vertex, dep, mark):
    import hashlib
    with file(dep) as f:
      newMark = hashlib.sha1(f.read()).digest()
    return not mark == newMark

  def rebuild(self, vertex):
    if self.verbose: print('Checking for rebuild of',vertex)
    try:
      for dep,mark in self.dependencyGraph[vertex]:
        if self.rebuildArc(vertex, dep, mark):
          if self.verbose: print('    dep',dep,'is changed')
          return True
    except KeyError:
      return True
    return False

class SourceNode:
  def __init__(self, filename, marker):
    self.filename = filename
    self.marker   = marker
    return

  def __str__(self):
    #return self.filename+' ('+str(self.marker)+')'
    return self.filename

  def __repr__(self):
    return self.__str__()

  def __getitem__(self, pos):
    if   pos == 0: return self.filename
    elif pos == 1: return self.marker
    raise IndexError

  def __eq__(self, n):
    return n.filename == self.filename and n.marker == self.marker

  def __hash__(self):
    return self.filename.__hash__()

class SourceDatabase(logger.Logger):
  '''This can be replaced by the favorite software of Jed'''
  def __init__(self, argDB, log):
    logger.Logger.__init__(self, argDB = argDB, log = log)
    self.setup()
    # Vertices are (filename, consistency marker) pairs
    #   Arcs indicate a dependence
    import graph
    self.dependencyGraph = graph.DirectedGraph()
    return

  def __len__(self):
    return len(self.dependencyGraph)

  def __str__(self):
    return str(self.dependencyGraph)

  @staticmethod
  def marker(dep):
    import hashlib
    if not os.path.isfile(dep):
      return 0
    with file(dep) as f:
      mark = hashlib.sha1(f.read()).digest()
    return mark

  @staticmethod
  def vertex(filename):
    return SourceNode(filename, SourceDatabase.marker(filename))

  def hasNode(self, filename):
    return len([v for v in self.dependencyGraph.vertices if v[0] == filename])

  def setNode(self, vertex, deps):
    self.dependencyGraph.addEdges(SourceDatabase.vertex(vertex), [SourceDatabase.vertex(dep) for dep in deps])
    return

  def removeNode(self, filename):
    self.dependencyGraph.removeVertex(self.vertex(filename))
    return

  def updateNode(self, vertex):
    # This currently makes no sense
    v = SourceDatabase.vertex(vertex)
    self.dependencyGraph.clearEdges(v, inOnly = True)
    self.dependencyGraph.addEdges([SourceDatabase.vertex(dep) for dep,mark in self.dependencyGraph.getEdges(v)[0]])
    return

  def rebuildArc(self, vertex, dep, mark):
    import hashlib
    with file(dep) as f:
      newMark = hashlib.sha1(f.read()).digest()
    return not mark == newMark

  def rebuild(self, vertex):
    self.logPrint('Checking for rebuild of '+str(vertex))
    v = SourceDatabase.vertex(vertex)
    try:
      if not os.path.isfile(vertex):
        self.logPrint('    %s does not exist' % vertex)
      for dep,mark in self.dependencyGraph.getEdges(v)[0]:
        if self.rebuildArc(vertex, dep, mark):
          self.logPrint('    dep '+str(dep)+' is changed')
          return True
    except KeyError as e:
      self.logPrint('    %s not in database' % vertex)
      return True
    return False

  def topologicalSort(self, predicate):
    import graph
    for vertex,marker in graph.DirectedGraph.topologicalSort(self.dependencyGraph):
      if predicate(vertex):
        yield vertex
    return

class DirectoryTreeWalker(logger.Logger):
  def __init__(self, argDB, log, configInfo, allowFortran = None, allowExamples = False):
    logger.Logger.__init__(self, argDB = argDB, log = log)
    self.configInfo = configInfo
    if allowFortran is None:
      self.allowFortran  = hasattr(self.configInfo.compilers, 'FC')
    else:
      self.allowFortran  = allowFortran
    self.allowExamples   = allowExamples
    self.setup()
    self.collectDefines()
    return

  def collectDefines(self):
    self.defines = {}
    self.defines.update(self.configInfo.base.defines)
    self.defines.update(self.configInfo.compilers.defines)
    self.defines.update(self.configInfo.libraryOptions.defines)
    for p in self.configInfo.framework.packages:
      self.defines.update(p.defines)
    return

  def checkSourceDir(self, dirname):
    '''Checks makefile to see if compiler is allowed to visit this directory for this configuration'''
    # Require makefile
    makename = os.path.join(dirname, 'makefile')
    if not os.path.isfile(makename):
      if os.path.isfile(os.path.join(dirname, 'Makefile')): self.logPrint('ERROR: Change Makefile to makefile in '+dirname, debugSection = 'screen')
      return False

    # Parse makefile
    import re
    reg = re.compile(' [ ]*')
    with file(makename) as f:
      for line in f.readlines():
        if not line.startswith('#requires'): continue
        # Remove leader and redundant spaces and split into names
        reqType, reqValue = reg.sub(' ', line[9:-1].strip()).split(' ')[0:2]
        # Check requirements
        if reqType == 'scalar':
          if not self.configInfo.scalarType.scalartype == reqValue:
            self.logPrint('Rejecting '+dirname+' because scalar type '+self.configInfo.scalarType.scalartype+' is not '+reqValue)
            return False
        elif reqType == 'language':
          if reqValue == 'CXXONLY' and self.configInfo.languages.clanguage == 'C':
            self.logPrint('Rejecting '+dirname+' because language is '+self.configInfo.languages.clanguage+' is not C++')
            return False
        elif reqType == 'precision':
          if not self.configInfo.scalarType.precision == reqValue:
            self.logPrint('Rejecting '+dirname+' because precision '+self.configInfo.scalarType.precision+' is not '+reqValue)
            return False
        elif reqType == 'function':
          if not reqValue in ['\'PETSC_'+f+'\'' for f in self.configInfo.functions.defines]:
            self.logPrint('Rejecting '+dirname+' because function '+reqValue+' does not exist')
            return False
        elif reqType == 'define':
          if not reqValue in ['\'PETSC_'+d+'\'' for d in self.defines]:
            self.logPrint('Rejecting '+dirname+' because define '+reqValue+' does not exist')
            return False
        elif reqType == 'package':
          if not self.allowFortran and reqValue in ['\'PETSC_HAVE_FORTRAN\'', '\'PETSC_USING_F90\'', '\'PETSC_USING_F2003\'']:
            self.logPrint('Rejecting '+dirname+' because fortran is not being used')
            return False
          elif not self.configInfo.libraryOptions.useLog and reqValue == '\'PETSC_USE_LOG\'':
            self.logPrint('Rejecting '+dirname+' because logging is turned off')
            return False
          elif not self.configInfo.libraryOptions.useFortranKernels and reqValue == '\'PETSC_USE_FORTRAN_KERNELS\'':
            self.logPrint('Rejecting '+dirname+' because fortran kernels are turned off')
            return False
          elif not self.configInfo.mpi.usingMPIUni and reqValue == '\'PETSC_HAVE_MPIUNI\'':
            self.logPrint('Rejecting '+dirname+' because we are not using MPIUNI')
            return False
          elif not reqValue in ['\'PETSC_HAVE_'+p.PACKAGE+'\'' for p in self.configInfo.framework.packages]:
            self.logPrint('Rejecting '+dirname+' because package '+reqValue+' is not installed')
            return False
        else:
          self.logPrint('ERROR: Invalid requirement type %s in %s' % (reqType, makename), debugSection = 'screen')
          return False
    return True

  def checkDir(self, dirname):
    '''Checks whether we should recurse into this directory
    - Excludes ftn-* and f90-* if self.allowFortran is False
    - Excludes examples directory if self.allowExamples is False
    - Excludes contrib, tutorials, and benchmarks directory
    - Otherwise calls checkSourceDir()'''
    base = os.path.basename(dirname)

    if base in ['examples', 'tutorials']:
      return self.allowExamples
    elif base in ['externalpackages', 'projects', 'benchmarks', 'contrib']:
      return False
    elif base in ['ftn-auto', 'ftn-custom', 'f90-custom']:
      return self.allowFortran
    return self.checkSourceDir(dirname)

  def walk(self, rootDir):
    if not self.checkDir(rootDir):
      self.logPrint('Nothing to be done in '+rootDir)
    for root, dirs, files in os.walk(rootDir):
      yield root, files
      for badDir in [d for d in dirs if not self.checkDir(os.path.join(root, d))]:
        dirs.remove(badDir)
    return

class SourceFileManager(logger.Logger):
  def __init__(self, argDB, log, configInfo):
    logger.Logger.__init__(self, argDB = argDB, log = log)
    self.configInfo = configInfo
    self.setup()
    return

  def getObjectName(self, source, objDir = None):
    '''Get object file name corresponding to a source file'''
    if objDir is None:
      compilerObj = self.configInfo.compiler['C'].getTarget(source)
    else:
      compilerObj = os.path.join(objDir, self.configInfo.compiler['C'].getTarget(os.path.basename(source)))
    return compilerObj

  def sortSourceFiles(self, fnames, objDir = None):
    '''Sorts source files by language (returns dictionary with language keys)'''
    cnames    = []
    cxxnames  = []
    cudanames = []
    f77names  = []
    f90names  = []
    for f in fnames:
      ext = os.path.splitext(f)[1]
      if ext == '.c':
        cnames.append(f)
      elif ext in ['.cxx', '.cpp', '.cc']:
        if self.configInfo.languages.clanguage == 'Cxx':
          cxxnames.append(f)
      elif ext == '.cu':
        cudanames.append(f)
      elif ext == '.F':
        if hasattr(self.configInfo.compilers, 'FC'):
          f77names.append(f)
      elif ext == '.F90':
        if hasattr(self.configInfo.compilers, 'FC') and self.configInfo.compilers.fortranIsF90:
          f90names.append(f)
    source = cnames+cxxnames+cudanames+f77names+f90names
    if self.argDB['maxSources'] >= 0:
      cnames    = cnames[:self.argDB['maxSources']]
      cxxnames  = cxxnames[:self.argDB['maxSources']]
      cudanames = cudanames[:self.argDB['maxSources']]
      f77names  = f77names[:self.argDB['maxSources']]
      f90names  = f90names[:self.argDB['maxSources']]
      source    = source[:self.argDB['maxSources']]
    return {'C': cnames, 'Cxx': cxxnames, 'CUDA': cudanames, 'F77': f77names, 'F90': f90names, 'Fortran': f77names+f90names, 'Objects': [self.getObjectName(s, objDir) for s in source]}

class DependencyBuilder(logger.Logger):
  def __init__(self, argDB, log, sourceManager, sourceDatabase, objDir):
    logger.Logger.__init__(self, argDB = argDB, log = log)
    self.sourceManager  = sourceManager
    self.sourceDatabase = sourceDatabase
    self.objDir         = objDir
    self.setup()
    return

  def readDependencyFile(self, dirname, source, depFile):
    '''Read *.d file with dependency information and store it in the source database
    - Source files depend on headers
    '''
    with file(depFile) as f:
      try:
        target, deps = f.read().split(':', 1)
      except ValueError as e:
        self.logPrint('ERROR in dependency file %s: %s' % (depFile, str(e)))
    target = target.split()[0]
    if (target != self.sourceManager.getObjectName(source)): print target, self.sourceManager.getObjectName(source)
    assert(target == self.sourceManager.getObjectName(source))
    deps = deps.split('\n\n')[0]
    deps = [d for d in deps.replace('\\','').split() if not os.path.splitext(d)[1] == '.mod']
    if not os.path.basename(deps[0]) == source:
      raise RuntimeError('ERROR: first dependency %s should be %s' % (deps[0], source))
    self.sourceDatabase.setNode(os.path.join(dirname, source), [os.path.join(dirname, d) for d in deps[1:]])
    return

  def buildDependency(self, dirname, source):
    self.logPrint('Rebuilding dependency info for '+os.path.join(dirname, source))
    depFile = os.path.join(self.objDir, os.path.splitext(os.path.basename(source))[0]+'.d')
    if os.path.isfile(depFile):
      self.logPrint('Found dependency file '+depFile)
      self.readDependencyFile(dirname, source, depFile)
    return

  def buildDependencies(self, dirname, fnames):
    ''' This is run in a PETSc source directory'''
    self.logPrint('Building dependencies in '+dirname)
    oldDir = os.getcwd()
    os.chdir(dirname)
    sourceMap = self.sourceManager.sortSourceFiles(fnames, self.objDir)
    for language in sourceMap.keys():
      if language == 'Objects': continue
      for source in sourceMap[language]:
        self.buildDependency(dirname, source)
    os.chdir(oldDir)
    return

  def buildDependenciesF90(self):
    '''We have to hardcode F90 module dependencies (shaking fist)'''
    pdir = self.sourceManager.configInfo.petscdir.dir
    if self.sourceManager.configInfo.mpi.usingMPIUni:
      self.sourceDatabase.setNode(os.path.join(pdir, 'src', 'sys', 'f90-mod', 'petscsysmod.F'), [os.path.join(pdir, 'src', 'sys', 'mpiuni', 'f90-mod', 'mpiunimod.F')])
    self.sourceDatabase.setNode(os.path.join(pdir, 'src', 'vec',  'f90-mod', 'petscvecmod.F'),  [os.path.join(pdir, 'src', 'sys',  'f90-mod', 'petscsysmod.F')])
    self.sourceDatabase.setNode(os.path.join(pdir, 'src', 'mat',  'f90-mod', 'petscmatmod.F'),  [os.path.join(pdir, 'src', 'vec',  'f90-mod', 'petscvecmod.F')])
    self.sourceDatabase.setNode(os.path.join(pdir, 'src', 'dm',   'f90-mod', 'petscdmmod.F'),   [os.path.join(pdir, 'src', 'mat',  'f90-mod', 'petscmatmod.F')])
    self.sourceDatabase.setNode(os.path.join(pdir, 'src', 'ksp',  'f90-mod', 'petsckspmod.F'),  [os.path.join(pdir, 'src', 'dm',   'f90-mod', 'petscdmmod.F')])
    self.sourceDatabase.setNode(os.path.join(pdir, 'src', 'snes', 'f90-mod', 'petscsnesmod.F'), [os.path.join(pdir, 'src', 'ksp',  'f90-mod', 'petsckspmod.F')])
    self.sourceDatabase.setNode(os.path.join(pdir, 'src', 'ts',   'f90-mod', 'petsctsmod.F'),   [os.path.join(pdir, 'src', 'snes', 'f90-mod', 'petscsnesmod.F')])
    return

class PETScConfigureInfo(object):
  def __init__(self, framework):
    self.framework = framework
    self.setupModules()
    self.compiler = {}
    self.compiler['C'] = self.framework.getCompilerObject(self.languages.clanguage)
    self.compiler['C'].checkSetup()
    return

  def setupModules(self):
    self.mpi             = self.framework.require('config.packages.MPI',         None)
    self.base            = self.framework.require('config.base',                 None)
    self.setCompilers    = self.framework.require('config.setCompilers',         None)
    self.arch            = self.framework.require('PETSc.utilities.arch',        None)
    self.petscdir        = self.framework.require('PETSc.utilities.petscdir',    None)
    self.languages       = self.framework.require('PETSc.utilities.languages',   None)
    self.debugging       = self.framework.require('PETSc.utilities.debugging',   None)
    self.debuggers       = self.framework.require('PETSc.utilities.debuggers',   None)
    self.make            = self.framework.require('config.programs',        None)
    self.CHUD            = self.framework.require('PETSc.utilities.CHUD',        None)
    self.compilers       = self.framework.require('config.compilers',            None)
    self.types           = self.framework.require('config.types',                None)
    self.headers         = self.framework.require('config.headers',              None)
    self.functions       = self.framework.require('config.functions',            None)
    self.libraries       = self.framework.require('config.libraries',            None)
    self.scalarType      = self.framework.require('PETSc.utilities.scalarTypes', None)
    self.memAlign        = self.framework.require('PETSc.utilities.memAlign',    None)
    self.libraryOptions  = self.framework.require('PETSc.utilities.libraryOptions', None)
    self.fortrancpp      = self.framework.require('PETSc.utilities.fortranCPP', None)
    self.debuggers       = self.framework.require('PETSc.utilities.debuggers', None)
    self.sharedLibraries = self.framework.require('PETSc.utilities.sharedLibraries', None)
    self.sowing          = self.framework.require('PETSc.packages.sowing', None)
    return

class PETScMaker(script.Script):
 def findArch(self):
   import nargs
   arch = nargs.Arg.findArgument('arch', sys.argv[1:])
   if arch is None:
     arch = os.environ.get('PETSC_ARCH', None)
   if arch is None:
     raise RuntimeError('You must provide a valid PETSC_ARCH')
   return arch

 def __init__(self, logname = 'make.log'):
   import RDict
   import os

   argDB = RDict.RDict(None, None, 0, 0, readonly = True)
   self.petscDir = os.environ['PETSC_DIR']
   arch  = self.findArch()
   argDB.saveFilename = os.path.join(self.petscDir, arch, 'conf', 'RDict.db')
   argDB.load()
   script.Script.__init__(self, argDB = argDB)
   self.logName = logname
   #self.log = sys.stdout
   return

 def setupHelp(self, help):
   import nargs

   help = script.Script.setupHelp(self, help)
   #help.addArgument('PETScMaker', '-rootDir', nargs.ArgDir(None, os.environ['PETSC_DIR'], 'The root directory for this build', isTemporary = 1))
   help.addArgument('PETScMaker', '-rootDir', nargs.ArgDir(None, os.getcwd(), 'The root directory for this build', isTemporary = 1))
   help.addArgument('PETScMaker', '-arch', nargs.Arg(None, os.environ.get('PETSC_ARCH', None), 'The root directory for this build', isTemporary = 1))
   help.addArgument('PETScMaker', '-dryRun',  nargs.ArgBool(None, False, 'Only output what would be run', isTemporary = 1))
   help.addArgument('PETScMaker', '-dependencies',  nargs.ArgBool(None, True, 'Use dependencies to control build', isTemporary = 1))
   help.addArgument('PETScMaker', '-buildLibraries', nargs.ArgBool(None, True, 'Build the PETSc libraries', isTemporary = 1))
   help.addArgument('PETScMaker', '-buildArchive', nargs.ArgBool(None, False, 'Build an archive of the object files', isTemporary = 1))
   help.addArgument('PETScMaker', '-regressionTests', nargs.ArgBool(None, False, 'Only run regression tests', isTemporary = 1))
   help.addArgument('PETScMaker', '-rebuildDependencies', nargs.ArgBool(None, False, 'Force dependency information to be recalculated', isTemporary = 1))
   help.addArgument('PETScMaker', '-verbose', nargs.ArgInt(None, 0, 'The verbosity level', min = 0, isTemporary = 1))

   help.addArgument('PETScMaker', '-maxSources', nargs.ArgInt(None, -1, 'The maximum number of source files in a directory', min = -1, isTemporary = 1))
   return help

 def setup(self):
   '''
   - Loads configure information
   - Loads dependency information (unless it will be recalculated)
   '''
   script.Script.setup(self)
   if self.dryRun or self.verbose:
     self.debugSection = 'screen'
   else:
     self.debugSection = None
   self.rootDir = os.path.abspath(self.argDB['rootDir'])
   # Load configure information
   self.framework  = self.loadConfigure()
   self.configInfo = PETScConfigureInfo(self.framework)
   # Setup directories
   self.petscDir     = self.configInfo.petscdir.dir
   self.petscArch    = self.configInfo.arch.arch
   self.petscConfDir = os.path.join(self.petscDir, self.petscArch, 'conf')
   self.petscLibDir  = os.path.join(self.petscDir, self.petscArch, 'lib')
   # Setup source database
   self.sourceDBFilename = os.path.join(self.petscConfDir, 'source.db')
   # Setup subobjects
   self.sourceManager = SourceFileManager(self.argDB, self.log, self.configInfo)
   return

 def cleanupLog(self, framework, confDir):
   '''Move configure.log to PROJECT_ARCH/conf - and update configure.log.bkp in both locations appropriately'''
   import os

   self.log.flush()
   if hasattr(framework, 'logName'):
     logName         = framework.logName
   else:
     logName         = 'make.log'
   logFile           = os.path.join(self.petscDir, logName)
   logFileBkp        = logFile + '.bkp'
   logFileArchive    = os.path.join(confDir, logName)
   logFileArchiveBkp = logFileArchive + '.bkp'

   # Keep backup in $PROJECT_ARCH/conf location
   if os.path.isfile(logFileArchiveBkp): os.remove(logFileArchiveBkp)
   if os.path.isfile(logFileArchive):    os.rename(logFileArchive, logFileArchiveBkp)
   if os.path.isfile(logFile):
     shutil.copyfile(logFile, logFileArchive)
     os.remove(logFile)
   if os.path.isfile(logFileArchive):    os.symlink(logFileArchive, logFile)
   # If the old bkp is using the same $PROJECT_ARCH/conf, then update bkp link
   if os.path.realpath(logFileBkp) == os.path.realpath(logFileArchive):
     if os.path.isfile(logFileBkp):        os.remove(logFileBkp)
     if os.path.isfile(logFileArchiveBkp): os.symlink(logFileArchiveBkp, logFileBkp)
   return

 def cleanup(self):
   '''
   - Move logs to proper location
   - Save dependency information
   '''
   confDir = self.petscConfDir
   self.cleanupLog(self, confDir)
   if self.argDB['dependencies']:
     if hasattr(self, 'sourceDatabase') and len(self.sourceDatabase):
       import cPickle
       with file(self.sourceDBFilename, 'wb') as f:
         cPickle.dump(self.sourceDatabase, f)
   return

 @property
 def verbose(self):
   '''The verbosity level'''
   return self.argDB['verbose']

 @property
 def dryRun(self):
   '''Flag for only output of what would be run'''
   return self.argDB['dryRun']

 def getObjDir(self, libname):
   return os.path.join(self.petscDir, self.petscArch, 'lib', libname+'-obj')

 def getPackageInfo(self):
   '''Get package include and library information from configure data'''
   packageIncludes = []
   packageLibs     = []
   for p in self.configInfo.framework.packages:
     # Could put on compile line, self.addDefine('HAVE_'+i.PACKAGE, 1)
     if hasattr(p, 'lib'):
       if not isinstance(p.lib, list):
         packageLibs.append(p.lib)
       else:
         packageLibs.extend(p.lib)
     if hasattr(p, 'include'):
       if not isinstance(p.include, list):
         packageIncludes.append(p.include)
       else:
         packageIncludes.extend(p.include)
   packageLibs     = self.configInfo.libraries.toStringNoDupes(packageLibs+self.configInfo.libraries.math)
   packageIncludes = self.configInfo.headers.toStringNoDupes(packageIncludes)
   return packageIncludes, packageLibs

 def storeObjects(self, objects):
   presentObjects = []
   for obj in objects:
     locObj = os.path.basename(obj)
     self.logPrint('Moving %s to %s' % (locObj, obj))
     if not self.dryRun:
       if not os.path.isfile(locObj):
         print('ERROR: Missing object file',locObj)
         self.operationFailed = True
       else:
         shutil.move(locObj, obj)
         presentObjects.append(obj)
     else:
       presentObjects.append(obj)
   return presentObjects

 def compile(self, language, source, objDir = None):
   if not len(source):
     self.logPrint('Nothing to build', debugSection = self.debugSection)
     return
   self.configInfo.setCompilers.pushLanguage(language)
   packageIncludes, packageLibs = self.getPackageInfo()
   compiler = self.configInfo.setCompilers.getCompiler()
   objects  = [self.sourceManager.getObjectName(s, objDir) for s in source]
   includes = ['-I'+inc for inc in [os.path.join(self.petscDir, self.petscArch, 'include'), os.path.join(self.petscDir, 'include')]]
   flags    = []
   flags.append(self.configInfo.setCompilers.getCompilerFlags())                        # Add PCC_FLAGS
   flags.extend([self.configInfo.setCompilers.CPPFLAGS, self.configInfo.CHUD.CPPFLAGS]) # Add CPP_FLAGS
   if self.configInfo.compilers.generateDependencies[language]:
     flags.append(self.configInfo.compilers.dependenciesGenerationFlag[language])
   if not language == 'FC':
     flags.append('-D__INSDIR__='+os.getcwd().replace(self.petscDir, ''))               # Define __INSDIR__
   cmd      = ' '.join([compiler]+['-c']+includes+[packageIncludes]+flags+source)
   self.logWrite(cmd+'\n', debugSection = self.debugSection, forceScroll = True)
   if not self.dryRun:
     (output, error, status) = self.executeShellCommand(cmd, checkCommand = noCheckCommand, log=self.log)
     if status:
       self.operationFailed = True
       [os.remove(o) for o in objects if os.path.isfile(o)]
       self.logPrint('ERROR IN %s COMPILE ******************************' % language, debugSection='screen')
       self.logPrint(output+error, debugSection='screen')
   self.configInfo.setCompilers.popLanguage()
   objects = self.storeObjects(objects)
   deps    = [os.path.splitext(o)[0]+'.d' for o in objects if os.path.isfile(os.path.splitext(os.path.basename(o))[0]+'.d')]
   self.storeObjects(deps)
   return objects

 def compileC(self, source, objDir = None):
   return self.compile(self.configInfo.languages.clanguage, source, objDir)

 def compileCUDA(self, source, objDir = None):
   return self.compile('CUDA', source, objDir)

 def compileCxx(self, source, objDir = None):
   return self.compile('Cxx', source, objDir)

 def compileFortran(self, source, objDir = None):
   objects = self.compile('FC', source, objDir)
   # Copy any module files produced into the include directory
   for locMod in os.listdir(os.getcwd()):
     if os.path.splitext(locMod)[1] == '.mod':
       mod = os.path.join(self.petscDir, self.petscArch, 'include', locMod)
       self.logPrint('Moving F90 module %s to %s' % (locMod, mod))
       shutil.move(locMod, mod)
   return objects

 def runShellCommandParallel(self, command, cwd = None):
   import subprocess

   self.logWrite('Executing: %s\n' % (command,), debugSection = self.debugSection, forceScroll = True)
   pipe = subprocess.Popen(command, cwd=cwd, stdin=None, stdout=subprocess.PIPE, stderr=subprocess.PIPE,
                           bufsize=-1, shell=True, universal_newlines=True)
   return pipe

 def compileParallel(self, language, source, objDir = None):
   if not len(source):
     self.logPrint('Nothing to build', debugSection = self.debugSection)
     return
   self.configInfo.setCompilers.pushLanguage(language)
   packageIncludes, packageLibs = self.getPackageInfo()
   compiler = self.configInfo.setCompilers.getCompiler()
   objects  = [self.sourceManager.getObjectName(s, objDir) for s in source]
   includes = ['-I'+inc for inc in [os.path.join(self.petscDir, self.petscArch, 'include'), os.path.join(self.petscDir, 'include')]]
   flags    = []
   flags.append(self.configInfo.setCompilers.getCompilerFlags())                        # Add PCC_FLAGS
   flags.extend([self.configInfo.setCompilers.CPPFLAGS, self.configInfo.CHUD.CPPFLAGS]) # Add CPP_FLAGS
   if self.configInfo.compilers.generateDependencies[language]:
     flags.append(self.configInfo.compilers.dependenciesGenerationFlag[language])
   if not language == 'FC':
     flags.append('-D__INSDIR__='+os.getcwd().replace(self.petscDir, ''))               # Define __INSDIR__
   cmd      = ' '.join([compiler]+['-c']+includes+[packageIncludes]+flags+source)
   if not self.dryRun:
     pipe = self.runShellCommandParallel(cmd)
   else:
     pipe = None
   self.configInfo.setCompilers.popLanguage()

   def store():
     objs = self.storeObjects(objects)
     deps = [os.path.splitext(o)[0]+'.d' for o in objs if os.path.isfile(os.path.splitext(os.path.basename(o))[0]+'.d')]
     self.storeObjects(deps)
     return objs
   return [Future(self.argDB, self.log, pipe, cmd, 'ERROR IN %s COMPILE ******************************' % language, store)]

 def compileCParallel(self, source, objDir = None):
   return self.compileParallel(self.configInfo.languages.clanguage, source, objDir)

 def compileCxxParallel(self, source, objDir = None):
   return self.compileParallel('Cxx', source, objDir)

 def compileFortranParallel(self, source, objDir = None):
   futures = self.compileParallel('FC', source, objDir)
   def func():
     # Copy any module files produced into the include directory
     for locMod in os.listdir(os.getcwd()):
       if os.path.splitext(locMod)[1] == '.mod':
         mod = os.path.join(self.petscDir, self.petscArch, 'include', locMod)
         self.logPrint('Moving F90 module %s to %s' % (locMod, mod))
         shutil.move(locMod, mod)
     return []
   futures[0].addFunc(func)
   return futures

 def ranlib(self, library):
   '''${ranlib} ${LIBNAME} '''
   lib = os.path.splitext(library)[0]+'.'+self.configInfo.setCompilers.AR_LIB_SUFFIX
   cmd = ' '.join([self.configInfo.setCompilers.RANLIB, lib])
   self.logPrint('Running ranlib on '+lib)
   if not self.dryRun:
     (output, error, status) = self.executeShellCommand(cmd, checkCommand = noCheckCommand, log=self.log)
     if status:
       self.operationFailed = True
       self.logPrint("ERROR IN RANLIB ******************************", debugSection='screen')
       self.logPrint(output+error, debugSection='screen')
   return

 def expandArchive(self, archive, objDir):
   [shutil.rmtree(p) for p in os.listdir(objDir)]
   oldDir = os.getcwd()
   os.chdir(objDir)
   self.executeShellCommand(self.setCompilers.AR+' x '+archive, log = self.log)
   os.chdir(oldDir)
   return

 def buildArchive(self, library, objects):
   '''${AR} ${AR_FLAGS} ${LIBNAME} $*.o'''
   lib = os.path.splitext(library)[0]+'.'+self.configInfo.setCompilers.AR_LIB_SUFFIX
   self.logPrint('Archiving files '+str(objects)+' into '+lib)
   self.logWrite('Building archive '+lib+'\n', debugSection = 'screen', forceScroll = True)
   if os.path.samefile(self.rootDir, self.petscDir):
     cmd = ' '.join([self.configInfo.setCompilers.AR, self.configInfo.setCompilers.FAST_AR_FLAGS, lib]+objects)
   else:
     cmd = ' '.join([self.configInfo.setCompilers.AR, self.configInfo.setCompilers.AR_FLAGS, lib]+objects)
   self.logWrite(cmd+'\n', debugSection = self.debugSection, forceScroll = True)
   if not self.dryRun:
     (output, error, status) = self.executeShellCommand(cmd, checkCommand = noCheckCommand, log=self.log)
     if status:
       self.operationFailed = True
       self.logPrint("ERROR IN ARCHIVE ******************************", debugSection='screen')
       self.logPrint(output+error, debugSection='screen')
   self.ranlib(library)
   return [library]

 def linkShared(self, sharedLib, libDir, tmpDir):
   osName = sys.platform
   self.logPrint('Making shared libraries for OS %s using language %s' % (osName, self.configInfo.setCompilers.language[-1]))
   # PCC_LINKER PCC_LINKER_FLAGS
   linker      = self.configInfo.setCompilers.getSharedLinker()
   linkerFlags = self.configInfo.setCompilers.getLinkerFlags()
   packageIncludes, packageLibs = self.getPackageInfo()
   extraLibs = self.configInfo.libraries.toStringNoDupes(self.configInfo.compilers.flibs+self.configInfo.compilers.cxxlibs+self.configInfo.compilers.LIBS.split(' '))+self.configInfo.CHUD.LIBS
   sysLib      = ''
   sysLib.replace('-Wl,-rpath', '-L')
   externalLib = packageLibs+' '+extraLibs
   externalLib.replace('-Wl,-rpath', '-L')
   # Move this switch into the sharedLibrary module
   if self.configInfo.setCompilers.isSolaris() and self.configInfo.setCompilers.isGNU(self.configInfo.framework.getCompiler()):
     cmd = self.configInfo.setCompilers.LD+' -G -h '+os.path.basename(sharedLib)+' *.o -o '+sharedLib+' '+sysLib+' '+externalLib
     oldDir = os.getcwd()
     os.chdir(tmpDir)
     self.executeShellCommand(cmd, log=self.log)
     os.chdir(oldDir)
   elif '-qmkshrobj' in self.configInfo.setCompilers.sharedLibraryFlags:
     cmd = linker+' '+linkerFlags+' -qmkshrobj -o '+sharedLib+' *.o '+externalLib
     oldDir = os.getcwd()
     os.chdir(tmpDir)
     self.executeShellCommand(cmd, log=self.log)
     os.chdir(oldDir)
   else:
     if osName == 'linux2':
       cmd = linker+' -shared -Wl,-soname,'+os.path.basename(sharedLib)+' -o '+sharedLib+' *.o '+externalLib
     elif osName.startswith('darwin'):
       cmd   = ''
       flags = ''
       if not 'MACOSX_DEPLOYMENT_TARGET' in os.environ:
         cmd += 'MACOSX_DEPLOYMENT_TARGET=10.5 '
       if self.configInfo.setCompilers.getLinkerFlags().find('-Wl,-commons,use_dylibs') > -1:
         flags += '-Wl,-commons,use_dylibs'
       cmd += linker+' -g  -dynamiclib -single_module -multiply_defined suppress -undefined dynamic_lookup '+flags+' -o '+sharedLib+' *.o -L'+libDir+' '+packageLibs+' '+sysLib+' '+extraLibs+' -lm -lc'
     elif osName == 'cygwin':
       cmd = linker+' '+linkerFlags+' -shared -o '+sharedLib+' *.o '+externalLib
     else:
       raise RuntimeError('Do not know how to make shared library for your '+osName+' OS')
     oldDir = os.getcwd()
     os.chdir(tmpDir)
     (output, error, status) = self.executeShellCommand(cmd, checkCommand = noCheckCommand, log=self.log)
     if status:
       self.operationFailed = True
       self.logPrint("ERROR IN SHARED LIBRARY LINK ******************************", debugSection='screen')
       self.logPrint(output+error, debugSection='screen')
     os.chdir(oldDir)
     if hasattr(self.configInfo.debuggers, 'dsymutil'):
       cmd = self.configInfo.debuggers.dsymutil+' '+sharedLib
       self.executeShellCommand(cmd, log=self.log)
   return

 def buildSharedLibrary(self, libname, objects):
   '''
   PETSC_LIB_DIR        = ${PETSC_DIR}/${PETSC_ARCH}/lib
   INSTALL_LIB_DIR	= ${PETSC_LIB_DIR}
   '''
   if self.configInfo.sharedLibraries.useShared:
     libDir = self.petscLibDir
     objDir = self.getObjDir(libname)
     self.logPrint('Making shared libraries in '+libDir)
     sharedLib = os.path.join(libDir, os.path.splitext(libname)[0]+'.'+self.configInfo.setCompilers.sharedLibraryExt)
     rebuild   = False
     if os.path.isfile(sharedLib):
       for obj in objects:
         if os.path.getmtime(obj) >= os.path.getmtime(sharedLib):
           rebuild = True
           break
     else:
       rebuild = True
     if rebuild:
       self.logWrite('Building shared library '+sharedLib+'\n', debugSection = 'screen', forceScroll = True)
       self.linkShared(sharedLib, libDir, objDir)
     else:
       self.logPrint('Nothing to rebuild for shared library '+libname)
   else:
     self.logPrint('Shared libraries disabled')
   return

 def link(self, executable, objects, language):
   '''${CLINKER} -o $@ $^ ${PETSC_LIB}
      ${DSYMUTIL} $@'''
   self.logWrite('Linking object '+str(objects)+' into '+executable+'\n', debugSection = self.debugSection, forceScroll = True)
   self.configInfo.compilers.pushLanguage(language)
   packageIncludes, packageLibs = self.getPackageInfo()
   if self.argDB.get('with-single-library') == 0:
       libpetsc = ' -lpetscts -lpetscsnes -lpetscksp -lpetscdm -lpetscmat -lpetscvec -lpetscsys '
   else:
       libpetsc = ' -lpetsc '
   cmd = self.configInfo.compilers.getFullLinkerCmd(' '.join(objects)+' -L'+self.petscLibDir+libpetsc+packageLibs+' -L/usr/local/cuda/lib', executable)
   if not self.dryRun:
     (output, error, status) = self.executeShellCommand(cmd, checkCommand = noCheckCommand, log=self.log)
     if status:
       self.logPrint("ERROR IN LINK ******************************", debugSection='screen')
       self.logPrint(output+error, debugSection='screen')
     # TODO: Move dsymutil stuff from PETSc.utilities.debuggers to config.compilers
     if hasattr(self.configInfo.debuggers, 'dsymutil'):
       (output, error, status) = self.executeShellCommand(self.configInfo.debuggers.dsymutil+' '+executable, checkCommand = noCheckCommand, log=self.log)
       if status:
         self.operationFailed = True
         self.logPrint("ERROR IN LINK ******************************", debugSection='screen')
         self.logPrint(output+error, debugSection='screen')
   self.configInfo.compilers.popLanguage()
   return [executable]

 def buildDir(self, dirname, files, objDir):
   ''' This is run in a PETSc source directory'''
   self.logWrite('Building in '+dirname+'\n', debugSection = 'screen', forceScroll = True)
   oldDir = os.getcwd()
   os.chdir(dirname)
   sourceMap = self.sourceManager.sortSourceFiles(files, objDir)
   objects   = []
   for language in ['C', 'Cxx', 'Fortran', 'CUDA']:
     if sourceMap[language]:
       self.logPrint('Compiling %s files %s' % (language, str(sourceMap[language])))
       objects.extend(getattr(self, 'compile'+language)(sourceMap[language], objDir))
   os.chdir(oldDir)
   return objects

 def buildDirParallel(self, dirname, files, objDir):
   ''' This is run in a PETSc source directory'''
   self.logWrite('Building in '+dirname+'\n', debugSection = 'screen', forceScroll = True)
   oldDir = os.getcwd()
   os.chdir(dirname)
   sourceMap = self.sourceManager.sortSourceFiles(files, objDir)
   futures   = []
   for language in ['C', 'Cxx', 'Fortran', 'CUDA']:
     if sourceMap[language]:
       self.logPrint('Compiling %s files %s' % (language, str(sourceMap[language])))
       futures.extend(getattr(self, 'compile'+language+'Parallel')(sourceMap[language], objDir))
   os.chdir(oldDir)
   return futures

 def buildFile(self, filename, objDir):
   ''' This is run in a PETSc source directory'''
   if not isinstance(filename, list): filename = [filename]
   self.logWrite('Building '+str(filename)+'\n', debugSection = 'screen', forceScroll = True)
   sourceMap = self.sourceManager.sortSourceFiles(filename, objDir)
   objects   = []
   for language in ['C', 'Cxx', 'Fortran', 'CUDA']:
     if sourceMap[language]:
       self.logPrint('Compiling %s files %s' % (language, str(sourceMap['C'])))
       objects.extend(getattr(self, 'compile'+language)(sourceMap[language], objDir))
   return objects

 def buildLibraries(self, libname, rootDir, parallel = False):
   '''TODO: If a file fails to build, it still must go in the source database'''
   if not self.argDB['buildLibraries']: return
   totalRebuild = os.path.samefile(rootDir, self.petscDir) and not len(self.sourceDatabase)
   self.logPrint('Building Libraries')
   library = os.path.join(self.petscDir, self.petscArch, 'lib', libname)
   objDir  = self.getObjDir(libname)
   # Remove old library and object files by default when rebuilding the entire package
   if totalRebuild:
     self.logPrint('Doing a total rebuild of PETSc')
     lib = os.path.splitext(library)[0]+'.'+self.configInfo.setCompilers.AR_LIB_SUFFIX
     if os.path.isfile(lib):
       self.logPrint('Removing '+lib)
       os.unlink(lib)
     if os.path.isfile(self.sourceDBFilename):
       self.logPrint('Removing '+self.sourceDBFilename)
       os.unlink(self.sourceDBFilename)
     if os.path.isdir(objDir):
       shutil.rmtree(objDir)
   if not os.path.isdir(objDir): os.mkdir(objDir)

   self.operationFailed = False
   objects = []
   if len(self.sourceDatabase):
     def check(filename):
       if self.sourceDatabase.rebuild(filename): return True
       for obj in self.sourceManager.sortSourceFiles([filename], objDir)['Objects']:
         if not os.path.isfile(obj):
           self.logPrint('    object file '+obj+' is missing')
           return True
       return False
     import graph
     for filename in self.sourceDatabase.topologicalSort(check):
       objects += self.buildFile(filename, objDir)
   else:
     walker = DirectoryTreeWalker(self.argDB, self.log, self.configInfo)
     if totalRebuild:
       dirs = map(lambda d: os.path.join(rootDir, 'src', d), ['inline', 'sys', 'vec', 'mat', 'dm', 'ksp', 'snes', 'ts', 'docs'])
     else:
       dirs = [rootDir]
     if parallel:
       futures = []
       for d in dirs:
         for root, files in walker.walk(d):
           futures += self.buildDirParallel(root, files, objDir)
       for future in futures:
         objects += future.finish()
     else:
       for d in dirs:
         for root, files in walker.walk(d):
           objects += self.buildDir(root, files, objDir)

   if len(objects):
     if self.argDB['buildArchive']:
       self.buildArchive(library, objects)
     self.buildSharedLibrary(libname, objects)
   return len(objects)

 def rebuildDependencies(self, libname, rootDir):
   self.logWrite('Rebuilding Dependencies\n', debugSection = 'screen', forceScroll = True)
   self.sourceDatabase = SourceDatabase(self.argDB, self.log)
   depBuilder          = DependencyBuilder(self.argDB, self.log, self.sourceManager, self.sourceDatabase, self.getObjDir(libname))
   walker              = DirectoryTreeWalker(self.argDB, self.log, self.configInfo)

   for root, files in walker.walk(rootDir):
     depBuilder.buildDependencies(root, files)
   if not len(self.sourceDatabase):
     self.logPrint('No dependency information found -- disabling dependency tracking')
     self.sourceDatabase = NullSourceDatabase()
   else:
     depBuilder.buildDependenciesF90()
   if self.verbose > 3:
     import graph
     print('Source database:')
     for filename in self.sourceDatabase.topologicalSort(lambda x: True):
       print('  ',filename)
   return

 def updateDependencies(self, libname, rootDir):
   '''Calculates build dependencies and stores them in a database
   - If --dependencies is False, ignore them
   '''
   self.operationFailed = False
   if self.argDB['dependencies']:
     if not self.argDB['rebuildDependencies'] and os.path.isfile(self.sourceDBFilename):
       self.logPrint('Loading Dependencies')
       import cPickle

       with file(self.sourceDBFilename, 'rb') as f:
         self.sourceDatabase = cPickle.load(f)
       self.sourceDatabase.verbose = self.verbose
     else:
       self.rebuildDependencies(libname, rootDir)
   else:
     self.logPrint('Disabling dependency tracking')
     self.sourceDatabase = NullSourceDatabase()
   return

 def cleanupTest(self, dirname, execname):
   # ${RM} $* *.o $*.mon.* gmon.out mon.out *.exe *.ilk *.pdb *.tds
   import re
   trash = re.compile('^('+execname+'(\.o|\.mon\.\w+|\.exe|\.ilk|\.pdb|\.tds)?|g?mon.out)$')
   for fname in os.listdir(dirname):
     if trash.match(fname):
       os.remove(fname)
   return

 def checkTestOutput(self, testDir, executable, cmd, output, testNum, replace = False):
   from difflib import unified_diff
   outputName = os.path.join(testDir, 'output', os.path.basename(executable)+'_'+testNum+'.out')
   ret        = 0
   if not os.path.isfile(outputName):
     if replace:
       with file(outputName, 'w') as f:
         f.write(output)
       self.logPrint("REPLACED: Regression output file %s (test %s) was stored" % (outputName, testNum), debugSection='screen')
     else:
       self.logPrint("MISCONFIGURATION: Regression output file %s (test %s) is missing" % (outputName, testNum), debugSection='screen')
   else:
     with file(outputName) as f:
       validOutput = f.read().strip() # Jed is now stripping output it appears
       if not validOutput == output:
         if replace:
           with file(outputName, 'w') as f:
             f.write(output)
           self.logPrint("REPLACED: Regression output file %s (test %s) was stored" % (outputName, testNum), debugSection='screen')
         else:
           self.logPrint("TEST ERROR: Regression output for %s (test %s) does not match\n" % (executable, testNum), debugSection = 'screen')
           for linum,line in enumerate(unified_diff(validOutput.split('\n'), output.split('\n'), fromfile=outputName, tofile=cmd)):
               end = '' if linum < 3 else '\n' # Control lines have their own end-lines
               self.logWrite(line+end, debugSection = 'screen', forceScroll = True)
           self.logPrint('Reference output from %s\n' % outputName)
           self.logPrint(validOutput, indent = 0)
           self.logPrint('Current output from %s' % cmd)
           self.logPrint(output, indent = 0)
           ret = -1
       else:
         self.logPrint("TEST SUCCESS: Regression output for %s (test %s) matches" % (executable, testNum))
   return ret

 def getTestCommand(self, executable, **params):
   numProcs = params.get('numProcs', 1)
   try:
     args   = params.get('args', '') % dict(meshes=os.path.join(self.petscDir,'share','petsc','datafiles','meshes'))
   except ValueError:
     args   = params.get('args', '')
   hosts    = ','.join(['localhost']*int(numProcs))
   return ' '.join([self.configInfo.mpi.mpiexec, '-hosts', hosts, '-n', str(numProcs), os.path.abspath(executable), args])

 def runTest(self, testDir, executable, testNum, replace, **params):
   '''testNum can be any string'''
   cmd = self.getTestCommand(executable, **params)
   self.logPrint('Running #%s: %s' % (str(testNum), cmd), debugSection='screen')
   if not self.dryRun:
     (output, error, status) = self.executeShellCommand(cmd, checkCommand = noCheckCommand, log=self.log)
     if status:
       self.logPrint("TEST ERROR: Failed to execute %s\n" % executable, debugSection='screen')
       self.logPrint(output+error, indent = 0, debugSection='screen')
       ret = -2
     else:
       ret = self.checkTestOutput(testDir, executable, cmd, output+error, str(testNum), replace)
   return ret

 def regressionTestsDir(self, dirname, dummy):
   ''' This is run in a PETSc source directory'''
   self.logWrite('Entering '+dirname+'\n', debugSection = 'screen', forceScroll = True)
   os.chdir(dirname)
   sourceMap = self.sourceManager.sortSourceFiles(dirname)
   objects   = []
   if sourceMap['C']:
     self.logPrint('Compiling C files '+str(sourceMap['C']))
     self.compileC(sourceMap['C'])
   if sourceMap['Fortran']:
     if not self.fortrancpp.fortranDatatypes:
       self.logPrint('Compiling Fortran files '+str(sourceMap['Fortran']))
       self.compileF(sourceMap['Fortran'])
   if sourceMap['Objects']:
     packageNames = set([p.name for p in self.framework.packages])
     for obj in sourceMap['Objects']:
       # TESTEXAMPLES_C_X = ex3.PETSc runex3 ex3.rm
       # .PETSc: filters out messages from build
       # .rm: cleans up test
       executable = os.path.splitext(obj)[0]
       paramKey   = os.path.relpath(os.path.abspath(executable), self.petscDir)
       testNum    = 1
       if paramKey in regressionRequirements:
         if not regressionRequirements[paramKey].issubset(packageNames):
           continue
       self.logPrint('Linking object '+obj+' into '+executable)
       # TODO: Fix this hack
       if executable[-1] == 'f':
         self.link(executable, obj, 'FC')
       else:
         self.link(executable, obj, self.languages.clanguage)
       self.runTest(dirname, executable, testNum, False, **regressionParameters.get(paramKey, {}))
       testNum += 1
       while '%s_%d' % (paramKey, testNum) in regressionParameters:
         self.runTest(dirname, executable, testNum, False, **regressionParameters.get('%s_%d' % (paramKey, testNum), {}))
         testNum += 1
       self.cleanupTest(dirname, executable)
   return

 def regressionTests(self, rootDir):
   if not self.argDB['regressionTests']: return
   if not self.checkDir(rootDir, allowExamples = True):
     self.logPrint('Nothing to be done')
   self.operationFailed = False
   for root, dirs, files in os.walk(rootDir):
     self.logPrint('Processing '+root)
     if 'examples' in dirs:
       for exroot, exdirs, exfiles in os.walk(os.path.join(root, 'examples')):
         self.logPrint('Processing '+exroot)
         print('  Testing in root',root)
         self.regressionTestsDir(exroot, exfiles)
         for badDir in [d for d in exdirs if not self.checkDir(os.path.join(exroot, d), allowExamples = True)]:
           exdirs.remove(badDir)
     for badDir in [d for d in dirs if not self.checkDir(os.path.join(root, d))]:
       dirs.remove(badDir)
   return

 def buildEtags(self):
   oldPath = sys.path
   sys.path.append(os.path.join(self.petscDir, 'bin', 'maint'))
   from generateetags import main
   main()
   os.system('find config -type f -name "*.py" | xargs etags -o TAGS_PYTHON')
   sys.path = oldPath
   return

 def buildFortranStubs(self):
   self.logWrite('Building Fortran stubs\n', debugSection = 'screen', forceScroll = True)
   oldPath = sys.path
   sys.path.append(os.path.join(self.petscDir, 'bin', 'maint'))
   from generatefortranstubs import main, processf90interfaces
   for d in os.listdir(os.path.join(self.petscDir, 'include', 'finclude', 'ftn-auto')):
     if d.endswith('-tmpdir'): shutil.rmtree(os.path.join(self.petscDir, 'include', 'finclude', 'ftn-auto', d))
   main(self.petscDir, self.configInfo.sowing.bfort, os.getcwd(),0)
   processf90interfaces(self.petscDir,0)
   for d in os.listdir(os.path.join(self.petscDir, 'include', 'finclude', 'ftn-auto')):
     if d.endswith('-tmpdir'): shutil.rmtree(os.path.join(self.petscDir, 'include', 'finclude', 'ftn-auto', d))
   sys.path = oldPath
   return

 def check(self):
   self.logWrite('Checking build\n', debugSection = 'screen', forceScroll = True)
   return

 def clean(self, libname):
   self.logWrite('Cleaning build\n', debugSection = 'screen', forceScroll = True)
   if os.path.isfile(self.sourceDBFilename):
     os.remove(self.sourceDBFilename)
     self.logPrint('Removed '+self.sourceDBFilename)
   if os.path.exists(self.getObjDir(libname)):
     shutil.rmtree(self.getObjDir(libname))
   self.logPrint('Removed '+self.getObjDir(libname))
   return

 def run(self):
   self.setup()
   #self.buildFortranStubs()
   self.updateDependencies('libpetsc', self.rootDir)
   if self.buildLibraries('libpetsc', self.rootDir):
     # This is overkill, but right now it is cheap
     self.rebuildDependencies('libpetsc', self.rootDir)
   self.regressionTests(self.rootDir)
   self.cleanup()
   return

if __name__ == '__main__':
  PETScMaker().run()<|MERGE_RESOLUTION|>--- conflicted
+++ resolved
@@ -84,14 +84,11 @@
                                                                  #{'numProcs': 1, 'args': '-dim 3 -filename /PETSc3/petsc/blockcylinder-20.exo'},
                                                                  ],
                         'src/dm/impls/plex/examples/tests/ex8': [{'numProcs': 1, 'args': '-dm_view ::ascii_info_detail'},
-<<<<<<< HEAD
                                                                  {'numProcs': 1, 'args': '-interpolate -dm_view ::ascii_info_detail'},
                                                                  {'numProcs': 1, 'args': '-transform'},
                                                                  {'numProcs': 1, 'args': '-interpolate -transform'},
                                                                  {'numProcs': 1, 'args': '-run_type file -filename %(meshes)s/simpleblock-100.exo -dm_view ::ascii_info_detail -v0 -1.5,-0.5,0.5,-0.5,-0.5,0.5,0.5,-0.5,0.5 -J 0.0,0.0,0.5,0.0,0.5,0.0,-0.5,0.0,0.0,0.0,0.0,0.5,0.0,0.5,0.0,-0.5,0.0,0.0,0.0,0.0,0.5,0.0,0.5,0.0,-0.5,0.0,0.0 -invJ 0.0,0.0,-2.0,0.0,2.0,0.0,2.0,0.0,0.0,0.0,0.0,-2.0,0.0,2.0,0.0,2.0,0.0,0.0,0.0,0.0,-2.0,0.0,2.0,0.0,2.0,0.0,0.0 -detJ 0.125,0.125,0.125', 'requires': ['exodusii']},
                                                                  {'numProcs': 1, 'args': '-interpolate -run_type file -filename %(meshes)s/simpleblock-100.exo -dm_view ::ascii_info_detail -v0 -1.5,-0.5,0.5,-0.5,-0.5,0.5,0.5,-0.5,0.5 -J 0.0,0.0,0.5,0.0,0.5,0.0,-0.5,0.0,0.0,0.0,0.0,0.5,0.0,0.5,0.0,-0.5,0.0,0.0,0.0,0.0,0.5,0.0,0.5,0.0,-0.5,0.0,0.0 -invJ 0.0,0.0,-2.0,0.0,2.0,0.0,2.0,0.0,0.0,0.0,0.0,-2.0,0.0,2.0,0.0,2.0,0.0,0.0,0.0,0.0,-2.0,0.0,2.0,0.0,2.0,0.0,0.0 -detJ 0.125,0.125,0.125 -centroid -1.0,0.0,0.0,0.0,0.0,0.0,1.0,0.0,0.0 -normal 0.0,0.0,0.0,0.0,0.0,0.0,0.0,0.0,0.0 -vol 1.0,1.0,1.0', 'requires': ['exodusii']}],
-=======
-                                                                 {'numProcs': 1, 'args': '-transform'}],
                         'src/dm/impls/plex/examples/tests/ex9': [# 2D Simplex P_1 scalar tests
                                                                  {'numProcs': 1, 'args': '-num_dof 1,0,0 -iterations 10000 \
                                                                   -max_cone_time 1.1e-8 -max_closure_time 1.3e-7 -max_vec_closure_time 3.6e-7'},
@@ -126,7 +123,6 @@
                                                                  # 3D Hex P_2 scalar tests
                                                                  # 3D Hex P_2 vector tests
                                                                  ],
->>>>>>> 2c8c0001
                         'src/dm/impls/plex/examples/tests/ex1f90': [{'numProcs': 1, 'args': ''}],
                         'src/dm/impls/plex/examples/tests/ex2f90': [{'numProcs': 1, 'args': ''}],
                         'src/dm/impls/plex/examples/tutorials/ex1': [{'numProcs': 1, 'args': ''},
@@ -177,29 +173,26 @@
                                                                             {'numProcs': 1, 'args': '-i src/dm/impls/mesh/examples/tests/meshes/Hex.gen'},
                                                                             {'numProcs': 1, 'args': '-i src/dm/impls/mesh/examples/tests/meshes/Tet.gen -interpolate'},
                                                                             {'numProcs': 1, 'args': '-i src/dm/impls/mesh/examples/tests/meshes/Hex.gen -interpolate'}],
-                        'src/snes/examples/tutorials/ex12':   [# 2D serial P1 test 0-4
+                        'src/snes/examples/tutorials/ex12':   [# 2D serial P1 test 0-6
                                                                {'numProcs': 1, 'args': '-run_type test -refinement_limit 0.0    -bc_type dirichlet -interpolate 0 -show_initial -dm_plex_print_fem 1',
                                                                 'setup': './bin/pythonscripts/PetscGenerateFEMQuadrature.py 2 1 1 1 laplacian 2 1 1 1 boundary src/snes/examples/tutorials/ex12.h'},
                                                                {'numProcs': 1, 'args': '-run_type test -refinement_limit 0.0    -bc_type dirichlet -interpolate 1 -show_initial -dm_plex_print_fem 1'},
                                                                {'numProcs': 1, 'args': '-run_type test -refinement_limit 0.0625 -bc_type dirichlet -interpolate 1 -show_initial -dm_plex_print_fem 1'},
                                                                {'numProcs': 1, 'args': '-run_type test -refinement_limit 0.0    -bc_type neumann   -interpolate 1 -show_initial -dm_plex_print_fem 1 -dm_view ::ascii_info_detail'},
                                                                {'numProcs': 1, 'args': '-run_type test -refinement_limit 0.0625 -bc_type neumann   -interpolate 1 -show_initial -dm_plex_print_fem 1'},
-                                                               # 2D serial P2 test 5-8
-                                                               {'numProcs': 1, 'args': '-run_type test -refinement_limit 0.0    -bc_type dirichlet -interpolate 1 -show_initial -dm_plex_print_fem 1',
+                                                               {'numProcs': 1, 'args': '-run_type test -refinement_limit 0.0    -bc_type neumann   -interpolate 1 -show_initial -dm_plex_print_fem 1 -dm_view ::ascii_info_detail',
                                                                 'setup': './bin/pythonscripts/PetscGenerateFEMQuadrature.py 2 2 1 1 laplacian 2 2 1 1 boundary src/snes/examples/tutorials/ex12.h'},
-                                                               {'numProcs': 1, 'args': '-run_type test -refinement_limit 0.0625 -bc_type dirichlet -interpolate 1 -show_initial -dm_plex_print_fem 1'},
-                                                               {'numProcs': 1, 'args': '-run_type test -refinement_limit 0.0    -bc_type neumann   -interpolate 1 -show_initial -dm_plex_print_fem 1 -dm_view ::ascii_info_detail'},
                                                                {'numProcs': 1, 'args': '-run_type test -refinement_limit 0.0625 -bc_type neumann   -interpolate 1 -show_initial -dm_plex_print_fem 1 -dm_view ::ascii_info_detail'},
-                                                               # 3D serial P1 test 9-12
+                                                               # 3D serial P1 test 7-
                                                                {'numProcs': 1, 'args': '-run_type test -dim 3 -refinement_limit 0.0    -bc_type dirichlet -interpolate 0 -show_initial -dm_plex_print_fem 1 -dm_view',
                                                                 'setup': './bin/pythonscripts/PetscGenerateFEMQuadrature.py 3 1 1 1 laplacian 3 1 1 1 boundary src/snes/examples/tutorials/ex12.h'},                                                                   {'numProcs': 1, 'args': '-run_type test -dim 3 -refinement_limit 0.0    -bc_type dirichlet -interpolate 1 -show_initial -dm_plex_print_fem 1 -dm_view'},
                                                                {'numProcs': 1, 'args': '-run_type test -dim 3 -refinement_limit 0.0125 -bc_type dirichlet -interpolate 1 -show_initial -dm_plex_print_fem 1 -dm_view'},
                                                                {'numProcs': 1, 'args': '-run_type test -dim 3 -refinement_limit 0.0    -bc_type neumann   -interpolate 1 -snes_fd -show_initial -dm_plex_print_fem 1 -dm_view'},
-                                                               # Using ExodusII mesh 13-14 BROKEN
+                                                               # Using ExodusII mesh 10-11 BROKEN
                                                                {'numProcs': 1, 'args': '-run_type test -f %(meshes)s/sevenside.exo -refinement_limit 0.0    -bc_type dirichlet -interpolate 1 -show_initial -dm_plex_print_fem 1 -dm_view',
-                                                                'setup': './bin/pythonscripts/PetscGenerateFEMQuadrature.py 2 1 1 1 laplacian src/snes/examples/tutorials/ex12.h', 'requires': ['Exodus']},
+                                                                'setup': './bin/pythonscripts/PetscGenerateFEMQuadrature.py 2 1 1 1 laplacian src/snes/examples/tutorials/ex12.h'},
                                                                {'numProcs': 1, 'args': '-run_type test -dim 3 -f /Users/knepley/Downloads/kis_modell_tet2.exo -refinement_limit 0.0    -bc_type dirichlet -interpolate 1 -show_initial -dm_plex_print_fem 1 -dm_view',
-                                                                'setup': './bin/pythonscripts/PetscGenerateFEMQuadrature.py 3 1 1 1 laplacian src/snes/examples/tutorials/ex12.h', 'requires': ['Exodus']},                     ],
+                                                                'setup': './bin/pythonscripts/PetscGenerateFEMQuadrature.py 3 1 1 1 laplacian src/snes/examples/tutorials/ex12.h'},                     ],
                         'src/snes/examples/tutorials/ex31':   [# Decoupled field Dirichlet tests 0-6
                                                                {'numProcs': 1, 'args': '-run_type test -refinement_limit 0.0     -forcing_type constant -bc_type dirichlet -interpolate 1 -show_initial -dm_plex_print_fem 1',
                                                                 'setup': './bin/pythonscripts/PetscGenerateFEMQuadrature.py 2 2 2 1 laplacian 2 1 1 1 gradient 2 1 1 1 identity src/snes/examples/tutorials/ex31.h'},
