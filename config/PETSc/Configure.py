import config.base

import os
import re

# The sorted() builtin is not available with python-2.3
try: sorted
except NameError:
  def sorted(lst):
    lst.sort()
    return lst

class Configure(config.base.Configure):
  def __init__(self, framework):
    config.base.Configure.__init__(self, framework)
    self.headerPrefix = 'PETSC'
    self.substPrefix  = 'PETSC'
    return

  def __str2__(self):
    desc = []
    desc.append('xxx=========================================================================xxx')
    if self.getMakeMacro('PETSC_BUILD_USING_CMAKE'):
      build_type = 'cmake build'
    else:
      build_type = 'legacy build'
    desc.append(' Configure stage complete. Now build PETSc libraries with (%s):' % build_type)
    desc.append('   make PETSC_DIR='+self.petscdir.dir+' PETSC_ARCH='+self.arch.arch+' all')
    desc.append(' or (experimental with python):')
    desc.append('   PETSC_DIR='+self.petscdir.dir+' PETSC_ARCH='+self.arch.arch+' ./config/builder.py')
    desc.append('xxx=========================================================================xxx')
    return '\n'.join(desc)+'\n'

  def setupHelp(self, help):
    import nargs
    help.addArgument('PETSc',  '-prefix=<dir>',                  nargs.Arg(None, '', 'Specifiy location to install PETSc (eg. /usr/local)'))
    help.addArgument('Windows','-with-windows-graphics=<bool>',   nargs.ArgBool(None, 1,'Enable check for Windows Graphics'))
    help.addArgument('PETSc', '-with-default-arch=<bool>',        nargs.ArgBool(None, 1, 'Allow using the last configured arch without setting PETSC_ARCH'))
    help.addArgument('PETSc','-with-single-library=<bool>',       nargs.ArgBool(None, 1,'Put all PETSc code into the single -lpetsc library'))
    help.addArgument('PETSc', '-with-ios=<bool>',              nargs.ArgBool(None, 0, 'Build an iPhone/iPad version of PETSc library'))
    return

  def setupDependencies(self, framework):
    config.base.Configure.setupDependencies(self, framework)
    self.setCompilers  = framework.require('config.setCompilers',       self)
    self.arch          = framework.require('PETSc.utilities.arch',      self.setCompilers)
    self.petscdir      = framework.require('PETSc.utilities.petscdir',  self.setCompilers)
    self.languages     = framework.require('PETSc.utilities.languages', self.setCompilers)
    self.debugging     = framework.require('PETSc.utilities.debugging', self.setCompilers)
    self.CHUD          = framework.require('PETSc.utilities.CHUD',      self)
    self.compilers     = framework.require('config.compilers',          self)
    self.types         = framework.require('config.types',              self)
    self.headers       = framework.require('config.headers',            self)
    self.functions     = framework.require('config.functions',          self)
    self.libraries     = framework.require('config.libraries',          self)
    self.atomics       = framework.require('config.atomics',            self)
    self.blasLapack    = framework.require('config.packages.BlasLapack',self)
    if os.path.isdir(os.path.join('config', 'PETSc')):
      for d in ['utilities', 'packages']:
        for utility in os.listdir(os.path.join('config', 'PETSc', d)):
          (utilityName, ext) = os.path.splitext(utility)
          if not utilityName.startswith('.') and not utilityName.startswith('#') and ext == '.py' and not utilityName == '__init__':
            utilityObj                    = self.framework.require('PETSc.'+d+'.'+utilityName, self)
            utilityObj.headerPrefix       = self.headerPrefix
            utilityObj.archProvider       = self.arch
            utilityObj.languageProvider   = self.languages
            utilityObj.installDirProvider = self.petscdir
            setattr(self, utilityName.lower(), utilityObj)

    for package in config.packages.all:
      if not package == 'PETSc':
        packageObj                    = framework.require('config.packages.'+package, self)
        packageObj.archProvider       = self.arch
        packageObj.languageProvider   = self.languages
        packageObj.installDirProvider = self.petscdir
        setattr(self, package.lower(), packageObj)
    # Force blaslapack to depend on scalarType so precision is set before BlasLapack is built
    framework.require('PETSc.utilities.scalarTypes', self.f2cblaslapack)
    self.f2cblaslapack.precisionProvider = self.scalartypes
    framework.require('PETSc.utilities.scalarTypes', self.blaslapack)
    self.blaslapack.precisionProvider = self.scalartypes

    self.compilers.headerPrefix  = self.headerPrefix
    self.types.headerPrefix      = self.headerPrefix
    self.headers.headerPrefix    = self.headerPrefix
    self.functions.headerPrefix  = self.headerPrefix
    self.libraries.headerPrefix  = self.headerPrefix
    self.blaslapack.headerPrefix = self.headerPrefix
    self.mpi.headerPrefix        = self.headerPrefix
    headersC = map(lambda name: name+'.h', ['setjmp','dos', 'endian', 'fcntl', 'float', 'io', 'limits', 'malloc', 'pwd', 'search', 'strings',
                                            'unistd', 'sys/sysinfo', 'machine/endian', 'sys/param', 'sys/procfs', 'sys/resource',
                                            'sys/systeminfo', 'sys/times', 'sys/utsname','string', 'stdlib','memory',
                                            'sys/socket','sys/wait','netinet/in','netdb','Direct','time','Ws2tcpip','sys/types',
<<<<<<< HEAD
                                            'WindowsX', 'cxxabi','float','ieeefp','stdint','sched','pthread','mathimf'])
    functions = ['access', '_access', 'clock', 'drand48', 'getcwd', '_getcwd', 'getdomainname', 'gethostname', 'getpwuid',
=======
                                            'WindowsX', 'cxxabi','float','ieeefp','stdint','fenv','sched','pthread','mathimf'])
    functions = ['access', '_access', 'clock', 'drand48', 'getcwd', '_getcwd', 'getdomainname', 'gethostname',
>>>>>>> e2e8085b
                 'gettimeofday', 'getwd', 'memalign', 'memmove', 'mkstemp', 'popen', 'PXFGETARG', 'rand', 'getpagesize',
                 'readlink', 'realpath',  'sigaction', 'signal', 'sigset', 'usleep', 'sleep', '_sleep', 'socket',
                 'times', 'gethostbyname', 'uname','snprintf','_snprintf','lseek','_lseek','time','fork','stricmp',
                 'strcasecmp', 'bzero', 'dlopen', 'dlsym', 'dlclose', 'dlerror','get_nprocs','sysctlbyname',
                 '_intel_fast_memcpy','_intel_fast_memset']
    libraries1 = [(['socket', 'nsl'], 'socket'), (['fpe'], 'handle_sigfpes')]
    self.headers.headers.extend(headersC)
    self.functions.functions.extend(functions)
    self.libraries.libraries.extend(libraries1)

    return

  def DumpPkgconfig(self):
    ''' Create a pkg-config file '''
    if not os.path.exists(os.path.join(self.petscdir.dir,self.arch.arch,'lib','pkgconfig')):
      os.makedirs(os.path.join(self.petscdir.dir,self.arch.arch,'lib','pkgconfig'))
    fd = open(os.path.join(self.petscdir.dir,self.arch.arch,'lib','pkgconfig','PETSc.pc'),'w')
    if self.framework.argDB['prefix']:
      installdir = self.framework.argDB['prefix']
      fd.write('prefix='+installdir+'\n')
      fd.write('exec_prefix=${prefix}\n')
      fd.write('includedir=${prefix}/include\n')
      fd.write('libdir='+os.path.join(installdir,'lib')+'\n')
    else:
      fd.write('prefix='+self.petscdir.dir+'\n')
      fd.write('exec_prefix=${prefix}\n')
      fd.write('includedir=${prefix}/include\n')
      fd.write('libdir='+os.path.join(self.petscdir.dir,self.arch.arch,'lib')+'\n')

    self.setCompilers.pushLanguage('C')
    fd.write('ccompiler='+self.setCompilers.getCompiler()+'\n')
    self.setCompilers.popLanguage()
    if hasattr(self.compilers, 'C++'):
      self.setCompilers.pushLanguage('C++')
      fd.write('cxxcompiler='+self.setCompilers.getCompiler()+'\n')
      self.setCompilers.popLanguage()
    if hasattr(self.compilers, 'FC'):
      self.setCompilers.pushLanguage('FC')
      fd.write('fcompiler='+self.setCompilers.getCompiler()+'\n')
      self.setCompilers.popLanguage()
    fd.write('blaslapacklibs='+self.libraries.toStringNoDupes(self.blaslapack.lib)+'\n')

    fd.write('\n')
    fd.write('Name: PETSc\n')
    fd.write('Description: Library to solve ODEs and algebraic equations\n')
    fd.write('Version: %s\n' % self.petscdir.version)

    fd.write('Cflags: '+self.allincludes+'\n')

    plibs = self.libraries.toStringNoDupes(['-L'+os.path.join(self.petscdir.dir,self.arch.arch,'lib'),' -lpetsc'])
    if self.framework.argDB['prefix']:
      fd.write('Libs: '+plibs.replace(os.path.join(self.petscdir.dir,self.arch.arch),self.framework.argDB['prefix'])+'\n')
    else:
      fd.write('Libs: '+plibs+'\n')
    fd.write('Libs.private: '+' '.join(self.packagelibs+self.libraries.math+self.compilers.flibs+self.compilers.cxxlibs+self.compilers.LIBS.split(' ')))

    fd.close()
    return

  def DumpModule(self):
    ''' Create a module file '''
    if not os.path.exists(os.path.join(self.petscdir.dir,self.arch.arch,'lib','modules')):
      os.makedirs(os.path.join(self.petscdir.dir,self.arch.arch,'lib','modules'))
    if self.framework.argDB['prefix']:
      installdir  = self.framework.argDB['prefix']
      installarch = ''
      installpath = os.path.join(installdir,'bin')
      fd = open(os.path.join(self.petscdir.dir,self.arch.arch,'lib','modules',self.petscdir.version),'w')
    else:
      installdir  = self.petscdir.dir
      installarch = self.arch.arch
      installpath = os.path.join(installdir,installarch,'bin')+':'+os.path.join(installdir,'bin')
      fd = open(os.path.join(self.petscdir.dir,self.arch.arch,'lib','modules',self.petscdir.version+'-'+self.arch.arch),'w')
    fd.write('''\
#%%Module

proc ModulesHelp { } {
    puts stderr "This module sets the path and environment variables for petsc-%s"
    puts stderr "     see http://www.mcs.anl.gov/petsc/ for more information      "
    puts stderr ""
}
module-whatis "PETSc - Portable, Extensible Toolkit for Scientific Computation"

set petsc_dir   %s
set petsc_arch  %s

setenv PETSC_ARCH $petsc_arch
setenv PETSC_DIR $petsc_dir
prepend-path PATH %s
''' % (self.petscdir.version, installdir, installarch, installpath))
    fd.close()
    return

  def Dump(self):
    ''' Actually put the values into the configuration files '''
    # eventually everything between -- should be gone
#-----------------------------------------------------------------------------------------------------

    # Sometimes we need C compiler, even if built with C++
    self.setCompilers.pushLanguage('C')
    self.addMakeMacro('CC_FLAGS',self.setCompilers.getCompilerFlags())
    self.setCompilers.popLanguage()

    # C preprocessor values
    self.addMakeMacro('CPP_FLAGS',self.setCompilers.CPPFLAGS+self.CHUD.CPPFLAGS)

    # compiler values
    self.setCompilers.pushLanguage(self.languages.clanguage)
    self.addMakeMacro('PCC',self.setCompilers.getCompiler())
    self.addMakeMacro('PCC_FLAGS',self.setCompilers.getCompilerFlags())
    self.setCompilers.popLanguage()
    # .o or .obj
    self.addMakeMacro('CC_SUFFIX','o')

    # executable linker values
    self.setCompilers.pushLanguage(self.languages.clanguage)
    pcc_linker = self.setCompilers.getLinker()
    self.addMakeMacro('PCC_LINKER',pcc_linker)
    self.addMakeMacro('PCC_LINKER_FLAGS',self.setCompilers.getLinkerFlags())
    self.setCompilers.popLanguage()
    # '' for Unix, .exe for Windows
    self.addMakeMacro('CC_LINKER_SUFFIX','')

    if hasattr(self.compilers, 'FC'):
      self.setCompilers.pushLanguage('FC')
      # need FPPFLAGS in config/setCompilers
      self.addDefine('HAVE_FORTRAN','1')
      self.addMakeMacro('FPP_FLAGS',self.setCompilers.CPPFLAGS)

      # compiler values
      self.addMakeMacro('FC_FLAGS',self.setCompilers.getCompilerFlags())
      self.setCompilers.popLanguage()
      # .o or .obj
      self.addMakeMacro('FC_SUFFIX','o')

      # executable linker values
      self.setCompilers.pushLanguage('FC')
      # Cannot have NAG f90 as the linker - so use pcc_linker as fc_linker
      fc_linker = self.setCompilers.getLinker()
      if config.setCompilers.Configure.isNAG(fc_linker):
        self.addMakeMacro('FC_LINKER',pcc_linker)
      else:
        self.addMakeMacro('FC_LINKER',fc_linker)
      self.addMakeMacro('FC_LINKER_FLAGS',self.setCompilers.getLinkerFlags())
      # apple requires this shared library linker flag on SOME versions of the os
      if self.setCompilers.getLinkerFlags().find('-Wl,-commons,use_dylibs') > -1:
        self.addMakeMacro('DARWIN_COMMONS_USE_DYLIBS',' -Wl,-commons,use_dylibs ')
      self.setCompilers.popLanguage()

      # F90 Modules
      if self.setCompilers.fortranModuleIncludeFlag:
        self.addMakeMacro('FC_MODULE_FLAG', self.setCompilers.fortranModuleIncludeFlag)
      else: # for non-f90 compilers like g77
        self.addMakeMacro('FC_MODULE_FLAG', '-I')
      if self.setCompilers.fortranModuleIncludeFlag:
        self.addMakeMacro('FC_MODULE_OUTPUT_FLAG', self.setCompilers.fortranModuleOutputFlag)
    else:
      self.addMakeMacro('FC','')

    if hasattr(self.compilers, 'CUDAC'):
      self.setCompilers.pushLanguage('CUDA')
      self.addMakeMacro('CUDAC_FLAGS',self.setCompilers.getCompilerFlags())
      self.setCompilers.popLanguage()

    # shared library linker values
    self.setCompilers.pushLanguage(self.languages.clanguage)
    # need to fix BuildSystem to collect these separately
    self.addMakeMacro('SL_LINKER',self.setCompilers.getLinker())
    self.addMakeMacro('SL_LINKER_FLAGS','${PCC_LINKER_FLAGS}')
    self.setCompilers.popLanguage()
    # One of 'a', 'so', 'lib', 'dll', 'dylib' (perhaps others also?) depending on the library generator and architecture
    # Note: . is not included in this macro, consistent with AR_LIB_SUFFIX
    if self.setCompilers.sharedLibraryExt == self.setCompilers.AR_LIB_SUFFIX:
      self.addMakeMacro('SL_LINKER_SUFFIX', '')
      self.addDefine('SLSUFFIX','""')
    else:
      self.addMakeMacro('SL_LINKER_SUFFIX', self.setCompilers.sharedLibraryExt)
      self.addDefine('SLSUFFIX','"'+self.setCompilers.sharedLibraryExt+'"')

    self.addMakeMacro('SL_LINKER_LIBS','${PETSC_EXTERNAL_LIB_BASIC}')

#-----------------------------------------------------------------------------------------------------

    # CONLY or CPP. We should change the PETSc makefiles to do this better
    if self.languages.clanguage == 'C': lang = 'CONLY'
    else: lang = 'CXXONLY'
    self.addMakeMacro('PETSC_LANGUAGE',lang)

    # real or complex
    self.addMakeMacro('PETSC_SCALAR',self.scalartypes.scalartype)
    # double or float
    self.addMakeMacro('PETSC_PRECISION',self.scalartypes.precision)

    if self.framework.argDB['with-batch']:
      self.addMakeMacro('PETSC_WITH_BATCH','1')

    # Test for compiler-specific macros that need to be defined.
    if self.setCompilers.isCrayVector('CC'):
      self.addDefine('HAVE_CRAY_VECTOR','1')

#-----------------------------------------------------------------------------------------------------
    if self.functions.haveFunction('gethostbyname') and self.functions.haveFunction('socket') and self.headers.haveHeader('netinet/in.h'):
      self.addDefine('USE_SOCKET_VIEWER','1')
      if self.checkCompile('#include <sys/socket.h>','setsockopt(0,SOL_SOCKET,SO_REUSEADDR,0,0)'):
        self.addDefine('HAVE_SO_REUSEADDR','1')

#-----------------------------------------------------------------------------------------------------
    # print include and lib for makefiles
    self.framework.packages.reverse()
    includes = [os.path.join(self.petscdir.dir,'include'),os.path.join(self.petscdir.dir,self.arch.arch,'include')]
    libs = []
    for i in self.framework.packages:
      if i.useddirectly:
        self.addDefine('HAVE_'+i.PACKAGE.replace('-','_'), 1)  # ONLY list package if it is used directly by PETSc (and not only by another package)
      if not isinstance(i.lib, list):
        i.lib = [i.lib]
      libs.extend(i.lib)
      self.addMakeMacro(i.PACKAGE.replace('-','_')+'_LIB', self.libraries.toStringNoDupes(i.lib))
      if hasattr(i,'include'):
        if not isinstance(i.include,list):
          i.include = [i.include]
        includes.extend(i.include)
        self.addMakeMacro(i.PACKAGE.replace('-','_')+'_INCLUDE',self.headers.toStringNoDupes(i.include))
    self.packagelibs = libs
    if self.framework.argDB['with-single-library']:
      self.alllibs = self.libraries.toStringNoDupes(['-L'+os.path.join(self.petscdir.dir,self.arch.arch,'lib'),' -lpetsc']+libs+self.libraries.math+self.compilers.flibs+self.compilers.cxxlibs+self.compilers.LIBS.split(' '))+self.CHUD.LIBS
      self.addMakeMacro('PETSC_WITH_EXTERNAL_LIB',self.alllibs)
    else:
      self.alllibs = self.libraries.toStringNoDupes(['-L'+os.path.join(self.petscdir.dir,self.arch.arch,'lib'),'-lpetscts -lpetscsnes -lpetscksp -lpetscdm -lpetscmat -lpetscvec -lpetscsys']+libs+self.libraries.math+self.compilers.flibs+self.compilers.cxxlibs+self.compilers.LIBS.split(' '))+self.CHUD.LIBS
    self.addMakeMacro('PETSC_EXTERNAL_LIB_BASIC',self.libraries.toStringNoDupes(libs+self.libraries.math+self.compilers.flibs+self.compilers.cxxlibs+self.compilers.LIBS.split(' '))+self.CHUD.LIBS)
    self.PETSC_EXTERNAL_LIB_BASIC = self.libraries.toStringNoDupes(libs+self.libraries.math+self.compilers.flibs+self.compilers.cxxlibs+self.compilers.LIBS.split(' '))+self.CHUD.LIBS
    self.allincludes = self.headers.toStringNoDupes(includes)
    self.addMakeMacro('PETSC_CC_INCLUDES',self.allincludes)
    self.PETSC_CC_INCLUDES = self.allincludes
    if hasattr(self.compilers, 'FC'):
      if self.compilers.fortranIsF90:
        self.addMakeMacro('PETSC_FC_INCLUDES',self.headers.toStringNoDupes(includes,includes))
      else:
        self.addMakeMacro('PETSC_FC_INCLUDES',self.headers.toStringNoDupes(includes))

    self.addMakeMacro('DESTDIR',self.installdir)
    self.addDefine('LIB_DIR','"'+os.path.join(self.installdir,'lib')+'"')

    if self.framework.argDB['with-single-library']:
      # overrides the values set in conf/variables
      self.addMakeMacro('LIBNAME','${INSTALL_LIB_DIR}/libpetsc.${AR_LIB_SUFFIX}')
      self.addMakeMacro('SHLIBS','libpetsc')
      self.addMakeMacro('PETSC_LIB_BASIC','-lpetsc')
      self.addMakeMacro('PETSC_KSP_LIB_BASIC','-lpetsc')
      self.addMakeMacro('PETSC_TS_LIB_BASIC','-lpetsc')
      self.addDefine('USE_SINGLE_LIBRARY', '1')
      if self.sharedlibraries.useShared:
        self.addMakeMacro('PETSC_SYS_LIB','${C_SH_LIB_PATH} ${PETSC_WITH_EXTERNAL_LIB}')
        self.addMakeMacro('PETSC_VEC_LIB','${C_SH_LIB_PATH} ${PETSC_WITH_EXTERNAL_LIB}')
        self.addMakeMacro('PETSC_MAT_LIB','${C_SH_LIB_PATH} ${PETSC_WITH_EXTERNAL_LIB}')
        self.addMakeMacro('PETSC_DM_LIB','${C_SH_LIB_PATH} ${PETSC_WITH_EXTERNAL_LIB}')
        self.addMakeMacro('PETSC_KSP_LIB','${C_SH_LIB_PATH} ${PETSC_WITH_EXTERNAL_LIB}')
        self.addMakeMacro('PETSC_SNES_LIB','${C_SH_LIB_PATH} ${PETSC_WITH_EXTERNAL_LIB}')
        self.addMakeMacro('PETSC_TS_LIB','${C_SH_LIB_PATH} ${PETSC_WITH_EXTERNAL_LIB}')
        self.addMakeMacro('PETSC_CHARACTERISTIC_LIB','${C_SH_LIB_PATH} ${PETSC_WITH_EXTERNAL_LIB}')
        self.addMakeMacro('PETSC_LIB','${C_SH_LIB_PATH} ${PETSC_WITH_EXTERNAL_LIB}')
        self.addMakeMacro('PETSC_CONTRIB','${C_SH_LIB_PATH} ${PETSC_WITH_EXTERNAL_LIB}')
      else:
        self.addMakeMacro('PETSC_SYS_LIB','${PETSC_WITH_EXTERNAL_LIB}')
        self.addMakeMacro('PETSC_VEC_LIB','${PETSC_WITH_EXTERNAL_LIB}')
        self.addMakeMacro('PETSC_MAT_LIB','${PETSC_WITH_EXTERNAL_LIB}')
        self.addMakeMacro('PETSC_DM_LIB','${PETSC_WITH_EXTERNAL_LIB}')
        self.addMakeMacro('PETSC_KSP_LIB','${PETSC_WITH_EXTERNAL_LIB}')
        self.addMakeMacro('PETSC_SNES_LIB','${PETSC_WITH_EXTERNAL_LIB}')
        self.addMakeMacro('PETSC_TS_LIB','${PETSC_WITH_EXTERNAL_LIB}')
        self.addMakeMacro('PETSC_CHARACTERISTIC_LIB','${PETSC_WITH_EXTERNAL_LIB}')
        self.addMakeMacro('PETSC_LIB','${PETSC_WITH_EXTERNAL_LIB}')
        self.addMakeMacro('PETSC_CONTRIB','${PETSC_WITH_EXTERNAL_LIB}')

    if not os.path.exists(os.path.join(self.petscdir.dir,self.arch.arch,'lib')):
      os.makedirs(os.path.join(self.petscdir.dir,self.arch.arch,'lib'))

    # add a makefile entry for configure options
    self.addMakeMacro('CONFIGURE_OPTIONS', self.framework.getOptionsString(['configModules', 'optionsModule']).replace('\"','\\"'))
    return

  def dumpConfigInfo(self):
    import time
    fd = file(os.path.join(self.arch.arch,'include','petscconfiginfo.h'),'w')
    fd.write('static const char *petscconfigureruntime = "'+time.ctime(time.time())+'";\n')
    fd.write('static const char *petscconfigureoptions = "'+self.framework.getOptionsString(['configModules', 'optionsModule']).replace('\"','\\"')+'";\n')
    fd.close()
    return

  def dumpMachineInfo(self):
    import platform
    import time
    import script
    def escape(s):
      return s.replace('"',r'\"').replace(r'\ ',r'\\ ')
    fd = file(os.path.join(self.arch.arch,'include','petscmachineinfo.h'),'w')
    fd.write('static const char *petscmachineinfo = \"\\n\"\n')
    fd.write('\"-----------------------------------------\\n\"\n')
    fd.write('\"Libraries compiled on %s on %s \\n\"\n' % (time.ctime(time.time()), platform.node()))
    fd.write('\"Machine characteristics: %s\\n\"\n' % (platform.platform()))
    fd.write('\"Using PETSc directory: %s\\n\"\n' % (escape(self.petscdir.dir)))
    fd.write('\"Using PETSc arch: %s\\n\"\n' % (escape(self.arch.arch)))
    fd.write('\"-----------------------------------------\\n\";\n')
    fd.write('static const char *petsccompilerinfo = \"\\n\"\n')
    self.setCompilers.pushLanguage(self.languages.clanguage)
    fd.write('\"Using C compiler: %s %s ${COPTFLAGS} ${CFLAGS}\\n\"\n' % (escape(self.setCompilers.getCompiler()), escape(self.setCompilers.getCompilerFlags())))
    self.setCompilers.popLanguage()
    if hasattr(self.compilers, 'FC'):
      self.setCompilers.pushLanguage('FC')
      fd.write('\"Using Fortran compiler: %s %s ${FOPTFLAGS} ${FFLAGS} %s\\n\"\n' % (escape(self.setCompilers.getCompiler()), escape(self.setCompilers.getCompilerFlags()), escape(self.setCompilers.CPPFLAGS)))
      self.setCompilers.popLanguage()
    fd.write('\"-----------------------------------------\\n\";\n')
    fd.write('static const char *petsccompilerflagsinfo = \"\\n\"\n')
    fd.write('\"Using include paths: %s %s %s\\n\"\n' % ('-I'+escape(os.path.join(self.petscdir.dir, self.arch.arch, 'include')), '-I'+escape(os.path.join(self.petscdir.dir, 'include')), escape(self.PETSC_CC_INCLUDES)))
    fd.write('\"-----------------------------------------\\n\";\n')
    fd.write('static const char *petsclinkerinfo = \"\\n\"\n')
    self.setCompilers.pushLanguage(self.languages.clanguage)
    fd.write('\"Using C linker: %s\\n\"\n' % (escape(self.setCompilers.getLinker())))
    self.setCompilers.popLanguage()
    if hasattr(self.compilers, 'FC'):
      self.setCompilers.pushLanguage('FC')
      fd.write('\"Using Fortran linker: %s\\n\"\n' % (escape(self.setCompilers.getLinker())))
      self.setCompilers.popLanguage()
    if self.framework.argDB['with-single-library']:
      petsclib = '-lpetsc'
    else:
      petsclib = '-lpetscts -lpetscsnes -lpetscksp -lpetscdm -lpetscmat -lpetscvec -lpetscsys'
    fd.write('\"Using libraries: %s%s -L%s %s %s\\n\"\n' % (escape(self.setCompilers.CSharedLinkerFlag), escape(os.path.join(self.petscdir.dir, self.arch.arch, 'lib')), escape(os.path.join(self.petscdir.dir, self.arch.arch, 'lib')), escape(petsclib), escape(self.PETSC_EXTERNAL_LIB_BASIC)))
    fd.write('\"-----------------------------------------\\n\";\n')
    fd.close()
    return

  def dumpCMakeConfig(self):
    '''
    Writes configuration-specific values to ${PETSC_ARCH}/conf/PETScConfig.cmake.
    This file is private to PETSc and should not be included by third parties
    (a suitable file can be produced later by CMake, but this is not it).
    '''
    def cmakeset(fd,key,val=True):
      if val == True: val = 'YES'
      if val == False: val = 'NO'
      fd.write('set (' + key + ' ' + val + ')\n')
    def ensurelist(a):
      if isinstance(a,list):
        return a
      else:
        return [a]
    def libpath(lib):
      'Returns a search path if that is what this item provides, else "" which will be cleaned out later'
      if not isinstance(lib,str): return ''
      if lib.startswith('-L'): return lib[2:]
      if lib.startswith('-R'): return lib[2:]
      if lib.startswith('-Wl,-rpath,'):
        # This case occurs when an external package needs a specific system library that is normally provided by the compiler.
        # In other words, the -L path is builtin to the wrapper or compiler, here we provide it so that CMake can locate the
        # corresponding library.
        return lib[len('-Wl,-rpath,'):]
      if lib.startswith('-'): return ''
      return os.path.dirname(lib)
    def cleanlib(lib):
      'Returns a library name if that is what this item provides, else "" which will be cleaned out later'
      if not isinstance(lib,str): return ''
      if lib.startswith('-l'):  return lib[2:]
      if lib.startswith('-Wl') or lib.startswith('-L'): return ''
      lib = os.path.splitext(os.path.basename(lib))[0]
      if lib.startswith('lib'): return lib[3:]
      return lib
    def nub(lst):
      'Return a list containing the first occurrence of each unique element'
      unique = []
      for elem in lst:
        if elem not in unique and elem != '':
          unique.append(elem)
      return unique
    try: reversed # reversed was added in Python-2.4
    except NameError:
      def reversed(lst): return lst[::-1]
    def nublast(lst):
      'Return a list containing the last occurrence of each unique entry in a list'
      return reversed(nub(reversed(lst)))
    def cmakeexpand(varname):
      return r'"${' + varname + r'}"'
    def uniqextend(lst,new):
      for x in ensurelist(new):
        if x not in lst:
          lst.append(x)
    def notstandardinclude(path):
      return path not in '/usr/include'.split() # /usr/local/include is not automatically included on FreeBSD
    def writeMacroDefinitions(fd):
      if self.mpi.usingMPIUni:
        cmakeset(fd,'PETSC_HAVE_MPIUNI')
      for pkg in self.framework.packages:
        if pkg.useddirectly:
          cmakeset(fd,'PETSC_HAVE_' + pkg.PACKAGE.replace('-','_'))
        for pair in pkg.defines.items():
          if pair[0].startswith('HAVE_') and pair[1]:
            cmakeset(fd, self.framework.getFullDefineName(pkg, pair[0]), pair[1])
      for name,val in self.functions.defines.items():
        cmakeset(fd,'PETSC_'+name,val)
      for dct in [self.defines, self.libraryoptions.defines]:
        for k,v in dct.items():
          if k.startswith('USE_'):
            cmakeset(fd,'PETSC_' + k, v)
      cmakeset(fd,'PETSC_USE_COMPLEX', self.scalartypes.scalartype == 'complex')
      cmakeset(fd,'PETSC_USE_REAL_' + self.scalartypes.precision.upper())
      cmakeset(fd,'PETSC_CLANGUAGE_'+self.languages.clanguage)
      if hasattr(self.compilers, 'FC'):
        cmakeset(fd,'PETSC_HAVE_FORTRAN')
        if self.compilers.fortranIsF90:
          cmakeset(fd,'PETSC_USING_F90')
        if self.compilers.fortranIsF2003:
          cmakeset(fd,'PETSC_USING_F2003')
      if hasattr(self.compilers, 'CXX'):
        cmakeset(fd,'PETSC_HAVE_CXX')
      if self.sharedlibraries.useShared:
        cmakeset(fd,'BUILD_SHARED_LIBS')
    def writeBuildFlags(fd):
      def extendby(lib):
        libs = ensurelist(lib)
        lib_paths.extend(map(libpath,libs))
        lib_libs.extend(map(cleanlib,libs))
      lib_paths = []
      lib_libs  = []
      includes  = []
      libvars   = []
      for pkg in self.framework.packages:
        extendby(pkg.lib)
        uniqextend(includes,pkg.include)
      extendby(self.libraries.math)
      extendby(self.libraries.rt)
      extendby(self.compilers.flibs)
      extendby(self.compilers.cxxlibs)
      extendby(self.compilers.LIBS.split())
      for libname in nublast(lib_libs):
        libvar = 'PETSC_' + libname.upper() + '_LIB'
        addpath = ''
        for lpath in nublast(lib_paths):
          addpath += '"' + str(lpath) + '" '
        fd.write('find_library (' + libvar + ' ' + libname + ' HINTS ' + addpath + ')\n')
        libvars.append(libvar)
      fd.write('mark_as_advanced (' + ' '.join(libvars) + ')\n')
      fd.write('set (PETSC_PACKAGE_LIBS ' + ' '.join(map(cmakeexpand,libvars)) + ')\n')
      includes = filter(notstandardinclude,includes)
      fd.write('set (PETSC_PACKAGE_INCLUDES ' + ' '.join(map(lambda i: '"'+i+'"',includes)) + ')\n')
    fd = open(os.path.join(self.arch.arch,'conf','PETScConfig.cmake'), 'w')
    writeMacroDefinitions(fd)
    writeBuildFlags(fd)
    fd.close()
    return

  def dumpCMakeLists(self):
    import sys
    if sys.version_info >= (2,4):
      import cmakegen
      try:
        cmakegen.main(self.petscdir.dir, log=self.framework.log)
      except (OSError), e:
        self.framework.logPrint('Generating CMakeLists.txt failed:\n' + str(e))
    else:
      self.framework.logPrint('Skipping cmakegen due to old python version: ' +str(sys.version_info) )

  def cmakeBoot(self):
    import sys
    self.cmakeboot_success = False
    if sys.version_info >= (2,4) and hasattr(self.cmake,'cmake'):
      try:
        import cmakeboot
        self.cmakeboot_success = cmakeboot.main(petscdir=self.petscdir.dir,petscarch=self.arch.arch,argDB=self.argDB,framework=self.framework,log=self.framework.log)
      except (OSError), e:
        self.framework.logPrint('Booting CMake in PETSC_ARCH failed:\n' + str(e))
      except (ImportError, KeyError), e:
        self.framework.logPrint('Importing cmakeboot failed:\n' + str(e))
      if self.cmakeboot_success:
        if hasattr(self.compilers, 'FC') and self.compilers.fortranIsF90 and not self.setCompilers.fortranModuleOutputFlag:
          self.framework.logPrint('CMake configured successfully, but could not be used by default because of missing fortranModuleOutputFlag\n')
        else:
          self.framework.logPrint('CMake configured successfully, using as default build\n')
          self.addMakeMacro('PETSC_BUILD_USING_CMAKE',1)
      else:
        self.framework.logPrint('CMake configuration was unsuccessful\n')
    else:
      self.framework.logPrint('Skipping cmakeboot due to old python version: ' +str(sys.version_info) )
    return

  def configurePrefetch(self):
    '''Sees if there are any prefetch functions supported'''
    if config.setCompilers.Configure.isSolaris() or self.framework.argDB['with-ios']:
      self.addDefine('Prefetch(a,b,c)', ' ')
      return
    self.pushLanguage(self.languages.clanguage)
    if self.checkLink('#include <xmmintrin.h>', 'void *v = 0;_mm_prefetch((const char*)v,_MM_HINT_NTA);\n'):
      # The Intel Intrinsics manual [1] specifies the prototype
      #
      #   void _mm_prefetch(char const *a, int sel);
      #
      # but other vendors seem to insist on using subtly different
      # prototypes, including void* for the pointer, and an enum for
      # sel.  These are both reasonable changes, but negatively impact
      # portability.
      #
      # [1] http://software.intel.com/file/6373
      self.addDefine('HAVE_XMMINTRIN_H', 1)
      self.addDefine('Prefetch(a,b,c)', '_mm_prefetch((const char*)(a),(c))')
      self.addDefine('PREFETCH_HINT_NTA', '_MM_HINT_NTA')
      self.addDefine('PREFETCH_HINT_T0',  '_MM_HINT_T0')
      self.addDefine('PREFETCH_HINT_T1',  '_MM_HINT_T1')
      self.addDefine('PREFETCH_HINT_T2',  '_MM_HINT_T2')
    elif self.checkLink('#include <xmmintrin.h>', 'void *v = 0;_mm_prefetch(v,_MM_HINT_NTA);\n'):
      self.addDefine('HAVE_XMMINTRIN_H', 1)
      self.addDefine('Prefetch(a,b,c)', '_mm_prefetch((const void*)(a),(c))')
      self.addDefine('PREFETCH_HINT_NTA', '_MM_HINT_NTA')
      self.addDefine('PREFETCH_HINT_T0',  '_MM_HINT_T0')
      self.addDefine('PREFETCH_HINT_T1',  '_MM_HINT_T1')
      self.addDefine('PREFETCH_HINT_T2',  '_MM_HINT_T2')
    elif self.checkLink('', 'void *v = 0;__builtin_prefetch(v,0,0);\n'):
      # From GCC docs: void __builtin_prefetch(const void *addr,int rw,int locality)
      #
      #   The value of rw is a compile-time constant one or zero; one
      #   means that the prefetch is preparing for a write to the memory
      #   address and zero, the default, means that the prefetch is
      #   preparing for a read. The value locality must be a compile-time
      #   constant integer between zero and three. A value of zero means
      #   that the data has no temporal locality, so it need not be left
      #   in the cache after the access. A value of three means that the
      #   data has a high degree of temporal locality and should be left
      #   in all levels of cache possible. Values of one and two mean,
      #   respectively, a low or moderate degree of temporal locality.
      #
      # Here we adopt Intel's x86/x86-64 naming scheme for the locality
      # hints.  Using macros for these values in necessary since some
      # compilers require an enum.
      self.addDefine('Prefetch(a,b,c)', '__builtin_prefetch((a),(b),(c))')
      self.addDefine('PREFETCH_HINT_NTA', '0')
      self.addDefine('PREFETCH_HINT_T0',  '3')
      self.addDefine('PREFETCH_HINT_T1',  '2')
      self.addDefine('PREFETCH_HINT_T2',  '1')
    else:
      self.addDefine('Prefetch(a,b,c)', ' ')
    self.popLanguage()

  def configureFeatureTestMacros(self):
    '''Checks if certain feature test macros are support'''
    if self.checkCompile('#define _POSIX_C_SOURCE 200112L\n#include <sysctl.h>',''):
       self.addDefine('_POSIX_C_SOURCE_200112L', '1')
    if self.checkCompile('#define _BSD_SOURCE\n#include<stdlib.h>',''):
       self.addDefine('_BSD_SOURCE', '1')
    if self.checkCompile('#define _GNU_SOURCE\n#include <sched.h>','cpu_set_t mset;\nCPU_ZERO(&mset);'):
       self.addDefine('_GNU_SOURCE', '1')

  def configureAtoll(self):
    '''Checks if atoll exists'''
    if self.checkLink('#define _POSIX_C_SOURCE 200112L\n#include <stdlib.h>','long v = atoll("25")') or self.checkLink ('#include <stdlib.h>','long v = atoll("25")'):
       self.addDefine('HAVE_ATOLL', '1')

  def configureUnused(self):
    '''Sees if __attribute((unused)) is supported'''
    if self.framework.argDB['with-ios']:
      self.addDefine('UNUSED', ' ')
      return
    self.pushLanguage(self.languages.clanguage)
    if self.checkLink('__attribute((unused)) static int myfunc(__attribute((unused)) void *name){ return 1;}', 'int i = 0;\nint j = myfunc(&i);\ntypedef void* atype;\n__attribute((unused))  atype a;\n'):
      self.addDefine('UNUSED', '__attribute((unused))')
    else:
      self.addDefine('UNUSED', ' ')
    self.popLanguage()

  def configureDeprecated(self):
    '''Check if __attribute((deprecated)) is supported'''
    self.pushLanguage(self.languages.clanguage)
    if self.checkCompile("""__attribute((deprecated("Why you shouldn't use myfunc"))) static int myfunc(void) { return 1;}""", ''):
      self.addDefine('DEPRECATED(why)', '__attribute((deprecated(why)))')
    else:
      self.addDefine('DEPRECATED(why)', ' ')
    self.popLanguage()

  def configureExpect(self):
    '''Sees if the __builtin_expect directive is supported'''
    self.pushLanguage(self.languages.clanguage)
    if self.checkLink('', 'if (__builtin_expect(0,1)) return 1;'):
      self.addDefine('HAVE_BUILTIN_EXPECT', 1)
    self.popLanguage()

  def configureFunctionName(self):
    '''Sees if the compiler supports __func__ or a variant.  Falls back
    on __FUNCT__ which PETSc source defines, but most users do not, thus
    stack traces through user code are better when the compiler's
    variant is used.'''
    def getFunctionName(lang):
      name = '__FUNCT__'
      self.pushLanguage(lang)
      if self.checkLink('', "if (__func__[0] != 'm') return 1;"):
        name = '__func__'
      elif self.checkLink('', "if (__FUNCTION__[0] != 'm') return 1;"):
        name = '__FUNCTION__'
      self.popLanguage()
      return name
    langs = []

    self.addDefine('FUNCTION_NAME_C', getFunctionName('C'))
    if hasattr(self.compilers, 'CXX'):
      self.addDefine('FUNCTION_NAME_CXX', getFunctionName('Cxx'))
    else:
      self.addDefine('FUNCTION_NAME_CXX', '__FUNCT__')

  def configureIntptrt(self):
    '''Determine what to use for uintptr_t'''
    def staticAssertSizeMatchesVoidStar(inc,typename):
      # The declaration is an error if either array size is negative.
      # It should be okay to use an int that is too large, but it would be very unlikely for this to be the case
      return self.checkCompile(inc, ('#define STATIC_ASSERT(cond) char negative_length_if_false[2*(!!(cond))-1]\n'
                                     + 'STATIC_ASSERT(sizeof(void*) == sizeof(%s));'%typename))
    self.pushLanguage(self.languages.clanguage)
    if self.checkCompile('#include <stdint.h>', 'int x; uintptr_t i = (uintptr_t)&x;'):
      self.addDefine('UINTPTR_T', 'uintptr_t')
    elif staticAssertSizeMatchesVoidStar('','unsigned long long'):
      self.addDefine('UINTPTR_T', 'unsigned long long')
    elif staticAssertSizeMatchesVoidStar('#include <stdlib.h>','size_t') or staticAssertSizeMatchesVoidStar('#include <string.h>', 'size_t'):
      self.addDefine('UINTPTR_T', 'size_t')
    elif staticAssertSizeMatchesVoidStar('','unsigned long'):
      self.addDefine('UINTPTR_T', 'unsigned long')
    elif staticAssertSizeMatchesVoidStar('','unsigned'):
      self.addDefine('UINTPTR_T', 'unsigned')
    else:
      raise RuntimeError('Could not find any unsigned integer type matching void*')
    self.popLanguage()

  def configureInline(self):
    '''Get a generic inline keyword, depending on the language'''
    if self.languages.clanguage == 'C':
      self.addDefine('STATIC_INLINE', self.compilers.cStaticInlineKeyword)
      self.addDefine('RESTRICT', self.compilers.cRestrict)
    elif self.languages.clanguage == 'Cxx':
      self.addDefine('STATIC_INLINE', self.compilers.cxxStaticInlineKeyword)
      self.addDefine('RESTRICT', self.compilers.cxxRestrict)

    if self.checkCompile('#include <dlfcn.h>\n void *ptr =  RTLD_DEFAULT;'):
      self.addDefine('RTLD_DEFAULT','1')
    return

  def configureSolaris(self):
    '''Solaris specific stuff'''
    if os.path.isdir(os.path.join('/usr','ucblib')):
      try:
        flag = getattr(self.setCompilers, self.language[-1]+'SharedLinkerFlag')
      except AttributeError:
        flag = None
      if flag is None:
        self.compilers.LIBS += ' -L/usr/ucblib'
      else:
        self.compilers.LIBS += ' '+flag+'/usr/ucblib'
    return

  def configureLinux(self):
    '''Linux specific stuff'''
    # TODO: Test for this by mallocing an odd number of floats and checking the address
    self.addDefine('HAVE_DOUBLE_ALIGN_MALLOC', 1)
    return

  def configureWin32(self):
    '''Win32 non-cygwin specific stuff'''
    kernel32=0
    if self.libraries.add('Kernel32.lib','GetComputerName',prototype='#include <Windows.h>', call='GetComputerName(NULL,NULL);'):
      self.addDefine('HAVE_WINDOWS_H',1)
      self.addDefine('HAVE_GETCOMPUTERNAME',1)
      kernel32=1
    elif self.libraries.add('kernel32','GetComputerName',prototype='#include <Windows.h>', call='GetComputerName(NULL,NULL);'):
      self.addDefine('HAVE_WINDOWS_H',1)
      self.addDefine('HAVE_GETCOMPUTERNAME',1)
      kernel32=1
    if kernel32:
      if self.framework.argDB['with-windows-graphics']:
        self.addDefine('USE_WINDOWS_GRAPHICS',1)
      if self.checkLink('#include <Windows.h>','LoadLibrary(0)'):
        self.addDefine('HAVE_LOADLIBRARY',1)
      if self.checkLink('#include <Windows.h>','GetProcAddress(0,0)'):
        self.addDefine('HAVE_GETPROCADDRESS',1)
      if self.checkLink('#include <Windows.h>','FreeLibrary(0)'):
        self.addDefine('HAVE_FREELIBRARY',1)
      if self.checkLink('#include <Windows.h>','GetLastError()'):
        self.addDefine('HAVE_GETLASTERROR',1)
      if self.checkLink('#include <Windows.h>','SetLastError(0)'):
        self.addDefine('HAVE_SETLASTERROR',1)
      if self.checkLink('#include <Windows.h>\n','QueryPerformanceCounter(0);\n'):
        self.addDefine('USE_MICROSOFT_TIME',1)
    if self.libraries.add('Advapi32.lib','GetUserName',prototype='#include <Windows.h>', call='GetUserName(NULL,NULL);'):
      self.addDefine('HAVE_GET_USER_NAME',1)
    elif self.libraries.add('advapi32','GetUserName',prototype='#include <Windows.h>', call='GetUserName(NULL,NULL);'):
      self.addDefine('HAVE_GET_USER_NAME',1)

    if not self.libraries.add('User32.lib','GetDC',prototype='#include <Windows.h>',call='GetDC(0);'):
      self.libraries.add('user32','GetDC',prototype='#include <Windows.h>',call='GetDC(0);')
    if not self.libraries.add('Gdi32.lib','CreateCompatibleDC',prototype='#include <Windows.h>',call='CreateCompatibleDC(0);'):
      self.libraries.add('gdi32','CreateCompatibleDC',prototype='#include <Windows.h>',call='CreateCompatibleDC(0);')

    self.types.check('int32_t', 'int')
    if not self.checkCompile('#include <sys/types.h>\n','uid_t u;\n'):
      self.addTypedef('int', 'uid_t')
      self.addTypedef('int', 'gid_t')
    if not self.checkLink('#if defined(PETSC_HAVE_UNISTD_H)\n#include <unistd.h>\n#endif\n','int a=R_OK;\n'):
      self.framework.addDefine('R_OK', '04')
      self.framework.addDefine('W_OK', '02')
      self.framework.addDefine('X_OK', '01')
    if not self.checkLink('#include <sys/stat.h>\n','int a=0;\nif (S_ISDIR(a)){}\n'):
      self.framework.addDefine('S_ISREG(a)', '(((a)&_S_IFMT) == _S_IFREG)')
      self.framework.addDefine('S_ISDIR(a)', '(((a)&_S_IFMT) == _S_IFDIR)')
    if self.checkCompile('#include <Windows.h>\n','LARGE_INTEGER a;\nDWORD b=a.u.HighPart;\n'):
      self.addDefine('HAVE_LARGE_INTEGER_U',1)

    # Windows requires a Binary file creation flag when creating/opening binary files.  Is a better test in order?
    if self.checkCompile('#include <Windows.h>\n#include <fcntl.h>\n', 'int flags = O_BINARY;'):
      self.addDefine('HAVE_O_BINARY',1)

    if self.compilers.CC.find('win32fe') >= 0:
      self.addDefine('PATH_SEPARATOR','\';\'')
      self.addDefine('DIR_SEPARATOR','\'\\\\\'')
      self.addDefine('REPLACE_DIR_SEPARATOR','\'/\'')
      self.addDefine('CANNOT_START_DEBUGGER',1)
    else:
      self.addDefine('PATH_SEPARATOR','\':\'')
      self.addDefine('REPLACE_DIR_SEPARATOR','\'\\\\\'')
      self.addDefine('DIR_SEPARATOR','\'/\'')

    return

#-----------------------------------------------------------------------------------------------------
  def configureDefaultArch(self):
    conffile = os.path.join('conf', 'petscvariables')
    if self.framework.argDB['with-default-arch']:
      fd = file(conffile, 'w')
      fd.write('PETSC_ARCH='+self.arch.arch+'\n')
      fd.write('PETSC_DIR='+self.petscdir.dir+'\n')
      fd.write('include '+os.path.join(self.petscdir.dir,self.arch.arch,'conf','petscvariables')+'\n')
      fd.close()
      self.framework.actions.addArgument('PETSc', 'Build', 'Set default architecture to '+self.arch.arch+' in '+conffile)
    elif os.path.isfile(conffile):
      try:
        os.unlink(conffile)
      except:
        raise RuntimeError('Unable to remove file '+conffile+'. Did a different user create it?')
    return

#-----------------------------------------------------------------------------------------------------
  def configureScript(self):
    '''Output a script in the conf directory which will reproduce the configuration'''
    import nargs
    import sys
    scriptName = os.path.join(self.arch.arch,'conf', 'reconfigure-'+self.arch.arch+'.py')
    args = dict([(nargs.Arg.parseArgument(arg)[0], arg) for arg in self.framework.clArgs])
    if 'configModules' in args:
      if nargs.Arg.parseArgument(args['configModules'])[1] == 'PETSc.Configure':
        del args['configModules']
    if 'optionsModule' in args:
      if nargs.Arg.parseArgument(args['optionsModule'])[1] == 'PETSc.compilerOptions':
        del args['optionsModule']
    if not 'PETSC_ARCH' in args:
      args['PETSC_ARCH'] = 'PETSC_ARCH='+str(self.arch.arch)
    f = file(scriptName, 'w')
    f.write('#!'+sys.executable+'\n')
    f.write('if __name__ == \'__main__\':\n')
    f.write('  import sys\n')
    f.write('  import os\n')
    f.write('  sys.path.insert(0, os.path.abspath(\'config\'))\n')
    f.write('  import configure\n')
    # pretty print repr(args.values())
    f.write('  configure_options = [\n')
    for itm in sorted(args.values()):
      f.write('    \''+str(itm)+'\',\n')
    f.write('  ]\n')
    f.write('  configure.petsc_configure(configure_options)\n')
    f.close()
    try:
      os.chmod(scriptName, 0775)
    except OSError, e:
      self.framework.logPrint('Unable to make reconfigure script executable:\n'+str(e))
    self.framework.actions.addArgument('PETSc', 'File creation', 'Created '+scriptName+' for automatic reconfiguration')
    return

  def configureInstall(self):
    '''Setup the directories for installation'''
    if self.framework.argDB['prefix']:
      self.installdir = self.framework.argDB['prefix']
      self.addMakeRule('shared_install','',['-@echo "Now to install the libraries do:"',\
                                              '-@echo "make PETSC_DIR=${PETSC_DIR} PETSC_ARCH=${PETSC_ARCH} install"',\
                                              '-@echo "========================================="'])
    else:
      self.installdir = os.path.join(self.petscdir.dir,self.arch.arch)
      self.addMakeRule('shared_install','',['-@echo "Now to check if the libraries are working do:"',\
                                              '-@echo "make PETSC_DIR=${PETSC_DIR} PETSC_ARCH=${PETSC_ARCH} test"',\
                                              '-@echo "========================================="'])
      return

  def configureGCOV(self):
    if self.framework.argDB['with-gcov']:
      self.addDefine('USE_GCOV','1')
    return

  def configureFortranFlush(self):
    if hasattr(self.compilers, 'FC'):
      for baseName in ['flush','flush_']:
        if self.libraries.check('', baseName, otherLibs = self.compilers.flibs, fortranMangle = 1):
          self.addDefine('HAVE_'+baseName.upper(), 1)
          return

  def postProcessPackages(self):
    postPackages=[]
    for i in self.framework.packages:
      if hasattr(i,'postProcess'): postPackages.append(i)
    if postPackages:
      # ctetgen needs petsc conf files. so attempt to create them early
      self.framework.dumpConfFiles()
      for i in postPackages: i.postProcess()
    return

  def configure(self):
    if not os.path.samefile(self.petscdir.dir, os.getcwd()):
      raise RuntimeError('Wrong PETSC_DIR option specified: '+str(self.petscdir.dir) + '\n  Configure invoked in: '+os.path.realpath(os.getcwd()))
    if self.framework.argDB['prefix'] and os.path.isdir(self.framework.argDB['prefix']) and os.path.samefile(self.framework.argDB['prefix'],self.petscdir.dir):
      raise RuntimeError('Incorrect option --prefix='+self.framework.argDB['prefix']+' specified. It cannot be same as PETSC_DIR!')
    if self.framework.argDB['prefix'] and os.path.isdir(self.framework.argDB['prefix']) and os.path.samefile(self.framework.argDB['prefix'],os.path.join(self.petscdir.dir,self.arch.arch)):
      raise RuntimeError('Incorrect option --prefix='+self.framework.argDB['prefix']+' specified. It cannot be same as PETSC_DIR/PETSC_ARCH!')
    self.framework.header          = os.path.join(self.arch.arch,'include','petscconf.h')
    self.framework.cHeader         = os.path.join(self.arch.arch,'include','petscfix.h')
    self.framework.makeMacroHeader = os.path.join(self.arch.arch,'conf','petscvariables')
    self.framework.makeRuleHeader  = os.path.join(self.arch.arch,'conf','petscrules')
    if self.libraries.math is None:
      raise RuntimeError('PETSc requires a functional math library. Please send configure.log to petsc-maint@mcs.anl.gov.')
    if self.languages.clanguage == 'Cxx' and not hasattr(self.compilers, 'CXX'):
      raise RuntimeError('Cannot set C language to C++ without a functional C++ compiler.')
    self.executeTest(self.configureInline)
    self.executeTest(self.configurePrefetch)
    self.executeTest(self.configureUnused)
    self.executeTest(self.configureDeprecated)
    self.executeTest(self.configureExpect);
    self.executeTest(self.configureFunctionName);
    self.executeTest(self.configureIntptrt);
    self.executeTest(self.configureSolaris)
    self.executeTest(self.configureLinux)
    self.executeTest(self.configureWin32)
    self.executeTest(self.configureDefaultArch)
    self.executeTest(self.configureScript)
    self.executeTest(self.configureInstall)
    self.executeTest(self.configureGCOV)
    self.executeTest(self.configureFortranFlush)
    self.executeTest(self.configureFeatureTestMacros)
    self.executeTest(self.configureAtoll)
    # dummy rules, always needed except for remote builds
    self.addMakeRule('remote','')
    self.addMakeRule('remoteclean','')

    self.Dump()
    self.dumpConfigInfo()
    self.dumpMachineInfo()
    self.postProcessPackages()
    self.dumpCMakeConfig()
    self.dumpCMakeLists()
    self.cmakeBoot()
    self.DumpPkgconfig()
    self.DumpModule()
    self.framework.log.write('================================================================================\n')
    self.logClear()
    return<|MERGE_RESOLUTION|>--- conflicted
+++ resolved
@@ -91,13 +91,8 @@
                                             'unistd', 'sys/sysinfo', 'machine/endian', 'sys/param', 'sys/procfs', 'sys/resource',
                                             'sys/systeminfo', 'sys/times', 'sys/utsname','string', 'stdlib','memory',
                                             'sys/socket','sys/wait','netinet/in','netdb','Direct','time','Ws2tcpip','sys/types',
-<<<<<<< HEAD
                                             'WindowsX', 'cxxabi','float','ieeefp','stdint','sched','pthread','mathimf'])
-    functions = ['access', '_access', 'clock', 'drand48', 'getcwd', '_getcwd', 'getdomainname', 'gethostname', 'getpwuid',
-=======
-                                            'WindowsX', 'cxxabi','float','ieeefp','stdint','fenv','sched','pthread','mathimf'])
     functions = ['access', '_access', 'clock', 'drand48', 'getcwd', '_getcwd', 'getdomainname', 'gethostname',
->>>>>>> e2e8085b
                  'gettimeofday', 'getwd', 'memalign', 'memmove', 'mkstemp', 'popen', 'PXFGETARG', 'rand', 'getpagesize',
                  'readlink', 'realpath',  'sigaction', 'signal', 'sigset', 'usleep', 'sleep', '_sleep', 'socket',
                  'times', 'gethostbyname', 'uname','snprintf','_snprintf','lseek','_lseek','time','fork','stricmp',
