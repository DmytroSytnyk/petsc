import config.base

import os
import re

class Configure(config.base.Configure):
  def __init__(self, framework):
    config.base.Configure.__init__(self, framework)
    self.headerPrefix = 'PETSC'
    self.substPrefix  = 'PETSC'
    self.defineAutoconfMacros()
    return

  def __str__(self):
    return ''
                              
  def setupHelp(self, help):
    import nargs
    help.addArgument('PETSc',  '-prefix=<path>',                  nargs.Arg(None, '', 'Specifiy location to install PETSc (eg. /usr/local)'))
<<<<<<< HEAD
    help.addArgument('Windows','-with-windows-graphics=<bool>',   nargs.ArgBool(None, 1,'Enable check for Windows Graphics'))
    help.addArgument('PETSc','-with-single-library=<bool>',       nargs.ArgBool(None, 0,'Put all PETSc code into the single -lpetsc library'))
=======
    help.addArgument('Windows','-with-windows-graphics=<bool>',   nargs.ArgBool(None, 1,   'Enable check for Windows Graphics'))
    help.addArgument('PETSc', '-with-default-arch=<bool>',        nargs.ArgBool(None, 1, 'Allow using the last configured arch without setting PETSC_ARCH'))
>>>>>>> 127b5262

    return

  def setupDependencies(self, framework):
    config.base.Configure.setupDependencies(self, framework)
    self.setCompilers  = framework.require('config.setCompilers',      self)
    self.arch          = framework.require('PETSc.utilities.arch',     self.setCompilers)
    self.petscdir      = framework.require('PETSc.utilities.petscdir', self.setCompilers)
    self.languages     = framework.require('PETSc.utilities.languages',self.setCompilers)
    self.debugging     = framework.require('PETSc.utilities.debugging',self.setCompilers)
    self.make          = framework.require('PETSc.utilities.Make',     self)
    self.CHUD          = framework.require('PETSc.utilities.CHUD',     self)        
    self.compilers     = framework.require('config.compilers',         self)
    self.types         = framework.require('config.types',             self)
    self.headers       = framework.require('config.headers',           self)
    self.functions     = framework.require('config.functions',         self)
    self.libraries     = framework.require('config.libraries',         self)
    if os.path.isdir(os.path.join('config', 'PETSc')):
      for d in ['utilities', 'packages']:
        for utility in os.listdir(os.path.join('config', 'PETSc', d)):
          (utilityName, ext) = os.path.splitext(utility)
          if not utilityName.startswith('.') and not utilityName.startswith('#') and ext == '.py' and not utilityName == '__init__':
            utilityObj              = self.framework.require('PETSc.'+d+'.'+utilityName, self)
            utilityObj.headerPrefix = self.headerPrefix
            ##utilityObj.languageProvider = self.languages
            setattr(self, utilityName.lower(), utilityObj)
    self.blaslapack    = framework.require('config.packages.BlasLapack', self)
    self.blaslapack.archProvider      = self.arch
    self.blaslapack.precisionProvider = self.scalartypes
    self.blaslapack.installDirProvider= self.petscdir
    self.mpi           = framework.require('config.packages.MPI',        self)
    self.mpi.archProvider             = self.arch
    self.mpi.languageProvider         = self.languages
    self.mpi.installDirProvider       = self.petscdir
    self.umfpack       = framework.require('config.packages.UMFPACK',    self)
    self.umfpack.archProvider         = self.arch
    self.umfpack.languageProvider     = self.languages
    self.umfpack.installDirProvider   = self.petscdir
    self.Boost         = framework.require('config.packages.Boost',      self)
    self.Boost.archProvider           = self.arch
    self.Boost.languageProvider       = self.languages
    self.Boost.installDirProvider     = self.petscdir
    self.Fiat          = framework.require('config.packages.Fiat',       self)
    self.Fiat.archProvider            = self.arch
    self.Fiat.languageProvider        = self.languages
    self.Fiat.installDirProvider      = self.petscdir

    self.compilers.headerPrefix = self.headerPrefix
    self.types.headerPrefix     = self.headerPrefix
    self.headers.headerPrefix   = self.headerPrefix
    self.functions.headerPrefix = self.headerPrefix
    self.libraries.headerPrefix = self.headerPrefix
    self.blaslapack.headerPrefix = self.headerPrefix
    self.mpi.headerPrefix        = self.headerPrefix
    headersC = map(lambda name: name+'.h', ['dos', 'endian', 'fcntl', 'float', 'io', 'limits', 'malloc', 'pwd', 'search', 'strings',
                                            'unistd', 'machine/endian', 'sys/param', 'sys/procfs', 'sys/resource',
                                            'sys/systeminfo', 'sys/times', 'sys/utsname','string', 'stdlib','memory',
                                            'sys/socket','sys/wait','netinet/in','netdb','Direct','time','Ws2tcpip','sys/types',
                                            'WindowsX', 'cxxabi','float.h','ieeefp','xmmintrin.h'])
    functions = ['access', '_access', 'clock', 'drand48', 'getcwd', '_getcwd', 'getdomainname', 'gethostname', 'getpwuid',
                 'gettimeofday', 'getwd', 'memalign', 'memmove', 'mkstemp', 'popen', 'PXFGETARG', 'rand', 'getpagesize',
                 'readlink', 'realpath',  'sigaction', 'signal', 'sigset', 'sleep', '_sleep', 'socket', 'times', 'gethostbyname',
                 'uname','snprintf','_snprintf','_fullpath','lseek','_lseek','time','fork','stricmp','strcasecmp','bzero',
                 'dlopen', 'dlsym', 'dlclose', 'dlerror',
                 '_intel_fast_memcpy','_intel_fast_memset','isinf','isnan','_finite','_isnan']
    libraries1 = [(['socket', 'nsl'], 'socket'), (['fpe'], 'handle_sigfpes')]
    self.headers.headers.extend(headersC)
    self.functions.functions.extend(functions)
    self.libraries.libraries.extend(libraries1)
    return

  def defineAutoconfMacros(self):
    self.hostMacro = 'dnl Version: 2.13\ndnl Variable: host_cpu\ndnl Variable: host_vendor\ndnl Variable: host_os\nAC_CANONICAL_HOST'
    return
    
  def Dump(self):
    ''' Actually put the values into the configuration files '''
    # eventually everything between -- should be gone
#-----------------------------------------------------------------------------------------------------    

    # Sometimes we need C compiler, even if built with C++
    self.setCompilers.pushLanguage('C')
    self.addMakeMacro('CC_FLAGS',self.setCompilers.getCompilerFlags())    
    self.setCompilers.popLanguage()

    # C preprocessor values
    self.addMakeMacro('CPP_FLAGS',self.setCompilers.CPPFLAGS+self.CHUD.CPPFLAGS)
    
    # compiler values
    self.setCompilers.pushLanguage(self.languages.clanguage)
    self.addMakeMacro('PCC',self.setCompilers.getCompiler())
    self.addMakeMacro('PCC_FLAGS',self.setCompilers.getCompilerFlags())    
    self.setCompilers.popLanguage()
    # .o or .obj 
    self.addMakeMacro('CC_SUFFIX','o')

    # executable linker values
    self.setCompilers.pushLanguage(self.languages.clanguage)
    pcc_linker = self.setCompilers.getLinker()
    self.addMakeMacro('PCC_LINKER',pcc_linker)
    self.addMakeMacro('PCC_LINKER_FLAGS',self.setCompilers.getLinkerFlags())
    self.setCompilers.popLanguage()
    # '' for Unix, .exe for Windows
    self.addMakeMacro('CC_LINKER_SUFFIX','')
    self.addMakeMacro('PCC_LINKER_LIBS',self.libraries.toStringNoDupes(self.compilers.flibs+self.compilers.cxxlibs+self.compilers.LIBS.split(' '))+self.CHUD.LIBS)

    if hasattr(self.compilers, 'FC'):
      self.setCompilers.pushLanguage('FC')
      # need FPPFLAGS in config/setCompilers
      self.addDefine('HAVE_FORTRAN','1')
      self.addMakeMacro('FPP_FLAGS',self.setCompilers.CPPFLAGS)
    
      # compiler values
      self.addMakeMacro('FC_FLAGS',self.setCompilers.getCompilerFlags())    
      self.setCompilers.popLanguage()
      # .o or .obj 
      self.addMakeMacro('FC_SUFFIX','o')

      # executable linker values
      self.setCompilers.pushLanguage('FC')
      # Cannot have NAG f90 as the linker - so use pcc_linker as fc_linker
      fc_linker = self.setCompilers.getLinker()
      if config.setCompilers.Configure.isNAG(fc_linker):
        self.addMakeMacro('FC_LINKER',pcc_linker)
      else:
        self.addMakeMacro('FC_LINKER',fc_linker)
      self.addMakeMacro('FC_LINKER_FLAGS',self.setCompilers.getLinkerFlags())
      # apple requires this shared library linker flag on SOME versions of the os
      if self.setCompilers.getLinkerFlags().find('-Wl,-commons,use_dylibs') > -1:
        self.addMakeMacro('DARWIN_COMMONS_USE_DYLIBS',' -Wl,-commons,use_dylibs ')
      self.setCompilers.popLanguage()
    else:
      self.addMakeMacro('FC','')

    # shared library linker values
    self.setCompilers.pushLanguage(self.languages.clanguage)
    # need to fix BuildSystem to collect these separately
    self.addMakeMacro('SL_LINKER',self.setCompilers.getLinker())
    self.addMakeMacro('SL_LINKER_FLAGS','${PCC_LINKER_FLAGS}')
    self.setCompilers.popLanguage()
    # One of 'a', 'so', 'lib', 'dll', 'dylib' (perhaps others also?) depending on the library generator and architecture
    # Note: . is not included in this macro, consistent with AR_LIB_SUFFIX
    if self.setCompilers.sharedLibraryExt == self.setCompilers.AR_LIB_SUFFIX:
      self.addMakeMacro('SL_LINKER_SUFFIX', '')
    else:
      self.addMakeMacro('SL_LINKER_SUFFIX', self.setCompilers.sharedLibraryExt)
    
    #SL_LINKER_LIBS is currently same as PCC_LINKER_LIBS - so simplify
    self.addMakeMacro('SL_LINKER_LIBS','${PCC_LINKER_LIBS}')
    #self.addMakeMacro('SL_LINKER_LIBS',self.libraries.toStringNoDupes(self.compilers.flibs+self.compilers.cxxlibs+self.compilers.LIBS.split(' ')))

#-----------------------------------------------------------------------------------------------------

    # CONLY or CPP. We should change the PETSc makefiles to do this better
    if self.languages.clanguage == 'C': lang = 'CONLY'
    else: lang = 'CXXONLY'
    self.addMakeMacro('PETSC_LANGUAGE',lang)

    # real or complex
    self.addMakeMacro('PETSC_SCALAR',self.scalartypes.scalartype)
    # double or float
    self.addMakeMacro('PETSC_PRECISION',self.scalartypes.precision)

    if self.framework.argDB['with-batch']:
      self.addMakeMacro('PETSC_WITH_BATCH','1')

    # Test for compiler-specific macros that need to be defined.
    if self.setCompilers.isCray('CC'):
      self.addDefine('HAVE_CRAYC','1')

#-----------------------------------------------------------------------------------------------------
    if self.functions.haveFunction('gethostbyname') and self.functions.haveFunction('socket'):
      self.addDefine('USE_SOCKET_VIEWER','1')

#-----------------------------------------------------------------------------------------------------
    # print include and lib for external packages
    self.framework.packages.reverse()
    includes = []
    libs = []
    for i in self.framework.packages:
      self.addDefine('HAVE_'+i.PACKAGE, 1)
      if not isinstance(i.lib, list):
        i.lib = [i.lib]
      libs.extend(i.lib)
      self.addMakeMacro(i.PACKAGE+'_LIB', self.libraries.toStringNoDupes(i.lib))
      if hasattr(i,'include'):
        if not isinstance(i.include,list):
          i.include = [i.include]
        includes.extend(i.include)
        self.addMakeMacro(i.PACKAGE+'_INCLUDE',self.headers.toStringNoDupes(i.include))
    self.addMakeMacro('PACKAGES_LIBS',self.libraries.toStringNoDupes(libs+self.libraries.math))
    self.addMakeMacro('PACKAGES_INCLUDES',self.headers.toStringNoDupes(includes))
    
    self.addMakeMacro('INSTALL_DIR',self.installdir)

    if self.framework.argDB['with-single-library']:
      # overrides the values set in conf/variables
      self.addMakeMacro('LIBNAME','${INSTALL_LIB_DIR}/libpetsc.${AR_LIB_SUFFIX}')
      self.addMakeMacro('PETSC_SYS_LIB_BASIC','-lpetsc')
      self.addMakeMacro('PETSC_VEC_LIB_BASIC','-lpetsc')
      self.addMakeMacro('PETSC_MAT_LIB_BASIC','-lpetsc')
      self.addMakeMacro('PETSC_DM_LIB_BASIC','-lpetsc')
      self.addMakeMacro('PETSC_KSP_LIB_BASIC','-lpetsc')
      self.addMakeMacro('PETSC_SNES_LIB_BASIC','-lpetsc')
      self.addMakeMacro('PETSC_TS_LIB_BASIC','-lpetsc')
      self.addMakeMacro('PETSC_LIB_BASIC','-lpetsc')
      self.addMakeMacro('PETSC_CONTRIB_BASIC','-lpetsc')
      self.addDefine('USE_SINGLE_LIBRARY', '1')
      
    if not os.path.exists(os.path.join(self.petscdir.dir,self.arch.arch,'lib')):
      os.makedirs(os.path.join(self.petscdir.dir,self.arch.arch,'lib'))

    # add a makefile entry for configure options
    self.addMakeMacro('CONFIGURE_OPTIONS', self.framework.getOptionsString(['configModules', 'optionsModule']).replace('\"','\\"'))
    return

  def dumpConfigInfo(self):
    import time
    fd = file(os.path.join(self.arch.arch,'include','petscconfiginfo.h'),'w')
    fd.write('static const char *petscconfigureruntime = "'+time.ctime(time.time())+'";\n')
    fd.write('static const char *petscconfigureoptions = "'+self.framework.getOptionsString(['configModules', 'optionsModule']).replace('\"','\\"')+'";\n')
    fd.close()
    return


  def configurePrefetch(self):
    '''Sees if there are any prefetch functions supported'''
    if hasattr(self.compilers, 'CXX'):
      self.pushLanguage('C++')
    else:
      self.pushLanguage('C')      
    if self.checkLink('#include <xmmintrin.h>', 'void *v = 0;_mm_prefetch(v,(enum _mm_hint)0);\n'):
      self.addDefine('HAVE_XMMINTRIN_H', 1)
      self.addDefine('Prefetch(a,b,c)', '_mm_prefetch((void*)(a),(enum _mm_hint)c)')
    elif self.checkLink('#include <xmmintrin.h>', 'void *v = 0;_mm_prefetch((const char*)v,(enum _mm_hint)0);\n'):
      self.addDefine('HAVE_XMMINTRIN_H', 1)
      self.addDefine('Prefetch(a,b,c)', '_mm_prefetch((const char*)(a),(enum _mm_hint)c)')
    elif self.checkLink('', 'void *v = 0;__builtin_prefetch(v,0,0);\n'):
      self.addDefine('Prefetch(a,b,c)', '__builtin_prefetch(a,b,c)')
    else:
      self.addDefine('Prefetch(a,b,c)', ' ')
    self.popLanguage()
      
  def configureInline(self):
    '''Get a generic inline keyword, depending on the language'''
    if self.languages.clanguage == 'C':
      self.addDefine('STATIC_INLINE', self.compilers.cStaticInlineKeyword)
      self.addDefine('RESTRICT', self.compilers.cRestrict)
    elif self.languages.clanguage == 'Cxx':
      self.addDefine('STATIC_INLINE', self.compilers.cxxStaticInlineKeyword)
      self.addDefine('RESTRICT', self.compilers.cxxRestrict)
    return

  def configureSolaris(self):
    '''Solaris specific stuff'''
    if self.arch.hostOsBase.startswith('solaris'):
      if os.path.isdir(os.path.join('/usr','ucblib')):
        try:
          flag = getattr(self.setCompilers, self.language[-1]+'SharedLinkerFlag')
        except AttributeError:
          flag = None
        if flag is None:
          self.compilers.LIBS += ' -L/usr/ucblib'
        else:
          self.compilers.LIBS += ' '+flag+'/usr/ucblib'
    return

  def configureLinux(self):
    '''Linux specific stuff'''
    if self.arch.hostOsBase == 'linux':
      self.addDefine('HAVE_DOUBLE_ALIGN_MALLOC', 1)
    return

  def configureWin32(self):
    '''Win32 non-cygwin specific stuff'''
    kernel32=0
    if self.libraries.add('Kernel32.lib','GetComputerName',prototype='#include <Windows.h>', call='GetComputerName(NULL,NULL);'):
      self.addDefine('HAVE_WINDOWS_H',1)
      self.addDefine('HAVE_GETCOMPUTERNAME',1)
      kernel32=1
    elif self.libraries.add('kernel32','GetComputerName',prototype='#include <Windows.h>', call='GetComputerName(NULL,NULL);'):
      self.addDefine('HAVE_WINDOWS_H',1)
      self.addDefine('HAVE_GETCOMPUTERNAME',1)
      kernel32=1
    if kernel32:
      if self.framework.argDB['with-windows-graphics']:
        self.addDefine('USE_WINDOWS_GRAPHICS',1)
      if self.checkLink('#include <Windows.h>','LoadLibrary(0)'):
        self.addDefine('HAVE_LOADLIBRARY',1)
      if self.checkLink('#include <Windows.h>','GetProcAddress(0,0)'):
        self.addDefine('HAVE_GETPROCADDRESS',1)
      if self.checkLink('#include <Windows.h>','FreeLibrary(0)'):
        self.addDefine('HAVE_FREELIBRARY',1)
      if self.checkLink('#include <Windows.h>','GetLastError()'):
        self.addDefine('HAVE_GETLASTERROR',1)
      if self.checkLink('#include <Windows.h>','SetLastError(0)'):
        self.addDefine('HAVE_SETLASTERROR',1)
      if self.checkLink('#include <Windows.h>\n','QueryPerformanceCounter(0);\n'):
        self.addDefine('USE_NT_TIME',1)
    if self.libraries.add('Advapi32.lib','GetUserName',prototype='#include <Windows.h>', call='GetUserName(NULL,NULL);'):
      self.addDefine('HAVE_GET_USER_NAME',1)
    elif self.libraries.add('advapi32','GetUserName',prototype='#include <Windows.h>', call='GetUserName(NULL,NULL);'):
      self.addDefine('HAVE_GET_USER_NAME',1)
        
    if not self.libraries.add('User32.lib','GetDC',prototype='#include <Windows.h>',call='GetDC(0);'):
      self.libraries.add('user32','GetDC',prototype='#include <Windows.h>',call='GetDC(0);')
    if not self.libraries.add('Gdi32.lib','CreateCompatibleDC',prototype='#include <Windows.h>',call='CreateCompatibleDC(0);'):
      self.libraries.add('gdi32','CreateCompatibleDC',prototype='#include <Windows.h>',call='CreateCompatibleDC(0);')
      
    self.types.check('int32_t', 'int')
    if not self.checkCompile('#include <sys/types.h>\n','uid_t u;\n'):
      self.addTypedef('int', 'uid_t')
      self.addTypedef('int', 'gid_t')
    if not self.checkLink('#if defined(PETSC_HAVE_UNISTD_H)\n#include <unistd.h>\n#endif\n','int a=R_OK;\n'):
      self.framework.addDefine('R_OK', '04')
      self.framework.addDefine('W_OK', '02')
      self.framework.addDefine('X_OK', '01')
    if not self.checkLink('#include <sys/stat.h>\n','int a=0;\nif (S_ISDIR(a)){}\n'):
      self.framework.addDefine('S_ISREG(a)', '(((a)&_S_IFMT) == _S_IFREG)')
      self.framework.addDefine('S_ISDIR(a)', '(((a)&_S_IFMT) == _S_IFDIR)')
    if self.checkCompile('#include <Windows.h>\n','LARGE_INTEGER a;\nDWORD b=a.u.HighPart;\n'):
      self.addDefine('HAVE_LARGE_INTEGER_U',1)

    # Windows requires a Binary file creation flag when creating/opening binary files.  Is a better test in order?
    if self.checkCompile('#include <Windows.h>\n',''):
      self.addDefine('HAVE_O_BINARY',1)

    if self.compilers.CC.find('win32fe') >= 0:
      self.addDefine('PATH_SEPARATOR','\';\'')
      self.addDefine('DIR_SEPARATOR','\'\\\\\'')
      self.addDefine('REPLACE_DIR_SEPARATOR','\'/\'')
      self.addDefine('CANNOT_START_DEBUGGER',1)
    else:
      self.addDefine('PATH_SEPARATOR','\':\'')
      self.addDefine('REPLACE_DIR_SEPARATOR','\'\\\\\'')
      self.addDefine('DIR_SEPARATOR','\'/\'')
    return

#-----------------------------------------------------------------------------------------------------
  def configureDefaultArch(self):
    conffile = os.path.join('conf', 'petscvariables')
    if self.framework.argDB['with-default-arch']:
      fd = file(conffile, 'w')
      fd.write('PETSC_ARCH='+self.arch.arch+'\n')
      fd.write('include ${PETSC_DIR}/${PETSC_ARCH}/conf/petscvariables\n')
      fd.close()
      self.framework.actions.addArgument('PETSc', 'Build', 'Set default architecture to '+self.arch.arch+' in '+conffile)
    elif os.path.isfile(conffile):
      try:
        os.unlink(conffile)
      except:
        raise RuntimeError('Unable to remove file '+conffile+'. Did a different user create it?')
    return

#-----------------------------------------------------------------------------------------------------
  def configureScript(self):
    '''Output a script in the conf directory which will reproduce the configuration'''
    import nargs
    import sys
    scriptName = os.path.join(self.arch.arch,'conf', 'reconfigure-'+self.arch.arch+'.py')
    args = dict([(nargs.Arg.parseArgument(arg)[0], arg) for arg in self.framework.clArgs])
    if 'configModules' in args:
      if nargs.Arg.parseArgument(args['configModules'])[1] == ['PETSc.Configure']:
        del args['configModules']
    if 'optionsModule' in args:
      if nargs.Arg.parseArgument(args['optionsModule'])[1] == 'PETSc.compilerOptions':
        del args['optionsModule']
    if not 'PETSC_ARCH' in args:
      args['PETSC_ARCH'] = '-PETSC_ARCH='+str(self.arch.arch)
    f = file(scriptName, 'w')
    f.write('#!'+sys.executable+'\n')
    f.write('if __name__ == \'__main__\':\n')
    f.write('  import sys\n')
    f.write('  sys.path.insert(0, '+repr(os.path.join(self.petscdir.dir, 'config'))+')\n')
    f.write('  import configure\n')
    f.write('  configure_options = '+repr(args.values())+'\n')
    f.write('  configure.petsc_configure(configure_options)\n')
    f.close()
    try:
      os.chmod(scriptName, 0775)
    except OSError, e:
      self.framework.logPrint('Unable to make reconfigure script executable:\n'+str(e))
    self.framework.actions.addArgument('PETSc', 'File creation', 'Created '+scriptName+' for automatic reconfiguration')
    return

  def configureInstall(self):
    '''Setup the directories for installation'''
    if self.framework.argDB['prefix']:
      self.installdir = self.framework.argDB['prefix']
      self.addMakeRule('shared_nomesg_noinstall','')
      self.addMakeRule('shared_install','',['-@echo "Now to install the libraries do: make install"',\
                                              '-@echo "========================================="'])
    else:
      self.installdir = os.path.join(self.petscdir.dir,self.arch.arch)
      self.addMakeRule('shared_nomesg_noinstall','shared_nomesg')            
      self.addMakeRule('shared_install','',['-@echo "Now to check if the libraries are working do: make test"',\
                                              '-@echo "========================================="'])
      return

  def configureGCOV(self):
    if self.framework.argDB['with-gcov']:
      self.addDefine('USE_GCOV','1')
    return

  def configureFortranFlush(self):
    if hasattr(self.compilers, 'FC'):
      for baseName in ['flush','flush_']:
        if self.libraries.check('', baseName, otherLibs = self.compilers.flibs, fortranMangle = 1):
          self.addDefine('HAVE_'+baseName.upper(), 1)
          return


  def configure(self):
    if not os.path.samefile(self.petscdir.dir, os.getcwd()):
      raise RuntimeError('Wrong PETSC_DIR option specified: '+str(self.petscdir.dir) + '\n  Configure invoked in: '+os.path.realpath(os.getcwd()))
    self.framework.header          = self.arch.arch+'/include/petscconf.h'
    self.framework.cHeader         = self.arch.arch+'/include/petscfix.h'
    self.framework.makeMacroHeader = self.arch.arch+'/conf/petscvariables'
    self.framework.makeRuleHeader  = self.arch.arch+'/conf/petscrules'
    if self.libraries.math is None:
      raise RuntimeError('PETSc requires a functional math library. Please send configure.log to petsc-maint@mcs.anl.gov.')
    if self.languages.clanguage == 'Cxx' and not hasattr(self.compilers, 'CXX'):
      raise RuntimeError('Cannot set C language to C++ without a functional C++ compiler.')
    self.executeTest(self.configureInline)
    self.executeTest(self.configurePrefetch)
    self.executeTest(self.configureSolaris)
    self.executeTest(self.configureLinux)
    self.executeTest(self.configureWin32)
    self.executeTest(self.configureDefaultArch)
    self.executeTest(self.configureScript)
    self.executeTest(self.configureInstall)
    self.executeTest(self.configureGCOV)
    self.executeTest(self.configureFortranFlush)
    # dummy rules, always needed except for remote builds
    self.addMakeRule('remote','')
    self.addMakeRule('remoteclean','')
    
    self.Dump()
    self.dumpConfigInfo()
    self.framework.log.write('================================================================================\n')
    self.logClear()
    return<|MERGE_RESOLUTION|>--- conflicted
+++ resolved
@@ -17,13 +17,9 @@
   def setupHelp(self, help):
     import nargs
     help.addArgument('PETSc',  '-prefix=<path>',                  nargs.Arg(None, '', 'Specifiy location to install PETSc (eg. /usr/local)'))
-<<<<<<< HEAD
     help.addArgument('Windows','-with-windows-graphics=<bool>',   nargs.ArgBool(None, 1,'Enable check for Windows Graphics'))
+    help.addArgument('PETSc', '-with-default-arch=<bool>',        nargs.ArgBool(None, 1, 'Allow using the last configured arch without setting PETSC_ARCH'))
     help.addArgument('PETSc','-with-single-library=<bool>',       nargs.ArgBool(None, 0,'Put all PETSc code into the single -lpetsc library'))
-=======
-    help.addArgument('Windows','-with-windows-graphics=<bool>',   nargs.ArgBool(None, 1,   'Enable check for Windows Graphics'))
-    help.addArgument('PETSc', '-with-default-arch=<bool>',        nargs.ArgBool(None, 1, 'Allow using the last configured arch without setting PETSC_ARCH'))
->>>>>>> 127b5262
 
     return
 
