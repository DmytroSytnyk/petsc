from __future__ import generators
import config.base

import os

class Configure(config.base.Configure):
  def __init__(self, framework):
    config.base.Configure.__init__(self, framework)
    self.headerPrefix = ''
    self.substPrefix  = ''
    return

  def __str__(self):
    desc = ['Compilers:']
    if 'CC' in self.framework.argDB:
      self.pushLanguage('C')
      desc.append('  C Compiler:         '+self.getCompiler()+' '+self.getCompilerFlags())
      if not self.getLinker() == self.getCompiler(): desc.append('  C Linker:           '+self.getLinker()+' '+self.getLinkerFlags())
      self.popLanguage()
    if 'CXX' in self.framework.argDB:
      self.pushLanguage('Cxx')
      desc.append('  C++ Compiler:       '+self.getCompiler()+' '+self.getCompilerFlags())
      if not self.getLinker() == self.getCompiler(): desc.append('  C++ Linker:         '+self.getLinker()+' '+self.getLinkerFlags())
      self.popLanguage()
    if 'FC' in self.framework.argDB:
      self.pushLanguage('FC')
      desc.append('  Fortran Compiler:   '+self.getCompiler()+' '+self.getCompilerFlags())
      if not self.getLinker() == self.getCompiler(): desc.append('  Fortran Linker:     '+self.getLinker()+' '+self.getLinkerFlags())
      self.popLanguage()
    return '\n'.join(desc)+'\n'

  def setupHelp(self, help):
    import nargs

    help.addArgument('Compilers', '-with-cpp=<prog>', nargs.Arg(None, None, 'Specify the C preprocessor'))
    help.addArgument('Compilers', '-with-cc=<prog>',  nargs.Arg(None, None, 'Specify the C compiler'))
    help.addArgument('Compilers', '-with-cxx=<prog>', nargs.Arg(None, None, 'Specify the C++ compiler'))
    help.addArgument('Compilers', '-with-fc=<prog>',  nargs.Arg(None, None, 'Specify the Fortran compiler'))

    help.addArgument('Compilers', '-with-gnu-compilers=<bool>',      nargs.ArgBool(None, 1, 'Try to use GNU compilers'))
    help.addArgument('Compilers', '-with-vendor-compilers=<vendor>', nargs.Arg(None, '', 'Try to use vendor compilers (no argument all vendors, 0 no vendors)'))
    help.addArgument('Compilers', '-with-64-bit-pointers=<bool>',    nargs.ArgBool(None, 0, 'Use 64 bit compilers and libraries'))

    help.addArgument('Compilers', '-CPP=<prog>',            nargs.Arg(None, None, 'Specify the C preprocessor'))
    help.addArgument('Compilers', '-CPPFLAGS=<string>',     nargs.Arg(None, '',   'Specify the C preprocessor options'))
    help.addArgument('Compilers', '-CXXPP=<prog>',          nargs.Arg(None, None, 'Specify the C++ preprocessor'))
    help.addArgument('Compilers', '-CC=<prog>',             nargs.Arg(None, None, 'Specify the C compiler'))
    help.addArgument('Compilers', '-CFLAGS=<string>',       nargs.Arg(None, '',   'Specify the C compiler options'))
    help.addArgument('Compilers', '-CXX=<prog>',            nargs.Arg(None, None, 'Specify the C++ compiler'))
    help.addArgument('Compilers', '-CXXFLAGS=<string>',     nargs.Arg(None, '',   'Specify the C++ compiler options'))
    help.addArgument('Compilers', '-CXX_CXXFLAGS=<string>', nargs.Arg(None, '',   'Specify the C++ compiler-only options'))
    help.addArgument('Compilers', '-FC=<prog>',             nargs.Arg(None, None, 'Specify the Fortran compiler'))
    help.addArgument('Compilers', '-FFLAGS=<string>',       nargs.Arg(None, '',   'Specify the Fortran compiler options'))

    help.addArgument('Compilers', '-LD=<prog>',              nargs.Arg(None, None, 'Specify the default linker'))
    help.addArgument('Compilers', '-CC_LD=<prog>',           nargs.Arg(None, None, 'Specify the linker for C only'))
    help.addArgument('Compilers', '-CXX_LD=<prog>',          nargs.Arg(None, None, 'Specify the linker for C++ only'))
    help.addArgument('Compilers', '-FC_LD=<prog>',           nargs.Arg(None, None, 'Specify the linker for Fortran only'))
    help.addArgument('Compilers', '-LDFLAGS=<string>',       nargs.Arg(None, '',   'Specify the linker options'))
    help.addArgument('Compilers', '-with-ar',                nargs.Arg(None, None,   'Specify the archiver'))
    help.addArgument('Compilers', 'AR',                      nargs.Arg(None, None,   'Specify the archiver flags'))
    help.addArgument('Compilers', 'AR_FLAGS',                nargs.Arg(None, None,   'Specify the archiver flags'))
    help.addArgument('Compilers', '-with-ranlib',            nargs.Arg(None, None,   'Specify ranlib'))
    help.addArgument('Compilers', '-with-shared',            nargs.ArgBool(None, 1, 'Enable shared libraries'))
    help.addArgument('Compilers', '-with-shared-ld=<prog>',  nargs.Arg(None, None, 'Specify the shared linker'))
    return

  def isGNU(compiler):
    '''Returns true if the compiler is a GNU compiler'''
    try:
      (output, error, status) = config.base.Configure.executeShellCommand(compiler+' --help')
      output = output + error
      if output.find('www.gnu.org') >= 0 or output.find('developer.apple.com') >= 0 or output.find('bugzilla.redhat.com') >= 0 or output.find('gcc.gnu.org') >= 0 or (output.find('gcc version')>=0 and not output.find('Intel(R)')>= 0):
        return 1
    except RuntimeError:
      pass
    return 0
  isGNU = staticmethod(isGNU)

  def checkCompiler(self, language):
    '''Check that the given compiler is functional, and if not raise an exception'''
    self.pushLanguage(language)
    if not self.checkCompile():
      raise RuntimeError('Cannot compile '+language+' with '+self.getCompiler()+'.')
    if not self.checkLink():
      raise RuntimeError('Cannot compile/link '+language+' with '+self.getCompiler()+'.')
    if self.framework.argDB['can-execute']:
      if not self.checkRun():
        raise RuntimeError('Cannot run executables created with '+language+'.')
    self.popLanguage()
    return

  def generateCCompilerGuesses(self):
    '''Determine the C compiler using CC, then --with-cc, then MPI, then GNU, then vendors
       - Any given category can be excluded'''
    import os

    if self.framework.argDB['with-vendor-compilers'] == 'no': self.framework.argDB['with-vendor-compilers'] = '0'
    if self.framework.argDB['with-vendor-compilers'] == 'yes': self.framework.argDB['with-vendor-compilers'] = ''      
    if self.framework.argDB['with-vendor-compilers'] == 'false': self.framework.argDB['with-vendor-compilers'] = '0'
    if self.framework.argDB['with-vendor-compilers'] == 'true': self.framework.argDB['with-vendor-compilers'] = ''      

    if 'PETSC_DIR' in self.framework.argDB:
      self.framework.argDB['search-dirs'].append(os.path.join(self.framework.argDB['PETSC_DIR'],'bin','win32fe'))
        
    if self.framework.argDB.has_key('with-cc'):
      if self.framework.argDB['with-cc'] in ['icl','cl','bcc32']: self.framework.argDB['with-cc'] = 'win32fe '+self.framework.argDB['with-cc']
      yield self.framework.argDB['with-cc']
      raise RuntimeError('C compiler you provided with -with-cc='+self.framework.argDB['with-cc']+' does not work')
    elif self.framework.argDB.has_key('CC'):
      if 'CC' in os.environ and os.environ['CC'] == self.framework.argDB['CC']:
        self.startLine()
        print '\n*****WARNING: Using C compiler '+self.framework.argDB['CC']+' from environmental variable CC****\nAre you sure this is what you want? If not, unset that environmental variable and run configure again'
      if self.framework.argDB['CC'] in ['icl','cl','bcc32']: self.framework.argDB['CC'] = 'win32fe '+self.framework.argDB['CC']
      yield self.framework.argDB['CC']
      raise RuntimeError('C compiler you provided with -CC='+self.framework.argDB['CC']+' does not work')
    elif self.framework.argDB.has_key('with-mpi-dir') and os.path.isdir(os.path.join(self.framework.argDB['with-mpi-dir'],'bin')) and self.framework.argDB['with-mpi-compilers'] and not self.framework.argDB['download-mpich'] == 1 and self.framework.argDB['with-mpi']:
      yield os.path.join(self.framework.argDB['with-mpi-dir'], 'bin', 'mpicc')
      raise RuntimeError('bin/mpicc you provided with -with-mpi-dir='+self.framework.argDB['with-mpi-dir']+' does not work')
    else:
      if 'with-mpi' in self.framework.argDB and self.framework.argDB['with-mpi'] and self.framework.argDB['with-mpi-compilers']  and not self.framework.argDB['download-mpich'] == 1:
        if Configure.isGNU('mpicc') and self.framework.argDB['with-gnu-compilers']:
          yield 'mpicc'
        if not Configure.isGNU('mpicc') and (not self.framework.argDB['with-vendor-compilers'] == '0'):
          yield 'mpicc'
        if not self.framework.argDB['with-vendor-compilers'] == '0':
          yield 'mpcc_r'
          yield 'mpcc'
          yield 'mpxlc'
      vendor = self.framework.argDB['with-vendor-compilers']
      if (not vendor or vendor == '0') and self.framework.argDB['with-gnu-compilers']:
        yield 'gcc'
      if not vendor == '0':
        if not vendor and not Configure.isGNU('cc'):
          yield 'cc'
        if vendor == 'borland' or not vendor:
          yield 'win32fe bcc32'
        if vendor == 'kai' or not vendor:
          yield 'kcc'
        if vendor == 'ibm' or not vendor:
          yield 'xlc'
        if vendor == 'intel' or not vendor:
          yield 'icc'
          yield 'ecc'          
          yield 'win32fe icl'
        if vendor == 'microsoft' or not vendor:
          yield 'win32fe cl'
        if vendor == 'portland' or not vendor:
          yield 'pgcc'
        if vendor == 'solaris' or not vendor:
          if not Configure.isGNU('cc'):
            yield 'cc'
      if self.framework.argDB['with-gnu-compilers']:
        yield 'gcc'
    return

  def checkCCompiler(self):
    '''Locate a functional C compiler'''
    if 'with-cc' in self.framework.argDB and self.framework.argDB['with-cc'] == '0':
      raise RuntimeError('A functional C compiler is necessary for configure')
    for compiler in self.generateCCompilerGuesses():
      try:
        if self.getExecutable(compiler, resultName = 'CC'):
          self.framework.argDB['CC'] = self.CC
          self.checkCompiler('C')
          if self.framework.argDB['with-64-bit-pointers']:
            if Configure.isGNU(self.CC):
              raise RuntimeError('Cannot handle 64 bit with gnu compilers yet')
            else:
              if self.framework.argDB['PETSC_ARCH_BASE'].startswith('solaris'):
                self.pushLanguage('C')
                self.addCompilerFlag('-xarch=v9')
                self.popLanguage()
          break
      except RuntimeError, e:
        import os

        if os.path.basename(self.framework.argDB['CC']) == 'mpicc':
          self.framework.logPrint(' MPI installation '+self.getCompiler()+' is likely incorrect.\n  Use --with-mpi-dir to indicate an alternate MPI.')
        del self.framework.argDB['CC']
    if not 'CC' in self.framework.argDB:
      raise RuntimeError('Could not locate a functional C compiler')
    return

  def generateCPreprocessorGuesses(self):
    '''Determines the C preprocessor from CPP, then --with-cpp, then the C compiler'''
    if self.framework.argDB.has_key('CPP'):
      yield self.framework.argDB['CPP']
    elif self.framework.argDB.has_key('with-cpp'):
      yield self.framework.argDB['with-cpp']
    else:
      yield self.framework.argDB['CC']+' -E'
      yield self.framework.argDB['CC']+' --use cpp32'
    return

  def checkCPreprocessor(self):
    '''Locate a functional C preprocessor'''
    for compiler in self.generateCPreprocessorGuesses():
      try:
        if self.getExecutable(compiler, resultName = 'CPP'):
          self.framework.argDB['CPP'] = self.CPP
          self.CPPFLAGS = self.framework.argDB['CPPFLAGS']
          self.pushLanguage('C')
          if not self.checkPreprocess('#include <stdlib.h>\n'):
            raise RuntimeError('Cannot preprocess C with '+self.CPP+'.')
          self.popLanguage()
          break
      except RuntimeError, e:
        import os

        self.popLanguage()
        del self.framework.argDB['CPP']
    return

  def generateCxxCompilerGuesses(self):
    '''Determine the Cxx compiler using CXX, then --with-cxx, then MPI, then GNU, then vendors
       - Any given category can be excluded'''
    import os

    if self.framework.argDB.has_key('with-c++'):
      raise RuntimeError('Keyword --with-c++ is WRONG, use --with-cxx')
    if self.framework.argDB.has_key('with-CC'):
      raise RuntimeError('Keyword --with-CC is WRONG, use --with-cxx')
    
    if self.framework.argDB.has_key('with-cxx'):
      if self.framework.argDB['with-cxx'] in ['icl','cl','bcc32']: self.framework.argDB['with-cxx'] = 'win32fe '+self.framework.argDB['with-cxx']
      yield self.framework.argDB['with-cxx']
      raise RuntimeError('C++ compiler you provided with -with-cxx='+self.framework.argDB['with-cxx']+' does not work')
    elif self.framework.argDB.has_key('CXX'):
      if 'CXX' in os.environ and os.environ['CXX'] == self.framework.argDB['CXX']:
        self.startLine()
        print '\n*****WARNING: Using C++ compiler '+self.framework.argDB['CXX']+' from environmental variable CXX****\nAre you sure this is what you want? If not, unset that environmental variable and run configure again'
      if self.framework.argDB['CXX'] in ['icl','cl','bcc32']: self.framework.argDB['CXX'] = 'win32fe '+self.framework.argDB['CXX']
      yield self.framework.argDB['CXX']
      raise RuntimeError('C++ compiler you provided with -CXX='+self.framework.argDB['CXX']+' does not work')
    elif self.framework.argDB.has_key('with-mpi-dir') and os.path.isdir(os.path.join(self.framework.argDB['with-mpi-dir'],'bin')) and self.framework.argDB['with-mpi-compilers']  and not self.framework.argDB['download-mpich'] == 1 and self.framework.argDB['with-mpi']:
      yield os.path.join(self.framework.argDB['with-mpi-dir'], 'bin', 'mpicxx')
      yield os.path.join(self.framework.argDB['with-mpi-dir'], 'bin', 'mpiCC')
      if os.path.isfile(os.path.join(self.framework.argDB['with-mpi-dir'], 'bin', 'mpicxx')) or os.path.isfile((os.path.join(self.framework.argDB['with-mpi-dir'], 'bin', 'mpiCC'))):
        raise RuntimeError('bin/mpiCC[cxx] you provided with -with-mpi-dir='+self.framework.argDB['with-mpi-dir']+' does not work\nRun with -with-cxx=0 if you wish to use this MPI and disable C++')
    else:
      if 'with-mpi' in self.framework.argDB and self.framework.argDB['with-mpi'] and self.framework.argDB['with-mpi-compilers'] and not self.framework.argDB['download-mpich'] == 1:
        if Configure.isGNU('mpicxx') and self.framework.argDB['with-gnu-compilers']:
          yield 'mpicxx'
        if not Configure.isGNU('mpicxx') and (not self.framework.argDB['with-vendor-compilers'] == '0'):
          yield 'mpicxx'
        if Configure.isGNU('mpiCC') and self.framework.argDB['with-gnu-compilers']:
          yield 'mpiCC'
        if not Configure.isGNU('mpiCC') and (not self.framework.argDB['with-vendor-compilers'] == '0'):
          yield 'mpiCC'
        if Configure.isGNU('mpic++') and self.framework.argDB['with-gnu-compilers']:
          yield 'mpic++'
        if not Configure.isGNU('mpic++') and (not self.framework.argDB['with-vendor-compilers'] == '0'):
          yield 'mpic++'
        if not self.framework.argDB['with-vendor-compilers'] == '0':
          yield 'mpCC_r'
          yield 'mpCC'          
      vendor = self.framework.argDB['with-vendor-compilers']
      if (not vendor or vendor == '0') and self.framework.argDB['with-gnu-compilers']:
        yield 'g++'
      if not vendor == '0':
        if not vendor:
          if not Configure.isGNU('c++'):
            yield 'c++'
          if not Configure.isGNU('CC'):
            yield 'CC'
          yield 'cxx'
          yield 'cc++'
        if vendor == 'borland' or not vendor:
          yield 'win32fe bcc32'
        if vendor == 'ibm' or not vendor:
          yield 'xlC'
        if vendor == 'intel' or not vendor:
          yield 'icc'
          yield 'ecc'          
          yield 'win32fe icl'
        if vendor == 'microsoft' or not vendor:
          yield 'win32fe cl'
        if vendor == 'portland' or not vendor:
          yield 'pgCC'
        if vendor == 'solaris':
          yield 'CC'
      if self.framework.argDB['with-gnu-compilers']:
        yield 'g++'
    return

  def checkCxxCompiler(self):
    '''Locate a functional Cxx compiler'''
    if 'with-cxx' in self.framework.argDB and self.framework.argDB['with-cxx'] == '0':
      if 'CXX' in self.framework.argDB:
        del self.framework.argDB['CXX']
      return
    for compiler in self.generateCxxCompilerGuesses():
      # Determine an acceptable extensions for the C++ compiler
      for ext in ['.cc', '.cpp', '.C']:
        self.framework.getCompilerObject('C++').sourceExtension = ext
        try:
          if self.getExecutable(compiler, resultName = 'CXX'):
            self.framework.argDB['CXX'] = self.CXX
            self.checkCompiler('Cxx')
            if self.framework.argDB['with-64-bit-pointers']:
              if Configure.isGNU(self.CC):
                raise RuntimeError('Cannot handle 64 bit with gnu compilers yet')
              else:
                if self.framework.argDB['PETSC_ARCH_BASE'].startswith('solaris'):
                  self.pushLanguage('C++')
                  self.addCompilerFlag('-xarch=v9')
                  self.popLanguage()
            break
        except RuntimeError, e:
          import os

          if os.path.basename(self.framework.argDB['CXX']) in ['mpicxx', 'mpiCC']:
            self.framework.logPrint('  MPI installation '+self.getCompiler()+' is likely incorrect.\n  Use --with-mpi-dir to indicate an alternate MPI.')
          self.popLanguage()
          del self.framework.argDB['CXX']
      if 'CXX' in self.framework.argDB:
        break
    return

  def generateCxxPreprocessorGuesses(self):
    '''Determines the Cxx preprocessor from CXXCPP, then --with-cxxcpp, then the Cxx compiler'''
    if self.framework.argDB.has_key('CXXCPP'):
      yield self.framework.argDB['CXXCPP']
    elif self.framework.argDB.has_key('with-cxxcpp'):
      yield self.framework.argDB['with-cxxcpp']
    else:
      yield self.framework.argDB['CXX']+' -E'
      yield self.framework.argDB['CXX']+' --use cpp32'
    return

  def checkCxxPreprocessor(self):
    '''Locate a functional Cxx preprocessor'''
    if not 'CXX' in self.framework.argDB: return
    for compiler in self.generateCxxPreprocessorGuesses():
      try:
        if self.getExecutable(compiler, resultName = 'CXXCPP'):
          self.framework.argDB['CXXCPP'] = self.CXXCPP
          self.pushLanguage('Cxx')
          if not self.checkPreprocess('#include <cstdlib>\n'):
            raise RuntimeError('Cannot preprocess Cxx with '+self.CXXCPP+'.')
          self.popLanguage()
          break
      except RuntimeError, e:
        import os

        if os.path.basename(self.framework.argDB['CXXCPP']) in ['mpicxx', 'mpiCC']:
          self.framework.logPrint('MPI installation '+self.getCompiler()+' is likely incorrect.\n  Use --with-mpi-dir to indicate an alternate MPI')
        self.popLanguage()
        del self.framework.argDB['CXXCPP']
    return

  def generateFortranCompilerGuesses(self):
    '''Determine the Fortran compiler using FC, then --with-fc, then MPI, then GNU, then vendors
       - Any given category can be excluded'''
    import os

    if self.framework.argDB.has_key('with-fc'):
      if self.framework.argDB['with-fc'] in ['ifl','df']:
        self.framework.argDB['with-fc'] = 'win32fe '+self.framework.argDB['with-fc']
      if self.framework.argDB['with-fc'] in ['ifort','f90'] and self.framework.argDB['PETSC_ARCH_BASE'].startswith('cygwin'): self.framework.argDB['with-fc'] = 'win32fe '+self.framework.argDB['with-fc']
      yield self.framework.argDB['with-fc']
      raise RuntimeError('Fortran compiler you provided with --with-fc='+self.framework.argDB['with-fc']+' does not work')
    elif self.framework.argDB.has_key('FC'):
      if 'FC' in os.environ and os.environ['FC'] == self.framework.argDB['FC']:
        self.startLine()
        print '\n*****WARNING: Using Fortran compiler '+self.framework.argDB['FC']+' from environmental variable FC****\nAre you sure this is what you want? If not, unset that environmental variable and run configure again'
      if self.framework.argDB['FC'] in ['ifl','df']:
        self.framework.argDB['FC'] = 'win32fe '+self.framework.argDB['FC']
      if self.framework.argDB['FC'] in ['ifort','f90'] and self.framework.argDB['PETSC_ARCH_BASE'].startswith('cygwin'):
        self.framework.argDB['FC'] = 'win32fe '+self.framework.argDB['FC']
      yield self.framework.argDB['FC']
      raise RuntimeError('Fortran compiler you provided with -FC='+self.framework.argDB['FC']+' does not work')
    elif self.framework.argDB.has_key('with-mpi-dir') and os.path.isdir(os.path.join(self.framework.argDB['with-mpi-dir'],'bin')) and self.framework.argDB['with-mpi-compilers'] and not self.framework.argDB['download-mpich'] == 1 and self.framework.argDB['with-mpi']:
      yield os.path.join(self.framework.argDB['with-mpi-dir'], 'bin', 'mpif90')
      yield os.path.join(self.framework.argDB['with-mpi-dir'], 'bin', 'mpif77')
      if os.path.isfile(os.path.join(self.framework.argDB['with-mpi-dir'], 'bin', 'mpif90')) or os.path.isfile((os.path.join(self.framework.argDB['with-mpi-dir'], 'bin', 'mpif77'))):
        raise RuntimeError('bin/mpif90[f77] you provided with --with-mpi-dir='+self.framework.argDB['with-mpi-dir']+' does not work\nRun with --with-fc=0 if you wish to use this MPI and disable Fortran')
    else:
      if 'with-mpi' in self.framework.argDB and self.framework.argDB['with-mpi'] and self.framework.argDB['with-mpi-compilers'] and not self.framework.argDB['download-mpich'] == 1:
        if Configure.isGNU('mpif90') and self.framework.argDB['with-gnu-compilers']:
          yield 'mpif90'
        if not Configure.isGNU('mpif90') and (not self.framework.argDB['with-vendor-compilers'] == '0'):
          yield 'mpif90'
        if Configure.isGNU('mpif77') and self.framework.argDB['with-gnu-compilers']:
          yield 'mpif77'
        if not Configure.isGNU('mpif77') and (not self.framework.argDB['with-vendor-compilers'] == '0'):
          yield 'mpif77'
        if not self.framework.argDB['with-vendor-compilers'] == '0':
          yield 'mpxlf_r'
          yield 'mpxlf'          
      vendor = self.framework.argDB['with-vendor-compilers']
      if (not vendor or vendor == '0') and self.framework.argDB['with-gnu-compilers']:
        yield 'g77'
      if not vendor == '0':
        if vendor == 'ibm' or not vendor:
          yield 'xlf'
          yield 'xlf90'
        if not vendor:
          yield 'f90'
        if vendor == 'lahaye' or not vendor:
          yield 'lf95'
        if vendor == 'intel' or not vendor:
          yield 'win32fe ifort'
          yield 'win32fe ifl'
          yield 'ifort'
          yield 'ifc'
          yield 'efc'          
        if vendor == 'portland' or not vendor:
          yield 'pgf90'
          yield 'pgf77'
        if vendor == 'solaris' or not vendor:
          yield 'f95'
          yield 'f90'
          if not Configure.isGNU('f77'):
            yield 'f77'
      if self.framework.argDB['with-gnu-compilers']:
        yield 'g77'
    return

  def checkFortranCompiler(self):
    '''Locate a functional Fortran compiler'''
    if 'with-fc' in self.framework.argDB and self.framework.argDB['with-fc'] == '0':
      if 'FC' in self.framework.argDB:
        del self.framework.argDB['FC']
      return
    for compiler in self.generateFortranCompilerGuesses():
      try:
        if self.getExecutable(compiler, resultName = 'FC'):
          self.framework.argDB['FC'] = self.FC
          self.checkCompiler('FC')
          if self.framework.argDB['with-64-bit-pointers']:
            if Configure.isGNU(self.CC):
              raise RuntimeError('Cannot handle 64 bit with gnu compilers yet')
            else:
              if self.framework.argDB['PETSC_ARCH_BASE'].startswith('solaris'):
                self.pushLanguage('FC')
                self.addCompilerFlag('-xarch=v9')
                self.popLanguage()
          break
      except RuntimeError, e:
        import os

        if os.path.basename(self.framework.argDB['FC']) in ['mpif90', 'mpif77']:
         self.framework.logPrint(' MPI installation '+self.getCompiler()+' is likely incorrect.\n  Use --with-mpi-dir to indicate an alternate MPI.')
        self.popLanguage()
        del self.framework.argDB['FC']
    return

  def checkPIC(self):
    '''Determine the PIC option for each compiler
       - There needs to be a test that checks that the functionality is actually working'''
    # Instead of this, I need to add a link check
    #
    #if self.framework.argDB['PETSC_ARCH'].startswith('hpux') and not self.setCompilers.isGNU(self.framework.argDB['CC']):
    #  return
    #
    # Borland compiler accepts -PIC as -P, which means compile as C++ code,
    # Using this will force compilation, not linking when used as a link flag!!!
    # Since this is not what we intend with -PIC, just kick out if using borland.
    if self.CC == 'win32fe bcc32':
      return
    if not self.framework.argDB['with-shared']:
      self.framework.logPrint("Skipping checking PIC options since shared libraries are turned off")
      return
    languages = ['C']
    if 'CXX' in self.framework.argDB:
      languages.append('C++')
    if 'FC' in self.framework.argDB:
      languages.append('FC')
    for language in languages:
      self.pushLanguage(language)
      for testFlag in ['-PIC', '-fPIC', '-KPIC']:
        try:
          self.framework.logPrint('Trying '+language+' compiler flag '+testFlag)
          if not self.checkLinkerFlag(testFlag):
            self.framework.logPrint('Rejected '+language+' compiler flag '+testFlag+' because linker cannot handle it')
            continue
          self.addCompilerFlag(testFlag, compilerOnly = 1)
          break
        except RuntimeError:
          self.framework.logPrint('Rejected '+language+' compiler flag '+testFlag)
      self.popLanguage()
    return

  def generateArchiverFlags(self,archiver):
    flag = ''
    if 'AR_FLAGS' in self.framework.argDB: flag = self.framework.argDB['AR_FLAGS']
    elif os.path.basename(archiver) == 'ar': flag = 'cr'
    elif archiver == 'win32fe lib': flag = '-a'
    elif archiver == 'win32fe tlib': flag = '-a -P512'
    return flag
  
  def generateArchiverGuesses(self):
    if 'with-ar' in self.framework.argDB:
      if self.framework.argDB['with-ar'] in ['lib','tlib']:
        self.framework.argDB['with-ar'] = 'win32fe '+self.framework.argDB['with-ar']
    if 'AR' in self.framework.argDB:
      if self.framework.argDB['AR'] in ['lib','tlib']:
        self.framework.argDB['AR'] = 'win32fe '+self.framework.argDB['AR']
    #if anyone has a better idea about doing these checks, i'm all for it
    if 'with-ar' in self.framework.argDB and 'with-ranlib' in self.framework.argDB:
      yield(self.framework.argDB['with-ar'],self.generateArchiverFlags(self.framework.argDB['with-ar']),self.framework.argDB['with-ranlib'])
      raise RuntimeError('The archiver set --with-ar="'+self.framework.argDB['with-ar']+'" is incompatible with the ranlib set --with-ranlib="'+self.framework.argDB['with-ranlib']+'".')
    if 'with-ar' in self.framework.argDB and 'RANLIB' in self.framework.argDB:
      yield(self.framework.argDB['with-ar'],self.generateArchiverFlags(self.framework.argDB['with-ar']),self.framework.argDB['RANLIB'])
      raise RuntimeError('The archiver set --with-ar="'+self.framework.argDB['with-ar']+'" is incompatible with the ranlib set (perhaps in your environment) -RANLIB="'+self.framework.argDB['RANLIB']+'".')
    if 'AR' in self.framework.argDB and 'with-ranlib' in self.framework.argDB:
      yield(self.framework.argDB['AR'],self.generateArchiverFlags(self.framework.argDB['AR']),self.framework.argDB['with-ranlib'])
      raise RuntimeError('The archiver set --AR="'+self.framework.argDB['AR']+'" is incompatible with the ranlib set --with-ranlib="'+self.framework.argDB['with-ranlib']+'".')
    if 'AR' in self.framework.argDB and 'RANLIB' in self.framework.argDB:
      yield(self.framework.argDB['AR'],self.generateArchiverFlags(self.framework.argDB['AR']),self.framework.argDB['RANLIB'])
      raise RuntimeError('The archiver set --AR="'+self.framework.argDB['AR']+'" is incompatible with the ranlib set (perhaps in your environment) -RANLIB="'+self.framework.argDB['RANLIB']+'".')
    if 'with-ar' in self.framework.argDB:
      yield (self.framework.argDB['with-ar'],self.generateArchiverFlags(self.framework.argDB['with-ar']),'ranlib')
      yield (self.framework.argDB['with-ar'],self.generateArchiverFlags(self.framework.argDB['with-ar']),'true')
      raise RuntimeError('You set a value for --with-ar='+self.framework.argDB['with-ar']+'", but '+self.framework.argDB['with-ar']+' cannot be used\n')
    if 'AR' in self.framework.argDB:
      yield (self.framework.argDB['AR'],self.generateArchiverFlags(self.framework.argDB['AR']),'ranlib')
      yield (self.framework.argDB['AR'],self.generateArchiverFlags(self.framework.argDB['AR']),'true')
      raise RuntimeError('You set a value for -AR="'+self.framework.argDB['AR']+'" (perhaps in your environment), but '+self.framework.argDB['AR']+' cannot be used\n')
    if 'with-ranlib' in self.framework.argDB:
      yield ('ar',self.generateArchiverFlags('ar'),self.framework.argDB['with-ranlib'])
      yield ('win32fe tlib',self.generateArchiverFlags('win32fe tlib'),self.framework.argDB['with-ranlib'])
      yield ('win32fe lib',self.generateArchiverFlags('win32fe lib'),self.framework.argDB['with-ranlib'])
      raise RuntimeError('You set --with-ranlib="'+self.framework.argDB['with-ranlib']+'", but '+self.framework.argDB['with-ranlib']+' cannot be used\n')
    if 'RANLIB' in self.framework.argDB:
      yield ('ar',self.generateArchiverFlags('ar'),self.framework.argDB['RANLIB'])
      yield ('win32fe tlib',self.generateArchiverFlags('win32fe tlib'),self.framework.argDB['RANLIB'])
      yield ('win32fe lib',self.generateArchiverFlags('win32fe lib'),self.framework.argDB['RANLIB'])
      raise RuntimeError('You set -RANLIB="'+self.framework.argDB['RANLIB']+'" (perhaps in your environment), but '+self.framework.argDB['with-ranlib']+' cannot be used\n')
    yield ('ar',self.generateArchiverFlags('ar'),'ranlib')
    yield ('ar',self.generateArchiverFlags('ar'),'true')
    yield ('win32fe tlib',self.generateArchiverFlags('win32fe tlib'),'true')
    yield ('win32fe lib',self.generateArchiverFlags('win32fe lib'),'true')
    return
  
  def checkArchiver(self):
    '''Check that the archiver exists and can make a library usable by the compiler'''
    def checkArchive(command, status, output, error):
      if error or status:
        self.framework.logPrint('Possible ERROR while running archiver: '+output)
        if status: self.framework.logPrint('ret = '+str(status))
        if error: self.framework.logPrint('error message = {'+error+'}')
        os.remove('conf1.o')
        raise RuntimeError('Archiver is not functional')
      return
    def checkRanlib(command, status, output, error):
      if error or status:
        self.framework.logPrint('Possible ERROR while running ranlib: '+output)
        if status: self.framework.logPrint('ret = '+str(status))
        if error: self.framework.logPrint('error message = {'+error+'}')
        os.remove('conf1.a')
        raise RuntimeError('Ranlib is not functional with your archiver.  Try --with-ranlib=true if ranlib is unnecessary.')
      return
    oldLibs = self.framework.argDB['LIBS']
    self.pushLanguage('C')
    for (archiver, flags, ranlib) in self.generateArchiverGuesses():
      if not self.checkCompile('', 'int foo(int a) {\n  return a+1;\n}\n\n', cleanup = 0, codeBegin = '', codeEnd = ''):
        raise RuntimeError('Compiler is not functional')
      if os.path.isfile('conf1.o'):
        os.remove('conf1.o')
      os.rename(self.compilerObj, 'conf1.o')
      if self.getExecutable(archiver, getFullPath = 1, resultName = 'AR'):
        if self.getExecutable(ranlib, getFullPath = 1, resultName = 'RANLIB'):
          try:
            (output, error, status) = config.base.Configure.executeShellCommand(self.AR+' '+flags+' conf1.a conf1.o', checkCommand = checkArchive, log = self.framework.log)
            (output, error, status) = config.base.Configure.executeShellCommand(self.RANLIB+' conf1.a', checkCommand = checkRanlib,log = self.framework.log)
          except RuntimeError, e:
            self.logPrint(str(e))
            continue
          self.framework.argDB['LIBS'] = 'conf1.a'
          success =  self.checkLink('extern int foo(int);', '  int b = foo(1);  if (b);\n')
          os.rename('conf1.a','conf1.lib')
          if not success:
            self.framework.argDB['LIBS'] = 'conf1.lib'
            success = self.checkLink('extern int foo(int);', '  int b = foo(1);  if (b);\n')
            os.remove('conf1.lib')
            if success: break
          else:
            os.remove('conf1.lib')
            break
    else:
      if os.path.isfile('conf1.o'):
        os.remove('conf1.o')
      self.framework.argDB['LIBS'] = oldLibs
      self.popLanguage()
      raise RuntimeError('Could not find a suitable archiver.  Use --with-ar to specify an archiver.')
    self.getExecutable(archiver, getFullPath = 1, resultName = 'AR')
    self.getExecutable(ranlib, getFullPath = 1, resultName = 'RANLIB')
    self.framework.argDB['RANLIB'] = self.RANLIB
    self.framework.argDB['AR_FLAGS'] = flags
    self.framework.addMakeMacro('AR_FLAGS',flags)
    self.AR_FLAGS = flags
    os.remove('conf1.o')
    self.framework.argDB['LIBS'] = oldLibs
    self.popLanguage()
    return

  def generateSharedLinkerGuesses(self):
    if not self.framework.argDB['with-shared']:
      self.framework.argDB['LD_SHARED'] = ''
      language = self.framework.normalizeLanguage(self.language[-1])
      linker = self.framework.setSharedLinkerObject(language, self.framework.getLanguageModule(language).StaticLinker(self.framework.argDB))
<<<<<<< HEAD
      yield (self.AR, [], 'a')
=======
      linker.outputFlag = self.AR_FLAGS
      yield (self.AR, [self.AR_FLAGS], 'a')
>>>>>>> e64a6f56
      raise RuntimeError('Archiver failed static link check')
    if 'with-shared-ld' in self.framework.argDB:
      yield (self.framework.argDB['with-shared-ld'], [], 'so')
    # C compiler default
    yield (self.framework.argDB['CC'], ['-shared'], 'so')
    # Mac OSX
    yield ('libtool', ['-noprebind', '-dynamic'], 'dylib')
    return

  def checkSharedLinker(self):
    '''Check that the linker can produce shared libraries'''
    self.sharedLibraries = 0
    for linker, flags, ext in self.generateSharedLinkerGuesses():
      self.logPrint('Checking shared linker '+linker+' using flags '+str(flags))
      if self.getExecutable(linker, resultName = 'LD_SHARED'):
        self.framework.argDB['LD_SHARED'] = self.LD_SHARED
        flagsArg = self.getLinkerFlagsArg()
        oldFlags = self.framework.argDB[flagsArg]
        goodFlags = filter(self.checkLinkerFlag, flags)
        testMethod = 'foo'
        self.framework.argDB[flagsArg] += ' '+' '.join(goodFlags)
        if self.checkLink(includes = 'int '+testMethod+'(void) {return 0;}\n', codeBegin = '', codeEnd = '', cleanup = 0, shared = 1):
          os.rename(self.linkerObj, 'libfoo.'+ext)
          oldLibs = self.framework.argDB['LIBS']
          self.framework.argDB['LIBS'] += ' -L. -lfoo'
          self.framework.argDB[flagsArg] = oldFlags
          # Might need to segregate shared linker flags
          if self.checkLink(includes = 'int foo(void);', body = 'int ret = foo();\nif(ret);'):
            os.remove('libfoo.'+ext)
            self.framework.argDB['LIBS'] = oldLibs
            self.sharedLibraries = 1
            self.sharedLinker = linker
            self.sharedLibraryFlags = goodFlags
            self.sharedLibraryExt = ext
            self.logPrint('Using shared linker '+self.sharedLinker+' with flags '+str(self.sharedLibraryFlags)+' and library extension '+self.sharedLibraryExt)
            break
          self.framework.argDB['LIBS'] = oldLibs
          os.remove('libfoo.'+ext)
        if os.path.isfile(self.linkerObj): os.remove(self.linkerObj)
        self.framework.argDB[flagsArg] = oldFlags
        del self.LD_SHARED
        del self.framework.argDB['LD_SHARED']
    return

  def checkSharedLinkerPaths(self):
    '''Determine the shared linker path options
       - IRIX: -rpath
       - Linux, OSF: -Wl,-rpath,
       - Solaris: -R
       - FreeBSD: -Wl,-R,'''
    languages = ['C']
    if 'CXX' in self.framework.argDB:
      languages.append('C++')
    if 'FC' in self.framework.argDB:
      languages.append('FC')
    for language in languages:
      flag = None
      self.pushLanguage(language)
      for testFlag in ['-Wl,-rpath,', '-rpath ', '-R', '-Wl,-R,']:
        self.framework.logPrint('Trying '+language+' linker flag '+testFlag)
        if self.checkLinkerFlag(testFlag+os.path.abspath(os.getcwd())):
          flag = testFlag
          break
        else:
          self.framework.logPrint('Rejected '+language+' linker flag '+testFlag)
      self.popLanguage()
      setattr(self, language.replace('+', 'x')+'SharedLinkerFlag', flag)
    return

  def output(self):
    '''Output module data as defines and substitutions'''
    if 'CC' in self.framework.argDB:
      self.addArgumentSubstitution('CC', 'CC')
      self.addArgumentSubstitution('CFLAGS', 'CFLAGS')
      if not self.CSharedLinkerFlag is None:
        self.addMakeMacro('CC_LINKER_SLFLAG', self.CSharedLinkerFlag)
    if 'CPP' in self.framework.argDB:
      self.addArgumentSubstitution('CPP', 'CPP')
      self.addArgumentSubstitution('CPPFLAGS', 'CPPFLAGS')
    if 'CXX' in self.framework.argDB:
      self.addArgumentSubstitution('CXX', 'CXX')
      self.addArgumentSubstitution('CXX_CXXFLAGS', 'CXX_CXXFLAGS')
      self.addArgumentSubstitution('CXXFLAGS', 'CXXFLAGS')
      if not self.CxxSharedLinkerFlag is None:
        self.addSubstitution('CXX_LINKER_SLFLAG', self.CxxSharedLinkerFlag)
    else:
      self.addSubstitution('CXX', '')
    if 'CXXCPP' in self.framework.argDB:
      self.addArgumentSubstitution('CXXCPP', 'CXXCPP')
    if 'FC' in self.framework.argDB:
      self.addArgumentSubstitution('FC', 'FC')
      self.addArgumentSubstitution('FFLAGS', 'FFLAGS')
      if not self.FCSharedLinkerFlag is None:
        self.addMakeMacro('FC_LINKER_SLFLAG', self.FCSharedLinkerFlag)
    else:
      self.addSubstitution('FC', '')
    self.addArgumentSubstitution('LDFLAGS', 'LDFLAGS')
    if hasattr(self,'sharedLibraryFlags'):
      self.addSubstitution('SHARED_LIBRARY_FLAG', ' '.join(self.sharedLibraryFlags))
    else:
      self.addSubstitution('SHARED_LIBRARY_FLAG','')
    return

  def configure(self):
    self.framework.argDB['LIBS'] = ''
    self.executeTest(self.checkCCompiler)
    self.executeTest(self.checkCPreprocessor)
    self.executeTest(self.checkCxxCompiler)
    self.executeTest(self.checkFortranCompiler)
    self.executeTest(self.checkPIC)
    self.executeTest(self.checkArchiver)
    self.executeTest(self.checkSharedLinker)
    self.executeTest(self.checkSharedLinkerPaths)
    self.executeTest(self.output)
    return<|MERGE_RESOLUTION|>--- conflicted
+++ resolved
@@ -602,12 +602,7 @@
       self.framework.argDB['LD_SHARED'] = ''
       language = self.framework.normalizeLanguage(self.language[-1])
       linker = self.framework.setSharedLinkerObject(language, self.framework.getLanguageModule(language).StaticLinker(self.framework.argDB))
-<<<<<<< HEAD
-      yield (self.AR, [], 'a')
-=======
-      linker.outputFlag = self.AR_FLAGS
       yield (self.AR, [self.AR_FLAGS], 'a')
->>>>>>> e64a6f56
       raise RuntimeError('Archiver failed static link check')
     if 'with-shared-ld' in self.framework.argDB:
       yield (self.framework.argDB['with-shared-ld'], [], 'so')
