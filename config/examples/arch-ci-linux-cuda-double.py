--- conflicted
+++ resolved
@@ -10,11 +10,8 @@
   sys.path.insert(0, os.path.abspath('config'))
   import configure
   configure_options = [
-<<<<<<< HEAD
     '--package-prefix-hash='+petsc_hash_pkgs,
-=======
     '--with-mpi-dir=/home/petsc/soft/openmpi-4.0.1-cuda',
->>>>>>> 0ee52fb4
     'COPTFLAGS=-g -O',
     'FOPTFLAGS=-g -O',
     'CXXOPTFLAGS=-g -O',
