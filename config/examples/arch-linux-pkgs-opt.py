#!/usr/bin/env python

configure_options = [
  '--with-debugging=0',
  #'--with-cc=mpicc.openmpi',
  #'--with-cxx=mpicxx.openmpi',
  #'--with-fc=mpif90.openmpi',
  #'--with-mpiexec=mpiexec.openmpi',
  '--download-openmpi=1',
  '--download-fblaslapack=1',
  '--download-hypre=1',
  '--download-cmake=1',
  '--download-metis=1',
  '--download-parmetis=1',
  '--download-ptscotch=1',
  '--download-suitesparse=1',
  '--download-triangle=1',
  '--download-superlu=1',
  '--download-superlu_dist=1',
  '--download-scalapack=1',
  '--download-mumps=1',
  '--download-elemental=1',
  '--with-cxx-dialect=C++11',
  '--download-spai=1',
  '--download-parms=1',
  '--download-moab=1',
  '--download-chaco=1',
  '--download-fftw=1',
  '--download-petsc4py=1',
  '--download-mpi4py=1',
  '--download-saws',
  '--download-concurrencykit=1',
  '--download-revolve=1',
<<<<<<< HEAD
  '--download-p4est=1',
  '--with-zlib=1',
=======
  '--download-mfem=1',
  '--download-glvis=1',
  '--with-opengl=1',
>>>>>>> d6c2eac2
  ]

if __name__ == '__main__':
  import sys,os
  sys.path.insert(0,os.path.abspath('config'))
  import configure
  configure.petsc_configure(configure_options)<|MERGE_RESOLUTION|>--- conflicted
+++ resolved
@@ -31,14 +31,11 @@
   '--download-saws',
   '--download-concurrencykit=1',
   '--download-revolve=1',
-<<<<<<< HEAD
   '--download-p4est=1',
   '--with-zlib=1',
-=======
   '--download-mfem=1',
   '--download-glvis=1',
   '--with-opengl=1',
->>>>>>> d6c2eac2
   ]
 
 if __name__ == '__main__':
