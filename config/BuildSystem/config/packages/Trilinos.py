import config.package
import os

class Configure(config.package.CMakePackage):
  def __init__(self, framework):
    config.package.CMakePackage.__init__(self, framework)
<<<<<<< HEAD
    self.gitcommit        = 'f3b337c' #master
    self.download         = ['git://https://github.com/trilinos/trilinos','https://github.com/trilinos/trilinos/archive/'+self.gitcommit+'.tar.gz']
    self.downloaddirname  = 'trilinos'
=======
    self.gitcommit        = 'trilinos-release-12-6-2'
    self.download         = ['http://trilinos.csbsju.edu/download/files/trilinos-12.6.2-Source.tar.gz','git://https://github.com/trilinos/trilinos']
    self.downloaddirnames = ['trilinos']
>>>>>>> 3fb38f0b
    self.includes         = ['Trilinos_version.h']
    self.functions        = ['Zoltan_Create']   # one of the very few C routines in Trilinos
    self.cxx              = 1
    self.requirescxx11    = 1
    self.downloadonWindows= 0
    self.hastests         = 1
    self.requiresrpath    = 1
    return

  def setupDependencies(self, framework):
    config.package.CMakePackage.setupDependencies(self, framework)
    self.compilerFlags   = framework.require('config.compilerFlags', self)
    self.hwloc           = framework.require('config.packages.hwloc',self)
    self.blasLapack      = framework.require('config.packages.BlasLapack',self)
    self.mpi             = framework.require('config.packages.MPI',self)
    self.superlu         = framework.require('config.packages.SuperLU',self)
    self.superlu_dist    = framework.require('config.packages.SuperLU_DIST',self)
    self.mkl_pardiso     = framework.require('config.packages.mkl_pardiso',self)
    self.metis           = framework.require('config.packages.metis',self)
    self.parmetis        = framework.require('config.packages.parmetis',self)
    self.hypre           = framework.require('config.packages.hypre',self)
    self.ptscotch        = framework.require('config.packages.PTScotch',self)
    self.hdf5            = framework.require('config.packages.hdf5',self)
    self.netcdf          = framework.require('config.packages.netcdf',self)
    self.scalapack       = framework.require('config.packages.scalapack',self)
    self.mumps           = framework.require('config.packages.MUMPS',self)
    self.zoltan          = framework.require('config.packages.Zoltan',self)
    self.ml              = framework.require('config.packages.ml',self)
    self.chaco           = framework.require('config.packages.Chaco',self)
    self.exodusii        = framework.require('config.packages.exodusii',self)
    self.boost           = framework.require('config.packages.boost',self)
    self.deps            = [self.mpi,self.blasLapack]
    self.odeps           = [self.hwloc,self.hypre,self.superlu,self.superlu_dist,self.parmetis,self.metis,self.ptscotch,self.boost,self.netcdf,self.hdf5]
    #
    # also requires the ./configure option --with-cxx-dialect=C++11
    return

  def checkTrilinosDuplicates(self):
    # we check this in two places, before doing a Trilinos install and (for when PETSc does not install Trilinos) when checking that
    # the the Trilinos libraries are valid
    if self.zoltan.found:
      raise RuntimeError('Trilinos contains Zoltan, therefor do not provide/build a Zoltan if you are providing/building Trilinos')
    if self.ml.found:
      raise RuntimeError('Trilinos contains ml, therefor do not provide/build a ml if you are providing/building Trilinos')
    if self.chaco.found:
      raise RuntimeError('Trilinos contains chaco, therefor do not provide/build a chaco if you are providing/building Trilinos')
    if self.exodusii.found:
      raise RuntimeError('Trilinos contains Exudusii, therefor do not provide/build a Exodusii if you are providing/building Trilinos')

  def configureLibrary(self):
    self.checkTrilinosDuplicates()
    config.package.Package.configureLibrary(self)
    if self.libraries.check(self.dlib, "interface"):
      self.addDefine('HAVE_CHACO',1)
      self.addDefine('HAVE_CHACO_INT_ASSIGNMENT',1)
    if self.libraries.check(self.dlib, "ML_Set_PrintLevel"):
      self.addDefine('HAVE_ML',1)
    if self.libraries.check(self.dlib, "Zoltan_LB_Partition"):
      self.addDefine('HAVE_ZOLTAN',1)
    if self.libraries.check(self.dlib, "ex_close"):
      self.addDefine('HAVE_EXODUSII',1)

  # older versions of Trilinos require passing rpath with the various library paths
  # this caused problems on Apple with cmake generating command lines that are too long
  # Trilinos was fixed to handled the rpath internally using cmake 
  def toStringNoDupes(self,string):
    string    = self.libraries.toStringNoDupes(string)
    if self.requiresrpath: return string
    newstring = ''
    for i in string.split(' '):
      if i.find('-rpath') == -1:
        newstring = newstring+' '+i
    return newstring.strip()

  def toString(self,string):
    string    = self.libraries.toString(string)
    if self.requiresrpath: return string
    newstring = ''
    for i in string.split(' '):
      if i.find('-rpath') == -1:
        newstring = newstring+' '+i
    return newstring.strip()

  def formCMakeConfigureArgs(self):
    #  Get trilinos version
    # if version is 120900 (Dev) or higher than don't require rpaths
    trequires = 0
    fd = open(os.path.join(self.packageDir,'Version.cmake'))
    bf = fd.readline()
    while bf:
      if bf.startswith('SET(Trilinos_MAJOR_MINOR_VERSION'):
        bf = bf[34:39]
        bf = int(bf)
        if bf > 120900:
          self.requiresrpath = 0
        if bf == 120900:
          trequires = 1
      if trequires:
        if bf.find('(Dev)') > -1:
          self.requirespath = 0
      bf = fd.readline()
    fd.close()

    self.checkTrilinosDuplicates()
    if not self.netcdf.found:
      raise RuntimeError('Trilinos requires netcdf so make sure you have --download-netcdf or --with-netcdf-dir if you are building Trilinos')

    if not self.hdf5.found:
      raise RuntimeError('Trilinos requires hdf5 so make sure you have --download-hdf5 or --with-hdf5-dir if you are building Trilinos')

    # Check for 64bit pointers
    if self.types.sizes['known-sizeof-void-p'] != 8:
      raise RuntimeError('Trilinos requires 64bit compilers, your compiler is using 32 bit pointers!')

    args = config.package.CMakePackage.formCMakeConfigureArgs(self)
    args.append('-DUSE_XSDK_DEFAULTS=YES')
    if self.compilerFlags.debugging:
      args.append('-DCMAKE_BUILD_TYPE=DEBUG')
      args.append('-DTrilinos_ENABLE_DEBUG=YES')
    else:
      args.append('-DCMAKE_BUILD_TYPE=RELEASE')
      args.append('-DXSDK_ENABLE_DEBUG=NO')

    # Roscoe says I should to this
    args.append('-DTrilinos_ENABLE_EXPLICIT_INSTANTIATION=ON')

    # Roscoe says I should set this so that any Trilinos parts that depend on missing external packages such as netcdf will be automatically turned off
    args.append('-DTrilinos_DISABLE_ENABLED_FORWARD_DEP_PACKAGES=ON')

    args.append('-DTrilinos_EXTRA_LINK_FLAGS="'+self.toStringNoDupes(self.libraries.math+self.compilers.flibs+self.compilers.cxxlibs)+' '+self.compilers.LIBS+'"')

    # Turn off single precision and complex
    args.append('-DTeuchos_ENABLE_FLOAT=OFF')
    args.append('-DTeuchos_ENABLE_COMPLEX=OFF')
    args.append('-DTpetra_INST_FLOAT=OFF')
    args.append('-DTpetra_INST_COMPLEX_FLOAT=OFF')
    args.append('-DTpetra_INST_COMPLEX_DOUBLE=OFF')

    # Trilinos cmake does not set this variable (as it should) so cmake install does not properly reset the -id and rpath of --prefix installed Trilinos libraries
    args.append('-DCMAKE_INSTALL_NAME_DIR:STRING="'+os.path.join(self.installDir,self.libdir)+'"')

    if self.boost.found:
      args.append('-DTPL_ENABLE_Boost=ON')
      args.append('-DTPL_Boost_INCLUDE_DIRS="'+';'.join(self.boost.include)+'"')
      args.append('-DTPL_Boost_LIBRARIES='+self.headers.toStringNoDupes(self.boost.lib))
    else:
      args.append('-DTPL_ENABLE_TPL_Boost:BOOL=OFF')
      args.append('-DTPL_ENABLE_TPL_BoostLib:BOOL=OFF')

    args.append('-DTPL_ENABLE_MPI=ON')
    #  Below is the set of packages recommended by Mike H.
    for p in ['Epetra','AztecOO','Ifpack','Amesos2','Tpetra','Sacado','Zoltan','Stratimikos','Thyra','Isorropia','ML','Belos','Anasazi','Zoltan2','Ifpack2','ShyLU','NOX','MueLu','Stokhos','ROL','Piro','Pike','TrilinosCouplings','Panzer','SEACAS']:
      args.append('-DTrilinos_ENABLE_'+p+'=ON')

    # SEACAS which contains Exodusii needs to have the following turned off
    args.append('-DTPL_ENABLE_Matio=OFF')
    args.append('-DTPL_ENABLE_GLM=OFF')

    # SEACAS finds an X11 to use but this can fail on some machines like the Cray
    args.append('-DTPL_ENABLE_X11=OFF')

    # FEI include files cause crashes on Apple with clang compilers
    # args.append('-DTrilinos_ENABLE_fei=OFF')
    # args.append('-DTrilinos_ENABLE_Fei=OFF')
    args.append('-DTrilinos_ENABLE_FEI=OFF')

    # FEI include files cause crashes on Apple with clang compilers
    args.append('-DTrilinos_ENABLE_STK=OFF')

    if not hasattr(self.compilers, 'FC'):
      args.append('-DTrilinos_ENABLE_Fortran=OFF')

    # The documentation specifically says:
    #     WARNING: Do not try to hack the system and set:
    #     TPL_BLAS_LIBRARIES:PATH="-L/some/dir -llib1 -llib2 ..."
    #     This is not compatible with proper CMake usage and it not guaranteed to be supported.
    # We do it anyways because the precribed way of providing the BLAS/LAPACK libraries is insane
    args.append('-DTPL_BLAS_LIBRARIES="'+self.toString(self.blasLapack.dlib)+'"')
    args.append('-DTPL_LAPACK_LIBRARIES="'+self.toString(self.blasLapack.dlib)+'"')

    # From the docs at http://trilinos.org/download/public-git-repository/
    #TIP: The arguments passed to CMake when building from the Trilinos public repository must include
    args.append('-DTrilinos_ASSERT_MISSING_PACKAGES=OFF')

    if self.hwloc.found:
      args.append('-DTPL_ENABLE_HWLOC:BOOL=ON')
      args.append('-DTPL_HWLOC_INCLUDE_DIRS="'+';'.join(self.hwloc.include)+'"')
      args.append('-DTPL_HWLOC_LIBRARIES="'+self.toStringNoDupes(self.hwloc.lib)+'"')

    if self.superlu.found and self.superlu_dist.found:
      raise RuntimeError('Trilinos cannot currently support SuperLU and SuperLU_DIST in the same configuration')

    if self.superlu.found:
      args.append('-DTPL_ENABLE_SuperLU:BOOL=ON')
      args.append('-DTPL_SuperLU_INCLUDE_DIRS="'+';'.join(self.superlu.include)+'"')
      args.append('-DTPL_SuperLU_LIBRARIES="'+self.toStringNoDupes(self.superlu.lib)+'"')
    else:
      args.append('-DTPL_ENABLE_TPL_SuperLU:BOOL=OFF')

    if self.superlu_dist.found:
      args.append('-DTPL_ENABLE_SuperLUDist:BOOL=ON')
      args.append('-DTPL_SuperLUDist_INCLUDE_DIRS="'+';'.join(self.superlu_dist.include)+'"')
      args.append('-DTPL_SuperLUDist_LIBRARIES="'+self.toStringNoDupes(self.superlu_dist.lib)+'"')
    else:
      args.append('-DTPL_ENABLE_TPL_SuperLUDist:BOOL=OFF')

    if self.hypre.found:
      args.append('-DTPL_ENABLE_HYPRE:BOOL=ON')
      args.append('-DTPL_HYPRE_INCLUDE_DIRS="'+';'.join(self.hypre.include)+'"')
      args.append('-DTPL_HYPRE_LIBRARIES="'+self.toStringNoDupes(self.hypre.lib)+'"')
    else:
      args.append('-DTPL_ENABLE_HYPRE:BOOL=OFF')

    #  Trilinos master as of commit 0eb6657d89cbe8bed1f7992956fa9b5bcfad9c44 supports only outdated versions of MUMPS
    #  with Ameso and no versions of MUMPS with Ameso2
    #if self.mumps.found:
    #  args.append('-DTPL_ENABLE_MUMPS:BOOL=ON')
    #  args.append('-DTPL_MUMPS_INCLUDE_DIRS="'+';'.join(self.mumps.include)+'"')
    #  args.append('-DTPL_MUMPS_LIBRARIES="'+self.toStringNoDupes(self.mumps.lib+self.scalapack.lib)+'"')

    if self.mkl_pardiso.found:
      args.append('-DTPL_ENABLE_PARDISO_MKL:BOOL=ON')
      args.append('-DTPL_PARDISO_MKL_INCLUDE_DIRS="'+';'.join(self.mkl_pardiso.include)+'"')
      args.append('-DTPL_PARDISO_MKL_LIBRARIES="'+self.toStringNoDupes(self.mkl_pardiso.lib)+'"')
    else:
      args.append('-DTPL_ENABLE_TPL_PARDISO_MKL:BOOL=OFF')

    if self.metis.found:
      args.append('-DTPL_ENABLE_METIS:BOOL=ON')
      args.append('-DTPL_METIS_INCLUDE_DIRS="'+';'.join(self.metis.include)+'"')
      args.append('-DTPL_METIS_LIBRARIES="'+self.toStringNoDupes(self.metis.lib)+'"')
    else:
      args.append('-DTPL_ENABLE_METIS:BOOL=OFF')

    if self.parmetis.found:
      args.append('-DTPL_ENABLE_ParMETIS:BOOL=ON')
      args.append('-DTPL_ParMETIS_INCLUDE_DIRS="'+';'.join(self.parmetis.include)+'"')
      args.append('-DTPL_ParMETIS_LIBRARIES="'+self.toStringNoDupes(self.parmetis.lib)+'"')
    else:
      args.append('-DTPL_ENABLE_ParMETIS:BOOL=OFF')

    if self.ptscotch.found:
      args.append('-DTPL_ENABLE_Scotch:BOOL=ON')
      args.append('-DTPL_Scotch_INCLUDE_DIRS="'+';'.join(self.ptscotch.include)+'"')
      args.append('-DTPL_Scotch_LIBRARIES="'+self.toStringNoDupes(self.ptscotch.lib)+'"')
    else:
      args.append('-DTPL_ENABLE_Scotch:BOOL=OFF')

    if self.hdf5.found:
      args.append('-DTPL_ENABLE_HDF5:BOOL=ON')
      args.append('-DTPL_HDF5_INCLUDE_DIRS="'+';'.join(self.hdf5.include)+'"')
      args.append('-DTPL_HDF5_LIBRARIES="'+self.toStringNoDupes(self.hdf5.lib)+'"')
    else:
      args.append('-DTPL_ENABLE_HDF5:BOOL=OFF')

    if self.netcdf.found:
      args.append('-DTPL_ENABLE_Netcdf:BOOL=ON')
      args.append('-DTPL_Netcdf_INCLUDE_DIRS="'+';'.join(self.netcdf.include)+'"')
      args.append('-DTPL_Netcdf_LIBRARIES="'+self.toStringNoDupes(self.netcdf.lib+self.hdf5.lib)+'"')
    else:
      args.append('-DTPL_ENABLE_Netcdf:BOOL=OFF')

    args.append('-DTPL_ENABLE_ExodusII:BOOL=OFF')

    if not hasattr(self.setCompilers, 'FC'):
      args.append('-DTrilinos_ENABLE_Fortran=OFF')

    return args

  def generateLibList(self,dir):
    import os
    '''Gets the complete list of Trilinos libraries'''
    fd = open('simplemake','w')
    fd.write('include '+os.path.join(dir,'..','include','Makefile.export.Trilinos')+'\n')
    fd.write('listlibs:\n\t-@echo ${Trilinos_LIBRARIES}')
    fd.close()
    try:
      output1,err1,ret1  = config.package.Package.executeShellCommand('make -f simplemake listlibs', timeout=25, log = self.log)
      os.unlink('simplemake')
    except RuntimeError, e:
      raise RuntimeError('Unable to generate list of Trilinos Libraries')
    # generateLibList() wants this ridiculus format
    l = output1.split(' ')
    ll = [os.path.join(dir,'lib'+l[0][2:]+'.a')]
    for i in l[1:]:
      ll.append('lib'+i[2:]+'.a')
    llp = ll
    llp.append('libpthread.a')
    return [ll,llp]
<|MERGE_RESOLUTION|>--- conflicted
+++ resolved
@@ -4,15 +4,9 @@
 class Configure(config.package.CMakePackage):
   def __init__(self, framework):
     config.package.CMakePackage.__init__(self, framework)
-<<<<<<< HEAD
     self.gitcommit        = 'f3b337c' #master
     self.download         = ['git://https://github.com/trilinos/trilinos','https://github.com/trilinos/trilinos/archive/'+self.gitcommit+'.tar.gz']
-    self.downloaddirname  = 'trilinos'
-=======
-    self.gitcommit        = 'trilinos-release-12-6-2'
-    self.download         = ['http://trilinos.csbsju.edu/download/files/trilinos-12.6.2-Source.tar.gz','git://https://github.com/trilinos/trilinos']
     self.downloaddirnames = ['trilinos']
->>>>>>> 3fb38f0b
     self.includes         = ['Trilinos_version.h']
     self.functions        = ['Zoltan_Create']   # one of the very few C routines in Trilinos
     self.cxx              = 1
