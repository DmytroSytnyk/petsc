import config.package
import os

class Configure(config.package.GNUPackage):
  def __init__(self, framework):
    config.package.GNUPackage.__init__(self, framework)
<<<<<<< HEAD
    self.gitcommit         = '3edc7782780b5874ee4bfce3898436c7bca3fcc6'
    self.download          = ['git://https://bitbucket.org/petsc/pkg-ml.git','http://ftp.mcs.anl.gov/pub/petsc/externalpackages/ml-6.2-p2.tar.gz']
=======
    self.gitcommit         = 'v6.2-p3'
    self.giturls           = ['https://bitbucket.org/petsc/pkg-ml.git']
    self.download          = ['http://ftp.mcs.anl.gov/pub/petsc/externalpackages/ml-6.2-p3.tar.gz']
>>>>>>> 1c4573aa
    self.functions         = ['ML_Set_PrintLevel']
    self.includes          = ['ml_include.h']
    self.liblist           = [['libml.a']]
    self.license           = 'http://trilinos.sandia.gov/'
    self.fc                = 0
    self.double            = 1
    self.complex           = 0
    self.downloadonWindows = 1
    self.requires32bitint  = 1;  # ml uses a combination of "global" indices that can be 64 bit and local indices that are always int therefore it is
                                 # essentially impossible to use ML's 64 bit integer mode with PETSc's --with-64-bit-indices
    self.needsMath         = 1   # ml test needs the system math library
    self.hastests          = 1
    return

  def setupDependencies(self, framework):
    config.package.GNUPackage.setupDependencies(self, framework)
    self.mpi        = framework.require('config.packages.MPI',self)
    self.languages  = framework.require('PETSc.options.languages',   self)
    self.blasLapack = framework.require('config.packages.BlasLapack',self)
    self.deps       = [self.mpi,self.blasLapack]
    return

  def generateLibList(self,dir):
    import os
    '''Normally the one in package.py is used, but ML requires the extra C++ library'''
    libs = ['libml']
    alllibs = []
    for l in libs:
      alllibs.append(l+'.a')
    # Now specify -L ml-lib-path only to the first library
    alllibs[0] = os.path.join(dir,alllibs[0])
    import config.setCompilers
    if self.languages.clanguage == 'C':
      alllibs.extend(self.compilers.cxxlibs)
    return [alllibs]

  def formGNUConfigureArgs(self):
    args = config.package.GNUPackage.formGNUConfigureArgs(self)
    args.append('--disable-ml-epetra')
    args.append('--disable-ml-aztecoo')
    args.append('--disable-ml-examples')
    args.append('--disable-tests')

    self.framework.pushLanguage('C')
    args.append('--with-cflags="'+self.framework.getCompilerFlags()+' -DMPICH_SKIP_MPICXX -DOMPI_SKIP_MPICXX '+ self.headers.toStringNoDupes(self.mpi.include)+'"')
    args.append('CPPFLAGS="'+self.headers.toStringNoDupes(self.mpi.include)+'"')
    self.framework.popLanguage()

    if hasattr(self.compilers, 'FC'):
      self.framework.pushLanguage('FC')
      args.append('--with-fflags="'+self.framework.getCompilerFlags()+' '+ self.headers.toStringNoDupes(self.mpi.include)+'"')
      self.framework.popLanguage()
    else:
      args.append('F77=""')

    if hasattr(self.compilers, 'CXX'):
      self.framework.pushLanguage('Cxx')
      args.append('--with-cxxflags="'+self.framework.getCompilerFlags()+' -DMPICH_SKIP_MPICXX -DOMPI_SKIP_MPICXX '+ self.headers.toStringNoDupes(self.mpi.include)+'"')
      self.framework.popLanguage()
    else:
      raise RuntimeError('Error: ML requires C++ compiler. None specified')

    # ML does not have --with-mpi-include - so specify includes with cflags,fflags,cxxflags,CPPFLAGS
    args.append('--enable-mpi')
    args.append('--with-mpi-libs="'+self.libraries.toString(self.mpi.lib)+'"')
    args.append('--with-blas="'+self.libraries.toString(self.blasLapack.dlib)+'"')
    return args

  def consistencyChecks(self):
    config.package.GNUPackage.consistencyChecks(self)
    if self.argDB['with-'+self.package]:
      # ML requires LAPACK routine dgels() ?
      if not self.blasLapack.checkForRoutine('dgels'):
        raise RuntimeError('ML requires the LAPACK routine dgels(), the current Lapack libraries '+str(self.blasLapack.lib)+' does not have it')
      if not self.blasLapack.checkForRoutine('dsteqr'):
        raise RuntimeError('ML requires the LAPACK routine dsteqr(), the current Lapack libraries '+str(self.blasLapack.lib)+' does not have it')
      self.log.write('Found dsteqr() in Lapack library as needed by ML\n')
      self.log.write('Found dgels() in Lapack library as needed by ML\n')
<|MERGE_RESOLUTION|>--- conflicted
+++ resolved
@@ -4,14 +4,8 @@
 class Configure(config.package.GNUPackage):
   def __init__(self, framework):
     config.package.GNUPackage.__init__(self, framework)
-<<<<<<< HEAD
-    self.gitcommit         = '3edc7782780b5874ee4bfce3898436c7bca3fcc6'
-    self.download          = ['git://https://bitbucket.org/petsc/pkg-ml.git','http://ftp.mcs.anl.gov/pub/petsc/externalpackages/ml-6.2-p2.tar.gz']
-=======
+    self.download          = ['git://https://bitbucket.org/petsc/pkg-ml.git','http://ftp.mcs.anl.gov/pub/petsc/externalpackages/ml-6.2-p3.tar.gz']
     self.gitcommit         = 'v6.2-p3'
-    self.giturls           = ['https://bitbucket.org/petsc/pkg-ml.git']
-    self.download          = ['http://ftp.mcs.anl.gov/pub/petsc/externalpackages/ml-6.2-p3.tar.gz']
->>>>>>> 1c4573aa
     self.functions         = ['ML_Set_PrintLevel']
     self.includes          = ['ml_include.h']
     self.liblist           = [['libml.a']]
