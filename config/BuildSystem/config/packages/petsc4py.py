--- conflicted
+++ resolved
@@ -8,13 +8,9 @@
     self.functions              = []
     self.includes               = []
     self.skippackagewithoptions = 1
-<<<<<<< HEAD
-    self.downloaddirname        = 'petsc-petsc4py'
     self.useddirectly           = 0
     self.linkedbypetsc          = 0
-=======
-    self.downloaddirnames  = ['petsc-petsc4py','petsc4py']
->>>>>>> 3fb38f0b
+    self.downloaddirnames       = ['petsc-petsc4py','petsc4py']
     return
 
   def setupDependencies(self, framework):
