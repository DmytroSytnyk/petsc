import config.package

class Configure(config.package.Package):
  def __init__(self, framework):
    config.package.Package.__init__(self, framework)
<<<<<<< HEAD
    self.gitcommit              = '325db39'  #master+
=======
    self.gitcommit              = '0b9c802'  #master+
>>>>>>> 851d29aa
    self.download               = ['git://https://bitbucket.org/petsc/petsc4py','https://bitbucket.org/petsc/petsc4py/get/'+self.gitcommit+'.tar.gz']
    self.functions              = []
    self.includes               = []
    self.skippackagewithoptions = 1
    self.useddirectly           = 0
    self.linkedbypetsc          = 0
    self.downloaddirnames       = ['petsc-petsc4py','petsc4py']
    return

  def setupDependencies(self, framework):
    config.package.Package.setupDependencies(self, framework)
    self.numpy           = framework.require('config.packages.Numpy',self)
    self.setCompilers    = framework.require('config.setCompilers',self)
    self.sharedLibraries = framework.require('PETSc.options.sharedLibraries', self)
    self.installdir      = framework.require('PETSc.options.installDir',self)
    return

  def Install(self):
    import os
    pp = os.path.join(self.installDir,'lib','python*','site-packages')
    if self.setCompilers.isDarwin(self.log):
      apple = 'You may need to\n (csh/tcsh) setenv MACOSX_DEPLOYMENT_TARGET 10.X\n (sh/bash) MACOSX_DEPLOYMENT_TARGET=10.X; export MACOSX_DEPLOYMENT_TARGET\nbefore running make on PETSc'
    else:
      apple = ''
    self.logClearRemoveDirectory()
    self.logResetRemoveDirectory()
    archflags = ""
    if self.setCompilers.isDarwin(self.log):
      if self.types.sizes['known-sizeof-void-p'] == 4:
        archflags = "ARCHFLAGS=\'-arch i386\' "
      else:
        archflags = "ARCHFLAGS=\'-arch x86_64\' "

    # if installing prefix location then need to set new value for PETSC_DIR/PETSC_ARCH
    if self.argDB['prefix']:
       newdir = 'PETSC_DIR='+os.path.abspath(os.path.expanduser(self.argDB['prefix']))+' '+'PETSC_ARCH= MPICC=${PCC} '
    else:
       newdir = 'MPICC=${PCC} '

    #  if installing as Superuser than want to return to regular user for clean and build
    if self.installSudo:
       newuser = self.installSudo+' -u $${SUDO_USER} '
    else:
       newuser = ''

    self.addMakeMacro('PETSC4PY','yes')
    self.addMakeRule('petsc4pybuild','', \
                       ['@echo "*** Building petsc4py ***"',\
                          '@${RM} -f ${PETSC_ARCH}/lib/petsc/conf/petsc4py.errorflg',\
                          '@(cd '+self.packageDir+' && \\\n\
           '+newuser+newdir+'python setup.py clean --all && \\\n\
           '+newuser+newdir+archflags+'python setup.py build ) > ${PETSC_ARCH}/lib/petsc/conf/petsc4py.log 2>&1 || \\\n\
             (echo "**************************ERROR*************************************" && \\\n\
             echo "Error building petsc4py. Check ${PETSC_ARCH}/lib/petsc/conf/petsc4py.log" && \\\n\
             echo "********************************************************************" && \\\n\
             touch ${PETSC_ARCH}/lib/petsc/conf/petsc4py.errorflg && \\\n\
             exit 1)'])
    self.addMakeRule('petsc4pyinstall','', \
                       ['@echo "*** Installing petsc4py ***"',\
                          '@(MPICC=${PCC} && export MPICC && cd '+self.packageDir+' && \\\n\
           '+newdir+archflags+'python setup.py install --install-lib='+os.path.join(self.installDir,'lib')+') >> ${PETSC_ARCH}/lib/petsc/conf/petsc4py.log 2>&1 || \\\n\
             (echo "**************************ERROR*************************************" && \\\n\
             echo "Error building petsc4py. Check ${PETSC_ARCH}/lib/petsc/conf/petsc4py.log" && \\\n\
             echo "********************************************************************" && \\\n\
             exit 1)',\
                          '@echo "====================================="',\
                          '@echo "To use petsc4py, add '+os.path.join(self.installdir.dir,'lib')+' to PYTHONPATH"',\
                          '@echo "====================================="'])
    if self.argDB['prefix']:
      self.addMakeRule('petsc4py-build','')
      # the build must be done at install time because PETSc shared libraries must be in final location before building petsc4py
      self.addMakeRule('petsc4py-install','petsc4pybuild petsc4pyinstall')
    else:
      self.addMakeRule('petsc4py-build','petsc4pybuild petsc4pyinstall')
      self.addMakeRule('petsc4py-install','')

    return self.installDir

  def configureLibrary(self):
    if not self.sharedLibraries.useShared and not self.setCompilers.isCygwin(self.log):
        raise RuntimeError('petsc4py requires PETSc be built with shared libraries; rerun with --with-shared-libraries')
    self.checkDownload()
    if self.setCompilers.isDarwin(self.log):
      # The name of the Python library on Apple is Python which does not end in the expected .dylib
      # Thus see if the python library in the standard locations points to the Python version
      import sys
      import os
      prefix = sys.exec_prefix
      if os.path.isfile(os.path.join(prefix,'Python')):
        for i in ['/usr/lib/libpython.dylib','/usr/lib/libpython'+sys.version[:3]+'.dylib','/opt/local/lib/libpython.dylib','/opt/local/lib/libpython'+sys.version[:3]+'.dylib']:
          if os.path.realpath(i) == os.path.join(prefix,'Python'):
            self.addDefine('PYTHON_LIB','"'+os.path.join(i)+'"')
            return
      if os.path.isfile(os.path.join(prefix,'lib','libpython.dylib')):
        self.addDefine('PYTHON_LIB','"'+os.path.join(prefix,'lib','libpython.dylib')+'"')
        return
      if os.path.isfile(os.path.join(prefix,'lib','libpython'+sys.version[:3]+'.dylib')):
        self.addDefine('PYTHON_LIB','"'+os.path.join(prefix,'lib','libpython'+sys.version[:3]+'.dylib')+'"')
        return
      raise RuntimeError('Unable to find Python dynamic library at prefix '+prefix)

  def alternateConfigureLibrary(self):
    self.addMakeRule('petsc4py-build','')
    self.addMakeRule('petsc4py-install','')

  def gitPreReqCheck(self):
    ''' petsc4py git download requires Cython'''
    flg = True
    try:
      import Cython
    except:
      flg = False
    return flg<|MERGE_RESOLUTION|>--- conflicted
+++ resolved
@@ -3,11 +3,7 @@
 class Configure(config.package.Package):
   def __init__(self, framework):
     config.package.Package.__init__(self, framework)
-<<<<<<< HEAD
-    self.gitcommit              = '325db39'  #master+
-=======
     self.gitcommit              = '0b9c802'  #master+
->>>>>>> 851d29aa
     self.download               = ['git://https://bitbucket.org/petsc/petsc4py','https://bitbucket.org/petsc/petsc4py/get/'+self.gitcommit+'.tar.gz']
     self.functions              = []
     self.includes               = []
