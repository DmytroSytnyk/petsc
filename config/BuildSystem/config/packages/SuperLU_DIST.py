--- conflicted
+++ resolved
@@ -4,12 +4,7 @@
   def __init__(self, framework):
     config.package.Package.__init__(self, framework)
     self.gitcommit        = '1e387bb0c07bec2b746fd388e6c40892b608a8ef' # v4.1 jul-30-2015
-<<<<<<< HEAD
-    self.giturls          = ['https://bitbucket.org/petsc/pkg-superlu_dist.git']
-    self.download         = ['http://ftp.mcs.anl.gov/pub/petsc/externalpackages/superlu_dist_4.1.tar.gz']
-=======
     self.download         = ['git://https://bitbucket.org/petsc/pkg-superlu_dist.git','http://ftp.mcs.anl.gov/pub/petsc/externalpackages/superlu_dist_4.1.tar.gz']
->>>>>>> f6a9b476
     self.functions        = ['set_default_options_dist']
     self.includes         = ['superlu_ddefs.h']
     self.liblist          = [['libsuperlu_dist_4.1.a']]
