import config.package
import os

class Configure(config.package.GNUPackage):
  def __init__(self, framework):
    config.package.GNUPackage.__init__(self, framework)
<<<<<<< HEAD
    self.download  = ['http://ftp.mcs.anl.gov/pub/petsc/externalpackages/hypre-2.10.0b-p4.tar.gz']
=======
    self.gitcommit = 'v2.10.1-138-g97124d1'
    self.download  = ['git://https://github.com/LLNL/hypre']
#    self.download  = ['http://ftp.mcs.anl.gov/pub/petsc/externalpackages/hypre-2.10.0b-p3.tar.gz']
>>>>>>> a3979704
    self.functions = ['HYPRE_IJMatrixCreate']
    self.includes  = ['HYPRE.h']
    self.liblist   = [['libHYPRE.a']]
    self.license   = 'https://computation.llnl.gov/casc/linear_solvers/sls_hypre.html'
    # Per hypre users guide section 7.5 - install manually on windows for MS compilers.
    self.downloadonWindows = 0
    self.double            = 1
    self.complex           = 0
    self.hastests          = 1
    self.hastestsdatafiles = 1

  def setupDependencies(self, framework):
    config.package.GNUPackage.setupDependencies(self, framework)
    self.openmp         = framework.require('config.packages.openmp',self)
    self.indexTypes     = framework.require('PETSc.options.indexTypes', self)
    self.languages      = framework.require('PETSc.options.languages',   self)
    self.blasLapack     = framework.require('config.packages.BlasLapack',self)
    self.mpi            = framework.require('config.packages.MPI',self)
    self.deps           = [self.mpi,self.blasLapack]

  def generateLibList(self,dir):
    '''Normally the one in package.py is used, but hypre requires the extra C++ library'''
    alllibs = config.package.GNUPackage.generateLibList(self,dir)
    if self.languages.clanguage == 'C':
      alllibs[0].extend(self.compilers.cxxlibs)
    return alllibs

  def formGNUConfigureArgs(self):
    self.packageDir = os.path.join(self.packageDir,'src')
    args = config.package.GNUPackage.formGNUConfigureArgs(self)
    if not hasattr(self.compilers, 'CXX'):
      raise RuntimeError('Error: Hypre requires C++ compiler. None specified')
    if not hasattr(self.compilers, 'FC'):
      args.append('--disable-fortran')
    if self.mpi.include:
      # just use the first dir - and assume the subsequent one isn't necessary [relavant only on AIX?]
      args.append('--with-MPI-include="'+self.mpi.include[0]+'"')
    libdirs = []
    for l in self.mpi.lib:
      ll = os.path.dirname(l)
      libdirs.append(ll)
    libdirs = ' '.join(libdirs)
    args.append('--with-MPI-lib-dirs="'+libdirs+'"')
    libs = []
    for l in self.mpi.lib:
      ll = os.path.basename(l)
      libs.append(ll[3:-2])
    libs = ' '.join(libs)
    args.append('--with-MPI-libs="'+libs+'"')

    # tell hypre configure not to look for blas/lapack [and not use hypre-internal blas]
    args.append('--with-blas-lib="'+self.libraries.toString(self.blasLapack.dlib)+'"')
    args.append('--with-lapack-lib=" "')
    args.append('--with-blas=no')
    args.append('--with-lapack=no')
    if self.openmp.found:
      args.append('--with-openmp')

    # explicitly tell hypre BLAS/LAPACK mangling since it may not match Fortran mangling
    if self.blasLapack.mangling == 'underscore':
      mang = 'one-underscore'
    elif self.blasLapack.mangling == 'caps':
      mang = 'caps-no-underscores'
    else:
      mang = 'no-underscores'
    args.append('--with-fmangle-blas='+mang)
    args.append('--with-fmangle-lapack='+mang)

    args.append('--without-mli')
    args.append('--without-fei')
    args.append('--without-superlu')
    if self.indexTypes.integerSize == 64:
      args.append('--enable-bigint')
    # hypre configure assumes the AR flags are passed in with AR
    args = [arg for arg in args if not arg.startswith('AR')]
    args.append('AR="'+self.setCompilers.AR+' '+self.setCompilers.AR_FLAGS+'"')
    return [arg for arg in args if not arg in ['--enable-shared']]

  def consistencyChecks(self):
    config.package.GNUPackage.consistencyChecks(self)
    if self.argDB['with-'+self.package]:
      if not self.blasLapack.checkForRoutine('dgels'):
        raise RuntimeError('hypre requires the LAPACK routine dgels(), the current Lapack libraries '+str(self.blasLapack.lib)+' does not have it')
      self.log.write('Found dgels() in Lapack library as needed by hypre\n')
    return<|MERGE_RESOLUTION|>--- conflicted
+++ resolved
@@ -4,13 +4,9 @@
 class Configure(config.package.GNUPackage):
   def __init__(self, framework):
     config.package.GNUPackage.__init__(self, framework)
-<<<<<<< HEAD
-    self.download  = ['http://ftp.mcs.anl.gov/pub/petsc/externalpackages/hypre-2.10.0b-p4.tar.gz']
-=======
     self.gitcommit = 'v2.10.1-138-g97124d1'
     self.download  = ['git://https://github.com/LLNL/hypre']
 #    self.download  = ['http://ftp.mcs.anl.gov/pub/petsc/externalpackages/hypre-2.10.0b-p3.tar.gz']
->>>>>>> a3979704
     self.functions = ['HYPRE_IJMatrixCreate']
     self.includes  = ['HYPRE.h']
     self.liblist   = [['libHYPRE.a']]
