import config.package
import os

class Configure(config.package.Package):
  def __init__(self, framework):
    config.package.Package.__init__(self, framework)
    self.download     = ['http://www.hdfgroup.org/ftp/HDF5/current/src/hdf5-1.8.10-patch1.tar.gz',
                         'http://ftp.mcs.anl.gov/pub/petsc/externalpackages/hdf5-1.8.10-patch1.tar.gz']
    self.functions = ['H5T_init']
    self.includes  = ['hdf5.h']
    self.liblist   = [['libhdf5_hl.a', 'libhdf5.a']]
    self.needsMath = 1
    self.needsCompression = 0
    self.complex   = 1
    self.worksonWindows = 1
    return

  def setupDependencies(self, framework):
    config.package.Package.setupDependencies(self, framework)
    self.deps = [self.mpi]
    return

  def generateLibList(self, framework):
    '''First try library list without compression libraries (zlib) then try with'''
    list = []
    for l in self.liblist:
      list.append(l)
    for l in self.liblist:
      list.append(l + self.libraries.compression)
<<<<<<< HEAD
    return list
=======
    self.liblist = list
    return config.package.Package.generateLibList(self,framework)
>>>>>>> 0e4fb4f1

  def Install(self):
    import os

    args = []
    self.framework.pushLanguage('C')
    args.append('--prefix='+self.installDir)
    args.append('--libdir='+os.path.join(self.installDir,self.libdir))
    args.append('CC="'+self.framework.getCompiler()+'"')
    args.append('CFLAGS="'+self.framework.getCompilerFlags()+'"')
    self.framework.popLanguage()
    args.append('--enable-parallel')
    if hasattr(self.compilers, 'FC'):
      self.setCompilers.pushLanguage('FC')
      args.append('--enable-fortran')
      args.append('FC="'+self.setCompilers.getCompiler()+'"')
      args.append('F9X="'+self.setCompilers.getCompiler()+'"')
      args.append('F90="'+self.setCompilers.getCompiler()+'"')
      self.setCompilers.popLanguage()
    if self.framework.argDB['with-shared-libraries']:
      args.append('--enable-shared')
    else:
      args.append('--disable-shared')

    args = ' '.join(args)
    fd = file(os.path.join(self.packageDir,'hdf5'), 'w')
    fd.write(args)
    fd.close()

    if self.installNeeded('hdf5'):
      try:
        self.logPrintBox('Configuring HDF5; this may take several minutes')
        output1,err1,ret1  = config.package.Package.executeShellCommand('cd '+self.packageDir+' && ./configure '+args, timeout=900, log = self.framework.log)
      except RuntimeError, e:
        raise RuntimeError('Error running configure on HDF5: '+str(e))
      try:
        self.logPrintBox('Compiling HDF5; this may take several minutes')
        output2,err2,ret2  = config.package.Package.executeShellCommand('cd '+self.packageDir+' && make clean && make && make install', timeout=2500, log = self.framework.log)
      except RuntimeError, e:
        raise RuntimeError('Error running make on HDF5: '+str(e))
      self.postInstall(output1+err1+output2+err2,'hdf5')
    return self.installDir

  def configureLibrary(self):
    if hasattr(self.compilers, 'FC'):
      # PETSc does not need the Fortran interface, but some users will call the Fortran interface
      # and expect our standard linking to be sufficient.  Thus we try to link the Fortran
      # libraries, but fall back to linking only C.
      self.liblist = [['libhdf5_fortran.a'] + libs for libs in self.liblist] + self.liblist
    config.package.Package.configureLibrary(self)
    if self.libraries.check(self.dlib, 'H5Pset_fapl_mpio'):
      self.addDefine('HAVE_H5PSET_FAPL_MPIO', 1)
    return<|MERGE_RESOLUTION|>--- conflicted
+++ resolved
@@ -27,12 +27,8 @@
       list.append(l)
     for l in self.liblist:
       list.append(l + self.libraries.compression)
-<<<<<<< HEAD
-    return list
-=======
     self.liblist = list
     return config.package.Package.generateLibList(self,framework)
->>>>>>> 0e4fb4f1
 
   def Install(self):
     import os
