'''
  The Framework object serves as the central control for a configure run. It
maintains a graph of all the configure modules involved, which is also used to
track dependencies between them. It initiates the run, compiles the results, and
handles the final output. It maintains the help list for all options available
in the run.

  The setup() method preforms generic Script setup and then is called recursively
on all the child modules. The cleanup() method performs the final output and
logging actions
    - Subtitute files
    - Output configure header
    - Log filesystem actions

  Children may be added to the Framework using addChild() or getChild(), but the
far more frequent method is to use require(). Here a module is requested, as in
getChild(), but it is also required to run before another module, usually the one
executing the require(). This provides a simple local interface to establish
dependencies between the child modules, and provides a partial order on the
children to the Framework.

  A backwards compatibility mode is provided for which the user specifies a
configure header and set of files to experience substitution, mirroring the
common usage of Autoconf. Slight improvements have been made in that all
defines are now guarded, various prefixes are allowed for defines and
substitutions, and C specific constructs such as function prototypes and
typedefs are removed to a separate header. However, this is not the intended
future usage.

  The use of configure modules by other modules in the same run provides a model
for the suggested interaction of a new build system with the Framework. If a
module requires another, it merely executes a require(). For instance, the PETSc
configure module for HYPRE requires information about MPI, and thus contains

      self.mpi = self.framework.require("config.packages.MPI", self)

Notice that passing self for the last arguments means that the MPI module will
run before the HYPRE module. Furthermore, we save the resulting object as
self.mpi so that we may interogate it later. HYPRE can initially test whether
MPI was indeed found using self.mpi.found. When HYPRE requires the list of
MPI libraries in order to link a test object, the module can use self.mpi.lib.
'''
from __future__ import print_function
import script
import config.base
import time
import tempfile
import graph

import os
import re
import sys
import platform
# workarround for python2.2 which does not have pathsep
if not hasattr(os.path,'pathsep'): os.path.pathsep=':'

import pickle

try:
  from hashlib import md5 as new_md5
except ImportError:
  from md5 import new as new_md5 # novermin


class Framework(config.base.Configure, script.LanguageProcessor):
  '''This needs to manage configure information in itself just as Builder manages it for configurations'''
  def __init__(self, clArgs = None, argDB = None, loadArgDB = 1, tmpDir = None):
    import nargs

    if argDB is None:
      import RDict

      argDB = RDict.RDict(load = loadArgDB)

    # Storage for intermediate test results
    self.tmpDir          = tmpDir
    script.LanguageProcessor.__init__(self, clArgs, argDB)
    config.base.Configure.__init__(self, self)
    self.childGraph      = graph.DirectedGraph()
    self.substRE         = re.compile(r'@(?P<name>[^@]+)@')
    self.substFiles      = {}
    self.logName         = 'configure.log'
    self.header          = 'matt_config.h'
    self.makeMacroHeader = ''
    self.makeRuleHeader  = ''
    self.cHeader         = 'matt_fix.h'
    self.headerPrefix    = ''
    self.substPrefix     = ''
    self.pkgheader       = ''
    self.warningRE       = re.compile('warning', re.I)
    if not nargs.Arg.findArgument('debugSections', self.clArgs):
      self.argDB['debugSections'] = ['screen']
    # Perhaps these initializations should just be local temporary arguments
    self.argDB['CPPFLAGS']  = ''
    if not 'LDFLAGS' in self.argDB:
      self.argDB['LDFLAGS'] = ''
    self.batchSetup         = []
    self.batchIncludes      = []
    self.batchBodies        = []
    self.batchCleanup       = []
    self.batchIncludeDirs   = []
    self.batchLibs          = []
    self.dependencies       = {}
    self.configureParent    = None
    # List of packages actually found
    self.packages           = []
    self.createChildren()
    # Create argDB for user specified options only
    self.clArgDB = dict([(nargs.Arg.parseArgument(arg)[0], arg) for arg in self.clArgs])
    return

  def __getstate__(self):
    '''We do not want to pickle the default log stream'''
    d = config.base.Configure.__getstate__(self)
    d = script.LanguageProcessor.__getstate__(self, d)
    if 'configureParent' in d:
      del d['configureParent']
    return d

  def __setstate__(self, d):
    '''We must create the default log stream'''
    config.base.Configure.__setstate__(self, d)
    script.LanguageProcessor.__setstate__(self, d)
    self.__dict__.update(d)
    return

  def listDirs(self, base, variable):
    '''Returns a list of all directories of the form base/variable where variable can be regular expression syntax'''
    if not variable: return [base]
    dirs     = []
    nextDirs = variable.split(os.sep)
    if os.path.isdir(base):
      try:
        files = os.listdir(base)
        files.sort()
      except: pass
      for dir in files:
        if re.match(nextDirs[0], dir):
          if nextDirs[1:]:
            rest = os.path.join(*nextDirs[1:])
          else:
            rest = None
          dirs.extend(self.listDirs(os.path.join(base, dir),rest ))
    return dirs

  def getTmpDir(self):
    if not hasattr(self, '_tmpDir'):
      self._tmpDir = tempfile.mkdtemp(prefix = 'petsc-')
      if not os.access(self._tmpDir, os.X_OK):
        raise RuntimeError('Cannot execute things in tmp directory '+self._tmpDir+'. Consider setting TMPDIR to something else.')
    return self._tmpDir
  def setTmpDir(self, temp):
    if hasattr(self, '_tmpDir'):
      if os.path.isdir(self._tmpDir):
        import shutil
        shutil.rmtree(self._tmpDir)
      if temp is None:
        delattr(self, '_tmpDir')
    if not temp is None:
      self._tmpDir = temp
    return
  tmpDir = property(getTmpDir, setTmpDir, doc = 'Temporary directory for test byproducts')
  def getFileCreatePause(self):
    if not hasattr(self, '_file_create_pause'):
      return self.argDB['with-file-create-pause']
    return self._file_create_pause
  def setFileCreatePause(self, file_create_pause):
    self.file_create_pause = file_create_pause
  file_create_pause = property(getFileCreatePause, setFileCreatePause, doc = 'Add 1 sec pause between config temp file delete/recreate')

  def setupHelp(self, help):
    import nargs

    help        = config.base.Configure.setupHelp(self, help)
    searchdirs  = []
    packagedirs = []

    help.addArgument('Framework', '-configModules',       nargs.Arg(None, None, 'A list of Python modules with a Configure class'))
    help.addArgument('Framework', '-ignoreCompileOutput=<bool>', nargs.ArgBool(None, 1, 'Ignore compiler output'))
    help.addArgument('Framework', '-ignoreLinkOutput=<bool>',    nargs.ArgBool(None, 0, 'Ignore linker output'))
    help.addArgument('Framework', '-ignoreWarnings=<bool>',      nargs.ArgBool(None, 0, 'Ignore compiler and linker warnings'))
    help.addArgument('Framework', '-doCleanup=<bool>',           nargs.ArgBool(None, 1, 'Delete any configure generated files (turn off for debugging)'))
    help.addArgument('Framework', '-with-executables-search-path', nargs.Arg(None, searchdirs, 'A list of directories used to search for executables'))
    help.addArgument('Framework', '-with-packages-search-path',  nargs.Arg(None, packagedirs, 'A list of directories used to search for packages'))
    help.addArgument('Framework', '-with-packages-build-dir=<dir>', nargs.Arg(None, None, 'Location to unpack and run the build process for downloaded packages'))
    help.addArgument('Framework', '-with-batch=<bool>',          nargs.ArgBool(None, 0, 'Machine using cross-compilers or a batch system to submit jobs'))
    help.addArgument('Framework', '-with-file-create-pause=<bool>', nargs.ArgBool(None, 0, 'Add 1 sec pause between config temp file delete/recreate'))
    return help

  def getCleanup(self):
    if not hasattr(self, '_doCleanup'):
      return self.argDB['doCleanup']
    return self._doCleanup

  def setCleanup(self, doCleanup):
    self._doCleanup = doCleanup
    return
  doCleanup = property(getCleanup, setCleanup, doc = 'Flag for deleting generated files')

  def setupArguments(self, argDB):
    '''Change titles and setup all children'''
    argDB = script.Script.setupArguments(self, argDB)

    self.help.title = 'Configure Help\n   Comma separated lists should be given between [] (use \[ \] in tcsh/csh)\n      For example: --with-mpi-lib=\[/usr/local/lib/libmpich.a,/usr/local/lib/libpmpich.a\]\n   Options beginning with --known- are to provide values you already know\n    Options beginning with --with- indicate that you are requesting something\n      For example: --with-clanguage=c++\n   <prog> means a program name or a full path to a program\n      For example:--with-cmake=/Users/bsmith/bin/cmake\n   <bool> means a boolean, use either 0 or 1\n   <dir> means a directory\n      For example: --with-packages-download-dir=/Users/bsmith/Downloads\n   For packages use --with-PACKAGE-dir=<dir> OR\n      --with-PACKAGE-include=<dir> --with-PACKAGE-lib=<lib> OR --download-PACKAGE'
    self.actions.title = 'Configure Actions\n   These are the actions performed by configure on the filesystem'

    for child in self.childGraph.vertices:
      if hasattr(child, 'setupHelp'): child.setupHelp(self.help)
    return argDB

  def outputBasics(self):
    buf = 'Environmental variables'
    for key,val in os.environ.items():
      buf += '\n'+str(key)+'='+str(val)
    self.logPrint(buf)
    def logPrintFilesInPath(path):
      for d in path:
        try:
          self.logWrite('      '+d+': '+' '.join(os.listdir(d))+'\n')
        except Exception as e:
          self.logWrite('      Warning accessing '+d+' gives errors: '+str(e)+'\n')
      return
    if os.environ['PATH'].split(os.path.pathsep):
      self.logWrite('    Files in path provided by default path\n')
      logPrintFilesInPath(os.environ['PATH'].split(os.path.pathsep))
    dirs = self.argDB['with-executables-search-path']
    if not isinstance(dirs, list): dirs = [dirs]
    if dirs:
      self.logWrite('    Files in path provided by --with-executables-search-path\n')
      logPrintFilesInPath(dirs)

  def dumpConfFiles(self):
    '''Performs:
       - Subtitute files
       - Output configure header
       - Log actions'''
    self.substitute()
    if self.makeMacroHeader:
      self.outputMakeMacroHeader(self.makeMacroHeader)
      self.log.write('**** ' + self.makeMacroHeader + ' ****\n')
      self.outputMakeMacroHeader(self.log)
      self.actions.addArgument('Framework', 'File creation', 'Created makefile configure header '+self.makeMacroHeader)
    if self.makeRuleHeader:
      self.outputMakeRuleHeader(self.makeRuleHeader)
      self.log.write('**** ' + self.makeRuleHeader + ' ****\n')
      self.outputMakeRuleHeader(self.log)
      self.actions.addArgument('Framework', 'File creation', 'Created makefile configure header '+self.makeRuleHeader)
    if self.header:
      self.outputHeader(self.header, petscconf=True)
      self.log.write('**** ' + self.header + ' ****\n')
      self.outputHeader(self.log)
      self.actions.addArgument('Framework', 'File creation', 'Created configure header '+self.header)
    if self.cHeader:
      self.outputCHeader(self.cHeader)
      self.log.write('**** ' + self.cHeader + ' ****\n')
      self.outputCHeader(self.log)
      self.actions.addArgument('Framework', 'File creation', 'Created C specific configure header '+self.cHeader)
    if self.pkgheader:
      self.outputPkgHeader(self.pkgheader)
      self.log.write('**** ' + self.pkgheader + ' ****\n')
      self.outputPkgHeader(self.log)
      self.actions.addArgument('Framework', 'File creation', 'Created configure pkg header '+self.pkgheader)
    self.log.write('\n')
    return

  def saveHash(self):
    '''Saves the hash for configure (created in arch.py)'''
    for hf in ['hashfile','hashfilepackages']:
      if hasattr(self,'hash') and hasattr(self,hf):
        self.logPrint('Attempting to save configure hash file: '+getattr(self,hf))
        try:
          with open(getattr(self,hf), 'w') as f:
            f.write(self.hash)
          self.logPrint('Saved configure hash file: '+getattr(self,hf))
        except:
          self.logPrint('Unable to save configure hash file: '+getattr(self,hf))

  def cleanup(self):
    self.actions.output(self.log)
    self.tmpDir = None
    return

  def printSummary(self):
    # __str__(), __str1__(), __str2__() are used to create 3 different groups of summary outputs.
    for child in self.childGraph.vertices:
      self.logWrite(str(child), debugSection = 'screen', forceScroll = 1)
    for child in self.childGraph.vertices:
      if hasattr(child,'__str1__'):
        self.logWrite(child.__str1__(), debugSection = 'screen', forceScroll = 1)
    for child in self.childGraph.vertices:
      if hasattr(child,'__str2__'):
        self.logWrite(child.__str2__(), debugSection = 'screen', forceScroll = 1)
    return

  def addChild(self, config):
    '''Add a configure module to the framework'''
    self.childGraph.addVertex(config)
    return

  def getChild(self, moduleName, keywordArgs = {}):
    '''Returns the child matching the given module if present, and otherwise creates and appends it'''
    type   = __import__(moduleName, globals(), locals(), ['Configure']).Configure
    config = None
    for child in self.childGraph.vertices:
      if isinstance(child, type):
        config = child
        break
    if config is None and hasattr(self, 'configureParent') and not self.configureParent is None:
      for child in self.configureParent.childGraph.vertices:
        if isinstance(child, type):
          config = child
          self.addChild(config)
          config.showHelp = 0
          config.logName  = self.logName
          # If it was pickled with a nonstandard RDict, supply one
          if config.argDB is None:
            config.argDB = self.argDB
          config.setup()
          config.setupPackageDependencies(self)
          config.setupDependencies(self)
          break
    if config is None:
      config = type(self, *keywordArgs)
      self.addChild(config)
      config.showHelp = 0
      config.logName  = self.logName
      config.setup()
      config.setupPackageDependencies(self)
      config.setupDependencies(self)
    return config

  def createChildren(self):
    '''Create all children specified by --configModules'''
    import nargs

    modules = nargs.Arg.findArgument('configModules', self.clArgs)
    if modules is None:
      self.argDB['configModules'] = []
    elif not isinstance(modules, list):
      self.argDB['configModules'] = [modules]
    else:
      self.argDB['configModules'] = modules
    for moduleName in self.argDB['configModules']:
      self.getChild(moduleName)
    return

  def require(self, moduleName, depChild = None, keywordArgs = {}):
    '''Return a child from moduleName, creating it if necessary and making sure it runs before depChild'''
    config = self.getChild(moduleName, keywordArgs)
    if not config is depChild:
      self.childGraph.addEdges(depChild, [config])
    return config

  def requireModule(self, mod, depChild):
    '''Return the input module, making sure it runs before depChild'''
    if not mod is depChild:
      self.childGraph.addEdges(depChild, [mod])
    return mod

  ###############################################
  # Dependency Mechanisms
  def loadFramework(self, path):
    import RDict
    oldDir = os.getcwd()
    os.chdir(path)
    argDB = RDict.RDict()
    os.chdir(oldDir)
    framework = self.loadConfigure(argDB)
    if framework is None:
      self.logPrint('Failed to load cached configuration from '+path)
    else:
      self.logPrint('Loaded cached configuration from '+path)
    return framework

  def addPackageDependency(self, dependency, depPath = None):
    if not dependency:
      return
    if isinstance(dependency, str):
      framework = self.loadFramework(dependency)
      if not framework:
        return
    else:
      framework = dependency
      if depPath:
        dependency = depPath
      else:
        dependency = os.path.dirname(dependency.__file__)
    self.dependencies[dependency] = new_md5(pickle.dumps(framework)).hexdigest()
    self.logPrint('Added configure dependency from '+dependency+'('+str(self.dependencies[dependency])+')')
    for child in framework.childGraph.vertices:
      child.argDB = self.argDB
      child.showHelp = 0
      child.logName  = self.logName
      child.setup()
      self.childGraph.replaceVertex(self.require(child.__module__, None), child)
    return

  def updatePackageDependencies(self):
    for dependency, digest in self.dependencies.items():
      framework = self.loadFramework(dependency)
      if digest == new_md5(pickle.dumps(framework)).hexdigest():
        continue
      self.logPrint('Configure dependency from '+dependency+' has changed. Reloading...')
      for child in framework.childGraph.vertices:
        self.childGraph.replaceVertex(self.require(child.__module__, None), child)
        self.logPrint('  Reloaded '+child.__module__)
      self.updateDependencies()
      for child in framework.childGraph.vertices:
        for depChild in self.childGraph.depthFirstVisit(child, outEdges = 0):
          if hasattr(depChild, '_configured'):
            del depChild._configured
        self.logPrint('  Will reconfigure subtree for '+child.__module__)
    return

  def updateDependencies(self):
    for child in self.childGraph.vertices:
      child.setupDependencies(self)
    return

  def setConfigureParent(self, parent):
    self.configureParent = parent
    return

  ###############################################
  # Filtering Mechanisms

  def filterPreprocessOutput(self,output, log = None):
    if log is None: log = self.log
    log.write("Preprocess output before filtering:\n"+output+":\n")
    if output == '\n':
      output = ''
    # Another PGI license warning, multiline so have to discard all
    if output.find('your evaluation license will expire') > -1 and output.lower().find('error') == -1:
      output = ''
    lines = output.splitlines()
    # Intel
    lines = [s for s in lines if s.find("icc: command line remark #10148: option '-i-dynamic' not supported") < 0]
    lines = [s for s in lines if s.find("[: unexpected operator") < 0]  # Deals with error in mpiicc and mpiicpc wrappers from some versions of Intel MPI.
    # IBM:
    lines = [s for s in lines if not s.startswith('cc_r:')]
    # PGI: Ignore warning about temporary license
    lines = [s for s in lines if s.find('license.dat') < 0]
    # Cray XT3
    lines = [s for s in lines if s.find('INFO: catamount target') < 0]
    lines = [s for s in lines if s.find('INFO: linux target') < 0]
    # Lahey/Fujitsu
    lines = [s for s in lines if s.find('Encountered 0 errors') < 0]
    # Cray GPU system at Nersc
    lines = [s for s in lines if s.find('No supported cpu target is set, CRAY_CPU_TARGET=x86-64 will be used.') < 0]
    lines = [s for s in lines if s.find('Load a valid targeting module or set CRAY_CPU_TARGET') < 0]
    # pgi dumps filename on stderr - but returns 0 errorcode'
    lines = [s for s in lines if lines != 'conftest.c:']
    if lines: output = '\n'.join(lines)
    else: output = ''
    log.write("Preprocess output after filtering:\n"+output+":\n")
    return output

  def filterCompileOutput(self, output):
    if output.find('warning:  attribute "deprecated" is unknown, ignored') >= 0: return output
    if output.find('PGC-W-0129-Floating point overflow') >= 0: return output
    if output.find('warning #264: floating-point value does not fit in required floating-point type') >= 0: return output
    if output.find('warning: ISO C90 does not support') >= 0: return output
    if output.find('warning: ISO C does not support') >= 0: return output
    if output.find('warning #2650: attributes ignored here') >= 0: return output
    if output.find('Warning: attribute visibility is unsupported and will be skipped') >= 0: return output
    if output.find('(E) Invalid statement found within an interface block. Executable statement, statement function or syntax error encountered.') >= 0: return output
    elif self.argDB['ignoreCompileOutput']:
      output = ''
    elif output == '\n':
      output = ''
    elif output:
      self.log.write("Compiler output before filtering:\n"+output+":\n")
      lines = output.splitlines()
      if self.argDB['ignoreWarnings']:
        # EXCEPT warnings that those bastards say we want
        extraLines = [s for s in lines if s.find('implicit declaration of function') >= 0]
        lines = [s for s in lines if not self.warningRE.search(s)]
        lines = [s for s in lines if s.find('In file included from') < 0]
        lines = [s for s in lines if s.find('from ') < 0]
        lines += extraLines
      # GCC: Ignore headers to toplevel
      lines = [s for s in lines if s.find('At the top level') < 0]
      # GCC: Ignore headers to functions
      lines = [s for s in lines if s.find(': In function') < 0]
      # GCC: Ignore stupid warning about builtins
      lines = [s for s in lines if s.find('warning: conflicting types for built-in function') < 0]
      # GCC: Ignore stupid warning about unused variables
      lines = [s for s in lines if s.find('warning: unused variable') < 0]
      # Intel
      lines = [s for s in lines if s.find("icc: command line remark #10148: option '-i-dynamic' not supported") < 0]
      # PGI: Ignore warning about temporary license
      lines = [s for s in lines if s.find('license.dat') < 0]
      # Cray XT3
      lines = [s for s in lines if s.find('INFO: catamount target') < 0]
      lines = [s for s in lines if s.find('INFO: linux target') < 0]
      lines = [s for s in lines if s.find('Successful compile:') < 0]
      # Lahey/Fujitsu
      lines = [s for s in lines if s.find('Encountered 0 errors') < 0]
      # Cray GPU system at Nersc
      lines = [s for s in lines if s.find('No supported cpu target is set, CRAY_CPU_TARGET=x86-64 will be used.') < 0]
      lines = [s for s in lines if s.find('Load a valid targeting module or set CRAY_CPU_TARGET') < 0]
      # pgi dumps filename on stderr - but returns 0 errorcode'
      lines = [s for s in lines if lines != 'conftest.c:']
      if lines: output = '\n'.join(lines)
      else: output = ''
      self.log.write("Compiler output after filtering:\n"+output+":\n")
    return output

  def filterLinkOutput(self, output):
    if output.find('relocation R_AARCH64_ADR_PREL_PG_HI21 against symbol') >= 0: return output
    elif self.argDB['ignoreLinkOutput']:
      output = ''
    elif output == '\n':
      output = ''
    elif output:
      self.log.write("Linker output before filtering:\n"+output+":\n")
      lines = output.splitlines()
      if self.argDB['ignoreWarnings']:
        lines = [s for s in lines if not self.warningRE.search(s)]
      # PGI: Ignore warning about temporary license
      lines = [s for s in lines if s.find('license.dat') < 0]
      # Cray XT3
      lines = [s for s in lines if s.find('INFO: catamount target') < 0]
      lines = [s for s in lines if s.find('INFO: linux target') < 0]
      # Lahey/Fujitsu
      lines = [s for s in lines if s.find('Encountered 0 errors') < 0]
      # Cray GPU system at Nersc
      lines = [s for s in lines if s.find('No supported cpu target is set, CRAY_CPU_TARGET=x86-64 will be used.') < 0]
      lines = [s for s in lines if s.find('Load a valid targeting module or set CRAY_CPU_TARGET') < 0]
      # Cray link warnings
      rmidx = []
      for i in range(len(lines)-1):
        if ((lines[i].find('in function') >=0) and (lines[i+1].find('in statically linked applications requires at runtime the shared libraries') >=0)) \
        or ((lines[i].find('Warning:') >=0) and (lines[i+1].find('-dynamic was already seen on command line, overriding with -shared.') >=0)):
          rmidx.extend([i,i+1])
      lines = [lines[i] for i in range(len(lines)) if i not in rmidx]

      # pgi dumps filename on stderr - but returns 0 errorcode'
      lines = [s for s in lines if lines != 'conftest.c:']
      # in case -pie is always being passed to linker
      lines = [s for s in lines if s.find('-pie being ignored. It is only used when linking a main executable') < 0]
      # Microsoft outputs these strings when linking
      lines = [s for s in lines if s.find('Creating library ') < 0]
      lines = [s for s in lines if s.find('performing full link') < 0]
      lines = [s for s in lines if s.find('linking object as if no debug info') < 0]
      # Multiple gfortran libraries present
      lines = [s for s in lines if s.find('may conflict with libgfortran') < 0]
      # MacOS libraries built for different MacOS versions
      lines = [s for s in lines if s.find(' was built for newer macOS version') < 0]
      lines = [s for s in lines if s.find(' was built for newer OSX version') < 0]
<<<<<<< HEAD
=======
      lines = [s for s in lines if s.find(' stack subq instruction is too different from dwarf stack size') < 0]
>>>>>>> 8fe8687a
      if lines: output = '\n'.join(lines)
      else: output = ''
      self.log.write("Linker output after filtering:\n"+output+":\n")
    return output

  ###############################################
  # Output Mechanisms
  def addSubstitutionFile(self, inName, outName = ''):
    '''Designate that file should experience substitution
      - If outName is given, inName --> outName
      - If inName == foo.in, foo.in --> foo
      - If inName == foo,    foo.in --> foo
    '''
    if outName:
      if inName == outName:
        raise RuntimeError('Input and output substitution files identical: '+inName)
    else:
      if inName[-3:] == '.in':
        root  = inName[-3:]
      else:
        root  = inName
      inName  = root+'.in'
      outName = root
    if not os.path.exists(inName):
      raise RuntimeError('Nonexistent substitution file: '+inName)
    self.substFiles[inName] = outName
    return

  def getPrefix(self, child):
    '''Get the default prefix for a given child Configure'''
    mod = child.__class__.__module__
    if not mod == '__main__':
      prefix = mod.replace('.', '_')
    else:
      prefix = ''
    return prefix

  def getHeaderPrefix(self, child):
    '''Get the prefix for variables in the configuration header for a given child'''
    if hasattr(child, 'headerPrefix'):
      prefix = child.headerPrefix
    else:
      prefix = self.getPrefix(child)
    return prefix

  def getSubstitutionPrefix(self, child):
    '''Get the prefix for variables during substitution for a given child'''
    if hasattr(child, 'substPrefix'):
      prefix = child.substPrefix
    else:
      prefix = self.getPrefix(child)
    return prefix

  def substituteName(self, match, prefix = None):
    '''Return the substitution value for a given name, or return "@name_UNKNOWN@"'''
    name = match.group('name')
    if name in self.subst:
      return self.subst[name]
    elif name in self.argSubst:
      return self.argDB[self.argSubst[name]]
    else:
      for child in self.childGraph.vertices:
        if not hasattr(child, 'subst') or not isinstance(child.subst, dict):
          continue
        if prefix is None:
          substPrefix = self.getSubstitutionPrefix(child)
        else:
          substPrefix = prefix
        if substPrefix:
          substPrefix = substPrefix+'_'
          if name.startswith(substPrefix):
            childName = name.replace(substPrefix, '', 1)
          else:
            continue
        else:
          childName = name
        if childName in child.subst:
          return child.subst[childName]
        elif childName in child.argSubst:
          return self.argDB[child.argSubst[childName]]
    return '@'+name+'_UNKNOWN@'

  def substituteFile(self, inName, outName):
    '''Carry out substitution on the file "inName", creating "outName"'''
    inFile  = open(inName)
    if os.path.dirname(outName):
      if not os.path.exists(os.path.dirname(outName)):
        os.makedirs(os.path.dirname(outName))
    if self.file_create_pause: time.sleep(1)
    outFile = open(outName, 'w')
    for line in inFile:
      outFile.write(self.substRE.sub(self.substituteName, line))
    outFile.close()
    inFile.close()
    self.actions.addArgument('Framework', 'Substitution', inName+' was substituted to produce '+outName)
    return

  def substitute(self):
    '''Preform all substitution'''
    for pair in self.substFiles.items():
      self.substituteFile(pair[0], pair[1])
    return

  def dumpSubstitutions(self):
    for pair in self.subst.items():
      print(pair[0]+'  --->  '+pair[1])
    for pair in self.argSubst.items():
      print(pair[0]+'  --->  '+self.argDB[pair[1]])
    for child in self.childGraph.vertices:
      if not hasattr(child, 'subst') or not isinstance(child.subst, dict): continue
      substPrefix = self.getSubstitutionPrefix(child)
      for pair in child.subst.items():
        if substPrefix:
          print(substPrefix+'_'+pair[0]+'  --->  '+str(pair[1]))
        else:
          print(pair[0]+'  --->  '+str(pair[1]))
      for pair in child.argSubst.items():
        if substPrefix:
          print(substPrefix+'_'+pair[0]+'  --->  '+str(self.argDB[pair[1]]))
        else:
          print(pair[0]+'  --->  '+str(self.argDB[pair[1]]))
    return


  def storeSubstitutions(self, argDB):
    '''Store all the substitutions in the argument database'''
    argDB.update(self.subst)
    argDB.update(dict(map(lambda k: (k, self.argDB[self.argSubst[k]]), self.argSubst)))
    for child in self.childGraph.vertices:
      if not hasattr(child, 'subst') or not isinstance(child.subst, dict): continue
      substPrefix = self.getSubstitutionPrefix(child)
      if substPrefix:
        argDB.update(dict(map(lambda k: (substPrefix+'_'+k, child.subst[k]), child.subst)))
        argDB.update(dict(map(lambda k: (substPrefix+'_'+k, self.argDB[child.argSubst[k]]), child.argSubst)))
      else:
        argDB.update(child.subst)
        argDB.update(dict(map(lambda k: (k, self.argDB[child.argSubst[k]]), child.argSubst)))
    self.actions.addArgument('Framework', 'RDict update', 'Substitutions were stored in RDict with parent '+str(argDB.parentDirectory))
    return

  def outputDefine(self, f, name, value = None, condition = None):
    '''Define "name" to "value" in the configuration header'''
    # we need to keep the libraries in this list and simply not print them at the end
    # because libraries.havelib() is used to find library in this list we had to list the libraries in the
    # list even though we don't need them in petscconf.h
    # Some packages have LIB in their name, so we have to include them here
    if (name.startswith('PETSC_HAVE_LIB') and not name in ['PETSC_HAVE_LIBPNG','PETSC_HAVE_LIBJPEG','PETSC_HAVE_LIBCEED']) or (name.startswith('PETSC_HAVE_') and name.endswith('LIB')): return
    if value:
      if (condition):
        f.write('#if (%s)\n' % condition)
      f.write('#define %s %s\n' % (name,value))
      if (condition):
        f.write('#endif\n')
    return

  def outputPoison(self, f, name):
    '''Outputs a poison version of name to prevent accidental usage, see outputHeader'''
    if (name.startswith('PETSC_HAVE_LIB') and not name in ['PETSC_HAVE_LIBPNG','PETSC_HAVE_LIBJPEG','PETSC_HAVE_LIBCEED']) or (name.startswith('PETSC_HAVE_') and name.endswith('LIB')): return
    if name.startswith('PETSC_USE_') or name.startswith('PETSC_HAVE_') or name.startswith('PETSC_SKIP_'): 
        f.write('#pragma GCC poison PETSC_%s\n' % name)

  def outputMakeMacro(self, f, name, value):
    f.write(name+' = '+str(value)+'\n')
    return

  def outputMakeRule(self, f, name, dependencies,rule):
    if rule:
      f.write(name+': '+dependencies+'\n')
      for r in rule:
        f.write('\t'+r+'\n')
      f.write('\n')
    else:
      f.write(name+': '+dependencies+'\n\n')
    return

  def outputMakeRules(self, f, child, prefix = None):
    '''If the child contains a dictionary named "makerules", the entries are output in the makefile config header.
    - No prefix is used
    '''
    if not hasattr(child, 'makeRules') or not isinstance(child.makeRules, dict): return
    for pair in child.makeRules.items():
      if not pair[1]: continue
      self.outputMakeRule(f, pair[0], pair[1][0],pair[1][1])
    return

  def outputMakeMacros(self, f, child, prefix = None):
    '''If the child contains a dictionary named "makemacros", the entries are output in the makefile config header.
    - No prefix is used
    '''
    if not hasattr(child, 'makeMacros') or not isinstance(child.makeMacros, dict): return
    for pair in child.makeMacros.items():
      if not pair[1]:
        self.outputMakeMacro(f, pair[0], '')
      else:
        self.outputMakeMacro(f, pair[0], pair[1])
    return

  def getFullDefineName(self, child, name, prefix = None):
    if prefix is None: prefix = self.getHeaderPrefix(child)
    if prefix:         prefix = prefix+'_'
    return prefix+name

  def processDefines(self, defineDict, child, prefix = None):
    '''If the child contains a dictionary named "defines", the entries are output as defines in the config header.
    The prefix to each define is calculated as follows:
    - If the prefix argument is given, this is used, otherwise
    - If the child contains "headerPrefix", this is used, otherwise
    - If the module containing the child class is not "__main__", this is used, otherwise
    - No prefix is used
    '''
    if not hasattr(child, 'defines') or not isinstance(child.defines, dict): return
    for pair in child.defines.items():
      if not pair[1]: continue
      item = (self.getFullDefineName(child, pair[0], prefix), pair[1])
      defineDict[item[0]] = item
    return

  def outputDefines(self, defineDict, f, petscconf=False):
    for item in sorted(defineDict):
      cond = None
      if petscconf and 'HIP_PLATFORM' in item:
        cond = '!defined(__HIP__)'
      self.outputDefine(f, *defineDict[item], condition=cond)

  def outputPoisons(self, defineDict, f):
    for item in sorted(defineDict):
      self.outputPoison(f, defineDict[item][0])

  def outputPkgVersion(self, f, child):
    '''If the child contains a tuple named "version_tuple", the entries are output in the config package header.'''
    if not hasattr(child, 'version_tuple') or not isinstance(child.version_tuple, tuple): return
    if not child.version_tuple: return
    vt = child.version_tuple
    prefix = 'PETSC_PKG_'+child.name.upper()+('_')
    ss = ('VERSION_MAJOR','VERSION_MINOR','VERSION_SUBMINOR')
    # output versioning tuple
    for t in range(min(len(vt),3)):
      f.write('#define '+prefix+ss[t]+(' ')+str(vt[t])+'\n')
    while (t < 2):
      t = t+1
      f.write('#define '+prefix+ss[t]+(' 0\n'))

    # output macros following petscversion.h style
    f.write('#define '+prefix+'VERSION_ '+prefix+'VERSION_EQ\n\n')
    f.write('#define '+prefix+'VERSION_EQ(MAJOR,MINOR,SUBMINOR)         \\\n')
    f.write('      (('+prefix+'VERSION_MAJOR    == (MAJOR)) &&          \\\n')
    f.write('       ('+prefix+'VERSION_MINOR    == (MINOR)) &&          \\\n')
    f.write('       ('+prefix+'VERSION_SUBMINOR == (SUBMINOR)))\n\n')
    f.write('#define '+prefix+'VERSION_LT(MAJOR,MINOR,SUBMINOR)         \\\n')
    f.write('       ('+prefix+'VERSION_MAJOR  < (MAJOR) ||              \\\n')
    f.write('        ('+prefix+'VERSION_MAJOR == (MAJOR) &&             \\\n')
    f.write('         ('+prefix+'VERSION_MINOR  < (MINOR) ||            \\\n')
    f.write('          ('+prefix+'VERSION_MINOR == (MINOR) &&           \\\n')
    f.write('           ('+prefix+'VERSION_SUBMINOR  < (SUBMINOR))))))\n\n')
    f.write('#define '+prefix+'VERSION_LE(MAJOR,MINOR,SUBMINOR)         \\\n')
    f.write('       ('+prefix+'VERSION_LT(MAJOR,MINOR,SUBMINOR) ||      \\\n')
    f.write('        '+prefix+'VERSION_EQ(MAJOR,MINOR,SUBMINOR))\n\n')
    f.write('#define '+prefix+'VERSION_GT(MAJOR,MINOR,SUBMINOR)         \\\n')
    f.write('       ( 0 == '+prefix+'VERSION_LE(MAJOR,MINOR,SUBMINOR))\n\n')
    f.write('#define '+prefix+'VERSION_GE(MAJOR,MINOR,SUBMINOR)         \\\n')
    f.write('       ( 0 == '+prefix+'VERSION_LT(MAJOR,MINOR,SUBMINOR))\n\n')

  def outputTypedefs(self, f, child):
    '''If the child contains a dictionary named "typedefs", the entries are output as typedefs in the config header.'''
    if not hasattr(child, 'typedefs') or not isinstance(child.typedefs, dict): return
    for newType, oldType in child.typedefs.items():
      f.write('typedef ')
      f.write(oldType)
      f.write(' ')
      f.write(newType)
      f.write(';\n')
    return

  def outputPrototypes(self, f, child, language = 'All'):
    '''If the child contains a dictionary named "prototypes", the entries for the given language are output as function prototypes in the C config header.'''
    if not hasattr(child, 'prototypes') or not isinstance(child.prototypes, dict): return
    if language in child.prototypes:
      for prototype in child.prototypes[language]:
        f.write(prototype)
        f.write('\n')
    return

  def outputMakeMacroHeader(self, name):
    '''Write the make configuration header (bmake file)'''
    if hasattr(name, 'close'):
      f = name
      filename = 'Unknown'
    else:
      dir = os.path.dirname(name)
      if dir and not os.path.exists(dir):
        os.makedirs(dir)
      if self.file_create_pause: time.sleep(1)
      f = open(name, 'w')
      filename = os.path.basename(name)
    self.outputMakeMacros(f, self)
    for child in self.childGraph.vertices:
      self.outputMakeMacros(f, child)
    if not hasattr(name, 'close'):
      f.close()
    return

  def outputMakeRuleHeader(self, name):
    '''Write the make configuration header (bmake file)'''
    if hasattr(name, 'close'):
      f = name
      filename = 'Unknown'
    else:
      dir = os.path.dirname(name)
      if dir and not os.path.exists(dir):
        os.makedirs(dir)
      if self.file_create_pause: time.sleep(1)
      f = open(name, 'w')
      filename = os.path.basename(name)
    self.outputMakeRules(f, self)
    for child in self.childGraph.vertices:
      self.outputMakeRules(f, child)
    if not hasattr(name, 'close'):
      f.close()
    return

  def processPackageListDefine(self, defineDict):
    key = 'PETSC_HAVE_PACKAGES'
    pkglist = sorted(set([pkg.pkgname.lower() for pkg in self.packages]))
    str = '":' + ':'.join(pkglist) + ':"'
    defineDict[key] = (key, str)

  def outputHeader(self, name, prefix = None, petscconf = False):
    '''Write the configuration header'''
    if hasattr(name, 'close'):
      f = name
      filename = 'Unknown'
    else:
      dir = os.path.dirname(name)
      if dir and not os.path.exists(dir):
        os.makedirs(dir)
      if self.file_create_pause: time.sleep(1)
      f = open(name, 'w')
      filename = os.path.basename(name)
    guard = 'INCLUDED_'+filename.upper().replace('.', '_')
    f.write('#if !defined('+guard+')\n')
    f.write('#define '+guard+'\n\n')
    if hasattr(self, 'headerTop'):
      f.write(str(self.headerTop)+'\n')
    defineDict = {}
    self.processDefines(defineDict, self, prefix)
    for child in self.childGraph.vertices:
      self.processDefines(defineDict, child, prefix)
    if (petscconf):
      self.processPackageListDefine(defineDict)
      dir = os.path.dirname(name)
      if dir and not os.path.exists(dir):
        os.makedirs(dir)
      if self.file_create_pause: time.sleep(1)
      f2 = open(name[0:-2]+'_poison.h', 'w')
      self.pushLanguage('C')
      if self.checkCompile('#pragma GCC poison TEST'):
        self.popLanguage()
        if hasattr(self.compilers, 'CXX'):
          self.pushLanguage('C++')
          if self.checkCompile('#pragma GCC poison TEST'):
            self.outputPoisons(defineDict, f2)
          self.popLanguage()
        else:
          self.outputPoisons(defineDict, f2)
      else:
        self.popLanguage()
      f2.close()
    self.outputDefines(defineDict, f,petscconf)
    if hasattr(self, 'headerBottom'):
      f.write(str(self.headerBottom)+'\n')
    f.write('#endif\n')
    if not hasattr(name, 'close'):
      f.close()
    return

  def outputPkgHeader(self, name, prefix = None):
    '''Write the packages configuration header'''
    if hasattr(name, 'close'):
      f = name
      filename = 'Unknown'
    else:
      dir = os.path.dirname(name)
      if dir and not os.path.exists(dir):
        os.makedirs(dir)
      if self.file_create_pause: time.sleep(1)
      f = open(name, 'w')
      filename = os.path.basename(name)
    guard = 'INCLUDED_'+filename.upper().replace('.', '_')
    f.write('#if !defined('+guard+')\n')
    f.write('#define '+guard+'\n\n')
    if hasattr(self, 'headerTop'):
      f.write(str(self.headerTop)+'\n')
    self.outputPkgVersion(f, self)
    for child in self.childGraph.vertices:
      self.outputPkgVersion(f, child)
    if hasattr(self, 'headerBottom'):
      f.write(str(self.headerBottom)+'\n')
    f.write('#endif\n')
    if not hasattr(name, 'close'):
      f.close()
    return

  def outputCHeader(self, name):
    '''Write the C specific configuration header'''
    if hasattr(name, 'close'):
      f = name
      filename = 'Unknown'
    else:
      dir = os.path.dirname(name)
      if dir and not os.path.exists(dir):
        os.makedirs(dir)
      if self.file_create_pause: time.sleep(1)
      f = open(name, 'w')
      filename = os.path.basename(name)
    guard = 'INCLUDED_'+filename.upper().replace('.', '_')
    f.write('#if !defined('+guard+')\n')
    f.write('#define '+guard+'\n\n')
    self.outputTypedefs(f, self)
    for child in self.childGraph.vertices:
      self.outputTypedefs(f, child)
    self.outputPrototypes(f, self)
    for child in self.childGraph.vertices:
      self.outputPrototypes(f, child)
    f.write('#if defined(__cplusplus)\n')
    self.outputPrototypes(f, self, 'Cxx')
    for child in self.childGraph.vertices:
      self.outputPrototypes(f, child, 'Cxx')
    f.write('extern "C" {\n')
    self.outputPrototypes(f, self, 'extern C')
    for child in self.childGraph.vertices:
      self.outputPrototypes(f, child, 'extern C')
    f.write('}\n')
    f.write('#else\n')
    self.outputPrototypes(f, self, 'C')
    for child in self.childGraph.vertices:
      self.outputPrototypes(f, child, 'C')
    f.write('#endif\n')
    f.write('#endif\n')
    if not hasattr(name, 'close'):
      f.close()
    return

  def getOptionsString(self, omitArgs = []):
    import nargs
    args = self.clArgs[:]
    for arg in omitArgs:
      args = [a for a in args if not nargs.Arg.parseArgument(a)[0] == arg]
    for a, arg in enumerate(args):
      parts = arg.split('=',1)
      if len(parts) == 2 and (' ' in parts[1] or '[' in parts[1]):
        args[a] = parts[0]+'=\"'+parts[1]+'\"'
    return ' '.join(args)

  def outputBanner(self):
    import time, sys
    self.log.write(('='*80)+'\n')
    self.log.write(('='*80)+'\n')
    self.log.write('Starting configure run at '+time.strftime('%a, %d %b %Y %H:%M:%S %z')+'\n')
    self.log.write('Configure Options: '+self.getOptionsString()+'\n')
    self.log.write('Working directory: '+os.getcwd()+'\n')
    self.log.write('Machine platform:\n' + str(platform.uname())+'\n')
    self.log.write('Python version:\n' + sys.version+'\n')
    self.log.write(('='*80)+'\n')
    return

  def configureExternalPackagesDir(self):
    if 'with-packages-build-dir' in self.argDB:
      self.externalPackagesDir = self.argDB['with-packages-build-dir']
    else:
      self.externalPackagesDir = None
    return

  def addBatchSetup(self, setup):
    '''Add code to be run before batch tests execute'''
    if not isinstance(setup, list):
      setup = [setup]
    self.batchSetup.extend(setup)
    return

  def addBatchInclude(self, includes):
    '''Add an include or a list of includes to the batch run'''
    if not isinstance(includes, list):
      includes = [includes]
    self.batchIncludes.extend(includes)
    return

  def addBatchLib(self, libs):
    '''Add a library or a list of libraries to the batch run'''
    if not isinstance(libs, list):
      libs = [libs]
    self.batchLibs.extend(libs)
    return

  def addBatchBody(self, statements):
    '''Add a statement or a list of statements to the batch run'''
    if not isinstance(statements, list):
      statements = [statements]
    self.batchBodies.extend(statements)
    return

  def addBatchCleanup(self, cleanup):
    '''Add code to be run after batch tests execute'''
    if not isinstance(cleanup, list):
      cleanup = [cleanup]
    self.batchCleanup.extend(cleanup)
    return

  def configureBatch(self):
    '''F'''
    if self.batchBodies:
      import nargs
      import sys

      if self.arch:
        confname = 'conftest-%s' % (self.arch,)
        reconfname = 'reconfigure-%s.py' % (self.arch,)
      else:
        confname = 'conftest'
        reconfname = reconfigure.py
      args = self.clArgs[:]
      body = ['const char reconfname[] = "' + reconfname + '";',
              'FILE *output = fopen(reconfname,"w");']
      body.append('fprintf(output, "#!'+sys.executable+'\\n");')
      body.append('fprintf(output, "\\nconfigure_options = [\\n");')
      body.extend(self.batchSetup)
      body.extend(self.batchBodies)
      body.extend(self.batchCleanup)
      # pretty print repr(args.values())
      for itm in args:
        if (itm not in ['--configModules=PETSc.Configure','--optionsModule=config.compilerOptions','--force']):
          body.append('fprintf(output,"  \'%s\',\\n","'+str(itm).replace('"', "'")+'");')
      body.append('fprintf(output,"]");')
      driver = ['fprintf(output, "\\nif __name__ == \'__main__\':',
                '  import os',
                '  import sys',
                '  sys.path.insert(0, os.path.abspath(\'config\'))',
                '  import configure',
                '  configure.petsc_configure(configure_options)\\n");']
      body.append('\\n'.join(driver))
      body.append('\nfclose(output);\n')
      body.append('chmod(reconfname,0744);')

      oldFlags = self.compilers.CPPFLAGS
      oldLibs  = self.compilers.LIBS
      self.compilers.CPPFLAGS += ' ' + ' '.join(self.batchIncludeDirs)
      self.compilers.LIBS = self.libraries.toString(self.batchLibs)+' '+self.compilers.LIBS
      self.batchIncludes.insert(0, '#include <stdio.h>\n#include <sys/types.h>\n#include <sys/stat.h>')
      if not self.checkLink('\n'.join(self.batchIncludes)+'\n', '\n'.join(body), cleanup = 0, codeBegin = '\nint main(int argc, char **argv) {\n'):
        sys.exit('Unable to generate test file for cross-compilers/batch-system\n')
      import shutil
      # Could use shutil.copy, but want an error if confname exists as a directory
      shutil.copyfile(os.path.join(self.tmpDir,'conftest'),confname)
      shutil.copymode(os.path.join(self.tmpDir,'conftest'),confname)
      self.compilers.CPPFLAGS = oldFlags
      self.compilers.LIBS = oldLibs
      self.logClear()
      print('=================================================================================\r')
      print('    Since your compute nodes require use of a batch system or mpiexec you must:  \r')
      print('\r')
      print(' 1) cd '+os.getcwd()+'\r')
      print('\r')
      print(' 2) Submit ./'+confname+' to 1 processor of your batch system or system you are  \r')
      print('    cross-compiling for; this will generate the file '+reconfname+'              \r')
      print('\r')
      print(' 3) Run ./'+reconfname+' (to complete the configure process).                    \r')
      print('=================================================================================\r')
      sys.exit(0)
    return

  #
  #  There is a great deal of more refactorization before this code can be made parallel.
  #  For example all the information about the current compile (including language) is contained
  #  in self, thus each compile/link needs to be done within a lock (which would still require writing
  #  careful locking code) and this ruins the whole purpose of threads with Python since
  #  the only allow non-blocking IO operations etc, they don't provide real parallelism
  #  Also changing values in LIBS is currently buggy for threads as are possible other variables
  def parallelQueueEvaluation(self, depGraph, numThreads = 1):
    import Queue # novermin
    from threading import Thread

    if numThreads < 1: raise RuntimeError('Parallel configure must use at least one thread')
    # TODO Insert a cycle check
    todo = Queue.Queue()
    done = Queue.Queue()
    numChildren = len(depGraph.vertices)
    for child in graph.DirectedGraph.getRoots(depGraph):
      if not hasattr(child, '_configured'):
        #self.logPrint('PUSH %s to   TODO' % child.__class__.__module__)
        todo.put(child)

    def processChildren(num, q):
      emsg = ''
      while 1:
        child = q.get() # Might have to indicate blocking
        #self.logPrint('PROCESS %s' % child.__class__.__module__)
        ret = 1
        child.saveLog()
        tbo = None
        try:
          if not hasattr(child, '_configured'):
            child.configure()
          else:
            child.no_configure()
          ret = 0
        # the handling of logs, error messages, and tracebacks from errors in children
        # does not work correctly.
        except (RuntimeError, config.base.ConfigureSetupError) as e:
          tbo = sys.exc_info()[2]
          emsg = str(e)
          if not emsg.endswith('\n'): emsg = emsg+'\n'
          msg ='*******************************************************************************\n'\
              +'         UNABLE to CONFIGURE with GIVEN OPTIONS    (see configure.log for details):\n' \
              +'-------------------------------------------------------------------------------\n'  \
              +emsg+'*******************************************************************************\n'
          se = ''
        except (TypeError, ValueError) as e:
          tbo = sys.exc_info()[2]
          emsg = str(e)
          if not emsg.endswith('\n'): emsg = emsg+'\n'
          msg ='*******************************************************************************\n'\
              +'                ERROR in COMMAND LINE ARGUMENT to ./configure \n' \
              +'-------------------------------------------------------------------------------\n'  \
              +emsg+'*******************************************************************************\n'
          se = ''
        except ImportError as e :
          tbo = sys.exc_info()[2]
          emsg = str(e)
          if not emsg.endswith('\n'): emsg = emsg+'\n'
          msg ='*******************************************************************************\n'\
              +'                     UNABLE to FIND MODULE for ./configure \n' \
              +'-------------------------------------------------------------------------------\n'  \
              +emsg+'*******************************************************************************\n'
          se = ''
        except OSError as e :
          tbo = sys.exc_info()[2]
          emsg = str(e)
          if not emsg.endswith('\n'): emsg = emsg+'\n'
          msg ='*******************************************************************************\n'\
              +'                    UNABLE to EXECUTE BINARIES for ./configure \n' \
              +'-------------------------------------------------------------------------------\n'  \
              +emsg+'*******************************************************************************\n'
          se = ''
        except SystemExit as e:
          tbo = sys.exc_info()[2]
          if e.code is None or e.code == 0:
            return
          msg ='*******************************************************************************\n'\
              +'         CONFIGURATION FAILURE  (Please send configure.log to petsc-maint@mcs.anl.gov)\n' \
              +'*******************************************************************************\n'
          se  = str(e)
        except Exception as e:
          tbo = sys.exc_info()[2]
          msg ='*******************************************************************************\n'\
              +'        CONFIGURATION CRASH  (Please send configure.log to petsc-maint@mcs.anl.gov)\n' \
              +'*******************************************************************************\n'
          se  = str(e)
        out = child.restoreLog()
        if ret:
          out += '\n'+msg+'\n'+se+'\n'
          try:
            import sys,traceback,io
            tb = io.StringIO()
            if not tbo: tbo = sys.exc_info()[2]
            traceback.print_tb(tbo, file = tb)
            out += tb.getvalue()
            tb.close()
          except: pass
        # Udpate queue
        #self.logPrint('PUSH  %s to DONE ' % child.__class__.__module__)
        done.put((ret, out, emsg, child))
        q.task_done() # novermin
        if ret: break
      return

    # Set up some threads to fetch the enclosures
    for i in range(numThreads):
      worker = Thread(target = processChildren, args = (i, todo,))
      worker.setDaemon(True)
      worker.start()

    while numChildren > 0:
      ret, msg, emsg, vertex = done.get()
      vertex._configured = 1
      numChildren = numChildren - 1
      #self.logPrint('POP  %s from DONE %d LEFT' % (vertex.__class__.__module__, numChildren))
      self.logWrite(msg)
      if ret:
        self.logWrite(emsg)
        raise RuntimeError(emsg)
      for child in depGraph.outEdges[vertex]:
        push = True
        for v in depGraph.inEdges[child]:
          if not hasattr(v, '_configured'):
            #self.logPrint('DENY %s since %s is not configured' % (child.__class__.__module__, v.__class__.__module__))
            push = False
            break
        if push:
          #self.logPrint('PUSH %s to   TODO' % child.__class__.__module__)
          todo.put(child)
      done.task_done() # novermin
    todo.join() # novermin
    done.join() # novermin
    return

  def serialEvaluation(self, depGraph):
    import graph

    ndepGraph = graph.DirectedGraph.topologicalSort(depGraph)
    for child in ndepGraph:
      if hasattr(child,'setCompilers'): setCompilers = child.setCompilers

    ndepGraph = graph.DirectedGraph.topologicalSort(depGraph)
    for child in ndepGraph:
      if (self.argDB['with-batch'] and
          hasattr(child,'package') and
          'download-'+child.package in self.framework.clArgDB and
          self.argDB['download-'+child.package] and not
          (hasattr(setCompilers,'cross_cc') or child.installwithbatch)): raise RuntimeError('--download-'+child.package+' cannot be used on this batch systems\n')

      # note, only classes derived from package.py have this attribute
      if hasattr(child,'deps'):
        found = 0
        if child.required or child.lookforbydefault: found = 1
        if 'download-'+child.package in self.framework.clArgDB and self.argDB['download-'+child.package]: found = 1
        if 'with-'+child.package in self.framework.clArgDB and self.argDB['with-'+child.package]: found = 1
        if 'with-'+child.package+'-lib' in self.framework.clArgDB and self.argDB['with-'+child.package+'-lib']: found = 1
        if 'with-'+child.package+'-dir' in self.framework.clArgDB and self.argDB['with-'+child.package+'-dir']: found = 1
        if not found: continue
        msg = ''
        for dep in child.deps:
          found = 0
          if dep.required or dep.lookforbydefault: found = 1
          if 'download-'+dep.package in self.framework.clArgDB and self.argDB['download-'+dep.package]: found = 1
          if 'with-'+dep.package in self.framework.clArgDB and self.argDB['with-'+dep.package]: found = 1
          if 'with-'+dep.package+'-lib' in self.framework.clArgDB and self.argDB['with-'+dep.package+'-lib']: found = 1
          if 'with-'+dep.package+'-dir' in self.framework.clArgDB and self.argDB['with-'+dep.package+'-dir']: found = 1
          if not found:
            if dep.download: emsg = '--download-'+dep.package+' or '
            else: emsg = ''
            msg += 'Package '+child.package+' requested but dependency '+dep.package+' not requested. \n  Perhaps you want '+emsg+'--with-'+dep.package+'-dir=directory or --with-'+dep.package+'-lib=libraries and --with-'+dep.package+'-include=directory\n'
        if msg: raise RuntimeError(msg)
        if child.cxx and ('with-cxx' in self.framework.clArgDB) and (self.argDB['with-cxx'] == '0'): raise RuntimeError('Package '+child.package+' requested requires C++ but compiler turned off.')
        if child.fc and ('with-fc' in self.framework.clArgDB) and (self.argDB['with-fc'] == '0'): raise RuntimeError('Package '+child.package+' requested requires Fortran but compiler turned off.')

    depGraph = graph.DirectedGraph.topologicalSort(depGraph)
    totaltime = 0
    starttime = time.time()
    for child in depGraph:
      start = time.time()
      if not hasattr(child, '_configured'):
        child.configure()
      else:
        child.no_configure()
      child._configured = 1
      ctime = time.time()-start
      totaltime = totaltime + ctime
      self.logPrint('child %s %f' % (child.__class__.__module__,ctime))
    self.logPrint('child sum %f' % (totaltime))
    self.logPrint('child total %f' % (time.time()-starttime))
    # use grep child configure.log | sort -k3 -g
    return

  def processChildren(self):
    import script

    useParallel = False
    if script.useParallel:
      try:
        import Queue # novermin
        from threading import Thread
        if hasattr(Queue.Queue(), 'join'): useParallel = True # novermin
      except: pass
    if useParallel:
      self.parallelQueueEvaluation(self.childGraph, script.useParallel)
    else:
      self.serialEvaluation(self.childGraph)
    return

  def configure(self, out = None):
    '''Configure the system
       - Must delay database initialization until children have contributed variable types
       - Any child with the "_configured" attribute will not be configured'''
    self.setup()
    self.outputBanner()
    self.updateDependencies()
    self.outputBasics()
    self.executeTest(self.configureExternalPackagesDir)
    self.processChildren()
    if self.argDB['with-batch']:
      self.configureBatch()
    self.dumpConfFiles()
    self.saveHash()
    self.cleanup()
    return 1<|MERGE_RESOLUTION|>--- conflicted
+++ resolved
@@ -548,10 +548,7 @@
       # MacOS libraries built for different MacOS versions
       lines = [s for s in lines if s.find(' was built for newer macOS version') < 0]
       lines = [s for s in lines if s.find(' was built for newer OSX version') < 0]
-<<<<<<< HEAD
-=======
       lines = [s for s in lines if s.find(' stack subq instruction is too different from dwarf stack size') < 0]
->>>>>>> 8fe8687a
       if lines: output = '\n'.join(lines)
       else: output = ''
       self.log.write("Linker output after filtering:\n"+output+":\n")
