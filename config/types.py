import config.base

import os
import re

class Configure(config.base.Configure):
  def __init__(self, framework):
    config.base.Configure.__init__(self, framework)
    self.headerPrefix = ''
    self.substPrefix  = ''
    self.compilers    = self.framework.require('config.compilers', self)
    return

  def configureHelp(self, help):
    #import nargs
    #help.addArgument('Types', '-enable-complex', nargs.ArgBool(None, 0, 'Complex arithmetic flag'))
    return

  def check(self, typeName, defaultType = None):
    '''Checks that "typeName" exists, and if not defines it to "defaultType" if given'''
    self.framework.log.write('Checking for type: '+typeName+'\n')
    code = '''
    #include <sys/types.h>
    #if STDC_HEADERS
    #include <stdlib.h>
    #include <stddef.h>
    #endif
    '''
    re.search(r'(^|[^a-zA-Z_0-9])'+typeName+'[^a-zA-Z_0-9]', self.outputPreprocess(code))
    if defaultType:
      self.addDefine(typeName, defaultType)
    return

  def checkUID(self):
    '''Checks for uid_t and gid_t, and defines them if necessary'''
    if not self.outputPreprocess('sys/types.h').find('uid_t'):
      self.addDefine('uid_t', 'int')
      self.addDefine('gid_t', 'int')
    return

  def checkSignal(self):
    '''Checks the return type of signal() and defines RETSIGTYPE to that type name'''
    includes = '''
    #include <sys/types.h>
    #include <signal.h>
    #ifdef signal
    #undef signal
    #endif
    #ifdef __cplusplus
    extern "C" void (*signal (int, void(*)(int)))(int);
    #else
    void (*signal())();
    #endif
    '''
    if self.checkCompile(includes, ''):
      returnType = 'void'
    else:
      returnType = 'int'
    self.addDefine('RETSIGTYPE', returnType)
    return

  def checkComplex(self):
    '''Check for complex numbers in namespace std, and if --enable-complex is given, defines PETSC_USE_COMPLEX if they are present'''
    self.pushLanguage('C++')
    includes = '#include <complex>\n'
    body     = 'std::complex<double> x;\n'
    found    = 0
    if self.checkLink(includes, body):
      self.addDefine('HAVE_COMPLEX', 1)
      found = 1
    self.popLanguage()

    #if found and self.framework.argDB['enable-complex']:
    #  self.addDefine('PETSC_USE_COMPLEX', 1)
    return

  def checkFortranStar(self):
    '''Checks whether integer*4, etc. is handled in Fortran, and if not defines MISSING_FORTRANSTAR'''
    self.pushLanguage('F77')
    body = '        integer*4 i\n        real*8 d\n'
    if not self.checkCompile('', body):
      self.addDefine('MISSING_FORTRANSTAR', 1)
    self.popLanguage()
    return

  def checkFortranDReal(self):
    '''Checks whether dreal is provided in Fortran, and if not defines MISSING_DREAL'''
    self.pushLanguage('F77')
    if not self.checkLink('', 'double precision d d = dreal(3.0)'):
      self.addDefine('MISSING_DREAL', 1)
    self.popLanguage()
    return

  def checkConst(self):
    '''Checks for working const, and if not found defines it to empty string'''
    body = '''
    /* Ultrix mips cc rejects this.  */
    typedef int charset[2]; const charset x;
    /* SunOS 4.1.1 cc rejects this.  */
    char const *const *ccp;
    char **p;
    /* NEC SVR4.0.2 mips cc rejects this.  */
    struct point {int x, y;};
    static struct point const zero = {0,0};
    /* AIX XL C 1.02.0.0 rejects this.
    It does not let you subtract one const X* pointer from another in an arm
    of an if-expression whose if-part is not a constant expression */
    const char *g = "string";
    ccp = &g + (g ? g-g : 0);
    /* HPUX 7.0 cc rejects these. */
    ++ccp;
    p = (char**) ccp;
    ccp = (char const *const *) p;
    /* This section avoids unused variable warnings */
    if (zero.x);
    if (x[0]);
    { /* SCO 3.2v4 cc rejects this.  */
      char *t;
      char const *s = 0 ? (char *) 0 : (char const *) 0;

      *t++ = 0;
      if (*s);
    }
    { /* Someone thinks the Sun supposedly-ANSI compiler will reject this.  */
      int x[] = {25, 17};
      const int *foo = &x[0];
      ++foo;
    }
    { /* Sun SC1.0 ANSI compiler rejects this -- but not the above. */
      typedef const int *iptr;
      iptr p = 0;
      ++p;
    }
    { /* AIX XL C 1.02.0.0 rejects this saying
      "k.c", line 2.27: 1506-025 (S) Operand must be a modifiable lvalue. */
      struct s { int j; const int *ap[3]; };
      struct s *b; b->j = 5;
    }
    { /* ULTRIX-32 V3.1 (Rev 9) vcc rejects this */
      const int foo = 10;

      /* Get rid of unused variable warning */
      if (foo);
    }
    '''
    if not self.checkCompile('', body):
      self.addDefine('const', '')
    return

  def checkEndian(self):
    '''If the machine is bgi endian, defines WORDS_BIGENDIAN'''
    endian   = 'unknown'
    # See if sys/param.h defines the BYTE_ORDER macro
    includes = '#include <sys/types.h>\n#include <sys/param.h>\n'
    body     = '''
    #if !BYTE_ORDER || !BIG_ENDIAN || !LITTLE_ENDIAN
      bogus endian macros
    #endif
    '''
    if self.checkCompile(includes, body):
      # It does, so check whether it is defined to BIG_ENDIAN or not
      body = '''
      #if BYTE_ORDER != BIG_ENDIAN
        not big endian
      #endif
      '''
      if self.checkCompile(includes, body):
        endian = 'big'
      else:
        endian = 'little'
    else:
      body = '''
      /* Are we little or big endian?  From Harbison&Steele. */
      union
      {
        long l;
        char c[sizeof(long)];
      } u;
      u.l = 1;
      exit(u.c[sizeof(long) - 1] == 1);
      '''
      if self.checkRun('', body, defaultArg = 'isLittleEndian'):
        endian = 'little'
      else:
        endian = 'big'
    if endian == 'big':
      self.addDefine('WORDS_BIGENDIAN', 1)
    return

  def checkSizeof(self, typeName, otherInclude = None):
    '''Determines the size of type "typeName", and defines SIZEOF_"typeName" to be the size'''
    self.framework.log.write('Checking for size of type: '+typeName+'\n')
    filename = 'conftestval'
    includes = '#include <stdlib.h>\n#include <stdio.h>\n'
    if otherInclude:
      includes += '#include <'+otherInclude+'>\n'
    body     = 'FILE *f = fopen("'+filename+'", "w");\n\nif (!f) exit(1);\nfprintf(f, "%d\\n", sizeof('+typeName+'));\n'
<<<<<<< HEAD
    (output, returnCode) = self.outputRun(includes, body, cleanup, defaultArg = 'sizeof_'+typeName.replace(' ', '_').replace('*', 'p'))
    if not returnCode:
      if os.path.exists(filename):
=======
    typename = 'sizeof_'+typeName.replace(' ', '_').replace('*', 'p')
    if not typename in self.framework.argDB:
      if self.checkRun(includes, body) and os.path.exists(filename):
>>>>>>> 99d4318c
        f    = file(filename)
        size = int(f.read())
        f.close()
        os.remove(filename)
<<<<<<< HEAD
      else:
        size = int(output)
      self.addDefine('SIZEOF_'+typeName.upper().replace(' ', '_').replace('*', 'P'), size)
    else:
      self.framework.log.write('Could not check size\n')
=======
      elif not typename == 'sizeof_long_long':
        raise RuntimeError('Unable to determine '+typename)
      else:
        self.framework.log.write('Compiler does not support long long\n')
        size = 0
    else:
      size = self.framework.argDB[typename]
    self.addDefine(typename.upper(), size)
>>>>>>> 99d4318c
    return size

  def checkBitsPerByte(self):
    '''Determine the nubmer of bits per byte and define BITS_PER_BYTE'''
    filename = 'conftestval'
    includes = '#include <stdlib.h>\n#include <stdio.h>\n'
    body     = 'FILE *f = fopen("'+filename+'", "w");\n'+'''
    int val = 1, i = 0;

    if (!f) exit(1);
    while((char) val) {val <<= 1; i++;}
    fprintf(f, "%d\\n", i);\n
    '''
    if not 'bits_per_byte' in self.framework.argDB:
      if self.checkRun(includes, body) and os.path.exists(filename):
        f    = file(filename)
        bits = int(f.read())
        f.close()
        os.remove(filename)
      else:
        raise RuntimeError('Unable to determine bits per byte')
    else:
      bits = self.framework.argDB['bits_per_byte']      
    self.addDefine('BITS_PER_BYTE', bits)
    return

  def configure(self):
    map(lambda type: self.executeTest(self.check, type), ['size_t', 'pid_t', 'off_t', 'mode_t'])
    self.executeTest(self.checkUID)
    self.executeTest(self.checkSignal)
    if 'CXX' in self.framework.argDB:
      self.executeTest(self.checkComplex)
    if 'FC' in self.framework.argDB:
      self.executeTest(self.checkFortranStar)
      self.executeTest(self.checkFortranDReal)
    self.executeTest(self.checkConst)
    self.executeTest(self.checkEndian)
    map(lambda type: self.executeTest(self.checkSizeof, type), ['void *', 'short', 'int', 'long', 'long long', 'float', 'double'])
    self.executeTest(self.checkBitsPerByte)
    return<|MERGE_RESOLUTION|>--- conflicted
+++ resolved
@@ -195,26 +195,13 @@
     if otherInclude:
       includes += '#include <'+otherInclude+'>\n'
     body     = 'FILE *f = fopen("'+filename+'", "w");\n\nif (!f) exit(1);\nfprintf(f, "%d\\n", sizeof('+typeName+'));\n'
-<<<<<<< HEAD
-    (output, returnCode) = self.outputRun(includes, body, cleanup, defaultArg = 'sizeof_'+typeName.replace(' ', '_').replace('*', 'p'))
-    if not returnCode:
-      if os.path.exists(filename):
-=======
     typename = 'sizeof_'+typeName.replace(' ', '_').replace('*', 'p')
     if not typename in self.framework.argDB:
       if self.checkRun(includes, body) and os.path.exists(filename):
->>>>>>> 99d4318c
         f    = file(filename)
         size = int(f.read())
         f.close()
         os.remove(filename)
-<<<<<<< HEAD
-      else:
-        size = int(output)
-      self.addDefine('SIZEOF_'+typeName.upper().replace(' ', '_').replace('*', 'P'), size)
-    else:
-      self.framework.log.write('Could not check size\n')
-=======
       elif not typename == 'sizeof_long_long':
         raise RuntimeError('Unable to determine '+typename)
       else:
@@ -223,7 +210,6 @@
     else:
       size = self.framework.argDB[typename]
     self.addDefine(typename.upper(), size)
->>>>>>> 99d4318c
     return size
 
   def checkBitsPerByte(self):
