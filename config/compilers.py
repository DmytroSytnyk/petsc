import config.base

import re
import os

class Configure(config.base.Configure):
  def __init__(self, framework):
    config.base.Configure.__init__(self, framework)
    self.headerPrefix = ''
    self.substPrefix  = ''
    self.setCompilers = self.framework.require('config.setCompilers', self)
    return

  def __str__(self):
    return ''

  def configureHelp(self, help):
    import nargs

    help.addArgument('Compilers', '-with-f90-header=<file>', nargs.Arg(None, None, 'Specify the C header for the F90 interface'))
    help.addArgument('Compilers', '-with-f90-source=<file>', nargs.Arg(None, None, 'Specify the C source for the F90 interface'))
    return

  def checkCRestrict(self):
    '''Check for the C restrict keyword'''
    keyword = 'unsupported'
    self.pushLanguage('C')
    # Try the official restrict keyword, then gcc's __restrict__, then
    # SGI's __restrict.  __restrict has slightly different semantics than
    # restrict (it's a bit stronger, in that __restrict pointers can't
    # overlap even with non __restrict pointers), but I think it should be
    # okay under the circumstances where restrict is normally used.
    for kw in ['restrict', ' __restrict__', '__restrict']:
      if self.checkCompile('', 'float * '+kw+' x;'):
        keyword = kw
        break
    self.popLanguage()
    # Define to equivalent of C99 restrict keyword, or to nothing if this is not supported.  Do not define if restrict is supported directly.
    if not keyword == 'restrict':
      if keyword == 'unsupported':
        keyword = ''
      self.framework.addDefine('restrict', keyword)
    return

  def checkCFormatting(self):
    '''Activate format string checking if using the GNU compilers'''
    if self.isGCC:
      self.addDefine('PRINTF_FORMAT_CHECK(A,B)', '__attribute__((format (printf, A, B)))')
    return

  def checkCxxOptionalExtensions(self):
    '''Check whether the C++ compiler (IBM xlC, OSF5) need special flag for .c files which contain C++'''
    self.pushLanguage('C++')
    self.sourceExtension = '.c'
    success=0
    for flag in ['', '-+', '-x cxx -tlocal', '-Kc++']:
      try:
        self.addCompilerFlag(flag, body = 'class somename { int i; };')
        success=1
        break
      except RuntimeError:
        pass
    if success==0:
      for flag in ['-TP']:
        try:
          self.addCompilerFlag(flag, body = 'class somename { int i; };', compilerOnly = 1)
          break
        except RuntimeError:
          pass
    self.popLanguage()
    return

  def checkCxxNamespace(self):
    '''Checks that C++ compiler supports namespaces, and if it does defines HAVE_CXX_NAMESPACE'''
    self.pushLanguage('C++')
    if self.checkCompile('namespace petsc {int dummy;}'):
      if self.checkCompile('template <class dummy> struct a {};\nnamespace trouble{\ntemplate <class dummy> struct a : public ::a<dummy> {};\n}\ntrouble::a<int> uugh;\n'):
        self.addDefine('HAVE_CXX_NAMESPACE', 1)
    self.popLanguage()
    return

  def checkFortranTypeSizes(self):
    '''Check whether real*8 is supported and suggest flags which will allow support'''
    self.pushLanguage('F77')
    # Check whether the compiler (ifc) bitches about real*8, if so try using -w90 -w to eliminate bitch
    (output, error, returnCode) = self.outputCompile('', '      real*8 variable', 1)
    if (output+error).find('Type size specifiers are an extension to standard Fortran 95') >= 0:
      oldFlags = self.framework.argDB['FFLAGS']
      self.framework.argDB['FFLAGS'] += ' -w90 -w'
      (output, error, returnCode) = self.outputCompile('', '      real*8 variable', 1)
      if returnCode or (output+error).find('Type size specifiers are an extension to standard Fortran 95') >= 0:
        self.framework.argDB['FFLAGS'] = oldFlags
      else:
        self.framework.log.write('Looks like ifc compiler, adding -w90 -w flags to avoid warnings about real*8 etc')
    self.popLanguage()
    return

  def mangleFortranFunction(self, name):
    if self.fortranMangling == 'underscore':
      if self.fortranManglingDoubleUnderscore and name.find('_') >= 0:
        return name+'__'
      else:
        return name+'_'
    elif self.fortranMangling == 'unchanged':
      return name
    elif self.fortranMangling == 'capitalize':
      return name.upper()
    elif self.fortranMangling == 'stdcall':
      return name.upper()
    raise RuntimeError('Unknown Fortran name mangling: '+self.fortranMangling)

  def checkFortranNameMangling(self):
    '''Checks Fortran name mangling, and defines HAVE_FORTRAN_UNDERSCORE, HAVE_FORTRAN_NOUNDERSCORE, HAVE_FORTRAN_CAPS, or HAVE_FORTRAN_STDCALL
    Also checks weird g77 behavior, and defines HAVE_FORTRAN_UNDERSCORE_UNDERSCORE if necessary'''
    oldLIBS = self.framework.argDB['LIBS']

    # Define known manglings and write tests in C
    cobjs     = ['confc0.o','confc1.o','confc2.o','confc3.o']
    cfuncs    = ['void d1chk_(void){return;}\n','void d1chk(void){return;}\n','void D1CHK(void){return;}\n','void __stdcall D1CHK(void){return;}\n']
    manglers  = ['underscore','unchanged','capitalize','stdcall']
    manglDEFs = ['HAVE_FORTRAN_UNDERSCORE','HAVE_FORTRAN_NOUNDERSCORE','HAVE_FORTRAN_CAPS','HAVE_FORTRAN_STDCALL']
    found     = 0

    for cfunc, cobj, mangler, manglDEF in zip(cfuncs, cobjs, manglers, manglDEFs):
      # Compile each of the C test objects
      self.pushLanguage('C')
      if not self.checkCompile(cfunc,None,cleanup = 0):
        self.framework.log.write('Cannot compile C function: '+cfunc)
        continue
      if not os.path.isfile(self.compilerObj):
        self.framework.log.write('Cannot locate object file: '+os.path.abspath(self.compilerObj))
        continue
      os.rename(self.compilerObj,cobj)
      self.popLanguage()

      # Link each test object against F77 driver.  If successful, then mangling found.
      self.pushLanguage('F77')
      self.framework.argDB['LIBS'] += ' '+cobj
      if self.checkLink(None,'       call d1chk()\n'):
        self.fortranMangling = mangler
        self.addDefine(manglDEF, 1)
        self.framework.argDB['LIBS'] = oldLIBS
        if mangler == 'stdcall':
          self.addDefine('STDCALL', '__stdcall')
          self.addDefine('HAVE_FORTRAN_CAPS', 1)
          self.addDefine('HAVE_FORTRAN_MIXED_STR_ARG', 1)
        found = 1
      self.framework.argDB['LIBS'] = oldLIBS
      self.popLanguage()
      if found:
        break
    else:
      raise RuntimeError('Unknown Fortran name mangling')

    # Clean up C test objects
    for cobj in cobjs:
      if os.path.isfile(cobj): os.remove(cobj)

    # Check double trailing underscore
    #
    #   Create C test object
    self.pushLanguage('C')
    if not self.checkCompile('void d1_chk__(void) {return;}\n',None,cleanup = 0):
      raise RuntimeError('Cannot compile C function: double underscore test')
    if not os.path.isfile(self.compilerObj):
      raise RuntimeError('Cannot locate object file: '+os.path.abspath(self.compilerObj))
    os.rename(self.compilerObj, cobjs[0])
    self.framework.argDB['LIBS'] += ' '+cobjs[0]
    self.popLanguage()

    #   Test against driver
    self.pushLanguage('F77')
    if self.checkLink(None,'       call d1_chk()\n'):
      self.fortranManglingDoubleUnderscore = 1
      self.addDefine('HAVE_FORTRAN_UNDERSCORE_UNDERSCORE',1)
    else:
      self.fortranManglingDoubleUnderscore = 0

    #   Cleanup
    if os.path.isfile(cobjs[0]): os.remove(cobjs[0])
    self.framework.argDB['LIBS'] = oldLIBS
    self.popLanguage()
    return

  def checkFortranPreprocessor(self):
    '''Determine if Fortran handles preprocessing properly'''
    self.pushLanguage('F77')
    # Does Fortran compiler need special flag for using CPP
    for flag in ['', '-cpp', '-xpp=cpp', '-F', '-Cpp', '-fpp', '-fpp:-m']:
      try:
        flagsArg = self.getCompilerFlagsArg()
        oldFlags = self.framework.argDB[flagsArg]
        self.framework.argDB[flagsArg] = self.framework.argDB[flagsArg]+' '+'-DPTesting'
        self.addCompilerFlag(flag, body = '#define dummy \n           dummy\n#ifndef PTesting\n       fooey\n#endif')
        self.framework.argDB[flagsArg] = oldFlags + ' ' + flag
        self.fortranPreprocess = 1
        self.popLanguage()
        self.framework.log.write('Fortran uses CPP preprocessor\n')
        return
      except RuntimeError:
        self.framework.argDB[flagsArg] = oldFlags
    self.popLanguage()
    self.fortranPreprocess = 0
    self.framework.log.write('Fortran does NOT use CPP preprocessor')
    return

  def checkFortranLibraries(self):
    '''Substitutes for FLIBS the libraries needed to link with Fortran

    This macro is intended to be used in those situations when it is
    necessary to mix, e.g. C++ and Fortran 77, source code into a single
    program or shared library.

    For example, if object files from a C++ and Fortran 77 compiler must
    be linked together, then the C++ compiler/linker must be used for
    linking (since special C++-ish things need to happen at link time
    like calling global constructors, instantiating templates, enabling
    exception support, etc.).

    However, the Fortran 77 intrinsic and run-time libraries must be
    linked in as well, but the C++ compiler/linker does not know how to
    add these Fortran 77 libraries. 

    This code was translated from the autoconf macro which was packaged in
    its current form by Matthew D. Langston <langston@SLAC.Stanford.EDU>.
    However, nearly all of this macro came from the OCTAVE_FLIBS macro in
    octave-2.0.13/aclocal.m4, and full credit should go to John W. Eaton
    for writing this extremely useful macro.'''
    if not 'CC' in self.framework.argDB or not 'FC' in self.framework.argDB: 
      self.flibs = ''
      self.addSubstitution('FLIBS', '')
      # this is not the correct place for the next 2 lines, but I'm to lazy to figure out where to put them
      self.addSubstitution('FC', '')
      self.addSubstitution('FC_SHARED_OPT', '')
      return
    oldFlags = self.framework.argDB['LDFLAGS']
    self.framework.argDB['LDFLAGS'] += ' -v'
    self.pushLanguage('F77')
    (output, returnCode) = self.outputLink('', '')
    self.framework.argDB['LDFLAGS'] = oldFlags
    self.popLanguage()

    if output.find('absoft') >= 0:
      loc = output.find(' -lf90math')
      if loc == -1: loc = output.find(' -lf77math')
      if loc >= -1:
        output = output[0:loc]+' -lU77 -lV77 '+output[loc:]
    
    # The easiest thing to do for xlf output is to replace all the commas
    # with spaces.  Try to only do that if the output is really from xlf,
    # since doing that causes problems on other systems.
    if output.find('xlf') >= 0:
      output = output.replace(',', ' ')
    # We are only supposed to find LD_RUN_PATH on Solaris systems
    # and the run path should be absolute
    ldRunPath = re.findall(r'^.*LD_RUN_PATH *= *([^ ]*).*', output)
    if ldRunPath: ldRunPath = ldRunPath[0]
    if ldRunPath and ldRunPath[0] == '/':
      if self.isGCC:
        ldRunPath = '-Xlinker -R -Xlinker '+ldRunPath
      else:
        ldRunPath = '-R '+ldRunPath
    else:
      ldRunPath = ''
      
    # Parse output
    argIter = iter(output.split())
    flibs   = []
    lflags  = []
    try:
      while 1:
        arg = argIter.next()
        self.framework.log.write( 'Checking arg '+arg+'\n')
        # Check for full library name
        m = re.match(r'^/.*\.a$', arg)
        if m:
          if not arg in lflags:
            lflags.append(arg)
            self.framework.log.write( 'Found full library spec: '+arg+'\n')
            flibs.append(arg)
          continue
        # Check for ???
        m = re.match(r'^-bI:.*$', arg)
        if m:
          if not arg in lflags:
            if self.isGCC:
              lflags.append('-Xlinker')
            lflags.append(arg)
            self.framework.log.write( 'Found binary include: '+arg+'\n')
            flibs.append(arg)
          continue
        # Check for system libraries
        m = re.match(r'^-l(ang.*|crt0.o|crt1.o|crtbegin.o|c|gcc)$', arg)
        if m: continue
        # Check for canonical library argument
        m = re.match(r'^-[lLR]$', arg)
        if m:
          lib = arg+argIter.next()
          self.framework.log.write( 'Found canonical library: '+lib+'\n')
          flibs.append(lib)
          continue
        # Check for special library arguments
        m = re.match(r'^-[lLR].*$', arg)
        if m:
          # HP Fortran prints these libraries in a very strange way
          if arg == '-l:libU77.a':  arg = '-lU77'
          if arg == '-l:libF90.a':  arg = '-lF90'
          if arg == '-l:libIO77.a': arg = '-lIO77'                      
          if not arg in lflags:
            
            #TODO: if arg == '-lkernel32' and host_os.startswith('cygwin'):
            if arg == '-lkernel32':
              continue
            elif arg == '-lm':
              pass
            else:
              lflags.append(arg)
            self.framework.log.write( 'Found special library: '+arg+'\n')
            flibs.append(arg)
          continue
        # Check for ???
##        This breaks for the Intel Fortran compiler
##        if arg == '-u':
##          lib = arg+' '+argIter.next()
##          self.framework.log.write( 'Found u library: '+lib+'\n')
##          flibs.append(lib)
##          continue
        # Check for ???
        # Should probably try to ensure unique directory options here too.
        # This probably only applies to Solaris systems, and then will only
        # work with gcc...
        if arg == '-Y':
          for lib in argIter.next().split(':'):
            #solaris gnu g77 has this extra P, here, not sure why it means
            if lib.startswith('P,'):lib = lib[2:]
            self.framework.log.write( 'Handling -Y option: '+lib+'\n')
            flibs.append('-L'+lib)
          continue
        # HPUX lists a bunch of library directories seperated by :
        if arg.find(':') >=0:
          founddir = 0
          for l in arg.split(':'):
            if os.path.isdir(l):
              flibs.append('-L'+l)
              self.framework.log.write( 'Handling HPUX list of directories: '+l+'\n')
              founddir = 1
          if founddir:
            continue
        self.framework.log.write( 'Unknown arg '+arg+'\n')
    except StopIteration:
      pass

    # Change to string
    self.flibs = ''
    for lib in flibs:
      if 'F77_LINKER_SLFLAG' in self.framework.argDB and lib.startswith('-L'):
        self.flibs += ' '+self.framework.argDB['F77_LINKER_SLFLAG']+lib[2:]
      self.flibs += ' '+lib
    # Append run path
    if ldRunPath: self.flibs = ldRunPath+self.flibs

    # on OS X, mixing g77 3.4 with gcc-3.3 requires using -lcc_dynamic
    if self.flibs.find('-L/sw/lib/gcc/powerpc-apple-darwin') >= 0:
      self.flibs += ' -lcc_dynamic'

    self.framework.log.write('Libraries needed to link against Fortran compiler'+self.flibs+'\n')
    # check that these monster libraries can be used from C
    self.framework.log.write('Check that Fortran libraries can be used from C\n')
    oldLibs = self.framework.argDB['LIBS']
    self.framework.argDB['LIBS'] += ' '+self.flibs
    try:
      self.setCompilers.checkCompiler('C')
    except RuntimeError, e:
      self.framework.log.write('Fortran libraries cannot directly be used from C, try without -lcrt2.o\n')
      self.framework.log.write('Error message from compiling {'+str(e)+'}\n')
      # try removing this one
      self.flibs = re.sub('-lcrt2.o','',self.flibs)
      self.framework.argDB['LIBS'] = oldLibs+self.flibs
      try:
        self.setCompilers.checkCompiler('C')
      except RuntimeError, e:
        self.framework.log.write(str(e)+'\n')
        raise RuntimeError('Fortran libraries cannot be used with C compiler')

    # check if Intel library exists (that is not linked by default but has iargc_ in it :-(
    self.framework.log.write('Check for Intel PEPCF90 library\n')
    self.framework.argDB['LIBS'] = oldLibs+' -lPEPCF90 '+self.flibs
    try:
      self.setCompilers.checkCompiler('C')
      self.flibs = ' -lPEPCF90 '+self.flibs
      self.framework.log.write('Intel PEPCF90 library does exist\n')
    except RuntimeError, e:
      self.framework.log.write('Intel PEPCF90 library does not exist\n')
      self.framework.argDB['LIBS'] = oldLibs+' '+self.flibs

    # check these monster libraries work from C++
    if 'CXX' in self.framework.argDB:
      self.framework.log.write('Check that Fortran libraries can be used from C++\n')
      self.framework.argDB['LIBS'] = oldLibs+self.flibs
      try:
        self.setCompilers.checkCompiler('C++')
        self.framework.log.write('Fortran libraries can be used from C++\n')
      except RuntimeError, e:
        self.framework.log.write(str(e)+'\n')
        # try removing this one causes grief with gnu g++ and Intel Fortran
        self.flibs = re.sub('-lintrins','',self.flibs)
        self.framework.argDB['LIBS'] = oldLibs+self.flibs
        try:
          self.setCompilers.checkCompiler('C++')
        except RuntimeError, e:
          self.framework.log.write(str(e)+'\n')
          if str(e).find('INTELf90_dclock') >= 0:
            self.framework.log.write('Intel 7.1 Fortran compiler cannot be used with g++ 3.2!\n')
          raise RuntimeError('Fortran libraries cannot be used with C++ compiler.\n Run with --with-fc=0 or --with-cxx=0')

    self.framework.argDB['LIBS'] = oldLibs
    self.addSubstitution('FLIBS', self.flibs)
    return

  def checkFortran90Interface(self):
    '''Check for custom F90 interfaces, such as that provided by PETSc'''
    if self.framework.argDB.has_key('with-f90-header'):
<<<<<<< HEAD
      self.addDefine('HAVE_F90_H', self.framework.argDB['with-f90-header'])
    if self.framework.argDB.has_key('with-f90-source'):
      self.addDefine('HAVE_F90_C', self.framework.argDB['with-f90-source'])
=======
      headerPath = self.framework.argDB['with-f90-header'].strip('"')
      if not os.path.isfile(headerPath):
        raise RuntimeError('Invalid F90 header: '+str(headerPath))
      self.addDefine('PETSC_HAVE_F90_H', '"'+headerPath+'"')
    if self.framework.argDB.has_key('with-f90-source'):
      sourcePath = self.framework.argDB['with-f90-source'].strip('"')
      if not os.path.isfile(sourcePath):
        raise RuntimeError('Invalid F90 source: '+str(sourcePath))
      self.addDefine('PETSC_HAVE_F90_C', '"'+sourcePath+'"')
>>>>>>> ad07153f
    return

  def configure(self):
    if 'CC' in self.framework.argDB:
      import config.setCompilers

      self.isGCC = config.setCompilers.Configure.isGNU(self.framework.argDB['CC'])
      self.executeTest(self.checkCRestrict)
      self.executeTest(self.checkCFormatting)
    if 'CXX' in self.framework.argDB:
      self.executeTest(self.checkCxxNamespace)
      self.executeTest(self.checkCxxOptionalExtensions)
    if 'FC' in self.framework.argDB:
      self.executeTest(self.checkFortranTypeSizes)
      self.executeTest(self.checkFortranNameMangling)
      self.executeTest(self.checkFortranPreprocessor)
    self.executeTest(self.checkFortranLibraries)
    self.executeTest(self.checkFortran90Interface)
    return<|MERGE_RESOLUTION|>--- conflicted
+++ resolved
@@ -420,21 +420,15 @@
   def checkFortran90Interface(self):
     '''Check for custom F90 interfaces, such as that provided by PETSc'''
     if self.framework.argDB.has_key('with-f90-header'):
-<<<<<<< HEAD
-      self.addDefine('HAVE_F90_H', self.framework.argDB['with-f90-header'])
-    if self.framework.argDB.has_key('with-f90-source'):
-      self.addDefine('HAVE_F90_C', self.framework.argDB['with-f90-source'])
-=======
       headerPath = self.framework.argDB['with-f90-header'].strip('"')
       if not os.path.isfile(headerPath):
         raise RuntimeError('Invalid F90 header: '+str(headerPath))
-      self.addDefine('PETSC_HAVE_F90_H', '"'+headerPath+'"')
+      self.addDefine('HAVE_F90_H', '"'+headerPath+'"')
     if self.framework.argDB.has_key('with-f90-source'):
       sourcePath = self.framework.argDB['with-f90-source'].strip('"')
       if not os.path.isfile(sourcePath):
         raise RuntimeError('Invalid F90 source: '+str(sourcePath))
-      self.addDefine('PETSC_HAVE_F90_C', '"'+sourcePath+'"')
->>>>>>> ad07153f
+      self.addDefine('HAVE_F90_C', '"'+sourcePath+'"')
     return
 
   def configure(self):
