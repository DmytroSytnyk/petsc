--- conflicted
+++ resolved
@@ -644,16 +644,9 @@
     # Change to string
     self.flibs = ''
     for lib in flibs:
-<<<<<<< HEAD
-      if lib.startswith('-L'):
-        self.flibs += ' ${CLINKER_SLFLAG}'+lib[2:0]
-      self.flibs += ' '+lib
-      
-=======
       if self.slpath and lib.startswith('-L'):
         self.flibs += ' '+self.slpath+lib[2:]
       self.flibs += ' '+lib
->>>>>>> e69f002c
     # Append run path
     if ldRunPath: self.flibs = ldRunPath+self.flibs
     
