--- conflicted
+++ resolved
@@ -42,15 +42,10 @@
 
   def checkVersion(self):
     self.pushLanguage('CUDA')
-<<<<<<< HEAD
     oldFlags = self.compilers.CUDAPPFLAGS
     self.compilers.CUDAPPFLAGS += ' '+self.headers.toString(self.include)
     if not self.checkRun('#include <thrust/version.h>\n#include <stdio.h>', 'if (THRUST_VERSION < ' + self.version +') {printf("Invalid version %d\\n", THRUST_VERSION); return 1;}'):
-      raise RuntimeError('Thrust version error: PETSC currently requires Thrust version '+ str(int(self.version)/100000) + '.' + str(int(self.version) / 100 % 1000) + '.' + str(int(self.version) % 100) + ' when compiling with CUDA')
+      raise RuntimeError('Thrust version error: PETSC currently requires Thrust version '+self.versionStr+' when compiling with CUDA')
     self.compilers.CUDAPPFLAGS = oldFlags
-=======
-    if not self.checkRun('#include <thrust/version.h>\n', 'if (THRUST_VERSION != ' + self.version +') return 1'):
-      raise RuntimeError('Thrust version error: PETSC currently requires Thrust version '+ self.versionStr + ' when compiling with CUDA')
->>>>>>> 60892755
     self.popLanguage()
     return