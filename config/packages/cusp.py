from __future__ import generators
import config.package

class Configure(config.package.Package):
  def __init__(self, framework):
    config.package.Package.__init__(self, framework)
    self.version         = '101' #Version 0.1.1
    self.versionStr       = str(int(self.version)/100000) + '.' + str(int(self.version)/100%1000) + '.' + str(int(self.version)%100)
    self.download        = ['http://cusp-library.googlecode.com/files/cusp-v'+self.versionStr+'.zip']
    self.includes        = ['cusp/version.h']
    self.includedir      = ''
    self.forceLanguage   = 'CUDA'
    self.cxx             = 0
    self.archIndependent = 1
    self.worksonWindows  = 1
    return

  def setupDependencies(self, framework):
    config.package.Package.setupDependencies(self, framework)
    self.thrust = framework.require('config.packages.thrust', self)
    self.deps   = [self.thrust]
    return

  def Install(self):
    import shutil
    import os
    self.framework.log.write('cuspDir = '+self.packageDir+' installDir '+self.installDir+'\n')
    srcdir = os.path.join(self.packageDir, 'cusp')
    destdir = os.path.join(self.installDir, 'include', 'cusp')
    try:
      if os.path.isdir(destdir): shutil.rmtree(destdir)
      shutil.copytree(srcdir,destdir)
    except RuntimeError,e:
      raise RuntimeError('Error installing Cusp include files: '+str(e))
    return self.installDir

  def getSearchDirectories(self):
    import os
    yield os.path.join('/usr','local','cuda')
    yield ''
    return

  def configurePC(self):
    self.pushLanguage('CUDA')
    if self.checkCompile('#include <cusp/version.h>\n#include <cusp/precond/smoothed_aggregation.h>\n', ''):
      self.addDefine('HAVE_CUSP_SMOOTHED_AGGREGATION','1')
    self.popLanguage()
    return

  def configureLibrary(self):
    '''Calls the regular package configureLibrary and then does an additional tests needed by CUSP'''
    if not self.thrust.found:
      raise RuntimeError('CUSP support requires the THRUST package\nRerun configure using --with-thrust-dir')
    config.package.Package.configureLibrary(self)
    self.executeTest(self.configurePC)
    self.executeTest(self.checkVersion)
    return

  def checkVersion(self):
    self.pushLanguage('CUDA')
<<<<<<< HEAD
    oldFlags = self.compilers.CUDAPPFLAGS
    self.compilers.CUDAPPFLAGS += ' '+self.headers.toString(self.include)
    self.compilers.CUDAPPFLAGS += ' '+self.headers.toString(self.thrust.include)
    if not self.checkRun('#include <cusp/version.h>\n#include <stdio.h>', 'if (CUSP_VERSION < ' + self.version +') {printf("Invalid version %d\\n", CUSP_VERSION); return 1;}'):
      raise RuntimeError('Cusp version error: PETSC currently requires Cusp version '+ str(int(self.version) / 100000) + '.' + str(int(self.version) / 100 % 1000) + '.' + str(int(self.version) % 100) + ' when compiling with CUDA')
    self.compilers.CUDAPPFLAGS = oldFlags
=======
    if not self.checkRun('#include <cusp/version.h>\n', 'if (CUSP_VERSION != ' + self.version +') return 1'):
      raise RuntimeError('Cusp version error: PETSC currently requires Cusp version '+ self.versionStr + ' when compiling with CUDA')
>>>>>>> 60892755
    self.popLanguage()
    return<|MERGE_RESOLUTION|>--- conflicted
+++ resolved
@@ -58,16 +58,11 @@
 
   def checkVersion(self):
     self.pushLanguage('CUDA')
-<<<<<<< HEAD
     oldFlags = self.compilers.CUDAPPFLAGS
     self.compilers.CUDAPPFLAGS += ' '+self.headers.toString(self.include)
     self.compilers.CUDAPPFLAGS += ' '+self.headers.toString(self.thrust.include)
     if not self.checkRun('#include <cusp/version.h>\n#include <stdio.h>', 'if (CUSP_VERSION < ' + self.version +') {printf("Invalid version %d\\n", CUSP_VERSION); return 1;}'):
-      raise RuntimeError('Cusp version error: PETSC currently requires Cusp version '+ str(int(self.version) / 100000) + '.' + str(int(self.version) / 100 % 1000) + '.' + str(int(self.version) % 100) + ' when compiling with CUDA')
+      raise RuntimeError('Cusp version error: PETSC currently requires Cusp version '+self.versionStr+' when compiling with CUDA')
     self.compilers.CUDAPPFLAGS = oldFlags
-=======
-    if not self.checkRun('#include <cusp/version.h>\n', 'if (CUSP_VERSION != ' + self.version +') return 1'):
-      raise RuntimeError('Cusp version error: PETSC currently requires Cusp version '+ self.versionStr + ' when compiling with CUDA')
->>>>>>> 60892755
     self.popLanguage()
     return