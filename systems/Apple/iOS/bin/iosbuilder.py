--- conflicted
+++ resolved
@@ -37,11 +37,7 @@
  def setupModules(self):
    self.mpi           = self.framework.require('config.packages.MPI',         None)
    self.base          = self.framework.require('config.base',                 None)
-<<<<<<< HEAD
-   self.setCompilers  = self.framework.require('config.setCompilers',         None)   
-=======
    self.setCompilers  = self.framework.require('config.setCompilers',         None)
->>>>>>> dfdea288
    self.arch          = self.framework.require('PETSc.options.arch',        None)
    self.petscdir      = self.framework.require('PETSc.options.petscdir',    None)
    self.languages     = self.framework.require('PETSc.options.languages',   None)
@@ -55,11 +51,7 @@
    self.libraries     = self.framework.require('config.libraries',            None)
    self.scalarType    = self.framework.require('PETSc.options.scalarTypes', None)
    self.memAlign      = self.framework.require('PETSc.options.memAlign',    None)
-<<<<<<< HEAD
-   self.libraryOptions= self.framework.require('PETSc.options.libraryOptions', None)      
-=======
    self.libraryOptions= self.framework.require('PETSc.options.libraryOptions', None)
->>>>>>> dfdea288
    self.compilerFlags = self.framework.require('config.compilerFlags', self)
    return
 
@@ -292,11 +284,7 @@
        raise RuntimeError('Error opening xcode project '+str(e))
 
 
-<<<<<<< HEAD
-   sdk         = ' -sdk iphonesimulator8.0 '
-=======
    sdk         = ' -sdk iphonesimulator '
->>>>>>> dfdea288
    destination = 'iphonesimulator'
    debug       = 'Debug'
    debugdir    = 'Debug-'+destination
