--- conflicted
+++ resolved
@@ -44,9 +44,6 @@
 	   else echo "Possible problem with mp_1, diffs above"; fi; \
 	   ${RM} -f mp_1.tmp
 
-<<<<<<< HEAD
-TESTEXAMPLES_C		       = p1.PETSc runp1 p1.rm p2.PETSc runp2 p2.rm mp.PETSc runmp mp.rm 
-=======
 runmp_2:
 	-@${MPIEXEC} -np 1 ./mp -dmmg_jacobian_mf_fd_operator > mp_2.tmp 2>&1;   \
 	   if (${DIFF} output/mp_2.out mp_2.tmp) then true; \
@@ -59,8 +56,7 @@
 	   else echo "Possible problem with mp_3, diffs above"; fi; \
 	   ${RM} -f mp_3.tmp
 
-TESTEXAMPLES_C		       = mp.PETSc runmp runmp_2 runmp_3 mp.rm 
->>>>>>> c85e384e
+TESTEXAMPLES_C		       = p1.PETSc runp1 p1.rm p2.PETSc runp2 p2.rm mp.PETSc runmp runmp_2 runmp_3 mp.rm mp.rm 
 TESTEXAMPLES_C_X11	       = 
 TESTEXAMPLES_FORTRAN	       = 
 TESTEXAMPLES_C_NOCOMPLEX       = 
