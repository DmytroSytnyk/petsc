--- conflicted
+++ resolved
@@ -46,17 +46,9 @@
     PetscFunctionBegin;
 
     /* check that the number of partitions is equal to the number of processors */
-<<<<<<< HEAD
-    ierr = MPI_Comm_rank(mat->comm, &rank);CHKERRQ(ierr);
-    ierr = MPI_Comm_size(mat->comm, &size);CHKERRQ(ierr);
-    if (part->n != size) SETERRQ(PETSC_ERR_SUP, "Supports exactly one domain per processor");
-=======
     ierr = MPI_Comm_rank(((PetscObject)mat)->comm, &rank);CHKERRQ(ierr);
     ierr = MPI_Comm_size(((PetscObject)mat)->comm, &size);CHKERRQ(ierr);
-    if (part->n != size) {
-        SETERRQ(PETSC_ERR_SUP, "Supports exactly one domain per processor");
-    }
->>>>>>> e07e3cfa
+    if (part->n != size) SETERRQ(PETSC_ERR_SUP, "Supports exactly one domain per processor");
 
     /* convert adjacency matrix to MPIAdj if needed*/
     ierr = PetscTypeCompare((PetscObject) mat, MATMPIADJ, &flg);CHKERRQ(ierr);
