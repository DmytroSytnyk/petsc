--- conflicted
+++ resolved
@@ -72,11 +72,7 @@
 /*@
    MatGetColumnNorms - Gets the norms of each column of a sparse or dense matrix.
 
-<<<<<<< HEAD
-   Input Parameter:
-=======
-  Input Parameters:
->>>>>>> 97bb3fdc
+   Input Parameters:
 +  A - the matrix
 -  type - NORM_2, NORM_1 or NORM_INFINITY
 
