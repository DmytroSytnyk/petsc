
/*
    Defines the basic matrix operations for the MAIJ  matrix storage format.
  This format is used for restriction and interpolation operations for
  multicomponent problems. It interpolates each component the same way
  independently.

     We provide:
         MatMult()
         MatMultTranspose()
         MatMultTransposeAdd()
         MatMultAdd()
          and
         MatCreateMAIJ(Mat,dof,Mat*)

     This single directory handles both the sequential and parallel codes
*/

#include <../src/mat/impls/maij/maij.h> /*I "petscmat.h" I*/
#include <../src/mat/utils/freespace.h>

/*@
   MatMAIJGetAIJ - Get the AIJ matrix describing the blockwise action of the MAIJ matrix

   Not Collective, but if the MAIJ matrix is parallel, the AIJ matrix is also parallel

   Input Parameter:
.  A - the MAIJ matrix

   Output Parameter:
.  B - the AIJ matrix

   Level: advanced

   Notes: The reference count on the AIJ matrix is not increased so you should not destroy it.

.seealso: MatCreateMAIJ()
@*/
PetscErrorCode  MatMAIJGetAIJ(Mat A,Mat *B)
{
  PetscErrorCode ierr;
  PetscBool      ismpimaij,isseqmaij;

  PetscFunctionBegin;
  ierr = PetscObjectTypeCompare((PetscObject)A,MATMPIMAIJ,&ismpimaij);CHKERRQ(ierr);
  ierr = PetscObjectTypeCompare((PetscObject)A,MATSEQMAIJ,&isseqmaij);CHKERRQ(ierr);
  if (ismpimaij) {
    Mat_MPIMAIJ *b = (Mat_MPIMAIJ*)A->data;

    *B = b->A;
  } else if (isseqmaij) {
    Mat_SeqMAIJ *b = (Mat_SeqMAIJ*)A->data;

    *B = b->AIJ;
  } else {
    *B = A;
  }
  PetscFunctionReturn(0);
}

<<<<<<< HEAD
/*@C
=======
#undef __FUNCT__
#define __FUNCT__ "MatMAIJRedimension"
/*@
>>>>>>> 480dffcf
   MatMAIJRedimension - Get an MAIJ matrix with the same action, but for a different block size

   Logically Collective

   Input Parameter:
+  A - the MAIJ matrix
-  dof - the block size for the new matrix

   Output Parameter:
.  B - the new MAIJ matrix

   Level: advanced

.seealso: MatCreateMAIJ()
@*/
PetscErrorCode  MatMAIJRedimension(Mat A,PetscInt dof,Mat *B)
{
  PetscErrorCode ierr;
  Mat            Aij = NULL;

  PetscFunctionBegin;
  PetscValidLogicalCollectiveInt(A,dof,2);
  ierr = MatMAIJGetAIJ(A,&Aij);CHKERRQ(ierr);
  ierr = MatCreateMAIJ(Aij,dof,B);CHKERRQ(ierr);
  PetscFunctionReturn(0);
}

PetscErrorCode MatDestroy_SeqMAIJ(Mat A)
{
  PetscErrorCode ierr;
  Mat_SeqMAIJ    *b = (Mat_SeqMAIJ*)A->data;

  PetscFunctionBegin;
  ierr = MatDestroy(&b->AIJ);CHKERRQ(ierr);
  ierr = PetscFree(A->data);CHKERRQ(ierr);
  ierr = PetscObjectComposeFunction((PetscObject)A,"MatConvert_seqmaij_seqaij_C",NULL);CHKERRQ(ierr);
  ierr = PetscObjectComposeFunction((PetscObject)A,"MatPtAP_seqaij_seqmaij_C",NULL);CHKERRQ(ierr);
  PetscFunctionReturn(0);
}

PetscErrorCode MatSetUp_MAIJ(Mat A)
{
  PetscFunctionBegin;
  SETERRQ(PetscObjectComm((PetscObject)A),PETSC_ERR_SUP,"Must use MatCreateMAIJ() to create MAIJ matrices");
  PetscFunctionReturn(0);
}

PetscErrorCode MatView_SeqMAIJ(Mat A,PetscViewer viewer)
{
  PetscErrorCode ierr;
  Mat            B;

  PetscFunctionBegin;
  ierr = MatConvert(A,MATSEQAIJ,MAT_INITIAL_MATRIX,&B);CHKERRQ(ierr);
  ierr = MatView(B,viewer);CHKERRQ(ierr);
  ierr = MatDestroy(&B);CHKERRQ(ierr);
  PetscFunctionReturn(0);
}

PetscErrorCode MatView_MPIMAIJ(Mat A,PetscViewer viewer)
{
  PetscErrorCode ierr;
  Mat            B;

  PetscFunctionBegin;
  ierr = MatConvert(A,MATMPIAIJ,MAT_INITIAL_MATRIX,&B);CHKERRQ(ierr);
  ierr = MatView(B,viewer);CHKERRQ(ierr);
  ierr = MatDestroy(&B);CHKERRQ(ierr);
  PetscFunctionReturn(0);
}

PetscErrorCode MatDestroy_MPIMAIJ(Mat A)
{
  PetscErrorCode ierr;
  Mat_MPIMAIJ    *b = (Mat_MPIMAIJ*)A->data;

  PetscFunctionBegin;
  ierr = MatDestroy(&b->AIJ);CHKERRQ(ierr);
  ierr = MatDestroy(&b->OAIJ);CHKERRQ(ierr);
  ierr = MatDestroy(&b->A);CHKERRQ(ierr);
  ierr = VecScatterDestroy(&b->ctx);CHKERRQ(ierr);
  ierr = VecDestroy(&b->w);CHKERRQ(ierr);
  ierr = PetscFree(A->data);CHKERRQ(ierr);
  ierr = PetscObjectComposeFunction((PetscObject)A,"MatConvert_mpimaij_mpiaij_C",NULL);CHKERRQ(ierr);
  ierr = PetscObjectComposeFunction((PetscObject)A,"MatPtAP_mpiaij_mpimaij_C",NULL);CHKERRQ(ierr);
  ierr = PetscObjectChangeTypeName((PetscObject)A,0);CHKERRQ(ierr);
  PetscFunctionReturn(0);
}

/*MC
  MATMAIJ - MATMAIJ = "maij" - A matrix type to be used for restriction and interpolation operations for
  multicomponent problems, interpolating or restricting each component the same way independently.
  The matrix type is based on MATSEQAIJ for sequential matrices, and MATMPIAIJ for distributed matrices.

  Operations provided:
. MatMult
. MatMultTranspose
. MatMultAdd
. MatMultTransposeAdd

  Level: advanced

.seealso: MatMAIJGetAIJ(), MatMAIJRedimension(), MatCreateMAIJ()
M*/

PETSC_EXTERN PetscErrorCode MatCreate_MAIJ(Mat A)
{
  PetscErrorCode ierr;
  Mat_MPIMAIJ    *b;
  PetscMPIInt    size;

  PetscFunctionBegin;
  ierr     = PetscNewLog(A,&b);CHKERRQ(ierr);
  A->data  = (void*)b;

  ierr = PetscMemzero(A->ops,sizeof(struct _MatOps));CHKERRQ(ierr);

  A->ops->setup = MatSetUp_MAIJ;

  b->AIJ  = 0;
  b->dof  = 0;
  b->OAIJ = 0;
  b->ctx  = 0;
  b->w    = 0;
  ierr    = MPI_Comm_size(PetscObjectComm((PetscObject)A),&size);CHKERRQ(ierr);
  if (size == 1) {
    ierr = PetscObjectChangeTypeName((PetscObject)A,MATSEQMAIJ);CHKERRQ(ierr);
  } else {
    ierr = PetscObjectChangeTypeName((PetscObject)A,MATMPIMAIJ);CHKERRQ(ierr);
  }
  A->preallocated  = PETSC_TRUE;
  A->assembled     = PETSC_TRUE;
  PetscFunctionReturn(0);
}

/* --------------------------------------------------------------------------------------*/
PetscErrorCode MatMult_SeqMAIJ_2(Mat A,Vec xx,Vec yy)
{
  Mat_SeqMAIJ       *b = (Mat_SeqMAIJ*)A->data;
  Mat_SeqAIJ        *a = (Mat_SeqAIJ*)b->AIJ->data;
  const PetscScalar *x,*v;
  PetscScalar       *y, sum1, sum2;
  PetscErrorCode    ierr;
  PetscInt          nonzerorow=0,n,i,jrow,j;
  const PetscInt    m         = b->AIJ->rmap->n,*idx,*ii;

  PetscFunctionBegin;
  ierr = VecGetArrayRead(xx,&x);CHKERRQ(ierr);
  ierr = VecGetArray(yy,&y);CHKERRQ(ierr);
  idx  = a->j;
  v    = a->a;
  ii   = a->i;

  for (i=0; i<m; i++) {
    jrow  = ii[i];
    n     = ii[i+1] - jrow;
    sum1  = 0.0;
    sum2  = 0.0;

    nonzerorow += (n>0);
    for (j=0; j<n; j++) {
      sum1 += v[jrow]*x[2*idx[jrow]];
      sum2 += v[jrow]*x[2*idx[jrow]+1];
      jrow++;
    }
    y[2*i]   = sum1;
    y[2*i+1] = sum2;
  }

  ierr = PetscLogFlops(4.0*a->nz - 2.0*nonzerorow);CHKERRQ(ierr);
  ierr = VecRestoreArrayRead(xx,&x);CHKERRQ(ierr);
  ierr = VecRestoreArray(yy,&y);CHKERRQ(ierr);
  PetscFunctionReturn(0);
}

PetscErrorCode MatMultTranspose_SeqMAIJ_2(Mat A,Vec xx,Vec yy)
{
  Mat_SeqMAIJ       *b = (Mat_SeqMAIJ*)A->data;
  Mat_SeqAIJ        *a = (Mat_SeqAIJ*)b->AIJ->data;
  const PetscScalar *x,*v;
  PetscScalar       *y,alpha1,alpha2;
  PetscErrorCode    ierr;
  PetscInt          n,i;
  const PetscInt    m = b->AIJ->rmap->n,*idx;

  PetscFunctionBegin;
  ierr = VecSet(yy,0.0);CHKERRQ(ierr);
  ierr = VecGetArrayRead(xx,&x);CHKERRQ(ierr);
  ierr = VecGetArray(yy,&y);CHKERRQ(ierr);

  for (i=0; i<m; i++) {
    idx    = a->j + a->i[i];
    v      = a->a + a->i[i];
    n      = a->i[i+1] - a->i[i];
    alpha1 = x[2*i];
    alpha2 = x[2*i+1];
    while (n-->0) {
      y[2*(*idx)]   += alpha1*(*v);
      y[2*(*idx)+1] += alpha2*(*v);
      idx++; v++;
    }
  }
  ierr = PetscLogFlops(4.0*a->nz);CHKERRQ(ierr);
  ierr = VecRestoreArrayRead(xx,&x);CHKERRQ(ierr);
  ierr = VecRestoreArray(yy,&y);CHKERRQ(ierr);
  PetscFunctionReturn(0);
}

PetscErrorCode MatMultAdd_SeqMAIJ_2(Mat A,Vec xx,Vec yy,Vec zz)
{
  Mat_SeqMAIJ       *b = (Mat_SeqMAIJ*)A->data;
  Mat_SeqAIJ        *a = (Mat_SeqAIJ*)b->AIJ->data;
  const PetscScalar *x,*v;
  PetscScalar       *y,sum1, sum2;
  PetscErrorCode    ierr;
  PetscInt          n,i,jrow,j;
  const PetscInt    m = b->AIJ->rmap->n,*idx,*ii;

  PetscFunctionBegin;
  if (yy != zz) {ierr = VecCopy(yy,zz);CHKERRQ(ierr);}
  ierr = VecGetArrayRead(xx,&x);CHKERRQ(ierr);
  ierr = VecGetArray(zz,&y);CHKERRQ(ierr);
  idx  = a->j;
  v    = a->a;
  ii   = a->i;

  for (i=0; i<m; i++) {
    jrow = ii[i];
    n    = ii[i+1] - jrow;
    sum1 = 0.0;
    sum2 = 0.0;
    for (j=0; j<n; j++) {
      sum1 += v[jrow]*x[2*idx[jrow]];
      sum2 += v[jrow]*x[2*idx[jrow]+1];
      jrow++;
    }
    y[2*i]   += sum1;
    y[2*i+1] += sum2;
  }

  ierr = PetscLogFlops(4.0*a->nz);CHKERRQ(ierr);
  ierr = VecRestoreArrayRead(xx,&x);CHKERRQ(ierr);
  ierr = VecRestoreArray(zz,&y);CHKERRQ(ierr);
  PetscFunctionReturn(0);
}
PetscErrorCode MatMultTransposeAdd_SeqMAIJ_2(Mat A,Vec xx,Vec yy,Vec zz)
{
  Mat_SeqMAIJ       *b = (Mat_SeqMAIJ*)A->data;
  Mat_SeqAIJ        *a = (Mat_SeqAIJ*)b->AIJ->data;
  const PetscScalar *x,*v;
  PetscScalar       *y,alpha1,alpha2;
  PetscErrorCode    ierr;
  PetscInt          n,i;
  const PetscInt    m = b->AIJ->rmap->n,*idx;

  PetscFunctionBegin;
  if (yy != zz) {ierr = VecCopy(yy,zz);CHKERRQ(ierr);}
  ierr = VecGetArrayRead(xx,&x);CHKERRQ(ierr);
  ierr = VecGetArray(zz,&y);CHKERRQ(ierr);

  for (i=0; i<m; i++) {
    idx    = a->j + a->i[i];
    v      = a->a + a->i[i];
    n      = a->i[i+1] - a->i[i];
    alpha1 = x[2*i];
    alpha2 = x[2*i+1];
    while (n-->0) {
      y[2*(*idx)]   += alpha1*(*v);
      y[2*(*idx)+1] += alpha2*(*v);
      idx++; v++;
    }
  }
  ierr = PetscLogFlops(4.0*a->nz);CHKERRQ(ierr);
  ierr = VecRestoreArrayRead(xx,&x);CHKERRQ(ierr);
  ierr = VecRestoreArray(zz,&y);CHKERRQ(ierr);
  PetscFunctionReturn(0);
}
/* --------------------------------------------------------------------------------------*/
PetscErrorCode MatMult_SeqMAIJ_3(Mat A,Vec xx,Vec yy)
{
  Mat_SeqMAIJ       *b = (Mat_SeqMAIJ*)A->data;
  Mat_SeqAIJ        *a = (Mat_SeqAIJ*)b->AIJ->data;
  const PetscScalar *x,*v;
  PetscScalar       *y,sum1, sum2, sum3;
  PetscErrorCode    ierr;
  PetscInt          nonzerorow=0,n,i,jrow,j;
  const PetscInt    m         = b->AIJ->rmap->n,*idx,*ii;

  PetscFunctionBegin;
  ierr = VecGetArrayRead(xx,&x);CHKERRQ(ierr);
  ierr = VecGetArray(yy,&y);CHKERRQ(ierr);
  idx  = a->j;
  v    = a->a;
  ii   = a->i;

  for (i=0; i<m; i++) {
    jrow  = ii[i];
    n     = ii[i+1] - jrow;
    sum1  = 0.0;
    sum2  = 0.0;
    sum3  = 0.0;

    nonzerorow += (n>0);
    for (j=0; j<n; j++) {
      sum1 += v[jrow]*x[3*idx[jrow]];
      sum2 += v[jrow]*x[3*idx[jrow]+1];
      sum3 += v[jrow]*x[3*idx[jrow]+2];
      jrow++;
     }
    y[3*i]   = sum1;
    y[3*i+1] = sum2;
    y[3*i+2] = sum3;
  }

  ierr = PetscLogFlops(6.0*a->nz - 3.0*nonzerorow);CHKERRQ(ierr);
  ierr = VecRestoreArrayRead(xx,&x);CHKERRQ(ierr);
  ierr = VecRestoreArray(yy,&y);CHKERRQ(ierr);
  PetscFunctionReturn(0);
}

PetscErrorCode MatMultTranspose_SeqMAIJ_3(Mat A,Vec xx,Vec yy)
{
  Mat_SeqMAIJ       *b = (Mat_SeqMAIJ*)A->data;
  Mat_SeqAIJ        *a = (Mat_SeqAIJ*)b->AIJ->data;
  const PetscScalar *x,*v;
  PetscScalar       *y,alpha1,alpha2,alpha3;
  PetscErrorCode    ierr;
  PetscInt          n,i;
  const PetscInt    m = b->AIJ->rmap->n,*idx;

  PetscFunctionBegin;
  ierr = VecSet(yy,0.0);CHKERRQ(ierr);
  ierr = VecGetArrayRead(xx,&x);CHKERRQ(ierr);
  ierr = VecGetArray(yy,&y);CHKERRQ(ierr);

  for (i=0; i<m; i++) {
    idx    = a->j + a->i[i];
    v      = a->a + a->i[i];
    n      = a->i[i+1] - a->i[i];
    alpha1 = x[3*i];
    alpha2 = x[3*i+1];
    alpha3 = x[3*i+2];
    while (n-->0) {
      y[3*(*idx)]   += alpha1*(*v);
      y[3*(*idx)+1] += alpha2*(*v);
      y[3*(*idx)+2] += alpha3*(*v);
      idx++; v++;
    }
  }
  ierr = PetscLogFlops(6.0*a->nz);CHKERRQ(ierr);
  ierr = VecRestoreArrayRead(xx,&x);CHKERRQ(ierr);
  ierr = VecRestoreArray(yy,&y);CHKERRQ(ierr);
  PetscFunctionReturn(0);
}

PetscErrorCode MatMultAdd_SeqMAIJ_3(Mat A,Vec xx,Vec yy,Vec zz)
{
  Mat_SeqMAIJ       *b = (Mat_SeqMAIJ*)A->data;
  Mat_SeqAIJ        *a = (Mat_SeqAIJ*)b->AIJ->data;
  const PetscScalar *x,*v;
  PetscScalar       *y,sum1, sum2, sum3;
  PetscErrorCode    ierr;
  PetscInt          n,i,jrow,j;
  const PetscInt    m = b->AIJ->rmap->n,*idx,*ii;

  PetscFunctionBegin;
  if (yy != zz) {ierr = VecCopy(yy,zz);CHKERRQ(ierr);}
  ierr = VecGetArrayRead(xx,&x);CHKERRQ(ierr);
  ierr = VecGetArray(zz,&y);CHKERRQ(ierr);
  idx  = a->j;
  v    = a->a;
  ii   = a->i;

  for (i=0; i<m; i++) {
    jrow = ii[i];
    n    = ii[i+1] - jrow;
    sum1 = 0.0;
    sum2 = 0.0;
    sum3 = 0.0;
    for (j=0; j<n; j++) {
      sum1 += v[jrow]*x[3*idx[jrow]];
      sum2 += v[jrow]*x[3*idx[jrow]+1];
      sum3 += v[jrow]*x[3*idx[jrow]+2];
      jrow++;
    }
    y[3*i]   += sum1;
    y[3*i+1] += sum2;
    y[3*i+2] += sum3;
  }

  ierr = PetscLogFlops(6.0*a->nz);CHKERRQ(ierr);
  ierr = VecRestoreArrayRead(xx,&x);CHKERRQ(ierr);
  ierr = VecRestoreArray(zz,&y);CHKERRQ(ierr);
  PetscFunctionReturn(0);
}
PetscErrorCode MatMultTransposeAdd_SeqMAIJ_3(Mat A,Vec xx,Vec yy,Vec zz)
{
  Mat_SeqMAIJ       *b = (Mat_SeqMAIJ*)A->data;
  Mat_SeqAIJ        *a = (Mat_SeqAIJ*)b->AIJ->data;
  const PetscScalar *x,*v;
  PetscScalar       *y,alpha1,alpha2,alpha3;
  PetscErrorCode    ierr;
  PetscInt          n,i;
  const PetscInt    m = b->AIJ->rmap->n,*idx;

  PetscFunctionBegin;
  if (yy != zz) {ierr = VecCopy(yy,zz);CHKERRQ(ierr);}
  ierr = VecGetArrayRead(xx,&x);CHKERRQ(ierr);
  ierr = VecGetArray(zz,&y);CHKERRQ(ierr);
  for (i=0; i<m; i++) {
    idx    = a->j + a->i[i];
    v      = a->a + a->i[i];
    n      = a->i[i+1] - a->i[i];
    alpha1 = x[3*i];
    alpha2 = x[3*i+1];
    alpha3 = x[3*i+2];
    while (n-->0) {
      y[3*(*idx)]   += alpha1*(*v);
      y[3*(*idx)+1] += alpha2*(*v);
      y[3*(*idx)+2] += alpha3*(*v);
      idx++; v++;
    }
  }
  ierr = PetscLogFlops(6.0*a->nz);CHKERRQ(ierr);
  ierr = VecRestoreArrayRead(xx,&x);CHKERRQ(ierr);
  ierr = VecRestoreArray(zz,&y);CHKERRQ(ierr);
  PetscFunctionReturn(0);
}

/* ------------------------------------------------------------------------------*/
PetscErrorCode MatMult_SeqMAIJ_4(Mat A,Vec xx,Vec yy)
{
  Mat_SeqMAIJ       *b = (Mat_SeqMAIJ*)A->data;
  Mat_SeqAIJ        *a = (Mat_SeqAIJ*)b->AIJ->data;
  const PetscScalar *x,*v;
  PetscScalar       *y,sum1, sum2, sum3, sum4;
  PetscErrorCode    ierr;
  PetscInt          nonzerorow=0,n,i,jrow,j;
  const PetscInt    m         = b->AIJ->rmap->n,*idx,*ii;

  PetscFunctionBegin;
  ierr = VecGetArrayRead(xx,&x);CHKERRQ(ierr);
  ierr = VecGetArray(yy,&y);CHKERRQ(ierr);
  idx  = a->j;
  v    = a->a;
  ii   = a->i;

  for (i=0; i<m; i++) {
    jrow        = ii[i];
    n           = ii[i+1] - jrow;
    sum1        = 0.0;
    sum2        = 0.0;
    sum3        = 0.0;
    sum4        = 0.0;
    nonzerorow += (n>0);
    for (j=0; j<n; j++) {
      sum1 += v[jrow]*x[4*idx[jrow]];
      sum2 += v[jrow]*x[4*idx[jrow]+1];
      sum3 += v[jrow]*x[4*idx[jrow]+2];
      sum4 += v[jrow]*x[4*idx[jrow]+3];
      jrow++;
    }
    y[4*i]   = sum1;
    y[4*i+1] = sum2;
    y[4*i+2] = sum3;
    y[4*i+3] = sum4;
  }

  ierr = PetscLogFlops(8.0*a->nz - 4.0*nonzerorow);CHKERRQ(ierr);
  ierr = VecRestoreArrayRead(xx,&x);CHKERRQ(ierr);
  ierr = VecRestoreArray(yy,&y);CHKERRQ(ierr);
  PetscFunctionReturn(0);
}

PetscErrorCode MatMultTranspose_SeqMAIJ_4(Mat A,Vec xx,Vec yy)
{
  Mat_SeqMAIJ       *b = (Mat_SeqMAIJ*)A->data;
  Mat_SeqAIJ        *a = (Mat_SeqAIJ*)b->AIJ->data;
  const PetscScalar *x,*v;
  PetscScalar       *y,alpha1,alpha2,alpha3,alpha4;
  PetscErrorCode    ierr;
  PetscInt          n,i;
  const PetscInt    m = b->AIJ->rmap->n,*idx;

  PetscFunctionBegin;
  ierr = VecSet(yy,0.0);CHKERRQ(ierr);
  ierr = VecGetArrayRead(xx,&x);CHKERRQ(ierr);
  ierr = VecGetArray(yy,&y);CHKERRQ(ierr);
  for (i=0; i<m; i++) {
    idx    = a->j + a->i[i];
    v      = a->a + a->i[i];
    n      = a->i[i+1] - a->i[i];
    alpha1 = x[4*i];
    alpha2 = x[4*i+1];
    alpha3 = x[4*i+2];
    alpha4 = x[4*i+3];
    while (n-->0) {
      y[4*(*idx)]   += alpha1*(*v);
      y[4*(*idx)+1] += alpha2*(*v);
      y[4*(*idx)+2] += alpha3*(*v);
      y[4*(*idx)+3] += alpha4*(*v);
      idx++; v++;
    }
  }
  ierr = PetscLogFlops(8.0*a->nz);CHKERRQ(ierr);
  ierr = VecRestoreArrayRead(xx,&x);CHKERRQ(ierr);
  ierr = VecRestoreArray(yy,&y);CHKERRQ(ierr);
  PetscFunctionReturn(0);
}

PetscErrorCode MatMultAdd_SeqMAIJ_4(Mat A,Vec xx,Vec yy,Vec zz)
{
  Mat_SeqMAIJ       *b = (Mat_SeqMAIJ*)A->data;
  Mat_SeqAIJ        *a = (Mat_SeqAIJ*)b->AIJ->data;
  const PetscScalar *x,*v;
  PetscScalar       *y,sum1, sum2, sum3, sum4;
  PetscErrorCode    ierr;
  PetscInt          n,i,jrow,j;
  const PetscInt    m = b->AIJ->rmap->n,*idx,*ii;

  PetscFunctionBegin;
  if (yy != zz) {ierr = VecCopy(yy,zz);CHKERRQ(ierr);}
  ierr = VecGetArrayRead(xx,&x);CHKERRQ(ierr);
  ierr = VecGetArray(zz,&y);CHKERRQ(ierr);
  idx  = a->j;
  v    = a->a;
  ii   = a->i;

  for (i=0; i<m; i++) {
    jrow = ii[i];
    n    = ii[i+1] - jrow;
    sum1 = 0.0;
    sum2 = 0.0;
    sum3 = 0.0;
    sum4 = 0.0;
    for (j=0; j<n; j++) {
      sum1 += v[jrow]*x[4*idx[jrow]];
      sum2 += v[jrow]*x[4*idx[jrow]+1];
      sum3 += v[jrow]*x[4*idx[jrow]+2];
      sum4 += v[jrow]*x[4*idx[jrow]+3];
      jrow++;
    }
    y[4*i]   += sum1;
    y[4*i+1] += sum2;
    y[4*i+2] += sum3;
    y[4*i+3] += sum4;
  }

  ierr = PetscLogFlops(8.0*a->nz);CHKERRQ(ierr);
  ierr = VecRestoreArrayRead(xx,&x);CHKERRQ(ierr);
  ierr = VecRestoreArray(zz,&y);CHKERRQ(ierr);
  PetscFunctionReturn(0);
}
PetscErrorCode MatMultTransposeAdd_SeqMAIJ_4(Mat A,Vec xx,Vec yy,Vec zz)
{
  Mat_SeqMAIJ       *b = (Mat_SeqMAIJ*)A->data;
  Mat_SeqAIJ        *a = (Mat_SeqAIJ*)b->AIJ->data;
  const PetscScalar *x,*v;
  PetscScalar       *y,alpha1,alpha2,alpha3,alpha4;
  PetscErrorCode    ierr;
  PetscInt          n,i;
  const PetscInt    m = b->AIJ->rmap->n,*idx;

  PetscFunctionBegin;
  if (yy != zz) {ierr = VecCopy(yy,zz);CHKERRQ(ierr);}
  ierr = VecGetArrayRead(xx,&x);CHKERRQ(ierr);
  ierr = VecGetArray(zz,&y);CHKERRQ(ierr);

  for (i=0; i<m; i++) {
    idx    = a->j + a->i[i];
    v      = a->a + a->i[i];
    n      = a->i[i+1] - a->i[i];
    alpha1 = x[4*i];
    alpha2 = x[4*i+1];
    alpha3 = x[4*i+2];
    alpha4 = x[4*i+3];
    while (n-->0) {
      y[4*(*idx)]   += alpha1*(*v);
      y[4*(*idx)+1] += alpha2*(*v);
      y[4*(*idx)+2] += alpha3*(*v);
      y[4*(*idx)+3] += alpha4*(*v);
      idx++; v++;
    }
  }
  ierr = PetscLogFlops(8.0*a->nz);CHKERRQ(ierr);
  ierr = VecRestoreArrayRead(xx,&x);CHKERRQ(ierr);
  ierr = VecRestoreArray(zz,&y);CHKERRQ(ierr);
  PetscFunctionReturn(0);
}
/* ------------------------------------------------------------------------------*/

PetscErrorCode MatMult_SeqMAIJ_5(Mat A,Vec xx,Vec yy)
{
  Mat_SeqMAIJ       *b = (Mat_SeqMAIJ*)A->data;
  Mat_SeqAIJ        *a = (Mat_SeqAIJ*)b->AIJ->data;
  const PetscScalar *x,*v;
  PetscScalar       *y,sum1, sum2, sum3, sum4, sum5;
  PetscErrorCode    ierr;
  PetscInt          nonzerorow=0,n,i,jrow,j;
  const PetscInt    m         = b->AIJ->rmap->n,*idx,*ii;

  PetscFunctionBegin;
  ierr = VecGetArrayRead(xx,&x);CHKERRQ(ierr);
  ierr = VecGetArray(yy,&y);CHKERRQ(ierr);
  idx  = a->j;
  v    = a->a;
  ii   = a->i;

  for (i=0; i<m; i++) {
    jrow  = ii[i];
    n     = ii[i+1] - jrow;
    sum1  = 0.0;
    sum2  = 0.0;
    sum3  = 0.0;
    sum4  = 0.0;
    sum5  = 0.0;

    nonzerorow += (n>0);
    for (j=0; j<n; j++) {
      sum1 += v[jrow]*x[5*idx[jrow]];
      sum2 += v[jrow]*x[5*idx[jrow]+1];
      sum3 += v[jrow]*x[5*idx[jrow]+2];
      sum4 += v[jrow]*x[5*idx[jrow]+3];
      sum5 += v[jrow]*x[5*idx[jrow]+4];
      jrow++;
    }
    y[5*i]   = sum1;
    y[5*i+1] = sum2;
    y[5*i+2] = sum3;
    y[5*i+3] = sum4;
    y[5*i+4] = sum5;
  }

  ierr = PetscLogFlops(10.0*a->nz - 5.0*nonzerorow);CHKERRQ(ierr);
  ierr = VecRestoreArrayRead(xx,&x);CHKERRQ(ierr);
  ierr = VecRestoreArray(yy,&y);CHKERRQ(ierr);
  PetscFunctionReturn(0);
}

PetscErrorCode MatMultTranspose_SeqMAIJ_5(Mat A,Vec xx,Vec yy)
{
  Mat_SeqMAIJ       *b = (Mat_SeqMAIJ*)A->data;
  Mat_SeqAIJ        *a = (Mat_SeqAIJ*)b->AIJ->data;
  const PetscScalar *x,*v;
  PetscScalar       *y,alpha1,alpha2,alpha3,alpha4,alpha5;
  PetscErrorCode    ierr;
  PetscInt          n,i;
  const PetscInt    m = b->AIJ->rmap->n,*idx;

  PetscFunctionBegin;
  ierr = VecSet(yy,0.0);CHKERRQ(ierr);
  ierr = VecGetArrayRead(xx,&x);CHKERRQ(ierr);
  ierr = VecGetArray(yy,&y);CHKERRQ(ierr);

  for (i=0; i<m; i++) {
    idx    = a->j + a->i[i];
    v      = a->a + a->i[i];
    n      = a->i[i+1] - a->i[i];
    alpha1 = x[5*i];
    alpha2 = x[5*i+1];
    alpha3 = x[5*i+2];
    alpha4 = x[5*i+3];
    alpha5 = x[5*i+4];
    while (n-->0) {
      y[5*(*idx)]   += alpha1*(*v);
      y[5*(*idx)+1] += alpha2*(*v);
      y[5*(*idx)+2] += alpha3*(*v);
      y[5*(*idx)+3] += alpha4*(*v);
      y[5*(*idx)+4] += alpha5*(*v);
      idx++; v++;
    }
  }
  ierr = PetscLogFlops(10.0*a->nz);CHKERRQ(ierr);
  ierr = VecRestoreArrayRead(xx,&x);CHKERRQ(ierr);
  ierr = VecRestoreArray(yy,&y);CHKERRQ(ierr);
  PetscFunctionReturn(0);
}

PetscErrorCode MatMultAdd_SeqMAIJ_5(Mat A,Vec xx,Vec yy,Vec zz)
{
  Mat_SeqMAIJ       *b = (Mat_SeqMAIJ*)A->data;
  Mat_SeqAIJ        *a = (Mat_SeqAIJ*)b->AIJ->data;
  const PetscScalar *x,*v;
  PetscScalar       *y,sum1, sum2, sum3, sum4, sum5;
  PetscErrorCode    ierr;
  PetscInt          n,i,jrow,j;
  const PetscInt    m = b->AIJ->rmap->n,*idx,*ii;

  PetscFunctionBegin;
  if (yy != zz) {ierr = VecCopy(yy,zz);CHKERRQ(ierr);}
  ierr = VecGetArrayRead(xx,&x);CHKERRQ(ierr);
  ierr = VecGetArray(zz,&y);CHKERRQ(ierr);
  idx  = a->j;
  v    = a->a;
  ii   = a->i;

  for (i=0; i<m; i++) {
    jrow = ii[i];
    n    = ii[i+1] - jrow;
    sum1 = 0.0;
    sum2 = 0.0;
    sum3 = 0.0;
    sum4 = 0.0;
    sum5 = 0.0;
    for (j=0; j<n; j++) {
      sum1 += v[jrow]*x[5*idx[jrow]];
      sum2 += v[jrow]*x[5*idx[jrow]+1];
      sum3 += v[jrow]*x[5*idx[jrow]+2];
      sum4 += v[jrow]*x[5*idx[jrow]+3];
      sum5 += v[jrow]*x[5*idx[jrow]+4];
      jrow++;
    }
    y[5*i]   += sum1;
    y[5*i+1] += sum2;
    y[5*i+2] += sum3;
    y[5*i+3] += sum4;
    y[5*i+4] += sum5;
  }

  ierr = PetscLogFlops(10.0*a->nz);CHKERRQ(ierr);
  ierr = VecRestoreArrayRead(xx,&x);CHKERRQ(ierr);
  ierr = VecRestoreArray(zz,&y);CHKERRQ(ierr);
  PetscFunctionReturn(0);
}

PetscErrorCode MatMultTransposeAdd_SeqMAIJ_5(Mat A,Vec xx,Vec yy,Vec zz)
{
  Mat_SeqMAIJ       *b = (Mat_SeqMAIJ*)A->data;
  Mat_SeqAIJ        *a = (Mat_SeqAIJ*)b->AIJ->data;
  const PetscScalar *x,*v;
  PetscScalar       *y,alpha1,alpha2,alpha3,alpha4,alpha5;
  PetscErrorCode    ierr;
  PetscInt          n,i;
  const PetscInt    m = b->AIJ->rmap->n,*idx;

  PetscFunctionBegin;
  if (yy != zz) {ierr = VecCopy(yy,zz);CHKERRQ(ierr);}
  ierr = VecGetArrayRead(xx,&x);CHKERRQ(ierr);
  ierr = VecGetArray(zz,&y);CHKERRQ(ierr);

  for (i=0; i<m; i++) {
    idx    = a->j + a->i[i];
    v      = a->a + a->i[i];
    n      = a->i[i+1] - a->i[i];
    alpha1 = x[5*i];
    alpha2 = x[5*i+1];
    alpha3 = x[5*i+2];
    alpha4 = x[5*i+3];
    alpha5 = x[5*i+4];
    while (n-->0) {
      y[5*(*idx)]   += alpha1*(*v);
      y[5*(*idx)+1] += alpha2*(*v);
      y[5*(*idx)+2] += alpha3*(*v);
      y[5*(*idx)+3] += alpha4*(*v);
      y[5*(*idx)+4] += alpha5*(*v);
      idx++; v++;
    }
  }
  ierr = PetscLogFlops(10.0*a->nz);CHKERRQ(ierr);
  ierr = VecRestoreArrayRead(xx,&x);CHKERRQ(ierr);
  ierr = VecRestoreArray(zz,&y);CHKERRQ(ierr);
  PetscFunctionReturn(0);
}

/* ------------------------------------------------------------------------------*/
PetscErrorCode MatMult_SeqMAIJ_6(Mat A,Vec xx,Vec yy)
{
  Mat_SeqMAIJ       *b = (Mat_SeqMAIJ*)A->data;
  Mat_SeqAIJ        *a = (Mat_SeqAIJ*)b->AIJ->data;
  const PetscScalar *x,*v;
  PetscScalar       *y,sum1, sum2, sum3, sum4, sum5, sum6;
  PetscErrorCode    ierr;
  PetscInt          nonzerorow=0,n,i,jrow,j;
  const PetscInt    m         = b->AIJ->rmap->n,*idx,*ii;

  PetscFunctionBegin;
  ierr = VecGetArrayRead(xx,&x);CHKERRQ(ierr);
  ierr = VecGetArray(yy,&y);CHKERRQ(ierr);
  idx  = a->j;
  v    = a->a;
  ii   = a->i;

  for (i=0; i<m; i++) {
    jrow  = ii[i];
    n     = ii[i+1] - jrow;
    sum1  = 0.0;
    sum2  = 0.0;
    sum3  = 0.0;
    sum4  = 0.0;
    sum5  = 0.0;
    sum6  = 0.0;

    nonzerorow += (n>0);
    for (j=0; j<n; j++) {
      sum1 += v[jrow]*x[6*idx[jrow]];
      sum2 += v[jrow]*x[6*idx[jrow]+1];
      sum3 += v[jrow]*x[6*idx[jrow]+2];
      sum4 += v[jrow]*x[6*idx[jrow]+3];
      sum5 += v[jrow]*x[6*idx[jrow]+4];
      sum6 += v[jrow]*x[6*idx[jrow]+5];
      jrow++;
    }
    y[6*i]   = sum1;
    y[6*i+1] = sum2;
    y[6*i+2] = sum3;
    y[6*i+3] = sum4;
    y[6*i+4] = sum5;
    y[6*i+5] = sum6;
  }

  ierr = PetscLogFlops(12.0*a->nz - 6.0*nonzerorow);CHKERRQ(ierr);
  ierr = VecRestoreArrayRead(xx,&x);CHKERRQ(ierr);
  ierr = VecRestoreArray(yy,&y);CHKERRQ(ierr);
  PetscFunctionReturn(0);
}

PetscErrorCode MatMultTranspose_SeqMAIJ_6(Mat A,Vec xx,Vec yy)
{
  Mat_SeqMAIJ       *b = (Mat_SeqMAIJ*)A->data;
  Mat_SeqAIJ        *a = (Mat_SeqAIJ*)b->AIJ->data;
  const PetscScalar *x,*v;
  PetscScalar       *y,alpha1,alpha2,alpha3,alpha4,alpha5,alpha6;
  PetscErrorCode    ierr;
  PetscInt          n,i;
  const PetscInt    m = b->AIJ->rmap->n,*idx;

  PetscFunctionBegin;
  ierr = VecSet(yy,0.0);CHKERRQ(ierr);
  ierr = VecGetArrayRead(xx,&x);CHKERRQ(ierr);
  ierr = VecGetArray(yy,&y);CHKERRQ(ierr);

  for (i=0; i<m; i++) {
    idx    = a->j + a->i[i];
    v      = a->a + a->i[i];
    n      = a->i[i+1] - a->i[i];
    alpha1 = x[6*i];
    alpha2 = x[6*i+1];
    alpha3 = x[6*i+2];
    alpha4 = x[6*i+3];
    alpha5 = x[6*i+4];
    alpha6 = x[6*i+5];
    while (n-->0) {
      y[6*(*idx)]   += alpha1*(*v);
      y[6*(*idx)+1] += alpha2*(*v);
      y[6*(*idx)+2] += alpha3*(*v);
      y[6*(*idx)+3] += alpha4*(*v);
      y[6*(*idx)+4] += alpha5*(*v);
      y[6*(*idx)+5] += alpha6*(*v);
      idx++; v++;
    }
  }
  ierr = PetscLogFlops(12.0*a->nz);CHKERRQ(ierr);
  ierr = VecRestoreArrayRead(xx,&x);CHKERRQ(ierr);
  ierr = VecRestoreArray(yy,&y);CHKERRQ(ierr);
  PetscFunctionReturn(0);
}

PetscErrorCode MatMultAdd_SeqMAIJ_6(Mat A,Vec xx,Vec yy,Vec zz)
{
  Mat_SeqMAIJ       *b = (Mat_SeqMAIJ*)A->data;
  Mat_SeqAIJ        *a = (Mat_SeqAIJ*)b->AIJ->data;
  const PetscScalar *x,*v;
  PetscScalar       *y,sum1, sum2, sum3, sum4, sum5, sum6;
  PetscErrorCode    ierr;
  PetscInt          n,i,jrow,j;
  const PetscInt    m = b->AIJ->rmap->n,*idx,*ii;

  PetscFunctionBegin;
  if (yy != zz) {ierr = VecCopy(yy,zz);CHKERRQ(ierr);}
  ierr = VecGetArrayRead(xx,&x);CHKERRQ(ierr);
  ierr = VecGetArray(zz,&y);CHKERRQ(ierr);
  idx  = a->j;
  v    = a->a;
  ii   = a->i;

  for (i=0; i<m; i++) {
    jrow = ii[i];
    n    = ii[i+1] - jrow;
    sum1 = 0.0;
    sum2 = 0.0;
    sum3 = 0.0;
    sum4 = 0.0;
    sum5 = 0.0;
    sum6 = 0.0;
    for (j=0; j<n; j++) {
      sum1 += v[jrow]*x[6*idx[jrow]];
      sum2 += v[jrow]*x[6*idx[jrow]+1];
      sum3 += v[jrow]*x[6*idx[jrow]+2];
      sum4 += v[jrow]*x[6*idx[jrow]+3];
      sum5 += v[jrow]*x[6*idx[jrow]+4];
      sum6 += v[jrow]*x[6*idx[jrow]+5];
      jrow++;
    }
    y[6*i]   += sum1;
    y[6*i+1] += sum2;
    y[6*i+2] += sum3;
    y[6*i+3] += sum4;
    y[6*i+4] += sum5;
    y[6*i+5] += sum6;
  }

  ierr = PetscLogFlops(12.0*a->nz);CHKERRQ(ierr);
  ierr = VecRestoreArrayRead(xx,&x);CHKERRQ(ierr);
  ierr = VecRestoreArray(zz,&y);CHKERRQ(ierr);
  PetscFunctionReturn(0);
}

PetscErrorCode MatMultTransposeAdd_SeqMAIJ_6(Mat A,Vec xx,Vec yy,Vec zz)
{
  Mat_SeqMAIJ       *b = (Mat_SeqMAIJ*)A->data;
  Mat_SeqAIJ        *a = (Mat_SeqAIJ*)b->AIJ->data;
  const PetscScalar *x,*v;
  PetscScalar       *y,alpha1,alpha2,alpha3,alpha4,alpha5,alpha6;
  PetscErrorCode    ierr;
  PetscInt          n,i;
  const PetscInt    m = b->AIJ->rmap->n,*idx;

  PetscFunctionBegin;
  if (yy != zz) {ierr = VecCopy(yy,zz);CHKERRQ(ierr);}
  ierr = VecGetArrayRead(xx,&x);CHKERRQ(ierr);
  ierr = VecGetArray(zz,&y);CHKERRQ(ierr);

  for (i=0; i<m; i++) {
    idx    = a->j + a->i[i];
    v      = a->a + a->i[i];
    n      = a->i[i+1] - a->i[i];
    alpha1 = x[6*i];
    alpha2 = x[6*i+1];
    alpha3 = x[6*i+2];
    alpha4 = x[6*i+3];
    alpha5 = x[6*i+4];
    alpha6 = x[6*i+5];
    while (n-->0) {
      y[6*(*idx)]   += alpha1*(*v);
      y[6*(*idx)+1] += alpha2*(*v);
      y[6*(*idx)+2] += alpha3*(*v);
      y[6*(*idx)+3] += alpha4*(*v);
      y[6*(*idx)+4] += alpha5*(*v);
      y[6*(*idx)+5] += alpha6*(*v);
      idx++; v++;
    }
  }
  ierr = PetscLogFlops(12.0*a->nz);CHKERRQ(ierr);
  ierr = VecRestoreArrayRead(xx,&x);CHKERRQ(ierr);
  ierr = VecRestoreArray(zz,&y);CHKERRQ(ierr);
  PetscFunctionReturn(0);
}

/* ------------------------------------------------------------------------------*/
PetscErrorCode MatMult_SeqMAIJ_7(Mat A,Vec xx,Vec yy)
{
  Mat_SeqMAIJ       *b = (Mat_SeqMAIJ*)A->data;
  Mat_SeqAIJ        *a = (Mat_SeqAIJ*)b->AIJ->data;
  const PetscScalar *x,*v;
  PetscScalar       *y,sum1, sum2, sum3, sum4, sum5, sum6, sum7;
  PetscErrorCode    ierr;
  const PetscInt    m         = b->AIJ->rmap->n,*idx,*ii;
  PetscInt          nonzerorow=0,n,i,jrow,j;

  PetscFunctionBegin;
  ierr = VecGetArrayRead(xx,&x);CHKERRQ(ierr);
  ierr = VecGetArray(yy,&y);CHKERRQ(ierr);
  idx  = a->j;
  v    = a->a;
  ii   = a->i;

  for (i=0; i<m; i++) {
    jrow  = ii[i];
    n     = ii[i+1] - jrow;
    sum1  = 0.0;
    sum2  = 0.0;
    sum3  = 0.0;
    sum4  = 0.0;
    sum5  = 0.0;
    sum6  = 0.0;
    sum7  = 0.0;

    nonzerorow += (n>0);
    for (j=0; j<n; j++) {
      sum1 += v[jrow]*x[7*idx[jrow]];
      sum2 += v[jrow]*x[7*idx[jrow]+1];
      sum3 += v[jrow]*x[7*idx[jrow]+2];
      sum4 += v[jrow]*x[7*idx[jrow]+3];
      sum5 += v[jrow]*x[7*idx[jrow]+4];
      sum6 += v[jrow]*x[7*idx[jrow]+5];
      sum7 += v[jrow]*x[7*idx[jrow]+6];
      jrow++;
    }
    y[7*i]   = sum1;
    y[7*i+1] = sum2;
    y[7*i+2] = sum3;
    y[7*i+3] = sum4;
    y[7*i+4] = sum5;
    y[7*i+5] = sum6;
    y[7*i+6] = sum7;
  }

  ierr = PetscLogFlops(14.0*a->nz - 7.0*nonzerorow);CHKERRQ(ierr);
  ierr = VecRestoreArrayRead(xx,&x);CHKERRQ(ierr);
  ierr = VecRestoreArray(yy,&y);CHKERRQ(ierr);
  PetscFunctionReturn(0);
}

PetscErrorCode MatMultTranspose_SeqMAIJ_7(Mat A,Vec xx,Vec yy)
{
  Mat_SeqMAIJ       *b = (Mat_SeqMAIJ*)A->data;
  Mat_SeqAIJ        *a = (Mat_SeqAIJ*)b->AIJ->data;
  const PetscScalar *x,*v;
  PetscScalar       *y,alpha1,alpha2,alpha3,alpha4,alpha5,alpha6,alpha7;
  PetscErrorCode    ierr;
  const PetscInt    m = b->AIJ->rmap->n,*idx;
  PetscInt          n,i;

  PetscFunctionBegin;
  ierr = VecSet(yy,0.0);CHKERRQ(ierr);
  ierr = VecGetArrayRead(xx,&x);CHKERRQ(ierr);
  ierr = VecGetArray(yy,&y);CHKERRQ(ierr);

  for (i=0; i<m; i++) {
    idx    = a->j + a->i[i];
    v      = a->a + a->i[i];
    n      = a->i[i+1] - a->i[i];
    alpha1 = x[7*i];
    alpha2 = x[7*i+1];
    alpha3 = x[7*i+2];
    alpha4 = x[7*i+3];
    alpha5 = x[7*i+4];
    alpha6 = x[7*i+5];
    alpha7 = x[7*i+6];
    while (n-->0) {
      y[7*(*idx)]   += alpha1*(*v);
      y[7*(*idx)+1] += alpha2*(*v);
      y[7*(*idx)+2] += alpha3*(*v);
      y[7*(*idx)+3] += alpha4*(*v);
      y[7*(*idx)+4] += alpha5*(*v);
      y[7*(*idx)+5] += alpha6*(*v);
      y[7*(*idx)+6] += alpha7*(*v);
      idx++; v++;
    }
  }
  ierr = PetscLogFlops(14.0*a->nz);CHKERRQ(ierr);
  ierr = VecRestoreArrayRead(xx,&x);CHKERRQ(ierr);
  ierr = VecRestoreArray(yy,&y);CHKERRQ(ierr);
  PetscFunctionReturn(0);
}

PetscErrorCode MatMultAdd_SeqMAIJ_7(Mat A,Vec xx,Vec yy,Vec zz)
{
  Mat_SeqMAIJ       *b = (Mat_SeqMAIJ*)A->data;
  Mat_SeqAIJ        *a = (Mat_SeqAIJ*)b->AIJ->data;
  const PetscScalar *x,*v;
  PetscScalar       *y,sum1, sum2, sum3, sum4, sum5, sum6, sum7;
  PetscErrorCode    ierr;
  const PetscInt    m = b->AIJ->rmap->n,*idx,*ii;
  PetscInt          n,i,jrow,j;

  PetscFunctionBegin;
  if (yy != zz) {ierr = VecCopy(yy,zz);CHKERRQ(ierr);}
  ierr = VecGetArrayRead(xx,&x);CHKERRQ(ierr);
  ierr = VecGetArray(zz,&y);CHKERRQ(ierr);
  idx  = a->j;
  v    = a->a;
  ii   = a->i;

  for (i=0; i<m; i++) {
    jrow = ii[i];
    n    = ii[i+1] - jrow;
    sum1 = 0.0;
    sum2 = 0.0;
    sum3 = 0.0;
    sum4 = 0.0;
    sum5 = 0.0;
    sum6 = 0.0;
    sum7 = 0.0;
    for (j=0; j<n; j++) {
      sum1 += v[jrow]*x[7*idx[jrow]];
      sum2 += v[jrow]*x[7*idx[jrow]+1];
      sum3 += v[jrow]*x[7*idx[jrow]+2];
      sum4 += v[jrow]*x[7*idx[jrow]+3];
      sum5 += v[jrow]*x[7*idx[jrow]+4];
      sum6 += v[jrow]*x[7*idx[jrow]+5];
      sum7 += v[jrow]*x[7*idx[jrow]+6];
      jrow++;
    }
    y[7*i]   += sum1;
    y[7*i+1] += sum2;
    y[7*i+2] += sum3;
    y[7*i+3] += sum4;
    y[7*i+4] += sum5;
    y[7*i+5] += sum6;
    y[7*i+6] += sum7;
  }

  ierr = PetscLogFlops(14.0*a->nz);CHKERRQ(ierr);
  ierr = VecRestoreArrayRead(xx,&x);CHKERRQ(ierr);
  ierr = VecRestoreArray(zz,&y);CHKERRQ(ierr);
  PetscFunctionReturn(0);
}

PetscErrorCode MatMultTransposeAdd_SeqMAIJ_7(Mat A,Vec xx,Vec yy,Vec zz)
{
  Mat_SeqMAIJ       *b = (Mat_SeqMAIJ*)A->data;
  Mat_SeqAIJ        *a = (Mat_SeqAIJ*)b->AIJ->data;
  const PetscScalar *x,*v;
  PetscScalar       *y,alpha1,alpha2,alpha3,alpha4,alpha5,alpha6,alpha7;
  PetscErrorCode    ierr;
  const PetscInt    m = b->AIJ->rmap->n,*idx;
  PetscInt          n,i;

  PetscFunctionBegin;
  if (yy != zz) {ierr = VecCopy(yy,zz);CHKERRQ(ierr);}
  ierr = VecGetArrayRead(xx,&x);CHKERRQ(ierr);
  ierr = VecGetArray(zz,&y);CHKERRQ(ierr);
  for (i=0; i<m; i++) {
    idx    = a->j + a->i[i];
    v      = a->a + a->i[i];
    n      = a->i[i+1] - a->i[i];
    alpha1 = x[7*i];
    alpha2 = x[7*i+1];
    alpha3 = x[7*i+2];
    alpha4 = x[7*i+3];
    alpha5 = x[7*i+4];
    alpha6 = x[7*i+5];
    alpha7 = x[7*i+6];
    while (n-->0) {
      y[7*(*idx)]   += alpha1*(*v);
      y[7*(*idx)+1] += alpha2*(*v);
      y[7*(*idx)+2] += alpha3*(*v);
      y[7*(*idx)+3] += alpha4*(*v);
      y[7*(*idx)+4] += alpha5*(*v);
      y[7*(*idx)+5] += alpha6*(*v);
      y[7*(*idx)+6] += alpha7*(*v);
      idx++; v++;
    }
  }
  ierr = PetscLogFlops(14.0*a->nz);CHKERRQ(ierr);
  ierr = VecRestoreArrayRead(xx,&x);CHKERRQ(ierr);
  ierr = VecRestoreArray(zz,&y);CHKERRQ(ierr);
  PetscFunctionReturn(0);
}

PetscErrorCode MatMult_SeqMAIJ_8(Mat A,Vec xx,Vec yy)
{
  Mat_SeqMAIJ       *b = (Mat_SeqMAIJ*)A->data;
  Mat_SeqAIJ        *a = (Mat_SeqAIJ*)b->AIJ->data;
  const PetscScalar *x,*v;
  PetscScalar       *y,sum1, sum2, sum3, sum4, sum5, sum6, sum7, sum8;
  PetscErrorCode    ierr;
  const PetscInt    m         = b->AIJ->rmap->n,*idx,*ii;
  PetscInt          nonzerorow=0,n,i,jrow,j;

  PetscFunctionBegin;
  ierr = VecGetArrayRead(xx,&x);CHKERRQ(ierr);
  ierr = VecGetArray(yy,&y);CHKERRQ(ierr);
  idx  = a->j;
  v    = a->a;
  ii   = a->i;

  for (i=0; i<m; i++) {
    jrow  = ii[i];
    n     = ii[i+1] - jrow;
    sum1  = 0.0;
    sum2  = 0.0;
    sum3  = 0.0;
    sum4  = 0.0;
    sum5  = 0.0;
    sum6  = 0.0;
    sum7  = 0.0;
    sum8  = 0.0;

    nonzerorow += (n>0);
    for (j=0; j<n; j++) {
      sum1 += v[jrow]*x[8*idx[jrow]];
      sum2 += v[jrow]*x[8*idx[jrow]+1];
      sum3 += v[jrow]*x[8*idx[jrow]+2];
      sum4 += v[jrow]*x[8*idx[jrow]+3];
      sum5 += v[jrow]*x[8*idx[jrow]+4];
      sum6 += v[jrow]*x[8*idx[jrow]+5];
      sum7 += v[jrow]*x[8*idx[jrow]+6];
      sum8 += v[jrow]*x[8*idx[jrow]+7];
      jrow++;
    }
    y[8*i]   = sum1;
    y[8*i+1] = sum2;
    y[8*i+2] = sum3;
    y[8*i+3] = sum4;
    y[8*i+4] = sum5;
    y[8*i+5] = sum6;
    y[8*i+6] = sum7;
    y[8*i+7] = sum8;
  }

  ierr = PetscLogFlops(16.0*a->nz - 8.0*nonzerorow);CHKERRQ(ierr);
  ierr = VecRestoreArrayRead(xx,&x);CHKERRQ(ierr);
  ierr = VecRestoreArray(yy,&y);CHKERRQ(ierr);
  PetscFunctionReturn(0);
}

PetscErrorCode MatMultTranspose_SeqMAIJ_8(Mat A,Vec xx,Vec yy)
{
  Mat_SeqMAIJ       *b = (Mat_SeqMAIJ*)A->data;
  Mat_SeqAIJ        *a = (Mat_SeqAIJ*)b->AIJ->data;
  const PetscScalar *x,*v;
  PetscScalar       *y,alpha1,alpha2,alpha3,alpha4,alpha5,alpha6,alpha7,alpha8;
  PetscErrorCode    ierr;
  const PetscInt    m = b->AIJ->rmap->n,*idx;
  PetscInt          n,i;

  PetscFunctionBegin;
  ierr = VecSet(yy,0.0);CHKERRQ(ierr);
  ierr = VecGetArrayRead(xx,&x);CHKERRQ(ierr);
  ierr = VecGetArray(yy,&y);CHKERRQ(ierr);

  for (i=0; i<m; i++) {
    idx    = a->j + a->i[i];
    v      = a->a + a->i[i];
    n      = a->i[i+1] - a->i[i];
    alpha1 = x[8*i];
    alpha2 = x[8*i+1];
    alpha3 = x[8*i+2];
    alpha4 = x[8*i+3];
    alpha5 = x[8*i+4];
    alpha6 = x[8*i+5];
    alpha7 = x[8*i+6];
    alpha8 = x[8*i+7];
    while (n-->0) {
      y[8*(*idx)]   += alpha1*(*v);
      y[8*(*idx)+1] += alpha2*(*v);
      y[8*(*idx)+2] += alpha3*(*v);
      y[8*(*idx)+3] += alpha4*(*v);
      y[8*(*idx)+4] += alpha5*(*v);
      y[8*(*idx)+5] += alpha6*(*v);
      y[8*(*idx)+6] += alpha7*(*v);
      y[8*(*idx)+7] += alpha8*(*v);
      idx++; v++;
    }
  }
  ierr = PetscLogFlops(16.0*a->nz);CHKERRQ(ierr);
  ierr = VecRestoreArrayRead(xx,&x);CHKERRQ(ierr);
  ierr = VecRestoreArray(yy,&y);CHKERRQ(ierr);
  PetscFunctionReturn(0);
}

PetscErrorCode MatMultAdd_SeqMAIJ_8(Mat A,Vec xx,Vec yy,Vec zz)
{
  Mat_SeqMAIJ       *b = (Mat_SeqMAIJ*)A->data;
  Mat_SeqAIJ        *a = (Mat_SeqAIJ*)b->AIJ->data;
  const PetscScalar *x,*v;
  PetscScalar       *y,sum1, sum2, sum3, sum4, sum5, sum6, sum7, sum8;
  PetscErrorCode    ierr;
  const PetscInt    m = b->AIJ->rmap->n,*idx,*ii;
  PetscInt          n,i,jrow,j;

  PetscFunctionBegin;
  if (yy != zz) {ierr = VecCopy(yy,zz);CHKERRQ(ierr);}
  ierr = VecGetArrayRead(xx,&x);CHKERRQ(ierr);
  ierr = VecGetArray(zz,&y);CHKERRQ(ierr);
  idx  = a->j;
  v    = a->a;
  ii   = a->i;

  for (i=0; i<m; i++) {
    jrow = ii[i];
    n    = ii[i+1] - jrow;
    sum1 = 0.0;
    sum2 = 0.0;
    sum3 = 0.0;
    sum4 = 0.0;
    sum5 = 0.0;
    sum6 = 0.0;
    sum7 = 0.0;
    sum8 = 0.0;
    for (j=0; j<n; j++) {
      sum1 += v[jrow]*x[8*idx[jrow]];
      sum2 += v[jrow]*x[8*idx[jrow]+1];
      sum3 += v[jrow]*x[8*idx[jrow]+2];
      sum4 += v[jrow]*x[8*idx[jrow]+3];
      sum5 += v[jrow]*x[8*idx[jrow]+4];
      sum6 += v[jrow]*x[8*idx[jrow]+5];
      sum7 += v[jrow]*x[8*idx[jrow]+6];
      sum8 += v[jrow]*x[8*idx[jrow]+7];
      jrow++;
    }
    y[8*i]   += sum1;
    y[8*i+1] += sum2;
    y[8*i+2] += sum3;
    y[8*i+3] += sum4;
    y[8*i+4] += sum5;
    y[8*i+5] += sum6;
    y[8*i+6] += sum7;
    y[8*i+7] += sum8;
  }

  ierr = PetscLogFlops(16.0*a->nz);CHKERRQ(ierr);
  ierr = VecRestoreArrayRead(xx,&x);CHKERRQ(ierr);
  ierr = VecRestoreArray(zz,&y);CHKERRQ(ierr);
  PetscFunctionReturn(0);
}

PetscErrorCode MatMultTransposeAdd_SeqMAIJ_8(Mat A,Vec xx,Vec yy,Vec zz)
{
  Mat_SeqMAIJ       *b = (Mat_SeqMAIJ*)A->data;
  Mat_SeqAIJ        *a = (Mat_SeqAIJ*)b->AIJ->data;
  const PetscScalar *x,*v;
  PetscScalar       *y,alpha1,alpha2,alpha3,alpha4,alpha5,alpha6,alpha7,alpha8;
  PetscErrorCode    ierr;
  const PetscInt    m = b->AIJ->rmap->n,*idx;
  PetscInt          n,i;

  PetscFunctionBegin;
  if (yy != zz) {ierr = VecCopy(yy,zz);CHKERRQ(ierr);}
  ierr = VecGetArrayRead(xx,&x);CHKERRQ(ierr);
  ierr = VecGetArray(zz,&y);CHKERRQ(ierr);
  for (i=0; i<m; i++) {
    idx    = a->j + a->i[i];
    v      = a->a + a->i[i];
    n      = a->i[i+1] - a->i[i];
    alpha1 = x[8*i];
    alpha2 = x[8*i+1];
    alpha3 = x[8*i+2];
    alpha4 = x[8*i+3];
    alpha5 = x[8*i+4];
    alpha6 = x[8*i+5];
    alpha7 = x[8*i+6];
    alpha8 = x[8*i+7];
    while (n-->0) {
      y[8*(*idx)]   += alpha1*(*v);
      y[8*(*idx)+1] += alpha2*(*v);
      y[8*(*idx)+2] += alpha3*(*v);
      y[8*(*idx)+3] += alpha4*(*v);
      y[8*(*idx)+4] += alpha5*(*v);
      y[8*(*idx)+5] += alpha6*(*v);
      y[8*(*idx)+6] += alpha7*(*v);
      y[8*(*idx)+7] += alpha8*(*v);
      idx++; v++;
    }
  }
  ierr = PetscLogFlops(16.0*a->nz);CHKERRQ(ierr);
  ierr = VecRestoreArrayRead(xx,&x);CHKERRQ(ierr);
  ierr = VecRestoreArray(zz,&y);CHKERRQ(ierr);
  PetscFunctionReturn(0);
}

/* ------------------------------------------------------------------------------*/
PetscErrorCode MatMult_SeqMAIJ_9(Mat A,Vec xx,Vec yy)
{
  Mat_SeqMAIJ       *b = (Mat_SeqMAIJ*)A->data;
  Mat_SeqAIJ        *a = (Mat_SeqAIJ*)b->AIJ->data;
  const PetscScalar *x,*v;
  PetscScalar       *y,sum1, sum2, sum3, sum4, sum5, sum6, sum7, sum8, sum9;
  PetscErrorCode    ierr;
  const PetscInt    m         = b->AIJ->rmap->n,*idx,*ii;
  PetscInt          nonzerorow=0,n,i,jrow,j;

  PetscFunctionBegin;
  ierr = VecGetArrayRead(xx,&x);CHKERRQ(ierr);
  ierr = VecGetArray(yy,&y);CHKERRQ(ierr);
  idx  = a->j;
  v    = a->a;
  ii   = a->i;

  for (i=0; i<m; i++) {
    jrow  = ii[i];
    n     = ii[i+1] - jrow;
    sum1  = 0.0;
    sum2  = 0.0;
    sum3  = 0.0;
    sum4  = 0.0;
    sum5  = 0.0;
    sum6  = 0.0;
    sum7  = 0.0;
    sum8  = 0.0;
    sum9  = 0.0;

    nonzerorow += (n>0);
    for (j=0; j<n; j++) {
      sum1 += v[jrow]*x[9*idx[jrow]];
      sum2 += v[jrow]*x[9*idx[jrow]+1];
      sum3 += v[jrow]*x[9*idx[jrow]+2];
      sum4 += v[jrow]*x[9*idx[jrow]+3];
      sum5 += v[jrow]*x[9*idx[jrow]+4];
      sum6 += v[jrow]*x[9*idx[jrow]+5];
      sum7 += v[jrow]*x[9*idx[jrow]+6];
      sum8 += v[jrow]*x[9*idx[jrow]+7];
      sum9 += v[jrow]*x[9*idx[jrow]+8];
      jrow++;
    }
    y[9*i]   = sum1;
    y[9*i+1] = sum2;
    y[9*i+2] = sum3;
    y[9*i+3] = sum4;
    y[9*i+4] = sum5;
    y[9*i+5] = sum6;
    y[9*i+6] = sum7;
    y[9*i+7] = sum8;
    y[9*i+8] = sum9;
  }

  ierr = PetscLogFlops(18.0*a->nz - 9*nonzerorow);CHKERRQ(ierr);
  ierr = VecRestoreArrayRead(xx,&x);CHKERRQ(ierr);
  ierr = VecRestoreArray(yy,&y);CHKERRQ(ierr);
  PetscFunctionReturn(0);
}

/* ------------------------------------------------------------------------------*/

PetscErrorCode MatMultTranspose_SeqMAIJ_9(Mat A,Vec xx,Vec yy)
{
  Mat_SeqMAIJ       *b = (Mat_SeqMAIJ*)A->data;
  Mat_SeqAIJ        *a = (Mat_SeqAIJ*)b->AIJ->data;
  const PetscScalar *x,*v;
  PetscScalar       *y,alpha1,alpha2,alpha3,alpha4,alpha5,alpha6,alpha7,alpha8,alpha9;
  PetscErrorCode    ierr;
  const PetscInt    m = b->AIJ->rmap->n,*idx;
  PetscInt          n,i;

  PetscFunctionBegin;
  ierr = VecSet(yy,0.0);CHKERRQ(ierr);
  ierr = VecGetArrayRead(xx,&x);CHKERRQ(ierr);
  ierr = VecGetArray(yy,&y);CHKERRQ(ierr);

  for (i=0; i<m; i++) {
    idx    = a->j + a->i[i];
    v      = a->a + a->i[i];
    n      = a->i[i+1] - a->i[i];
    alpha1 = x[9*i];
    alpha2 = x[9*i+1];
    alpha3 = x[9*i+2];
    alpha4 = x[9*i+3];
    alpha5 = x[9*i+4];
    alpha6 = x[9*i+5];
    alpha7 = x[9*i+6];
    alpha8 = x[9*i+7];
    alpha9 = x[9*i+8];
    while (n-->0) {
      y[9*(*idx)]   += alpha1*(*v);
      y[9*(*idx)+1] += alpha2*(*v);
      y[9*(*idx)+2] += alpha3*(*v);
      y[9*(*idx)+3] += alpha4*(*v);
      y[9*(*idx)+4] += alpha5*(*v);
      y[9*(*idx)+5] += alpha6*(*v);
      y[9*(*idx)+6] += alpha7*(*v);
      y[9*(*idx)+7] += alpha8*(*v);
      y[9*(*idx)+8] += alpha9*(*v);
      idx++; v++;
    }
  }
  ierr = PetscLogFlops(18.0*a->nz);CHKERRQ(ierr);
  ierr = VecRestoreArrayRead(xx,&x);CHKERRQ(ierr);
  ierr = VecRestoreArray(yy,&y);CHKERRQ(ierr);
  PetscFunctionReturn(0);
}

PetscErrorCode MatMultAdd_SeqMAIJ_9(Mat A,Vec xx,Vec yy,Vec zz)
{
  Mat_SeqMAIJ       *b = (Mat_SeqMAIJ*)A->data;
  Mat_SeqAIJ        *a = (Mat_SeqAIJ*)b->AIJ->data;
  const PetscScalar *x,*v;
  PetscScalar       *y,sum1, sum2, sum3, sum4, sum5, sum6, sum7, sum8, sum9;
  PetscErrorCode    ierr;
  const PetscInt    m = b->AIJ->rmap->n,*idx,*ii;
  PetscInt          n,i,jrow,j;

  PetscFunctionBegin;
  if (yy != zz) {ierr = VecCopy(yy,zz);CHKERRQ(ierr);}
  ierr = VecGetArrayRead(xx,&x);CHKERRQ(ierr);
  ierr = VecGetArray(zz,&y);CHKERRQ(ierr);
  idx  = a->j;
  v    = a->a;
  ii   = a->i;

  for (i=0; i<m; i++) {
    jrow = ii[i];
    n    = ii[i+1] - jrow;
    sum1 = 0.0;
    sum2 = 0.0;
    sum3 = 0.0;
    sum4 = 0.0;
    sum5 = 0.0;
    sum6 = 0.0;
    sum7 = 0.0;
    sum8 = 0.0;
    sum9 = 0.0;
    for (j=0; j<n; j++) {
      sum1 += v[jrow]*x[9*idx[jrow]];
      sum2 += v[jrow]*x[9*idx[jrow]+1];
      sum3 += v[jrow]*x[9*idx[jrow]+2];
      sum4 += v[jrow]*x[9*idx[jrow]+3];
      sum5 += v[jrow]*x[9*idx[jrow]+4];
      sum6 += v[jrow]*x[9*idx[jrow]+5];
      sum7 += v[jrow]*x[9*idx[jrow]+6];
      sum8 += v[jrow]*x[9*idx[jrow]+7];
      sum9 += v[jrow]*x[9*idx[jrow]+8];
      jrow++;
    }
    y[9*i]   += sum1;
    y[9*i+1] += sum2;
    y[9*i+2] += sum3;
    y[9*i+3] += sum4;
    y[9*i+4] += sum5;
    y[9*i+5] += sum6;
    y[9*i+6] += sum7;
    y[9*i+7] += sum8;
    y[9*i+8] += sum9;
  }

  ierr = PetscLogFlops(18*a->nz);CHKERRQ(ierr);
  ierr = VecRestoreArrayRead(xx,&x);CHKERRQ(ierr);
  ierr = VecRestoreArray(zz,&y);CHKERRQ(ierr);
  PetscFunctionReturn(0);
}

PetscErrorCode MatMultTransposeAdd_SeqMAIJ_9(Mat A,Vec xx,Vec yy,Vec zz)
{
  Mat_SeqMAIJ       *b = (Mat_SeqMAIJ*)A->data;
  Mat_SeqAIJ        *a = (Mat_SeqAIJ*)b->AIJ->data;
  const PetscScalar *x,*v;
  PetscScalar       *y,alpha1,alpha2,alpha3,alpha4,alpha5,alpha6,alpha7,alpha8,alpha9;
  PetscErrorCode    ierr;
  const PetscInt    m = b->AIJ->rmap->n,*idx;
  PetscInt          n,i;

  PetscFunctionBegin;
  if (yy != zz) {ierr = VecCopy(yy,zz);CHKERRQ(ierr);}
  ierr = VecGetArrayRead(xx,&x);CHKERRQ(ierr);
  ierr = VecGetArray(zz,&y);CHKERRQ(ierr);
  for (i=0; i<m; i++) {
    idx    = a->j + a->i[i];
    v      = a->a + a->i[i];
    n      = a->i[i+1] - a->i[i];
    alpha1 = x[9*i];
    alpha2 = x[9*i+1];
    alpha3 = x[9*i+2];
    alpha4 = x[9*i+3];
    alpha5 = x[9*i+4];
    alpha6 = x[9*i+5];
    alpha7 = x[9*i+6];
    alpha8 = x[9*i+7];
    alpha9 = x[9*i+8];
    while (n-->0) {
      y[9*(*idx)]   += alpha1*(*v);
      y[9*(*idx)+1] += alpha2*(*v);
      y[9*(*idx)+2] += alpha3*(*v);
      y[9*(*idx)+3] += alpha4*(*v);
      y[9*(*idx)+4] += alpha5*(*v);
      y[9*(*idx)+5] += alpha6*(*v);
      y[9*(*idx)+6] += alpha7*(*v);
      y[9*(*idx)+7] += alpha8*(*v);
      y[9*(*idx)+8] += alpha9*(*v);
      idx++; v++;
    }
  }
  ierr = PetscLogFlops(18.0*a->nz);CHKERRQ(ierr);
  ierr = VecRestoreArrayRead(xx,&x);CHKERRQ(ierr);
  ierr = VecRestoreArray(zz,&y);CHKERRQ(ierr);
  PetscFunctionReturn(0);
}
PetscErrorCode MatMult_SeqMAIJ_10(Mat A,Vec xx,Vec yy)
{
  Mat_SeqMAIJ       *b = (Mat_SeqMAIJ*)A->data;
  Mat_SeqAIJ        *a = (Mat_SeqAIJ*)b->AIJ->data;
  const PetscScalar *x,*v;
  PetscScalar       *y,sum1, sum2, sum3, sum4, sum5, sum6, sum7, sum8, sum9, sum10;
  PetscErrorCode    ierr;
  const PetscInt    m         = b->AIJ->rmap->n,*idx,*ii;
  PetscInt          nonzerorow=0,n,i,jrow,j;

  PetscFunctionBegin;
  ierr = VecGetArrayRead(xx,&x);CHKERRQ(ierr);
  ierr = VecGetArray(yy,&y);CHKERRQ(ierr);
  idx  = a->j;
  v    = a->a;
  ii   = a->i;

  for (i=0; i<m; i++) {
    jrow  = ii[i];
    n     = ii[i+1] - jrow;
    sum1  = 0.0;
    sum2  = 0.0;
    sum3  = 0.0;
    sum4  = 0.0;
    sum5  = 0.0;
    sum6  = 0.0;
    sum7  = 0.0;
    sum8  = 0.0;
    sum9  = 0.0;
    sum10 = 0.0;

    nonzerorow += (n>0);
    for (j=0; j<n; j++) {
      sum1  += v[jrow]*x[10*idx[jrow]];
      sum2  += v[jrow]*x[10*idx[jrow]+1];
      sum3  += v[jrow]*x[10*idx[jrow]+2];
      sum4  += v[jrow]*x[10*idx[jrow]+3];
      sum5  += v[jrow]*x[10*idx[jrow]+4];
      sum6  += v[jrow]*x[10*idx[jrow]+5];
      sum7  += v[jrow]*x[10*idx[jrow]+6];
      sum8  += v[jrow]*x[10*idx[jrow]+7];
      sum9  += v[jrow]*x[10*idx[jrow]+8];
      sum10 += v[jrow]*x[10*idx[jrow]+9];
      jrow++;
    }
    y[10*i]   = sum1;
    y[10*i+1] = sum2;
    y[10*i+2] = sum3;
    y[10*i+3] = sum4;
    y[10*i+4] = sum5;
    y[10*i+5] = sum6;
    y[10*i+6] = sum7;
    y[10*i+7] = sum8;
    y[10*i+8] = sum9;
    y[10*i+9] = sum10;
  }

  ierr = PetscLogFlops(20.0*a->nz - 10.0*nonzerorow);CHKERRQ(ierr);
  ierr = VecRestoreArrayRead(xx,&x);CHKERRQ(ierr);
  ierr = VecRestoreArray(yy,&y);CHKERRQ(ierr);
  PetscFunctionReturn(0);
}

PetscErrorCode MatMultAdd_SeqMAIJ_10(Mat A,Vec xx,Vec yy,Vec zz)
{
  Mat_SeqMAIJ       *b = (Mat_SeqMAIJ*)A->data;
  Mat_SeqAIJ        *a = (Mat_SeqAIJ*)b->AIJ->data;
  const PetscScalar *x,*v;
  PetscScalar       *y,sum1, sum2, sum3, sum4, sum5, sum6, sum7, sum8, sum9, sum10;
  PetscErrorCode    ierr;
  const PetscInt    m = b->AIJ->rmap->n,*idx,*ii;
  PetscInt          n,i,jrow,j;

  PetscFunctionBegin;
  if (yy != zz) {ierr = VecCopy(yy,zz);CHKERRQ(ierr);}
  ierr = VecGetArrayRead(xx,&x);CHKERRQ(ierr);
  ierr = VecGetArray(zz,&y);CHKERRQ(ierr);
  idx  = a->j;
  v    = a->a;
  ii   = a->i;

  for (i=0; i<m; i++) {
    jrow  = ii[i];
    n     = ii[i+1] - jrow;
    sum1  = 0.0;
    sum2  = 0.0;
    sum3  = 0.0;
    sum4  = 0.0;
    sum5  = 0.0;
    sum6  = 0.0;
    sum7  = 0.0;
    sum8  = 0.0;
    sum9  = 0.0;
    sum10 = 0.0;
    for (j=0; j<n; j++) {
      sum1  += v[jrow]*x[10*idx[jrow]];
      sum2  += v[jrow]*x[10*idx[jrow]+1];
      sum3  += v[jrow]*x[10*idx[jrow]+2];
      sum4  += v[jrow]*x[10*idx[jrow]+3];
      sum5  += v[jrow]*x[10*idx[jrow]+4];
      sum6  += v[jrow]*x[10*idx[jrow]+5];
      sum7  += v[jrow]*x[10*idx[jrow]+6];
      sum8  += v[jrow]*x[10*idx[jrow]+7];
      sum9  += v[jrow]*x[10*idx[jrow]+8];
      sum10 += v[jrow]*x[10*idx[jrow]+9];
      jrow++;
    }
    y[10*i]   += sum1;
    y[10*i+1] += sum2;
    y[10*i+2] += sum3;
    y[10*i+3] += sum4;
    y[10*i+4] += sum5;
    y[10*i+5] += sum6;
    y[10*i+6] += sum7;
    y[10*i+7] += sum8;
    y[10*i+8] += sum9;
    y[10*i+9] += sum10;
  }

  ierr = PetscLogFlops(20.0*a->nz);CHKERRQ(ierr);
  ierr = VecRestoreArrayRead(xx,&x);CHKERRQ(ierr);
  ierr = VecRestoreArray(yy,&y);CHKERRQ(ierr);
  PetscFunctionReturn(0);
}

PetscErrorCode MatMultTranspose_SeqMAIJ_10(Mat A,Vec xx,Vec yy)
{
  Mat_SeqMAIJ       *b = (Mat_SeqMAIJ*)A->data;
  Mat_SeqAIJ        *a = (Mat_SeqAIJ*)b->AIJ->data;
  const PetscScalar *x,*v;
  PetscScalar       *y,alpha1,alpha2,alpha3,alpha4,alpha5,alpha6,alpha7,alpha8,alpha9,alpha10;
  PetscErrorCode    ierr;
  const PetscInt    m = b->AIJ->rmap->n,*idx;
  PetscInt          n,i;

  PetscFunctionBegin;
  ierr = VecSet(yy,0.0);CHKERRQ(ierr);
  ierr = VecGetArrayRead(xx,&x);CHKERRQ(ierr);
  ierr = VecGetArray(yy,&y);CHKERRQ(ierr);

  for (i=0; i<m; i++) {
    idx     = a->j + a->i[i];
    v       = a->a + a->i[i];
    n       = a->i[i+1] - a->i[i];
    alpha1  = x[10*i];
    alpha2  = x[10*i+1];
    alpha3  = x[10*i+2];
    alpha4  = x[10*i+3];
    alpha5  = x[10*i+4];
    alpha6  = x[10*i+5];
    alpha7  = x[10*i+6];
    alpha8  = x[10*i+7];
    alpha9  = x[10*i+8];
    alpha10 = x[10*i+9];
    while (n-->0) {
      y[10*(*idx)]   += alpha1*(*v);
      y[10*(*idx)+1] += alpha2*(*v);
      y[10*(*idx)+2] += alpha3*(*v);
      y[10*(*idx)+3] += alpha4*(*v);
      y[10*(*idx)+4] += alpha5*(*v);
      y[10*(*idx)+5] += alpha6*(*v);
      y[10*(*idx)+6] += alpha7*(*v);
      y[10*(*idx)+7] += alpha8*(*v);
      y[10*(*idx)+8] += alpha9*(*v);
      y[10*(*idx)+9] += alpha10*(*v);
      idx++; v++;
    }
  }
  ierr = PetscLogFlops(20.0*a->nz);CHKERRQ(ierr);
  ierr = VecRestoreArrayRead(xx,&x);CHKERRQ(ierr);
  ierr = VecRestoreArray(yy,&y);CHKERRQ(ierr);
  PetscFunctionReturn(0);
}

PetscErrorCode MatMultTransposeAdd_SeqMAIJ_10(Mat A,Vec xx,Vec yy,Vec zz)
{
  Mat_SeqMAIJ       *b = (Mat_SeqMAIJ*)A->data;
  Mat_SeqAIJ        *a = (Mat_SeqAIJ*)b->AIJ->data;
  const PetscScalar *x,*v;
  PetscScalar       *y,alpha1,alpha2,alpha3,alpha4,alpha5,alpha6,alpha7,alpha8,alpha9,alpha10;
  PetscErrorCode    ierr;
  const PetscInt    m = b->AIJ->rmap->n,*idx;
  PetscInt          n,i;

  PetscFunctionBegin;
  if (yy != zz) {ierr = VecCopy(yy,zz);CHKERRQ(ierr);}
  ierr = VecGetArrayRead(xx,&x);CHKERRQ(ierr);
  ierr = VecGetArray(zz,&y);CHKERRQ(ierr);
  for (i=0; i<m; i++) {
    idx     = a->j + a->i[i];
    v       = a->a + a->i[i];
    n       = a->i[i+1] - a->i[i];
    alpha1  = x[10*i];
    alpha2  = x[10*i+1];
    alpha3  = x[10*i+2];
    alpha4  = x[10*i+3];
    alpha5  = x[10*i+4];
    alpha6  = x[10*i+5];
    alpha7  = x[10*i+6];
    alpha8  = x[10*i+7];
    alpha9  = x[10*i+8];
    alpha10 = x[10*i+9];
    while (n-->0) {
      y[10*(*idx)]   += alpha1*(*v);
      y[10*(*idx)+1] += alpha2*(*v);
      y[10*(*idx)+2] += alpha3*(*v);
      y[10*(*idx)+3] += alpha4*(*v);
      y[10*(*idx)+4] += alpha5*(*v);
      y[10*(*idx)+5] += alpha6*(*v);
      y[10*(*idx)+6] += alpha7*(*v);
      y[10*(*idx)+7] += alpha8*(*v);
      y[10*(*idx)+8] += alpha9*(*v);
      y[10*(*idx)+9] += alpha10*(*v);
      idx++; v++;
    }
  }
  ierr = PetscLogFlops(20.0*a->nz);CHKERRQ(ierr);
  ierr = VecRestoreArrayRead(xx,&x);CHKERRQ(ierr);
  ierr = VecRestoreArray(zz,&y);CHKERRQ(ierr);
  PetscFunctionReturn(0);
}


/*--------------------------------------------------------------------------------------------*/
PetscErrorCode MatMult_SeqMAIJ_11(Mat A,Vec xx,Vec yy)
{
  Mat_SeqMAIJ       *b = (Mat_SeqMAIJ*)A->data;
  Mat_SeqAIJ        *a = (Mat_SeqAIJ*)b->AIJ->data;
  const PetscScalar *x,*v;
  PetscScalar       *y,sum1, sum2, sum3, sum4, sum5, sum6, sum7, sum8, sum9, sum10, sum11;
  PetscErrorCode    ierr;
  const PetscInt    m         = b->AIJ->rmap->n,*idx,*ii;
  PetscInt          nonzerorow=0,n,i,jrow,j;

  PetscFunctionBegin;
  ierr = VecGetArrayRead(xx,&x);CHKERRQ(ierr);
  ierr = VecGetArray(yy,&y);CHKERRQ(ierr);
  idx  = a->j;
  v    = a->a;
  ii   = a->i;

  for (i=0; i<m; i++) {
    jrow  = ii[i];
    n     = ii[i+1] - jrow;
    sum1  = 0.0;
    sum2  = 0.0;
    sum3  = 0.0;
    sum4  = 0.0;
    sum5  = 0.0;
    sum6  = 0.0;
    sum7  = 0.0;
    sum8  = 0.0;
    sum9  = 0.0;
    sum10 = 0.0;
    sum11 = 0.0;

    nonzerorow += (n>0);
    for (j=0; j<n; j++) {
      sum1  += v[jrow]*x[11*idx[jrow]];
      sum2  += v[jrow]*x[11*idx[jrow]+1];
      sum3  += v[jrow]*x[11*idx[jrow]+2];
      sum4  += v[jrow]*x[11*idx[jrow]+3];
      sum5  += v[jrow]*x[11*idx[jrow]+4];
      sum6  += v[jrow]*x[11*idx[jrow]+5];
      sum7  += v[jrow]*x[11*idx[jrow]+6];
      sum8  += v[jrow]*x[11*idx[jrow]+7];
      sum9  += v[jrow]*x[11*idx[jrow]+8];
      sum10 += v[jrow]*x[11*idx[jrow]+9];
      sum11 += v[jrow]*x[11*idx[jrow]+10];
      jrow++;
    }
    y[11*i]    = sum1;
    y[11*i+1]  = sum2;
    y[11*i+2]  = sum3;
    y[11*i+3]  = sum4;
    y[11*i+4]  = sum5;
    y[11*i+5]  = sum6;
    y[11*i+6]  = sum7;
    y[11*i+7]  = sum8;
    y[11*i+8]  = sum9;
    y[11*i+9]  = sum10;
    y[11*i+10] = sum11;
  }

  ierr = PetscLogFlops(22*a->nz - 11*nonzerorow);CHKERRQ(ierr);
  ierr = VecRestoreArrayRead(xx,&x);CHKERRQ(ierr);
  ierr = VecRestoreArray(yy,&y);CHKERRQ(ierr);
  PetscFunctionReturn(0);
}

PetscErrorCode MatMultAdd_SeqMAIJ_11(Mat A,Vec xx,Vec yy,Vec zz)
{
  Mat_SeqMAIJ       *b = (Mat_SeqMAIJ*)A->data;
  Mat_SeqAIJ        *a = (Mat_SeqAIJ*)b->AIJ->data;
  const PetscScalar *x,*v;
  PetscScalar       *y,sum1, sum2, sum3, sum4, sum5, sum6, sum7, sum8, sum9, sum10, sum11;
  PetscErrorCode    ierr;
  const PetscInt    m = b->AIJ->rmap->n,*idx,*ii;
  PetscInt          n,i,jrow,j;

  PetscFunctionBegin;
  if (yy != zz) {ierr = VecCopy(yy,zz);CHKERRQ(ierr);}
  ierr = VecGetArrayRead(xx,&x);CHKERRQ(ierr);
  ierr = VecGetArray(zz,&y);CHKERRQ(ierr);
  idx  = a->j;
  v    = a->a;
  ii   = a->i;

  for (i=0; i<m; i++) {
    jrow  = ii[i];
    n     = ii[i+1] - jrow;
    sum1  = 0.0;
    sum2  = 0.0;
    sum3  = 0.0;
    sum4  = 0.0;
    sum5  = 0.0;
    sum6  = 0.0;
    sum7  = 0.0;
    sum8  = 0.0;
    sum9  = 0.0;
    sum10 = 0.0;
    sum11 = 0.0;
    for (j=0; j<n; j++) {
      sum1  += v[jrow]*x[11*idx[jrow]];
      sum2  += v[jrow]*x[11*idx[jrow]+1];
      sum3  += v[jrow]*x[11*idx[jrow]+2];
      sum4  += v[jrow]*x[11*idx[jrow]+3];
      sum5  += v[jrow]*x[11*idx[jrow]+4];
      sum6  += v[jrow]*x[11*idx[jrow]+5];
      sum7  += v[jrow]*x[11*idx[jrow]+6];
      sum8  += v[jrow]*x[11*idx[jrow]+7];
      sum9  += v[jrow]*x[11*idx[jrow]+8];
      sum10 += v[jrow]*x[11*idx[jrow]+9];
      sum11 += v[jrow]*x[11*idx[jrow]+10];
      jrow++;
    }
    y[11*i]    += sum1;
    y[11*i+1]  += sum2;
    y[11*i+2]  += sum3;
    y[11*i+3]  += sum4;
    y[11*i+4]  += sum5;
    y[11*i+5]  += sum6;
    y[11*i+6]  += sum7;
    y[11*i+7]  += sum8;
    y[11*i+8]  += sum9;
    y[11*i+9]  += sum10;
    y[11*i+10] += sum11;
  }

  ierr = PetscLogFlops(22*a->nz);CHKERRQ(ierr);
  ierr = VecRestoreArrayRead(xx,&x);CHKERRQ(ierr);
  ierr = VecRestoreArray(yy,&y);CHKERRQ(ierr);
  PetscFunctionReturn(0);
}

PetscErrorCode MatMultTranspose_SeqMAIJ_11(Mat A,Vec xx,Vec yy)
{
  Mat_SeqMAIJ       *b = (Mat_SeqMAIJ*)A->data;
  Mat_SeqAIJ        *a = (Mat_SeqAIJ*)b->AIJ->data;
  const PetscScalar *x,*v;
  PetscScalar       *y,alpha1,alpha2,alpha3,alpha4,alpha5,alpha6,alpha7,alpha8,alpha9,alpha10,alpha11;
  PetscErrorCode    ierr;
  const PetscInt    m = b->AIJ->rmap->n,*idx;
  PetscInt          n,i;

  PetscFunctionBegin;
  ierr = VecSet(yy,0.0);CHKERRQ(ierr);
  ierr = VecGetArrayRead(xx,&x);CHKERRQ(ierr);
  ierr = VecGetArray(yy,&y);CHKERRQ(ierr);

  for (i=0; i<m; i++) {
    idx     = a->j + a->i[i];
    v       = a->a + a->i[i];
    n       = a->i[i+1] - a->i[i];
    alpha1  = x[11*i];
    alpha2  = x[11*i+1];
    alpha3  = x[11*i+2];
    alpha4  = x[11*i+3];
    alpha5  = x[11*i+4];
    alpha6  = x[11*i+5];
    alpha7  = x[11*i+6];
    alpha8  = x[11*i+7];
    alpha9  = x[11*i+8];
    alpha10 = x[11*i+9];
    alpha11 = x[11*i+10];
    while (n-->0) {
      y[11*(*idx)]    += alpha1*(*v);
      y[11*(*idx)+1]  += alpha2*(*v);
      y[11*(*idx)+2]  += alpha3*(*v);
      y[11*(*idx)+3]  += alpha4*(*v);
      y[11*(*idx)+4]  += alpha5*(*v);
      y[11*(*idx)+5]  += alpha6*(*v);
      y[11*(*idx)+6]  += alpha7*(*v);
      y[11*(*idx)+7]  += alpha8*(*v);
      y[11*(*idx)+8]  += alpha9*(*v);
      y[11*(*idx)+9]  += alpha10*(*v);
      y[11*(*idx)+10] += alpha11*(*v);
      idx++; v++;
    }
  }
  ierr = PetscLogFlops(22*a->nz);CHKERRQ(ierr);
  ierr = VecRestoreArrayRead(xx,&x);CHKERRQ(ierr);
  ierr = VecRestoreArray(yy,&y);CHKERRQ(ierr);
  PetscFunctionReturn(0);
}

PetscErrorCode MatMultTransposeAdd_SeqMAIJ_11(Mat A,Vec xx,Vec yy,Vec zz)
{
  Mat_SeqMAIJ       *b = (Mat_SeqMAIJ*)A->data;
  Mat_SeqAIJ        *a = (Mat_SeqAIJ*)b->AIJ->data;
  const PetscScalar *x,*v;
  PetscScalar       *y,alpha1,alpha2,alpha3,alpha4,alpha5,alpha6,alpha7,alpha8,alpha9,alpha10,alpha11;
  PetscErrorCode    ierr;
  const PetscInt    m = b->AIJ->rmap->n,*idx;
  PetscInt          n,i;

  PetscFunctionBegin;
  if (yy != zz) {ierr = VecCopy(yy,zz);CHKERRQ(ierr);}
  ierr = VecGetArrayRead(xx,&x);CHKERRQ(ierr);
  ierr = VecGetArray(zz,&y);CHKERRQ(ierr);
  for (i=0; i<m; i++) {
    idx     = a->j + a->i[i];
    v       = a->a + a->i[i];
    n       = a->i[i+1] - a->i[i];
    alpha1  = x[11*i];
    alpha2  = x[11*i+1];
    alpha3  = x[11*i+2];
    alpha4  = x[11*i+3];
    alpha5  = x[11*i+4];
    alpha6  = x[11*i+5];
    alpha7  = x[11*i+6];
    alpha8  = x[11*i+7];
    alpha9  = x[11*i+8];
    alpha10 = x[11*i+9];
    alpha11 = x[11*i+10];
    while (n-->0) {
      y[11*(*idx)]    += alpha1*(*v);
      y[11*(*idx)+1]  += alpha2*(*v);
      y[11*(*idx)+2]  += alpha3*(*v);
      y[11*(*idx)+3]  += alpha4*(*v);
      y[11*(*idx)+4]  += alpha5*(*v);
      y[11*(*idx)+5]  += alpha6*(*v);
      y[11*(*idx)+6]  += alpha7*(*v);
      y[11*(*idx)+7]  += alpha8*(*v);
      y[11*(*idx)+8]  += alpha9*(*v);
      y[11*(*idx)+9]  += alpha10*(*v);
      y[11*(*idx)+10] += alpha11*(*v);
      idx++; v++;
    }
  }
  ierr = PetscLogFlops(22*a->nz);CHKERRQ(ierr);
  ierr = VecRestoreArrayRead(xx,&x);CHKERRQ(ierr);
  ierr = VecRestoreArray(zz,&y);CHKERRQ(ierr);
  PetscFunctionReturn(0);
}


/*--------------------------------------------------------------------------------------------*/
PetscErrorCode MatMult_SeqMAIJ_16(Mat A,Vec xx,Vec yy)
{
  Mat_SeqMAIJ       *b = (Mat_SeqMAIJ*)A->data;
  Mat_SeqAIJ        *a = (Mat_SeqAIJ*)b->AIJ->data;
  const PetscScalar *x,*v;
  PetscScalar       *y,sum1, sum2, sum3, sum4, sum5, sum6, sum7, sum8;
  PetscScalar       sum9, sum10, sum11, sum12, sum13, sum14, sum15, sum16;
  PetscErrorCode    ierr;
  const PetscInt    m         = b->AIJ->rmap->n,*idx,*ii;
  PetscInt          nonzerorow=0,n,i,jrow,j;

  PetscFunctionBegin;
  ierr = VecGetArrayRead(xx,&x);CHKERRQ(ierr);
  ierr = VecGetArray(yy,&y);CHKERRQ(ierr);
  idx  = a->j;
  v    = a->a;
  ii   = a->i;

  for (i=0; i<m; i++) {
    jrow  = ii[i];
    n     = ii[i+1] - jrow;
    sum1  = 0.0;
    sum2  = 0.0;
    sum3  = 0.0;
    sum4  = 0.0;
    sum5  = 0.0;
    sum6  = 0.0;
    sum7  = 0.0;
    sum8  = 0.0;
    sum9  = 0.0;
    sum10 = 0.0;
    sum11 = 0.0;
    sum12 = 0.0;
    sum13 = 0.0;
    sum14 = 0.0;
    sum15 = 0.0;
    sum16 = 0.0;

    nonzerorow += (n>0);
    for (j=0; j<n; j++) {
      sum1  += v[jrow]*x[16*idx[jrow]];
      sum2  += v[jrow]*x[16*idx[jrow]+1];
      sum3  += v[jrow]*x[16*idx[jrow]+2];
      sum4  += v[jrow]*x[16*idx[jrow]+3];
      sum5  += v[jrow]*x[16*idx[jrow]+4];
      sum6  += v[jrow]*x[16*idx[jrow]+5];
      sum7  += v[jrow]*x[16*idx[jrow]+6];
      sum8  += v[jrow]*x[16*idx[jrow]+7];
      sum9  += v[jrow]*x[16*idx[jrow]+8];
      sum10 += v[jrow]*x[16*idx[jrow]+9];
      sum11 += v[jrow]*x[16*idx[jrow]+10];
      sum12 += v[jrow]*x[16*idx[jrow]+11];
      sum13 += v[jrow]*x[16*idx[jrow]+12];
      sum14 += v[jrow]*x[16*idx[jrow]+13];
      sum15 += v[jrow]*x[16*idx[jrow]+14];
      sum16 += v[jrow]*x[16*idx[jrow]+15];
      jrow++;
    }
    y[16*i]    = sum1;
    y[16*i+1]  = sum2;
    y[16*i+2]  = sum3;
    y[16*i+3]  = sum4;
    y[16*i+4]  = sum5;
    y[16*i+5]  = sum6;
    y[16*i+6]  = sum7;
    y[16*i+7]  = sum8;
    y[16*i+8]  = sum9;
    y[16*i+9]  = sum10;
    y[16*i+10] = sum11;
    y[16*i+11] = sum12;
    y[16*i+12] = sum13;
    y[16*i+13] = sum14;
    y[16*i+14] = sum15;
    y[16*i+15] = sum16;
  }

  ierr = PetscLogFlops(32.0*a->nz - 16.0*nonzerorow);CHKERRQ(ierr);
  ierr = VecRestoreArrayRead(xx,&x);CHKERRQ(ierr);
  ierr = VecRestoreArray(yy,&y);CHKERRQ(ierr);
  PetscFunctionReturn(0);
}

PetscErrorCode MatMultTranspose_SeqMAIJ_16(Mat A,Vec xx,Vec yy)
{
  Mat_SeqMAIJ       *b = (Mat_SeqMAIJ*)A->data;
  Mat_SeqAIJ        *a = (Mat_SeqAIJ*)b->AIJ->data;
  const PetscScalar *x,*v;
  PetscScalar       *y,alpha1,alpha2,alpha3,alpha4,alpha5,alpha6,alpha7,alpha8;
  PetscScalar       alpha9,alpha10,alpha11,alpha12,alpha13,alpha14,alpha15,alpha16;
  PetscErrorCode    ierr;
  const PetscInt    m = b->AIJ->rmap->n,*idx;
  PetscInt          n,i;

  PetscFunctionBegin;
  ierr = VecSet(yy,0.0);CHKERRQ(ierr);
  ierr = VecGetArrayRead(xx,&x);CHKERRQ(ierr);
  ierr = VecGetArray(yy,&y);CHKERRQ(ierr);

  for (i=0; i<m; i++) {
    idx     = a->j + a->i[i];
    v       = a->a + a->i[i];
    n       = a->i[i+1] - a->i[i];
    alpha1  = x[16*i];
    alpha2  = x[16*i+1];
    alpha3  = x[16*i+2];
    alpha4  = x[16*i+3];
    alpha5  = x[16*i+4];
    alpha6  = x[16*i+5];
    alpha7  = x[16*i+6];
    alpha8  = x[16*i+7];
    alpha9  = x[16*i+8];
    alpha10 = x[16*i+9];
    alpha11 = x[16*i+10];
    alpha12 = x[16*i+11];
    alpha13 = x[16*i+12];
    alpha14 = x[16*i+13];
    alpha15 = x[16*i+14];
    alpha16 = x[16*i+15];
    while (n-->0) {
      y[16*(*idx)]    += alpha1*(*v);
      y[16*(*idx)+1]  += alpha2*(*v);
      y[16*(*idx)+2]  += alpha3*(*v);
      y[16*(*idx)+3]  += alpha4*(*v);
      y[16*(*idx)+4]  += alpha5*(*v);
      y[16*(*idx)+5]  += alpha6*(*v);
      y[16*(*idx)+6]  += alpha7*(*v);
      y[16*(*idx)+7]  += alpha8*(*v);
      y[16*(*idx)+8]  += alpha9*(*v);
      y[16*(*idx)+9]  += alpha10*(*v);
      y[16*(*idx)+10] += alpha11*(*v);
      y[16*(*idx)+11] += alpha12*(*v);
      y[16*(*idx)+12] += alpha13*(*v);
      y[16*(*idx)+13] += alpha14*(*v);
      y[16*(*idx)+14] += alpha15*(*v);
      y[16*(*idx)+15] += alpha16*(*v);
      idx++; v++;
    }
  }
  ierr = PetscLogFlops(32.0*a->nz);CHKERRQ(ierr);
  ierr = VecRestoreArrayRead(xx,&x);CHKERRQ(ierr);
  ierr = VecRestoreArray(yy,&y);CHKERRQ(ierr);
  PetscFunctionReturn(0);
}

PetscErrorCode MatMultAdd_SeqMAIJ_16(Mat A,Vec xx,Vec yy,Vec zz)
{
  Mat_SeqMAIJ       *b = (Mat_SeqMAIJ*)A->data;
  Mat_SeqAIJ        *a = (Mat_SeqAIJ*)b->AIJ->data;
  const PetscScalar *x,*v;
  PetscScalar       *y,sum1, sum2, sum3, sum4, sum5, sum6, sum7, sum8;
  PetscScalar       sum9, sum10, sum11, sum12, sum13, sum14, sum15, sum16;
  PetscErrorCode    ierr;
  const PetscInt    m = b->AIJ->rmap->n,*idx,*ii;
  PetscInt          n,i,jrow,j;

  PetscFunctionBegin;
  if (yy != zz) {ierr = VecCopy(yy,zz);CHKERRQ(ierr);}
  ierr = VecGetArrayRead(xx,&x);CHKERRQ(ierr);
  ierr = VecGetArray(zz,&y);CHKERRQ(ierr);
  idx  = a->j;
  v    = a->a;
  ii   = a->i;

  for (i=0; i<m; i++) {
    jrow  = ii[i];
    n     = ii[i+1] - jrow;
    sum1  = 0.0;
    sum2  = 0.0;
    sum3  = 0.0;
    sum4  = 0.0;
    sum5  = 0.0;
    sum6  = 0.0;
    sum7  = 0.0;
    sum8  = 0.0;
    sum9  = 0.0;
    sum10 = 0.0;
    sum11 = 0.0;
    sum12 = 0.0;
    sum13 = 0.0;
    sum14 = 0.0;
    sum15 = 0.0;
    sum16 = 0.0;
    for (j=0; j<n; j++) {
      sum1  += v[jrow]*x[16*idx[jrow]];
      sum2  += v[jrow]*x[16*idx[jrow]+1];
      sum3  += v[jrow]*x[16*idx[jrow]+2];
      sum4  += v[jrow]*x[16*idx[jrow]+3];
      sum5  += v[jrow]*x[16*idx[jrow]+4];
      sum6  += v[jrow]*x[16*idx[jrow]+5];
      sum7  += v[jrow]*x[16*idx[jrow]+6];
      sum8  += v[jrow]*x[16*idx[jrow]+7];
      sum9  += v[jrow]*x[16*idx[jrow]+8];
      sum10 += v[jrow]*x[16*idx[jrow]+9];
      sum11 += v[jrow]*x[16*idx[jrow]+10];
      sum12 += v[jrow]*x[16*idx[jrow]+11];
      sum13 += v[jrow]*x[16*idx[jrow]+12];
      sum14 += v[jrow]*x[16*idx[jrow]+13];
      sum15 += v[jrow]*x[16*idx[jrow]+14];
      sum16 += v[jrow]*x[16*idx[jrow]+15];
      jrow++;
    }
    y[16*i]    += sum1;
    y[16*i+1]  += sum2;
    y[16*i+2]  += sum3;
    y[16*i+3]  += sum4;
    y[16*i+4]  += sum5;
    y[16*i+5]  += sum6;
    y[16*i+6]  += sum7;
    y[16*i+7]  += sum8;
    y[16*i+8]  += sum9;
    y[16*i+9]  += sum10;
    y[16*i+10] += sum11;
    y[16*i+11] += sum12;
    y[16*i+12] += sum13;
    y[16*i+13] += sum14;
    y[16*i+14] += sum15;
    y[16*i+15] += sum16;
  }

  ierr = PetscLogFlops(32.0*a->nz);CHKERRQ(ierr);
  ierr = VecRestoreArrayRead(xx,&x);CHKERRQ(ierr);
  ierr = VecRestoreArray(zz,&y);CHKERRQ(ierr);
  PetscFunctionReturn(0);
}

PetscErrorCode MatMultTransposeAdd_SeqMAIJ_16(Mat A,Vec xx,Vec yy,Vec zz)
{
  Mat_SeqMAIJ       *b = (Mat_SeqMAIJ*)A->data;
  Mat_SeqAIJ        *a = (Mat_SeqAIJ*)b->AIJ->data;
  const PetscScalar *x,*v;
  PetscScalar       *y,alpha1,alpha2,alpha3,alpha4,alpha5,alpha6,alpha7,alpha8;
  PetscScalar       alpha9,alpha10,alpha11,alpha12,alpha13,alpha14,alpha15,alpha16;
  PetscErrorCode    ierr;
  const PetscInt    m = b->AIJ->rmap->n,*idx;
  PetscInt          n,i;

  PetscFunctionBegin;
  if (yy != zz) {ierr = VecCopy(yy,zz);CHKERRQ(ierr);}
  ierr = VecGetArrayRead(xx,&x);CHKERRQ(ierr);
  ierr = VecGetArray(zz,&y);CHKERRQ(ierr);
  for (i=0; i<m; i++) {
    idx     = a->j + a->i[i];
    v       = a->a + a->i[i];
    n       = a->i[i+1] - a->i[i];
    alpha1  = x[16*i];
    alpha2  = x[16*i+1];
    alpha3  = x[16*i+2];
    alpha4  = x[16*i+3];
    alpha5  = x[16*i+4];
    alpha6  = x[16*i+5];
    alpha7  = x[16*i+6];
    alpha8  = x[16*i+7];
    alpha9  = x[16*i+8];
    alpha10 = x[16*i+9];
    alpha11 = x[16*i+10];
    alpha12 = x[16*i+11];
    alpha13 = x[16*i+12];
    alpha14 = x[16*i+13];
    alpha15 = x[16*i+14];
    alpha16 = x[16*i+15];
    while (n-->0) {
      y[16*(*idx)]    += alpha1*(*v);
      y[16*(*idx)+1]  += alpha2*(*v);
      y[16*(*idx)+2]  += alpha3*(*v);
      y[16*(*idx)+3]  += alpha4*(*v);
      y[16*(*idx)+4]  += alpha5*(*v);
      y[16*(*idx)+5]  += alpha6*(*v);
      y[16*(*idx)+6]  += alpha7*(*v);
      y[16*(*idx)+7]  += alpha8*(*v);
      y[16*(*idx)+8]  += alpha9*(*v);
      y[16*(*idx)+9]  += alpha10*(*v);
      y[16*(*idx)+10] += alpha11*(*v);
      y[16*(*idx)+11] += alpha12*(*v);
      y[16*(*idx)+12] += alpha13*(*v);
      y[16*(*idx)+13] += alpha14*(*v);
      y[16*(*idx)+14] += alpha15*(*v);
      y[16*(*idx)+15] += alpha16*(*v);
      idx++; v++;
    }
  }
  ierr = PetscLogFlops(32.0*a->nz);CHKERRQ(ierr);
  ierr = VecRestoreArrayRead(xx,&x);CHKERRQ(ierr);
  ierr = VecRestoreArray(zz,&y);CHKERRQ(ierr);
  PetscFunctionReturn(0);
}

/*--------------------------------------------------------------------------------------------*/
PetscErrorCode MatMult_SeqMAIJ_18(Mat A,Vec xx,Vec yy)
{
  Mat_SeqMAIJ       *b = (Mat_SeqMAIJ*)A->data;
  Mat_SeqAIJ        *a = (Mat_SeqAIJ*)b->AIJ->data;
  const PetscScalar *x,*v;
  PetscScalar       *y,sum1, sum2, sum3, sum4, sum5, sum6, sum7, sum8;
  PetscScalar       sum9, sum10, sum11, sum12, sum13, sum14, sum15, sum16, sum17, sum18;
  PetscErrorCode    ierr;
  const PetscInt    m         = b->AIJ->rmap->n,*idx,*ii;
  PetscInt          nonzerorow=0,n,i,jrow,j;

  PetscFunctionBegin;
  ierr = VecGetArrayRead(xx,&x);CHKERRQ(ierr);
  ierr = VecGetArray(yy,&y);CHKERRQ(ierr);
  idx  = a->j;
  v    = a->a;
  ii   = a->i;

  for (i=0; i<m; i++) {
    jrow  = ii[i];
    n     = ii[i+1] - jrow;
    sum1  = 0.0;
    sum2  = 0.0;
    sum3  = 0.0;
    sum4  = 0.0;
    sum5  = 0.0;
    sum6  = 0.0;
    sum7  = 0.0;
    sum8  = 0.0;
    sum9  = 0.0;
    sum10 = 0.0;
    sum11 = 0.0;
    sum12 = 0.0;
    sum13 = 0.0;
    sum14 = 0.0;
    sum15 = 0.0;
    sum16 = 0.0;
    sum17 = 0.0;
    sum18 = 0.0;

    nonzerorow += (n>0);
    for (j=0; j<n; j++) {
      sum1  += v[jrow]*x[18*idx[jrow]];
      sum2  += v[jrow]*x[18*idx[jrow]+1];
      sum3  += v[jrow]*x[18*idx[jrow]+2];
      sum4  += v[jrow]*x[18*idx[jrow]+3];
      sum5  += v[jrow]*x[18*idx[jrow]+4];
      sum6  += v[jrow]*x[18*idx[jrow]+5];
      sum7  += v[jrow]*x[18*idx[jrow]+6];
      sum8  += v[jrow]*x[18*idx[jrow]+7];
      sum9  += v[jrow]*x[18*idx[jrow]+8];
      sum10 += v[jrow]*x[18*idx[jrow]+9];
      sum11 += v[jrow]*x[18*idx[jrow]+10];
      sum12 += v[jrow]*x[18*idx[jrow]+11];
      sum13 += v[jrow]*x[18*idx[jrow]+12];
      sum14 += v[jrow]*x[18*idx[jrow]+13];
      sum15 += v[jrow]*x[18*idx[jrow]+14];
      sum16 += v[jrow]*x[18*idx[jrow]+15];
      sum17 += v[jrow]*x[18*idx[jrow]+16];
      sum18 += v[jrow]*x[18*idx[jrow]+17];
      jrow++;
    }
    y[18*i]    = sum1;
    y[18*i+1]  = sum2;
    y[18*i+2]  = sum3;
    y[18*i+3]  = sum4;
    y[18*i+4]  = sum5;
    y[18*i+5]  = sum6;
    y[18*i+6]  = sum7;
    y[18*i+7]  = sum8;
    y[18*i+8]  = sum9;
    y[18*i+9]  = sum10;
    y[18*i+10] = sum11;
    y[18*i+11] = sum12;
    y[18*i+12] = sum13;
    y[18*i+13] = sum14;
    y[18*i+14] = sum15;
    y[18*i+15] = sum16;
    y[18*i+16] = sum17;
    y[18*i+17] = sum18;
  }

  ierr = PetscLogFlops(36.0*a->nz - 18.0*nonzerorow);CHKERRQ(ierr);
  ierr = VecRestoreArrayRead(xx,&x);CHKERRQ(ierr);
  ierr = VecRestoreArray(yy,&y);CHKERRQ(ierr);
  PetscFunctionReturn(0);
}

PetscErrorCode MatMultTranspose_SeqMAIJ_18(Mat A,Vec xx,Vec yy)
{
  Mat_SeqMAIJ       *b = (Mat_SeqMAIJ*)A->data;
  Mat_SeqAIJ        *a = (Mat_SeqAIJ*)b->AIJ->data;
  const PetscScalar *x,*v;
  PetscScalar       *y,alpha1,alpha2,alpha3,alpha4,alpha5,alpha6,alpha7,alpha8;
  PetscScalar       alpha9,alpha10,alpha11,alpha12,alpha13,alpha14,alpha15,alpha16,alpha17,alpha18;
  PetscErrorCode    ierr;
  const PetscInt    m = b->AIJ->rmap->n,*idx;
  PetscInt          n,i;

  PetscFunctionBegin;
  ierr = VecSet(yy,0.0);CHKERRQ(ierr);
  ierr = VecGetArrayRead(xx,&x);CHKERRQ(ierr);
  ierr = VecGetArray(yy,&y);CHKERRQ(ierr);

  for (i=0; i<m; i++) {
    idx     = a->j + a->i[i];
    v       = a->a + a->i[i];
    n       = a->i[i+1] - a->i[i];
    alpha1  = x[18*i];
    alpha2  = x[18*i+1];
    alpha3  = x[18*i+2];
    alpha4  = x[18*i+3];
    alpha5  = x[18*i+4];
    alpha6  = x[18*i+5];
    alpha7  = x[18*i+6];
    alpha8  = x[18*i+7];
    alpha9  = x[18*i+8];
    alpha10 = x[18*i+9];
    alpha11 = x[18*i+10];
    alpha12 = x[18*i+11];
    alpha13 = x[18*i+12];
    alpha14 = x[18*i+13];
    alpha15 = x[18*i+14];
    alpha16 = x[18*i+15];
    alpha17 = x[18*i+16];
    alpha18 = x[18*i+17];
    while (n-->0) {
      y[18*(*idx)]    += alpha1*(*v);
      y[18*(*idx)+1]  += alpha2*(*v);
      y[18*(*idx)+2]  += alpha3*(*v);
      y[18*(*idx)+3]  += alpha4*(*v);
      y[18*(*idx)+4]  += alpha5*(*v);
      y[18*(*idx)+5]  += alpha6*(*v);
      y[18*(*idx)+6]  += alpha7*(*v);
      y[18*(*idx)+7]  += alpha8*(*v);
      y[18*(*idx)+8]  += alpha9*(*v);
      y[18*(*idx)+9]  += alpha10*(*v);
      y[18*(*idx)+10] += alpha11*(*v);
      y[18*(*idx)+11] += alpha12*(*v);
      y[18*(*idx)+12] += alpha13*(*v);
      y[18*(*idx)+13] += alpha14*(*v);
      y[18*(*idx)+14] += alpha15*(*v);
      y[18*(*idx)+15] += alpha16*(*v);
      y[18*(*idx)+16] += alpha17*(*v);
      y[18*(*idx)+17] += alpha18*(*v);
      idx++; v++;
    }
  }
  ierr = PetscLogFlops(36.0*a->nz);CHKERRQ(ierr);
  ierr = VecRestoreArrayRead(xx,&x);CHKERRQ(ierr);
  ierr = VecRestoreArray(yy,&y);CHKERRQ(ierr);
  PetscFunctionReturn(0);
}

PetscErrorCode MatMultAdd_SeqMAIJ_18(Mat A,Vec xx,Vec yy,Vec zz)
{
  Mat_SeqMAIJ       *b = (Mat_SeqMAIJ*)A->data;
  Mat_SeqAIJ        *a = (Mat_SeqAIJ*)b->AIJ->data;
  const PetscScalar *x,*v;
  PetscScalar       *y,sum1, sum2, sum3, sum4, sum5, sum6, sum7, sum8;
  PetscScalar       sum9, sum10, sum11, sum12, sum13, sum14, sum15, sum16, sum17, sum18;
  PetscErrorCode    ierr;
  const PetscInt    m = b->AIJ->rmap->n,*idx,*ii;
  PetscInt          n,i,jrow,j;

  PetscFunctionBegin;
  if (yy != zz) {ierr = VecCopy(yy,zz);CHKERRQ(ierr);}
  ierr = VecGetArrayRead(xx,&x);CHKERRQ(ierr);
  ierr = VecGetArray(zz,&y);CHKERRQ(ierr);
  idx  = a->j;
  v    = a->a;
  ii   = a->i;

  for (i=0; i<m; i++) {
    jrow  = ii[i];
    n     = ii[i+1] - jrow;
    sum1  = 0.0;
    sum2  = 0.0;
    sum3  = 0.0;
    sum4  = 0.0;
    sum5  = 0.0;
    sum6  = 0.0;
    sum7  = 0.0;
    sum8  = 0.0;
    sum9  = 0.0;
    sum10 = 0.0;
    sum11 = 0.0;
    sum12 = 0.0;
    sum13 = 0.0;
    sum14 = 0.0;
    sum15 = 0.0;
    sum16 = 0.0;
    sum17 = 0.0;
    sum18 = 0.0;
    for (j=0; j<n; j++) {
      sum1  += v[jrow]*x[18*idx[jrow]];
      sum2  += v[jrow]*x[18*idx[jrow]+1];
      sum3  += v[jrow]*x[18*idx[jrow]+2];
      sum4  += v[jrow]*x[18*idx[jrow]+3];
      sum5  += v[jrow]*x[18*idx[jrow]+4];
      sum6  += v[jrow]*x[18*idx[jrow]+5];
      sum7  += v[jrow]*x[18*idx[jrow]+6];
      sum8  += v[jrow]*x[18*idx[jrow]+7];
      sum9  += v[jrow]*x[18*idx[jrow]+8];
      sum10 += v[jrow]*x[18*idx[jrow]+9];
      sum11 += v[jrow]*x[18*idx[jrow]+10];
      sum12 += v[jrow]*x[18*idx[jrow]+11];
      sum13 += v[jrow]*x[18*idx[jrow]+12];
      sum14 += v[jrow]*x[18*idx[jrow]+13];
      sum15 += v[jrow]*x[18*idx[jrow]+14];
      sum16 += v[jrow]*x[18*idx[jrow]+15];
      sum17 += v[jrow]*x[18*idx[jrow]+16];
      sum18 += v[jrow]*x[18*idx[jrow]+17];
      jrow++;
    }
    y[18*i]    += sum1;
    y[18*i+1]  += sum2;
    y[18*i+2]  += sum3;
    y[18*i+3]  += sum4;
    y[18*i+4]  += sum5;
    y[18*i+5]  += sum6;
    y[18*i+6]  += sum7;
    y[18*i+7]  += sum8;
    y[18*i+8]  += sum9;
    y[18*i+9]  += sum10;
    y[18*i+10] += sum11;
    y[18*i+11] += sum12;
    y[18*i+12] += sum13;
    y[18*i+13] += sum14;
    y[18*i+14] += sum15;
    y[18*i+15] += sum16;
    y[18*i+16] += sum17;
    y[18*i+17] += sum18;
  }

  ierr = PetscLogFlops(36.0*a->nz);CHKERRQ(ierr);
  ierr = VecRestoreArrayRead(xx,&x);CHKERRQ(ierr);
  ierr = VecRestoreArray(zz,&y);CHKERRQ(ierr);
  PetscFunctionReturn(0);
}

PetscErrorCode MatMultTransposeAdd_SeqMAIJ_18(Mat A,Vec xx,Vec yy,Vec zz)
{
  Mat_SeqMAIJ       *b = (Mat_SeqMAIJ*)A->data;
  Mat_SeqAIJ        *a = (Mat_SeqAIJ*)b->AIJ->data;
  const PetscScalar *x,*v;
  PetscScalar       *y,alpha1,alpha2,alpha3,alpha4,alpha5,alpha6,alpha7,alpha8;
  PetscScalar       alpha9,alpha10,alpha11,alpha12,alpha13,alpha14,alpha15,alpha16,alpha17,alpha18;
  PetscErrorCode    ierr;
  const PetscInt    m = b->AIJ->rmap->n,*idx;
  PetscInt          n,i;

  PetscFunctionBegin;
  if (yy != zz) {ierr = VecCopy(yy,zz);CHKERRQ(ierr);}
  ierr = VecGetArrayRead(xx,&x);CHKERRQ(ierr);
  ierr = VecGetArray(zz,&y);CHKERRQ(ierr);
  for (i=0; i<m; i++) {
    idx     = a->j + a->i[i];
    v       = a->a + a->i[i];
    n       = a->i[i+1] - a->i[i];
    alpha1  = x[18*i];
    alpha2  = x[18*i+1];
    alpha3  = x[18*i+2];
    alpha4  = x[18*i+3];
    alpha5  = x[18*i+4];
    alpha6  = x[18*i+5];
    alpha7  = x[18*i+6];
    alpha8  = x[18*i+7];
    alpha9  = x[18*i+8];
    alpha10 = x[18*i+9];
    alpha11 = x[18*i+10];
    alpha12 = x[18*i+11];
    alpha13 = x[18*i+12];
    alpha14 = x[18*i+13];
    alpha15 = x[18*i+14];
    alpha16 = x[18*i+15];
    alpha17 = x[18*i+16];
    alpha18 = x[18*i+17];
    while (n-->0) {
      y[18*(*idx)]    += alpha1*(*v);
      y[18*(*idx)+1]  += alpha2*(*v);
      y[18*(*idx)+2]  += alpha3*(*v);
      y[18*(*idx)+3]  += alpha4*(*v);
      y[18*(*idx)+4]  += alpha5*(*v);
      y[18*(*idx)+5]  += alpha6*(*v);
      y[18*(*idx)+6]  += alpha7*(*v);
      y[18*(*idx)+7]  += alpha8*(*v);
      y[18*(*idx)+8]  += alpha9*(*v);
      y[18*(*idx)+9]  += alpha10*(*v);
      y[18*(*idx)+10] += alpha11*(*v);
      y[18*(*idx)+11] += alpha12*(*v);
      y[18*(*idx)+12] += alpha13*(*v);
      y[18*(*idx)+13] += alpha14*(*v);
      y[18*(*idx)+14] += alpha15*(*v);
      y[18*(*idx)+15] += alpha16*(*v);
      y[18*(*idx)+16] += alpha17*(*v);
      y[18*(*idx)+17] += alpha18*(*v);
      idx++; v++;
    }
  }
  ierr = PetscLogFlops(36.0*a->nz);CHKERRQ(ierr);
  ierr = VecRestoreArrayRead(xx,&x);CHKERRQ(ierr);
  ierr = VecRestoreArray(zz,&y);CHKERRQ(ierr);
  PetscFunctionReturn(0);
}

PetscErrorCode MatMult_SeqMAIJ_N(Mat A,Vec xx,Vec yy)
{
  Mat_SeqMAIJ       *b = (Mat_SeqMAIJ*)A->data;
  Mat_SeqAIJ        *a = (Mat_SeqAIJ*)b->AIJ->data;
  const PetscScalar *x,*v;
  PetscScalar       *y,*sums;
  PetscErrorCode    ierr;
  const PetscInt    m = b->AIJ->rmap->n,*idx,*ii;
  PetscInt          n,i,jrow,j,dof = b->dof,k;

  PetscFunctionBegin;
  ierr = VecGetArrayRead(xx,&x);CHKERRQ(ierr);
  ierr = VecSet(yy,0.0);CHKERRQ(ierr);
  ierr = VecGetArray(yy,&y);CHKERRQ(ierr);
  idx  = a->j;
  v    = a->a;
  ii   = a->i;

  for (i=0; i<m; i++) {
    jrow = ii[i];
    n    = ii[i+1] - jrow;
    sums = y + dof*i;
    for (j=0; j<n; j++) {
      for (k=0; k<dof; k++) {
        sums[k] += v[jrow]*x[dof*idx[jrow]+k];
      }
      jrow++;
    }
  }

  ierr = PetscLogFlops(2.0*dof*a->nz);CHKERRQ(ierr);
  ierr = VecRestoreArrayRead(xx,&x);CHKERRQ(ierr);
  ierr = VecRestoreArray(yy,&y);CHKERRQ(ierr);
  PetscFunctionReturn(0);
}

PetscErrorCode MatMultAdd_SeqMAIJ_N(Mat A,Vec xx,Vec yy,Vec zz)
{
  Mat_SeqMAIJ       *b = (Mat_SeqMAIJ*)A->data;
  Mat_SeqAIJ        *a = (Mat_SeqAIJ*)b->AIJ->data;
  const PetscScalar *x,*v;
  PetscScalar       *y,*sums;
  PetscErrorCode    ierr;
  const PetscInt    m = b->AIJ->rmap->n,*idx,*ii;
  PetscInt          n,i,jrow,j,dof = b->dof,k;

  PetscFunctionBegin;
  if (yy != zz) {ierr = VecCopy(yy,zz);CHKERRQ(ierr);}
  ierr = VecGetArrayRead(xx,&x);CHKERRQ(ierr);
  ierr = VecGetArray(zz,&y);CHKERRQ(ierr);
  idx  = a->j;
  v    = a->a;
  ii   = a->i;

  for (i=0; i<m; i++) {
    jrow = ii[i];
    n    = ii[i+1] - jrow;
    sums = y + dof*i;
    for (j=0; j<n; j++) {
      for (k=0; k<dof; k++) {
        sums[k] += v[jrow]*x[dof*idx[jrow]+k];
      }
      jrow++;
    }
  }

  ierr = PetscLogFlops(2.0*dof*a->nz);CHKERRQ(ierr);
  ierr = VecRestoreArrayRead(xx,&x);CHKERRQ(ierr);
  ierr = VecRestoreArray(zz,&y);CHKERRQ(ierr);
  PetscFunctionReturn(0);
}

PetscErrorCode MatMultTranspose_SeqMAIJ_N(Mat A,Vec xx,Vec yy)
{
  Mat_SeqMAIJ       *b = (Mat_SeqMAIJ*)A->data;
  Mat_SeqAIJ        *a = (Mat_SeqAIJ*)b->AIJ->data;
  const PetscScalar *x,*v,*alpha;
  PetscScalar       *y;
  PetscErrorCode    ierr;
  const PetscInt    m = b->AIJ->rmap->n,*idx,dof = b->dof;
  PetscInt          n,i,k;

  PetscFunctionBegin;
  ierr = VecGetArrayRead(xx,&x);CHKERRQ(ierr);
  ierr = VecSet(yy,0.0);CHKERRQ(ierr);
  ierr = VecGetArray(yy,&y);CHKERRQ(ierr);
  for (i=0; i<m; i++) {
    idx   = a->j + a->i[i];
    v     = a->a + a->i[i];
    n     = a->i[i+1] - a->i[i];
    alpha = x + dof*i;
    while (n-->0) {
      for (k=0; k<dof; k++) {
        y[dof*(*idx)+k] += alpha[k]*(*v);
      }
      idx++; v++;
    }
  }
  ierr = PetscLogFlops(2.0*dof*a->nz);CHKERRQ(ierr);
  ierr = VecRestoreArrayRead(xx,&x);CHKERRQ(ierr);
  ierr = VecRestoreArray(yy,&y);CHKERRQ(ierr);
  PetscFunctionReturn(0);
}

PetscErrorCode MatMultTransposeAdd_SeqMAIJ_N(Mat A,Vec xx,Vec yy,Vec zz)
{
  Mat_SeqMAIJ       *b = (Mat_SeqMAIJ*)A->data;
  Mat_SeqAIJ        *a = (Mat_SeqAIJ*)b->AIJ->data;
  const PetscScalar *x,*v,*alpha;
  PetscScalar       *y;
  PetscErrorCode    ierr;
  const PetscInt    m = b->AIJ->rmap->n,*idx,dof = b->dof;
  PetscInt          n,i,k;

  PetscFunctionBegin;
  if (yy != zz) {ierr = VecCopy(yy,zz);CHKERRQ(ierr);}
  ierr = VecGetArrayRead(xx,&x);CHKERRQ(ierr);
  ierr = VecGetArray(zz,&y);CHKERRQ(ierr);
  for (i=0; i<m; i++) {
    idx   = a->j + a->i[i];
    v     = a->a + a->i[i];
    n     = a->i[i+1] - a->i[i];
    alpha = x + dof*i;
    while (n-->0) {
      for (k=0; k<dof; k++) {
        y[dof*(*idx)+k] += alpha[k]*(*v);
      }
      idx++; v++;
    }
  }
  ierr = PetscLogFlops(2.0*dof*a->nz);CHKERRQ(ierr);
  ierr = VecRestoreArrayRead(xx,&x);CHKERRQ(ierr);
  ierr = VecRestoreArray(zz,&y);CHKERRQ(ierr);
  PetscFunctionReturn(0);
}

/*===================================================================================*/
PetscErrorCode MatMult_MPIMAIJ_dof(Mat A,Vec xx,Vec yy)
{
  Mat_MPIMAIJ    *b = (Mat_MPIMAIJ*)A->data;
  PetscErrorCode ierr;

  PetscFunctionBegin;
  /* start the scatter */
  ierr = VecScatterBegin(b->ctx,xx,b->w,INSERT_VALUES,SCATTER_FORWARD);CHKERRQ(ierr);
  ierr = (*b->AIJ->ops->mult)(b->AIJ,xx,yy);CHKERRQ(ierr);
  ierr = VecScatterEnd(b->ctx,xx,b->w,INSERT_VALUES,SCATTER_FORWARD);CHKERRQ(ierr);
  ierr = (*b->OAIJ->ops->multadd)(b->OAIJ,b->w,yy,yy);CHKERRQ(ierr);
  PetscFunctionReturn(0);
}

PetscErrorCode MatMultTranspose_MPIMAIJ_dof(Mat A,Vec xx,Vec yy)
{
  Mat_MPIMAIJ    *b = (Mat_MPIMAIJ*)A->data;
  PetscErrorCode ierr;

  PetscFunctionBegin;
  ierr = (*b->OAIJ->ops->multtranspose)(b->OAIJ,xx,b->w);CHKERRQ(ierr);
  ierr = (*b->AIJ->ops->multtranspose)(b->AIJ,xx,yy);CHKERRQ(ierr);
  ierr = VecScatterBegin(b->ctx,b->w,yy,ADD_VALUES,SCATTER_REVERSE);CHKERRQ(ierr);
  ierr = VecScatterEnd(b->ctx,b->w,yy,ADD_VALUES,SCATTER_REVERSE);CHKERRQ(ierr);
  PetscFunctionReturn(0);
}

PetscErrorCode MatMultAdd_MPIMAIJ_dof(Mat A,Vec xx,Vec yy,Vec zz)
{
  Mat_MPIMAIJ    *b = (Mat_MPIMAIJ*)A->data;
  PetscErrorCode ierr;

  PetscFunctionBegin;
  /* start the scatter */
  ierr = VecScatterBegin(b->ctx,xx,b->w,INSERT_VALUES,SCATTER_FORWARD);CHKERRQ(ierr);
  ierr = (*b->AIJ->ops->multadd)(b->AIJ,xx,yy,zz);CHKERRQ(ierr);
  ierr = VecScatterEnd(b->ctx,xx,b->w,INSERT_VALUES,SCATTER_FORWARD);CHKERRQ(ierr);
  ierr = (*b->OAIJ->ops->multadd)(b->OAIJ,b->w,zz,zz);CHKERRQ(ierr);
  PetscFunctionReturn(0);
}

PetscErrorCode MatMultTransposeAdd_MPIMAIJ_dof(Mat A,Vec xx,Vec yy,Vec zz)
{
  Mat_MPIMAIJ    *b = (Mat_MPIMAIJ*)A->data;
  PetscErrorCode ierr;

  PetscFunctionBegin;
  ierr = (*b->OAIJ->ops->multtranspose)(b->OAIJ,xx,b->w);CHKERRQ(ierr);
  ierr = VecScatterBegin(b->ctx,b->w,zz,ADD_VALUES,SCATTER_REVERSE);CHKERRQ(ierr);
  ierr = (*b->AIJ->ops->multtransposeadd)(b->AIJ,xx,yy,zz);CHKERRQ(ierr);
  ierr = VecScatterEnd(b->ctx,b->w,zz,ADD_VALUES,SCATTER_REVERSE);CHKERRQ(ierr);
  PetscFunctionReturn(0);
}

/* ----------------------------------------------------------------*/
PetscErrorCode MatPtAPSymbolic_SeqAIJ_SeqMAIJ(Mat A,Mat PP,PetscReal fill,Mat *C)
{
  PetscErrorCode     ierr;
  PetscFreeSpaceList free_space=NULL,current_space=NULL;
  Mat_SeqMAIJ        *pp       =(Mat_SeqMAIJ*)PP->data;
  Mat                P         =pp->AIJ;
  Mat_SeqAIJ         *a        =(Mat_SeqAIJ*)A->data,*p=(Mat_SeqAIJ*)P->data,*c;
  PetscInt           *pti,*ptj,*ptJ;
  PetscInt           *ci,*cj,*ptadenserow,*ptasparserow,*denserow,*sparserow,*ptaj;
  const PetscInt     an=A->cmap->N,am=A->rmap->N,pn=P->cmap->N,pm=P->rmap->N,ppdof=pp->dof;
  PetscInt           i,j,k,dof,pshift,ptnzi,arow,anzj,ptanzi,prow,pnzj,cnzi,cn;
  MatScalar          *ca;
  const PetscInt     *pi = p->i,*pj = p->j,*pjj,*ai=a->i,*aj=a->j,*ajj;

  PetscFunctionBegin;
  /* Get ij structure of P^T */
  ierr = MatGetSymbolicTranspose_SeqAIJ(P,&pti,&ptj);CHKERRQ(ierr);

  cn = pn*ppdof;
  /* Allocate ci array, arrays for fill computation and */
  /* free space for accumulating nonzero column info */
  ierr  = PetscMalloc1(cn+1,&ci);CHKERRQ(ierr);
  ci[0] = 0;

  /* Work arrays for rows of P^T*A */
  ierr = PetscMalloc4(an,&ptadenserow,an,&ptasparserow,cn,&denserow,cn,&sparserow);CHKERRQ(ierr);
  ierr = PetscMemzero(ptadenserow,an*sizeof(PetscInt));CHKERRQ(ierr);
  ierr = PetscMemzero(denserow,cn*sizeof(PetscInt));CHKERRQ(ierr);

  /* Set initial free space to be nnz(A) scaled by aspect ratio of P. */
  /* This should be reasonable if sparsity of PtAP is similar to that of A. */
  /* Note, aspect ratio of P is the same as the aspect ratio of SeqAIJ inside P */
  ierr          = PetscFreeSpaceGet(PetscIntMultTruncate(ai[am]/pm,pn),&free_space);CHKERRQ(ierr);
  current_space = free_space;

  /* Determine symbolic info for each row of C: */
  for (i=0; i<pn; i++) {
    ptnzi = pti[i+1] - pti[i];
    ptJ   = ptj + pti[i];
    for (dof=0; dof<ppdof; dof++) {
      ptanzi = 0;
      /* Determine symbolic row of PtA: */
      for (j=0; j<ptnzi; j++) {
        /* Expand ptJ[j] by block size and shift by dof to get the right row of A */
        arow = ptJ[j]*ppdof + dof;
        /* Nonzeros of P^T*A will be in same locations as any element of A in that row */
        anzj = ai[arow+1] - ai[arow];
        ajj  = aj + ai[arow];
        for (k=0; k<anzj; k++) {
          if (!ptadenserow[ajj[k]]) {
            ptadenserow[ajj[k]]    = -1;
            ptasparserow[ptanzi++] = ajj[k];
          }
        }
      }
      /* Using symbolic info for row of PtA, determine symbolic info for row of C: */
      ptaj = ptasparserow;
      cnzi = 0;
      for (j=0; j<ptanzi; j++) {
        /* Get offset within block of P */
        pshift = *ptaj%ppdof;
        /* Get block row of P */
        prow = (*ptaj++)/ppdof; /* integer division */
        /* P has same number of nonzeros per row as the compressed form */
        pnzj = pi[prow+1] - pi[prow];
        pjj  = pj + pi[prow];
        for (k=0;k<pnzj;k++) {
          /* Locations in C are shifted by the offset within the block */
          /* Note: we cannot use PetscLLAdd here because of the additional offset for the write location */
          if (!denserow[pjj[k]*ppdof+pshift]) {
            denserow[pjj[k]*ppdof+pshift] = -1;
            sparserow[cnzi++]             = pjj[k]*ppdof+pshift;
          }
        }
      }

      /* sort sparserow */
      ierr = PetscSortInt(cnzi,sparserow);CHKERRQ(ierr);

      /* If free space is not available, make more free space */
      /* Double the amount of total space in the list */
      if (current_space->local_remaining<cnzi) {
        ierr = PetscFreeSpaceGet(PetscIntSumTruncate(cnzi,current_space->total_array_size),&current_space);CHKERRQ(ierr);
      }

      /* Copy data into free space, and zero out denserows */
      ierr = PetscMemcpy(current_space->array,sparserow,cnzi*sizeof(PetscInt));CHKERRQ(ierr);

      current_space->array           += cnzi;
      current_space->local_used      += cnzi;
      current_space->local_remaining -= cnzi;

      for (j=0; j<ptanzi; j++) ptadenserow[ptasparserow[j]] = 0;
      for (j=0; j<cnzi; j++) denserow[sparserow[j]] = 0;

      /* Aside: Perhaps we should save the pta info for the numerical factorization. */
      /*        For now, we will recompute what is needed. */
      ci[i*ppdof+1+dof] = ci[i*ppdof+dof] + cnzi;
    }
  }
  /* nnz is now stored in ci[ptm], column indices are in the list of free space */
  /* Allocate space for cj, initialize cj, and */
  /* destroy list of free space and other temporary array(s) */
  ierr = PetscMalloc1(ci[cn]+1,&cj);CHKERRQ(ierr);
  ierr = PetscFreeSpaceContiguous(&free_space,cj);CHKERRQ(ierr);
  ierr = PetscFree4(ptadenserow,ptasparserow,denserow,sparserow);CHKERRQ(ierr);

  /* Allocate space for ca */
  ierr = PetscCalloc1(ci[cn]+1,&ca);CHKERRQ(ierr);

  /* put together the new matrix */
  ierr = MatCreateSeqAIJWithArrays(PetscObjectComm((PetscObject)A),cn,cn,ci,cj,ca,C);CHKERRQ(ierr);
  ierr = MatSetBlockSize(*C,pp->dof);CHKERRQ(ierr);

  /* MatCreateSeqAIJWithArrays flags matrix so PETSc doesn't free the user's arrays. */
  /* Since these are PETSc arrays, change flags to free them as necessary. */
  c          = (Mat_SeqAIJ*)((*C)->data);
  c->free_a  = PETSC_TRUE;
  c->free_ij = PETSC_TRUE;
  c->nonew   = 0;

  (*C)->ops->ptapnumeric = MatPtAPNumeric_SeqAIJ_SeqMAIJ;

  /* Clean up. */
  ierr = MatRestoreSymbolicTranspose_SeqAIJ(P,&pti,&ptj);CHKERRQ(ierr);
  PetscFunctionReturn(0);
}

PetscErrorCode MatPtAPNumeric_SeqAIJ_SeqMAIJ(Mat A,Mat PP,Mat C)
{
  /* This routine requires testing -- first draft only */
  PetscErrorCode  ierr;
  Mat_SeqMAIJ     *pp=(Mat_SeqMAIJ*)PP->data;
  Mat             P  =pp->AIJ;
  Mat_SeqAIJ      *a = (Mat_SeqAIJ*) A->data;
  Mat_SeqAIJ      *p = (Mat_SeqAIJ*) P->data;
  Mat_SeqAIJ      *c = (Mat_SeqAIJ*) C->data;
  const PetscInt  *ai=a->i,*aj=a->j,*pi=p->i,*pj=p->j,*pJ,*pjj;
  const PetscInt  *ci=c->i,*cj=c->j,*cjj;
  const PetscInt  am =A->rmap->N,cn=C->cmap->N,cm=C->rmap->N,ppdof=pp->dof;
  PetscInt        i,j,k,pshift,poffset,anzi,pnzi,apnzj,nextap,pnzj,prow,crow,*apj,*apjdense;
  const MatScalar *aa=a->a,*pa=p->a,*pA,*paj;
  MatScalar       *ca=c->a,*caj,*apa;

  PetscFunctionBegin;
  /* Allocate temporary array for storage of one row of A*P */
  ierr = PetscCalloc3(cn,&apa,cn,&apj,cn,&apjdense);CHKERRQ(ierr);

  /* Clear old values in C */
  ierr = PetscMemzero(ca,ci[cm]*sizeof(MatScalar));CHKERRQ(ierr);

  for (i=0; i<am; i++) {
    /* Form sparse row of A*P */
    anzi  = ai[i+1] - ai[i];
    apnzj = 0;
    for (j=0; j<anzi; j++) {
      /* Get offset within block of P */
      pshift = *aj%ppdof;
      /* Get block row of P */
      prow = *aj++/ppdof;   /* integer division */
      pnzj = pi[prow+1] - pi[prow];
      pjj  = pj + pi[prow];
      paj  = pa + pi[prow];
      for (k=0; k<pnzj; k++) {
        poffset = pjj[k]*ppdof+pshift;
        if (!apjdense[poffset]) {
          apjdense[poffset] = -1;
          apj[apnzj++]      = poffset;
        }
        apa[poffset] += (*aa)*paj[k];
      }
      ierr = PetscLogFlops(2.0*pnzj);CHKERRQ(ierr);
      aa++;
    }

    /* Sort the j index array for quick sparse axpy. */
    /* Note: a array does not need sorting as it is in dense storage locations. */
    ierr = PetscSortInt(apnzj,apj);CHKERRQ(ierr);

    /* Compute P^T*A*P using outer product (P^T)[:,j]*(A*P)[j,:]. */
    prow    = i/ppdof; /* integer division */
    pshift  = i%ppdof;
    poffset = pi[prow];
    pnzi    = pi[prow+1] - poffset;
    /* Reset pJ and pA so we can traverse the same row of P 'dof' times. */
    pJ = pj+poffset;
    pA = pa+poffset;
    for (j=0; j<pnzi; j++) {
      crow = (*pJ)*ppdof+pshift;
      cjj  = cj + ci[crow];
      caj  = ca + ci[crow];
      pJ++;
      /* Perform sparse axpy operation.  Note cjj includes apj. */
      for (k=0,nextap=0; nextap<apnzj; k++) {
        if (cjj[k] == apj[nextap]) caj[k] += (*pA)*apa[apj[nextap++]];
      }
      ierr = PetscLogFlops(2.0*apnzj);CHKERRQ(ierr);
      pA++;
    }

    /* Zero the current row info for A*P */
    for (j=0; j<apnzj; j++) {
      apa[apj[j]]      = 0.;
      apjdense[apj[j]] = 0;
    }
  }

  /* Assemble the final matrix and clean up */
  ierr = MatAssemblyBegin(C,MAT_FINAL_ASSEMBLY);CHKERRQ(ierr);
  ierr = MatAssemblyEnd(C,MAT_FINAL_ASSEMBLY);CHKERRQ(ierr);
  ierr = PetscFree3(apa,apj,apjdense);CHKERRQ(ierr);
  PetscFunctionReturn(0);
}

PETSC_INTERN PetscErrorCode MatPtAP_SeqAIJ_SeqMAIJ(Mat A,Mat P,MatReuse scall,PetscReal fill,Mat *C)
{
  PetscErrorCode ierr;

  PetscFunctionBegin;
  if (scall == MAT_INITIAL_MATRIX) {
    ierr = PetscLogEventBegin(MAT_PtAPSymbolic,A,P,0,0);CHKERRQ(ierr);
    ierr = MatPtAPSymbolic_SeqAIJ_SeqMAIJ(A,P,fill,C);CHKERRQ(ierr);
    ierr = PetscLogEventEnd(MAT_PtAPSymbolic,A,P,0,0);CHKERRQ(ierr);
  }
  ierr = PetscLogEventBegin(MAT_PtAPNumeric,A,P,0,0);CHKERRQ(ierr);
  ierr = MatPtAPNumeric_SeqAIJ_SeqMAIJ(A,P,*C);CHKERRQ(ierr);
  ierr = PetscLogEventEnd(MAT_PtAPNumeric,A,P,0,0);CHKERRQ(ierr);
  PetscFunctionReturn(0);
}

PetscErrorCode MatPtAPSymbolic_MPIAIJ_MPIMAIJ(Mat A,Mat PP,PetscReal fill,Mat *C)
{
  PetscErrorCode ierr;

  PetscFunctionBegin;
  /* MatPtAPSymbolic_MPIAIJ_MPIMAIJ() is not implemented yet. Convert PP to mpiaij format */
  ierr = MatConvert(PP,MATMPIAIJ,MAT_INPLACE_MATRIX,&PP);CHKERRQ(ierr);
  ierr =(*PP->ops->ptapsymbolic)(A,PP,fill,C);CHKERRQ(ierr);
  PetscFunctionReturn(0);
}

PetscErrorCode MatPtAPNumeric_MPIAIJ_MPIMAIJ(Mat A,Mat PP,Mat C)
{
  PetscFunctionBegin;
  SETERRQ(PETSC_COMM_SELF,PETSC_ERR_SUP,"MatPtAPNumeric is not implemented for MPIMAIJ matrix yet");
  PetscFunctionReturn(0);
}

PETSC_INTERN PetscErrorCode MatPtAP_MPIAIJ_MPIMAIJ(Mat A,Mat P,MatReuse scall,PetscReal fill,Mat *C)
{
  PetscErrorCode ierr;

  PetscFunctionBegin;
  if (scall == MAT_INITIAL_MATRIX) {
    ierr = PetscLogEventBegin(MAT_PtAPSymbolic,A,P,0,0);CHKERRQ(ierr);
    ierr = MatPtAPSymbolic_MPIAIJ_MPIMAIJ(A,P,fill,C);CHKERRQ(ierr);
    ierr = PetscLogEventEnd(MAT_PtAPSymbolic,A,P,0,0);CHKERRQ(ierr);
  }
  ierr = PetscLogEventBegin(MAT_PtAPNumeric,A,P,0,0);CHKERRQ(ierr);
  ierr = ((*C)->ops->ptapnumeric)(A,P,*C);CHKERRQ(ierr);
  ierr = PetscLogEventEnd(MAT_PtAPNumeric,A,P,0,0);CHKERRQ(ierr);
  PetscFunctionReturn(0);
}

PETSC_INTERN PetscErrorCode MatConvert_SeqMAIJ_SeqAIJ(Mat A, MatType newtype,MatReuse reuse,Mat *newmat)
{
  Mat_SeqMAIJ    *b   = (Mat_SeqMAIJ*)A->data;
  Mat            a    = b->AIJ,B;
  Mat_SeqAIJ     *aij = (Mat_SeqAIJ*)a->data;
  PetscErrorCode ierr;
  PetscInt       m,n,i,ncols,*ilen,nmax = 0,*icols,j,k,ii,dof = b->dof;
  PetscInt       *cols;
  PetscScalar    *vals;

  PetscFunctionBegin;
  ierr = MatGetSize(a,&m,&n);CHKERRQ(ierr);
  ierr = PetscMalloc1(dof*m,&ilen);CHKERRQ(ierr);
  for (i=0; i<m; i++) {
    nmax = PetscMax(nmax,aij->ilen[i]);
    for (j=0; j<dof; j++) ilen[dof*i+j] = aij->ilen[i];
  }
  ierr = MatCreateSeqAIJ(PETSC_COMM_SELF,dof*m,dof*n,0,ilen,&B);CHKERRQ(ierr);
  ierr = PetscFree(ilen);CHKERRQ(ierr);
  ierr = PetscMalloc1(nmax,&icols);CHKERRQ(ierr);
  ii   = 0;
  for (i=0; i<m; i++) {
    ierr = MatGetRow_SeqAIJ(a,i,&ncols,&cols,&vals);CHKERRQ(ierr);
    for (j=0; j<dof; j++) {
      for (k=0; k<ncols; k++) icols[k] = dof*cols[k]+j;
      ierr = MatSetValues_SeqAIJ(B,1,&ii,ncols,icols,vals,INSERT_VALUES);CHKERRQ(ierr);
      ii++;
    }
    ierr = MatRestoreRow_SeqAIJ(a,i,&ncols,&cols,&vals);CHKERRQ(ierr);
  }
  ierr = PetscFree(icols);CHKERRQ(ierr);
  ierr = MatAssemblyBegin(B,MAT_FINAL_ASSEMBLY);CHKERRQ(ierr);
  ierr = MatAssemblyEnd(B,MAT_FINAL_ASSEMBLY);CHKERRQ(ierr);

  if (reuse == MAT_INPLACE_MATRIX) {
    ierr = MatHeaderReplace(A,&B);CHKERRQ(ierr);
  } else {
    *newmat = B;
  }
  PetscFunctionReturn(0);
}

#include <../src/mat/impls/aij/mpi/mpiaij.h>

PETSC_INTERN PetscErrorCode MatConvert_MPIMAIJ_MPIAIJ(Mat A, MatType newtype,MatReuse reuse,Mat *newmat)
{
  Mat_MPIMAIJ    *maij   = (Mat_MPIMAIJ*)A->data;
  Mat            MatAIJ  = ((Mat_SeqMAIJ*)maij->AIJ->data)->AIJ,B;
  Mat            MatOAIJ = ((Mat_SeqMAIJ*)maij->OAIJ->data)->AIJ;
  Mat_SeqAIJ     *AIJ    = (Mat_SeqAIJ*) MatAIJ->data;
  Mat_SeqAIJ     *OAIJ   =(Mat_SeqAIJ*) MatOAIJ->data;
  Mat_MPIAIJ     *mpiaij = (Mat_MPIAIJ*) maij->A->data;
  PetscInt       dof     = maij->dof,i,j,*dnz = NULL,*onz = NULL,nmax = 0,onmax = 0;
  PetscInt       *oicols = NULL,*icols = NULL,ncols,*cols = NULL,oncols,*ocols = NULL;
  PetscInt       rstart,cstart,*garray,ii,k;
  PetscErrorCode ierr;
  PetscScalar    *vals,*ovals;

  PetscFunctionBegin;
  ierr = PetscMalloc2(A->rmap->n,&dnz,A->rmap->n,&onz);CHKERRQ(ierr);
  for (i=0; i<A->rmap->n/dof; i++) {
    nmax  = PetscMax(nmax,AIJ->ilen[i]);
    onmax = PetscMax(onmax,OAIJ->ilen[i]);
    for (j=0; j<dof; j++) {
      dnz[dof*i+j] = AIJ->ilen[i];
      onz[dof*i+j] = OAIJ->ilen[i];
    }
  }
  ierr = MatCreateAIJ(PetscObjectComm((PetscObject)A),A->rmap->n,A->cmap->n,A->rmap->N,A->cmap->N,0,dnz,0,onz,&B);CHKERRQ(ierr);
  ierr = MatSetBlockSize(B,dof);CHKERRQ(ierr);
  ierr = PetscFree2(dnz,onz);CHKERRQ(ierr);

  ierr   = PetscMalloc2(nmax,&icols,onmax,&oicols);CHKERRQ(ierr);
  rstart = dof*maij->A->rmap->rstart;
  cstart = dof*maij->A->cmap->rstart;
  garray = mpiaij->garray;

  ii = rstart;
  for (i=0; i<A->rmap->n/dof; i++) {
    ierr = MatGetRow_SeqAIJ(MatAIJ,i,&ncols,&cols,&vals);CHKERRQ(ierr);
    ierr = MatGetRow_SeqAIJ(MatOAIJ,i,&oncols,&ocols,&ovals);CHKERRQ(ierr);
    for (j=0; j<dof; j++) {
      for (k=0; k<ncols; k++) {
        icols[k] = cstart + dof*cols[k]+j;
      }
      for (k=0; k<oncols; k++) {
        oicols[k] = dof*garray[ocols[k]]+j;
      }
      ierr = MatSetValues_MPIAIJ(B,1,&ii,ncols,icols,vals,INSERT_VALUES);CHKERRQ(ierr);
      ierr = MatSetValues_MPIAIJ(B,1,&ii,oncols,oicols,ovals,INSERT_VALUES);CHKERRQ(ierr);
      ii++;
    }
    ierr = MatRestoreRow_SeqAIJ(MatAIJ,i,&ncols,&cols,&vals);CHKERRQ(ierr);
    ierr = MatRestoreRow_SeqAIJ(MatOAIJ,i,&oncols,&ocols,&ovals);CHKERRQ(ierr);
  }
  ierr = PetscFree2(icols,oicols);CHKERRQ(ierr);

  ierr = MatAssemblyBegin(B,MAT_FINAL_ASSEMBLY);CHKERRQ(ierr);
  ierr = MatAssemblyEnd(B,MAT_FINAL_ASSEMBLY);CHKERRQ(ierr);

  if (reuse == MAT_INPLACE_MATRIX) {
    PetscInt refct = ((PetscObject)A)->refct; /* save ((PetscObject)A)->refct */
    ((PetscObject)A)->refct = 1;

    ierr = MatHeaderReplace(A,&B);CHKERRQ(ierr);

    ((PetscObject)A)->refct = refct; /* restore ((PetscObject)A)->refct */
  } else {
    *newmat = B;
  }
  PetscFunctionReturn(0);
}

PetscErrorCode MatCreateSubMatrix_MAIJ(Mat mat,IS isrow,IS iscol,MatReuse cll,Mat *newmat)
{
  PetscErrorCode ierr;
  Mat            A;

  PetscFunctionBegin;
  ierr = MatConvert(mat,MATAIJ,MAT_INITIAL_MATRIX,&A);CHKERRQ(ierr);
  ierr = MatCreateSubMatrix(A,isrow,iscol,cll,newmat);CHKERRQ(ierr);
  ierr = MatDestroy(&A);CHKERRQ(ierr);
  PetscFunctionReturn(0);
}

/* ---------------------------------------------------------------------------------- */
<<<<<<< HEAD
/*@C
=======
#undef __FUNCT__
#define __FUNCT__ "MatCreateMAIJ"
/*@
>>>>>>> 480dffcf
  MatCreateMAIJ - Creates a matrix type providing restriction and interpolation
  operations for multicomponent problems.  It interpolates each component the same
  way independently.  The matrix type is based on MATSEQAIJ for sequential matrices,
  and MATMPIAIJ for distributed matrices.

  Collective

  Input Parameters:
+ A - the AIJ matrix describing the action on blocks
- dof - the block size (number of components per node)

  Output Parameter:
. maij - the new MAIJ matrix

  Operations provided:
+ MatMult
. MatMultTranspose
. MatMultAdd
. MatMultTransposeAdd
- MatView

  Level: advanced

.seealso: MatMAIJGetAIJ(), MatMAIJRedimension(), MATMAIJ
@*/
PetscErrorCode  MatCreateMAIJ(Mat A,PetscInt dof,Mat *maij)
{
  PetscErrorCode ierr;
  PetscMPIInt    size;
  PetscInt       n;
  Mat            B;

  PetscFunctionBegin;
  ierr = PetscObjectReference((PetscObject)A);CHKERRQ(ierr);

  if (dof == 1) *maij = A;
  else {
    ierr = MatCreate(PetscObjectComm((PetscObject)A),&B);CHKERRQ(ierr);
    ierr = MatSetSizes(B,dof*A->rmap->n,dof*A->cmap->n,dof*A->rmap->N,dof*A->cmap->N);CHKERRQ(ierr);
    ierr = PetscLayoutSetBlockSize(B->rmap,dof);CHKERRQ(ierr);
    ierr = PetscLayoutSetBlockSize(B->cmap,dof);CHKERRQ(ierr);
    ierr = PetscLayoutSetUp(B->rmap);CHKERRQ(ierr);
    ierr = PetscLayoutSetUp(B->cmap);CHKERRQ(ierr);

    B->assembled = PETSC_TRUE;

    ierr = MPI_Comm_size(PetscObjectComm((PetscObject)A),&size);CHKERRQ(ierr);
    if (size == 1) {
      Mat_SeqMAIJ *b;

      ierr = MatSetType(B,MATSEQMAIJ);CHKERRQ(ierr);

      B->ops->setup   = NULL;
      B->ops->destroy = MatDestroy_SeqMAIJ;
      B->ops->view    = MatView_SeqMAIJ;
      b               = (Mat_SeqMAIJ*)B->data;
      b->dof          = dof;
      b->AIJ          = A;

      if (dof == 2) {
        B->ops->mult             = MatMult_SeqMAIJ_2;
        B->ops->multadd          = MatMultAdd_SeqMAIJ_2;
        B->ops->multtranspose    = MatMultTranspose_SeqMAIJ_2;
        B->ops->multtransposeadd = MatMultTransposeAdd_SeqMAIJ_2;
      } else if (dof == 3) {
        B->ops->mult             = MatMult_SeqMAIJ_3;
        B->ops->multadd          = MatMultAdd_SeqMAIJ_3;
        B->ops->multtranspose    = MatMultTranspose_SeqMAIJ_3;
        B->ops->multtransposeadd = MatMultTransposeAdd_SeqMAIJ_3;
      } else if (dof == 4) {
        B->ops->mult             = MatMult_SeqMAIJ_4;
        B->ops->multadd          = MatMultAdd_SeqMAIJ_4;
        B->ops->multtranspose    = MatMultTranspose_SeqMAIJ_4;
        B->ops->multtransposeadd = MatMultTransposeAdd_SeqMAIJ_4;
      } else if (dof == 5) {
        B->ops->mult             = MatMult_SeqMAIJ_5;
        B->ops->multadd          = MatMultAdd_SeqMAIJ_5;
        B->ops->multtranspose    = MatMultTranspose_SeqMAIJ_5;
        B->ops->multtransposeadd = MatMultTransposeAdd_SeqMAIJ_5;
      } else if (dof == 6) {
        B->ops->mult             = MatMult_SeqMAIJ_6;
        B->ops->multadd          = MatMultAdd_SeqMAIJ_6;
        B->ops->multtranspose    = MatMultTranspose_SeqMAIJ_6;
        B->ops->multtransposeadd = MatMultTransposeAdd_SeqMAIJ_6;
      } else if (dof == 7) {
        B->ops->mult             = MatMult_SeqMAIJ_7;
        B->ops->multadd          = MatMultAdd_SeqMAIJ_7;
        B->ops->multtranspose    = MatMultTranspose_SeqMAIJ_7;
        B->ops->multtransposeadd = MatMultTransposeAdd_SeqMAIJ_7;
      } else if (dof == 8) {
        B->ops->mult             = MatMult_SeqMAIJ_8;
        B->ops->multadd          = MatMultAdd_SeqMAIJ_8;
        B->ops->multtranspose    = MatMultTranspose_SeqMAIJ_8;
        B->ops->multtransposeadd = MatMultTransposeAdd_SeqMAIJ_8;
      } else if (dof == 9) {
        B->ops->mult             = MatMult_SeqMAIJ_9;
        B->ops->multadd          = MatMultAdd_SeqMAIJ_9;
        B->ops->multtranspose    = MatMultTranspose_SeqMAIJ_9;
        B->ops->multtransposeadd = MatMultTransposeAdd_SeqMAIJ_9;
      } else if (dof == 10) {
        B->ops->mult             = MatMult_SeqMAIJ_10;
        B->ops->multadd          = MatMultAdd_SeqMAIJ_10;
        B->ops->multtranspose    = MatMultTranspose_SeqMAIJ_10;
        B->ops->multtransposeadd = MatMultTransposeAdd_SeqMAIJ_10;
      } else if (dof == 11) {
        B->ops->mult             = MatMult_SeqMAIJ_11;
        B->ops->multadd          = MatMultAdd_SeqMAIJ_11;
        B->ops->multtranspose    = MatMultTranspose_SeqMAIJ_11;
        B->ops->multtransposeadd = MatMultTransposeAdd_SeqMAIJ_11;
      } else if (dof == 16) {
        B->ops->mult             = MatMult_SeqMAIJ_16;
        B->ops->multadd          = MatMultAdd_SeqMAIJ_16;
        B->ops->multtranspose    = MatMultTranspose_SeqMAIJ_16;
        B->ops->multtransposeadd = MatMultTransposeAdd_SeqMAIJ_16;
      } else if (dof == 18) {
        B->ops->mult             = MatMult_SeqMAIJ_18;
        B->ops->multadd          = MatMultAdd_SeqMAIJ_18;
        B->ops->multtranspose    = MatMultTranspose_SeqMAIJ_18;
        B->ops->multtransposeadd = MatMultTransposeAdd_SeqMAIJ_18;
      } else {
        B->ops->mult             = MatMult_SeqMAIJ_N;
        B->ops->multadd          = MatMultAdd_SeqMAIJ_N;
        B->ops->multtranspose    = MatMultTranspose_SeqMAIJ_N;
        B->ops->multtransposeadd = MatMultTransposeAdd_SeqMAIJ_N;
      }
      ierr = PetscObjectComposeFunction((PetscObject)B,"MatConvert_seqmaij_seqaij_C",MatConvert_SeqMAIJ_SeqAIJ);CHKERRQ(ierr);
      ierr = PetscObjectComposeFunction((PetscObject)B,"MatPtAP_seqaij_seqmaij_C",MatPtAP_SeqAIJ_SeqMAIJ);CHKERRQ(ierr);
    } else {
      Mat_MPIAIJ  *mpiaij = (Mat_MPIAIJ*)A->data;
      Mat_MPIMAIJ *b;
      IS          from,to;
      Vec         gvec;

      ierr = MatSetType(B,MATMPIMAIJ);CHKERRQ(ierr);

      B->ops->setup   = NULL;
      B->ops->destroy = MatDestroy_MPIMAIJ;
      B->ops->view    = MatView_MPIMAIJ;

      b      = (Mat_MPIMAIJ*)B->data;
      b->dof = dof;
      b->A   = A;

      ierr = MatCreateMAIJ(mpiaij->A,dof,&b->AIJ);CHKERRQ(ierr);
      ierr = MatCreateMAIJ(mpiaij->B,dof,&b->OAIJ);CHKERRQ(ierr);

      ierr = VecGetSize(mpiaij->lvec,&n);CHKERRQ(ierr);
      ierr = VecCreate(PETSC_COMM_SELF,&b->w);CHKERRQ(ierr);
      ierr = VecSetSizes(b->w,n*dof,n*dof);CHKERRQ(ierr);
      ierr = VecSetBlockSize(b->w,dof);CHKERRQ(ierr);
      ierr = VecSetType(b->w,VECSEQ);CHKERRQ(ierr);

      /* create two temporary Index sets for build scatter gather */
      ierr = ISCreateBlock(PetscObjectComm((PetscObject)A),dof,n,mpiaij->garray,PETSC_COPY_VALUES,&from);CHKERRQ(ierr);
      ierr = ISCreateStride(PETSC_COMM_SELF,n*dof,0,1,&to);CHKERRQ(ierr);

      /* create temporary global vector to generate scatter context */
      ierr = VecCreateMPIWithArray(PetscObjectComm((PetscObject)A),dof,dof*A->cmap->n,dof*A->cmap->N,NULL,&gvec);CHKERRQ(ierr);

      /* generate the scatter context */
      ierr = VecScatterCreate(gvec,from,b->w,to,&b->ctx);CHKERRQ(ierr);

      ierr = ISDestroy(&from);CHKERRQ(ierr);
      ierr = ISDestroy(&to);CHKERRQ(ierr);
      ierr = VecDestroy(&gvec);CHKERRQ(ierr);

      B->ops->mult             = MatMult_MPIMAIJ_dof;
      B->ops->multtranspose    = MatMultTranspose_MPIMAIJ_dof;
      B->ops->multadd          = MatMultAdd_MPIMAIJ_dof;
      B->ops->multtransposeadd = MatMultTransposeAdd_MPIMAIJ_dof;

      ierr = PetscObjectComposeFunction((PetscObject)B,"MatConvert_mpimaij_mpiaij_C",MatConvert_MPIMAIJ_MPIAIJ);CHKERRQ(ierr);
      ierr = PetscObjectComposeFunction((PetscObject)B,"MatPtAP_mpiaij_mpimaij_C",MatPtAP_MPIAIJ_MPIMAIJ);CHKERRQ(ierr);
    }
    B->ops->createsubmatrix = MatCreateSubMatrix_MAIJ;
    ierr  = MatSetUp(B);CHKERRQ(ierr);
    *maij = B;
    ierr  = MatViewFromOptions(B,NULL,"-mat_view");CHKERRQ(ierr);
  }
  PetscFunctionReturn(0);
}<|MERGE_RESOLUTION|>--- conflicted
+++ resolved
@@ -58,13 +58,7 @@
   PetscFunctionReturn(0);
 }
 
-<<<<<<< HEAD
-/*@C
-=======
-#undef __FUNCT__
-#define __FUNCT__ "MatMAIJRedimension"
 /*@
->>>>>>> 480dffcf
    MatMAIJRedimension - Get an MAIJ matrix with the same action, but for a different block size
 
    Logically Collective
@@ -3255,13 +3249,7 @@
 }
 
 /* ---------------------------------------------------------------------------------- */
-<<<<<<< HEAD
-/*@C
-=======
-#undef __FUNCT__
-#define __FUNCT__ "MatCreateMAIJ"
 /*@
->>>>>>> 480dffcf
   MatCreateMAIJ - Creates a matrix type providing restriction and interpolation
   operations for multicomponent problems.  It interpolates each component the same
   way independently.  The matrix type is based on MATSEQAIJ for sequential matrices,
