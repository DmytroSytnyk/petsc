
/*
    Defines the basic matrix operations for the AIJ (compressed row)
  matrix storage format.
*/


#include <../src/mat/impls/aij/seq/aij.h>          /*I "petscmat.h" I*/
#include <petscblaslapack.h>
#include <petscbt.h>
#include <petsc-private/kernels/blocktranspose.h>
#if defined(PETSC_THREADCOMM_ACTIVE)
#include <petscthreadcomm.h>
#endif

#undef __FUNCT__
#define __FUNCT__ "MatGetColumnNorms_SeqAIJ"
PetscErrorCode MatGetColumnNorms_SeqAIJ(Mat A,NormType type,PetscReal *norms)
{
  PetscErrorCode ierr;
  PetscInt       i,m,n;
  Mat_SeqAIJ     *aij = (Mat_SeqAIJ*)A->data;

  PetscFunctionBegin;
  ierr = MatGetSize(A,&m,&n);CHKERRQ(ierr);
  ierr = PetscMemzero(norms,n*sizeof(PetscReal));CHKERRQ(ierr);
  if (type == NORM_2) {
    for (i=0; i<aij->i[m]; i++) {
      norms[aij->j[i]] += PetscAbsScalar(aij->a[i]*aij->a[i]);
    }
  } else if (type == NORM_1) {
    for (i=0; i<aij->i[m]; i++) {
      norms[aij->j[i]] += PetscAbsScalar(aij->a[i]);
    }
  } else if (type == NORM_INFINITY) {
    for (i=0; i<aij->i[m]; i++) {
      norms[aij->j[i]] = PetscMax(PetscAbsScalar(aij->a[i]),norms[aij->j[i]]);
    }
  } else SETERRQ(PETSC_COMM_SELF,PETSC_ERR_ARG_WRONG,"Unknown NormType");

  if (type == NORM_2) {
    for (i=0; i<n; i++) norms[i] = PetscSqrtReal(norms[i]);
  }
  PetscFunctionReturn(0);
}

#undef __FUNCT__
#define __FUNCT__ "MatFindZeroDiagonals_SeqAIJ_Private"
PetscErrorCode MatFindZeroDiagonals_SeqAIJ_Private(Mat A,PetscInt *nrows,PetscInt **zrows)
{
  Mat_SeqAIJ      *a  = (Mat_SeqAIJ*)A->data;
  const MatScalar *aa = a->a;
  PetscInt        i,m=A->rmap->n,cnt = 0;
  const PetscInt  *jj = a->j,*diag;
  PetscInt        *rows;
  PetscErrorCode  ierr;

  PetscFunctionBegin;
  ierr = MatMarkDiagonal_SeqAIJ(A);CHKERRQ(ierr);
  diag = a->diag;
  for (i=0; i<m; i++) {
    if ((jj[diag[i]] != i) || (aa[diag[i]] == 0.0)) {
      cnt++;
    }
  }
  ierr = PetscMalloc(cnt*sizeof(PetscInt),&rows);CHKERRQ(ierr);
  cnt  = 0;
  for (i=0; i<m; i++) {
    if ((jj[diag[i]] != i) || (aa[diag[i]] == 0.0)) {
      rows[cnt++] = i;
    }
  }
  *nrows = cnt;
  *zrows = rows;
  PetscFunctionReturn(0);
}

#undef __FUNCT__
#define __FUNCT__ "MatFindZeroDiagonals_SeqAIJ"
PetscErrorCode MatFindZeroDiagonals_SeqAIJ(Mat A,IS *zrows)
{
  PetscInt       nrows,*rows;
  PetscErrorCode ierr;

  PetscFunctionBegin;
  *zrows = NULL;
  ierr   = MatFindZeroDiagonals_SeqAIJ_Private(A,&nrows,&rows);CHKERRQ(ierr);
  ierr   = ISCreateGeneral(PetscObjectComm((PetscObject)A),nrows,rows,PETSC_OWN_POINTER,zrows);CHKERRQ(ierr);
  PetscFunctionReturn(0);
}

#undef __FUNCT__
#define __FUNCT__ "MatFindNonzeroRows_SeqAIJ"
PetscErrorCode MatFindNonzeroRows_SeqAIJ(Mat A,IS *keptrows)
{
  Mat_SeqAIJ      *a = (Mat_SeqAIJ*)A->data;
  const MatScalar *aa;
  PetscInt        m=A->rmap->n,cnt = 0;
  const PetscInt  *ii;
  PetscInt        n,i,j,*rows;
  PetscErrorCode  ierr;

  PetscFunctionBegin;
  *keptrows = 0;
  ii        = a->i;
  for (i=0; i<m; i++) {
    n = ii[i+1] - ii[i];
    if (!n) {
      cnt++;
      goto ok1;
    }
    aa = a->a + ii[i];
    for (j=0; j<n; j++) {
      if (aa[j] != 0.0) goto ok1;
    }
    cnt++;
ok1:;
  }
  if (!cnt) PetscFunctionReturn(0);
  ierr = PetscMalloc((A->rmap->n-cnt)*sizeof(PetscInt),&rows);CHKERRQ(ierr);
  cnt  = 0;
  for (i=0; i<m; i++) {
    n = ii[i+1] - ii[i];
    if (!n) continue;
    aa = a->a + ii[i];
    for (j=0; j<n; j++) {
      if (aa[j] != 0.0) {
        rows[cnt++] = i;
        break;
      }
    }
  }
  ierr = ISCreateGeneral(PETSC_COMM_SELF,cnt,rows,PETSC_OWN_POINTER,keptrows);CHKERRQ(ierr);
  PetscFunctionReturn(0);
}

#undef __FUNCT__
#define __FUNCT__ "MatDiagonalSet_SeqAIJ"
PetscErrorCode  MatDiagonalSet_SeqAIJ(Mat Y,Vec D,InsertMode is)
{
  PetscErrorCode ierr;
  Mat_SeqAIJ     *aij = (Mat_SeqAIJ*) Y->data;
  PetscInt       i,*diag, m = Y->rmap->n;
  MatScalar      *aa = aij->a;
  PetscScalar    *v;
  PetscBool      missing;

  PetscFunctionBegin;
  if (Y->assembled) {
    ierr = MatMissingDiagonal_SeqAIJ(Y,&missing,NULL);CHKERRQ(ierr);
    if (!missing) {
      diag = aij->diag;
      ierr = VecGetArray(D,&v);CHKERRQ(ierr);
      if (is == INSERT_VALUES) {
        for (i=0; i<m; i++) {
          aa[diag[i]] = v[i];
        }
      } else {
        for (i=0; i<m; i++) {
          aa[diag[i]] += v[i];
        }
      }
      ierr = VecRestoreArray(D,&v);CHKERRQ(ierr);
      PetscFunctionReturn(0);
    }
    ierr = MatSeqAIJInvalidateDiagonal(Y);CHKERRQ(ierr);
  }
  ierr = MatDiagonalSet_Default(Y,D,is);CHKERRQ(ierr);
  PetscFunctionReturn(0);
}

#undef __FUNCT__
#define __FUNCT__ "MatGetRowIJ_SeqAIJ"
PetscErrorCode MatGetRowIJ_SeqAIJ(Mat A,PetscInt oshift,PetscBool symmetric,PetscBool inodecompressed,PetscInt *m,const PetscInt *ia[],const PetscInt *ja[],PetscBool  *done)
{
  Mat_SeqAIJ     *a = (Mat_SeqAIJ*)A->data;
  PetscErrorCode ierr;
  PetscInt       i,ishift;

  PetscFunctionBegin;
  *m = A->rmap->n;
  if (!ia) PetscFunctionReturn(0);
  ishift = 0;
  if (symmetric && !A->structurally_symmetric) {
    ierr = MatToSymmetricIJ_SeqAIJ(A->rmap->n,a->i,a->j,ishift,oshift,(PetscInt**)ia,(PetscInt**)ja);CHKERRQ(ierr);
  } else if (oshift == 1) {
    PetscInt *tia;
    PetscInt nz = a->i[A->rmap->n];
    /* malloc space and  add 1 to i and j indices */
    ierr = PetscMalloc((A->rmap->n+1)*sizeof(PetscInt),&tia);CHKERRQ(ierr);
    for (i=0; i<A->rmap->n+1; i++) tia[i] = a->i[i] + 1;
    *ia = tia;
    if (ja) {
      PetscInt *tja;
      ierr = PetscMalloc((nz+1)*sizeof(PetscInt),&tja);CHKERRQ(ierr);
      for (i=0; i<nz; i++) tja[i] = a->j[i] + 1;
      *ja = tja;
    }
  } else {
    *ia = a->i;
    if (ja) *ja = a->j;
  }
  PetscFunctionReturn(0);
}

#undef __FUNCT__
#define __FUNCT__ "MatRestoreRowIJ_SeqAIJ"
PetscErrorCode MatRestoreRowIJ_SeqAIJ(Mat A,PetscInt oshift,PetscBool symmetric,PetscBool inodecompressed,PetscInt *n,const PetscInt *ia[],const PetscInt *ja[],PetscBool  *done)
{
  PetscErrorCode ierr;

  PetscFunctionBegin;
  if (!ia) PetscFunctionReturn(0);
  if ((symmetric && !A->structurally_symmetric) || oshift == 1) {
    ierr = PetscFree(*ia);CHKERRQ(ierr);
    if (ja) {ierr = PetscFree(*ja);CHKERRQ(ierr);}
  }
  PetscFunctionReturn(0);
}

#undef __FUNCT__
#define __FUNCT__ "MatGetColumnIJ_SeqAIJ"
PetscErrorCode MatGetColumnIJ_SeqAIJ(Mat A,PetscInt oshift,PetscBool symmetric,PetscBool inodecompressed,PetscInt *nn,const PetscInt *ia[],const PetscInt *ja[],PetscBool  *done)
{
  Mat_SeqAIJ     *a = (Mat_SeqAIJ*)A->data;
  PetscErrorCode ierr;
  PetscInt       i,*collengths,*cia,*cja,n = A->cmap->n,m = A->rmap->n;
  PetscInt       nz = a->i[m],row,*jj,mr,col;

  PetscFunctionBegin;
  *nn = n;
  if (!ia) PetscFunctionReturn(0);
  if (symmetric) {
    ierr = MatToSymmetricIJ_SeqAIJ(A->rmap->n,a->i,a->j,0,oshift,(PetscInt**)ia,(PetscInt**)ja);CHKERRQ(ierr);
  } else {
    ierr = PetscMalloc((n+1)*sizeof(PetscInt),&collengths);CHKERRQ(ierr);
    ierr = PetscMemzero(collengths,n*sizeof(PetscInt));CHKERRQ(ierr);
    ierr = PetscMalloc((n+1)*sizeof(PetscInt),&cia);CHKERRQ(ierr);
    ierr = PetscMalloc((nz+1)*sizeof(PetscInt),&cja);CHKERRQ(ierr);
    jj   = a->j;
    for (i=0; i<nz; i++) {
      collengths[jj[i]]++;
    }
    cia[0] = oshift;
    for (i=0; i<n; i++) {
      cia[i+1] = cia[i] + collengths[i];
    }
    ierr = PetscMemzero(collengths,n*sizeof(PetscInt));CHKERRQ(ierr);
    jj   = a->j;
    for (row=0; row<m; row++) {
      mr = a->i[row+1] - a->i[row];
      for (i=0; i<mr; i++) {
        col = *jj++;

        cja[cia[col] + collengths[col]++ - oshift] = row + oshift;
      }
    }
    ierr = PetscFree(collengths);CHKERRQ(ierr);
    *ia  = cia; *ja = cja;
  }
  PetscFunctionReturn(0);
}

#undef __FUNCT__
#define __FUNCT__ "MatRestoreColumnIJ_SeqAIJ"
PetscErrorCode MatRestoreColumnIJ_SeqAIJ(Mat A,PetscInt oshift,PetscBool symmetric,PetscBool inodecompressed,PetscInt *n,const PetscInt *ia[],const PetscInt *ja[],PetscBool  *done)
{
  PetscErrorCode ierr;

  PetscFunctionBegin;
  if (!ia) PetscFunctionReturn(0);

  ierr = PetscFree(*ia);CHKERRQ(ierr);
  ierr = PetscFree(*ja);CHKERRQ(ierr);
  PetscFunctionReturn(0);
}

/*
 MatGetColumnIJ_SeqAIJ_Color() and MatRestoreColumnIJ_SeqAIJ_Color() are customized from
 MatGetColumnIJ_SeqAIJ() and MatRestoreColumnIJ_SeqAIJ() by adding an output
 spidx[], index of a->a, to be used in MatTransposeColoringCreate_SeqAIJ() and MatFDColoringCreate_SeqXAIJ()
*/
#undef __FUNCT__
#define __FUNCT__ "MatGetColumnIJ_SeqAIJ_Color"
PetscErrorCode MatGetColumnIJ_SeqAIJ_Color(Mat A,PetscInt oshift,PetscBool symmetric,PetscBool inodecompressed,PetscInt *nn,const PetscInt *ia[],const PetscInt *ja[],PetscInt *spidx[],PetscBool  *done)
{
  Mat_SeqAIJ     *a = (Mat_SeqAIJ*)A->data;
  PetscErrorCode ierr;
  PetscInt       i,*collengths,*cia,*cja,n = A->cmap->n,m = A->rmap->n;
  PetscInt       nz = a->i[m],row,*jj,mr,col;
  PetscInt       *cspidx;

  PetscFunctionBegin;
  *nn = n;
  if (!ia) PetscFunctionReturn(0);

  ierr = PetscMalloc((n+1)*sizeof(PetscInt),&collengths);CHKERRQ(ierr);
  ierr = PetscMemzero(collengths,n*sizeof(PetscInt));CHKERRQ(ierr);
  ierr = PetscMalloc((n+1)*sizeof(PetscInt),&cia);CHKERRQ(ierr);
  ierr = PetscMalloc((nz+1)*sizeof(PetscInt),&cja);CHKERRQ(ierr);
  ierr = PetscMalloc((nz+1)*sizeof(PetscInt),&cspidx);CHKERRQ(ierr);
  jj   = a->j;
  for (i=0; i<nz; i++) {
    collengths[jj[i]]++;
  }
  cia[0] = oshift;
  for (i=0; i<n; i++) {
    cia[i+1] = cia[i] + collengths[i];
  }
  ierr = PetscMemzero(collengths,n*sizeof(PetscInt));CHKERRQ(ierr);
  jj   = a->j;
  for (row=0; row<m; row++) {
    mr = a->i[row+1] - a->i[row];
    for (i=0; i<mr; i++) {
      col = *jj++;
      cspidx[cia[col] + collengths[col] - oshift] = a->i[row] + i; /* index of a->j */
      cja[cia[col] + collengths[col]++ - oshift]  = row + oshift;
    }
  }
  ierr   = PetscFree(collengths);CHKERRQ(ierr);
  *ia    = cia; *ja = cja;
  *spidx = cspidx;
  PetscFunctionReturn(0);
}

#undef __FUNCT__
#define __FUNCT__ "MatRestoreColumnIJ_SeqAIJ_Color"
PetscErrorCode MatRestoreColumnIJ_SeqAIJ_Color(Mat A,PetscInt oshift,PetscBool symmetric,PetscBool inodecompressed,PetscInt *n,const PetscInt *ia[],const PetscInt *ja[],PetscInt *spidx[],PetscBool  *done)
{
  PetscErrorCode ierr;

  PetscFunctionBegin;
  ierr = MatRestoreColumnIJ_SeqAIJ(A,oshift,symmetric,inodecompressed,n,ia,ja,done);CHKERRQ(ierr);
  ierr = PetscFree(*spidx);CHKERRQ(ierr);
  PetscFunctionReturn(0);
}

#undef __FUNCT__
#define __FUNCT__ "MatSetValuesRow_SeqAIJ"
PetscErrorCode MatSetValuesRow_SeqAIJ(Mat A,PetscInt row,const PetscScalar v[])
{
  Mat_SeqAIJ     *a  = (Mat_SeqAIJ*)A->data;
  PetscInt       *ai = a->i;
  PetscErrorCode ierr;

  PetscFunctionBegin;
  ierr = PetscMemcpy(a->a+ai[row],v,(ai[row+1]-ai[row])*sizeof(PetscScalar));CHKERRQ(ierr);
  PetscFunctionReturn(0);
}

#undef __FUNCT__
#define __FUNCT__ "MatSetValues_SeqAIJ"
PetscErrorCode MatSetValues_SeqAIJ(Mat A,PetscInt m,const PetscInt im[],PetscInt n,const PetscInt in[],const PetscScalar v[],InsertMode is)
{
  Mat_SeqAIJ     *a = (Mat_SeqAIJ*)A->data;
  PetscInt       *rp,k,low,high,t,ii,row,nrow,i,col,l,rmax,N;
  PetscInt       *imax = a->imax,*ai = a->i,*ailen = a->ilen;
  PetscErrorCode ierr;
  PetscInt       *aj = a->j,nonew = a->nonew,lastcol = -1;
  MatScalar      *ap,value,*aa = a->a;
  PetscBool      ignorezeroentries = a->ignorezeroentries;
  PetscBool      roworiented       = a->roworiented;

  PetscFunctionBegin;
  if (v) PetscValidScalarPointer(v,6);
  for (k=0; k<m; k++) { /* loop over added rows */
    row = im[k];
    if (row < 0) continue;
#if defined(PETSC_USE_DEBUG)
    if (row >= A->rmap->n) SETERRQ2(PETSC_COMM_SELF,PETSC_ERR_ARG_OUTOFRANGE,"Row too large: row %D max %D",row,A->rmap->n-1);
#endif
    rp   = aj + ai[row]; ap = aa + ai[row];
    rmax = imax[row]; nrow = ailen[row];
    low  = 0;
    high = nrow;
    for (l=0; l<n; l++) { /* loop over added columns */
      if (in[l] < 0) continue;
#if defined(PETSC_USE_DEBUG)
      if (in[l] >= A->cmap->n) SETERRQ2(PETSC_COMM_SELF,PETSC_ERR_ARG_OUTOFRANGE,"Column too large: col %D max %D",in[l],A->cmap->n-1);
#endif
      col = in[l];
      if (v) {
        if (roworiented) {
          value = v[l + k*n];
        } else {
          value = v[k + l*m];
        }
      } else {
        value = 0.;
      }
      if (value == 0.0 && ignorezeroentries && (is == ADD_VALUES)) continue;

      if (col <= lastcol) low = 0;
      else high = nrow;
      lastcol = col;
      while (high-low > 5) {
        t = (low+high)/2;
        if (rp[t] > col) high = t;
        else low = t;
      }
      for (i=low; i<high; i++) {
        if (rp[i] > col) break;
        if (rp[i] == col) {
          if (is == ADD_VALUES) ap[i] += value;
          else ap[i] = value;
          low = i + 1;
          goto noinsert;
        }
      }
      if (value == 0.0 && ignorezeroentries) goto noinsert;
      if (nonew == 1) goto noinsert;
      if (nonew == -1) SETERRQ2(PETSC_COMM_SELF,PETSC_ERR_ARG_OUTOFRANGE,"Inserting a new nonzero at (%D,%D) in the matrix",row,col);
      MatSeqXAIJReallocateAIJ(A,A->rmap->n,1,nrow,row,col,rmax,aa,ai,aj,rp,ap,imax,nonew,MatScalar);
      N = nrow++ - 1; a->nz++; high++;
      /* shift up all the later entries in this row */
      for (ii=N; ii>=i; ii--) {
        rp[ii+1] = rp[ii];
        ap[ii+1] = ap[ii];
      }
      rp[i] = col;
      ap[i] = value;
      low   = i + 1;
noinsert:;
    }
    ailen[row] = nrow;
  }
  A->same_nonzero = PETSC_FALSE;
  PetscFunctionReturn(0);
}


#undef __FUNCT__
#define __FUNCT__ "MatGetValues_SeqAIJ"
PetscErrorCode MatGetValues_SeqAIJ(Mat A,PetscInt m,const PetscInt im[],PetscInt n,const PetscInt in[],PetscScalar v[])
{
  Mat_SeqAIJ *a = (Mat_SeqAIJ*)A->data;
  PetscInt   *rp,k,low,high,t,row,nrow,i,col,l,*aj = a->j;
  PetscInt   *ai = a->i,*ailen = a->ilen;
  MatScalar  *ap,*aa = a->a;

  PetscFunctionBegin;
  for (k=0; k<m; k++) { /* loop over rows */
    row = im[k];
    if (row < 0) {v += n; continue;} /* SETERRQ1(PETSC_COMM_SELF,PETSC_ERR_ARG_OUTOFRANGE,"Negative row: %D",row); */
    if (row >= A->rmap->n) SETERRQ2(PETSC_COMM_SELF,PETSC_ERR_ARG_OUTOFRANGE,"Row too large: row %D max %D",row,A->rmap->n-1);
    rp   = aj + ai[row]; ap = aa + ai[row];
    nrow = ailen[row];
    for (l=0; l<n; l++) { /* loop over columns */
      if (in[l] < 0) {v++; continue;} /* SETERRQ1(PETSC_COMM_SELF,PETSC_ERR_ARG_OUTOFRANGE,"Negative column: %D",in[l]); */
      if (in[l] >= A->cmap->n) SETERRQ2(PETSC_COMM_SELF,PETSC_ERR_ARG_OUTOFRANGE,"Column too large: col %D max %D",in[l],A->cmap->n-1);
      col  = in[l];
      high = nrow; low = 0; /* assume unsorted */
      while (high-low > 5) {
        t = (low+high)/2;
        if (rp[t] > col) high = t;
        else low = t;
      }
      for (i=low; i<high; i++) {
        if (rp[i] > col) break;
        if (rp[i] == col) {
          *v++ = ap[i];
          goto finished;
        }
      }
      *v++ = 0.0;
finished:;
    }
  }
  PetscFunctionReturn(0);
}


#undef __FUNCT__
#define __FUNCT__ "MatView_SeqAIJ_Binary"
PetscErrorCode MatView_SeqAIJ_Binary(Mat A,PetscViewer viewer)
{
  Mat_SeqAIJ     *a = (Mat_SeqAIJ*)A->data;
  PetscErrorCode ierr;
  PetscInt       i,*col_lens;
  int            fd;
  FILE           *file;

  PetscFunctionBegin;
  ierr = PetscViewerBinaryGetDescriptor(viewer,&fd);CHKERRQ(ierr);
  ierr = PetscMalloc((4+A->rmap->n)*sizeof(PetscInt),&col_lens);CHKERRQ(ierr);

  col_lens[0] = MAT_FILE_CLASSID;
  col_lens[1] = A->rmap->n;
  col_lens[2] = A->cmap->n;
  col_lens[3] = a->nz;

  /* store lengths of each row and write (including header) to file */
  for (i=0; i<A->rmap->n; i++) {
    col_lens[4+i] = a->i[i+1] - a->i[i];
  }
  ierr = PetscBinaryWrite(fd,col_lens,4+A->rmap->n,PETSC_INT,PETSC_TRUE);CHKERRQ(ierr);
  ierr = PetscFree(col_lens);CHKERRQ(ierr);

  /* store column indices (zero start index) */
  ierr = PetscBinaryWrite(fd,a->j,a->nz,PETSC_INT,PETSC_FALSE);CHKERRQ(ierr);

  /* store nonzero values */
  ierr = PetscBinaryWrite(fd,a->a,a->nz,PETSC_SCALAR,PETSC_FALSE);CHKERRQ(ierr);

  ierr = PetscViewerBinaryGetInfoPointer(viewer,&file);CHKERRQ(ierr);
  if (file) {
    fprintf(file,"-matload_block_size %d\n",(int)A->rmap->bs);
  }
  PetscFunctionReturn(0);
}

extern PetscErrorCode MatSeqAIJFactorInfo_Matlab(Mat,PetscViewer);

#undef __FUNCT__
#define __FUNCT__ "MatView_SeqAIJ_ASCII"
PetscErrorCode MatView_SeqAIJ_ASCII(Mat A,PetscViewer viewer)
{
  Mat_SeqAIJ        *a = (Mat_SeqAIJ*)A->data;
  PetscErrorCode    ierr;
  PetscInt          i,j,m = A->rmap->n,shift=0;
  const char        *name;
  PetscViewerFormat format;

  PetscFunctionBegin;
  ierr = PetscViewerGetFormat(viewer,&format);CHKERRQ(ierr);
  if (format == PETSC_VIEWER_ASCII_MATLAB) {
    PetscInt nofinalvalue = 0;
    if (m && ((a->i[m] == a->i[m-1]) || (a->j[a->nz-1] != A->cmap->n-!shift))) {
      nofinalvalue = 1;
    }
    ierr = PetscViewerASCIIUseTabs(viewer,PETSC_FALSE);CHKERRQ(ierr);
    ierr = PetscViewerASCIIPrintf(viewer,"%% Size = %D %D \n",m,A->cmap->n);CHKERRQ(ierr);
    ierr = PetscViewerASCIIPrintf(viewer,"%% Nonzeros = %D \n",a->nz);CHKERRQ(ierr);
    ierr = PetscViewerASCIIPrintf(viewer,"zzz = zeros(%D,3);\n",a->nz+nofinalvalue);CHKERRQ(ierr);
    ierr = PetscViewerASCIIPrintf(viewer,"zzz = [\n");CHKERRQ(ierr);

    for (i=0; i<m; i++) {
      for (j=a->i[i]+shift; j<a->i[i+1]+shift; j++) {
#if defined(PETSC_USE_COMPLEX)
        ierr = PetscViewerASCIIPrintf(viewer,"%D %D  %18.16e + %18.16ei \n",i+1,a->j[j]+!shift,PetscRealPart(a->a[j]),PetscImaginaryPart(a->a[j]));CHKERRQ(ierr);
#else
        ierr = PetscViewerASCIIPrintf(viewer,"%D %D  %18.16e\n",i+1,a->j[j]+!shift,a->a[j]);CHKERRQ(ierr);
#endif
      }
    }
    if (nofinalvalue) {
      ierr = PetscViewerASCIIPrintf(viewer,"%D %D  %18.16e\n",m,A->cmap->n,0.0);CHKERRQ(ierr);
    }
    ierr = PetscObjectGetName((PetscObject)A,&name);CHKERRQ(ierr);
    ierr = PetscViewerASCIIPrintf(viewer,"];\n %s = spconvert(zzz);\n",name);CHKERRQ(ierr);
    ierr = PetscViewerASCIIUseTabs(viewer,PETSC_TRUE);CHKERRQ(ierr);
  } else if (format == PETSC_VIEWER_ASCII_FACTOR_INFO || format == PETSC_VIEWER_ASCII_INFO) {
    PetscFunctionReturn(0);
  } else if (format == PETSC_VIEWER_ASCII_COMMON) {
    ierr = PetscViewerASCIIUseTabs(viewer,PETSC_FALSE);CHKERRQ(ierr);
    ierr = PetscObjectPrintClassNamePrefixType((PetscObject)A,viewer);CHKERRQ(ierr);
    for (i=0; i<m; i++) {
      ierr = PetscViewerASCIIPrintf(viewer,"row %D:",i);CHKERRQ(ierr);
      for (j=a->i[i]+shift; j<a->i[i+1]+shift; j++) {
#if defined(PETSC_USE_COMPLEX)
        if (PetscImaginaryPart(a->a[j]) > 0.0 && PetscRealPart(a->a[j]) != 0.0) {
          ierr = PetscViewerASCIIPrintf(viewer," (%D, %g + %g i)",a->j[j]+shift,PetscRealPart(a->a[j]),PetscImaginaryPart(a->a[j]));CHKERRQ(ierr);
        } else if (PetscImaginaryPart(a->a[j]) < 0.0 && PetscRealPart(a->a[j]) != 0.0) {
          ierr = PetscViewerASCIIPrintf(viewer," (%D, %g - %g i)",a->j[j]+shift,PetscRealPart(a->a[j]),-PetscImaginaryPart(a->a[j]));CHKERRQ(ierr);
        } else if (PetscRealPart(a->a[j]) != 0.0) {
          ierr = PetscViewerASCIIPrintf(viewer," (%D, %g) ",a->j[j]+shift,PetscRealPart(a->a[j]));CHKERRQ(ierr);
        }
#else
        if (a->a[j] != 0.0) {ierr = PetscViewerASCIIPrintf(viewer," (%D, %g) ",a->j[j]+shift,(double)a->a[j]);CHKERRQ(ierr);}
#endif
      }
      ierr = PetscViewerASCIIPrintf(viewer,"\n");CHKERRQ(ierr);
    }
    ierr = PetscViewerASCIIUseTabs(viewer,PETSC_TRUE);CHKERRQ(ierr);
  } else if (format == PETSC_VIEWER_ASCII_SYMMODU) {
    PetscInt nzd=0,fshift=1,*sptr;
    ierr = PetscViewerASCIIUseTabs(viewer,PETSC_FALSE);CHKERRQ(ierr);
    ierr = PetscObjectPrintClassNamePrefixType((PetscObject)A,viewer);CHKERRQ(ierr);
    ierr = PetscMalloc((m+1)*sizeof(PetscInt),&sptr);CHKERRQ(ierr);
    for (i=0; i<m; i++) {
      sptr[i] = nzd+1;
      for (j=a->i[i]+shift; j<a->i[i+1]+shift; j++) {
        if (a->j[j] >= i) {
#if defined(PETSC_USE_COMPLEX)
          if (PetscImaginaryPart(a->a[j]) != 0.0 || PetscRealPart(a->a[j]) != 0.0) nzd++;
#else
          if (a->a[j] != 0.0) nzd++;
#endif
        }
      }
    }
    sptr[m] = nzd+1;
    ierr    = PetscViewerASCIIPrintf(viewer," %D %D\n\n",m,nzd);CHKERRQ(ierr);
    for (i=0; i<m+1; i+=6) {
      if (i+4<m) {
        ierr = PetscViewerASCIIPrintf(viewer," %D %D %D %D %D %D\n",sptr[i],sptr[i+1],sptr[i+2],sptr[i+3],sptr[i+4],sptr[i+5]);CHKERRQ(ierr);
      } else if (i+3<m) {
        ierr = PetscViewerASCIIPrintf(viewer," %D %D %D %D %D\n",sptr[i],sptr[i+1],sptr[i+2],sptr[i+3],sptr[i+4]);CHKERRQ(ierr);
      } else if (i+2<m) {
        ierr = PetscViewerASCIIPrintf(viewer," %D %D %D %D\n",sptr[i],sptr[i+1],sptr[i+2],sptr[i+3]);CHKERRQ(ierr);
      } else if (i+1<m) {
        ierr = PetscViewerASCIIPrintf(viewer," %D %D %D\n",sptr[i],sptr[i+1],sptr[i+2]);CHKERRQ(ierr);
      } else if (i<m) {
        ierr = PetscViewerASCIIPrintf(viewer," %D %D\n",sptr[i],sptr[i+1]);CHKERRQ(ierr);
      } else {
        ierr = PetscViewerASCIIPrintf(viewer," %D\n",sptr[i]);CHKERRQ(ierr);
      }
    }
    ierr = PetscViewerASCIIPrintf(viewer,"\n");CHKERRQ(ierr);
    ierr = PetscFree(sptr);CHKERRQ(ierr);
    for (i=0; i<m; i++) {
      for (j=a->i[i]+shift; j<a->i[i+1]+shift; j++) {
        if (a->j[j] >= i) {ierr = PetscViewerASCIIPrintf(viewer," %D ",a->j[j]+fshift);CHKERRQ(ierr);}
      }
      ierr = PetscViewerASCIIPrintf(viewer,"\n");CHKERRQ(ierr);
    }
    ierr = PetscViewerASCIIPrintf(viewer,"\n");CHKERRQ(ierr);
    for (i=0; i<m; i++) {
      for (j=a->i[i]+shift; j<a->i[i+1]+shift; j++) {
        if (a->j[j] >= i) {
#if defined(PETSC_USE_COMPLEX)
          if (PetscImaginaryPart(a->a[j]) != 0.0 || PetscRealPart(a->a[j]) != 0.0) {
            ierr = PetscViewerASCIIPrintf(viewer," %18.16e %18.16e ",PetscRealPart(a->a[j]),PetscImaginaryPart(a->a[j]));CHKERRQ(ierr);
          }
#else
          if (a->a[j] != 0.0) {ierr = PetscViewerASCIIPrintf(viewer," %18.16e ",a->a[j]);CHKERRQ(ierr);}
#endif
        }
      }
      ierr = PetscViewerASCIIPrintf(viewer,"\n");CHKERRQ(ierr);
    }
    ierr = PetscViewerASCIIUseTabs(viewer,PETSC_TRUE);CHKERRQ(ierr);
  } else if (format == PETSC_VIEWER_ASCII_DENSE) {
    PetscInt    cnt = 0,jcnt;
    PetscScalar value;

    ierr = PetscViewerASCIIUseTabs(viewer,PETSC_FALSE);CHKERRQ(ierr);
    ierr = PetscObjectPrintClassNamePrefixType((PetscObject)A,viewer);CHKERRQ(ierr);
    for (i=0; i<m; i++) {
      jcnt = 0;
      for (j=0; j<A->cmap->n; j++) {
        if (jcnt < a->i[i+1]-a->i[i] && j == a->j[cnt]) {
          value = a->a[cnt++];
          jcnt++;
        } else {
          value = 0.0;
        }
#if defined(PETSC_USE_COMPLEX)
        ierr = PetscViewerASCIIPrintf(viewer," %7.5e+%7.5e i ",PetscRealPart(value),PetscImaginaryPart(value));CHKERRQ(ierr);
#else
        ierr = PetscViewerASCIIPrintf(viewer," %7.5e ",value);CHKERRQ(ierr);
#endif
      }
      ierr = PetscViewerASCIIPrintf(viewer,"\n");CHKERRQ(ierr);
    }
    ierr = PetscViewerASCIIUseTabs(viewer,PETSC_TRUE);CHKERRQ(ierr);
  } else if (format == PETSC_VIEWER_ASCII_MATRIXMARKET) {
    ierr = PetscViewerASCIIUseTabs(viewer,PETSC_FALSE);CHKERRQ(ierr);
    ierr = PetscObjectPrintClassNamePrefixType((PetscObject)A,viewer);CHKERRQ(ierr);
#if defined(PETSC_USE_COMPLEX)
    ierr = PetscViewerASCIIPrintf(viewer,"%%matrix complex general\n");CHKERRQ(ierr);
#else
    ierr = PetscViewerASCIIPrintf(viewer,"%%matrix real general\n");CHKERRQ(ierr);
#endif
    ierr = PetscViewerASCIIPrintf(viewer,"%D %D %D\n", m, A->cmap->n, a->nz);CHKERRQ(ierr);
    for (i=0; i<m; i++) {
      for (j=a->i[i]+shift; j<a->i[i+1]+shift; j++) {
#if defined(PETSC_USE_COMPLEX)
        if (PetscImaginaryPart(a->a[j]) > 0.0) {
          ierr = PetscViewerASCIIPrintf(viewer,"%D %D, %g %g\n", i+shift,a->j[j]+shift,PetscRealPart(a->a[j]),PetscImaginaryPart(a->a[j]));CHKERRQ(ierr);
        } else if (PetscImaginaryPart(a->a[j]) < 0.0) {
          ierr = PetscViewerASCIIPrintf(viewer,"%D %D, %g -%g\n", i+shift,a->j[j]+shift,PetscRealPart(a->a[j]),-PetscImaginaryPart(a->a[j]));CHKERRQ(ierr);
        } else {
          ierr = PetscViewerASCIIPrintf(viewer,"%D %D, %g\n", i+shift,a->j[j]+shift,PetscRealPart(a->a[j]));CHKERRQ(ierr);
        }
#else
        ierr = PetscViewerASCIIPrintf(viewer,"%D %D %g\n", i+shift, a->j[j]+shift, (double)a->a[j]);CHKERRQ(ierr);
#endif
      }
    }
    ierr = PetscViewerASCIIUseTabs(viewer,PETSC_TRUE);CHKERRQ(ierr);
  } else {
    ierr = PetscViewerASCIIUseTabs(viewer,PETSC_FALSE);CHKERRQ(ierr);
    ierr = PetscObjectPrintClassNamePrefixType((PetscObject)A,viewer);CHKERRQ(ierr);
    if (A->factortype) {
      for (i=0; i<m; i++) {
        ierr = PetscViewerASCIIPrintf(viewer,"row %D:",i);CHKERRQ(ierr);
        /* L part */
        for (j=a->i[i]+shift; j<a->i[i+1]+shift; j++) {
#if defined(PETSC_USE_COMPLEX)
          if (PetscImaginaryPart(a->a[j]) > 0.0) {
            ierr = PetscViewerASCIIPrintf(viewer," (%D, %g + %g i)",a->j[j]+shift,PetscRealPart(a->a[j]),PetscImaginaryPart(a->a[j]));CHKERRQ(ierr);
          } else if (PetscImaginaryPart(a->a[j]) < 0.0) {
            ierr = PetscViewerASCIIPrintf(viewer," (%D, %g - %g i)",a->j[j]+shift,PetscRealPart(a->a[j]),-PetscImaginaryPart(a->a[j]));CHKERRQ(ierr);
          } else {
            ierr = PetscViewerASCIIPrintf(viewer," (%D, %g) ",a->j[j]+shift,PetscRealPart(a->a[j]));CHKERRQ(ierr);
          }
#else
          ierr = PetscViewerASCIIPrintf(viewer," (%D, %g) ",a->j[j]+shift,(double)a->a[j]);CHKERRQ(ierr);
#endif
        }
        /* diagonal */
        j = a->diag[i];
#if defined(PETSC_USE_COMPLEX)
        if (PetscImaginaryPart(a->a[j]) > 0.0) {
          ierr = PetscViewerASCIIPrintf(viewer," (%D, %g + %g i)",a->j[j]+shift,PetscRealPart(1.0/a->a[j]),PetscImaginaryPart(1.0/a->a[j]));CHKERRQ(ierr);
        } else if (PetscImaginaryPart(a->a[j]) < 0.0) {
          ierr = PetscViewerASCIIPrintf(viewer," (%D, %g - %g i)",a->j[j]+shift,PetscRealPart(1.0/a->a[j]),-PetscImaginaryPart(1.0/a->a[j]));CHKERRQ(ierr);
        } else {
          ierr = PetscViewerASCIIPrintf(viewer," (%D, %g) ",a->j[j]+shift,PetscRealPart(1.0/a->a[j]));CHKERRQ(ierr);
        }
#else
        ierr = PetscViewerASCIIPrintf(viewer," (%D, %g) ",a->j[j]+shift,(double)1.0/a->a[j]);CHKERRQ(ierr);
#endif

        /* U part */
        for (j=a->diag[i+1]+1+shift; j<a->diag[i]+shift; j++) {
#if defined(PETSC_USE_COMPLEX)
          if (PetscImaginaryPart(a->a[j]) > 0.0) {
            ierr = PetscViewerASCIIPrintf(viewer," (%D, %g + %g i)",a->j[j]+shift,PetscRealPart(a->a[j]),PetscImaginaryPart(a->a[j]));CHKERRQ(ierr);
          } else if (PetscImaginaryPart(a->a[j]) < 0.0) {
            ierr = PetscViewerASCIIPrintf(viewer," (%D, %g - %g i)",a->j[j]+shift,PetscRealPart(a->a[j]),-PetscImaginaryPart(a->a[j]));CHKERRQ(ierr);
          } else {
            ierr = PetscViewerASCIIPrintf(viewer," (%D, %g) ",a->j[j]+shift,PetscRealPart(a->a[j]));CHKERRQ(ierr);
          }
#else
          ierr = PetscViewerASCIIPrintf(viewer," (%D, %g) ",a->j[j]+shift,(double)a->a[j]);CHKERRQ(ierr);
#endif
        }
        ierr = PetscViewerASCIIPrintf(viewer,"\n");CHKERRQ(ierr);
      }
    } else {
      for (i=0; i<m; i++) {
        ierr = PetscViewerASCIIPrintf(viewer,"row %D:",i);CHKERRQ(ierr);
        for (j=a->i[i]+shift; j<a->i[i+1]+shift; j++) {
#if defined(PETSC_USE_COMPLEX)
          if (PetscImaginaryPart(a->a[j]) > 0.0) {
            ierr = PetscViewerASCIIPrintf(viewer," (%D, %g + %g i)",a->j[j]+shift,PetscRealPart(a->a[j]),PetscImaginaryPart(a->a[j]));CHKERRQ(ierr);
          } else if (PetscImaginaryPart(a->a[j]) < 0.0) {
            ierr = PetscViewerASCIIPrintf(viewer," (%D, %g - %g i)",a->j[j]+shift,PetscRealPart(a->a[j]),-PetscImaginaryPart(a->a[j]));CHKERRQ(ierr);
          } else {
            ierr = PetscViewerASCIIPrintf(viewer," (%D, %g) ",a->j[j]+shift,PetscRealPart(a->a[j]));CHKERRQ(ierr);
          }
#else
          ierr = PetscViewerASCIIPrintf(viewer," (%D, %g) ",a->j[j]+shift,(double)a->a[j]);CHKERRQ(ierr);
#endif
        }
        ierr = PetscViewerASCIIPrintf(viewer,"\n");CHKERRQ(ierr);
      }
    }
    ierr = PetscViewerASCIIUseTabs(viewer,PETSC_TRUE);CHKERRQ(ierr);
  }
  ierr = PetscViewerFlush(viewer);CHKERRQ(ierr);
  PetscFunctionReturn(0);
}

#include <petscdraw.h>
#undef __FUNCT__
#define __FUNCT__ "MatView_SeqAIJ_Draw_Zoom"
PetscErrorCode MatView_SeqAIJ_Draw_Zoom(PetscDraw draw,void *Aa)
{
  Mat               A  = (Mat) Aa;
  Mat_SeqAIJ        *a = (Mat_SeqAIJ*)A->data;
  PetscErrorCode    ierr;
  PetscInt          i,j,m = A->rmap->n,color;
  PetscReal         xl,yl,xr,yr,x_l,x_r,y_l,y_r,maxv = 0.0;
  PetscViewer       viewer;
  PetscViewerFormat format;

  PetscFunctionBegin;
  ierr = PetscObjectQuery((PetscObject)A,"Zoomviewer",(PetscObject*)&viewer);CHKERRQ(ierr);
  ierr = PetscViewerGetFormat(viewer,&format);CHKERRQ(ierr);

  ierr = PetscDrawGetCoordinates(draw,&xl,&yl,&xr,&yr);CHKERRQ(ierr);
  /* loop over matrix elements drawing boxes */

  if (format != PETSC_VIEWER_DRAW_CONTOUR) {
    /* Blue for negative, Cyan for zero and  Red for positive */
    color = PETSC_DRAW_BLUE;
    for (i=0; i<m; i++) {
      y_l = m - i - 1.0; y_r = y_l + 1.0;
      for (j=a->i[i]; j<a->i[i+1]; j++) {
        x_l = a->j[j]; x_r = x_l + 1.0;
        if (PetscRealPart(a->a[j]) >=  0.) continue;
        ierr = PetscDrawRectangle(draw,x_l,y_l,x_r,y_r,color,color,color,color);CHKERRQ(ierr);
      }
    }
    color = PETSC_DRAW_CYAN;
    for (i=0; i<m; i++) {
      y_l = m - i - 1.0; y_r = y_l + 1.0;
      for (j=a->i[i]; j<a->i[i+1]; j++) {
        x_l = a->j[j]; x_r = x_l + 1.0;
        if (a->a[j] !=  0.) continue;
        ierr = PetscDrawRectangle(draw,x_l,y_l,x_r,y_r,color,color,color,color);CHKERRQ(ierr);
      }
    }
    color = PETSC_DRAW_RED;
    for (i=0; i<m; i++) {
      y_l = m - i - 1.0; y_r = y_l + 1.0;
      for (j=a->i[i]; j<a->i[i+1]; j++) {
        x_l = a->j[j]; x_r = x_l + 1.0;
        if (PetscRealPart(a->a[j]) <=  0.) continue;
        ierr = PetscDrawRectangle(draw,x_l,y_l,x_r,y_r,color,color,color,color);CHKERRQ(ierr);
      }
    }
  } else {
    /* use contour shading to indicate magnitude of values */
    /* first determine max of all nonzero values */
    PetscInt  nz = a->nz,count;
    PetscDraw popup;
    PetscReal scale;

    for (i=0; i<nz; i++) {
      if (PetscAbsScalar(a->a[i]) > maxv) maxv = PetscAbsScalar(a->a[i]);
    }
    scale = (245.0 - PETSC_DRAW_BASIC_COLORS)/maxv;
    ierr  = PetscDrawGetPopup(draw,&popup);CHKERRQ(ierr);
    if (popup) {
      ierr = PetscDrawScalePopup(popup,0.0,maxv);CHKERRQ(ierr);
    }
    count = 0;
    for (i=0; i<m; i++) {
      y_l = m - i - 1.0; y_r = y_l + 1.0;
      for (j=a->i[i]; j<a->i[i+1]; j++) {
        x_l   = a->j[j]; x_r = x_l + 1.0;
        color = PETSC_DRAW_BASIC_COLORS + (PetscInt)(scale*PetscAbsScalar(a->a[count]));
        ierr  = PetscDrawRectangle(draw,x_l,y_l,x_r,y_r,color,color,color,color);CHKERRQ(ierr);
        count++;
      }
    }
  }
  PetscFunctionReturn(0);
}

#include <petscdraw.h>
#undef __FUNCT__
#define __FUNCT__ "MatView_SeqAIJ_Draw"
PetscErrorCode MatView_SeqAIJ_Draw(Mat A,PetscViewer viewer)
{
  PetscErrorCode ierr;
  PetscDraw      draw;
  PetscReal      xr,yr,xl,yl,h,w;
  PetscBool      isnull;

  PetscFunctionBegin;
  ierr = PetscViewerDrawGetDraw(viewer,0,&draw);CHKERRQ(ierr);
  ierr = PetscDrawIsNull(draw,&isnull);CHKERRQ(ierr);
  if (isnull) PetscFunctionReturn(0);

  ierr = PetscObjectCompose((PetscObject)A,"Zoomviewer",(PetscObject)viewer);CHKERRQ(ierr);
  xr   = A->cmap->n; yr = A->rmap->n; h = yr/10.0; w = xr/10.0;
  xr  += w;    yr += h;  xl = -w;     yl = -h;
  ierr = PetscDrawSetCoordinates(draw,xl,yl,xr,yr);CHKERRQ(ierr);
  ierr = PetscDrawZoom(draw,MatView_SeqAIJ_Draw_Zoom,A);CHKERRQ(ierr);
  ierr = PetscObjectCompose((PetscObject)A,"Zoomviewer",NULL);CHKERRQ(ierr);
  PetscFunctionReturn(0);
}

#undef __FUNCT__
#define __FUNCT__ "MatView_SeqAIJ"
PetscErrorCode MatView_SeqAIJ(Mat A,PetscViewer viewer)
{
  PetscErrorCode ierr;
  PetscBool      iascii,isbinary,isdraw;

  PetscFunctionBegin;
  ierr = PetscObjectTypeCompare((PetscObject)viewer,PETSCVIEWERASCII,&iascii);CHKERRQ(ierr);
  ierr = PetscObjectTypeCompare((PetscObject)viewer,PETSCVIEWERBINARY,&isbinary);CHKERRQ(ierr);
  ierr = PetscObjectTypeCompare((PetscObject)viewer,PETSCVIEWERDRAW,&isdraw);CHKERRQ(ierr);
  if (iascii) {
    ierr = MatView_SeqAIJ_ASCII(A,viewer);CHKERRQ(ierr);
  } else if (isbinary) {
    ierr = MatView_SeqAIJ_Binary(A,viewer);CHKERRQ(ierr);
  } else if (isdraw) {
    ierr = MatView_SeqAIJ_Draw(A,viewer);CHKERRQ(ierr);
  }
  ierr = MatView_SeqAIJ_Inode(A,viewer);CHKERRQ(ierr);
  PetscFunctionReturn(0);
}

#undef __FUNCT__
#define __FUNCT__ "MatAssemblyEnd_SeqAIJ"
PetscErrorCode MatAssemblyEnd_SeqAIJ(Mat A,MatAssemblyType mode)
{
  Mat_SeqAIJ     *a = (Mat_SeqAIJ*)A->data;
  PetscErrorCode ierr;
  PetscInt       fshift = 0,i,j,*ai = a->i,*aj = a->j,*imax = a->imax;
  PetscInt       m      = A->rmap->n,*ip,N,*ailen = a->ilen,rmax = 0;
  MatScalar      *aa    = a->a,*ap;
  PetscReal      ratio  = 0.6;

  PetscFunctionBegin;
  if (mode == MAT_FLUSH_ASSEMBLY) PetscFunctionReturn(0);

  if (m) rmax = ailen[0]; /* determine row with most nonzeros */
  for (i=1; i<m; i++) {
    /* move each row back by the amount of empty slots (fshift) before it*/
    fshift += imax[i-1] - ailen[i-1];
    rmax    = PetscMax(rmax,ailen[i]);
    if (fshift) {
      ip = aj + ai[i];
      ap = aa + ai[i];
      N  = ailen[i];
      for (j=0; j<N; j++) {
        ip[j-fshift] = ip[j];
        ap[j-fshift] = ap[j];
      }
    }
    ai[i] = ai[i-1] + ailen[i-1];
  }
  if (m) {
    fshift += imax[m-1] - ailen[m-1];
    ai[m]   = ai[m-1] + ailen[m-1];
  }

  /* reset ilen and imax for each row */
  a->nonzerorowcnt = 0;
  for (i=0; i<m; i++) {
    ailen[i] = imax[i] = ai[i+1] - ai[i];
    a->nonzerorowcnt += ((ai[i+1] - ai[i]) > 0);
  }
  a->nz = ai[m];
  if (fshift && a->nounused == -1) SETERRQ3(PETSC_COMM_SELF,PETSC_ERR_PLIB, "Unused space detected in matrix: %D X %D, %D unneeded", m, A->cmap->n, fshift);

  ierr = MatMarkDiagonal_SeqAIJ(A);CHKERRQ(ierr);
  ierr = PetscInfo4(A,"Matrix size: %D X %D; storage space: %D unneeded,%D used\n",m,A->cmap->n,fshift,a->nz);CHKERRQ(ierr);
  ierr = PetscInfo1(A,"Number of mallocs during MatSetValues() is %D\n",a->reallocs);CHKERRQ(ierr);
  ierr = PetscInfo1(A,"Maximum nonzeros in any row is %D\n",rmax);CHKERRQ(ierr);

  A->info.mallocs    += a->reallocs;
  a->reallocs         = 0;
  A->info.nz_unneeded = (double)fshift;
  a->rmax             = rmax;

  ierr = MatCheckCompressedRow(A,a->nonzerorowcnt,&a->compressedrow,a->i,m,ratio);CHKERRQ(ierr);

  A->same_nonzero = PETSC_TRUE;

  ierr = MatAssemblyEnd_SeqAIJ_Inode(A,mode);CHKERRQ(ierr);

  ierr = MatSeqAIJInvalidateDiagonal(A);CHKERRQ(ierr);
  PetscFunctionReturn(0);
}

#undef __FUNCT__
#define __FUNCT__ "MatRealPart_SeqAIJ"
PetscErrorCode MatRealPart_SeqAIJ(Mat A)
{
  Mat_SeqAIJ     *a = (Mat_SeqAIJ*)A->data;
  PetscInt       i,nz = a->nz;
  MatScalar      *aa = a->a;
  PetscErrorCode ierr;

  PetscFunctionBegin;
  for (i=0; i<nz; i++) aa[i] = PetscRealPart(aa[i]);
  ierr = MatSeqAIJInvalidateDiagonal(A);CHKERRQ(ierr);
  PetscFunctionReturn(0);
}

#undef __FUNCT__
#define __FUNCT__ "MatImaginaryPart_SeqAIJ"
PetscErrorCode MatImaginaryPart_SeqAIJ(Mat A)
{
  Mat_SeqAIJ     *a = (Mat_SeqAIJ*)A->data;
  PetscInt       i,nz = a->nz;
  MatScalar      *aa = a->a;
  PetscErrorCode ierr;

  PetscFunctionBegin;
  for (i=0; i<nz; i++) aa[i] = PetscImaginaryPart(aa[i]);
  ierr = MatSeqAIJInvalidateDiagonal(A);CHKERRQ(ierr);
  PetscFunctionReturn(0);
}

#if defined(PETSC_THREADCOMM_ACTIVE)
PetscErrorCode MatZeroEntries_SeqAIJ_Kernel(PetscInt thread_id,Mat A)
{
  PetscErrorCode ierr;
  PetscInt       *trstarts=A->rmap->trstarts;
  PetscInt       n,start,end;
  Mat_SeqAIJ     *a = (Mat_SeqAIJ*)A->data;

  start = trstarts[thread_id];
  end   = trstarts[thread_id+1];
  n     = a->i[end] - a->i[start];
  ierr  = PetscMemzero(a->a+a->i[start],n*sizeof(PetscScalar));CHKERRQ(ierr);
  return 0;
}

#undef __FUNCT__
#define __FUNCT__ "MatZeroEntries_SeqAIJ"
PetscErrorCode MatZeroEntries_SeqAIJ(Mat A)
{
  PetscErrorCode ierr;

  PetscFunctionBegin;
  ierr = PetscThreadCommRunKernel(PetscObjectComm((PetscObject)A),(PetscThreadKernel)MatZeroEntries_SeqAIJ_Kernel,1,A);CHKERRQ(ierr);
  ierr = MatSeqAIJInvalidateDiagonal(A);CHKERRQ(ierr);
  PetscFunctionReturn(0);
}
#else
#undef __FUNCT__
#define __FUNCT__ "MatZeroEntries_SeqAIJ"
PetscErrorCode MatZeroEntries_SeqAIJ(Mat A)
{
  Mat_SeqAIJ     *a = (Mat_SeqAIJ*)A->data;
  PetscErrorCode ierr;

  PetscFunctionBegin;
  ierr = PetscMemzero(a->a,(a->i[A->rmap->n])*sizeof(PetscScalar));CHKERRQ(ierr);
  ierr = MatSeqAIJInvalidateDiagonal(A);CHKERRQ(ierr);
  PetscFunctionReturn(0);
}
#endif

#undef __FUNCT__
#define __FUNCT__ "MatDestroy_SeqAIJ"
PetscErrorCode MatDestroy_SeqAIJ(Mat A)
{
  Mat_SeqAIJ     *a = (Mat_SeqAIJ*)A->data;
  PetscErrorCode ierr;

  PetscFunctionBegin;
#if defined(PETSC_USE_LOG)
  PetscLogObjectState((PetscObject)A,"Rows=%D, Cols=%D, NZ=%D",A->rmap->n,A->cmap->n,a->nz);
#endif
  ierr = MatSeqXAIJFreeAIJ(A,&a->a,&a->j,&a->i);CHKERRQ(ierr);
  ierr = ISDestroy(&a->row);CHKERRQ(ierr);
  ierr = ISDestroy(&a->col);CHKERRQ(ierr);
  ierr = PetscFree(a->diag);CHKERRQ(ierr);
  ierr = PetscFree(a->ibdiag);CHKERRQ(ierr);
  ierr = PetscFree2(a->imax,a->ilen);CHKERRQ(ierr);
  ierr = PetscFree3(a->idiag,a->mdiag,a->ssor_work);CHKERRQ(ierr);
  ierr = PetscFree(a->solve_work);CHKERRQ(ierr);
  ierr = ISDestroy(&a->icol);CHKERRQ(ierr);
  ierr = PetscFree(a->saved_values);CHKERRQ(ierr);
  ierr = ISColoringDestroy(&a->coloring);CHKERRQ(ierr);
  ierr = PetscFree(a->xtoy);CHKERRQ(ierr);
  ierr = MatDestroy(&a->XtoY);CHKERRQ(ierr);
  ierr = PetscFree2(a->compressedrow.i,a->compressedrow.rindex);CHKERRQ(ierr);
  ierr = PetscFree(a->matmult_abdense);CHKERRQ(ierr);

  ierr = MatDestroy_SeqAIJ_Inode(A);CHKERRQ(ierr);
  ierr = PetscFree(A->data);CHKERRQ(ierr);

  ierr = PetscObjectChangeTypeName((PetscObject)A,0);CHKERRQ(ierr);
  ierr = PetscObjectComposeFunction((PetscObject)A,"MatSeqAIJSetColumnIndices_C",NULL);CHKERRQ(ierr);
  ierr = PetscObjectComposeFunction((PetscObject)A,"MatStoreValues_C",NULL);CHKERRQ(ierr);
  ierr = PetscObjectComposeFunction((PetscObject)A,"MatRetrieveValues_C",NULL);CHKERRQ(ierr);
  ierr = PetscObjectComposeFunction((PetscObject)A,"MatConvert_seqaij_seqsbaij_C",NULL);CHKERRQ(ierr);
  ierr = PetscObjectComposeFunction((PetscObject)A,"MatConvert_seqaij_seqbaij_C",NULL);CHKERRQ(ierr);
  ierr = PetscObjectComposeFunction((PetscObject)A,"MatConvert_seqaij_seqaijperm_C",NULL);CHKERRQ(ierr);
  ierr = PetscObjectComposeFunction((PetscObject)A,"MatIsTranspose_C",NULL);CHKERRQ(ierr);
  ierr = PetscObjectComposeFunction((PetscObject)A,"MatSeqAIJSetPreallocation_C",NULL);CHKERRQ(ierr);
  ierr = PetscObjectComposeFunction((PetscObject)A,"MatSeqAIJSetPreallocationCSR_C",NULL);CHKERRQ(ierr);
  ierr = PetscObjectComposeFunction((PetscObject)A,"MatReorderForNonzeroDiagonal_C",NULL);CHKERRQ(ierr);
  PetscFunctionReturn(0);
}

#undef __FUNCT__
#define __FUNCT__ "MatSetOption_SeqAIJ"
PetscErrorCode MatSetOption_SeqAIJ(Mat A,MatOption op,PetscBool flg)
{
  Mat_SeqAIJ     *a = (Mat_SeqAIJ*)A->data;
  PetscErrorCode ierr;

  PetscFunctionBegin;
  switch (op) {
  case MAT_ROW_ORIENTED:
    a->roworiented = flg;
    break;
  case MAT_KEEP_NONZERO_PATTERN:
    a->keepnonzeropattern = flg;
    break;
  case MAT_NEW_NONZERO_LOCATIONS:
    a->nonew = (flg ? 0 : 1);
    break;
  case MAT_NEW_NONZERO_LOCATION_ERR:
    a->nonew = (flg ? -1 : 0);
    break;
  case MAT_NEW_NONZERO_ALLOCATION_ERR:
    a->nonew = (flg ? -2 : 0);
    break;
  case MAT_UNUSED_NONZERO_LOCATION_ERR:
    a->nounused = (flg ? -1 : 0);
    break;
  case MAT_IGNORE_ZERO_ENTRIES:
    a->ignorezeroentries = flg;
    break;
  case MAT_SPD:
  case MAT_SYMMETRIC:
  case MAT_STRUCTURALLY_SYMMETRIC:
  case MAT_HERMITIAN:
  case MAT_SYMMETRY_ETERNAL:
    /* These options are handled directly by MatSetOption() */
    break;
  case MAT_NEW_DIAGONALS:
  case MAT_IGNORE_OFF_PROC_ENTRIES:
  case MAT_USE_HASH_TABLE:
    ierr = PetscInfo1(A,"Option %s ignored\n",MatOptions[op]);CHKERRQ(ierr);
    break;
  case MAT_USE_INODES:
    /* Not an error because MatSetOption_SeqAIJ_Inode handles this one */
    break;
  default:
    SETERRQ1(PETSC_COMM_SELF,PETSC_ERR_SUP,"unknown option %d",op);
  }
  ierr = MatSetOption_SeqAIJ_Inode(A,op,flg);CHKERRQ(ierr);
  PetscFunctionReturn(0);
}

#undef __FUNCT__
#define __FUNCT__ "MatGetDiagonal_SeqAIJ"
PetscErrorCode MatGetDiagonal_SeqAIJ(Mat A,Vec v)
{
  Mat_SeqAIJ     *a = (Mat_SeqAIJ*)A->data;
  PetscErrorCode ierr;
  PetscInt       i,j,n,*ai=a->i,*aj=a->j,nz;
  PetscScalar    *aa=a->a,*x,zero=0.0;

  PetscFunctionBegin;
  ierr = VecGetLocalSize(v,&n);CHKERRQ(ierr);
  if (n != A->rmap->n) SETERRQ(PETSC_COMM_SELF,PETSC_ERR_ARG_SIZ,"Nonconforming matrix and vector");

  if (A->factortype == MAT_FACTOR_ILU || A->factortype == MAT_FACTOR_LU) {
    PetscInt *diag=a->diag;
    ierr = VecGetArray(v,&x);CHKERRQ(ierr);
    for (i=0; i<n; i++) x[i] = 1.0/aa[diag[i]];
    ierr = VecRestoreArray(v,&x);CHKERRQ(ierr);
    PetscFunctionReturn(0);
  }

  ierr = VecSet(v,zero);CHKERRQ(ierr);
  ierr = VecGetArray(v,&x);CHKERRQ(ierr);
  for (i=0; i<n; i++) {
    nz = ai[i+1] - ai[i];
    if (!nz) x[i] = 0.0;
    for (j=ai[i]; j<ai[i+1]; j++) {
      if (aj[j] == i) {
        x[i] = aa[j];
        break;
      }
    }
  }
  ierr = VecRestoreArray(v,&x);CHKERRQ(ierr);
  PetscFunctionReturn(0);
}

#include <../src/mat/impls/aij/seq/ftn-kernels/fmult.h>
#undef __FUNCT__
#define __FUNCT__ "MatMultTransposeAdd_SeqAIJ"
PetscErrorCode MatMultTransposeAdd_SeqAIJ(Mat A,Vec xx,Vec zz,Vec yy)
{
  Mat_SeqAIJ     *a = (Mat_SeqAIJ*)A->data;
  PetscScalar    *x,*y;
  PetscErrorCode ierr;
  PetscInt       m = A->rmap->n;
#if !defined(PETSC_USE_FORTRAN_KERNEL_MULTTRANSPOSEAIJ)
  MatScalar         *v;
  PetscScalar       alpha;
  PetscInt          n,i,j,*idx,*ii,*ridx=NULL;
  Mat_CompressedRow cprow    = a->compressedrow;
  PetscBool         usecprow = cprow.use;
#endif

  PetscFunctionBegin;
  if (zz != yy) {ierr = VecCopy(zz,yy);CHKERRQ(ierr);}
  ierr = VecGetArray(xx,&x);CHKERRQ(ierr);
  ierr = VecGetArray(yy,&y);CHKERRQ(ierr);

#if defined(PETSC_USE_FORTRAN_KERNEL_MULTTRANSPOSEAIJ)
  fortranmulttransposeaddaij_(&m,x,a->i,a->j,a->a,y);
#else
  if (usecprow) {
    m    = cprow.nrows;
    ii   = cprow.i;
    ridx = cprow.rindex;
  } else {
    ii = a->i;
  }
  for (i=0; i<m; i++) {
    idx = a->j + ii[i];
    v   = a->a + ii[i];
    n   = ii[i+1] - ii[i];
    if (usecprow) {
      alpha = x[ridx[i]];
    } else {
      alpha = x[i];
    }
    for (j=0; j<n; j++) y[idx[j]] += alpha*v[j];
  }
#endif
  ierr = PetscLogFlops(2.0*a->nz);CHKERRQ(ierr);
  ierr = VecRestoreArray(xx,&x);CHKERRQ(ierr);
  ierr = VecRestoreArray(yy,&y);CHKERRQ(ierr);
  PetscFunctionReturn(0);
}

#undef __FUNCT__
#define __FUNCT__ "MatMultTranspose_SeqAIJ"
PetscErrorCode MatMultTranspose_SeqAIJ(Mat A,Vec xx,Vec yy)
{
  PetscErrorCode ierr;

  PetscFunctionBegin;
  ierr = VecSet(yy,0.0);CHKERRQ(ierr);
  ierr = MatMultTransposeAdd_SeqAIJ(A,xx,yy,yy);CHKERRQ(ierr);
  PetscFunctionReturn(0);
}

#include <../src/mat/impls/aij/seq/ftn-kernels/fmult.h>
#if defined(PETSC_THREADCOMM_ACTIVE)
PetscErrorCode MatMult_SeqAIJ_Kernel(PetscInt thread_id,Mat A,Vec xx,Vec yy)
{
  PetscErrorCode    ierr;
  Mat_SeqAIJ        *a = (Mat_SeqAIJ*)A->data;
  PetscScalar       *y;
  const PetscScalar *x;
  const MatScalar   *aa;
  PetscInt          *trstarts=A->rmap->trstarts;
  PetscInt          n,start,end,i;
  const PetscInt    *aj,*ai;
  PetscScalar       sum;

  ierr  = VecGetArrayRead(xx,&x);CHKERRQ(ierr);
  ierr  = VecGetArray(yy,&y);CHKERRQ(ierr);
  start = trstarts[thread_id];
  end   = trstarts[thread_id+1];
  aj    = a->j;
  aa    = a->a;
  ai    = a->i;
  for (i=start; i<end; i++) {
    n   = ai[i+1] - ai[i];
    aj  = a->j + ai[i];
    aa  = a->a + ai[i];
    sum = 0.0;
    PetscSparseDensePlusDot(sum,x,aa,aj,n);
    y[i] = sum;
  }
  ierr = VecRestoreArrayRead(xx,&x);CHKERRQ(ierr);
  ierr = VecRestoreArray(yy,&y);CHKERRQ(ierr);
  return 0;
}

#undef __FUNCT__
#define __FUNCT__ "MatMult_SeqAIJ"
PetscErrorCode MatMult_SeqAIJ(Mat A,Vec xx,Vec yy)
{
  Mat_SeqAIJ        *a = (Mat_SeqAIJ*)A->data;
  PetscScalar       *y;
  const PetscScalar *x;
  const MatScalar   *aa;
  PetscErrorCode    ierr;
  PetscInt          m=A->rmap->n;
  const PetscInt    *aj,*ii,*ridx=NULL;
  PetscInt          n,i;
  PetscScalar       sum;
  PetscBool         usecprow=a->compressedrow.use;

#if defined(PETSC_HAVE_PRAGMA_DISJOINT)
#pragma disjoint(*x,*y,*aa)
#endif

  PetscFunctionBegin;
  aj = a->j;
  aa = a->a;
  ii = a->i;
  if (usecprow) { /* use compressed row format */
    ierr = VecGetArrayRead(xx,&x);CHKERRQ(ierr);
    ierr = VecGetArray(yy,&y);CHKERRQ(ierr);
    m    = a->compressedrow.nrows;
    ii   = a->compressedrow.i;
    ridx = a->compressedrow.rindex;
    for (i=0; i<m; i++) {
      n           = ii[i+1] - ii[i];
      aj          = a->j + ii[i];
      aa          = a->a + ii[i];
      sum         = 0.0;
      PetscSparseDensePlusDot(sum,x,aa,aj,n);
      /* for (j=0; j<n; j++) sum += (*aa++)*x[*aj++]; */
      y[*ridx++] = sum;
    }
    ierr = VecRestoreArrayRead(xx,&x);CHKERRQ(ierr);
    ierr = VecRestoreArray(yy,&y);CHKERRQ(ierr);
  } else { /* do not use compressed row format */
#if defined(PETSC_USE_FORTRAN_KERNEL_MULTAIJ)
    fortranmultaij_(&m,x,ii,aj,aa,y);
#else
    ierr = PetscThreadCommRunKernel(PetscObjectComm((PetscObject)A),(PetscThreadKernel)MatMult_SeqAIJ_Kernel,3,A,xx,yy);CHKERRQ(ierr);
#endif
  }
  ierr = PetscLogFlops(2.0*a->nz - a->nonzerorowcnt);CHKERRQ(ierr);
  PetscFunctionReturn(0);
}
#else
#undef __FUNCT__
#define __FUNCT__ "MatMult_SeqAIJ"
PetscErrorCode MatMult_SeqAIJ(Mat A,Vec xx,Vec yy)
{
  Mat_SeqAIJ        *a = (Mat_SeqAIJ*)A->data;
  PetscScalar       *y;
  const PetscScalar *x;
  const MatScalar   *aa;
  PetscErrorCode    ierr;
  PetscInt          m=A->rmap->n;
  const PetscInt    *aj,*ii,*ridx=NULL;
  PetscInt          n,i;
  PetscScalar       sum;
  PetscBool         usecprow=a->compressedrow.use;

#if defined(PETSC_HAVE_PRAGMA_DISJOINT)
#pragma disjoint(*x,*y,*aa)
#endif

  PetscFunctionBegin;
  ierr = VecGetArrayRead(xx,&x);CHKERRQ(ierr);
  ierr = VecGetArray(yy,&y);CHKERRQ(ierr);
  aj   = a->j;
  aa   = a->a;
  ii   = a->i;
  if (usecprow) { /* use compressed row format */
    m    = a->compressedrow.nrows;
    ii   = a->compressedrow.i;
    ridx = a->compressedrow.rindex;
    for (i=0; i<m; i++) {
      n           = ii[i+1] - ii[i];
      aj          = a->j + ii[i];
      aa          = a->a + ii[i];
      sum         = 0.0;
      PetscSparseDensePlusDot(sum,x,aa,aj,n);
      /* for (j=0; j<n; j++) sum += (*aa++)*x[*aj++]; */
      y[*ridx++] = sum;
    }
  } else { /* do not use compressed row format */
#if defined(PETSC_USE_FORTRAN_KERNEL_MULTAIJ)
    fortranmultaij_(&m,x,ii,aj,aa,y);
#else
#if defined(PETSC_THREADCOMM_ACTIVE)
    ierr = PetscThreadCommRunKernel(PetscObjectComm((PetscObject)A),(PetscThreadKernel)MatMult_SeqAIJ_Kernel,3,A,xx,yy);CHKERRQ(ierr);
#else
    for (i=0; i<m; i++) {
      n           = ii[i+1] - ii[i];
      aj          = a->j + ii[i];
      aa          = a->a + ii[i];
      sum         = 0.0;
      PetscSparseDensePlusDot(sum,x,aa,aj,n);
      y[i] = sum;
    }
#endif
#endif
  }
  ierr = PetscLogFlops(2.0*a->nz - a->nonzerorowcnt);CHKERRQ(ierr);
  ierr = VecRestoreArrayRead(xx,&x);CHKERRQ(ierr);
  ierr = VecRestoreArray(yy,&y);CHKERRQ(ierr);
  PetscFunctionReturn(0);
}
#endif

#undef __FUNCT__
#define __FUNCT__ "MatMultMax_SeqAIJ"
PetscErrorCode MatMultMax_SeqAIJ(Mat A,Vec xx,Vec yy)
{
  Mat_SeqAIJ        *a = (Mat_SeqAIJ*)A->data;
  PetscScalar       *y;
  const PetscScalar *x;
  const MatScalar   *aa;
  PetscErrorCode    ierr;
  PetscInt          m=A->rmap->n;
  const PetscInt    *aj,*ii,*ridx=NULL;
  PetscInt          n,i,nonzerorow=0;
  PetscScalar       sum;
  PetscBool         usecprow=a->compressedrow.use;

#if defined(PETSC_HAVE_PRAGMA_DISJOINT)
#pragma disjoint(*x,*y,*aa)
#endif

  PetscFunctionBegin;
  ierr = VecGetArrayRead(xx,&x);CHKERRQ(ierr);
  ierr = VecGetArray(yy,&y);CHKERRQ(ierr);
  aj   = a->j;
  aa   = a->a;
  ii   = a->i;
  if (usecprow) { /* use compressed row format */
    m    = a->compressedrow.nrows;
    ii   = a->compressedrow.i;
    ridx = a->compressedrow.rindex;
    for (i=0; i<m; i++) {
      n           = ii[i+1] - ii[i];
      aj          = a->j + ii[i];
      aa          = a->a + ii[i];
      sum         = 0.0;
      nonzerorow += (n>0);
      PetscSparseDenseMaxDot(sum,x,aa,aj,n);
      /* for (j=0; j<n; j++) sum += (*aa++)*x[*aj++]; */
      y[*ridx++] = sum;
    }
  } else { /* do not use compressed row format */
    for (i=0; i<m; i++) {
      n           = ii[i+1] - ii[i];
      aj          = a->j + ii[i];
      aa          = a->a + ii[i];
      sum         = 0.0;
      nonzerorow += (n>0);
      PetscSparseDenseMaxDot(sum,x,aa,aj,n);
      y[i] = sum;
    }
  }
  ierr = PetscLogFlops(2.0*a->nz - nonzerorow);CHKERRQ(ierr);
  ierr = VecRestoreArrayRead(xx,&x);CHKERRQ(ierr);
  ierr = VecRestoreArray(yy,&y);CHKERRQ(ierr);
  PetscFunctionReturn(0);
}

#undef __FUNCT__
#define __FUNCT__ "MatMultAddMax_SeqAIJ"
PetscErrorCode MatMultAddMax_SeqAIJ(Mat A,Vec xx,Vec yy,Vec zz)
{
  Mat_SeqAIJ        *a = (Mat_SeqAIJ*)A->data;
  PetscScalar       *y,*z;
  const PetscScalar *x;
  const MatScalar   *aa;
  PetscErrorCode    ierr;
  PetscInt          m = A->rmap->n,*aj,*ii;
  PetscInt          n,i,*ridx=NULL;
  PetscScalar       sum;
  PetscBool         usecprow=a->compressedrow.use;

  PetscFunctionBegin;
  ierr = VecGetArrayRead(xx,&x);CHKERRQ(ierr);
  ierr = VecGetArray(yy,&y);CHKERRQ(ierr);
  if (zz != yy) {
    ierr = VecGetArray(zz,&z);CHKERRQ(ierr);
  } else {
    z = y;
  }

  aj = a->j;
  aa = a->a;
  ii = a->i;
  if (usecprow) { /* use compressed row format */
    if (zz != yy) {
      ierr = PetscMemcpy(z,y,m*sizeof(PetscScalar));CHKERRQ(ierr);
    }
    m    = a->compressedrow.nrows;
    ii   = a->compressedrow.i;
    ridx = a->compressedrow.rindex;
    for (i=0; i<m; i++) {
      n   = ii[i+1] - ii[i];
      aj  = a->j + ii[i];
      aa  = a->a + ii[i];
      sum = y[*ridx];
      PetscSparseDenseMaxDot(sum,x,aa,aj,n);
      z[*ridx++] = sum;
    }
  } else { /* do not use compressed row format */
    for (i=0; i<m; i++) {
      n   = ii[i+1] - ii[i];
      aj  = a->j + ii[i];
      aa  = a->a + ii[i];
      sum = y[i];
      PetscSparseDenseMaxDot(sum,x,aa,aj,n);
      z[i] = sum;
    }
  }
  ierr = PetscLogFlops(2.0*a->nz);CHKERRQ(ierr);
  ierr = VecRestoreArrayRead(xx,&x);CHKERRQ(ierr);
  ierr = VecRestoreArray(yy,&y);CHKERRQ(ierr);
  if (zz != yy) {
    ierr = VecRestoreArray(zz,&z);CHKERRQ(ierr);
  }
  PetscFunctionReturn(0);
}

#include <../src/mat/impls/aij/seq/ftn-kernels/fmultadd.h>
#undef __FUNCT__
#define __FUNCT__ "MatMultAdd_SeqAIJ"
PetscErrorCode MatMultAdd_SeqAIJ(Mat A,Vec xx,Vec yy,Vec zz)
{
  Mat_SeqAIJ        *a = (Mat_SeqAIJ*)A->data;
  PetscScalar       *y,*z;
  const PetscScalar *x;
  const MatScalar   *aa;
  PetscErrorCode    ierr;
  PetscInt          m = A->rmap->n,*aj,*ii;
  PetscInt          n,i,*ridx=NULL;
  PetscScalar       sum;
  PetscBool         usecprow=a->compressedrow.use;

  PetscFunctionBegin;
  ierr = VecGetArrayRead(xx,&x);CHKERRQ(ierr);
  ierr = VecGetArray(yy,&y);CHKERRQ(ierr);
  if (zz != yy) {
    ierr = VecGetArray(zz,&z);CHKERRQ(ierr);
  } else {
    z = y;
  }

  aj = a->j;
  aa = a->a;
  ii = a->i;
  if (usecprow) { /* use compressed row format */
    if (zz != yy) {
      ierr = PetscMemcpy(z,y,m*sizeof(PetscScalar));CHKERRQ(ierr);
    }
    m    = a->compressedrow.nrows;
    ii   = a->compressedrow.i;
    ridx = a->compressedrow.rindex;
    for (i=0; i<m; i++) {
      n   = ii[i+1] - ii[i];
      aj  = a->j + ii[i];
      aa  = a->a + ii[i];
      sum = y[*ridx];
      PetscSparseDensePlusDot(sum,x,aa,aj,n);
      z[*ridx++] = sum;
    }
  } else { /* do not use compressed row format */
#if defined(PETSC_USE_FORTRAN_KERNEL_MULTADDAIJ)
    fortranmultaddaij_(&m,x,ii,aj,aa,y,z);
#else
    for (i=0; i<m; i++) {
      n   = ii[i+1] - ii[i];
      aj  = a->j + ii[i];
      aa  = a->a + ii[i];
      sum = y[i];
      PetscSparseDensePlusDot(sum,x,aa,aj,n);
      z[i] = sum;
    }
#endif
  }
  ierr = PetscLogFlops(2.0*a->nz);CHKERRQ(ierr);
  ierr = VecRestoreArrayRead(xx,&x);CHKERRQ(ierr);
  ierr = VecRestoreArray(yy,&y);CHKERRQ(ierr);
  if (zz != yy) {
    ierr = VecRestoreArray(zz,&z);CHKERRQ(ierr);
  }
#if defined(PETSC_HAVE_CUSP)
  /*
  ierr = VecView(xx,0);CHKERRQ(ierr);
  ierr = VecView(zz,0);CHKERRQ(ierr);
  ierr = MatView(A,0);CHKERRQ(ierr);
  */
#endif
  PetscFunctionReturn(0);
}

/*
     Adds diagonal pointers to sparse matrix structure.
*/
#undef __FUNCT__
#define __FUNCT__ "MatMarkDiagonal_SeqAIJ"
PetscErrorCode MatMarkDiagonal_SeqAIJ(Mat A)
{
  Mat_SeqAIJ     *a = (Mat_SeqAIJ*)A->data;
  PetscErrorCode ierr;
  PetscInt       i,j,m = A->rmap->n;

  PetscFunctionBegin;
  if (!a->diag) {
    ierr = PetscMalloc(m*sizeof(PetscInt),&a->diag);CHKERRQ(ierr);
    ierr = PetscLogObjectMemory((PetscObject)A, m*sizeof(PetscInt));CHKERRQ(ierr);
  }
  for (i=0; i<A->rmap->n; i++) {
    a->diag[i] = a->i[i+1];
    for (j=a->i[i]; j<a->i[i+1]; j++) {
      if (a->j[j] == i) {
        a->diag[i] = j;
        break;
      }
    }
  }
  PetscFunctionReturn(0);
}

/*
     Checks for missing diagonals
*/
#undef __FUNCT__
#define __FUNCT__ "MatMissingDiagonal_SeqAIJ"
PetscErrorCode MatMissingDiagonal_SeqAIJ(Mat A,PetscBool  *missing,PetscInt *d)
{
  Mat_SeqAIJ *a = (Mat_SeqAIJ*)A->data;
  PetscInt   *diag,*jj = a->j,i;

  PetscFunctionBegin;
  *missing = PETSC_FALSE;
  if (A->rmap->n > 0 && !jj) {
    *missing = PETSC_TRUE;
    if (d) *d = 0;
    PetscInfo(A,"Matrix has no entries therefore is missing diagonal");
  } else {
    diag = a->diag;
    for (i=0; i<A->rmap->n; i++) {
      if (jj[diag[i]] != i) {
        *missing = PETSC_TRUE;
        if (d) *d = i;
        PetscInfo1(A,"Matrix is missing diagonal number %D",i);
        break;
      }
    }
  }
  PetscFunctionReturn(0);
}

#undef __FUNCT__
#define __FUNCT__ "MatInvertDiagonal_SeqAIJ"
PetscErrorCode  MatInvertDiagonal_SeqAIJ(Mat A,PetscScalar omega,PetscScalar fshift)
{
  Mat_SeqAIJ     *a = (Mat_SeqAIJ*) A->data;
  PetscErrorCode ierr;
  PetscInt       i,*diag,m = A->rmap->n;
  MatScalar      *v = a->a;
  PetscScalar    *idiag,*mdiag;

  PetscFunctionBegin;
  if (a->idiagvalid) PetscFunctionReturn(0);
  ierr = MatMarkDiagonal_SeqAIJ(A);CHKERRQ(ierr);
  diag = a->diag;
  if (!a->idiag) {
    ierr = PetscMalloc3(m,PetscScalar,&a->idiag,m,PetscScalar,&a->mdiag,m,PetscScalar,&a->ssor_work);CHKERRQ(ierr);
    ierr = PetscLogObjectMemory((PetscObject)A, 3*m*sizeof(PetscScalar));CHKERRQ(ierr);
    v    = a->a;
  }
  mdiag = a->mdiag;
  idiag = a->idiag;

  if (omega == 1.0 && !PetscAbsScalar(fshift)) {
    for (i=0; i<m; i++) {
      mdiag[i] = v[diag[i]];
      if (!PetscAbsScalar(mdiag[i])) SETERRQ1(PETSC_COMM_SELF,PETSC_ERR_ARG_INCOMP,"Zero diagonal on row %D",i);
      idiag[i] = 1.0/v[diag[i]];
    }
    ierr = PetscLogFlops(m);CHKERRQ(ierr);
  } else {
    for (i=0; i<m; i++) {
      mdiag[i] = v[diag[i]];
      idiag[i] = omega/(fshift + v[diag[i]]);
    }
    ierr = PetscLogFlops(2.0*m);CHKERRQ(ierr);
  }
  a->idiagvalid = PETSC_TRUE;
  PetscFunctionReturn(0);
}

#include <../src/mat/impls/aij/seq/ftn-kernels/frelax.h>
#undef __FUNCT__
#define __FUNCT__ "MatSOR_SeqAIJ"
PetscErrorCode MatSOR_SeqAIJ(Mat A,Vec bb,PetscReal omega,MatSORType flag,PetscReal fshift,PetscInt its,PetscInt lits,Vec xx)
{
  Mat_SeqAIJ        *a = (Mat_SeqAIJ*)A->data;
  PetscScalar       *x,d,sum,*t,scale;
  const MatScalar   *v = a->a,*idiag=0,*mdiag;
  const PetscScalar *b, *bs,*xb, *ts;
  PetscErrorCode    ierr;
  PetscInt          n = A->cmap->n,m = A->rmap->n,i;
  const PetscInt    *idx,*diag;

  PetscFunctionBegin;
  its = its*lits;

  if (fshift != a->fshift || omega != a->omega) a->idiagvalid = PETSC_FALSE; /* must recompute idiag[] */
  if (!a->idiagvalid) {ierr = MatInvertDiagonal_SeqAIJ(A,omega,fshift);CHKERRQ(ierr);}
  a->fshift = fshift;
  a->omega  = omega;

  diag  = a->diag;
  t     = a->ssor_work;
  idiag = a->idiag;
  mdiag = a->mdiag;

  ierr = VecGetArray(xx,&x);CHKERRQ(ierr);
  ierr = VecGetArrayRead(bb,&b);CHKERRQ(ierr);
  /* We count flops by assuming the upper triangular and lower triangular parts have the same number of nonzeros */
  if (flag == SOR_APPLY_UPPER) {
    /* apply (U + D/omega) to the vector */
    bs = b;
    for (i=0; i<m; i++) {
      d   = fshift + mdiag[i];
      n   = a->i[i+1] - diag[i] - 1;
      idx = a->j + diag[i] + 1;
      v   = a->a + diag[i] + 1;
      sum = b[i]*d/omega;
      PetscSparseDensePlusDot(sum,bs,v,idx,n);
      x[i] = sum;
    }
    ierr = VecRestoreArray(xx,&x);CHKERRQ(ierr);
    ierr = VecRestoreArrayRead(bb,&b);CHKERRQ(ierr);
    ierr = PetscLogFlops(a->nz);CHKERRQ(ierr);
    PetscFunctionReturn(0);
  }

  if (flag == SOR_APPLY_LOWER) SETERRQ(PETSC_COMM_SELF,PETSC_ERR_SUP,"SOR_APPLY_LOWER is not implemented");
  else if (flag & SOR_EISENSTAT) {
    /* Let  A = L + U + D; where L is lower trianglar,
    U is upper triangular, E = D/omega; This routine applies

            (L + E)^{-1} A (U + E)^{-1}

    to a vector efficiently using Eisenstat's trick.
    */
    scale = (2.0/omega) - 1.0;

    /*  x = (E + U)^{-1} b */
    for (i=m-1; i>=0; i--) {
      n   = a->i[i+1] - diag[i] - 1;
      idx = a->j + diag[i] + 1;
      v   = a->a + diag[i] + 1;
      sum = b[i];
      PetscSparseDenseMinusDot(sum,x,v,idx,n);
      x[i] = sum*idiag[i];
    }

    /*  t = b - (2*E - D)x */
    v = a->a;
    for (i=0; i<m; i++) t[i] = b[i] - scale*(v[*diag++])*x[i];

    /*  t = (E + L)^{-1}t */
    ts   = t;
    diag = a->diag;
    for (i=0; i<m; i++) {
      n   = diag[i] - a->i[i];
      idx = a->j + a->i[i];
      v   = a->a + a->i[i];
      sum = t[i];
      PetscSparseDenseMinusDot(sum,ts,v,idx,n);
      t[i] = sum*idiag[i];
      /*  x = x + t */
      x[i] += t[i];
    }

    ierr = PetscLogFlops(6.0*m-1 + 2.0*a->nz);CHKERRQ(ierr);
    ierr = VecRestoreArray(xx,&x);CHKERRQ(ierr);
    ierr = VecRestoreArrayRead(bb,&b);CHKERRQ(ierr);
    PetscFunctionReturn(0);
  }
  if (flag & SOR_ZERO_INITIAL_GUESS) {
    if (flag & SOR_FORWARD_SWEEP || flag & SOR_LOCAL_FORWARD_SWEEP) {
      for (i=0; i<m; i++) {
        n   = diag[i] - a->i[i];
        idx = a->j + a->i[i];
        v   = a->a + a->i[i];
        sum = b[i];
        PetscSparseDenseMinusDot(sum,x,v,idx,n);
        t[i] = sum;
        x[i] = sum*idiag[i];
      }
      xb   = t;
      ierr = PetscLogFlops(a->nz);CHKERRQ(ierr);
    } else xb = b;
    if (flag & SOR_BACKWARD_SWEEP || flag & SOR_LOCAL_BACKWARD_SWEEP) {
      for (i=m-1; i>=0; i--) {
        n   = a->i[i+1] - diag[i] - 1;
        idx = a->j + diag[i] + 1;
        v   = a->a + diag[i] + 1;
        sum = xb[i];
        PetscSparseDenseMinusDot(sum,x,v,idx,n);
        if (xb == b) {
          x[i] = sum*idiag[i];
        } else {
          x[i] = (1-omega)*x[i] + sum*idiag[i];  /* omega in idiag */
        }
      }
      ierr = PetscLogFlops(a->nz);CHKERRQ(ierr); /* assumes 1/2 in upper */
    }
    its--;
  }
  while (its--) {
    if (flag & SOR_FORWARD_SWEEP || flag & SOR_LOCAL_FORWARD_SWEEP) {
      for (i=0; i<m; i++) {
        /* lower */
        n   = diag[i] - a->i[i];
        idx = a->j + a->i[i];
        v   = a->a + a->i[i];
        sum = b[i];
        PetscSparseDenseMinusDot(sum,x,v,idx,n);
        t[i] = sum;             /* save application of the lower-triangular part */
        /* upper */
        n   = a->i[i+1] - diag[i] - 1;
        idx = a->j + diag[i] + 1;
        v   = a->a + diag[i] + 1;
        PetscSparseDenseMinusDot(sum,x,v,idx,n);
        x[i] = (1. - omega)*x[i] + sum*idiag[i]; /* omega in idiag */
      }
      xb   = t;
      ierr = PetscLogFlops(2.0*a->nz);CHKERRQ(ierr);
    } else xb = b;
    if (flag & SOR_BACKWARD_SWEEP || flag & SOR_LOCAL_BACKWARD_SWEEP) {
      for (i=m-1; i>=0; i--) {
        sum = xb[i];
        if (xb == b) {
          /* whole matrix (no checkpointing available) */
          n   = a->i[i+1] - a->i[i];
          idx = a->j + a->i[i];
          v   = a->a + a->i[i];
          PetscSparseDenseMinusDot(sum,x,v,idx,n);
          x[i] = (1. - omega)*x[i] + (sum + mdiag[i]*x[i])*idiag[i];
        } else { /* lower-triangular part has been saved, so only apply upper-triangular */
          n   = a->i[i+1] - diag[i] - 1;
          idx = a->j + diag[i] + 1;
          v   = a->a + diag[i] + 1;
          PetscSparseDenseMinusDot(sum,x,v,idx,n);
          x[i] = (1. - omega)*x[i] + sum*idiag[i];  /* omega in idiag */
        }
      }
      if (xb == b) {
        ierr = PetscLogFlops(2.0*a->nz);CHKERRQ(ierr);
      } else {
        ierr = PetscLogFlops(a->nz);CHKERRQ(ierr); /* assumes 1/2 in upper */
      }
    }
  }
  ierr = VecRestoreArray(xx,&x);CHKERRQ(ierr);
  ierr = VecRestoreArrayRead(bb,&b);CHKERRQ(ierr);
  PetscFunctionReturn(0);
}


#undef __FUNCT__
#define __FUNCT__ "MatGetInfo_SeqAIJ"
PetscErrorCode MatGetInfo_SeqAIJ(Mat A,MatInfoType flag,MatInfo *info)
{
  Mat_SeqAIJ *a = (Mat_SeqAIJ*)A->data;

  PetscFunctionBegin;
  info->block_size   = 1.0;
  info->nz_allocated = (double)a->maxnz;
  info->nz_used      = (double)a->nz;
  info->nz_unneeded  = (double)(a->maxnz - a->nz);
  info->assemblies   = (double)A->num_ass;
  info->mallocs      = (double)A->info.mallocs;
  info->memory       = ((PetscObject)A)->mem;
  if (A->factortype) {
    info->fill_ratio_given  = A->info.fill_ratio_given;
    info->fill_ratio_needed = A->info.fill_ratio_needed;
    info->factor_mallocs    = A->info.factor_mallocs;
  } else {
    info->fill_ratio_given  = 0;
    info->fill_ratio_needed = 0;
    info->factor_mallocs    = 0;
  }
  PetscFunctionReturn(0);
}

#undef __FUNCT__
#define __FUNCT__ "MatZeroRows_SeqAIJ"
PetscErrorCode MatZeroRows_SeqAIJ(Mat A,PetscInt N,const PetscInt rows[],PetscScalar diag,Vec x,Vec b)
{
  Mat_SeqAIJ        *a = (Mat_SeqAIJ*)A->data;
  PetscInt          i,m = A->rmap->n - 1,d = 0;
  PetscErrorCode    ierr;
  const PetscScalar *xx;
  PetscScalar       *bb;
  PetscBool         missing;

  PetscFunctionBegin;
  if (x && b) {
    ierr = VecGetArrayRead(x,&xx);CHKERRQ(ierr);
    ierr = VecGetArray(b,&bb);CHKERRQ(ierr);
    for (i=0; i<N; i++) {
      if (rows[i] < 0 || rows[i] > m) SETERRQ1(PETSC_COMM_SELF,PETSC_ERR_ARG_OUTOFRANGE,"row %D out of range", rows[i]);
      bb[rows[i]] = diag*xx[rows[i]];
    }
    ierr = VecRestoreArrayRead(x,&xx);CHKERRQ(ierr);
    ierr = VecRestoreArray(b,&bb);CHKERRQ(ierr);
  }

  if (a->keepnonzeropattern) {
    for (i=0; i<N; i++) {
      if (rows[i] < 0 || rows[i] > m) SETERRQ1(PETSC_COMM_SELF,PETSC_ERR_ARG_OUTOFRANGE,"row %D out of range", rows[i]);
      ierr = PetscMemzero(&a->a[a->i[rows[i]]],a->ilen[rows[i]]*sizeof(PetscScalar));CHKERRQ(ierr);
    }
    if (diag != 0.0) {
      ierr = MatMissingDiagonal_SeqAIJ(A,&missing,&d);CHKERRQ(ierr);
      if (missing) SETERRQ1(PETSC_COMM_SELF,PETSC_ERR_ARG_WRONGSTATE,"Matrix is missing diagonal entry in row %D",d);
      for (i=0; i<N; i++) {
        a->a[a->diag[rows[i]]] = diag;
      }
    }
    A->same_nonzero = PETSC_TRUE;
  } else {
    if (diag != 0.0) {
      for (i=0; i<N; i++) {
        if (rows[i] < 0 || rows[i] > m) SETERRQ1(PETSC_COMM_SELF,PETSC_ERR_ARG_OUTOFRANGE,"row %D out of range", rows[i]);
        if (a->ilen[rows[i]] > 0) {
          a->ilen[rows[i]]    = 1;
          a->a[a->i[rows[i]]] = diag;
          a->j[a->i[rows[i]]] = rows[i];
        } else { /* in case row was completely empty */
          ierr = MatSetValues_SeqAIJ(A,1,&rows[i],1,&rows[i],&diag,INSERT_VALUES);CHKERRQ(ierr);
        }
      }
    } else {
      for (i=0; i<N; i++) {
        if (rows[i] < 0 || rows[i] > m) SETERRQ1(PETSC_COMM_SELF,PETSC_ERR_ARG_OUTOFRANGE,"row %D out of range", rows[i]);
        a->ilen[rows[i]] = 0;
      }
    }
    A->same_nonzero = PETSC_FALSE;
  }
  ierr = MatAssemblyEnd_SeqAIJ(A,MAT_FINAL_ASSEMBLY);CHKERRQ(ierr);
  PetscFunctionReturn(0);
}

#undef __FUNCT__
#define __FUNCT__ "MatZeroRowsColumns_SeqAIJ"
PetscErrorCode MatZeroRowsColumns_SeqAIJ(Mat A,PetscInt N,const PetscInt rows[],PetscScalar diag,Vec x,Vec b)
{
  Mat_SeqAIJ        *a = (Mat_SeqAIJ*)A->data;
  PetscInt          i,j,m = A->rmap->n - 1,d = 0;
  PetscErrorCode    ierr;
  PetscBool         missing,*zeroed,vecs = PETSC_FALSE;
  const PetscScalar *xx;
  PetscScalar       *bb;

  PetscFunctionBegin;
  if (x && b) {
    ierr = VecGetArrayRead(x,&xx);CHKERRQ(ierr);
    ierr = VecGetArray(b,&bb);CHKERRQ(ierr);
    vecs = PETSC_TRUE;
  }
  ierr = PetscMalloc(A->rmap->n*sizeof(PetscBool),&zeroed);CHKERRQ(ierr);
  ierr = PetscMemzero(zeroed,A->rmap->n*sizeof(PetscBool));CHKERRQ(ierr);
  for (i=0; i<N; i++) {
    if (rows[i] < 0 || rows[i] > m) SETERRQ1(PETSC_COMM_SELF,PETSC_ERR_ARG_OUTOFRANGE,"row %D out of range", rows[i]);
    ierr = PetscMemzero(&a->a[a->i[rows[i]]],a->ilen[rows[i]]*sizeof(PetscScalar));CHKERRQ(ierr);

    zeroed[rows[i]] = PETSC_TRUE;
  }
  for (i=0; i<A->rmap->n; i++) {
    if (!zeroed[i]) {
      for (j=a->i[i]; j<a->i[i+1]; j++) {
        if (zeroed[a->j[j]]) {
          if (vecs) bb[i] -= a->a[j]*xx[a->j[j]];
          a->a[j] = 0.0;
        }
      }
    } else if (vecs) bb[i] = diag*xx[i];
  }
  if (x && b) {
    ierr = VecRestoreArrayRead(x,&xx);CHKERRQ(ierr);
    ierr = VecRestoreArray(b,&bb);CHKERRQ(ierr);
  }
  ierr = PetscFree(zeroed);CHKERRQ(ierr);
  if (diag != 0.0) {
    ierr = MatMissingDiagonal_SeqAIJ(A,&missing,&d);CHKERRQ(ierr);
    if (missing) SETERRQ1(PETSC_COMM_SELF,PETSC_ERR_ARG_WRONGSTATE,"Matrix is missing diagonal entry in row %D",d);
    for (i=0; i<N; i++) {
      a->a[a->diag[rows[i]]] = diag;
    }
  }
  A->same_nonzero = PETSC_TRUE;
  ierr = MatAssemblyEnd_SeqAIJ(A,MAT_FINAL_ASSEMBLY);CHKERRQ(ierr);
  PetscFunctionReturn(0);
}

#undef __FUNCT__
#define __FUNCT__ "MatGetRow_SeqAIJ"
PetscErrorCode MatGetRow_SeqAIJ(Mat A,PetscInt row,PetscInt *nz,PetscInt **idx,PetscScalar **v)
{
  Mat_SeqAIJ *a = (Mat_SeqAIJ*)A->data;
  PetscInt   *itmp;

  PetscFunctionBegin;
  if (row < 0 || row >= A->rmap->n) SETERRQ1(PETSC_COMM_SELF,PETSC_ERR_ARG_OUTOFRANGE,"Row %D out of range",row);

  *nz = a->i[row+1] - a->i[row];
  if (v) *v = a->a + a->i[row];
  if (idx) {
    itmp = a->j + a->i[row];
    if (*nz) *idx = itmp;
    else *idx = 0;
  }
  PetscFunctionReturn(0);
}

/* remove this function? */
#undef __FUNCT__
#define __FUNCT__ "MatRestoreRow_SeqAIJ"
PetscErrorCode MatRestoreRow_SeqAIJ(Mat A,PetscInt row,PetscInt *nz,PetscInt **idx,PetscScalar **v)
{
  PetscFunctionBegin;
  PetscFunctionReturn(0);
}

#undef __FUNCT__
#define __FUNCT__ "MatNorm_SeqAIJ"
PetscErrorCode MatNorm_SeqAIJ(Mat A,NormType type,PetscReal *nrm)
{
  Mat_SeqAIJ     *a  = (Mat_SeqAIJ*)A->data;
  MatScalar      *v  = a->a;
  PetscReal      sum = 0.0;
  PetscErrorCode ierr;
  PetscInt       i,j;

  PetscFunctionBegin;
  if (type == NORM_FROBENIUS) {
    for (i=0; i<a->nz; i++) {
      sum += PetscRealPart(PetscConj(*v)*(*v)); v++;
    }
    *nrm = PetscSqrtReal(sum);
  } else if (type == NORM_1) {
    PetscReal *tmp;
    PetscInt  *jj = a->j;
    ierr = PetscMalloc((A->cmap->n+1)*sizeof(PetscReal),&tmp);CHKERRQ(ierr);
    ierr = PetscMemzero(tmp,A->cmap->n*sizeof(PetscReal));CHKERRQ(ierr);
    *nrm = 0.0;
    for (j=0; j<a->nz; j++) {
      tmp[*jj++] += PetscAbsScalar(*v);  v++;
    }
    for (j=0; j<A->cmap->n; j++) {
      if (tmp[j] > *nrm) *nrm = tmp[j];
    }
    ierr = PetscFree(tmp);CHKERRQ(ierr);
  } else if (type == NORM_INFINITY) {
    *nrm = 0.0;
    for (j=0; j<A->rmap->n; j++) {
      v   = a->a + a->i[j];
      sum = 0.0;
      for (i=0; i<a->i[j+1]-a->i[j]; i++) {
        sum += PetscAbsScalar(*v); v++;
      }
      if (sum > *nrm) *nrm = sum;
    }
  } else SETERRQ(PETSC_COMM_SELF,PETSC_ERR_SUP,"No support for two norm");
  PetscFunctionReturn(0);
}

/* Merged from MatGetSymbolicTranspose_SeqAIJ() - replace MatGetSymbolicTranspose_SeqAIJ()? */
#undef __FUNCT__
#define __FUNCT__ "MatTransposeSymbolic_SeqAIJ"
PetscErrorCode MatTransposeSymbolic_SeqAIJ(Mat A,Mat *B)
{
  PetscErrorCode ierr;
  PetscInt       i,j,anzj;
  Mat_SeqAIJ     *a=(Mat_SeqAIJ*)A->data,*b;
  PetscInt       an=A->cmap->N,am=A->rmap->N;
  PetscInt       *ati,*atj,*atfill,*ai=a->i,*aj=a->j;

  PetscFunctionBegin;
  /* Allocate space for symbolic transpose info and work array */
  ierr = PetscMalloc((an+1)*sizeof(PetscInt),&ati);CHKERRQ(ierr);
  ierr = PetscMalloc(ai[am]*sizeof(PetscInt),&atj);CHKERRQ(ierr);
  ierr = PetscMalloc(an*sizeof(PetscInt),&atfill);CHKERRQ(ierr);
  ierr = PetscMemzero(ati,(an+1)*sizeof(PetscInt));CHKERRQ(ierr);

  /* Walk through aj and count ## of non-zeros in each row of A^T. */
  /* Note: offset by 1 for fast conversion into csr format. */
  for (i=0;i<ai[am];i++) ati[aj[i]+1] += 1;
  /* Form ati for csr format of A^T. */
  for (i=0;i<an;i++) ati[i+1] += ati[i];

  /* Copy ati into atfill so we have locations of the next free space in atj */
  ierr = PetscMemcpy(atfill,ati,an*sizeof(PetscInt));CHKERRQ(ierr);

  /* Walk through A row-wise and mark nonzero entries of A^T. */
  for (i=0;i<am;i++) {
    anzj = ai[i+1] - ai[i];
    for (j=0;j<anzj;j++) {
      atj[atfill[*aj]] = i;
      atfill[*aj++]   += 1;
    }
  }

  /* Clean up temporary space and complete requests. */
  ierr = PetscFree(atfill);CHKERRQ(ierr);
  ierr = MatCreateSeqAIJWithArrays(PetscObjectComm((PetscObject)A),an,am,ati,atj,NULL,B);CHKERRQ(ierr);

  (*B)->rmap->bs = A->cmap->bs;
  (*B)->cmap->bs = A->rmap->bs;

  b          = (Mat_SeqAIJ*)((*B)->data);
  b->free_a  = PETSC_FALSE;
  b->free_ij = PETSC_TRUE;
  b->nonew   = 0;
  PetscFunctionReturn(0);
}

#undef __FUNCT__
#define __FUNCT__ "MatTranspose_SeqAIJ"
PetscErrorCode MatTranspose_SeqAIJ(Mat A,MatReuse reuse,Mat *B)
{
  Mat_SeqAIJ     *a = (Mat_SeqAIJ*)A->data;
  Mat            C;
  PetscErrorCode ierr;
  PetscInt       i,*aj = a->j,*ai = a->i,m = A->rmap->n,len,*col;
  MatScalar      *array = a->a;

  PetscFunctionBegin;
  if (reuse == MAT_REUSE_MATRIX && A == *B && m != A->cmap->n) SETERRQ(PETSC_COMM_SELF,PETSC_ERR_ARG_SIZ,"Square matrix only for in-place");

  if (reuse == MAT_INITIAL_MATRIX || *B == A) {
    ierr = PetscMalloc((1+A->cmap->n)*sizeof(PetscInt),&col);CHKERRQ(ierr);
    ierr = PetscMemzero(col,(1+A->cmap->n)*sizeof(PetscInt));CHKERRQ(ierr);

    for (i=0; i<ai[m]; i++) col[aj[i]] += 1;
    ierr = MatCreate(PetscObjectComm((PetscObject)A),&C);CHKERRQ(ierr);
    ierr = MatSetSizes(C,A->cmap->n,m,A->cmap->n,m);CHKERRQ(ierr);
    ierr = MatSetBlockSizes(C,A->cmap->bs,A->rmap->bs);CHKERRQ(ierr);
    ierr = MatSetType(C,((PetscObject)A)->type_name);CHKERRQ(ierr);
    ierr = MatSeqAIJSetPreallocation_SeqAIJ(C,0,col);CHKERRQ(ierr);
    ierr = PetscFree(col);CHKERRQ(ierr);
  } else {
    C = *B;
  }

  for (i=0; i<m; i++) {
    len    = ai[i+1]-ai[i];
    ierr   = MatSetValues_SeqAIJ(C,len,aj,1,&i,array,INSERT_VALUES);CHKERRQ(ierr);
    array += len;
    aj    += len;
  }
  ierr = MatAssemblyBegin(C,MAT_FINAL_ASSEMBLY);CHKERRQ(ierr);
  ierr = MatAssemblyEnd(C,MAT_FINAL_ASSEMBLY);CHKERRQ(ierr);

  if (reuse == MAT_INITIAL_MATRIX || *B != A) {
    *B = C;
  } else {
    ierr = MatHeaderMerge(A,C);CHKERRQ(ierr);
  }
  PetscFunctionReturn(0);
}

#undef __FUNCT__
#define __FUNCT__ "MatIsTranspose_SeqAIJ"
PetscErrorCode  MatIsTranspose_SeqAIJ(Mat A,Mat B,PetscReal tol,PetscBool  *f)
{
  Mat_SeqAIJ     *aij = (Mat_SeqAIJ*) A->data,*bij = (Mat_SeqAIJ*) A->data;
  PetscInt       *adx,*bdx,*aii,*bii,*aptr,*bptr;
  MatScalar      *va,*vb;
  PetscErrorCode ierr;
  PetscInt       ma,na,mb,nb, i;

  PetscFunctionBegin;
  bij = (Mat_SeqAIJ*) B->data;

  ierr = MatGetSize(A,&ma,&na);CHKERRQ(ierr);
  ierr = MatGetSize(B,&mb,&nb);CHKERRQ(ierr);
  if (ma!=nb || na!=mb) {
    *f = PETSC_FALSE;
    PetscFunctionReturn(0);
  }
  aii  = aij->i; bii = bij->i;
  adx  = aij->j; bdx = bij->j;
  va   = aij->a; vb = bij->a;
  ierr = PetscMalloc(ma*sizeof(PetscInt),&aptr);CHKERRQ(ierr);
  ierr = PetscMalloc(mb*sizeof(PetscInt),&bptr);CHKERRQ(ierr);
  for (i=0; i<ma; i++) aptr[i] = aii[i];
  for (i=0; i<mb; i++) bptr[i] = bii[i];

  *f = PETSC_TRUE;
  for (i=0; i<ma; i++) {
    while (aptr[i]<aii[i+1]) {
      PetscInt    idc,idr;
      PetscScalar vc,vr;
      /* column/row index/value */
      idc = adx[aptr[i]];
      idr = bdx[bptr[idc]];
      vc  = va[aptr[i]];
      vr  = vb[bptr[idc]];
      if (i!=idr || PetscAbsScalar(vc-vr) > tol) {
        *f = PETSC_FALSE;
        goto done;
      } else {
        aptr[i]++;
        if (B || i!=idc) bptr[idc]++;
      }
    }
  }
done:
  ierr = PetscFree(aptr);CHKERRQ(ierr);
  ierr = PetscFree(bptr);CHKERRQ(ierr);
  PetscFunctionReturn(0);
}

#undef __FUNCT__
#define __FUNCT__ "MatIsHermitianTranspose_SeqAIJ"
PetscErrorCode  MatIsHermitianTranspose_SeqAIJ(Mat A,Mat B,PetscReal tol,PetscBool  *f)
{
  Mat_SeqAIJ     *aij = (Mat_SeqAIJ*) A->data,*bij = (Mat_SeqAIJ*) A->data;
  PetscInt       *adx,*bdx,*aii,*bii,*aptr,*bptr;
  MatScalar      *va,*vb;
  PetscErrorCode ierr;
  PetscInt       ma,na,mb,nb, i;

  PetscFunctionBegin;
  bij = (Mat_SeqAIJ*) B->data;

  ierr = MatGetSize(A,&ma,&na);CHKERRQ(ierr);
  ierr = MatGetSize(B,&mb,&nb);CHKERRQ(ierr);
  if (ma!=nb || na!=mb) {
    *f = PETSC_FALSE;
    PetscFunctionReturn(0);
  }
  aii  = aij->i; bii = bij->i;
  adx  = aij->j; bdx = bij->j;
  va   = aij->a; vb = bij->a;
  ierr = PetscMalloc(ma*sizeof(PetscInt),&aptr);CHKERRQ(ierr);
  ierr = PetscMalloc(mb*sizeof(PetscInt),&bptr);CHKERRQ(ierr);
  for (i=0; i<ma; i++) aptr[i] = aii[i];
  for (i=0; i<mb; i++) bptr[i] = bii[i];

  *f = PETSC_TRUE;
  for (i=0; i<ma; i++) {
    while (aptr[i]<aii[i+1]) {
      PetscInt    idc,idr;
      PetscScalar vc,vr;
      /* column/row index/value */
      idc = adx[aptr[i]];
      idr = bdx[bptr[idc]];
      vc  = va[aptr[i]];
      vr  = vb[bptr[idc]];
      if (i!=idr || PetscAbsScalar(vc-PetscConj(vr)) > tol) {
        *f = PETSC_FALSE;
        goto done;
      } else {
        aptr[i]++;
        if (B || i!=idc) bptr[idc]++;
      }
    }
  }
done:
  ierr = PetscFree(aptr);CHKERRQ(ierr);
  ierr = PetscFree(bptr);CHKERRQ(ierr);
  PetscFunctionReturn(0);
}

#undef __FUNCT__
#define __FUNCT__ "MatIsSymmetric_SeqAIJ"
PetscErrorCode MatIsSymmetric_SeqAIJ(Mat A,PetscReal tol,PetscBool  *f)
{
  PetscErrorCode ierr;

  PetscFunctionBegin;
  ierr = MatIsTranspose_SeqAIJ(A,A,tol,f);CHKERRQ(ierr);
  PetscFunctionReturn(0);
}

#undef __FUNCT__
#define __FUNCT__ "MatIsHermitian_SeqAIJ"
PetscErrorCode MatIsHermitian_SeqAIJ(Mat A,PetscReal tol,PetscBool  *f)
{
  PetscErrorCode ierr;

  PetscFunctionBegin;
  ierr = MatIsHermitianTranspose_SeqAIJ(A,A,tol,f);CHKERRQ(ierr);
  PetscFunctionReturn(0);
}

#undef __FUNCT__
#define __FUNCT__ "MatDiagonalScale_SeqAIJ"
PetscErrorCode MatDiagonalScale_SeqAIJ(Mat A,Vec ll,Vec rr)
{
  Mat_SeqAIJ     *a = (Mat_SeqAIJ*)A->data;
  PetscScalar    *l,*r,x;
  MatScalar      *v;
  PetscErrorCode ierr;
  PetscInt       i,j,m = A->rmap->n,n = A->cmap->n,M,nz = a->nz,*jj;

  PetscFunctionBegin;
  if (ll) {
    /* The local size is used so that VecMPI can be passed to this routine
       by MatDiagonalScale_MPIAIJ */
    ierr = VecGetLocalSize(ll,&m);CHKERRQ(ierr);
    if (m != A->rmap->n) SETERRQ(PETSC_COMM_SELF,PETSC_ERR_ARG_SIZ,"Left scaling vector wrong length");
    ierr = VecGetArray(ll,&l);CHKERRQ(ierr);
    v    = a->a;
    for (i=0; i<m; i++) {
      x = l[i];
      M = a->i[i+1] - a->i[i];
      for (j=0; j<M; j++) (*v++) *= x;
    }
    ierr = VecRestoreArray(ll,&l);CHKERRQ(ierr);
    ierr = PetscLogFlops(nz);CHKERRQ(ierr);
  }
  if (rr) {
    ierr = VecGetLocalSize(rr,&n);CHKERRQ(ierr);
    if (n != A->cmap->n) SETERRQ(PETSC_COMM_SELF,PETSC_ERR_ARG_SIZ,"Right scaling vector wrong length");
    ierr = VecGetArray(rr,&r);CHKERRQ(ierr);
    v    = a->a; jj = a->j;
    for (i=0; i<nz; i++) (*v++) *= r[*jj++];
    ierr = VecRestoreArray(rr,&r);CHKERRQ(ierr);
    ierr = PetscLogFlops(nz);CHKERRQ(ierr);
  }
  ierr = MatSeqAIJInvalidateDiagonal(A);CHKERRQ(ierr);
  PetscFunctionReturn(0);
}

#undef __FUNCT__
#define __FUNCT__ "MatGetSubMatrix_SeqAIJ"
PetscErrorCode MatGetSubMatrix_SeqAIJ(Mat A,IS isrow,IS iscol,PetscInt csize,MatReuse scall,Mat *B)
{
  Mat_SeqAIJ     *a = (Mat_SeqAIJ*)A->data,*c;
  PetscErrorCode ierr;
  PetscInt       *smap,i,k,kstart,kend,oldcols = A->cmap->n,*lens;
  PetscInt       row,mat_i,*mat_j,tcol,first,step,*mat_ilen,sum,lensi;
  const PetscInt *irow,*icol;
  PetscInt       nrows,ncols;
  PetscInt       *starts,*j_new,*i_new,*aj = a->j,*ai = a->i,ii,*ailen = a->ilen;
  MatScalar      *a_new,*mat_a;
  Mat            C;
  PetscBool      stride,sorted;

  PetscFunctionBegin;
  ierr = ISSorted(isrow,&sorted);CHKERRQ(ierr);
  if (!sorted) SETERRQ(PETSC_COMM_SELF,PETSC_ERR_ARG_WRONGSTATE,"ISrow is not sorted");
  ierr = ISSorted(iscol,&sorted);CHKERRQ(ierr);
  if (!sorted) SETERRQ(PETSC_COMM_SELF,PETSC_ERR_ARG_WRONGSTATE,"IScol is not sorted");

  ierr = ISGetIndices(isrow,&irow);CHKERRQ(ierr);
  ierr = ISGetLocalSize(isrow,&nrows);CHKERRQ(ierr);
  ierr = ISGetLocalSize(iscol,&ncols);CHKERRQ(ierr);

  ierr = ISStrideGetInfo(iscol,&first,&step);CHKERRQ(ierr);
  ierr = PetscObjectTypeCompare((PetscObject)iscol,ISSTRIDE,&stride);CHKERRQ(ierr);
  if (stride && step == 1) {
    /* special case of contiguous rows */
    ierr = PetscMalloc2(nrows,PetscInt,&lens,nrows,PetscInt,&starts);CHKERRQ(ierr);
    /* loop over new rows determining lens and starting points */
    for (i=0; i<nrows; i++) {
      kstart = ai[irow[i]];
      kend   = kstart + ailen[irow[i]];
      for (k=kstart; k<kend; k++) {
        if (aj[k] >= first) {
          starts[i] = k;
          break;
        }
      }
      sum = 0;
      while (k < kend) {
        if (aj[k++] >= first+ncols) break;
        sum++;
      }
      lens[i] = sum;
    }
    /* create submatrix */
    if (scall == MAT_REUSE_MATRIX) {
      PetscInt n_cols,n_rows;
      ierr = MatGetSize(*B,&n_rows,&n_cols);CHKERRQ(ierr);
      if (n_rows != nrows || n_cols != ncols) SETERRQ(PETSC_COMM_SELF,PETSC_ERR_ARG_SIZ,"Reused submatrix wrong size");
      ierr = MatZeroEntries(*B);CHKERRQ(ierr);
      C    = *B;
    } else {
      PetscInt rbs,cbs;
      ierr = MatCreate(PetscObjectComm((PetscObject)A),&C);CHKERRQ(ierr);
      ierr = MatSetSizes(C,nrows,ncols,PETSC_DETERMINE,PETSC_DETERMINE);CHKERRQ(ierr);
      ierr = ISGetBlockSize(isrow,&rbs);CHKERRQ(ierr);
      ierr = ISGetBlockSize(iscol,&cbs);CHKERRQ(ierr);
      ierr = MatSetBlockSizes(C,rbs,cbs);CHKERRQ(ierr);
      ierr = MatSetType(C,((PetscObject)A)->type_name);CHKERRQ(ierr);
      ierr = MatSeqAIJSetPreallocation_SeqAIJ(C,0,lens);CHKERRQ(ierr);
    }
    c = (Mat_SeqAIJ*)C->data;

    /* loop over rows inserting into submatrix */
    a_new = c->a;
    j_new = c->j;
    i_new = c->i;

    for (i=0; i<nrows; i++) {
      ii    = starts[i];
      lensi = lens[i];
      for (k=0; k<lensi; k++) {
        *j_new++ = aj[ii+k] - first;
      }
      ierr       = PetscMemcpy(a_new,a->a + starts[i],lensi*sizeof(PetscScalar));CHKERRQ(ierr);
      a_new     += lensi;
      i_new[i+1] = i_new[i] + lensi;
      c->ilen[i] = lensi;
    }
    ierr = PetscFree2(lens,starts);CHKERRQ(ierr);
  } else {
    ierr = ISGetIndices(iscol,&icol);CHKERRQ(ierr);
    ierr = PetscMalloc(oldcols*sizeof(PetscInt),&smap);CHKERRQ(ierr);
    ierr = PetscMemzero(smap,oldcols*sizeof(PetscInt));CHKERRQ(ierr);
    ierr = PetscMalloc((1+nrows)*sizeof(PetscInt),&lens);CHKERRQ(ierr);
    for (i=0; i<ncols; i++) {
#if defined(PETSC_USE_DEBUG)
      if (icol[i] >= oldcols) SETERRQ3(PETSC_COMM_SELF,PETSC_ERR_ARG_OUTOFRANGE,"Requesting column beyond largest column icol[%D] %D <= A->cmap->n %D",i,icol[i],oldcols);
#endif
      smap[icol[i]] = i+1;
    }

    /* determine lens of each row */
    for (i=0; i<nrows; i++) {
      kstart  = ai[irow[i]];
      kend    = kstart + a->ilen[irow[i]];
      lens[i] = 0;
      for (k=kstart; k<kend; k++) {
        if (smap[aj[k]]) {
          lens[i]++;
        }
      }
    }
    /* Create and fill new matrix */
    if (scall == MAT_REUSE_MATRIX) {
      PetscBool equal;

      c = (Mat_SeqAIJ*)((*B)->data);
      if ((*B)->rmap->n  != nrows || (*B)->cmap->n != ncols) SETERRQ(PETSC_COMM_SELF,PETSC_ERR_ARG_SIZ,"Cannot reuse matrix. wrong size");
      ierr = PetscMemcmp(c->ilen,lens,(*B)->rmap->n*sizeof(PetscInt),&equal);CHKERRQ(ierr);
      if (!equal) SETERRQ(PETSC_COMM_SELF,PETSC_ERR_ARG_SIZ,"Cannot reuse matrix. wrong no of nonzeros");
      ierr = PetscMemzero(c->ilen,(*B)->rmap->n*sizeof(PetscInt));CHKERRQ(ierr);
      C    = *B;
    } else {
      PetscInt rbs,cbs;
      ierr = MatCreate(PetscObjectComm((PetscObject)A),&C);CHKERRQ(ierr);
      ierr = MatSetSizes(C,nrows,ncols,PETSC_DETERMINE,PETSC_DETERMINE);CHKERRQ(ierr);
      ierr = ISGetBlockSize(isrow,&rbs);CHKERRQ(ierr);
      ierr = ISGetBlockSize(iscol,&cbs);CHKERRQ(ierr);
      ierr = MatSetBlockSizes(C,rbs,cbs);CHKERRQ(ierr);
      ierr = MatSetType(C,((PetscObject)A)->type_name);CHKERRQ(ierr);
      ierr = MatSeqAIJSetPreallocation_SeqAIJ(C,0,lens);CHKERRQ(ierr);
    }
    c = (Mat_SeqAIJ*)(C->data);
    for (i=0; i<nrows; i++) {
      row      = irow[i];
      kstart   = ai[row];
      kend     = kstart + a->ilen[row];
      mat_i    = c->i[i];
      mat_j    = c->j + mat_i;
      mat_a    = c->a + mat_i;
      mat_ilen = c->ilen + i;
      for (k=kstart; k<kend; k++) {
        if ((tcol=smap[a->j[k]])) {
          *mat_j++ = tcol - 1;
          *mat_a++ = a->a[k];
          (*mat_ilen)++;

        }
      }
    }
    /* Free work space */
    ierr = ISRestoreIndices(iscol,&icol);CHKERRQ(ierr);
    ierr = PetscFree(smap);CHKERRQ(ierr);
    ierr = PetscFree(lens);CHKERRQ(ierr);
  }
  ierr = MatAssemblyBegin(C,MAT_FINAL_ASSEMBLY);CHKERRQ(ierr);
  ierr = MatAssemblyEnd(C,MAT_FINAL_ASSEMBLY);CHKERRQ(ierr);

  ierr = ISRestoreIndices(isrow,&irow);CHKERRQ(ierr);
  *B   = C;
  PetscFunctionReturn(0);
}

#undef __FUNCT__
#define __FUNCT__ "MatGetMultiProcBlock_SeqAIJ"
PetscErrorCode  MatGetMultiProcBlock_SeqAIJ(Mat mat,MPI_Comm subComm,MatReuse scall,Mat *subMat)
{
  PetscErrorCode ierr;
  Mat            B;

  PetscFunctionBegin;
  if (scall == MAT_INITIAL_MATRIX) {
    ierr    = MatCreate(subComm,&B);CHKERRQ(ierr);
    ierr    = MatSetSizes(B,mat->rmap->n,mat->cmap->n,mat->rmap->n,mat->cmap->n);CHKERRQ(ierr);
    ierr    = MatSetBlockSizes(B,mat->rmap->bs,mat->cmap->bs);CHKERRQ(ierr);
    ierr    = MatSetType(B,MATSEQAIJ);CHKERRQ(ierr);
    ierr    = MatDuplicateNoCreate_SeqAIJ(B,mat,MAT_COPY_VALUES,PETSC_TRUE);CHKERRQ(ierr);
    *subMat = B;
  } else {
    ierr = MatCopy_SeqAIJ(mat,*subMat,SAME_NONZERO_PATTERN);CHKERRQ(ierr);
  }
  PetscFunctionReturn(0);
}

#undef __FUNCT__
#define __FUNCT__ "MatILUFactor_SeqAIJ"
PetscErrorCode MatILUFactor_SeqAIJ(Mat inA,IS row,IS col,const MatFactorInfo *info)
{
  Mat_SeqAIJ     *a = (Mat_SeqAIJ*)inA->data;
  PetscErrorCode ierr;
  Mat            outA;
  PetscBool      row_identity,col_identity;

  PetscFunctionBegin;
  if (info->levels != 0) SETERRQ(PETSC_COMM_SELF,PETSC_ERR_SUP,"Only levels=0 supported for in-place ilu");

  ierr = ISIdentity(row,&row_identity);CHKERRQ(ierr);
  ierr = ISIdentity(col,&col_identity);CHKERRQ(ierr);

  outA             = inA;
  outA->factortype = MAT_FACTOR_LU;

  ierr = PetscObjectReference((PetscObject)row);CHKERRQ(ierr);
  ierr = ISDestroy(&a->row);CHKERRQ(ierr);

  a->row = row;

  ierr = PetscObjectReference((PetscObject)col);CHKERRQ(ierr);
  ierr = ISDestroy(&a->col);CHKERRQ(ierr);

  a->col = col;

  /* Create the inverse permutation so that it can be used in MatLUFactorNumeric() */
  ierr = ISDestroy(&a->icol);CHKERRQ(ierr);
  ierr = ISInvertPermutation(col,PETSC_DECIDE,&a->icol);CHKERRQ(ierr);
  ierr = PetscLogObjectParent((PetscObject)inA,(PetscObject)a->icol);CHKERRQ(ierr);

  if (!a->solve_work) { /* this matrix may have been factored before */
    ierr = PetscMalloc((inA->rmap->n+1)*sizeof(PetscScalar),&a->solve_work);CHKERRQ(ierr);
    ierr = PetscLogObjectMemory((PetscObject)inA, (inA->rmap->n+1)*sizeof(PetscScalar));CHKERRQ(ierr);
  }

  ierr = MatMarkDiagonal_SeqAIJ(inA);CHKERRQ(ierr);
  if (row_identity && col_identity) {
    ierr = MatLUFactorNumeric_SeqAIJ_inplace(outA,inA,info);CHKERRQ(ierr);
  } else {
    ierr = MatLUFactorNumeric_SeqAIJ_InplaceWithPerm(outA,inA,info);CHKERRQ(ierr);
  }
  PetscFunctionReturn(0);
}

#undef __FUNCT__
#define __FUNCT__ "MatScale_SeqAIJ"
PetscErrorCode MatScale_SeqAIJ(Mat inA,PetscScalar alpha)
{
  Mat_SeqAIJ     *a     = (Mat_SeqAIJ*)inA->data;
  PetscScalar    oalpha = alpha;
  PetscErrorCode ierr;
  PetscBLASInt   one = 1,bnz;

  PetscFunctionBegin;
  ierr = PetscBLASIntCast(a->nz,&bnz);CHKERRQ(ierr);
  PetscStackCallBLAS("BLASscal",BLASscal_(&bnz,&oalpha,a->a,&one));
  ierr = PetscLogFlops(a->nz);CHKERRQ(ierr);
  ierr = MatSeqAIJInvalidateDiagonal(inA);CHKERRQ(ierr);
  PetscFunctionReturn(0);
}

#undef __FUNCT__
#define __FUNCT__ "MatGetSubMatrices_SeqAIJ"
PetscErrorCode MatGetSubMatrices_SeqAIJ(Mat A,PetscInt n,const IS irow[],const IS icol[],MatReuse scall,Mat *B[])
{
  PetscErrorCode ierr;
  PetscInt       i;

  PetscFunctionBegin;
  if (scall == MAT_INITIAL_MATRIX) {
    ierr = PetscMalloc((n+1)*sizeof(Mat),B);CHKERRQ(ierr);
  }

  for (i=0; i<n; i++) {
    ierr = MatGetSubMatrix_SeqAIJ(A,irow[i],icol[i],PETSC_DECIDE,scall,&(*B)[i]);CHKERRQ(ierr);
  }
  PetscFunctionReturn(0);
}

#undef __FUNCT__
#define __FUNCT__ "MatIncreaseOverlap_SeqAIJ"
PetscErrorCode MatIncreaseOverlap_SeqAIJ(Mat A,PetscInt is_max,IS is[],PetscInt ov)
{
  Mat_SeqAIJ     *a = (Mat_SeqAIJ*)A->data;
  PetscErrorCode ierr;
  PetscInt       row,i,j,k,l,m,n,*nidx,isz,val;
  const PetscInt *idx;
  PetscInt       start,end,*ai,*aj;
  PetscBT        table;

  PetscFunctionBegin;
  m  = A->rmap->n;
  ai = a->i;
  aj = a->j;

  if (ov < 0) SETERRQ(PETSC_COMM_SELF,PETSC_ERR_ARG_OUTOFRANGE,"illegal negative overlap value used");

  ierr = PetscMalloc((m+1)*sizeof(PetscInt),&nidx);CHKERRQ(ierr);
  ierr = PetscBTCreate(m,&table);CHKERRQ(ierr);

  for (i=0; i<is_max; i++) {
    /* Initialize the two local arrays */
    isz  = 0;
    ierr = PetscBTMemzero(m,table);CHKERRQ(ierr);

    /* Extract the indices, assume there can be duplicate entries */
    ierr = ISGetIndices(is[i],&idx);CHKERRQ(ierr);
    ierr = ISGetLocalSize(is[i],&n);CHKERRQ(ierr);

    /* Enter these into the temp arrays. I.e., mark table[row], enter row into new index */
    for (j=0; j<n; ++j) {
      if (!PetscBTLookupSet(table,idx[j])) nidx[isz++] = idx[j];
    }
    ierr = ISRestoreIndices(is[i],&idx);CHKERRQ(ierr);
    ierr = ISDestroy(&is[i]);CHKERRQ(ierr);

    k = 0;
    for (j=0; j<ov; j++) { /* for each overlap */
      n = isz;
      for (; k<n; k++) { /* do only those rows in nidx[k], which are not done yet */
        row   = nidx[k];
        start = ai[row];
        end   = ai[row+1];
        for (l = start; l<end; l++) {
          val = aj[l];
          if (!PetscBTLookupSet(table,val)) nidx[isz++] = val;
        }
      }
    }
    ierr = ISCreateGeneral(PETSC_COMM_SELF,isz,nidx,PETSC_COPY_VALUES,(is+i));CHKERRQ(ierr);
  }
  ierr = PetscBTDestroy(&table);CHKERRQ(ierr);
  ierr = PetscFree(nidx);CHKERRQ(ierr);
  PetscFunctionReturn(0);
}

/* -------------------------------------------------------------- */
#undef __FUNCT__
#define __FUNCT__ "MatPermute_SeqAIJ"
PetscErrorCode MatPermute_SeqAIJ(Mat A,IS rowp,IS colp,Mat *B)
{
  Mat_SeqAIJ     *a = (Mat_SeqAIJ*)A->data;
  PetscErrorCode ierr;
  PetscInt       i,nz = 0,m = A->rmap->n,n = A->cmap->n;
  const PetscInt *row,*col;
  PetscInt       *cnew,j,*lens;
  IS             icolp,irowp;
  PetscInt       *cwork = NULL;
  PetscScalar    *vwork = NULL;

  PetscFunctionBegin;
  ierr = ISInvertPermutation(rowp,PETSC_DECIDE,&irowp);CHKERRQ(ierr);
  ierr = ISGetIndices(irowp,&row);CHKERRQ(ierr);
  ierr = ISInvertPermutation(colp,PETSC_DECIDE,&icolp);CHKERRQ(ierr);
  ierr = ISGetIndices(icolp,&col);CHKERRQ(ierr);

  /* determine lengths of permuted rows */
  ierr = PetscMalloc((m+1)*sizeof(PetscInt),&lens);CHKERRQ(ierr);
  for (i=0; i<m; i++) lens[row[i]] = a->i[i+1] - a->i[i];
  ierr = MatCreate(PetscObjectComm((PetscObject)A),B);CHKERRQ(ierr);
  ierr = MatSetSizes(*B,m,n,m,n);CHKERRQ(ierr);
  ierr = MatSetBlockSizes(*B,A->rmap->bs,A->cmap->bs);CHKERRQ(ierr);
  ierr = MatSetType(*B,((PetscObject)A)->type_name);CHKERRQ(ierr);
  ierr = MatSeqAIJSetPreallocation_SeqAIJ(*B,0,lens);CHKERRQ(ierr);
  ierr = PetscFree(lens);CHKERRQ(ierr);

  ierr = PetscMalloc(n*sizeof(PetscInt),&cnew);CHKERRQ(ierr);
  for (i=0; i<m; i++) {
    ierr = MatGetRow_SeqAIJ(A,i,&nz,&cwork,&vwork);CHKERRQ(ierr);
    for (j=0; j<nz; j++) cnew[j] = col[cwork[j]];
    ierr = MatSetValues_SeqAIJ(*B,1,&row[i],nz,cnew,vwork,INSERT_VALUES);CHKERRQ(ierr);
    ierr = MatRestoreRow_SeqAIJ(A,i,&nz,&cwork,&vwork);CHKERRQ(ierr);
  }
  ierr = PetscFree(cnew);CHKERRQ(ierr);

  (*B)->assembled = PETSC_FALSE;

  ierr = MatAssemblyBegin(*B,MAT_FINAL_ASSEMBLY);CHKERRQ(ierr);
  ierr = MatAssemblyEnd(*B,MAT_FINAL_ASSEMBLY);CHKERRQ(ierr);
  ierr = ISRestoreIndices(irowp,&row);CHKERRQ(ierr);
  ierr = ISRestoreIndices(icolp,&col);CHKERRQ(ierr);
  ierr = ISDestroy(&irowp);CHKERRQ(ierr);
  ierr = ISDestroy(&icolp);CHKERRQ(ierr);
  PetscFunctionReturn(0);
}

#undef __FUNCT__
#define __FUNCT__ "MatCopy_SeqAIJ"
PetscErrorCode MatCopy_SeqAIJ(Mat A,Mat B,MatStructure str)
{
  PetscErrorCode ierr;

  PetscFunctionBegin;
  /* If the two matrices have the same copy implementation, use fast copy. */
  if (str == SAME_NONZERO_PATTERN && (A->ops->copy == B->ops->copy)) {
    Mat_SeqAIJ *a = (Mat_SeqAIJ*)A->data;
    Mat_SeqAIJ *b = (Mat_SeqAIJ*)B->data;

    if (a->i[A->rmap->n] != b->i[B->rmap->n]) SETERRQ(PETSC_COMM_SELF,PETSC_ERR_ARG_INCOMP,"Number of nonzeros in two matrices are different");
    ierr = PetscMemcpy(b->a,a->a,(a->i[A->rmap->n])*sizeof(PetscScalar));CHKERRQ(ierr);
  } else {
    ierr = MatCopy_Basic(A,B,str);CHKERRQ(ierr);
  }
  PetscFunctionReturn(0);
}

#undef __FUNCT__
#define __FUNCT__ "MatSetUp_SeqAIJ"
PetscErrorCode MatSetUp_SeqAIJ(Mat A)
{
  PetscErrorCode ierr;

  PetscFunctionBegin;
  ierr =  MatSeqAIJSetPreallocation_SeqAIJ(A,PETSC_DEFAULT,0);CHKERRQ(ierr);
  PetscFunctionReturn(0);
}

#undef __FUNCT__
#define __FUNCT__ "MatSeqAIJGetArray_SeqAIJ"
PetscErrorCode MatSeqAIJGetArray_SeqAIJ(Mat A,PetscScalar *array[])
{
  Mat_SeqAIJ *a = (Mat_SeqAIJ*)A->data;

  PetscFunctionBegin;
  *array = a->a;
  PetscFunctionReturn(0);
}

#undef __FUNCT__
#define __FUNCT__ "MatSeqAIJRestoreArray_SeqAIJ"
PetscErrorCode MatSeqAIJRestoreArray_SeqAIJ(Mat A,PetscScalar *array[])
{
  PetscFunctionBegin;
  PetscFunctionReturn(0);
}

<<<<<<< HEAD
=======
#undef __FUNCT__
#define __FUNCT__ "MatFDColoringApply_SeqAIJ"
PetscErrorCode MatFDColoringApply_SeqAIJ(Mat J,MatFDColoring coloring,Vec x1,MatStructure *flag,void *sctx)
{
  PetscErrorCode     (*f)(void*,Vec,Vec,void*) = (PetscErrorCode (*)(void*,Vec,Vec,void*))coloring->f;
  PetscErrorCode     ierr;
  PetscInt           k,N,start,end,l,row,col,srow,**vscaleforrow;
  PetscScalar        dx,*y,*w3_array,*vscale_array;
  const PetscScalar  *xx,*vscale_arrayread;
  PetscReal          epsilon = coloring->error_rel,umin = coloring->umin;
  Vec                w1,w2,w3;
  void               *fctx = coloring->fctx;
  PetscBool          flg   = PETSC_FALSE;

  PetscFunctionBegin;
  if (!coloring->w1) {
    ierr = VecDuplicate(x1,&coloring->w1);CHKERRQ(ierr);
    ierr = PetscLogObjectParent((PetscObject)coloring,(PetscObject)coloring->w1);CHKERRQ(ierr);
    ierr = VecDuplicate(x1,&coloring->w2);CHKERRQ(ierr);
    ierr = PetscLogObjectParent((PetscObject)coloring,(PetscObject)coloring->w2);CHKERRQ(ierr);
    ierr = VecDuplicate(x1,&coloring->w3);CHKERRQ(ierr);
    ierr = PetscLogObjectParent((PetscObject)coloring,(PetscObject)coloring->w3);CHKERRQ(ierr);
  }
  w1 = coloring->w1; w2 = coloring->w2; w3 = coloring->w3;

  ierr = MatSetUnfactored(J);CHKERRQ(ierr);
  ierr = PetscOptionsGetBool(((PetscObject)coloring)->prefix,"-mat_fd_coloring_dont_rezero",&flg,NULL);CHKERRQ(ierr);
  if (flg) {
    ierr = PetscInfo(coloring,"Not calling MatZeroEntries()\n");CHKERRQ(ierr);
  } else {
    PetscBool assembled;
    ierr = MatAssembled(J,&assembled);CHKERRQ(ierr);
    if (assembled) {
      ierr = MatZeroEntries(J);CHKERRQ(ierr);
    }
  }

  ierr = VecGetOwnershipRange(x1,&start,&end);CHKERRQ(ierr);
  ierr = VecGetSize(x1,&N);CHKERRQ(ierr);

  if (!coloring->fset) {
    ierr = PetscLogEventBegin(MAT_FDColoringFunction,0,0,0,0);CHKERRQ(ierr);
    ierr = (*f)(sctx,x1,w1,fctx);CHKERRQ(ierr);
    ierr = PetscLogEventEnd(MAT_FDColoringFunction,0,0,0,0);CHKERRQ(ierr);
  } else {
    coloring->fset = PETSC_FALSE;
  }

  /*
      Compute all the scale factors and share with other processors
  */
  ierr = VecGetArrayRead(x1,&xx);CHKERRQ(ierr);xx = xx - start;
  ierr = VecGetArray(coloring->vscale,&vscale_array);CHKERRQ(ierr);vscale_array = vscale_array - start;
  for (k=0; k<coloring->ncolors; k++) {
    /*
       Loop over each column associated with color adding the
       perturbation to the vector w3.
    */
    for (l=0; l<coloring->ncolumns[k]; l++) {
      col = coloring->columns[k][l];    /* column of the matrix we are probing for */
      dx  = xx[col];
      if (dx == 0.0) dx = 1.0;
      if (PetscAbsScalar(dx) < umin && PetscRealPart(dx) >= 0.0)     dx = umin;
      else if (PetscRealPart(dx) < 0.0 && PetscAbsScalar(dx) < umin) dx = -umin;
      dx               *= epsilon;
      vscale_array[col] = 1.0/dx;
    }
  }
  vscale_array = vscale_array + start;

  ierr = VecRestoreArray(coloring->vscale,&vscale_array);CHKERRQ(ierr);
  ierr = VecGhostUpdateBegin(coloring->vscale,INSERT_VALUES,SCATTER_FORWARD);CHKERRQ(ierr);
  ierr = VecGhostUpdateEnd(coloring->vscale,INSERT_VALUES,SCATTER_FORWARD);CHKERRQ(ierr);

  /*  ierr = VecView(coloring->vscale,PETSC_VIEWER_STDOUT_WORLD);
      ierr = VecView(x1,PETSC_VIEWER_STDOUT_WORLD);*/

  if (coloring->vscaleforrow) vscaleforrow = coloring->vscaleforrow;
  else                        vscaleforrow = coloring->columnsforrow;

  ierr = VecGetArrayRead(coloring->vscale,&vscale_arrayread);CHKERRQ(ierr);
  /*
      Loop over each color
  */
  for (k=0; k<coloring->ncolors; k++) {
    coloring->currentcolor = k;

    ierr = VecCopy(x1,w3);CHKERRQ(ierr);
    ierr = VecGetArray(w3,&w3_array);CHKERRQ(ierr);w3_array = w3_array - start;
    /*
       Loop over each column associated with color adding the
       perturbation to the vector w3.
    */
    for (l=0; l<coloring->ncolumns[k]; l++) {
      col = coloring->columns[k][l];    /* column of the matrix we are probing for */
      dx  = xx[col];
      if (dx == 0.0) dx = 1.0;
      if (PetscAbsScalar(dx) < umin && PetscRealPart(dx) >= 0.0)     dx = umin;
      else if (PetscRealPart(dx) < 0.0 && PetscAbsScalar(dx) < umin) dx = -umin;
      dx *= epsilon;
      if (!PetscAbsScalar(dx)) SETERRQ(PETSC_COMM_SELF,PETSC_ERR_PLIB,"Computed 0 differencing parameter");
      w3_array[col] += dx;
    }
    w3_array = w3_array + start; ierr = VecRestoreArray(w3,&w3_array);CHKERRQ(ierr);

    /*
       Evaluate function at x1 + dx (here dx is a vector of perturbations)
    */

    ierr = PetscLogEventBegin(MAT_FDColoringFunction,0,0,0,0);CHKERRQ(ierr);
    ierr = (*f)(sctx,w3,w2,fctx);CHKERRQ(ierr);
    ierr = PetscLogEventEnd(MAT_FDColoringFunction,0,0,0,0);CHKERRQ(ierr);
    ierr = VecAXPY(w2,-1.0,w1);CHKERRQ(ierr);

    /*
       Loop over rows of vector, putting results into Jacobian matrix
    */
    ierr = VecGetArray(w2,&y);CHKERRQ(ierr);
    for (l=0; l<coloring->nrows[k]; l++) {
      row     = coloring->rows[k][l];
      col     = coloring->columnsforrow[k][l];
      y[row] *= vscale_arrayread[vscaleforrow[k][l]];
      srow    = row + start;
      ierr    = MatSetValues_SeqAIJ(J,1,&srow,1,&col,y+row,INSERT_VALUES);CHKERRQ(ierr);
    }
    ierr = VecRestoreArray(w2,&y);CHKERRQ(ierr);
  }
  coloring->currentcolor = k;

  ierr = VecRestoreArrayRead(coloring->vscale,&vscale_arrayread);CHKERRQ(ierr);
  xx   = xx + start;
  ierr = VecRestoreArrayRead(x1,&xx);CHKERRQ(ierr);
  ierr = MatAssemblyBegin(J,MAT_FINAL_ASSEMBLY);CHKERRQ(ierr);
  ierr = MatAssemblyEnd(J,MAT_FINAL_ASSEMBLY);CHKERRQ(ierr);
  PetscFunctionReturn(0);
}

>>>>>>> abb87a52
/*
   Computes the number of nonzeros per row needed for preallocation when X and Y
   have different nonzero structure.
*/
#undef __FUNCT__
#define __FUNCT__ "MatAXPYGetPreallocation_SeqAIJ"
PetscErrorCode MatAXPYGetPreallocation_SeqAIJ(Mat Y,Mat X,PetscInt *nnz)
{
  PetscInt       i,m=Y->rmap->N;
  Mat_SeqAIJ     *x  = (Mat_SeqAIJ*)X->data;
  Mat_SeqAIJ     *y  = (Mat_SeqAIJ*)Y->data;
  const PetscInt *xi = x->i,*yi = y->i;

  PetscFunctionBegin;
  /* Set the number of nonzeros in the new matrix */
  for (i=0; i<m; i++) {
    PetscInt       j,k,nzx = xi[i+1] - xi[i],nzy = yi[i+1] - yi[i];
    const PetscInt *xj = x->j+xi[i],*yj = y->j+yi[i];
    nnz[i] = 0;
    for (j=0,k=0; j<nzx; j++) {                   /* Point in X */
      for (; k<nzy && yj[k]<xj[j]; k++) nnz[i]++; /* Catch up to X */
      if (k<nzy && yj[k]==xj[j]) k++;             /* Skip duplicate */
      nnz[i]++;
    }
    for (; k<nzy; k++) nnz[i]++;
  }
  PetscFunctionReturn(0);
}

#undef __FUNCT__
#define __FUNCT__ "MatAXPY_SeqAIJ"
PetscErrorCode MatAXPY_SeqAIJ(Mat Y,PetscScalar a,Mat X,MatStructure str)
{
  PetscErrorCode ierr;
  PetscInt       i;
  Mat_SeqAIJ     *x = (Mat_SeqAIJ*)X->data,*y = (Mat_SeqAIJ*)Y->data;
  PetscBLASInt   one=1,bnz;

  PetscFunctionBegin;
  ierr = PetscBLASIntCast(x->nz,&bnz);CHKERRQ(ierr);
  if (str == SAME_NONZERO_PATTERN) {
    PetscScalar alpha = a;
    PetscStackCallBLAS("BLASaxpy",BLASaxpy_(&bnz,&alpha,x->a,&one,y->a,&one));
    ierr = MatSeqAIJInvalidateDiagonal(Y);CHKERRQ(ierr);
  } else if (str == SUBSET_NONZERO_PATTERN) { /* nonzeros of X is a subset of Y's */
    if (y->xtoy && y->XtoY != X) {
      ierr = PetscFree(y->xtoy);CHKERRQ(ierr);
      ierr = MatDestroy(&y->XtoY);CHKERRQ(ierr);
    }
    if (!y->xtoy) { /* get xtoy */
      ierr    = MatAXPYGetxtoy_Private(X->rmap->n,x->i,x->j,NULL, y->i,y->j,NULL, &y->xtoy);CHKERRQ(ierr);
      y->XtoY = X;
      ierr    = PetscObjectReference((PetscObject)X);CHKERRQ(ierr);
    }
    for (i=0; i<x->nz; i++) y->a[y->xtoy[i]] += a*(x->a[i]);
    ierr = PetscInfo3(Y,"ratio of nnz(X)/nnz(Y): %d/%d = %g\n",x->nz,y->nz,(double)(PetscReal)(x->nz)/(y->nz+1));CHKERRQ(ierr);
  } else {
    Mat      B;
    PetscInt *nnz;
    ierr = PetscMalloc(Y->rmap->N*sizeof(PetscInt),&nnz);CHKERRQ(ierr);
    ierr = MatCreate(PetscObjectComm((PetscObject)Y),&B);CHKERRQ(ierr);
    ierr = PetscObjectSetName((PetscObject)B,((PetscObject)Y)->name);CHKERRQ(ierr);
    ierr = MatSetSizes(B,Y->rmap->n,Y->cmap->n,Y->rmap->N,Y->cmap->N);CHKERRQ(ierr);
    ierr = MatSetBlockSizes(B,Y->rmap->bs,Y->cmap->bs);CHKERRQ(ierr);
    ierr = MatSetType(B,(MatType) ((PetscObject)Y)->type_name);CHKERRQ(ierr);
    ierr = MatAXPYGetPreallocation_SeqAIJ(Y,X,nnz);CHKERRQ(ierr);
    ierr = MatSeqAIJSetPreallocation(B,0,nnz);CHKERRQ(ierr);
    ierr = MatAXPY_BasicWithPreallocation(B,Y,a,X,str);CHKERRQ(ierr);
    ierr = MatHeaderReplace(Y,B);CHKERRQ(ierr);
    ierr = PetscFree(nnz);CHKERRQ(ierr);
  }
  PetscFunctionReturn(0);
}

#undef __FUNCT__
#define __FUNCT__ "MatConjugate_SeqAIJ"
PetscErrorCode  MatConjugate_SeqAIJ(Mat mat)
{
#if defined(PETSC_USE_COMPLEX)
  Mat_SeqAIJ  *aij = (Mat_SeqAIJ*)mat->data;
  PetscInt    i,nz;
  PetscScalar *a;

  PetscFunctionBegin;
  nz = aij->nz;
  a  = aij->a;
  for (i=0; i<nz; i++) a[i] = PetscConj(a[i]);
#else
  PetscFunctionBegin;
#endif
  PetscFunctionReturn(0);
}

#undef __FUNCT__
#define __FUNCT__ "MatGetRowMaxAbs_SeqAIJ"
PetscErrorCode MatGetRowMaxAbs_SeqAIJ(Mat A,Vec v,PetscInt idx[])
{
  Mat_SeqAIJ     *a = (Mat_SeqAIJ*)A->data;
  PetscErrorCode ierr;
  PetscInt       i,j,m = A->rmap->n,*ai,*aj,ncols,n;
  PetscReal      atmp;
  PetscScalar    *x;
  MatScalar      *aa;

  PetscFunctionBegin;
  if (A->factortype) SETERRQ(PETSC_COMM_SELF,PETSC_ERR_ARG_WRONGSTATE,"Not for factored matrix");
  aa = a->a;
  ai = a->i;
  aj = a->j;

  ierr = VecSet(v,0.0);CHKERRQ(ierr);
  ierr = VecGetArray(v,&x);CHKERRQ(ierr);
  ierr = VecGetLocalSize(v,&n);CHKERRQ(ierr);
  if (n != A->rmap->n) SETERRQ(PETSC_COMM_SELF,PETSC_ERR_ARG_SIZ,"Nonconforming matrix and vector");
  for (i=0; i<m; i++) {
    ncols = ai[1] - ai[0]; ai++;
    x[i]  = 0.0;
    for (j=0; j<ncols; j++) {
      atmp = PetscAbsScalar(*aa);
      if (PetscAbsScalar(x[i]) < atmp) {x[i] = atmp; if (idx) idx[i] = *aj;}
      aa++; aj++;
    }
  }
  ierr = VecRestoreArray(v,&x);CHKERRQ(ierr);
  PetscFunctionReturn(0);
}

#undef __FUNCT__
#define __FUNCT__ "MatGetRowMax_SeqAIJ"
PetscErrorCode MatGetRowMax_SeqAIJ(Mat A,Vec v,PetscInt idx[])
{
  Mat_SeqAIJ     *a = (Mat_SeqAIJ*)A->data;
  PetscErrorCode ierr;
  PetscInt       i,j,m = A->rmap->n,*ai,*aj,ncols,n;
  PetscScalar    *x;
  MatScalar      *aa;

  PetscFunctionBegin;
  if (A->factortype) SETERRQ(PETSC_COMM_SELF,PETSC_ERR_ARG_WRONGSTATE,"Not for factored matrix");
  aa = a->a;
  ai = a->i;
  aj = a->j;

  ierr = VecSet(v,0.0);CHKERRQ(ierr);
  ierr = VecGetArray(v,&x);CHKERRQ(ierr);
  ierr = VecGetLocalSize(v,&n);CHKERRQ(ierr);
  if (n != A->rmap->n) SETERRQ(PETSC_COMM_SELF,PETSC_ERR_ARG_SIZ,"Nonconforming matrix and vector");
  for (i=0; i<m; i++) {
    ncols = ai[1] - ai[0]; ai++;
    if (ncols == A->cmap->n) { /* row is dense */
      x[i] = *aa; if (idx) idx[i] = 0;
    } else {  /* row is sparse so already KNOW maximum is 0.0 or higher */
      x[i] = 0.0;
      if (idx) {
        idx[i] = 0; /* in case ncols is zero */
        for (j=0;j<ncols;j++) { /* find first implicit 0.0 in the row */
          if (aj[j] > j) {
            idx[i] = j;
            break;
          }
        }
      }
    }
    for (j=0; j<ncols; j++) {
      if (PetscRealPart(x[i]) < PetscRealPart(*aa)) {x[i] = *aa; if (idx) idx[i] = *aj;}
      aa++; aj++;
    }
  }
  ierr = VecRestoreArray(v,&x);CHKERRQ(ierr);
  PetscFunctionReturn(0);
}

#undef __FUNCT__
#define __FUNCT__ "MatGetRowMinAbs_SeqAIJ"
PetscErrorCode MatGetRowMinAbs_SeqAIJ(Mat A,Vec v,PetscInt idx[])
{
  Mat_SeqAIJ     *a = (Mat_SeqAIJ*)A->data;
  PetscErrorCode ierr;
  PetscInt       i,j,m = A->rmap->n,*ai,*aj,ncols,n;
  PetscReal      atmp;
  PetscScalar    *x;
  MatScalar      *aa;

  PetscFunctionBegin;
  if (A->factortype) SETERRQ(PETSC_COMM_SELF,PETSC_ERR_ARG_WRONGSTATE,"Not for factored matrix");
  aa = a->a;
  ai = a->i;
  aj = a->j;

  ierr = VecSet(v,0.0);CHKERRQ(ierr);
  ierr = VecGetArray(v,&x);CHKERRQ(ierr);
  ierr = VecGetLocalSize(v,&n);CHKERRQ(ierr);
  if (n != A->rmap->n) SETERRQ2(PETSC_COMM_SELF,PETSC_ERR_ARG_SIZ,"Nonconforming matrix and vector, %d vs. %d rows", A->rmap->n, n);
  for (i=0; i<m; i++) {
    ncols = ai[1] - ai[0]; ai++;
    if (ncols) {
      /* Get first nonzero */
      for (j = 0; j < ncols; j++) {
        atmp = PetscAbsScalar(aa[j]);
        if (atmp > 1.0e-12) {
          x[i] = atmp;
          if (idx) idx[i] = aj[j];
          break;
        }
      }
      if (j == ncols) {x[i] = PetscAbsScalar(*aa); if (idx) idx[i] = *aj;}
    } else {
      x[i] = 0.0; if (idx) idx[i] = 0;
    }
    for (j = 0; j < ncols; j++) {
      atmp = PetscAbsScalar(*aa);
      if (atmp > 1.0e-12 && PetscAbsScalar(x[i]) > atmp) {x[i] = atmp; if (idx) idx[i] = *aj;}
      aa++; aj++;
    }
  }
  ierr = VecRestoreArray(v,&x);CHKERRQ(ierr);
  PetscFunctionReturn(0);
}

#undef __FUNCT__
#define __FUNCT__ "MatGetRowMin_SeqAIJ"
PetscErrorCode MatGetRowMin_SeqAIJ(Mat A,Vec v,PetscInt idx[])
{
  Mat_SeqAIJ     *a = (Mat_SeqAIJ*)A->data;
  PetscErrorCode ierr;
  PetscInt       i,j,m = A->rmap->n,*ai,*aj,ncols,n;
  PetscScalar    *x;
  MatScalar      *aa;

  PetscFunctionBegin;
  if (A->factortype) SETERRQ(PETSC_COMM_SELF,PETSC_ERR_ARG_WRONGSTATE,"Not for factored matrix");
  aa = a->a;
  ai = a->i;
  aj = a->j;

  ierr = VecSet(v,0.0);CHKERRQ(ierr);
  ierr = VecGetArray(v,&x);CHKERRQ(ierr);
  ierr = VecGetLocalSize(v,&n);CHKERRQ(ierr);
  if (n != A->rmap->n) SETERRQ(PETSC_COMM_SELF,PETSC_ERR_ARG_SIZ,"Nonconforming matrix and vector");
  for (i=0; i<m; i++) {
    ncols = ai[1] - ai[0]; ai++;
    if (ncols == A->cmap->n) { /* row is dense */
      x[i] = *aa; if (idx) idx[i] = 0;
    } else {  /* row is sparse so already KNOW minimum is 0.0 or lower */
      x[i] = 0.0;
      if (idx) {   /* find first implicit 0.0 in the row */
        idx[i] = 0; /* in case ncols is zero */
        for (j=0; j<ncols; j++) {
          if (aj[j] > j) {
            idx[i] = j;
            break;
          }
        }
      }
    }
    for (j=0; j<ncols; j++) {
      if (PetscRealPart(x[i]) > PetscRealPart(*aa)) {x[i] = *aa; if (idx) idx[i] = *aj;}
      aa++; aj++;
    }
  }
  ierr = VecRestoreArray(v,&x);CHKERRQ(ierr);
  PetscFunctionReturn(0);
}

#include <petscblaslapack.h>
#include <petsc-private/kernels/blockinvert.h>

#undef __FUNCT__
#define __FUNCT__ "MatInvertBlockDiagonal_SeqAIJ"
PetscErrorCode  MatInvertBlockDiagonal_SeqAIJ(Mat A,const PetscScalar **values)
{
  Mat_SeqAIJ     *a = (Mat_SeqAIJ*) A->data;
  PetscErrorCode ierr;
  PetscInt       i,bs = A->rmap->bs,mbs = A->rmap->n/A->rmap->bs,ipvt[5],bs2 = bs*bs,*v_pivots,ij[7],*IJ,j;
  MatScalar      *diag,work[25],*v_work;
  PetscReal      shift = 0.0;

  PetscFunctionBegin;
  if (a->ibdiagvalid) {
    if (values) *values = a->ibdiag;
    PetscFunctionReturn(0);
  }
  ierr = MatMarkDiagonal_SeqAIJ(A);CHKERRQ(ierr);
  if (!a->ibdiag) {
    ierr = PetscMalloc(bs2*mbs*sizeof(PetscScalar),&a->ibdiag);CHKERRQ(ierr);
    ierr = PetscLogObjectMemory((PetscObject)A,bs2*mbs*sizeof(PetscScalar));CHKERRQ(ierr);
  }
  diag = a->ibdiag;
  if (values) *values = a->ibdiag;
  /* factor and invert each block */
  switch (bs) {
  case 1:
    for (i=0; i<mbs; i++) {
      ierr    = MatGetValues(A,1,&i,1,&i,diag+i);CHKERRQ(ierr);
      diag[i] = (PetscScalar)1.0 / (diag[i] + shift);
    }
    break;
  case 2:
    for (i=0; i<mbs; i++) {
      ij[0] = 2*i; ij[1] = 2*i + 1;
      ierr  = MatGetValues(A,2,ij,2,ij,diag);CHKERRQ(ierr);
      ierr  = PetscKernel_A_gets_inverse_A_2(diag,shift);CHKERRQ(ierr);
      ierr  = PetscKernel_A_gets_transpose_A_2(diag);CHKERRQ(ierr);
      diag += 4;
    }
    break;
  case 3:
    for (i=0; i<mbs; i++) {
      ij[0] = 3*i; ij[1] = 3*i + 1; ij[2] = 3*i + 2;
      ierr  = MatGetValues(A,3,ij,3,ij,diag);CHKERRQ(ierr);
      ierr  = PetscKernel_A_gets_inverse_A_3(diag,shift);CHKERRQ(ierr);
      ierr  = PetscKernel_A_gets_transpose_A_3(diag);CHKERRQ(ierr);
      diag += 9;
    }
    break;
  case 4:
    for (i=0; i<mbs; i++) {
      ij[0] = 4*i; ij[1] = 4*i + 1; ij[2] = 4*i + 2; ij[3] = 4*i + 3;
      ierr  = MatGetValues(A,4,ij,4,ij,diag);CHKERRQ(ierr);
      ierr  = PetscKernel_A_gets_inverse_A_4(diag,shift);CHKERRQ(ierr);
      ierr  = PetscKernel_A_gets_transpose_A_4(diag);CHKERRQ(ierr);
      diag += 16;
    }
    break;
  case 5:
    for (i=0; i<mbs; i++) {
      ij[0] = 5*i; ij[1] = 5*i + 1; ij[2] = 5*i + 2; ij[3] = 5*i + 3; ij[4] = 5*i + 4;
      ierr  = MatGetValues(A,5,ij,5,ij,diag);CHKERRQ(ierr);
      ierr  = PetscKernel_A_gets_inverse_A_5(diag,ipvt,work,shift);CHKERRQ(ierr);
      ierr  = PetscKernel_A_gets_transpose_A_5(diag);CHKERRQ(ierr);
      diag += 25;
    }
    break;
  case 6:
    for (i=0; i<mbs; i++) {
      ij[0] = 6*i; ij[1] = 6*i + 1; ij[2] = 6*i + 2; ij[3] = 6*i + 3; ij[4] = 6*i + 4; ij[5] = 6*i + 5;
      ierr  = MatGetValues(A,6,ij,6,ij,diag);CHKERRQ(ierr);
      ierr  = PetscKernel_A_gets_inverse_A_6(diag,shift);CHKERRQ(ierr);
      ierr  = PetscKernel_A_gets_transpose_A_6(diag);CHKERRQ(ierr);
      diag += 36;
    }
    break;
  case 7:
    for (i=0; i<mbs; i++) {
      ij[0] = 7*i; ij[1] = 7*i + 1; ij[2] = 7*i + 2; ij[3] = 7*i + 3; ij[4] = 7*i + 4; ij[5] = 7*i + 5; ij[5] = 7*i + 6;
      ierr  = MatGetValues(A,7,ij,7,ij,diag);CHKERRQ(ierr);
      ierr  = PetscKernel_A_gets_inverse_A_7(diag,shift);CHKERRQ(ierr);
      ierr  = PetscKernel_A_gets_transpose_A_7(diag);CHKERRQ(ierr);
      diag += 49;
    }
    break;
  default:
    ierr = PetscMalloc3(bs,MatScalar,&v_work,bs,PetscInt,&v_pivots,bs,PetscInt,&IJ);CHKERRQ(ierr);
    for (i=0; i<mbs; i++) {
      for (j=0; j<bs; j++) {
        IJ[j] = bs*i + j;
      }
      ierr  = MatGetValues(A,bs,IJ,bs,IJ,diag);CHKERRQ(ierr);
      ierr  = PetscKernel_A_gets_inverse_A(bs,diag,v_pivots,v_work);CHKERRQ(ierr);
      ierr  = PetscKernel_A_gets_transpose_A_N(diag,bs);CHKERRQ(ierr);
      diag += bs2;
    }
    ierr = PetscFree3(v_work,v_pivots,IJ);CHKERRQ(ierr);
  }
  a->ibdiagvalid = PETSC_TRUE;
  PetscFunctionReturn(0);
}

#undef __FUNCT__
#define __FUNCT__ "MatSetRandom_SeqAIJ"
static PetscErrorCode  MatSetRandom_SeqAIJ(Mat x,PetscRandom rctx)
{
  PetscErrorCode ierr;
  Mat_SeqAIJ     *aij = (Mat_SeqAIJ*)x->data;
  PetscScalar    a;
  PetscInt       m,n,i,j,col;

  PetscFunctionBegin;
  if (!x->assembled) {
    ierr = MatGetSize(x,&m,&n);CHKERRQ(ierr);
    for (i=0; i<m; i++) {
      for (j=0; j<aij->imax[i]; j++) {
        ierr = PetscRandomGetValue(rctx,&a);CHKERRQ(ierr);
        col  = (PetscInt)(n*PetscRealPart(a));
        ierr = MatSetValues(x,1,&i,1,&col,&a,ADD_VALUES);CHKERRQ(ierr);
      }
    }
  } else SETERRQ(PETSC_COMM_SELF,PETSC_ERR_SUP,"Not yet coded");
  ierr = MatAssemblyBegin(x,MAT_FINAL_ASSEMBLY);CHKERRQ(ierr);
  ierr = MatAssemblyEnd(x,MAT_FINAL_ASSEMBLY);CHKERRQ(ierr);
  PetscFunctionReturn(0);
}

/* -------------------------------------------------------------------*/
static struct _MatOps MatOps_Values = { MatSetValues_SeqAIJ,
                                        MatGetRow_SeqAIJ,
                                        MatRestoreRow_SeqAIJ,
                                        MatMult_SeqAIJ,
                                /*  4*/ MatMultAdd_SeqAIJ,
                                        MatMultTranspose_SeqAIJ,
                                        MatMultTransposeAdd_SeqAIJ,
                                        0,
                                        0,
                                        0,
                                /* 10*/ 0,
                                        MatLUFactor_SeqAIJ,
                                        0,
                                        MatSOR_SeqAIJ,
                                        MatTranspose_SeqAIJ,
                                /*1 5*/ MatGetInfo_SeqAIJ,
                                        MatEqual_SeqAIJ,
                                        MatGetDiagonal_SeqAIJ,
                                        MatDiagonalScale_SeqAIJ,
                                        MatNorm_SeqAIJ,
                                /* 20*/ 0,
                                        MatAssemblyEnd_SeqAIJ,
                                        MatSetOption_SeqAIJ,
                                        MatZeroEntries_SeqAIJ,
                                /* 24*/ MatZeroRows_SeqAIJ,
                                        0,
                                        0,
                                        0,
                                        0,
                                /* 29*/ MatSetUp_SeqAIJ,
                                        0,
                                        0,
                                        0,
                                        0,
                                /* 34*/ MatDuplicate_SeqAIJ,
                                        0,
                                        0,
                                        MatILUFactor_SeqAIJ,
                                        0,
                                /* 39*/ MatAXPY_SeqAIJ,
                                        MatGetSubMatrices_SeqAIJ,
                                        MatIncreaseOverlap_SeqAIJ,
                                        MatGetValues_SeqAIJ,
                                        MatCopy_SeqAIJ,
                                /* 44*/ MatGetRowMax_SeqAIJ,
                                        MatScale_SeqAIJ,
                                        0,
                                        MatDiagonalSet_SeqAIJ,
                                        MatZeroRowsColumns_SeqAIJ,
                                /* 49*/ MatSetRandom_SeqAIJ,
                                        MatGetRowIJ_SeqAIJ,
                                        MatRestoreRowIJ_SeqAIJ,
                                        MatGetColumnIJ_SeqAIJ,
                                        MatRestoreColumnIJ_SeqAIJ,
                                /* 54*/ MatFDColoringCreate_SeqXAIJ,
                                        0,
                                        0,
                                        MatPermute_SeqAIJ,
                                        0,
                                /* 59*/ 0,
                                        MatDestroy_SeqAIJ,
                                        MatView_SeqAIJ,
                                        0,
                                        MatMatMatMult_SeqAIJ_SeqAIJ_SeqAIJ,
                                /* 64*/ MatMatMatMultSymbolic_SeqAIJ_SeqAIJ_SeqAIJ,
                                        MatMatMatMultNumeric_SeqAIJ_SeqAIJ_SeqAIJ,
                                        0,
                                        0,
                                        0,
                                /* 69*/ MatGetRowMaxAbs_SeqAIJ,
                                        MatGetRowMinAbs_SeqAIJ,
                                        0,
                                        MatSetColoring_SeqAIJ,
                                        0,
                                /* 74*/ MatSetValuesAdifor_SeqAIJ,
                                        MatFDColoringApply_AIJ,
                                        0,
                                        0,
                                        0,
                                /* 79*/ MatFindZeroDiagonals_SeqAIJ,
                                        0,
                                        0,
                                        0,
                                        MatLoad_SeqAIJ,
                                /* 84*/ MatIsSymmetric_SeqAIJ,
                                        MatIsHermitian_SeqAIJ,
                                        0,
                                        0,
                                        0,
                                /* 89*/ MatMatMult_SeqAIJ_SeqAIJ,
                                        MatMatMultSymbolic_SeqAIJ_SeqAIJ,
                                        MatMatMultNumeric_SeqAIJ_SeqAIJ,
                                        MatPtAP_SeqAIJ_SeqAIJ,
                                        MatPtAPSymbolic_SeqAIJ_SeqAIJ_DenseAxpy,
                                /* 94*/ MatPtAPNumeric_SeqAIJ_SeqAIJ,
                                        MatMatTransposeMult_SeqAIJ_SeqAIJ,
                                        MatMatTransposeMultSymbolic_SeqAIJ_SeqAIJ,
                                        MatMatTransposeMultNumeric_SeqAIJ_SeqAIJ,
                                        0,
                                /* 99*/ 0,
                                        0,
                                        0,
                                        MatConjugate_SeqAIJ,
                                        0,
                                /*104*/ MatSetValuesRow_SeqAIJ,
                                        MatRealPart_SeqAIJ,
                                        MatImaginaryPart_SeqAIJ,
                                        0,
                                        0,
                                /*109*/ MatMatSolve_SeqAIJ,
                                        0,
                                        MatGetRowMin_SeqAIJ,
                                        0,
                                        MatMissingDiagonal_SeqAIJ,
                                /*114*/ 0,
                                        0,
                                        0,
                                        0,
                                        0,
                                /*119*/ 0,
                                        0,
                                        0,
                                        0,
                                        MatGetMultiProcBlock_SeqAIJ,
                                /*124*/ MatFindNonzeroRows_SeqAIJ,
                                        MatGetColumnNorms_SeqAIJ,
                                        MatInvertBlockDiagonal_SeqAIJ,
                                        0,
                                        0,
                                /*129*/ 0,
                                        MatTransposeMatMult_SeqAIJ_SeqAIJ,
                                        MatTransposeMatMultSymbolic_SeqAIJ_SeqAIJ,
                                        MatTransposeMatMultNumeric_SeqAIJ_SeqAIJ,
                                        MatTransposeColoringCreate_SeqAIJ,
                                /*134*/ MatTransColoringApplySpToDen_SeqAIJ,
                                        MatTransColoringApplyDenToSp_SeqAIJ,
                                        MatRARt_SeqAIJ_SeqAIJ,
                                        MatRARtSymbolic_SeqAIJ_SeqAIJ,
                                        MatRARtNumeric_SeqAIJ_SeqAIJ,
                                 /*139*/0,
                                        0,
                                        0,
                                        MatFDColoringSetUp_SeqXAIJ
};

#undef __FUNCT__
#define __FUNCT__ "MatSeqAIJSetColumnIndices_SeqAIJ"
PetscErrorCode  MatSeqAIJSetColumnIndices_SeqAIJ(Mat mat,PetscInt *indices)
{
  Mat_SeqAIJ *aij = (Mat_SeqAIJ*)mat->data;
  PetscInt   i,nz,n;

  PetscFunctionBegin;
  nz = aij->maxnz;
  n  = mat->rmap->n;
  for (i=0; i<nz; i++) {
    aij->j[i] = indices[i];
  }
  aij->nz = nz;
  for (i=0; i<n; i++) {
    aij->ilen[i] = aij->imax[i];
  }
  PetscFunctionReturn(0);
}

#undef __FUNCT__
#define __FUNCT__ "MatSeqAIJSetColumnIndices"
/*@
    MatSeqAIJSetColumnIndices - Set the column indices for all the rows
       in the matrix.

  Input Parameters:
+  mat - the SeqAIJ matrix
-  indices - the column indices

  Level: advanced

  Notes:
    This can be called if you have precomputed the nonzero structure of the
  matrix and want to provide it to the matrix object to improve the performance
  of the MatSetValues() operation.

    You MUST have set the correct numbers of nonzeros per row in the call to
  MatCreateSeqAIJ(), and the columns indices MUST be sorted.

    MUST be called before any calls to MatSetValues();

    The indices should start with zero, not one.

@*/
PetscErrorCode  MatSeqAIJSetColumnIndices(Mat mat,PetscInt *indices)
{
  PetscErrorCode ierr;

  PetscFunctionBegin;
  PetscValidHeaderSpecific(mat,MAT_CLASSID,1);
  PetscValidPointer(indices,2);
  ierr = PetscUseMethod(mat,"MatSeqAIJSetColumnIndices_C",(Mat,PetscInt*),(mat,indices));CHKERRQ(ierr);
  PetscFunctionReturn(0);
}

/* ----------------------------------------------------------------------------------------*/

#undef __FUNCT__
#define __FUNCT__ "MatStoreValues_SeqAIJ"
PetscErrorCode  MatStoreValues_SeqAIJ(Mat mat)
{
  Mat_SeqAIJ     *aij = (Mat_SeqAIJ*)mat->data;
  PetscErrorCode ierr;
  size_t         nz = aij->i[mat->rmap->n];

  PetscFunctionBegin;
  if (aij->nonew != 1) SETERRQ(PETSC_COMM_SELF,PETSC_ERR_ORDER,"Must call MatSetOption(A,MAT_NEW_NONZERO_LOCATIONS,PETSC_FALSE);first");

  /* allocate space for values if not already there */
  if (!aij->saved_values) {
    ierr = PetscMalloc((nz+1)*sizeof(PetscScalar),&aij->saved_values);CHKERRQ(ierr);
    ierr = PetscLogObjectMemory((PetscObject)mat,(nz+1)*sizeof(PetscScalar));CHKERRQ(ierr);
  }

  /* copy values over */
  ierr = PetscMemcpy(aij->saved_values,aij->a,nz*sizeof(PetscScalar));CHKERRQ(ierr);
  PetscFunctionReturn(0);
}

#undef __FUNCT__
#define __FUNCT__ "MatStoreValues"
/*@
    MatStoreValues - Stashes a copy of the matrix values; this allows, for
       example, reuse of the linear part of a Jacobian, while recomputing the
       nonlinear portion.

   Collect on Mat

  Input Parameters:
.  mat - the matrix (currently only AIJ matrices support this option)

  Level: advanced

  Common Usage, with SNESSolve():
$    Create Jacobian matrix
$    Set linear terms into matrix
$    Apply boundary conditions to matrix, at this time matrix must have
$      final nonzero structure (i.e. setting the nonlinear terms and applying
$      boundary conditions again will not change the nonzero structure
$    ierr = MatSetOption(mat,MAT_NEW_NONZERO_LOCATIONS,PETSC_FALSE);
$    ierr = MatStoreValues(mat);
$    Call SNESSetJacobian() with matrix
$    In your Jacobian routine
$      ierr = MatRetrieveValues(mat);
$      Set nonlinear terms in matrix

  Common Usage without SNESSolve(), i.e. when you handle nonlinear solve yourself:
$    // build linear portion of Jacobian
$    ierr = MatSetOption(mat,MAT_NEW_NONZERO_LOCATIONS,PETSC_FALSE);
$    ierr = MatStoreValues(mat);
$    loop over nonlinear iterations
$       ierr = MatRetrieveValues(mat);
$       // call MatSetValues(mat,...) to set nonliner portion of Jacobian
$       // call MatAssemblyBegin/End() on matrix
$       Solve linear system with Jacobian
$    endloop

  Notes:
    Matrix must already be assemblied before calling this routine
    Must set the matrix option MatSetOption(mat,MAT_NEW_NONZERO_LOCATIONS,PETSC_FALSE); before
    calling this routine.

    When this is called multiple times it overwrites the previous set of stored values
    and does not allocated additional space.

.seealso: MatRetrieveValues()

@*/
PetscErrorCode  MatStoreValues(Mat mat)
{
  PetscErrorCode ierr;

  PetscFunctionBegin;
  PetscValidHeaderSpecific(mat,MAT_CLASSID,1);
  if (!mat->assembled) SETERRQ(PETSC_COMM_SELF,PETSC_ERR_ARG_WRONGSTATE,"Not for unassembled matrix");
  if (mat->factortype) SETERRQ(PETSC_COMM_SELF,PETSC_ERR_ARG_WRONGSTATE,"Not for factored matrix");
  ierr = PetscUseMethod(mat,"MatStoreValues_C",(Mat),(mat));CHKERRQ(ierr);
  PetscFunctionReturn(0);
}

#undef __FUNCT__
#define __FUNCT__ "MatRetrieveValues_SeqAIJ"
PetscErrorCode  MatRetrieveValues_SeqAIJ(Mat mat)
{
  Mat_SeqAIJ     *aij = (Mat_SeqAIJ*)mat->data;
  PetscErrorCode ierr;
  PetscInt       nz = aij->i[mat->rmap->n];

  PetscFunctionBegin;
  if (aij->nonew != 1) SETERRQ(PETSC_COMM_SELF,PETSC_ERR_ORDER,"Must call MatSetOption(A,MAT_NEW_NONZERO_LOCATIONS,PETSC_FALSE);first");
  if (!aij->saved_values) SETERRQ(PETSC_COMM_SELF,PETSC_ERR_ORDER,"Must call MatStoreValues(A);first");
  /* copy values over */
  ierr = PetscMemcpy(aij->a,aij->saved_values,nz*sizeof(PetscScalar));CHKERRQ(ierr);
  PetscFunctionReturn(0);
}

#undef __FUNCT__
#define __FUNCT__ "MatRetrieveValues"
/*@
    MatRetrieveValues - Retrieves the copy of the matrix values; this allows, for
       example, reuse of the linear part of a Jacobian, while recomputing the
       nonlinear portion.

   Collect on Mat

  Input Parameters:
.  mat - the matrix (currently on AIJ matrices support this option)

  Level: advanced

.seealso: MatStoreValues()

@*/
PetscErrorCode  MatRetrieveValues(Mat mat)
{
  PetscErrorCode ierr;

  PetscFunctionBegin;
  PetscValidHeaderSpecific(mat,MAT_CLASSID,1);
  if (!mat->assembled) SETERRQ(PETSC_COMM_SELF,PETSC_ERR_ARG_WRONGSTATE,"Not for unassembled matrix");
  if (mat->factortype) SETERRQ(PETSC_COMM_SELF,PETSC_ERR_ARG_WRONGSTATE,"Not for factored matrix");
  ierr = PetscUseMethod(mat,"MatRetrieveValues_C",(Mat),(mat));CHKERRQ(ierr);
  PetscFunctionReturn(0);
}


/* --------------------------------------------------------------------------------*/
#undef __FUNCT__
#define __FUNCT__ "MatCreateSeqAIJ"
/*@C
   MatCreateSeqAIJ - Creates a sparse matrix in AIJ (compressed row) format
   (the default parallel PETSc format).  For good matrix assembly performance
   the user should preallocate the matrix storage by setting the parameter nz
   (or the array nnz).  By setting these parameters accurately, performance
   during matrix assembly can be increased by more than a factor of 50.

   Collective on MPI_Comm

   Input Parameters:
+  comm - MPI communicator, set to PETSC_COMM_SELF
.  m - number of rows
.  n - number of columns
.  nz - number of nonzeros per row (same for all rows)
-  nnz - array containing the number of nonzeros in the various rows
         (possibly different for each row) or NULL

   Output Parameter:
.  A - the matrix

   It is recommended that one use the MatCreate(), MatSetType() and/or MatSetFromOptions(),
   MatXXXXSetPreallocation() paradgm instead of this routine directly.
   [MatXXXXSetPreallocation() is, for example, MatSeqAIJSetPreallocation]

   Notes:
   If nnz is given then nz is ignored

   The AIJ format (also called the Yale sparse matrix format or
   compressed row storage), is fully compatible with standard Fortran 77
   storage.  That is, the stored row and column indices can begin at
   either one (as in Fortran) or zero.  See the users' manual for details.

   Specify the preallocated storage with either nz or nnz (not both).
   Set nz=PETSC_DEFAULT and nnz=NULL for PETSc to control dynamic memory
   allocation.  For large problems you MUST preallocate memory or you
   will get TERRIBLE performance, see the users' manual chapter on matrices.

   By default, this format uses inodes (identical nodes) when possible, to
   improve numerical efficiency of matrix-vector products and solves. We
   search for consecutive rows with the same nonzero structure, thereby
   reusing matrix information to achieve increased efficiency.

   Options Database Keys:
+  -mat_no_inode  - Do not use inodes
-  -mat_inode_limit <limit> - Sets inode limit (max limit=5)

   Level: intermediate

.seealso: MatCreate(), MatCreateAIJ(), MatSetValues(), MatSeqAIJSetColumnIndices(), MatCreateSeqAIJWithArrays()

@*/
PetscErrorCode  MatCreateSeqAIJ(MPI_Comm comm,PetscInt m,PetscInt n,PetscInt nz,const PetscInt nnz[],Mat *A)
{
  PetscErrorCode ierr;

  PetscFunctionBegin;
  ierr = MatCreate(comm,A);CHKERRQ(ierr);
  ierr = MatSetSizes(*A,m,n,m,n);CHKERRQ(ierr);
  ierr = MatSetType(*A,MATSEQAIJ);CHKERRQ(ierr);
  ierr = MatSeqAIJSetPreallocation_SeqAIJ(*A,nz,nnz);CHKERRQ(ierr);
  PetscFunctionReturn(0);
}

#undef __FUNCT__
#define __FUNCT__ "MatSeqAIJSetPreallocation"
/*@C
   MatSeqAIJSetPreallocation - For good matrix assembly performance
   the user should preallocate the matrix storage by setting the parameter nz
   (or the array nnz).  By setting these parameters accurately, performance
   during matrix assembly can be increased by more than a factor of 50.

   Collective on MPI_Comm

   Input Parameters:
+  B - The matrix-free
.  nz - number of nonzeros per row (same for all rows)
-  nnz - array containing the number of nonzeros in the various rows
         (possibly different for each row) or NULL

   Notes:
     If nnz is given then nz is ignored

    The AIJ format (also called the Yale sparse matrix format or
   compressed row storage), is fully compatible with standard Fortran 77
   storage.  That is, the stored row and column indices can begin at
   either one (as in Fortran) or zero.  See the users' manual for details.

   Specify the preallocated storage with either nz or nnz (not both).
   Set nz=PETSC_DEFAULT and nnz=NULL for PETSc to control dynamic memory
   allocation.  For large problems you MUST preallocate memory or you
   will get TERRIBLE performance, see the users' manual chapter on matrices.

   You can call MatGetInfo() to get information on how effective the preallocation was;
   for example the fields mallocs,nz_allocated,nz_used,nz_unneeded;
   You can also run with the option -info and look for messages with the string
   malloc in them to see if additional memory allocation was needed.

   Developers: Use nz of MAT_SKIP_ALLOCATION to not allocate any space for the matrix
   entries or columns indices

   By default, this format uses inodes (identical nodes) when possible, to
   improve numerical efficiency of matrix-vector products and solves. We
   search for consecutive rows with the same nonzero structure, thereby
   reusing matrix information to achieve increased efficiency.

   Options Database Keys:
+  -mat_no_inode  - Do not use inodes
.  -mat_inode_limit <limit> - Sets inode limit (max limit=5)
-  -mat_aij_oneindex - Internally use indexing starting at 1
        rather than 0.  Note that when calling MatSetValues(),
        the user still MUST index entries starting at 0!

   Level: intermediate

.seealso: MatCreate(), MatCreateAIJ(), MatSetValues(), MatSeqAIJSetColumnIndices(), MatCreateSeqAIJWithArrays(), MatGetInfo()

@*/
PetscErrorCode  MatSeqAIJSetPreallocation(Mat B,PetscInt nz,const PetscInt nnz[])
{
  PetscErrorCode ierr;

  PetscFunctionBegin;
  PetscValidHeaderSpecific(B,MAT_CLASSID,1);
  PetscValidType(B,1);
  ierr = PetscTryMethod(B,"MatSeqAIJSetPreallocation_C",(Mat,PetscInt,const PetscInt[]),(B,nz,nnz));CHKERRQ(ierr);
  PetscFunctionReturn(0);
}

#undef __FUNCT__
#define __FUNCT__ "MatSeqAIJSetPreallocation_SeqAIJ"
PetscErrorCode  MatSeqAIJSetPreallocation_SeqAIJ(Mat B,PetscInt nz,const PetscInt *nnz)
{
  Mat_SeqAIJ     *b;
  PetscBool      skipallocation = PETSC_FALSE,realalloc = PETSC_FALSE;
  PetscErrorCode ierr;
  PetscInt       i;

  PetscFunctionBegin;
  if (nz >= 0 || nnz) realalloc = PETSC_TRUE;
  if (nz == MAT_SKIP_ALLOCATION) {
    skipallocation = PETSC_TRUE;
    nz             = 0;
  }

  ierr = PetscLayoutSetUp(B->rmap);CHKERRQ(ierr);
  ierr = PetscLayoutSetUp(B->cmap);CHKERRQ(ierr);

  if (nz == PETSC_DEFAULT || nz == PETSC_DECIDE) nz = 5;
  if (nz < 0) SETERRQ1(PETSC_COMM_SELF,PETSC_ERR_ARG_OUTOFRANGE,"nz cannot be less than 0: value %d",nz);
  if (nnz) {
    for (i=0; i<B->rmap->n; i++) {
      if (nnz[i] < 0) SETERRQ2(PETSC_COMM_SELF,PETSC_ERR_ARG_OUTOFRANGE,"nnz cannot be less than 0: local row %d value %d",i,nnz[i]);
      if (nnz[i] > B->cmap->n) SETERRQ3(PETSC_COMM_SELF,PETSC_ERR_ARG_OUTOFRANGE,"nnz cannot be greater than row length: local row %d value %d rowlength %d",i,nnz[i],B->cmap->n);
    }
  }

  B->preallocated = PETSC_TRUE;

  b = (Mat_SeqAIJ*)B->data;

  if (!skipallocation) {
    if (!b->imax) {
      ierr = PetscMalloc2(B->rmap->n,PetscInt,&b->imax,B->rmap->n,PetscInt,&b->ilen);CHKERRQ(ierr);
      ierr = PetscLogObjectMemory((PetscObject)B,2*B->rmap->n*sizeof(PetscInt));CHKERRQ(ierr);
    }
    if (!nnz) {
      if (nz == PETSC_DEFAULT || nz == PETSC_DECIDE) nz = 10;
      else if (nz < 0) nz = 1;
      for (i=0; i<B->rmap->n; i++) b->imax[i] = nz;
      nz = nz*B->rmap->n;
    } else {
      nz = 0;
      for (i=0; i<B->rmap->n; i++) {b->imax[i] = nnz[i]; nz += nnz[i];}
    }
    /* b->ilen will count nonzeros in each row so far. */
    for (i=0; i<B->rmap->n; i++) b->ilen[i] = 0;

    /* allocate the matrix space */
    ierr    = MatSeqXAIJFreeAIJ(B,&b->a,&b->j,&b->i);CHKERRQ(ierr);
    ierr    = PetscMalloc3(nz,PetscScalar,&b->a,nz,PetscInt,&b->j,B->rmap->n+1,PetscInt,&b->i);CHKERRQ(ierr);
    ierr    = PetscLogObjectMemory((PetscObject)B,(B->rmap->n+1)*sizeof(PetscInt)+nz*(sizeof(PetscScalar)+sizeof(PetscInt)));CHKERRQ(ierr);
    b->i[0] = 0;
    for (i=1; i<B->rmap->n+1; i++) {
      b->i[i] = b->i[i-1] + b->imax[i-1];
    }
    b->singlemalloc = PETSC_TRUE;
    b->free_a       = PETSC_TRUE;
    b->free_ij      = PETSC_TRUE;
#if defined(PETSC_THREADCOMM_ACTIVE)
    ierr = MatZeroEntries_SeqAIJ(B);CHKERRQ(ierr);
#endif
  } else {
    b->free_a  = PETSC_FALSE;
    b->free_ij = PETSC_FALSE;
  }

  b->nz               = 0;
  b->maxnz            = nz;
  B->info.nz_unneeded = (double)b->maxnz;
  if (realalloc) {
    ierr = MatSetOption(B,MAT_NEW_NONZERO_ALLOCATION_ERR,PETSC_TRUE);CHKERRQ(ierr);
  }
  PetscFunctionReturn(0);
}

#undef  __FUNCT__
#define __FUNCT__  "MatSeqAIJSetPreallocationCSR"
/*@
   MatSeqAIJSetPreallocationCSR - Allocates memory for a sparse sequential matrix in AIJ format.

   Input Parameters:
+  B - the matrix
.  i - the indices into j for the start of each row (starts with zero)
.  j - the column indices for each row (starts with zero) these must be sorted for each row
-  v - optional values in the matrix

   Level: developer

   The i,j,v values are COPIED with this routine; to avoid the copy use MatCreateSeqAIJWithArrays()

.keywords: matrix, aij, compressed row, sparse, sequential

.seealso: MatCreate(), MatCreateSeqAIJ(), MatSetValues(), MatSeqAIJSetPreallocation(), MatCreateSeqAIJ(), SeqAIJ
@*/
PetscErrorCode MatSeqAIJSetPreallocationCSR(Mat B,const PetscInt i[],const PetscInt j[],const PetscScalar v[])
{
  PetscErrorCode ierr;

  PetscFunctionBegin;
  PetscValidHeaderSpecific(B,MAT_CLASSID,1);
  PetscValidType(B,1);
  ierr = PetscTryMethod(B,"MatSeqAIJSetPreallocationCSR_C",(Mat,const PetscInt[],const PetscInt[],const PetscScalar[]),(B,i,j,v));CHKERRQ(ierr);
  PetscFunctionReturn(0);
}

#undef  __FUNCT__
#define __FUNCT__  "MatSeqAIJSetPreallocationCSR_SeqAIJ"
PetscErrorCode  MatSeqAIJSetPreallocationCSR_SeqAIJ(Mat B,const PetscInt Ii[],const PetscInt J[],const PetscScalar v[])
{
  PetscInt       i;
  PetscInt       m,n;
  PetscInt       nz;
  PetscInt       *nnz, nz_max = 0;
  PetscScalar    *values;
  PetscErrorCode ierr;

  PetscFunctionBegin;
  if (Ii[0]) SETERRQ1(PETSC_COMM_SELF,PETSC_ERR_ARG_OUTOFRANGE, "Ii[0] must be 0 it is %D", Ii[0]);

  ierr = PetscLayoutSetUp(B->rmap);CHKERRQ(ierr);
  ierr = PetscLayoutSetUp(B->cmap);CHKERRQ(ierr);

  ierr = MatGetSize(B, &m, &n);CHKERRQ(ierr);
  ierr = PetscMalloc((m+1) * sizeof(PetscInt), &nnz);CHKERRQ(ierr);
  for (i = 0; i < m; i++) {
    nz     = Ii[i+1]- Ii[i];
    nz_max = PetscMax(nz_max, nz);
    if (nz < 0) SETERRQ2(PETSC_COMM_SELF,PETSC_ERR_ARG_OUTOFRANGE, "Local row %D has a negative number of columns %D", i, nnz);
    nnz[i] = nz;
  }
  ierr = MatSeqAIJSetPreallocation(B, 0, nnz);CHKERRQ(ierr);
  ierr = PetscFree(nnz);CHKERRQ(ierr);

  if (v) {
    values = (PetscScalar*) v;
  } else {
    ierr = PetscMalloc(nz_max*sizeof(PetscScalar), &values);CHKERRQ(ierr);
    ierr = PetscMemzero(values, nz_max*sizeof(PetscScalar));CHKERRQ(ierr);
  }

  for (i = 0; i < m; i++) {
    nz   = Ii[i+1] - Ii[i];
    ierr = MatSetValues_SeqAIJ(B, 1, &i, nz, J+Ii[i], values + (v ? Ii[i] : 0), INSERT_VALUES);CHKERRQ(ierr);
  }

  ierr = MatAssemblyBegin(B,MAT_FINAL_ASSEMBLY);CHKERRQ(ierr);
  ierr = MatAssemblyEnd(B,MAT_FINAL_ASSEMBLY);CHKERRQ(ierr);

  if (!v) {
    ierr = PetscFree(values);CHKERRQ(ierr);
  }
  ierr = MatSetOption(B,MAT_NEW_NONZERO_LOCATION_ERR,PETSC_TRUE);CHKERRQ(ierr);
  PetscFunctionReturn(0);
}

#include <../src/mat/impls/dense/seq/dense.h>
#include <petsc-private/kernels/petscaxpy.h>

#undef __FUNCT__
#define __FUNCT__ "MatMatMultNumeric_SeqDense_SeqAIJ"
/*
    Computes (B'*A')' since computing B*A directly is untenable

               n                       p                          p
        (              )       (              )         (                  )
      m (      A       )  *  n (       B      )   =   m (         C        )
        (              )       (              )         (                  )

*/
PetscErrorCode MatMatMultNumeric_SeqDense_SeqAIJ(Mat A,Mat B,Mat C)
{
  PetscErrorCode    ierr;
  Mat_SeqDense      *sub_a = (Mat_SeqDense*)A->data;
  Mat_SeqAIJ        *sub_b = (Mat_SeqAIJ*)B->data;
  Mat_SeqDense      *sub_c = (Mat_SeqDense*)C->data;
  PetscInt          i,n,m,q,p;
  const PetscInt    *ii,*idx;
  const PetscScalar *b,*a,*a_q;
  PetscScalar       *c,*c_q;

  PetscFunctionBegin;
  m    = A->rmap->n;
  n    = A->cmap->n;
  p    = B->cmap->n;
  a    = sub_a->v;
  b    = sub_b->a;
  c    = sub_c->v;
  ierr = PetscMemzero(c,m*p*sizeof(PetscScalar));CHKERRQ(ierr);

  ii  = sub_b->i;
  idx = sub_b->j;
  for (i=0; i<n; i++) {
    q = ii[i+1] - ii[i];
    while (q-->0) {
      c_q = c + m*(*idx);
      a_q = a + m*i;
      PetscKernelAXPY(c_q,*b,a_q,m);
      idx++;
      b++;
    }
  }
  PetscFunctionReturn(0);
}

#undef __FUNCT__
#define __FUNCT__ "MatMatMultSymbolic_SeqDense_SeqAIJ"
PetscErrorCode MatMatMultSymbolic_SeqDense_SeqAIJ(Mat A,Mat B,PetscReal fill,Mat *C)
{
  PetscErrorCode ierr;
  PetscInt       m=A->rmap->n,n=B->cmap->n;
  Mat            Cmat;

  PetscFunctionBegin;
  if (A->cmap->n != B->rmap->n) SETERRQ2(PETSC_COMM_SELF,PETSC_ERR_ARG_SIZ,"A->cmap->n %d != B->rmap->n %d\n",A->cmap->n,B->rmap->n);
  ierr = MatCreate(PetscObjectComm((PetscObject)A),&Cmat);CHKERRQ(ierr);
  ierr = MatSetSizes(Cmat,m,n,m,n);CHKERRQ(ierr);
  ierr = MatSetBlockSizes(Cmat,A->rmap->bs,B->cmap->bs);CHKERRQ(ierr);
  ierr = MatSetType(Cmat,MATSEQDENSE);CHKERRQ(ierr);
  ierr = MatSeqDenseSetPreallocation(Cmat,NULL);CHKERRQ(ierr);

  Cmat->ops->matmultnumeric = MatMatMultNumeric_SeqDense_SeqAIJ;

  *C = Cmat;
  PetscFunctionReturn(0);
}

/* ----------------------------------------------------------------*/
#undef __FUNCT__
#define __FUNCT__ "MatMatMult_SeqDense_SeqAIJ"
PetscErrorCode MatMatMult_SeqDense_SeqAIJ(Mat A,Mat B,MatReuse scall,PetscReal fill,Mat *C)
{
  PetscErrorCode ierr;

  PetscFunctionBegin;
  if (scall == MAT_INITIAL_MATRIX) {
    ierr = PetscLogEventBegin(MAT_MatMultSymbolic,A,B,0,0);CHKERRQ(ierr);
    ierr = MatMatMultSymbolic_SeqDense_SeqAIJ(A,B,fill,C);CHKERRQ(ierr);
    ierr = PetscLogEventEnd(MAT_MatMultSymbolic,A,B,0,0);CHKERRQ(ierr);
  }
  ierr = PetscLogEventBegin(MAT_MatMultNumeric,A,B,0,0);CHKERRQ(ierr);
  ierr = MatMatMultNumeric_SeqDense_SeqAIJ(A,B,*C);CHKERRQ(ierr);
  ierr = PetscLogEventEnd(MAT_MatMultNumeric,A,B,0,0);CHKERRQ(ierr);
  PetscFunctionReturn(0);
}


/*MC
   MATSEQAIJ - MATSEQAIJ = "seqaij" - A matrix type to be used for sequential sparse matrices,
   based on compressed sparse row format.

   Options Database Keys:
. -mat_type seqaij - sets the matrix type to "seqaij" during a call to MatSetFromOptions()

  Level: beginner

.seealso: MatCreateSeqAIJ(), MatSetFromOptions(), MatSetType(), MatCreate(), MatType
M*/

/*MC
   MATAIJ - MATAIJ = "aij" - A matrix type to be used for sparse matrices.

   This matrix type is identical to MATSEQAIJ when constructed with a single process communicator,
   and MATMPIAIJ otherwise.  As a result, for single process communicators,
  MatSeqAIJSetPreallocation is supported, and similarly MatMPIAIJSetPreallocation is supported
  for communicators controlling multiple processes.  It is recommended that you call both of
  the above preallocation routines for simplicity.

   Options Database Keys:
. -mat_type aij - sets the matrix type to "aij" during a call to MatSetFromOptions()

  Developer Notes: Subclasses include MATAIJCUSP, MATAIJPERM, MATAIJCRL, and also automatically switches over to use inodes when
   enough exist.

  Level: beginner

.seealso: MatCreateAIJ(), MatCreateSeqAIJ(), MATSEQAIJ,MATMPIAIJ
M*/

/*MC
   MATAIJCRL - MATAIJCRL = "aijcrl" - A matrix type to be used for sparse matrices.

   This matrix type is identical to MATSEQAIJCRL when constructed with a single process communicator,
   and MATMPIAIJCRL otherwise.  As a result, for single process communicators,
   MatSeqAIJSetPreallocation() is supported, and similarly MatMPIAIJSetPreallocation() is supported
  for communicators controlling multiple processes.  It is recommended that you call both of
  the above preallocation routines for simplicity.

   Options Database Keys:
. -mat_type aijcrl - sets the matrix type to "aijcrl" during a call to MatSetFromOptions()

  Level: beginner

.seealso: MatCreateMPIAIJCRL,MATSEQAIJCRL,MATMPIAIJCRL, MATSEQAIJCRL, MATMPIAIJCRL
M*/

#if defined(PETSC_HAVE_PASTIX)
PETSC_EXTERN PetscErrorCode MatGetFactor_seqaij_pastix(Mat,MatFactorType,Mat*);
#endif
#if defined(PETSC_HAVE_ESSL) && !defined(PETSC_USE_COMPLEX) && !defined(PETSC_USE_REAL_SINGLE) && !defined(PETSC_USE_REAL___FLOAT128)
PETSC_EXTERN PetscErrorCode MatGetFactor_seqaij_essl(Mat,MatFactorType,Mat*);
#endif
PETSC_EXTERN PetscErrorCode MatConvert_SeqAIJ_SeqAIJCRL(Mat,MatType,MatReuse,Mat*);
PETSC_EXTERN PetscErrorCode MatGetFactor_seqaij_petsc(Mat,MatFactorType,Mat*);
PETSC_EXTERN PetscErrorCode MatGetFactor_seqaij_bas(Mat,MatFactorType,Mat*);
extern PetscErrorCode  MatGetFactorAvailable_seqaij_petsc(Mat,MatFactorType,PetscBool*);
#if defined(PETSC_HAVE_MUMPS)
PETSC_EXTERN PetscErrorCode MatGetFactor_aij_mumps(Mat,MatFactorType,Mat*);
#endif
#if defined(PETSC_HAVE_SUPERLU)
PETSC_EXTERN PetscErrorCode MatGetFactor_seqaij_superlu(Mat,MatFactorType,Mat*);
#endif
#if defined(PETSC_HAVE_SUPERLU_DIST)
PETSC_EXTERN PetscErrorCode MatGetFactor_seqaij_superlu_dist(Mat,MatFactorType,Mat*);
#endif
#if defined(PETSC_HAVE_UMFPACK)
PETSC_EXTERN PetscErrorCode MatGetFactor_seqaij_umfpack(Mat,MatFactorType,Mat*);
#endif
#if defined(PETSC_HAVE_CHOLMOD)
PETSC_EXTERN PetscErrorCode MatGetFactor_seqaij_cholmod(Mat,MatFactorType,Mat*);
#endif
#if defined(PETSC_HAVE_LUSOL)
PETSC_EXTERN PetscErrorCode MatGetFactor_seqaij_lusol(Mat,MatFactorType,Mat*);
#endif
#if defined(PETSC_HAVE_MATLAB_ENGINE)
PETSC_EXTERN PetscErrorCode MatGetFactor_seqaij_matlab(Mat,MatFactorType,Mat*);
extern PetscErrorCode  MatlabEnginePut_SeqAIJ(PetscObject,void*);
extern PetscErrorCode  MatlabEngineGet_SeqAIJ(PetscObject,void*);
#endif
#if defined(PETSC_HAVE_CLIQUE)
PETSC_EXTERN PetscErrorCode MatGetFactor_aij_clique(Mat,MatFactorType,Mat*);
#endif


#undef __FUNCT__
#define __FUNCT__ "MatSeqAIJGetArray"
/*@C
   MatSeqAIJGetArray - gives access to the array where the data for a SeqSeqAIJ matrix is stored

   Not Collective

   Input Parameter:
.  mat - a MATSEQDENSE matrix

   Output Parameter:
.   array - pointer to the data

   Level: intermediate

.seealso: MatSeqAIJRestoreArray(), MatSeqAIJGetArrayF90()
@*/
PetscErrorCode  MatSeqAIJGetArray(Mat A,PetscScalar **array)
{
  PetscErrorCode ierr;

  PetscFunctionBegin;
  ierr = PetscUseMethod(A,"MatSeqAIJGetArray_C",(Mat,PetscScalar**),(A,array));CHKERRQ(ierr);
  PetscFunctionReturn(0);
}

#undef __FUNCT__
#define __FUNCT__ "MatSeqAIJRestoreArray"
/*@C
   MatSeqAIJRestoreArray - returns access to the array where the data for a SeqSeqAIJ matrix is stored obtained by MatSeqAIJGetArray()

   Not Collective

   Input Parameters:
.  mat - a MATSEQDENSE matrix
.  array - pointer to the data

   Level: intermediate

.seealso: MatSeqAIJGetArray(), MatSeqAIJRestoreArrayF90()
@*/
PetscErrorCode  MatSeqAIJRestoreArray(Mat A,PetscScalar **array)
{
  PetscErrorCode ierr;

  PetscFunctionBegin;
  ierr = PetscUseMethod(A,"MatSeqAIJRestoreArray_C",(Mat,PetscScalar**),(A,array));CHKERRQ(ierr);
  PetscFunctionReturn(0);
}

#undef __FUNCT__
#define __FUNCT__ "MatCreate_SeqAIJ"
PETSC_EXTERN PetscErrorCode MatCreate_SeqAIJ(Mat B)
{
  Mat_SeqAIJ     *b;
  PetscErrorCode ierr;
  PetscMPIInt    size;

  PetscFunctionBegin;
  ierr = MPI_Comm_size(PetscObjectComm((PetscObject)B),&size);CHKERRQ(ierr);
  if (size > 1) SETERRQ(PETSC_COMM_SELF,PETSC_ERR_ARG_OUTOFRANGE,"Comm must be of size 1");

  ierr = PetscNewLog(B,Mat_SeqAIJ,&b);CHKERRQ(ierr);

  B->data = (void*)b;

  ierr = PetscMemcpy(B->ops,&MatOps_Values,sizeof(struct _MatOps));CHKERRQ(ierr);

  b->row                = 0;
  b->col                = 0;
  b->icol               = 0;
  b->reallocs           = 0;
  b->ignorezeroentries  = PETSC_FALSE;
  b->roworiented        = PETSC_TRUE;
  b->nonew              = 0;
  b->diag               = 0;
  b->solve_work         = 0;
  B->spptr              = 0;
  b->saved_values       = 0;
  b->idiag              = 0;
  b->mdiag              = 0;
  b->ssor_work          = 0;
  b->omega              = 1.0;
  b->fshift             = 0.0;
  b->idiagvalid         = PETSC_FALSE;
  b->ibdiagvalid        = PETSC_FALSE;
  b->keepnonzeropattern = PETSC_FALSE;
  b->xtoy               = 0;
  b->XtoY               = 0;
  B->same_nonzero       = PETSC_FALSE;

  ierr = PetscObjectChangeTypeName((PetscObject)B,MATSEQAIJ);CHKERRQ(ierr);
  ierr = PetscObjectComposeFunction((PetscObject)B,"MatSeqAIJGetArray_C",MatSeqAIJGetArray_SeqAIJ);CHKERRQ(ierr);
  ierr = PetscObjectComposeFunction((PetscObject)B,"MatSeqAIJRestoreArray_C",MatSeqAIJRestoreArray_SeqAIJ);CHKERRQ(ierr);

#if defined(PETSC_HAVE_MATLAB_ENGINE)
  ierr = PetscObjectComposeFunction((PetscObject)B,"MatGetFactor_matlab_C",MatGetFactor_seqaij_matlab);CHKERRQ(ierr);
  ierr = PetscObjectComposeFunction((PetscObject)B,"PetscMatlabEnginePut_C",MatlabEnginePut_SeqAIJ);CHKERRQ(ierr);
  ierr = PetscObjectComposeFunction((PetscObject)B,"PetscMatlabEngineGet_C",MatlabEngineGet_SeqAIJ);CHKERRQ(ierr);
#endif
#if defined(PETSC_HAVE_PASTIX)
  ierr = PetscObjectComposeFunction((PetscObject)B,"MatGetFactor_pastix_C",MatGetFactor_seqaij_pastix);CHKERRQ(ierr);
#endif
#if defined(PETSC_HAVE_ESSL) && !defined(PETSC_USE_COMPLEX) && !defined(PETSC_USE_REAL_SINGLE) && !defined(PETSC_USE_REAL___FLOAT128)
  ierr = PetscObjectComposeFunction((PetscObject)B,"MatGetFactor_essl_C",MatGetFactor_seqaij_essl);CHKERRQ(ierr);
#endif
#if defined(PETSC_HAVE_SUPERLU)
  ierr = PetscObjectComposeFunction((PetscObject)B,"MatGetFactor_superlu_C",MatGetFactor_seqaij_superlu);CHKERRQ(ierr);
#endif
#if defined(PETSC_HAVE_SUPERLU_DIST)
  ierr = PetscObjectComposeFunction((PetscObject)B,"MatGetFactor_superlu_dist_C",MatGetFactor_seqaij_superlu_dist);CHKERRQ(ierr);
#endif
#if defined(PETSC_HAVE_MUMPS)
  ierr = PetscObjectComposeFunction((PetscObject)B,"MatGetFactor_mumps_C",MatGetFactor_aij_mumps);CHKERRQ(ierr);
#endif
#if defined(PETSC_HAVE_UMFPACK)
  ierr = PetscObjectComposeFunction((PetscObject)B,"MatGetFactor_umfpack_C",MatGetFactor_seqaij_umfpack);CHKERRQ(ierr);
#endif
#if defined(PETSC_HAVE_CHOLMOD)
  ierr = PetscObjectComposeFunction((PetscObject)B,"MatGetFactor_cholmod_C",MatGetFactor_seqaij_cholmod);CHKERRQ(ierr);
#endif
#if defined(PETSC_HAVE_LUSOL)
  ierr = PetscObjectComposeFunction((PetscObject)B,"MatGetFactor_lusol_C",MatGetFactor_seqaij_lusol);CHKERRQ(ierr);
#endif
#if defined(PETSC_HAVE_CLIQUE)
  ierr = PetscObjectComposeFunction((PetscObject)B,"MatGetFactor_clique_C",MatGetFactor_aij_clique);CHKERRQ(ierr);
#endif

  ierr = PetscObjectComposeFunction((PetscObject)B,"MatGetFactor_petsc_C",MatGetFactor_seqaij_petsc);CHKERRQ(ierr);
  ierr = PetscObjectComposeFunction((PetscObject)B,"MatGetFactorAvailable_petsc_C",MatGetFactorAvailable_seqaij_petsc);CHKERRQ(ierr);
  ierr = PetscObjectComposeFunction((PetscObject)B,"MatGetFactor_bas_C",MatGetFactor_seqaij_bas);CHKERRQ(ierr);
  ierr = PetscObjectComposeFunction((PetscObject)B,"MatSeqAIJSetColumnIndices_C",MatSeqAIJSetColumnIndices_SeqAIJ);CHKERRQ(ierr);
  ierr = PetscObjectComposeFunction((PetscObject)B,"MatStoreValues_C",MatStoreValues_SeqAIJ);CHKERRQ(ierr);
  ierr = PetscObjectComposeFunction((PetscObject)B,"MatRetrieveValues_C",MatRetrieveValues_SeqAIJ);CHKERRQ(ierr);
  ierr = PetscObjectComposeFunction((PetscObject)B,"MatConvert_seqaij_seqsbaij_C",MatConvert_SeqAIJ_SeqSBAIJ);CHKERRQ(ierr);
  ierr = PetscObjectComposeFunction((PetscObject)B,"MatConvert_seqaij_seqbaij_C",MatConvert_SeqAIJ_SeqBAIJ);CHKERRQ(ierr);
  ierr = PetscObjectComposeFunction((PetscObject)B,"MatConvert_seqaij_seqaijperm_C",MatConvert_SeqAIJ_SeqAIJPERM);CHKERRQ(ierr);
  ierr = PetscObjectComposeFunction((PetscObject)B,"MatConvert_seqaij_seqaijcrl_C",MatConvert_SeqAIJ_SeqAIJCRL);CHKERRQ(ierr);
  ierr = PetscObjectComposeFunction((PetscObject)B,"MatIsTranspose_C",MatIsTranspose_SeqAIJ);CHKERRQ(ierr);
  ierr = PetscObjectComposeFunction((PetscObject)B,"MatIsHermitianTranspose_C",MatIsTranspose_SeqAIJ);CHKERRQ(ierr);
  ierr = PetscObjectComposeFunction((PetscObject)B,"MatSeqAIJSetPreallocation_C",MatSeqAIJSetPreallocation_SeqAIJ);CHKERRQ(ierr);
  ierr = PetscObjectComposeFunction((PetscObject)B,"MatSeqAIJSetPreallocationCSR_C",MatSeqAIJSetPreallocationCSR_SeqAIJ);CHKERRQ(ierr);
  ierr = PetscObjectComposeFunction((PetscObject)B,"MatReorderForNonzeroDiagonal_C",MatReorderForNonzeroDiagonal_SeqAIJ);CHKERRQ(ierr);
  ierr = PetscObjectComposeFunction((PetscObject)B,"MatMatMult_seqdense_seqaij_C",MatMatMult_SeqDense_SeqAIJ);CHKERRQ(ierr);
  ierr = PetscObjectComposeFunction((PetscObject)B,"MatMatMultSymbolic_seqdense_seqaij_C",MatMatMultSymbolic_SeqDense_SeqAIJ);CHKERRQ(ierr);
  ierr = PetscObjectComposeFunction((PetscObject)B,"MatMatMultNumeric_seqdense_seqaij_C",MatMatMultNumeric_SeqDense_SeqAIJ);CHKERRQ(ierr);
  ierr = MatCreate_SeqAIJ_Inode(B);CHKERRQ(ierr);
  ierr = PetscObjectChangeTypeName((PetscObject)B,MATSEQAIJ);CHKERRQ(ierr);
  PetscFunctionReturn(0);
}

#undef __FUNCT__
#define __FUNCT__ "MatDuplicateNoCreate_SeqAIJ"
/*
    Given a matrix generated with MatGetFactor() duplicates all the information in A into B
*/
PetscErrorCode MatDuplicateNoCreate_SeqAIJ(Mat C,Mat A,MatDuplicateOption cpvalues,PetscBool mallocmatspace)
{
  Mat_SeqAIJ     *c,*a = (Mat_SeqAIJ*)A->data;
  PetscErrorCode ierr;
  PetscInt       i,m = A->rmap->n;

  PetscFunctionBegin;
  c = (Mat_SeqAIJ*)C->data;

  C->factortype = A->factortype;
  c->row        = 0;
  c->col        = 0;
  c->icol       = 0;
  c->reallocs   = 0;

  C->assembled = PETSC_TRUE;

  ierr = PetscLayoutReference(A->rmap,&C->rmap);CHKERRQ(ierr);
  ierr = PetscLayoutReference(A->cmap,&C->cmap);CHKERRQ(ierr);

  ierr = PetscMalloc2(m,PetscInt,&c->imax,m,PetscInt,&c->ilen);CHKERRQ(ierr);
  ierr = PetscLogObjectMemory((PetscObject)C, 2*m*sizeof(PetscInt));CHKERRQ(ierr);
  for (i=0; i<m; i++) {
    c->imax[i] = a->imax[i];
    c->ilen[i] = a->ilen[i];
  }

  /* allocate the matrix space */
  if (mallocmatspace) {
    ierr = PetscMalloc3(a->i[m],PetscScalar,&c->a,a->i[m],PetscInt,&c->j,m+1,PetscInt,&c->i);CHKERRQ(ierr);
    ierr = PetscLogObjectMemory((PetscObject)C, a->i[m]*(sizeof(PetscScalar)+sizeof(PetscInt))+(m+1)*sizeof(PetscInt));CHKERRQ(ierr);

    c->singlemalloc = PETSC_TRUE;

    ierr = PetscMemcpy(c->i,a->i,(m+1)*sizeof(PetscInt));CHKERRQ(ierr);
    if (m > 0) {
      ierr = PetscMemcpy(c->j,a->j,(a->i[m])*sizeof(PetscInt));CHKERRQ(ierr);
      if (cpvalues == MAT_COPY_VALUES) {
        ierr = PetscMemcpy(c->a,a->a,(a->i[m])*sizeof(PetscScalar));CHKERRQ(ierr);
      } else {
        ierr = PetscMemzero(c->a,(a->i[m])*sizeof(PetscScalar));CHKERRQ(ierr);
      }
    }
  }

  c->ignorezeroentries = a->ignorezeroentries;
  c->roworiented       = a->roworiented;
  c->nonew             = a->nonew;
  if (a->diag) {
    ierr = PetscMalloc((m+1)*sizeof(PetscInt),&c->diag);CHKERRQ(ierr);
    ierr = PetscLogObjectMemory((PetscObject)C,(m+1)*sizeof(PetscInt));CHKERRQ(ierr);
    for (i=0; i<m; i++) {
      c->diag[i] = a->diag[i];
    }
  } else c->diag = 0;

  c->solve_work         = 0;
  c->saved_values       = 0;
  c->idiag              = 0;
  c->ssor_work          = 0;
  c->keepnonzeropattern = a->keepnonzeropattern;
  c->free_a             = PETSC_TRUE;
  c->free_ij            = PETSC_TRUE;
  c->xtoy               = 0;
  c->XtoY               = 0;

  c->rmax         = a->rmax;
  c->nz           = a->nz;
  c->maxnz        = a->nz;       /* Since we allocate exactly the right amount */
  C->preallocated = PETSC_TRUE;

  c->compressedrow.use   = a->compressedrow.use;
  c->compressedrow.nrows = a->compressedrow.nrows;
  if (a->compressedrow.use) {
    i    = a->compressedrow.nrows;
    ierr = PetscMalloc2(i+1,PetscInt,&c->compressedrow.i,i,PetscInt,&c->compressedrow.rindex);CHKERRQ(ierr);
    ierr = PetscMemcpy(c->compressedrow.i,a->compressedrow.i,(i+1)*sizeof(PetscInt));CHKERRQ(ierr);
    ierr = PetscMemcpy(c->compressedrow.rindex,a->compressedrow.rindex,i*sizeof(PetscInt));CHKERRQ(ierr);
  } else {
    c->compressedrow.use    = PETSC_FALSE;
    c->compressedrow.i      = NULL;
    c->compressedrow.rindex = NULL;
  }
  C->same_nonzero = A->same_nonzero;

  ierr = MatDuplicate_SeqAIJ_Inode(A,cpvalues,&C);CHKERRQ(ierr);
  ierr = PetscFunctionListDuplicate(((PetscObject)A)->qlist,&((PetscObject)C)->qlist);CHKERRQ(ierr);
  PetscFunctionReturn(0);
}

#undef __FUNCT__
#define __FUNCT__ "MatDuplicate_SeqAIJ"
PetscErrorCode MatDuplicate_SeqAIJ(Mat A,MatDuplicateOption cpvalues,Mat *B)
{
  PetscErrorCode ierr;

  PetscFunctionBegin;
  ierr = MatCreate(PetscObjectComm((PetscObject)A),B);CHKERRQ(ierr);
  ierr = MatSetSizes(*B,A->rmap->n,A->cmap->n,A->rmap->n,A->cmap->n);CHKERRQ(ierr);
  ierr = MatSetBlockSizes(*B,A->rmap->bs,A->cmap->bs);CHKERRQ(ierr);
  ierr = MatSetType(*B,((PetscObject)A)->type_name);CHKERRQ(ierr);
  ierr = MatDuplicateNoCreate_SeqAIJ(*B,A,cpvalues,PETSC_TRUE);CHKERRQ(ierr);
  PetscFunctionReturn(0);
}

#undef __FUNCT__
#define __FUNCT__ "MatLoad_SeqAIJ"
PetscErrorCode MatLoad_SeqAIJ(Mat newMat, PetscViewer viewer)
{
  Mat_SeqAIJ     *a;
  PetscErrorCode ierr;
  PetscInt       i,sum,nz,header[4],*rowlengths = 0,M,N,rows,cols;
  int            fd;
  PetscMPIInt    size;
  MPI_Comm       comm;
  PetscInt       bs = 1;

  PetscFunctionBegin;
  ierr = PetscObjectGetComm((PetscObject)viewer,&comm);CHKERRQ(ierr);
  ierr = MPI_Comm_size(comm,&size);CHKERRQ(ierr);
  if (size > 1) SETERRQ(PETSC_COMM_SELF,PETSC_ERR_ARG_SIZ,"view must have one processor");

  ierr = PetscOptionsBegin(comm,NULL,"Options for loading SEQAIJ matrix","Mat");CHKERRQ(ierr);
  ierr = PetscOptionsInt("-matload_block_size","Set the blocksize used to store the matrix","MatLoad",bs,&bs,NULL);CHKERRQ(ierr);
  ierr = PetscOptionsEnd();CHKERRQ(ierr);
  if (bs > 1) {ierr = MatSetBlockSize(newMat,bs);CHKERRQ(ierr);}

  ierr = PetscViewerBinaryGetDescriptor(viewer,&fd);CHKERRQ(ierr);
  ierr = PetscBinaryRead(fd,header,4,PETSC_INT);CHKERRQ(ierr);
  if (header[0] != MAT_FILE_CLASSID) SETERRQ(PETSC_COMM_SELF,PETSC_ERR_FILE_UNEXPECTED,"not matrix object in file");
  M = header[1]; N = header[2]; nz = header[3];

  if (nz < 0) SETERRQ(PETSC_COMM_SELF,PETSC_ERR_FILE_UNEXPECTED,"Matrix stored in special format on disk,cannot load as SeqAIJ");

  /* read in row lengths */
  ierr = PetscMalloc(M*sizeof(PetscInt),&rowlengths);CHKERRQ(ierr);
  ierr = PetscBinaryRead(fd,rowlengths,M,PETSC_INT);CHKERRQ(ierr);

  /* check if sum of rowlengths is same as nz */
  for (i=0,sum=0; i< M; i++) sum +=rowlengths[i];
  if (sum != nz) SETERRQ2(PETSC_COMM_SELF,PETSC_ERR_FILE_READ,"Inconsistant matrix data in file. no-nonzeros = %d, sum-row-lengths = %d\n",nz,sum);

  /* set global size if not set already*/
  if (newMat->rmap->n < 0 && newMat->rmap->N < 0 && newMat->cmap->n < 0 && newMat->cmap->N < 0) {
    ierr = MatSetSizes(newMat,PETSC_DECIDE,PETSC_DECIDE,M,N);CHKERRQ(ierr);
  } else {
    /* if sizes and type are already set, check if the vector global sizes are correct */
    ierr = MatGetSize(newMat,&rows,&cols);CHKERRQ(ierr);
    if (rows < 0 && cols < 0) { /* user might provide local size instead of global size */
      ierr = MatGetLocalSize(newMat,&rows,&cols);CHKERRQ(ierr);
    }
    if (M != rows ||  N != cols) SETERRQ4(PETSC_COMM_SELF,PETSC_ERR_FILE_UNEXPECTED, "Matrix in file of different length (%d, %d) than the input matrix (%d, %d)",M,N,rows,cols);
  }
  ierr = MatSeqAIJSetPreallocation_SeqAIJ(newMat,0,rowlengths);CHKERRQ(ierr);
  a    = (Mat_SeqAIJ*)newMat->data;

  ierr = PetscBinaryRead(fd,a->j,nz,PETSC_INT);CHKERRQ(ierr);

  /* read in nonzero values */
  ierr = PetscBinaryRead(fd,a->a,nz,PETSC_SCALAR);CHKERRQ(ierr);

  /* set matrix "i" values */
  a->i[0] = 0;
  for (i=1; i<= M; i++) {
    a->i[i]      = a->i[i-1] + rowlengths[i-1];
    a->ilen[i-1] = rowlengths[i-1];
  }
  ierr = PetscFree(rowlengths);CHKERRQ(ierr);

  ierr = MatAssemblyBegin(newMat,MAT_FINAL_ASSEMBLY);CHKERRQ(ierr);
  ierr = MatAssemblyEnd(newMat,MAT_FINAL_ASSEMBLY);CHKERRQ(ierr);
  PetscFunctionReturn(0);
}

#undef __FUNCT__
#define __FUNCT__ "MatEqual_SeqAIJ"
PetscErrorCode MatEqual_SeqAIJ(Mat A,Mat B,PetscBool * flg)
{
  Mat_SeqAIJ     *a = (Mat_SeqAIJ*)A->data,*b = (Mat_SeqAIJ*)B->data;
  PetscErrorCode ierr;
#if defined(PETSC_USE_COMPLEX)
  PetscInt k;
#endif

  PetscFunctionBegin;
  /* If the  matrix dimensions are not equal,or no of nonzeros */
  if ((A->rmap->n != B->rmap->n) || (A->cmap->n != B->cmap->n) ||(a->nz != b->nz)) {
    *flg = PETSC_FALSE;
    PetscFunctionReturn(0);
  }

  /* if the a->i are the same */
  ierr = PetscMemcmp(a->i,b->i,(A->rmap->n+1)*sizeof(PetscInt),flg);CHKERRQ(ierr);
  if (!*flg) PetscFunctionReturn(0);

  /* if a->j are the same */
  ierr = PetscMemcmp(a->j,b->j,(a->nz)*sizeof(PetscInt),flg);CHKERRQ(ierr);
  if (!*flg) PetscFunctionReturn(0);

  /* if a->a are the same */
#if defined(PETSC_USE_COMPLEX)
  for (k=0; k<a->nz; k++) {
    if (PetscRealPart(a->a[k]) != PetscRealPart(b->a[k]) || PetscImaginaryPart(a->a[k]) != PetscImaginaryPart(b->a[k])) {
      *flg = PETSC_FALSE;
      PetscFunctionReturn(0);
    }
  }
#else
  ierr = PetscMemcmp(a->a,b->a,(a->nz)*sizeof(PetscScalar),flg);CHKERRQ(ierr);
#endif
  PetscFunctionReturn(0);
}

#undef __FUNCT__
#define __FUNCT__ "MatCreateSeqAIJWithArrays"
/*@
     MatCreateSeqAIJWithArrays - Creates an sequential AIJ matrix using matrix elements (in CSR format)
              provided by the user.

      Collective on MPI_Comm

   Input Parameters:
+   comm - must be an MPI communicator of size 1
.   m - number of rows
.   n - number of columns
.   i - row indices
.   j - column indices
-   a - matrix values

   Output Parameter:
.   mat - the matrix

   Level: intermediate

   Notes:
       The i, j, and a arrays are not copied by this routine, the user must free these arrays
    once the matrix is destroyed and not before

       You cannot set new nonzero locations into this matrix, that will generate an error.

       The i and j indices are 0 based

       The format which is used for the sparse matrix input, is equivalent to a
    row-major ordering.. i.e for the following matrix, the input data expected is
    as shown:

        1 0 0
        2 0 3
        4 5 6

        i =  {0,1,3,6}  [size = nrow+1  = 3+1]
        j =  {0,0,2,0,1,2}  [size = nz = 6]; values must be sorted for each row
        v =  {1,2,3,4,5,6}  [size = nz = 6]


.seealso: MatCreate(), MatCreateAIJ(), MatCreateSeqAIJ(), MatCreateMPIAIJWithArrays(), MatMPIAIJSetPreallocationCSR()

@*/
PetscErrorCode  MatCreateSeqAIJWithArrays(MPI_Comm comm,PetscInt m,PetscInt n,PetscInt *i,PetscInt *j,PetscScalar *a,Mat *mat)
{
  PetscErrorCode ierr;
  PetscInt       ii;
  Mat_SeqAIJ     *aij;
#if defined(PETSC_USE_DEBUG)
  PetscInt jj;
#endif

  PetscFunctionBegin;
  if (i[0]) SETERRQ(PETSC_COMM_SELF,PETSC_ERR_ARG_OUTOFRANGE,"i (row indices) must start with 0");
  ierr = MatCreate(comm,mat);CHKERRQ(ierr);
  ierr = MatSetSizes(*mat,m,n,m,n);CHKERRQ(ierr);
  /* ierr = MatSetBlockSizes(*mat,,);CHKERRQ(ierr); */
  ierr = MatSetType(*mat,MATSEQAIJ);CHKERRQ(ierr);
  ierr = MatSeqAIJSetPreallocation_SeqAIJ(*mat,MAT_SKIP_ALLOCATION,0);CHKERRQ(ierr);
  aij  = (Mat_SeqAIJ*)(*mat)->data;
  ierr = PetscMalloc2(m,PetscInt,&aij->imax,m,PetscInt,&aij->ilen);CHKERRQ(ierr);

  aij->i            = i;
  aij->j            = j;
  aij->a            = a;
  aij->singlemalloc = PETSC_FALSE;
  aij->nonew        = -1;             /*this indicates that inserting a new value in the matrix that generates a new nonzero is an error*/
  aij->free_a       = PETSC_FALSE;
  aij->free_ij      = PETSC_FALSE;

  for (ii=0; ii<m; ii++) {
    aij->ilen[ii] = aij->imax[ii] = i[ii+1] - i[ii];
#if defined(PETSC_USE_DEBUG)
    if (i[ii+1] - i[ii] < 0) SETERRQ2(PETSC_COMM_SELF,PETSC_ERR_ARG_OUTOFRANGE,"Negative row length in i (row indices) row = %d length = %d",ii,i[ii+1] - i[ii]);
    for (jj=i[ii]+1; jj<i[ii+1]; jj++) {
      if (j[jj] < j[jj-1]) SETERRQ3(PETSC_COMM_SELF,PETSC_ERR_ARG_OUTOFRANGE,"Column entry number %D (actual colum %D) in row %D is not sorted",jj-i[ii],j[jj],ii);
      if (j[jj] == j[jj]-1) SETERRQ3(PETSC_COMM_SELF,PETSC_ERR_ARG_OUTOFRANGE,"Column entry number %D (actual colum %D) in row %D is identical to previous entry",jj-i[ii],j[jj],ii);
    }
#endif
  }
#if defined(PETSC_USE_DEBUG)
  for (ii=0; ii<aij->i[m]; ii++) {
    if (j[ii] < 0) SETERRQ2(PETSC_COMM_SELF,PETSC_ERR_ARG_OUTOFRANGE,"Negative column index at location = %d index = %d",ii,j[ii]);
    if (j[ii] > n - 1) SETERRQ2(PETSC_COMM_SELF,PETSC_ERR_ARG_OUTOFRANGE,"Column index to large at location = %d index = %d",ii,j[ii]);
  }
#endif

  ierr = MatAssemblyBegin(*mat,MAT_FINAL_ASSEMBLY);CHKERRQ(ierr);
  ierr = MatAssemblyEnd(*mat,MAT_FINAL_ASSEMBLY);CHKERRQ(ierr);
  PetscFunctionReturn(0);
}
#undef __FUNCT__
#define __FUNCT__ "MatCreateSeqAIJFromTriple"
/*@C
     MatCreateSeqAIJFromTriple - Creates an sequential AIJ matrix using matrix elements (in COO format)
              provided by the user.

      Collective on MPI_Comm

   Input Parameters:
+   comm - must be an MPI communicator of size 1
.   m   - number of rows
.   n   - number of columns
.   i   - row indices
.   j   - column indices
.   a   - matrix values
.   nz  - number of nonzeros
-   idx - 0 or 1 based

   Output Parameter:
.   mat - the matrix

   Level: intermediate

   Notes:
       The i and j indices are 0 based

       The format which is used for the sparse matrix input, is equivalent to a
    row-major ordering.. i.e for the following matrix, the input data expected is
    as shown:

        1 0 0
        2 0 3
        4 5 6

        i =  {0,1,1,2,2,2}
        j =  {0,0,2,0,1,2}
        v =  {1,2,3,4,5,6}


.seealso: MatCreate(), MatCreateAIJ(), MatCreateSeqAIJ(), MatCreateSeqAIJWithArrays(), MatMPIAIJSetPreallocationCSR()

@*/
PetscErrorCode  MatCreateSeqAIJFromTriple(MPI_Comm comm,PetscInt m,PetscInt n,PetscInt *i,PetscInt *j,PetscScalar *a,Mat *mat,PetscInt nz,PetscBool idx)
{
  PetscErrorCode ierr;
  PetscInt       ii, *nnz, one = 1,row,col;


  PetscFunctionBegin;
  ierr = PetscMalloc(m*sizeof(PetscInt),&nnz);CHKERRQ(ierr);
  ierr = PetscMemzero(nnz,m*sizeof(PetscInt));CHKERRQ(ierr);
  for (ii = 0; ii < nz; ii++) {
    nnz[i[ii] - !!idx] += 1;
  }
  ierr = MatCreate(comm,mat);CHKERRQ(ierr);
  ierr = MatSetSizes(*mat,m,n,m,n);CHKERRQ(ierr);
  ierr = MatSetType(*mat,MATSEQAIJ);CHKERRQ(ierr);
  ierr = MatSeqAIJSetPreallocation_SeqAIJ(*mat,0,nnz);CHKERRQ(ierr);
  for (ii = 0; ii < nz; ii++) {
    if (idx) {
      row = i[ii] - 1;
      col = j[ii] - 1;
    } else {
      row = i[ii];
      col = j[ii];
    }
    ierr = MatSetValues(*mat,one,&row,one,&col,&a[ii],ADD_VALUES);CHKERRQ(ierr);
  }
  ierr = MatAssemblyBegin(*mat,MAT_FINAL_ASSEMBLY);CHKERRQ(ierr);
  ierr = MatAssemblyEnd(*mat,MAT_FINAL_ASSEMBLY);CHKERRQ(ierr);
  ierr = PetscFree(nnz);CHKERRQ(ierr);
  PetscFunctionReturn(0);
}

#undef __FUNCT__
#define __FUNCT__ "MatSetColoring_SeqAIJ"
PetscErrorCode MatSetColoring_SeqAIJ(Mat A,ISColoring coloring)
{
  PetscErrorCode ierr;
  Mat_SeqAIJ     *a = (Mat_SeqAIJ*)A->data;

  PetscFunctionBegin;
  if (coloring->ctype == IS_COLORING_GLOBAL) {
    ierr        = ISColoringReference(coloring);CHKERRQ(ierr);
    a->coloring = coloring;
  } else if (coloring->ctype == IS_COLORING_GHOSTED) {
    PetscInt        i,*larray;
    ISColoring      ocoloring;
    ISColoringValue *colors;

    /* set coloring for diagonal portion */
    ierr = PetscMalloc(A->cmap->n*sizeof(PetscInt),&larray);CHKERRQ(ierr);
    for (i=0; i<A->cmap->n; i++) larray[i] = i;
    ierr = ISGlobalToLocalMappingApply(A->cmap->mapping,IS_GTOLM_MASK,A->cmap->n,larray,NULL,larray);CHKERRQ(ierr);
    ierr = PetscMalloc(A->cmap->n*sizeof(ISColoringValue),&colors);CHKERRQ(ierr);
    for (i=0; i<A->cmap->n; i++) colors[i] = coloring->colors[larray[i]];
    ierr        = PetscFree(larray);CHKERRQ(ierr);
    ierr        = ISColoringCreate(PETSC_COMM_SELF,coloring->n,A->cmap->n,colors,&ocoloring);CHKERRQ(ierr);
    a->coloring = ocoloring;
  }
  PetscFunctionReturn(0);
}

#undef __FUNCT__
#define __FUNCT__ "MatSetValuesAdifor_SeqAIJ"
PetscErrorCode MatSetValuesAdifor_SeqAIJ(Mat A,PetscInt nl,void *advalues)
{
  Mat_SeqAIJ      *a      = (Mat_SeqAIJ*)A->data;
  PetscInt        m       = A->rmap->n,*ii = a->i,*jj = a->j,nz,i,j;
  MatScalar       *v      = a->a;
  PetscScalar     *values = (PetscScalar*)advalues;
  ISColoringValue *color;

  PetscFunctionBegin;
  if (!a->coloring) SETERRQ(PETSC_COMM_SELF,PETSC_ERR_ARG_WRONGSTATE,"Coloring not set for matrix");
  color = a->coloring->colors;
  /* loop over rows */
  for (i=0; i<m; i++) {
    nz = ii[i+1] - ii[i];
    /* loop over columns putting computed value into matrix */
    for (j=0; j<nz; j++) *v++ = values[color[*jj++]];
    values += nl; /* jump to next row of derivatives */
  }
  PetscFunctionReturn(0);
}

#undef __FUNCT__
#define __FUNCT__ "MatSeqAIJInvalidateDiagonal"
PetscErrorCode MatSeqAIJInvalidateDiagonal(Mat A)
{
  Mat_SeqAIJ     *a=(Mat_SeqAIJ*)A->data;
  PetscErrorCode ierr;

  PetscFunctionBegin;
  a->idiagvalid  = PETSC_FALSE;
  a->ibdiagvalid = PETSC_FALSE;

  ierr = MatSeqAIJInvalidateDiagonal_Inode(A);CHKERRQ(ierr);
  PetscFunctionReturn(0);
}

/*
    Special version for direct calls from Fortran
*/
#include <petsc-private/fortranimpl.h>
#if defined(PETSC_HAVE_FORTRAN_CAPS)
#define matsetvaluesseqaij_ MATSETVALUESSEQAIJ
#elif !defined(PETSC_HAVE_FORTRAN_UNDERSCORE)
#define matsetvaluesseqaij_ matsetvaluesseqaij
#endif

/* Change these macros so can be used in void function */
#undef CHKERRQ
#define CHKERRQ(ierr) CHKERRABORT(PetscObjectComm((PetscObject)A),ierr)
#undef SETERRQ2
#define SETERRQ2(comm,ierr,b,c,d) CHKERRABORT(comm,ierr)
#undef SETERRQ3
#define SETERRQ3(comm,ierr,b,c,d,e) CHKERRABORT(comm,ierr)

#undef __FUNCT__
#define __FUNCT__ "matsetvaluesseqaij_"
PETSC_EXTERN void PETSC_STDCALL matsetvaluesseqaij_(Mat *AA,PetscInt *mm,const PetscInt im[],PetscInt *nn,const PetscInt in[],const PetscScalar v[],InsertMode *isis, PetscErrorCode *_ierr)
{
  Mat            A  = *AA;
  PetscInt       m  = *mm, n = *nn;
  InsertMode     is = *isis;
  Mat_SeqAIJ     *a = (Mat_SeqAIJ*)A->data;
  PetscInt       *rp,k,low,high,t,ii,row,nrow,i,col,l,rmax,N;
  PetscInt       *imax,*ai,*ailen;
  PetscErrorCode ierr;
  PetscInt       *aj,nonew = a->nonew,lastcol = -1;
  MatScalar      *ap,value,*aa;
  PetscBool      ignorezeroentries = a->ignorezeroentries;
  PetscBool      roworiented       = a->roworiented;

  PetscFunctionBegin;
  MatCheckPreallocated(A,1);
  imax  = a->imax;
  ai    = a->i;
  ailen = a->ilen;
  aj    = a->j;
  aa    = a->a;

  for (k=0; k<m; k++) { /* loop over added rows */
    row = im[k];
    if (row < 0) continue;
#if defined(PETSC_USE_DEBUG)
    if (row >= A->rmap->n) SETERRABORT(PetscObjectComm((PetscObject)A),PETSC_ERR_ARG_OUTOFRANGE,"Row too large");
#endif
    rp   = aj + ai[row]; ap = aa + ai[row];
    rmax = imax[row]; nrow = ailen[row];
    low  = 0;
    high = nrow;
    for (l=0; l<n; l++) { /* loop over added columns */
      if (in[l] < 0) continue;
#if defined(PETSC_USE_DEBUG)
      if (in[l] >= A->cmap->n) SETERRABORT(PetscObjectComm((PetscObject)A),PETSC_ERR_ARG_OUTOFRANGE,"Column too large");
#endif
      col = in[l];
      if (roworiented) value = v[l + k*n];
      else value = v[k + l*m];

      if (value == 0.0 && ignorezeroentries && (is == ADD_VALUES)) continue;

      if (col <= lastcol) low = 0;
      else high = nrow;
      lastcol = col;
      while (high-low > 5) {
        t = (low+high)/2;
        if (rp[t] > col) high = t;
        else             low  = t;
      }
      for (i=low; i<high; i++) {
        if (rp[i] > col) break;
        if (rp[i] == col) {
          if (is == ADD_VALUES) ap[i] += value;
          else                  ap[i] = value;
          goto noinsert;
        }
      }
      if (value == 0.0 && ignorezeroentries) goto noinsert;
      if (nonew == 1) goto noinsert;
      if (nonew == -1) SETERRABORT(PetscObjectComm((PetscObject)A),PETSC_ERR_ARG_OUTOFRANGE,"Inserting a new nonzero in the matrix");
      MatSeqXAIJReallocateAIJ(A,A->rmap->n,1,nrow,row,col,rmax,aa,ai,aj,rp,ap,imax,nonew,MatScalar);
      N = nrow++ - 1; a->nz++; high++;
      /* shift up all the later entries in this row */
      for (ii=N; ii>=i; ii--) {
        rp[ii+1] = rp[ii];
        ap[ii+1] = ap[ii];
      }
      rp[i] = col;
      ap[i] = value;
noinsert:;
      low = i + 1;
    }
    ailen[row] = nrow;
  }
  A->same_nonzero = PETSC_FALSE;
  PetscFunctionReturnVoid();
}

<|MERGE_RESOLUTION|>--- conflicted
+++ resolved
@@ -2702,8 +2702,6 @@
   PetscFunctionReturn(0);
 }
 
-<<<<<<< HEAD
-=======
 #undef __FUNCT__
 #define __FUNCT__ "MatFDColoringApply_SeqAIJ"
 PetscErrorCode MatFDColoringApply_SeqAIJ(Mat J,MatFDColoring coloring,Vec x1,MatStructure *flag,void *sctx)
@@ -2841,7 +2839,6 @@
   PetscFunctionReturn(0);
 }
 
->>>>>>> abb87a52
 /*
    Computes the number of nonzeros per row needed for preallocation when X and Y
    have different nonzero structure.
