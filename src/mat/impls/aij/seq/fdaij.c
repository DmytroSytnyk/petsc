--- conflicted
+++ resolved
@@ -1,10 +1,6 @@
 #include <../src/mat/impls/aij/seq/aij.h>
 #include <../src/mat/impls/baij/seq/baij.h>
-<<<<<<< HEAD
-#include <../src/mat/impls/ell/seq/ell.h>
-=======
 #include <../src/mat/impls/sell/seq/sell.h>
->>>>>>> c3f6d4ef
 #include <petsc/private/isimpl.h>
 
 /*
@@ -15,21 +11,13 @@
 {
   PetscErrorCode ierr;
   PetscInt       bs,nis=iscoloring->n,m=mat->rmap->n;
-<<<<<<< HEAD
-  PetscBool      isBAIJ,isELL;
-=======
   PetscBool      isBAIJ,isSELL;
->>>>>>> c3f6d4ef
 
   PetscFunctionBegin;
   /* set default brows and bcols for speedup inserting the dense matrix into sparse Jacobian */
   ierr = MatGetBlockSize(mat,&bs);CHKERRQ(ierr);
   ierr = PetscObjectTypeCompare((PetscObject)mat,MATSEQBAIJ,&isBAIJ);CHKERRQ(ierr);
-<<<<<<< HEAD
-  ierr = PetscObjectTypeCompare((PetscObject)mat,MATSEQELL,&isELL);CHKERRQ(ierr);
-=======
   ierr = PetscObjectTypeCompare((PetscObject)mat,MATSEQSELL,&isSELL);CHKERRQ(ierr);
->>>>>>> c3f6d4ef
   if (isBAIJ) {
     c->brows = m;
     c->bcols = 1;
@@ -37,13 +25,8 @@
     /* bcols is chosen s.t. dy-array takes 50% of memory space as mat */
     PetscReal  mem;
     PetscInt   nz,brows,bcols;
-<<<<<<< HEAD
-    if (isELL) {
-      Mat_SeqELL *spA = (Mat_SeqELL*)mat->data;
-=======
     if (isSELL) {
       Mat_SeqSELL *spA = (Mat_SeqSELL*)mat->data;
->>>>>>> c3f6d4ef
       nz = spA->nz;
     } else {
       Mat_SeqAIJ *spA = (Mat_SeqAIJ*)mat->data;
@@ -193,11 +176,7 @@
   PetscInt       i,n,nrows,mbs=c->m,j,k,m,ncols,col,nis=iscoloring->n,*rowhit,bs,bs2,*spidx,nz;
   const PetscInt *is,*row,*ci,*cj;
   IS             *isa;
-<<<<<<< HEAD
-  PetscBool      isBAIJ,isELL;
-=======
   PetscBool      isBAIJ,isSELL;
->>>>>>> c3f6d4ef
   PetscScalar    *A_val,**valaddrhit;
   MatEntry       *Jentry;
   MatEntry2      *Jentry2;
@@ -207,28 +186,16 @@
 
   ierr = MatGetBlockSize(mat,&bs);CHKERRQ(ierr);
   ierr = PetscObjectTypeCompare((PetscObject)mat,MATSEQBAIJ,&isBAIJ);CHKERRQ(ierr);
-<<<<<<< HEAD
-  ierr = PetscObjectTypeCompare((PetscObject)mat,MATSEQELL,&isELL);CHKERRQ(ierr);
-=======
   ierr = PetscObjectTypeCompare((PetscObject)mat,MATSEQSELL,&isSELL);CHKERRQ(ierr);
->>>>>>> c3f6d4ef
   if (isBAIJ) {
     Mat_SeqBAIJ *spA = (Mat_SeqBAIJ*)mat->data;
     A_val = spA->a;
     nz    = spA->nz;
-<<<<<<< HEAD
-  } else if (isELL) {
-    Mat_SeqELL  *spA = (Mat_SeqELL*)mat->data;
-    A_val = spA->val;
-    nz    = spA->nz;
-    bs    = 1; /* only bs=1 is supported for SeqELL matrix */
-=======
   } else if (isSELL) {
     Mat_SeqSELL  *spA = (Mat_SeqSELL*)mat->data;
     A_val = spA->val;
     nz    = spA->nz;
     bs    = 1; /* only bs=1 is supported for SeqSELL matrix */
->>>>>>> c3f6d4ef
   } else {
     Mat_SeqAIJ  *spA = (Mat_SeqAIJ*)mat->data;
     A_val = spA->a;
@@ -253,13 +220,8 @@
 
   if (isBAIJ) {
     ierr = MatGetColumnIJ_SeqBAIJ_Color(mat,0,PETSC_FALSE,PETSC_FALSE,&ncols,&ci,&cj,&spidx,NULL);CHKERRQ(ierr);
-<<<<<<< HEAD
-  } else if (isELL) {
-    ierr = MatGetColumnIJ_SeqELL_Color(mat,0,PETSC_FALSE,PETSC_FALSE,&ncols,&ci,&cj,&spidx,NULL);CHKERRQ(ierr);
-=======
   } else if (isSELL) {
     ierr = MatGetColumnIJ_SeqSELL_Color(mat,0,PETSC_FALSE,PETSC_FALSE,&ncols,&ci,&cj,&spidx,NULL);CHKERRQ(ierr);
->>>>>>> c3f6d4ef
   } else {
     ierr = MatGetColumnIJ_SeqAIJ_Color(mat,0,PETSC_FALSE,PETSC_FALSE,&ncols,&ci,&cj,&spidx,NULL);CHKERRQ(ierr);
   }
@@ -327,13 +289,8 @@
     ierr = MatRestoreColumnIJ_SeqBAIJ_Color(mat,0,PETSC_FALSE,PETSC_FALSE,&ncols,&ci,&cj,&spidx,NULL);CHKERRQ(ierr);
     ierr = PetscMalloc1(bs*mat->rmap->n,&c->dy);CHKERRQ(ierr);
     ierr = PetscLogObjectMemory((PetscObject)c,bs*mat->rmap->n*sizeof(PetscScalar));CHKERRQ(ierr);
-<<<<<<< HEAD
-  } else if (isELL) {
-    ierr = MatRestoreColumnIJ_SeqELL_Color(mat,0,PETSC_FALSE,PETSC_FALSE,&ncols,&ci,&cj,&spidx,NULL);CHKERRQ(ierr);
-=======
   } else if (isSELL) {
     ierr = MatRestoreColumnIJ_SeqSELL_Color(mat,0,PETSC_FALSE,PETSC_FALSE,&ncols,&ci,&cj,&spidx,NULL);CHKERRQ(ierr);
->>>>>>> c3f6d4ef
   } else {
     ierr = MatRestoreColumnIJ_SeqAIJ_Color(mat,0,PETSC_FALSE,PETSC_FALSE,&ncols,&ci,&cj,&spidx,NULL);CHKERRQ(ierr);
   }
