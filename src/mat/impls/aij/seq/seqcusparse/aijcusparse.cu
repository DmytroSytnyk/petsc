/*
  Defines the basic matrix operations for the AIJ (compressed row)
  matrix storage format using the CUSPARSE library,
*/
#define PETSC_SKIP_SPINLOCK
#define PETSC_SKIP_CXX_COMPLEX_FIX
#define PETSC_SKIP_IMMINTRIN_H_CUDAWORKAROUND 1

#include <petscconf.h>
#include <../src/mat/impls/aij/seq/aij.h>          /*I "petscmat.h" I*/
#include <../src/mat/impls/sbaij/seq/sbaij.h>
#include <../src/vec/vec/impls/dvecimpl.h>
#include <petsc/private/vecimpl.h>
#undef VecType
#include <../src/mat/impls/aij/seq/seqcusparse/cusparsematimpl.h>

const char *const MatCUSPARSEStorageFormats[] = {"CSR","ELL","HYB","MatCUSPARSEStorageFormat","MAT_CUSPARSE_",0};

static PetscErrorCode MatICCFactorSymbolic_SeqAIJCUSPARSE(Mat,Mat,IS,const MatFactorInfo*);
static PetscErrorCode MatCholeskyFactorSymbolic_SeqAIJCUSPARSE(Mat,Mat,IS,const MatFactorInfo*);
static PetscErrorCode MatCholeskyFactorNumeric_SeqAIJCUSPARSE(Mat,Mat,const MatFactorInfo*);

static PetscErrorCode MatILUFactorSymbolic_SeqAIJCUSPARSE(Mat,Mat,IS,IS,const MatFactorInfo*);
static PetscErrorCode MatLUFactorSymbolic_SeqAIJCUSPARSE(Mat,Mat,IS,IS,const MatFactorInfo*);
static PetscErrorCode MatLUFactorNumeric_SeqAIJCUSPARSE(Mat,Mat,const MatFactorInfo*);

static PetscErrorCode MatSolve_SeqAIJCUSPARSE(Mat,Vec,Vec);
static PetscErrorCode MatSolve_SeqAIJCUSPARSE_NaturalOrdering(Mat,Vec,Vec);
static PetscErrorCode MatSolveTranspose_SeqAIJCUSPARSE(Mat,Vec,Vec);
static PetscErrorCode MatSolveTranspose_SeqAIJCUSPARSE_NaturalOrdering(Mat,Vec,Vec);
static PetscErrorCode MatSetFromOptions_SeqAIJCUSPARSE(PetscOptionItems *PetscOptionsObject,Mat);
static PetscErrorCode MatMult_SeqAIJCUSPARSE(Mat,Vec,Vec);
static PetscErrorCode MatMultAdd_SeqAIJCUSPARSE(Mat,Vec,Vec,Vec);
static PetscErrorCode MatMultTranspose_SeqAIJCUSPARSE(Mat,Vec,Vec);
static PetscErrorCode MatMultTransposeAdd_SeqAIJCUSPARSE(Mat,Vec,Vec,Vec);

static PetscErrorCode CsrMatrix_Destroy(CsrMatrix**);
static PetscErrorCode MatSeqAIJCUSPARSEMultStruct_Destroy(Mat_SeqAIJCUSPARSETriFactorStruct**);
static PetscErrorCode MatSeqAIJCUSPARSEMultStruct_Destroy(Mat_SeqAIJCUSPARSEMultStruct**,MatCUSPARSEStorageFormat);
static PetscErrorCode MatSeqAIJCUSPARSETriFactors_Destroy(Mat_SeqAIJCUSPARSETriFactors**);
static PetscErrorCode MatSeqAIJCUSPARSE_Destroy(Mat_SeqAIJCUSPARSE**);

PetscErrorCode MatCUSPARSESetStream(Mat A,const cudaStream_t stream)
{
  cusparseStatus_t   stat;
  Mat_SeqAIJCUSPARSE *cusparsestruct = (Mat_SeqAIJCUSPARSE*)A->spptr;

  PetscFunctionBegin;
  cusparsestruct->stream = stream;
  stat = cusparseSetStream(cusparsestruct->handle,cusparsestruct->stream);CHKERRCUSPARSE(stat);
  PetscFunctionReturn(0);
}

PetscErrorCode MatCUSPARSESetHandle(Mat A,const cusparseHandle_t handle)
{
  cusparseStatus_t   stat;
  Mat_SeqAIJCUSPARSE *cusparsestruct = (Mat_SeqAIJCUSPARSE*)A->spptr;

  PetscFunctionBegin;
  if (cusparsestruct->handle != handle) {
    if (cusparsestruct->handle) {
      stat = cusparseDestroy(cusparsestruct->handle);CHKERRCUSPARSE(stat);
    }
    cusparsestruct->handle = handle;
  }
  stat = cusparseSetPointerMode(cusparsestruct->handle, CUSPARSE_POINTER_MODE_DEVICE);CHKERRCUSPARSE(stat);
  PetscFunctionReturn(0);
}

PetscErrorCode MatCUSPARSEClearHandle(Mat A)
{
  Mat_SeqAIJCUSPARSE *cusparsestruct = (Mat_SeqAIJCUSPARSE*)A->spptr;
  PetscFunctionBegin;
  if (cusparsestruct->handle)
    cusparsestruct->handle = 0;
  PetscFunctionReturn(0);
}

PetscErrorCode MatFactorGetSolverType_seqaij_cusparse(Mat A,MatSolverType *type)
{
  PetscFunctionBegin;
  *type = MATSOLVERCUSPARSE;
  PetscFunctionReturn(0);
}

/*MC
  MATSOLVERCUSPARSE = "cusparse" - A matrix type providing triangular solvers for seq matrices
  on a single GPU of type, seqaijcusparse, aijcusparse, or seqaijcusp, aijcusp. Currently supported
  algorithms are ILU(k) and ICC(k). Typically, deeper factorizations (larger k) results in poorer
  performance in the triangular solves. Full LU, and Cholesky decompositions can be solved through the
  CUSPARSE triangular solve algorithm. However, the performance can be quite poor and thus these
  algorithms are not recommended. This class does NOT support direct solver operations.

  Level: beginner

.seealso: PCFactorSetMatSolverType(), MatSolverType, MatCreateSeqAIJCUSPARSE(), MATAIJCUSPARSE, MatCreateAIJCUSPARSE(), MatCUSPARSESetFormat(), MatCUSPARSEStorageFormat, MatCUSPARSEFormatOperation
M*/

PETSC_EXTERN PetscErrorCode MatGetFactor_seqaijcusparse_cusparse(Mat A,MatFactorType ftype,Mat *B)
{
  PetscErrorCode ierr;
  PetscInt       n = A->rmap->n;

  PetscFunctionBegin;
  ierr = MatCreate(PetscObjectComm((PetscObject)A),B);CHKERRQ(ierr);
  (*B)->factortype = ftype;
  ierr = MatSetSizes(*B,n,n,n,n);CHKERRQ(ierr);
  ierr = MatSetType(*B,MATSEQAIJCUSPARSE);CHKERRQ(ierr);

  if (ftype == MAT_FACTOR_LU || ftype == MAT_FACTOR_ILU || ftype == MAT_FACTOR_ILUDT) {
    ierr = MatSetBlockSizesFromMats(*B,A,A);CHKERRQ(ierr);
    (*B)->ops->ilufactorsymbolic = MatILUFactorSymbolic_SeqAIJCUSPARSE;
    (*B)->ops->lufactorsymbolic  = MatLUFactorSymbolic_SeqAIJCUSPARSE;
  } else if (ftype == MAT_FACTOR_CHOLESKY || ftype == MAT_FACTOR_ICC) {
    (*B)->ops->iccfactorsymbolic      = MatICCFactorSymbolic_SeqAIJCUSPARSE;
    (*B)->ops->choleskyfactorsymbolic = MatCholeskyFactorSymbolic_SeqAIJCUSPARSE;
  } else SETERRQ(PETSC_COMM_SELF,PETSC_ERR_SUP,"Factor type not supported for CUSPARSE Matrix Types");

  ierr = MatSeqAIJSetPreallocation(*B,MAT_SKIP_ALLOCATION,NULL);CHKERRQ(ierr);
  ierr = PetscObjectComposeFunction((PetscObject)(*B),"MatFactorGetSolverType_C",MatFactorGetSolverType_seqaij_cusparse);CHKERRQ(ierr);
  PetscFunctionReturn(0);
}

PETSC_INTERN PetscErrorCode MatCUSPARSESetFormat_SeqAIJCUSPARSE(Mat A,MatCUSPARSEFormatOperation op,MatCUSPARSEStorageFormat format)
{
  Mat_SeqAIJCUSPARSE *cusparsestruct = (Mat_SeqAIJCUSPARSE*)A->spptr;

  PetscFunctionBegin;
  switch (op) {
  case MAT_CUSPARSE_MULT:
    cusparsestruct->format = format;
    break;
  case MAT_CUSPARSE_ALL:
    cusparsestruct->format = format;
    break;
  default:
    SETERRQ1(PETSC_COMM_SELF,PETSC_ERR_SUP,"unsupported operation %d for MatCUSPARSEFormatOperation. MAT_CUSPARSE_MULT and MAT_CUSPARSE_ALL are currently supported.",op);
  }
  PetscFunctionReturn(0);
}

/*@
   MatCUSPARSESetFormat - Sets the storage format of CUSPARSE matrices for a particular
   operation. Only the MatMult operation can use different GPU storage formats
   for MPIAIJCUSPARSE matrices.
   Not Collective

   Input Parameters:
+  A - Matrix of type SEQAIJCUSPARSE
.  op - MatCUSPARSEFormatOperation. SEQAIJCUSPARSE matrices support MAT_CUSPARSE_MULT and MAT_CUSPARSE_ALL. MPIAIJCUSPARSE matrices support MAT_CUSPARSE_MULT_DIAG, MAT_CUSPARSE_MULT_OFFDIAG, and MAT_CUSPARSE_ALL.
-  format - MatCUSPARSEStorageFormat (one of MAT_CUSPARSE_CSR, MAT_CUSPARSE_ELL, MAT_CUSPARSE_HYB. The latter two require CUDA 4.2)

   Output Parameter:

   Level: intermediate

.seealso: MatCUSPARSEStorageFormat, MatCUSPARSEFormatOperation
@*/
PetscErrorCode MatCUSPARSESetFormat(Mat A,MatCUSPARSEFormatOperation op,MatCUSPARSEStorageFormat format)
{
  PetscErrorCode ierr;

  PetscFunctionBegin;
  PetscValidHeaderSpecific(A, MAT_CLASSID,1);
  ierr = PetscTryMethod(A, "MatCUSPARSESetFormat_C",(Mat,MatCUSPARSEFormatOperation,MatCUSPARSEStorageFormat),(A,op,format));CHKERRQ(ierr);
  PetscFunctionReturn(0);
}

static PetscErrorCode MatSetFromOptions_SeqAIJCUSPARSE(PetscOptionItems *PetscOptionsObject,Mat A)
{
  PetscErrorCode           ierr;
  MatCUSPARSEStorageFormat format;
  PetscBool                flg;
  Mat_SeqAIJCUSPARSE       *cusparsestruct = (Mat_SeqAIJCUSPARSE*)A->spptr;

  PetscFunctionBegin;
  ierr = PetscOptionsHead(PetscOptionsObject,"SeqAIJCUSPARSE options");CHKERRQ(ierr);
  if (A->factortype==MAT_FACTOR_NONE) {
    ierr = PetscOptionsEnum("-mat_cusparse_mult_storage_format","sets storage format of (seq)aijcusparse gpu matrices for SpMV",
                            "MatCUSPARSESetFormat",MatCUSPARSEStorageFormats,(PetscEnum)cusparsestruct->format,(PetscEnum*)&format,&flg);CHKERRQ(ierr);
    if (flg) {
      ierr = MatCUSPARSESetFormat(A,MAT_CUSPARSE_MULT,format);CHKERRQ(ierr);
    }
  }
  ierr = PetscOptionsEnum("-mat_cusparse_storage_format","sets storage format of (seq)aijcusparse gpu matrices for SpMV and TriSolve",
                          "MatCUSPARSESetFormat",MatCUSPARSEStorageFormats,(PetscEnum)cusparsestruct->format,(PetscEnum*)&format,&flg);CHKERRQ(ierr);
  if (flg) {
    ierr = MatCUSPARSESetFormat(A,MAT_CUSPARSE_ALL,format);CHKERRQ(ierr);
  }
  ierr = PetscOptionsTail();CHKERRQ(ierr);
  PetscFunctionReturn(0);

}

static PetscErrorCode MatILUFactorSymbolic_SeqAIJCUSPARSE(Mat B,Mat A,IS isrow,IS iscol,const MatFactorInfo *info)
{
  PetscErrorCode ierr;

  PetscFunctionBegin;
  ierr = MatILUFactorSymbolic_SeqAIJ(B,A,isrow,iscol,info);CHKERRQ(ierr);
  B->ops->lufactornumeric = MatLUFactorNumeric_SeqAIJCUSPARSE;
  PetscFunctionReturn(0);
}

static PetscErrorCode MatLUFactorSymbolic_SeqAIJCUSPARSE(Mat B,Mat A,IS isrow,IS iscol,const MatFactorInfo *info)
{
  PetscErrorCode ierr;

  PetscFunctionBegin;
  ierr = MatLUFactorSymbolic_SeqAIJ(B,A,isrow,iscol,info);CHKERRQ(ierr);
  B->ops->lufactornumeric = MatLUFactorNumeric_SeqAIJCUSPARSE;
  PetscFunctionReturn(0);
}

static PetscErrorCode MatICCFactorSymbolic_SeqAIJCUSPARSE(Mat B,Mat A,IS perm,const MatFactorInfo *info)
{
  PetscErrorCode ierr;

  PetscFunctionBegin;
  ierr = MatICCFactorSymbolic_SeqAIJ(B,A,perm,info);CHKERRQ(ierr);
  B->ops->choleskyfactornumeric = MatCholeskyFactorNumeric_SeqAIJCUSPARSE;
  PetscFunctionReturn(0);
}

static PetscErrorCode MatCholeskyFactorSymbolic_SeqAIJCUSPARSE(Mat B,Mat A,IS perm,const MatFactorInfo *info)
{
  PetscErrorCode ierr;

  PetscFunctionBegin;
  ierr = MatCholeskyFactorSymbolic_SeqAIJ(B,A,perm,info);CHKERRQ(ierr);
  B->ops->choleskyfactornumeric = MatCholeskyFactorNumeric_SeqAIJCUSPARSE;
  PetscFunctionReturn(0);
}

static PetscErrorCode MatSeqAIJCUSPARSEBuildILULowerTriMatrix(Mat A)
{
  Mat_SeqAIJ                        *a = (Mat_SeqAIJ*)A->data;
  PetscInt                          n = A->rmap->n;
  Mat_SeqAIJCUSPARSETriFactors      *cusparseTriFactors = (Mat_SeqAIJCUSPARSETriFactors*)A->spptr;
  Mat_SeqAIJCUSPARSETriFactorStruct *loTriFactor = (Mat_SeqAIJCUSPARSETriFactorStruct*)cusparseTriFactors->loTriFactorPtr;
  cusparseStatus_t                  stat;
  const PetscInt                    *ai = a->i,*aj = a->j,*vi;
  const MatScalar                   *aa = a->a,*v;
  PetscInt                          *AiLo, *AjLo;
  PetscScalar                       *AALo;
  PetscInt                          i,nz, nzLower, offset, rowOffset;
  PetscErrorCode                    ierr;
  cudaError_t                       cerr;

  PetscFunctionBegin;
  if (!n) PetscFunctionReturn(0);
  if (A->offloadmask == PETSC_OFFLOAD_UNALLOCATED || A->offloadmask == PETSC_OFFLOAD_CPU) {
    try {
      /* first figure out the number of nonzeros in the lower triangular matrix including 1's on the diagonal. */
      nzLower=n+ai[n]-ai[1];

      /* Allocate Space for the lower triangular matrix */
      cerr = cudaMallocHost((void**) &AiLo, (n+1)*sizeof(PetscInt));CHKERRCUDA(cerr);
      cerr = cudaMallocHost((void**) &AjLo, nzLower*sizeof(PetscInt));CHKERRCUDA(cerr);
      cerr = cudaMallocHost((void**) &AALo, nzLower*sizeof(PetscScalar));CHKERRCUDA(cerr);

      /* Fill the lower triangular matrix */
      AiLo[0]  = (PetscInt) 0;
      AiLo[n]  = nzLower;
      AjLo[0]  = (PetscInt) 0;
      AALo[0]  = (MatScalar) 1.0;
      v        = aa;
      vi       = aj;
      offset   = 1;
      rowOffset= 1;
      for (i=1; i<n; i++) {
        nz = ai[i+1] - ai[i];
        /* additional 1 for the term on the diagonal */
        AiLo[i]    = rowOffset;
        rowOffset += nz+1;

        ierr = PetscArraycpy(&(AjLo[offset]), vi, nz);CHKERRQ(ierr);
        ierr = PetscArraycpy(&(AALo[offset]), v, nz);CHKERRQ(ierr);

        offset      += nz;
        AjLo[offset] = (PetscInt) i;
        AALo[offset] = (MatScalar) 1.0;
        offset      += 1;

        v  += nz;
        vi += nz;
      }

      /* allocate space for the triangular factor information */
      loTriFactor = new Mat_SeqAIJCUSPARSETriFactorStruct;

      /* Create the matrix description */
      stat = cusparseCreateMatDescr(&loTriFactor->descr);CHKERRCUSPARSE(stat);
      stat = cusparseSetMatIndexBase(loTriFactor->descr, CUSPARSE_INDEX_BASE_ZERO);CHKERRCUSPARSE(stat);
      stat = cusparseSetMatType(loTriFactor->descr, CUSPARSE_MATRIX_TYPE_TRIANGULAR);CHKERRCUSPARSE(stat);
      stat = cusparseSetMatFillMode(loTriFactor->descr, CUSPARSE_FILL_MODE_LOWER);CHKERRCUSPARSE(stat);
      stat = cusparseSetMatDiagType(loTriFactor->descr, CUSPARSE_DIAG_TYPE_UNIT);CHKERRCUSPARSE(stat);

      /* Create the solve analysis information */
      stat = cusparseCreateSolveAnalysisInfo(&loTriFactor->solveInfo);CHKERRCUSPARSE(stat);

      /* set the operation */
      loTriFactor->solveOp = CUSPARSE_OPERATION_NON_TRANSPOSE;

      /* set the matrix */
      loTriFactor->csrMat = new CsrMatrix;
      loTriFactor->csrMat->num_rows = n;
      loTriFactor->csrMat->num_cols = n;
      loTriFactor->csrMat->num_entries = nzLower;

      loTriFactor->csrMat->row_offsets = new THRUSTINTARRAY32(n+1);
      loTriFactor->csrMat->row_offsets->assign(AiLo, AiLo+n+1);

      loTriFactor->csrMat->column_indices = new THRUSTINTARRAY32(nzLower);
      loTriFactor->csrMat->column_indices->assign(AjLo, AjLo+nzLower);

      loTriFactor->csrMat->values = new THRUSTARRAY(nzLower);
      loTriFactor->csrMat->values->assign(AALo, AALo+nzLower);

      /* perform the solve analysis */
      stat = cusparse_analysis(cusparseTriFactors->handle, loTriFactor->solveOp,
                               loTriFactor->csrMat->num_rows, loTriFactor->csrMat->num_entries, loTriFactor->descr,
                               loTriFactor->csrMat->values->data().get(), loTriFactor->csrMat->row_offsets->data().get(),
                               loTriFactor->csrMat->column_indices->data().get(), loTriFactor->solveInfo);CHKERRCUSPARSE(stat);

      /* assign the pointer. Is this really necessary? */
      ((Mat_SeqAIJCUSPARSETriFactors*)A->spptr)->loTriFactorPtr = loTriFactor;

      cerr = cudaFreeHost(AiLo);CHKERRCUDA(cerr);
      cerr = cudaFreeHost(AjLo);CHKERRCUDA(cerr);
      cerr = cudaFreeHost(AALo);CHKERRCUDA(cerr);
      ierr = PetscLogCpuToGpu((n+1+nzLower)*sizeof(int)+nzLower*sizeof(PetscScalar));CHKERRQ(ierr);
    } catch(char *ex) {
      SETERRQ1(PETSC_COMM_SELF,PETSC_ERR_LIB,"CUSPARSE error: %s", ex);
    }
  }
  PetscFunctionReturn(0);
}

static PetscErrorCode MatSeqAIJCUSPARSEBuildILUUpperTriMatrix(Mat A)
{
  Mat_SeqAIJ                        *a = (Mat_SeqAIJ*)A->data;
  PetscInt                          n = A->rmap->n;
  Mat_SeqAIJCUSPARSETriFactors      *cusparseTriFactors = (Mat_SeqAIJCUSPARSETriFactors*)A->spptr;
  Mat_SeqAIJCUSPARSETriFactorStruct *upTriFactor = (Mat_SeqAIJCUSPARSETriFactorStruct*)cusparseTriFactors->upTriFactorPtr;
  cusparseStatus_t                  stat;
  const PetscInt                    *aj = a->j,*adiag = a->diag,*vi;
  const MatScalar                   *aa = a->a,*v;
  PetscInt                          *AiUp, *AjUp;
  PetscScalar                       *AAUp;
  PetscInt                          i,nz, nzUpper, offset;
  PetscErrorCode                    ierr;
  cudaError_t                       cerr;

  PetscFunctionBegin;
  if (!n) PetscFunctionReturn(0);
  if (A->offloadmask == PETSC_OFFLOAD_UNALLOCATED || A->offloadmask == PETSC_OFFLOAD_CPU) {
    try {
      /* next, figure out the number of nonzeros in the upper triangular matrix. */
      nzUpper = adiag[0]-adiag[n];

      /* Allocate Space for the upper triangular matrix */
      cerr = cudaMallocHost((void**) &AiUp, (n+1)*sizeof(PetscInt));CHKERRCUDA(cerr);
      cerr = cudaMallocHost((void**) &AjUp, nzUpper*sizeof(PetscInt));CHKERRCUDA(cerr);
      cerr = cudaMallocHost((void**) &AAUp, nzUpper*sizeof(PetscScalar));CHKERRCUDA(cerr);

      /* Fill the upper triangular matrix */
      AiUp[0]=(PetscInt) 0;
      AiUp[n]=nzUpper;
      offset = nzUpper;
      for (i=n-1; i>=0; i--) {
        v  = aa + adiag[i+1] + 1;
        vi = aj + adiag[i+1] + 1;

        /* number of elements NOT on the diagonal */
        nz = adiag[i] - adiag[i+1]-1;

        /* decrement the offset */
        offset -= (nz+1);

        /* first, set the diagonal elements */
        AjUp[offset] = (PetscInt) i;
        AAUp[offset] = (MatScalar)1./v[nz];
        AiUp[i]      = AiUp[i+1] - (nz+1);

        ierr = PetscArraycpy(&(AjUp[offset+1]), vi, nz);CHKERRQ(ierr);
        ierr = PetscArraycpy(&(AAUp[offset+1]), v, nz);CHKERRQ(ierr);
      }

      /* allocate space for the triangular factor information */
      upTriFactor = new Mat_SeqAIJCUSPARSETriFactorStruct;

      /* Create the matrix description */
      stat = cusparseCreateMatDescr(&upTriFactor->descr);CHKERRCUSPARSE(stat);
      stat = cusparseSetMatIndexBase(upTriFactor->descr, CUSPARSE_INDEX_BASE_ZERO);CHKERRCUSPARSE(stat);
      stat = cusparseSetMatType(upTriFactor->descr, CUSPARSE_MATRIX_TYPE_TRIANGULAR);CHKERRCUSPARSE(stat);
      stat = cusparseSetMatFillMode(upTriFactor->descr, CUSPARSE_FILL_MODE_UPPER);CHKERRCUSPARSE(stat);
      stat = cusparseSetMatDiagType(upTriFactor->descr, CUSPARSE_DIAG_TYPE_NON_UNIT);CHKERRCUSPARSE(stat);

      /* Create the solve analysis information */
      stat = cusparseCreateSolveAnalysisInfo(&upTriFactor->solveInfo);CHKERRCUSPARSE(stat);

      /* set the operation */
      upTriFactor->solveOp = CUSPARSE_OPERATION_NON_TRANSPOSE;

      /* set the matrix */
      upTriFactor->csrMat = new CsrMatrix;
      upTriFactor->csrMat->num_rows = n;
      upTriFactor->csrMat->num_cols = n;
      upTriFactor->csrMat->num_entries = nzUpper;

      upTriFactor->csrMat->row_offsets = new THRUSTINTARRAY32(n+1);
      upTriFactor->csrMat->row_offsets->assign(AiUp, AiUp+n+1);

      upTriFactor->csrMat->column_indices = new THRUSTINTARRAY32(nzUpper);
      upTriFactor->csrMat->column_indices->assign(AjUp, AjUp+nzUpper);

      upTriFactor->csrMat->values = new THRUSTARRAY(nzUpper);
      upTriFactor->csrMat->values->assign(AAUp, AAUp+nzUpper);

      /* perform the solve analysis */
      stat = cusparse_analysis(cusparseTriFactors->handle, upTriFactor->solveOp,
                               upTriFactor->csrMat->num_rows, upTriFactor->csrMat->num_entries, upTriFactor->descr,
                               upTriFactor->csrMat->values->data().get(), upTriFactor->csrMat->row_offsets->data().get(),
                               upTriFactor->csrMat->column_indices->data().get(), upTriFactor->solveInfo);CHKERRCUSPARSE(stat);

      /* assign the pointer. Is this really necessary? */
      ((Mat_SeqAIJCUSPARSETriFactors*)A->spptr)->upTriFactorPtr = upTriFactor;

      cerr = cudaFreeHost(AiUp);CHKERRCUDA(cerr);
      cerr = cudaFreeHost(AjUp);CHKERRCUDA(cerr);
      cerr = cudaFreeHost(AAUp);CHKERRCUDA(cerr);
      ierr = PetscLogCpuToGpu((n+1+nzUpper)*sizeof(int)+nzUpper*sizeof(PetscScalar));CHKERRQ(ierr);
    } catch(char *ex) {
      SETERRQ1(PETSC_COMM_SELF,PETSC_ERR_LIB,"CUSPARSE error: %s", ex);
    }
  }
  PetscFunctionReturn(0);
}

static PetscErrorCode MatSeqAIJCUSPARSEILUAnalysisAndCopyToGPU(Mat A)
{
  PetscErrorCode               ierr;
  Mat_SeqAIJ                   *a                  = (Mat_SeqAIJ*)A->data;
  Mat_SeqAIJCUSPARSETriFactors *cusparseTriFactors = (Mat_SeqAIJCUSPARSETriFactors*)A->spptr;
  IS                           isrow = a->row,iscol = a->icol;
  PetscBool                    row_identity,col_identity;
  const PetscInt               *r,*c;
  PetscInt                     n = A->rmap->n;

  PetscFunctionBegin;
  ierr = MatSeqAIJCUSPARSEBuildILULowerTriMatrix(A);CHKERRQ(ierr);
  ierr = MatSeqAIJCUSPARSEBuildILUUpperTriMatrix(A);CHKERRQ(ierr);

  cusparseTriFactors->workVector = new THRUSTARRAY(n);
  cusparseTriFactors->nnz=a->nz;

  A->offloadmask = PETSC_OFFLOAD_BOTH;
  /* lower triangular indices */
  ierr = ISGetIndices(isrow,&r);CHKERRQ(ierr);
  ierr = ISIdentity(isrow,&row_identity);CHKERRQ(ierr);
  if (!row_identity) {
    cusparseTriFactors->rpermIndices = new THRUSTINTARRAY(n);
    cusparseTriFactors->rpermIndices->assign(r, r+n);
  }
  ierr = ISRestoreIndices(isrow,&r);CHKERRQ(ierr);

  /* upper triangular indices */
  ierr = ISGetIndices(iscol,&c);CHKERRQ(ierr);
  ierr = ISIdentity(iscol,&col_identity);CHKERRQ(ierr);
  if (!col_identity) {
    cusparseTriFactors->cpermIndices = new THRUSTINTARRAY(n);
    cusparseTriFactors->cpermIndices->assign(c, c+n);
  }

  if (!row_identity && !col_identity) {
    ierr = PetscLogCpuToGpu(2*n*sizeof(PetscInt));CHKERRQ(ierr);
  } else if(!row_identity) {
    ierr = PetscLogCpuToGpu(n*sizeof(PetscInt));CHKERRQ(ierr);
  } else if(!col_identity) {
    ierr = PetscLogCpuToGpu(n*sizeof(PetscInt));CHKERRQ(ierr);
  }

  ierr = ISRestoreIndices(iscol,&c);CHKERRQ(ierr);
  PetscFunctionReturn(0);
}

static PetscErrorCode MatSeqAIJCUSPARSEBuildICCTriMatrices(Mat A)
{
  Mat_SeqAIJ                        *a = (Mat_SeqAIJ*)A->data;
  Mat_SeqAIJCUSPARSETriFactors      *cusparseTriFactors = (Mat_SeqAIJCUSPARSETriFactors*)A->spptr;
  Mat_SeqAIJCUSPARSETriFactorStruct *loTriFactor = (Mat_SeqAIJCUSPARSETriFactorStruct*)cusparseTriFactors->loTriFactorPtr;
  Mat_SeqAIJCUSPARSETriFactorStruct *upTriFactor = (Mat_SeqAIJCUSPARSETriFactorStruct*)cusparseTriFactors->upTriFactorPtr;
  cusparseStatus_t                  stat;
  PetscErrorCode                    ierr;
  cudaError_t                       cerr;
  PetscInt                          *AiUp, *AjUp;
  PetscScalar                       *AAUp;
  PetscScalar                       *AALo;
  PetscInt                          nzUpper = a->nz,n = A->rmap->n,i,offset,nz,j;
  Mat_SeqSBAIJ                      *b = (Mat_SeqSBAIJ*)A->data;
  const PetscInt                    *ai = b->i,*aj = b->j,*vj;
  const MatScalar                   *aa = b->a,*v;

  PetscFunctionBegin;
  if (!n) PetscFunctionReturn(0);
  if (A->offloadmask == PETSC_OFFLOAD_UNALLOCATED || A->offloadmask == PETSC_OFFLOAD_CPU) {
    try {
      /* Allocate Space for the upper triangular matrix */
      cerr = cudaMallocHost((void**) &AiUp, (n+1)*sizeof(PetscInt));CHKERRCUDA(cerr);
      cerr = cudaMallocHost((void**) &AjUp, nzUpper*sizeof(PetscInt));CHKERRCUDA(cerr);
      cerr = cudaMallocHost((void**) &AAUp, nzUpper*sizeof(PetscScalar));CHKERRCUDA(cerr);
      cerr = cudaMallocHost((void**) &AALo, nzUpper*sizeof(PetscScalar));CHKERRCUDA(cerr);

      /* Fill the upper triangular matrix */
      AiUp[0]=(PetscInt) 0;
      AiUp[n]=nzUpper;
      offset = 0;
      for (i=0; i<n; i++) {
        /* set the pointers */
        v  = aa + ai[i];
        vj = aj + ai[i];
        nz = ai[i+1] - ai[i] - 1; /* exclude diag[i] */

        /* first, set the diagonal elements */
        AjUp[offset] = (PetscInt) i;
        AAUp[offset] = (MatScalar)1.0/v[nz];
        AiUp[i]      = offset;
        AALo[offset] = (MatScalar)1.0/v[nz];

        offset+=1;
        if (nz>0) {
          ierr = PetscArraycpy(&(AjUp[offset]), vj, nz);CHKERRQ(ierr);
          ierr = PetscArraycpy(&(AAUp[offset]), v, nz);CHKERRQ(ierr);
          for (j=offset; j<offset+nz; j++) {
            AAUp[j] = -AAUp[j];
            AALo[j] = AAUp[j]/v[nz];
          }
          offset+=nz;
        }
      }

      /* allocate space for the triangular factor information */
      upTriFactor = new Mat_SeqAIJCUSPARSETriFactorStruct;

      /* Create the matrix description */
      stat = cusparseCreateMatDescr(&upTriFactor->descr);CHKERRCUSPARSE(stat);
      stat = cusparseSetMatIndexBase(upTriFactor->descr, CUSPARSE_INDEX_BASE_ZERO);CHKERRCUSPARSE(stat);
      stat = cusparseSetMatType(upTriFactor->descr, CUSPARSE_MATRIX_TYPE_TRIANGULAR);CHKERRCUSPARSE(stat);
      stat = cusparseSetMatFillMode(upTriFactor->descr, CUSPARSE_FILL_MODE_UPPER);CHKERRCUSPARSE(stat);
      stat = cusparseSetMatDiagType(upTriFactor->descr, CUSPARSE_DIAG_TYPE_UNIT);CHKERRCUSPARSE(stat);

      /* Create the solve analysis information */
      stat = cusparseCreateSolveAnalysisInfo(&upTriFactor->solveInfo);CHKERRCUSPARSE(stat);

      /* set the operation */
      upTriFactor->solveOp = CUSPARSE_OPERATION_NON_TRANSPOSE;

      /* set the matrix */
      upTriFactor->csrMat = new CsrMatrix;
      upTriFactor->csrMat->num_rows = A->rmap->n;
      upTriFactor->csrMat->num_cols = A->cmap->n;
      upTriFactor->csrMat->num_entries = a->nz;

      upTriFactor->csrMat->row_offsets = new THRUSTINTARRAY32(A->rmap->n+1);
      upTriFactor->csrMat->row_offsets->assign(AiUp, AiUp+A->rmap->n+1);

      upTriFactor->csrMat->column_indices = new THRUSTINTARRAY32(a->nz);
      upTriFactor->csrMat->column_indices->assign(AjUp, AjUp+a->nz);

      upTriFactor->csrMat->values = new THRUSTARRAY(a->nz);
      upTriFactor->csrMat->values->assign(AAUp, AAUp+a->nz);

      /* perform the solve analysis */
      stat = cusparse_analysis(cusparseTriFactors->handle, upTriFactor->solveOp,
                               upTriFactor->csrMat->num_rows, upTriFactor->csrMat->num_entries, upTriFactor->descr,
                               upTriFactor->csrMat->values->data().get(), upTriFactor->csrMat->row_offsets->data().get(),
                               upTriFactor->csrMat->column_indices->data().get(), upTriFactor->solveInfo);CHKERRCUSPARSE(stat);

      /* assign the pointer. Is this really necessary? */
      ((Mat_SeqAIJCUSPARSETriFactors*)A->spptr)->upTriFactorPtr = upTriFactor;

      /* allocate space for the triangular factor information */
      loTriFactor = new Mat_SeqAIJCUSPARSETriFactorStruct;

      /* Create the matrix description */
      stat = cusparseCreateMatDescr(&loTriFactor->descr);CHKERRCUSPARSE(stat);
      stat = cusparseSetMatIndexBase(loTriFactor->descr, CUSPARSE_INDEX_BASE_ZERO);CHKERRCUSPARSE(stat);
      stat = cusparseSetMatType(loTriFactor->descr, CUSPARSE_MATRIX_TYPE_TRIANGULAR);CHKERRCUSPARSE(stat);
      stat = cusparseSetMatFillMode(loTriFactor->descr, CUSPARSE_FILL_MODE_UPPER);CHKERRCUSPARSE(stat);
      stat = cusparseSetMatDiagType(loTriFactor->descr, CUSPARSE_DIAG_TYPE_NON_UNIT);CHKERRCUSPARSE(stat);

      /* Create the solve analysis information */
      stat = cusparseCreateSolveAnalysisInfo(&loTriFactor->solveInfo);CHKERRCUSPARSE(stat);

      /* set the operation */
      loTriFactor->solveOp = CUSPARSE_OPERATION_TRANSPOSE;

      /* set the matrix */
      loTriFactor->csrMat = new CsrMatrix;
      loTriFactor->csrMat->num_rows = A->rmap->n;
      loTriFactor->csrMat->num_cols = A->cmap->n;
      loTriFactor->csrMat->num_entries = a->nz;

      loTriFactor->csrMat->row_offsets = new THRUSTINTARRAY32(A->rmap->n+1);
      loTriFactor->csrMat->row_offsets->assign(AiUp, AiUp+A->rmap->n+1);

      loTriFactor->csrMat->column_indices = new THRUSTINTARRAY32(a->nz);
      loTriFactor->csrMat->column_indices->assign(AjUp, AjUp+a->nz);

      loTriFactor->csrMat->values = new THRUSTARRAY(a->nz);
      loTriFactor->csrMat->values->assign(AALo, AALo+a->nz);
      ierr = PetscLogCpuToGpu(2*(((A->rmap->n+1)+(a->nz))*sizeof(int)+(a->nz)*sizeof(PetscScalar)));CHKERRQ(ierr);

      /* perform the solve analysis */
      stat = cusparse_analysis(cusparseTriFactors->handle, loTriFactor->solveOp,
                               loTriFactor->csrMat->num_rows, loTriFactor->csrMat->num_entries, loTriFactor->descr,
                               loTriFactor->csrMat->values->data().get(), loTriFactor->csrMat->row_offsets->data().get(),
                               loTriFactor->csrMat->column_indices->data().get(), loTriFactor->solveInfo);CHKERRCUSPARSE(stat);

      /* assign the pointer. Is this really necessary? */
      ((Mat_SeqAIJCUSPARSETriFactors*)A->spptr)->loTriFactorPtr = loTriFactor;

      A->offloadmask = PETSC_OFFLOAD_BOTH;
      cerr = cudaFreeHost(AiUp);CHKERRCUDA(cerr);
      cerr = cudaFreeHost(AjUp);CHKERRCUDA(cerr);
      cerr = cudaFreeHost(AAUp);CHKERRCUDA(cerr);
      cerr = cudaFreeHost(AALo);CHKERRCUDA(cerr);
    } catch(char *ex) {
      SETERRQ1(PETSC_COMM_SELF,PETSC_ERR_LIB,"CUSPARSE error: %s", ex);
    }
  }
  PetscFunctionReturn(0);
}

static PetscErrorCode MatSeqAIJCUSPARSEICCAnalysisAndCopyToGPU(Mat A)
{
  PetscErrorCode               ierr;
  Mat_SeqAIJ                   *a                  = (Mat_SeqAIJ*)A->data;
  Mat_SeqAIJCUSPARSETriFactors *cusparseTriFactors = (Mat_SeqAIJCUSPARSETriFactors*)A->spptr;
  IS                           ip = a->row;
  const PetscInt               *rip;
  PetscBool                    perm_identity;
  PetscInt                     n = A->rmap->n;

  PetscFunctionBegin;
  ierr = MatSeqAIJCUSPARSEBuildICCTriMatrices(A);CHKERRQ(ierr);
  cusparseTriFactors->workVector = new THRUSTARRAY(n);
  cusparseTriFactors->nnz=(a->nz-n)*2 + n;

  /* lower triangular indices */
  ierr = ISGetIndices(ip,&rip);CHKERRQ(ierr);
  ierr = ISIdentity(ip,&perm_identity);CHKERRQ(ierr);
  if (!perm_identity) {
    IS             iip;
    const PetscInt *irip;

    ierr = ISInvertPermutation(ip,PETSC_DECIDE,&iip);CHKERRQ(ierr);
    ierr = ISGetIndices(iip,&irip);CHKERRQ(ierr);
    cusparseTriFactors->rpermIndices = new THRUSTINTARRAY(n);
    cusparseTriFactors->rpermIndices->assign(rip, rip+n);
    cusparseTriFactors->cpermIndices = new THRUSTINTARRAY(n);
    cusparseTriFactors->cpermIndices->assign(irip, irip+n);
    ierr = ISRestoreIndices(iip,&irip);CHKERRQ(ierr);
    ierr = ISDestroy(&iip);CHKERRQ(ierr);
    ierr = PetscLogCpuToGpu(2*n*sizeof(PetscInt));CHKERRQ(ierr);
  }
  ierr = ISRestoreIndices(ip,&rip);CHKERRQ(ierr);
  PetscFunctionReturn(0);
}

static PetscErrorCode MatLUFactorNumeric_SeqAIJCUSPARSE(Mat B,Mat A,const MatFactorInfo *info)
{
  Mat_SeqAIJ     *b = (Mat_SeqAIJ*)B->data;
  IS             isrow = b->row,iscol = b->col;
  PetscBool      row_identity,col_identity;
  PetscErrorCode ierr;

  PetscFunctionBegin;
  ierr = MatLUFactorNumeric_SeqAIJ(B,A,info);CHKERRQ(ierr);
  /* determine which version of MatSolve needs to be used. */
  ierr = ISIdentity(isrow,&row_identity);CHKERRQ(ierr);
  ierr = ISIdentity(iscol,&col_identity);CHKERRQ(ierr);
  if (row_identity && col_identity) {
    B->ops->solve = MatSolve_SeqAIJCUSPARSE_NaturalOrdering;
    B->ops->solvetranspose = MatSolveTranspose_SeqAIJCUSPARSE_NaturalOrdering;
    B->ops->matsolve = NULL;
    B->ops->matsolvetranspose = NULL;
  } else {
    B->ops->solve = MatSolve_SeqAIJCUSPARSE;
    B->ops->solvetranspose = MatSolveTranspose_SeqAIJCUSPARSE;
    B->ops->matsolve = NULL;
    B->ops->matsolvetranspose = NULL;
  }

  /* get the triangular factors */
  ierr = MatSeqAIJCUSPARSEILUAnalysisAndCopyToGPU(B);CHKERRQ(ierr);
  PetscFunctionReturn(0);
}

static PetscErrorCode MatCholeskyFactorNumeric_SeqAIJCUSPARSE(Mat B,Mat A,const MatFactorInfo *info)
{
  Mat_SeqAIJ     *b = (Mat_SeqAIJ*)B->data;
  IS             ip = b->row;
  PetscBool      perm_identity;
  PetscErrorCode ierr;

  PetscFunctionBegin;
  ierr = MatCholeskyFactorNumeric_SeqAIJ(B,A,info);CHKERRQ(ierr);

  /* determine which version of MatSolve needs to be used. */
  ierr = ISIdentity(ip,&perm_identity);CHKERRQ(ierr);
  if (perm_identity) {
    B->ops->solve = MatSolve_SeqAIJCUSPARSE_NaturalOrdering;
    B->ops->solvetranspose = MatSolveTranspose_SeqAIJCUSPARSE_NaturalOrdering;
    B->ops->matsolve = NULL;
    B->ops->matsolvetranspose = NULL;
  } else {
    B->ops->solve = MatSolve_SeqAIJCUSPARSE;
    B->ops->solvetranspose = MatSolveTranspose_SeqAIJCUSPARSE;
    B->ops->matsolve = NULL;
    B->ops->matsolvetranspose = NULL;
  }

  /* get the triangular factors */
  ierr = MatSeqAIJCUSPARSEICCAnalysisAndCopyToGPU(B);CHKERRQ(ierr);
  PetscFunctionReturn(0);
}

static PetscErrorCode MatSeqAIJCUSPARSEAnalyzeTransposeForSolve(Mat A)
{
  Mat_SeqAIJCUSPARSETriFactors      *cusparseTriFactors = (Mat_SeqAIJCUSPARSETriFactors*)A->spptr;
  Mat_SeqAIJCUSPARSETriFactorStruct *loTriFactor = (Mat_SeqAIJCUSPARSETriFactorStruct*)cusparseTriFactors->loTriFactorPtr;
  Mat_SeqAIJCUSPARSETriFactorStruct *upTriFactor = (Mat_SeqAIJCUSPARSETriFactorStruct*)cusparseTriFactors->upTriFactorPtr;
  Mat_SeqAIJCUSPARSETriFactorStruct *loTriFactorT = (Mat_SeqAIJCUSPARSETriFactorStruct*)cusparseTriFactors->loTriFactorPtrTranspose;
  Mat_SeqAIJCUSPARSETriFactorStruct *upTriFactorT = (Mat_SeqAIJCUSPARSETriFactorStruct*)cusparseTriFactors->upTriFactorPtrTranspose;
  cusparseStatus_t                  stat;
  cusparseIndexBase_t               indexBase;
  cusparseMatrixType_t              matrixType;
  cusparseFillMode_t                fillMode;
  cusparseDiagType_t                diagType;

  PetscFunctionBegin;

  /*********************************************/
  /* Now the Transpose of the Lower Tri Factor */
  /*********************************************/

  /* allocate space for the transpose of the lower triangular factor */
  loTriFactorT = new Mat_SeqAIJCUSPARSETriFactorStruct;

  /* set the matrix descriptors of the lower triangular factor */
  matrixType = cusparseGetMatType(loTriFactor->descr);
  indexBase = cusparseGetMatIndexBase(loTriFactor->descr);
  fillMode = cusparseGetMatFillMode(loTriFactor->descr)==CUSPARSE_FILL_MODE_UPPER ?
    CUSPARSE_FILL_MODE_LOWER : CUSPARSE_FILL_MODE_UPPER;
  diagType = cusparseGetMatDiagType(loTriFactor->descr);

  /* Create the matrix description */
  stat = cusparseCreateMatDescr(&loTriFactorT->descr);CHKERRCUSPARSE(stat);
  stat = cusparseSetMatIndexBase(loTriFactorT->descr, indexBase);CHKERRCUSPARSE(stat);
  stat = cusparseSetMatType(loTriFactorT->descr, matrixType);CHKERRCUSPARSE(stat);
  stat = cusparseSetMatFillMode(loTriFactorT->descr, fillMode);CHKERRCUSPARSE(stat);
  stat = cusparseSetMatDiagType(loTriFactorT->descr, diagType);CHKERRCUSPARSE(stat);

  /* Create the solve analysis information */
  stat = cusparseCreateSolveAnalysisInfo(&loTriFactorT->solveInfo);CHKERRCUSPARSE(stat);

  /* set the operation */
  loTriFactorT->solveOp = CUSPARSE_OPERATION_NON_TRANSPOSE;

  /* allocate GPU space for the CSC of the lower triangular factor*/
  loTriFactorT->csrMat = new CsrMatrix;
  loTriFactorT->csrMat->num_rows = loTriFactor->csrMat->num_rows;
  loTriFactorT->csrMat->num_cols = loTriFactor->csrMat->num_cols;
  loTriFactorT->csrMat->num_entries = loTriFactor->csrMat->num_entries;
  loTriFactorT->csrMat->row_offsets = new THRUSTINTARRAY32(loTriFactor->csrMat->num_rows+1);
  loTriFactorT->csrMat->column_indices = new THRUSTINTARRAY32(loTriFactor->csrMat->num_entries);
  loTriFactorT->csrMat->values = new THRUSTARRAY(loTriFactor->csrMat->num_entries);

  /* compute the transpose of the lower triangular factor, i.e. the CSC */
  stat = cusparse_csr2csc(cusparseTriFactors->handle, loTriFactor->csrMat->num_rows,
                          loTriFactor->csrMat->num_cols, loTriFactor->csrMat->num_entries,
                          loTriFactor->csrMat->values->data().get(),
                          loTriFactor->csrMat->row_offsets->data().get(),
                          loTriFactor->csrMat->column_indices->data().get(),
                          loTriFactorT->csrMat->values->data().get(),
                          loTriFactorT->csrMat->column_indices->data().get(),
                          loTriFactorT->csrMat->row_offsets->data().get(),
                          CUSPARSE_ACTION_NUMERIC, indexBase);CHKERRCUSPARSE(stat);

  /* perform the solve analysis on the transposed matrix */
  stat = cusparse_analysis(cusparseTriFactors->handle, loTriFactorT->solveOp,
                           loTriFactorT->csrMat->num_rows, loTriFactorT->csrMat->num_entries,
                           loTriFactorT->descr, loTriFactorT->csrMat->values->data().get(),
                           loTriFactorT->csrMat->row_offsets->data().get(), loTriFactorT->csrMat->column_indices->data().get(),
                           loTriFactorT->solveInfo);CHKERRCUSPARSE(stat);

  /* assign the pointer. Is this really necessary? */
  ((Mat_SeqAIJCUSPARSETriFactors*)A->spptr)->loTriFactorPtrTranspose = loTriFactorT;

  /*********************************************/
  /* Now the Transpose of the Upper Tri Factor */
  /*********************************************/

  /* allocate space for the transpose of the upper triangular factor */
  upTriFactorT = new Mat_SeqAIJCUSPARSETriFactorStruct;

  /* set the matrix descriptors of the upper triangular factor */
  matrixType = cusparseGetMatType(upTriFactor->descr);
  indexBase = cusparseGetMatIndexBase(upTriFactor->descr);
  fillMode = cusparseGetMatFillMode(upTriFactor->descr)==CUSPARSE_FILL_MODE_UPPER ?
    CUSPARSE_FILL_MODE_LOWER : CUSPARSE_FILL_MODE_UPPER;
  diagType = cusparseGetMatDiagType(upTriFactor->descr);

  /* Create the matrix description */
  stat = cusparseCreateMatDescr(&upTriFactorT->descr);CHKERRCUSPARSE(stat);
  stat = cusparseSetMatIndexBase(upTriFactorT->descr, indexBase);CHKERRCUSPARSE(stat);
  stat = cusparseSetMatType(upTriFactorT->descr, matrixType);CHKERRCUSPARSE(stat);
  stat = cusparseSetMatFillMode(upTriFactorT->descr, fillMode);CHKERRCUSPARSE(stat);
  stat = cusparseSetMatDiagType(upTriFactorT->descr, diagType);CHKERRCUSPARSE(stat);

  /* Create the solve analysis information */
  stat = cusparseCreateSolveAnalysisInfo(&upTriFactorT->solveInfo);CHKERRCUSPARSE(stat);

  /* set the operation */
  upTriFactorT->solveOp = CUSPARSE_OPERATION_NON_TRANSPOSE;

  /* allocate GPU space for the CSC of the upper triangular factor*/
  upTriFactorT->csrMat = new CsrMatrix;
  upTriFactorT->csrMat->num_rows = upTriFactor->csrMat->num_rows;
  upTriFactorT->csrMat->num_cols = upTriFactor->csrMat->num_cols;
  upTriFactorT->csrMat->num_entries = upTriFactor->csrMat->num_entries;
  upTriFactorT->csrMat->row_offsets = new THRUSTINTARRAY32(upTriFactor->csrMat->num_rows+1);
  upTriFactorT->csrMat->column_indices = new THRUSTINTARRAY32(upTriFactor->csrMat->num_entries);
  upTriFactorT->csrMat->values = new THRUSTARRAY(upTriFactor->csrMat->num_entries);

  /* compute the transpose of the upper triangular factor, i.e. the CSC */
  stat = cusparse_csr2csc(cusparseTriFactors->handle, upTriFactor->csrMat->num_rows,
                          upTriFactor->csrMat->num_cols, upTriFactor->csrMat->num_entries,
                          upTriFactor->csrMat->values->data().get(),
                          upTriFactor->csrMat->row_offsets->data().get(),
                          upTriFactor->csrMat->column_indices->data().get(),
                          upTriFactorT->csrMat->values->data().get(),
                          upTriFactorT->csrMat->column_indices->data().get(),
                          upTriFactorT->csrMat->row_offsets->data().get(),
                          CUSPARSE_ACTION_NUMERIC, indexBase);CHKERRCUSPARSE(stat);

  /* perform the solve analysis on the transposed matrix */
  stat = cusparse_analysis(cusparseTriFactors->handle, upTriFactorT->solveOp,
                           upTriFactorT->csrMat->num_rows, upTriFactorT->csrMat->num_entries,
                           upTriFactorT->descr, upTriFactorT->csrMat->values->data().get(),
                           upTriFactorT->csrMat->row_offsets->data().get(), upTriFactorT->csrMat->column_indices->data().get(),
                           upTriFactorT->solveInfo);CHKERRCUSPARSE(stat);

  /* assign the pointer. Is this really necessary? */
  ((Mat_SeqAIJCUSPARSETriFactors*)A->spptr)->upTriFactorPtrTranspose = upTriFactorT;
  PetscFunctionReturn(0);
}

static PetscErrorCode MatSeqAIJCUSPARSEGenerateTransposeForMult(Mat A)
{
  Mat_SeqAIJCUSPARSE           *cusparsestruct = (Mat_SeqAIJCUSPARSE*)A->spptr;
  Mat_SeqAIJCUSPARSEMultStruct *matstruct = (Mat_SeqAIJCUSPARSEMultStruct*)cusparsestruct->mat;
  Mat_SeqAIJCUSPARSEMultStruct *matstructT = (Mat_SeqAIJCUSPARSEMultStruct*)cusparsestruct->matTranspose;
  Mat_SeqAIJ                   *a = (Mat_SeqAIJ*)A->data;
  cusparseStatus_t             stat;
  cusparseIndexBase_t          indexBase;
  cudaError_t                  err;
  PetscErrorCode               ierr;

  PetscFunctionBegin;

  /* allocate space for the triangular factor information */
  matstructT = new Mat_SeqAIJCUSPARSEMultStruct;
  stat = cusparseCreateMatDescr(&matstructT->descr);CHKERRCUSPARSE(stat);
  indexBase = cusparseGetMatIndexBase(matstruct->descr);
  stat = cusparseSetMatIndexBase(matstructT->descr, indexBase);CHKERRCUSPARSE(stat);
  stat = cusparseSetMatType(matstructT->descr, CUSPARSE_MATRIX_TYPE_GENERAL);CHKERRCUSPARSE(stat);

  /* set alpha and beta */
  err = cudaMalloc((void **)&(matstructT->alpha),    sizeof(PetscScalar));CHKERRCUDA(err);
  err = cudaMalloc((void **)&(matstructT->beta_zero),sizeof(PetscScalar));CHKERRCUDA(err);
  err = cudaMalloc((void **)&(matstructT->beta_one), sizeof(PetscScalar));CHKERRCUDA(err);
  err = cudaMemcpy(matstructT->alpha,    &PETSC_CUSPARSE_ONE, sizeof(PetscScalar),cudaMemcpyHostToDevice);CHKERRCUDA(err);
  err = cudaMemcpy(matstructT->beta_zero,&PETSC_CUSPARSE_ZERO,sizeof(PetscScalar),cudaMemcpyHostToDevice);CHKERRCUDA(err);
  err = cudaMemcpy(matstructT->beta_one, &PETSC_CUSPARSE_ONE, sizeof(PetscScalar),cudaMemcpyHostToDevice);CHKERRCUDA(err);
  stat = cusparseSetPointerMode(cusparsestruct->handle, CUSPARSE_POINTER_MODE_DEVICE);CHKERRCUSPARSE(stat);

  if (cusparsestruct->format==MAT_CUSPARSE_CSR) {
    CsrMatrix *matrix = (CsrMatrix*)matstruct->mat;
    CsrMatrix *matrixT= new CsrMatrix;
    matrixT->num_rows = A->cmap->n;
    matrixT->num_cols = A->rmap->n;
    matrixT->num_entries = a->nz;
    matrixT->row_offsets = new THRUSTINTARRAY32(matrixT->num_rows+1);
    matrixT->column_indices = new THRUSTINTARRAY32(a->nz);
    matrixT->values = new THRUSTARRAY(a->nz);

    cusparsestruct->rowoffsets_gpu = new THRUSTINTARRAY32(A->rmap->n+1);
    cusparsestruct->rowoffsets_gpu->assign(a->i,a->i+A->rmap->n+1);
    /* compute the transpose, i.e. the CSC */
    indexBase = cusparseGetMatIndexBase(matstruct->descr);
    stat = cusparse_csr2csc(cusparsestruct->handle, A->rmap->n,
                            A->cmap->n, matrix->num_entries,
                            matrix->values->data().get(),
                            cusparsestruct->rowoffsets_gpu->data().get(),
                            matrix->column_indices->data().get(),
                            matrixT->values->data().get(),
                            matrixT->column_indices->data().get(),
                            matrixT->row_offsets->data().get(),
<<<<<<< HEAD
                            CUSPARSE_ACTION_NUMERIC, indexBase);CHKERRCUSPARSE(stat);

=======
                            CUSPARSE_ACTION_NUMERIC, indexBase);CHKERRCUDA(stat);
>>>>>>> b9ea650c
    /* assign the pointer */
    matstructT->mat = matrixT;
    ierr = PetscLogCpuToGpu(((A->rmap->n+1)+(a->nz))*sizeof(int)+(3+a->nz)*sizeof(PetscScalar));CHKERRQ(ierr);
  } else if (cusparsestruct->format==MAT_CUSPARSE_ELL || cusparsestruct->format==MAT_CUSPARSE_HYB) {
    /* First convert HYB to CSR */
    CsrMatrix *temp= new CsrMatrix;
    temp->num_rows = A->rmap->n;
    temp->num_cols = A->cmap->n;
    temp->num_entries = a->nz;
    temp->row_offsets = new THRUSTINTARRAY32(A->rmap->n+1);
    temp->column_indices = new THRUSTINTARRAY32(a->nz);
    temp->values = new THRUSTARRAY(a->nz);


    stat = cusparse_hyb2csr(cusparsestruct->handle,
                            matstruct->descr, (cusparseHybMat_t)matstruct->mat,
                            temp->values->data().get(),
                            temp->row_offsets->data().get(),
                            temp->column_indices->data().get());CHKERRCUSPARSE(stat);

    /* Next, convert CSR to CSC (i.e. the matrix transpose) */
    CsrMatrix *tempT= new CsrMatrix;
    tempT->num_rows = A->rmap->n;
    tempT->num_cols = A->cmap->n;
    tempT->num_entries = a->nz;
    tempT->row_offsets = new THRUSTINTARRAY32(A->rmap->n+1);
    tempT->column_indices = new THRUSTINTARRAY32(a->nz);
    tempT->values = new THRUSTARRAY(a->nz);

    stat = cusparse_csr2csc(cusparsestruct->handle, temp->num_rows,
                            temp->num_cols, temp->num_entries,
                            temp->values->data().get(),
                            temp->row_offsets->data().get(),
                            temp->column_indices->data().get(),
                            tempT->values->data().get(),
                            tempT->column_indices->data().get(),
                            tempT->row_offsets->data().get(),
                            CUSPARSE_ACTION_NUMERIC, indexBase);CHKERRCUSPARSE(stat);

    /* Last, convert CSC to HYB */
    cusparseHybMat_t hybMat;
    stat = cusparseCreateHybMat(&hybMat);CHKERRCUSPARSE(stat);
    cusparseHybPartition_t partition = cusparsestruct->format==MAT_CUSPARSE_ELL ?
      CUSPARSE_HYB_PARTITION_MAX : CUSPARSE_HYB_PARTITION_AUTO;
    stat = cusparse_csr2hyb(cusparsestruct->handle, A->rmap->n, A->cmap->n,
                            matstructT->descr, tempT->values->data().get(),
                            tempT->row_offsets->data().get(),
                            tempT->column_indices->data().get(),
                            hybMat, 0, partition);CHKERRCUSPARSE(stat);

    /* assign the pointer */
    matstructT->mat = hybMat;
    ierr = PetscLogCpuToGpu((2*(((A->rmap->n+1)+(a->nz))*sizeof(int)+(a->nz)*sizeof(PetscScalar)))+3*sizeof(PetscScalar));CHKERRQ(ierr);

    /* delete temporaries */
    if (tempT) {
      if (tempT->values) delete (THRUSTARRAY*) tempT->values;
      if (tempT->column_indices) delete (THRUSTINTARRAY32*) tempT->column_indices;
      if (tempT->row_offsets) delete (THRUSTINTARRAY32*) tempT->row_offsets;
      delete (CsrMatrix*) tempT;
    }
    if (temp) {
      if (temp->values) delete (THRUSTARRAY*) temp->values;
      if (temp->column_indices) delete (THRUSTINTARRAY32*) temp->column_indices;
      if (temp->row_offsets) delete (THRUSTINTARRAY32*) temp->row_offsets;
      delete (CsrMatrix*) temp;
    }
  }
  /* assign the compressed row indices */
  matstructT->cprowIndices = new THRUSTINTARRAY;
  matstructT->cprowIndices->resize(A->cmap->n);
  thrust::sequence(matstructT->cprowIndices->begin(), matstructT->cprowIndices->end());
  /* assign the pointer */
  ((Mat_SeqAIJCUSPARSE*)A->spptr)->matTranspose = matstructT;
  PetscFunctionReturn(0);
}

/* Why do we need to analyze the tranposed matrix again? Can't we just use op(A) = CUSPARSE_OPERATION_TRANSPOSE in MatSolve_SeqAIJCUSPARSE? */
static PetscErrorCode MatSolveTranspose_SeqAIJCUSPARSE(Mat A,Vec bb,Vec xx)
{
  PetscInt                              n = xx->map->n;
  const PetscScalar                     *barray;
  PetscScalar                           *xarray;
  thrust::device_ptr<const PetscScalar> bGPU;
  thrust::device_ptr<PetscScalar>       xGPU;
  cusparseStatus_t                      stat;
  Mat_SeqAIJCUSPARSETriFactors          *cusparseTriFactors = (Mat_SeqAIJCUSPARSETriFactors*)A->spptr;
  Mat_SeqAIJCUSPARSETriFactorStruct     *loTriFactorT = (Mat_SeqAIJCUSPARSETriFactorStruct*)cusparseTriFactors->loTriFactorPtrTranspose;
  Mat_SeqAIJCUSPARSETriFactorStruct     *upTriFactorT = (Mat_SeqAIJCUSPARSETriFactorStruct*)cusparseTriFactors->upTriFactorPtrTranspose;
  THRUSTARRAY                           *tempGPU = (THRUSTARRAY*)cusparseTriFactors->workVector;
  PetscErrorCode                        ierr;
  cudaError_t                           cerr;

  PetscFunctionBegin;
  /* Analyze the matrix and create the transpose ... on the fly */
  if (!loTriFactorT && !upTriFactorT) {
    ierr = MatSeqAIJCUSPARSEAnalyzeTransposeForSolve(A);CHKERRQ(ierr);
    loTriFactorT       = (Mat_SeqAIJCUSPARSETriFactorStruct*)cusparseTriFactors->loTriFactorPtrTranspose;
    upTriFactorT       = (Mat_SeqAIJCUSPARSETriFactorStruct*)cusparseTriFactors->upTriFactorPtrTranspose;
  }

  /* Get the GPU pointers */
  ierr = VecCUDAGetArrayWrite(xx,&xarray);CHKERRQ(ierr);
  ierr = VecCUDAGetArrayRead(bb,&barray);CHKERRQ(ierr);
  xGPU = thrust::device_pointer_cast(xarray);
  bGPU = thrust::device_pointer_cast(barray);

  ierr = PetscLogGpuTimeBegin();CHKERRQ(ierr);
  /* First, reorder with the row permutation */
  thrust::copy(thrust::make_permutation_iterator(bGPU, cusparseTriFactors->rpermIndices->begin()),
               thrust::make_permutation_iterator(bGPU+n, cusparseTriFactors->rpermIndices->end()),
               xGPU);

  /* First, solve U */
  stat = cusparse_solve(cusparseTriFactors->handle, upTriFactorT->solveOp,
                        upTriFactorT->csrMat->num_rows, &PETSC_CUSPARSE_ONE, upTriFactorT->descr,
                        upTriFactorT->csrMat->values->data().get(),
                        upTriFactorT->csrMat->row_offsets->data().get(),
                        upTriFactorT->csrMat->column_indices->data().get(),
                        upTriFactorT->solveInfo,
                        xarray, tempGPU->data().get());CHKERRCUSPARSE(stat);

  /* Then, solve L */
  stat = cusparse_solve(cusparseTriFactors->handle, loTriFactorT->solveOp,
                        loTriFactorT->csrMat->num_rows, &PETSC_CUSPARSE_ONE, loTriFactorT->descr,
                        loTriFactorT->csrMat->values->data().get(),
                        loTriFactorT->csrMat->row_offsets->data().get(),
                        loTriFactorT->csrMat->column_indices->data().get(),
                        loTriFactorT->solveInfo,
                        tempGPU->data().get(), xarray);CHKERRCUSPARSE(stat);

  /* Last, copy the solution, xGPU, into a temporary with the column permutation ... can't be done in place. */
  thrust::copy(thrust::make_permutation_iterator(xGPU, cusparseTriFactors->cpermIndices->begin()),
               thrust::make_permutation_iterator(xGPU+n, cusparseTriFactors->cpermIndices->end()),
               tempGPU->begin());

  /* Copy the temporary to the full solution. */
  thrust::copy(tempGPU->begin(), tempGPU->end(), xGPU);

  /* restore */
  ierr = VecCUDARestoreArrayRead(bb,&barray);CHKERRQ(ierr);
  ierr = VecCUDARestoreArrayWrite(xx,&xarray);CHKERRQ(ierr);
  cerr = WaitForGPU();CHKERRCUDA(cerr);
  ierr = PetscLogGpuTimeEnd();CHKERRQ(ierr);
  ierr = PetscLogGpuFlops(2.0*cusparseTriFactors->nnz - A->cmap->n);CHKERRQ(ierr);
  PetscFunctionReturn(0);
}

static PetscErrorCode MatSolveTranspose_SeqAIJCUSPARSE_NaturalOrdering(Mat A,Vec bb,Vec xx)
{
  const PetscScalar                 *barray;
  PetscScalar                       *xarray;
  cusparseStatus_t                  stat;
  Mat_SeqAIJCUSPARSETriFactors      *cusparseTriFactors = (Mat_SeqAIJCUSPARSETriFactors*)A->spptr;
  Mat_SeqAIJCUSPARSETriFactorStruct *loTriFactorT = (Mat_SeqAIJCUSPARSETriFactorStruct*)cusparseTriFactors->loTriFactorPtrTranspose;
  Mat_SeqAIJCUSPARSETriFactorStruct *upTriFactorT = (Mat_SeqAIJCUSPARSETriFactorStruct*)cusparseTriFactors->upTriFactorPtrTranspose;
  THRUSTARRAY                       *tempGPU = (THRUSTARRAY*)cusparseTriFactors->workVector;
  PetscErrorCode                    ierr;
  cudaError_t                       cerr;

  PetscFunctionBegin;
  /* Analyze the matrix and create the transpose ... on the fly */
  if (!loTriFactorT && !upTriFactorT) {
    ierr = MatSeqAIJCUSPARSEAnalyzeTransposeForSolve(A);CHKERRQ(ierr);
    loTriFactorT       = (Mat_SeqAIJCUSPARSETriFactorStruct*)cusparseTriFactors->loTriFactorPtrTranspose;
    upTriFactorT       = (Mat_SeqAIJCUSPARSETriFactorStruct*)cusparseTriFactors->upTriFactorPtrTranspose;
  }

  /* Get the GPU pointers */
  ierr = VecCUDAGetArrayWrite(xx,&xarray);CHKERRQ(ierr);
  ierr = VecCUDAGetArrayRead(bb,&barray);CHKERRQ(ierr);

  ierr = PetscLogGpuTimeBegin();CHKERRQ(ierr);
  /* First, solve U */
  stat = cusparse_solve(cusparseTriFactors->handle, upTriFactorT->solveOp,
                        upTriFactorT->csrMat->num_rows, &PETSC_CUSPARSE_ONE, upTriFactorT->descr,
                        upTriFactorT->csrMat->values->data().get(),
                        upTriFactorT->csrMat->row_offsets->data().get(),
                        upTriFactorT->csrMat->column_indices->data().get(),
                        upTriFactorT->solveInfo,
                        barray, tempGPU->data().get());CHKERRCUSPARSE(stat);

  /* Then, solve L */
  stat = cusparse_solve(cusparseTriFactors->handle, loTriFactorT->solveOp,
                        loTriFactorT->csrMat->num_rows, &PETSC_CUSPARSE_ONE, loTriFactorT->descr,
                        loTriFactorT->csrMat->values->data().get(),
                        loTriFactorT->csrMat->row_offsets->data().get(),
                        loTriFactorT->csrMat->column_indices->data().get(),
                        loTriFactorT->solveInfo,
                        tempGPU->data().get(), xarray);CHKERRCUSPARSE(stat);

  /* restore */
  ierr = VecCUDARestoreArrayRead(bb,&barray);CHKERRQ(ierr);
  ierr = VecCUDARestoreArrayWrite(xx,&xarray);CHKERRQ(ierr);
  cerr = WaitForGPU();CHKERRCUDA(cerr);
  ierr = PetscLogGpuTimeEnd();CHKERRQ(ierr);
  ierr = PetscLogGpuFlops(2.0*cusparseTriFactors->nnz - A->cmap->n);CHKERRQ(ierr);
  PetscFunctionReturn(0);
}

static PetscErrorCode MatSolve_SeqAIJCUSPARSE(Mat A,Vec bb,Vec xx)
{
  const PetscScalar                     *barray;
  PetscScalar                           *xarray;
  thrust::device_ptr<const PetscScalar> bGPU;
  thrust::device_ptr<PetscScalar>       xGPU;
  cusparseStatus_t                      stat;
  Mat_SeqAIJCUSPARSETriFactors          *cusparseTriFactors = (Mat_SeqAIJCUSPARSETriFactors*)A->spptr;
  Mat_SeqAIJCUSPARSETriFactorStruct     *loTriFactor = (Mat_SeqAIJCUSPARSETriFactorStruct*)cusparseTriFactors->loTriFactorPtr;
  Mat_SeqAIJCUSPARSETriFactorStruct     *upTriFactor = (Mat_SeqAIJCUSPARSETriFactorStruct*)cusparseTriFactors->upTriFactorPtr;
  THRUSTARRAY                           *tempGPU = (THRUSTARRAY*)cusparseTriFactors->workVector;
  PetscErrorCode                        ierr;
  cudaError_t                           cerr;

  PetscFunctionBegin;

  /* Get the GPU pointers */
  ierr = VecCUDAGetArrayWrite(xx,&xarray);CHKERRQ(ierr);
  ierr = VecCUDAGetArrayRead(bb,&barray);CHKERRQ(ierr);
  xGPU = thrust::device_pointer_cast(xarray);
  bGPU = thrust::device_pointer_cast(barray);

  ierr = PetscLogGpuTimeBegin();CHKERRQ(ierr);
  /* First, reorder with the row permutation */
  thrust::copy(thrust::make_permutation_iterator(bGPU, cusparseTriFactors->rpermIndices->begin()),
               thrust::make_permutation_iterator(bGPU, cusparseTriFactors->rpermIndices->end()),
               tempGPU->begin());

  /* Next, solve L */
  stat = cusparse_solve(cusparseTriFactors->handle, loTriFactor->solveOp,
                        loTriFactor->csrMat->num_rows, &PETSC_CUSPARSE_ONE, loTriFactor->descr,
                        loTriFactor->csrMat->values->data().get(),
                        loTriFactor->csrMat->row_offsets->data().get(),
                        loTriFactor->csrMat->column_indices->data().get(),
                        loTriFactor->solveInfo,
                        tempGPU->data().get(), xarray);CHKERRCUSPARSE(stat);

  /* Then, solve U */
  stat = cusparse_solve(cusparseTriFactors->handle, upTriFactor->solveOp,
                        upTriFactor->csrMat->num_rows, &PETSC_CUSPARSE_ONE, upTriFactor->descr,
                        upTriFactor->csrMat->values->data().get(),
                        upTriFactor->csrMat->row_offsets->data().get(),
                        upTriFactor->csrMat->column_indices->data().get(),
                        upTriFactor->solveInfo,
                        xarray, tempGPU->data().get());CHKERRCUSPARSE(stat);

  /* Last, reorder with the column permutation */
  thrust::copy(thrust::make_permutation_iterator(tempGPU->begin(), cusparseTriFactors->cpermIndices->begin()),
               thrust::make_permutation_iterator(tempGPU->begin(), cusparseTriFactors->cpermIndices->end()),
               xGPU);

  ierr = VecCUDARestoreArrayRead(bb,&barray);CHKERRQ(ierr);
  ierr = VecCUDARestoreArrayWrite(xx,&xarray);CHKERRQ(ierr);
  cerr = WaitForGPU();CHKERRCUDA(cerr);
  ierr = PetscLogGpuTimeEnd();CHKERRQ(ierr);
  ierr = PetscLogGpuFlops(2.0*cusparseTriFactors->nnz - A->cmap->n);CHKERRQ(ierr);
  PetscFunctionReturn(0);
}

static PetscErrorCode MatSolve_SeqAIJCUSPARSE_NaturalOrdering(Mat A,Vec bb,Vec xx)
{
  const PetscScalar                 *barray;
  PetscScalar                       *xarray;
  cusparseStatus_t                  stat;
  Mat_SeqAIJCUSPARSETriFactors      *cusparseTriFactors = (Mat_SeqAIJCUSPARSETriFactors*)A->spptr;
  Mat_SeqAIJCUSPARSETriFactorStruct *loTriFactor = (Mat_SeqAIJCUSPARSETriFactorStruct*)cusparseTriFactors->loTriFactorPtr;
  Mat_SeqAIJCUSPARSETriFactorStruct *upTriFactor = (Mat_SeqAIJCUSPARSETriFactorStruct*)cusparseTriFactors->upTriFactorPtr;
  THRUSTARRAY                       *tempGPU = (THRUSTARRAY*)cusparseTriFactors->workVector;
  PetscErrorCode                    ierr;
  cudaError_t                       cerr;

  PetscFunctionBegin;
  /* Get the GPU pointers */
  ierr = VecCUDAGetArrayWrite(xx,&xarray);CHKERRQ(ierr);
  ierr = VecCUDAGetArrayRead(bb,&barray);CHKERRQ(ierr);

  ierr = PetscLogGpuTimeBegin();CHKERRQ(ierr);
  /* First, solve L */
  stat = cusparse_solve(cusparseTriFactors->handle, loTriFactor->solveOp,
                        loTriFactor->csrMat->num_rows, &PETSC_CUSPARSE_ONE, loTriFactor->descr,
                        loTriFactor->csrMat->values->data().get(),
                        loTriFactor->csrMat->row_offsets->data().get(),
                        loTriFactor->csrMat->column_indices->data().get(),
                        loTriFactor->solveInfo,
                        barray, tempGPU->data().get());CHKERRCUSPARSE(stat);

  /* Next, solve U */
  stat = cusparse_solve(cusparseTriFactors->handle, upTriFactor->solveOp,
                        upTriFactor->csrMat->num_rows, &PETSC_CUSPARSE_ONE, upTriFactor->descr,
                        upTriFactor->csrMat->values->data().get(),
                        upTriFactor->csrMat->row_offsets->data().get(),
                        upTriFactor->csrMat->column_indices->data().get(),
                        upTriFactor->solveInfo,
                        tempGPU->data().get(), xarray);CHKERRCUSPARSE(stat);

  ierr = VecCUDARestoreArrayRead(bb,&barray);CHKERRQ(ierr);
  ierr = VecCUDARestoreArrayWrite(xx,&xarray);CHKERRQ(ierr);
  cerr = WaitForGPU();CHKERRCUDA(cerr);
  ierr = PetscLogGpuTimeEnd();CHKERRQ(ierr);
  ierr = PetscLogGpuFlops(2.0*cusparseTriFactors->nnz - A->cmap->n);CHKERRQ(ierr);
  PetscFunctionReturn(0);
}

static PetscErrorCode MatSeqAIJCUSPARSECopyToGPU(Mat A)
{
  Mat_SeqAIJCUSPARSE           *cusparsestruct = (Mat_SeqAIJCUSPARSE*)A->spptr;
  Mat_SeqAIJCUSPARSEMultStruct *matstruct = cusparsestruct->mat;
  Mat_SeqAIJ                   *a = (Mat_SeqAIJ*)A->data;
  PetscInt                     m = A->rmap->n,*ii,*ridx;
  PetscErrorCode               ierr;
  cusparseStatus_t             stat;
  cudaError_t                  err;

  PetscFunctionBegin;
  if (A->boundtocpu) PetscFunctionReturn(0);
  if (A->offloadmask == PETSC_OFFLOAD_UNALLOCATED || A->offloadmask == PETSC_OFFLOAD_CPU) {
    ierr = PetscLogEventBegin(MAT_CUSPARSECopyToGPU,A,0,0,0);CHKERRQ(ierr);
    if (A->was_assembled && A->nonzerostate == cusparsestruct->nonzerostate && cusparsestruct->format == MAT_CUSPARSE_CSR) {
      /* Copy values only */
      CsrMatrix *mat,*matT;
      mat  = (CsrMatrix*)cusparsestruct->mat->mat;
      mat->values->assign(a->a, a->a+a->nz);
      ierr = PetscLogCpuToGpu((a->nz)*sizeof(PetscScalar));CHKERRQ(ierr);

      /* Update matT when it was built before */
      if (cusparsestruct->matTranspose) {
        cusparseIndexBase_t indexBase = cusparseGetMatIndexBase(cusparsestruct->mat->descr);
        matT = (CsrMatrix*)cusparsestruct->matTranspose->mat;
        stat = cusparse_csr2csc(cusparsestruct->handle, A->rmap->n,
                                 A->cmap->n, mat->num_entries,
                                 mat->values->data().get(),
                                 cusparsestruct->rowoffsets_gpu->data().get(),
                                 mat->column_indices->data().get(),
                                 matT->values->data().get(),
                                 matT->column_indices->data().get(),
                                 matT->row_offsets->data().get(),
                                 CUSPARSE_ACTION_NUMERIC,indexBase);CHKERRCUDA(stat);
      }
    } else {
      ierr = MatSeqAIJCUSPARSEMultStruct_Destroy(&cusparsestruct->mat,cusparsestruct->format);CHKERRQ(ierr);
      ierr = MatSeqAIJCUSPARSEMultStruct_Destroy(&cusparsestruct->matTranspose,cusparsestruct->format);CHKERRQ(ierr);
      delete cusparsestruct->workVector;
      delete cusparsestruct->rowoffsets_gpu;
      try {
        cusparsestruct->nonzerorow=0;
        for (int j = 0; j<m; j++) cusparsestruct->nonzerorow += ((a->i[j+1]-a->i[j])>0);

        if (a->compressedrow.use) {
          m    = a->compressedrow.nrows;
          ii   = a->compressedrow.i;
          ridx = a->compressedrow.rindex;
        } else {
          /* Forcing compressed row on the GPU */
          int k=0;
          ierr = PetscMalloc1(cusparsestruct->nonzerorow+1, &ii);CHKERRQ(ierr);
          ierr = PetscMalloc1(cusparsestruct->nonzerorow, &ridx);CHKERRQ(ierr);
          ii[0]=0;
          for (int j = 0; j<m; j++) {
            if ((a->i[j+1]-a->i[j])>0) {
              ii[k]  = a->i[j];
              ridx[k]= j;
              k++;
            }
          }
          ii[cusparsestruct->nonzerorow] = a->nz;
          m = cusparsestruct->nonzerorow;
        }

        /* allocate space for the triangular factor information */
        matstruct = new Mat_SeqAIJCUSPARSEMultStruct;
        stat = cusparseCreateMatDescr(&matstruct->descr);CHKERRCUSPARSE(stat);
        stat = cusparseSetMatIndexBase(matstruct->descr, CUSPARSE_INDEX_BASE_ZERO);CHKERRCUSPARSE(stat);
        stat = cusparseSetMatType(matstruct->descr, CUSPARSE_MATRIX_TYPE_GENERAL);CHKERRCUSPARSE(stat);

        err = cudaMalloc((void **)&(matstruct->alpha),    sizeof(PetscScalar));CHKERRCUDA(err);
        err = cudaMalloc((void **)&(matstruct->beta_zero),sizeof(PetscScalar));CHKERRCUDA(err);
        err = cudaMalloc((void **)&(matstruct->beta_one), sizeof(PetscScalar));CHKERRCUDA(err);
        err = cudaMemcpy(matstruct->alpha,    &PETSC_CUSPARSE_ONE, sizeof(PetscScalar),cudaMemcpyHostToDevice);CHKERRCUDA(err);
        err = cudaMemcpy(matstruct->beta_zero,&PETSC_CUSPARSE_ZERO,sizeof(PetscScalar),cudaMemcpyHostToDevice);CHKERRCUDA(err);
        err = cudaMemcpy(matstruct->beta_one, &PETSC_CUSPARSE_ONE, sizeof(PetscScalar),cudaMemcpyHostToDevice);CHKERRCUDA(err);
        stat = cusparseSetPointerMode(cusparsestruct->handle, CUSPARSE_POINTER_MODE_DEVICE);CHKERRCUSPARSE(stat);

        /* Build a hybrid/ellpack matrix if this option is chosen for the storage */
        if (cusparsestruct->format==MAT_CUSPARSE_CSR) {
          /* set the matrix */
          CsrMatrix *matrix= new CsrMatrix;
          matrix->num_rows = m;
          matrix->num_cols = A->cmap->n;
          matrix->num_entries = a->nz;
          matrix->row_offsets = new THRUSTINTARRAY32(m+1);
          matrix->row_offsets->assign(ii, ii + m+1);

          matrix->column_indices = new THRUSTINTARRAY32(a->nz);
          matrix->column_indices->assign(a->j, a->j+a->nz);

          matrix->values = new THRUSTARRAY(a->nz);
          matrix->values->assign(a->a, a->a+a->nz);

          /* assign the pointer */
          matstruct->mat = matrix;

        } else if (cusparsestruct->format==MAT_CUSPARSE_ELL || cusparsestruct->format==MAT_CUSPARSE_HYB) {
          CsrMatrix *matrix= new CsrMatrix;
          matrix->num_rows = m;
          matrix->num_cols = A->cmap->n;
          matrix->num_entries = a->nz;
          matrix->row_offsets = new THRUSTINTARRAY32(m+1);
          matrix->row_offsets->assign(ii, ii + m+1);

          matrix->column_indices = new THRUSTINTARRAY32(a->nz);
          matrix->column_indices->assign(a->j, a->j+a->nz);

          matrix->values = new THRUSTARRAY(a->nz);
          matrix->values->assign(a->a, a->a+a->nz);

          cusparseHybMat_t hybMat;
          stat = cusparseCreateHybMat(&hybMat);CHKERRCUSPARSE(stat);
          cusparseHybPartition_t partition = cusparsestruct->format==MAT_CUSPARSE_ELL ?
            CUSPARSE_HYB_PARTITION_MAX : CUSPARSE_HYB_PARTITION_AUTO;
          stat = cusparse_csr2hyb(cusparsestruct->handle, matrix->num_rows, matrix->num_cols,
              matstruct->descr, matrix->values->data().get(),
              matrix->row_offsets->data().get(),
              matrix->column_indices->data().get(),
              hybMat, 0, partition);CHKERRCUSPARSE(stat);
          /* assign the pointer */
          matstruct->mat = hybMat;

          if (matrix) {
            if (matrix->values) delete (THRUSTARRAY*)matrix->values;
            if (matrix->column_indices) delete (THRUSTINTARRAY32*)matrix->column_indices;
            if (matrix->row_offsets) delete (THRUSTINTARRAY32*)matrix->row_offsets;
            delete (CsrMatrix*)matrix;
          }
        }

        /* assign the compressed row indices */
        matstruct->cprowIndices = new THRUSTINTARRAY(m);
        matstruct->cprowIndices->assign(ridx,ridx+m);
        ierr = PetscLogCpuToGpu(((m+1)+(a->nz))*sizeof(int)+m*sizeof(PetscInt)+(3+(a->nz))*sizeof(PetscScalar));CHKERRQ(ierr);

        /* assign the pointer */
        cusparsestruct->mat = matstruct;

        if (!a->compressedrow.use) {
          ierr = PetscFree(ii);CHKERRQ(ierr);
          ierr = PetscFree(ridx);CHKERRQ(ierr);
        }
        cusparsestruct->workVector = new THRUSTARRAY(m);
      } catch(char *ex) {
        SETERRQ1(PETSC_COMM_SELF,PETSC_ERR_LIB,"CUSPARSE error: %s", ex);
      }
      cusparsestruct->nonzerostate = A->nonzerostate;
    }
    err  = WaitForGPU();CHKERRCUDA(err);
    A->offloadmask = PETSC_OFFLOAD_BOTH;
    ierr = PetscLogEventEnd(MAT_CUSPARSECopyToGPU,A,0,0,0);CHKERRQ(ierr);
  }
  PetscFunctionReturn(0);
}

struct VecCUDAPlusEquals
{
  template <typename Tuple>
  __host__ __device__
  void operator()(Tuple t)
  {
    thrust::get<1>(t) = thrust::get<1>(t) + thrust::get<0>(t);
  }
};

static PetscErrorCode MatMult_SeqAIJCUSPARSE(Mat A,Vec xx,Vec yy)
{
  PetscErrorCode ierr;

  PetscFunctionBegin;
  ierr = MatMultAdd_SeqAIJCUSPARSE(A,xx,NULL,yy);CHKERRQ(ierr);
  PetscFunctionReturn(0);
}

static PetscErrorCode MatMultTranspose_SeqAIJCUSPARSE(Mat A,Vec xx,Vec yy)
{
  Mat_SeqAIJ                   *a = (Mat_SeqAIJ*)A->data;
  Mat_SeqAIJCUSPARSE           *cusparsestruct = (Mat_SeqAIJCUSPARSE*)A->spptr;
  Mat_SeqAIJCUSPARSEMultStruct *matstructT;
  const PetscScalar            *xarray;
  PetscScalar                  *yarray;
  PetscErrorCode               ierr;
  cudaError_t                  cerr;
  cusparseStatus_t             stat;

  PetscFunctionBegin;
  /* The line below is necessary due to the operations that modify the matrix on the CPU (axpy, scale, etc) */
  ierr = MatSeqAIJCUSPARSECopyToGPU(A);CHKERRQ(ierr);
  matstructT = (Mat_SeqAIJCUSPARSEMultStruct*)cusparsestruct->matTranspose;
  if (!matstructT) {
    ierr = MatSeqAIJCUSPARSEGenerateTransposeForMult(A);CHKERRQ(ierr);
    matstructT = (Mat_SeqAIJCUSPARSEMultStruct*)cusparsestruct->matTranspose;
  }
  ierr = VecCUDAGetArrayRead(xx,&xarray);CHKERRQ(ierr);
  ierr = VecCUDAGetArrayWrite(yy,&yarray);CHKERRQ(ierr);
  if (yy->map->n) {
    PetscInt                     n = yy->map->n;
    cudaError_t                  err;
    err = cudaMemset(yarray,0,n*sizeof(PetscScalar));CHKERRCUDA(err); /* hack to fix numerical errors from reading output vector yy, apparently */
  }

  ierr = PetscLogGpuTimeBegin();CHKERRQ(ierr);
  if (cusparsestruct->format==MAT_CUSPARSE_CSR) {
    CsrMatrix *mat = (CsrMatrix*)matstructT->mat;
    stat = cusparse_csr_spmv(cusparsestruct->handle, CUSPARSE_OPERATION_NON_TRANSPOSE,
                             mat->num_rows, mat->num_cols,
                             mat->num_entries, matstructT->alpha, matstructT->descr,
                             mat->values->data().get(), mat->row_offsets->data().get(),
                             mat->column_indices->data().get(), xarray, matstructT->beta_zero,
                             yarray);CHKERRCUSPARSE(stat);
  } else {
    cusparseHybMat_t hybMat = (cusparseHybMat_t)matstructT->mat;
    stat = cusparse_hyb_spmv(cusparsestruct->handle, CUSPARSE_OPERATION_NON_TRANSPOSE,
                             matstructT->alpha, matstructT->descr, hybMat,
                             xarray, matstructT->beta_zero,
                             yarray);CHKERRCUSPARSE(stat);
  }
  ierr = VecCUDARestoreArrayRead(xx,&xarray);CHKERRQ(ierr);
  ierr = VecCUDARestoreArrayWrite(yy,&yarray);CHKERRQ(ierr);
  cerr = WaitForGPU();CHKERRCUDA(cerr);
  ierr = PetscLogGpuTimeEnd();CHKERRQ(ierr);
  ierr = PetscLogGpuFlops(2.0*a->nz - cusparsestruct->nonzerorow);CHKERRQ(ierr);
  PetscFunctionReturn(0);
}


static PetscErrorCode MatMultAdd_SeqAIJCUSPARSE(Mat A,Vec xx,Vec yy,Vec zz)
{
  Mat_SeqAIJ                   *a = (Mat_SeqAIJ*)A->data;
  Mat_SeqAIJCUSPARSE           *cusparsestruct = (Mat_SeqAIJCUSPARSE*)A->spptr;
  Mat_SeqAIJCUSPARSEMultStruct *matstruct;
  const PetscScalar            *xarray;
  PetscScalar                  *zarray,*dptr,*beta;
  PetscErrorCode               ierr;
  cudaError_t                  cerr;
  cusparseStatus_t             stat;
  PetscBool                    cmpr; /* if the matrix has been compressed (zero rows) */

  PetscFunctionBegin;
  /* The line below is necessary due to the operations that modify the matrix on the CPU (axpy, scale, etc) */
  ierr = MatSeqAIJCUSPARSECopyToGPU(A);CHKERRQ(ierr);
  matstruct = (Mat_SeqAIJCUSPARSEMultStruct*)cusparsestruct->mat;
  try {
    cmpr = (PetscBool)(cusparsestruct->workVector->size() == (thrust::detail::vector_base<PetscScalar, thrust::device_malloc_allocator<PetscScalar> >::size_type)(A->rmap->n));
    ierr = VecCUDAGetArrayRead(xx,&xarray);CHKERRQ(ierr);
    if (yy && !cmpr) { /* MatMultAdd with noncompressed storage -> need uptodate zz vector */
      ierr = VecCUDAGetArray(zz,&zarray);CHKERRQ(ierr);
    } else {
      ierr = VecCUDAGetArrayWrite(zz,&zarray);CHKERRQ(ierr);
    }
    dptr = cmpr ? zarray : cusparsestruct->workVector->data().get();
    beta = (yy == zz && dptr == zarray) ? matstruct->beta_one : matstruct->beta_zero;

    ierr = PetscLogGpuTimeBegin();CHKERRQ(ierr);
    /* csr_spmv is multiply add */
    if (cusparsestruct->format == MAT_CUSPARSE_CSR) {
      /* here we need to be careful to set the number of rows in the multiply to the
         number of compressed rows in the matrix ... which is equivalent to the
         size of the workVector */
      CsrMatrix *mat = (CsrMatrix*)matstruct->mat;
      stat = cusparse_csr_spmv(cusparsestruct->handle, CUSPARSE_OPERATION_NON_TRANSPOSE,
                               mat->num_rows, mat->num_cols,
                               mat->num_entries, matstruct->alpha, matstruct->descr,
                               mat->values->data().get(), mat->row_offsets->data().get(),
                               mat->column_indices->data().get(), xarray, beta,
                               dptr);CHKERRCUSPARSE(stat);
    } else {
      if (cusparsestruct->workVector->size()) {
        cusparseHybMat_t hybMat = (cusparseHybMat_t)matstruct->mat;
        stat = cusparse_hyb_spmv(cusparsestruct->handle, CUSPARSE_OPERATION_NON_TRANSPOSE,
                                 matstruct->alpha, matstruct->descr, hybMat,
                                 xarray, beta,
                                 dptr);CHKERRCUSPARSE(stat);
      }
    }
    ierr = PetscLogGpuTimeEnd();CHKERRQ(ierr);

    if (yy) {
      if (dptr != zarray) {
        ierr = VecCopy_SeqCUDA(yy,zz);CHKERRQ(ierr);
      } else if (zz != yy) {
        ierr = VecAXPY_SeqCUDA(zz,1.0,yy);CHKERRQ(ierr);
      }
    } else if (dptr != zarray) {
      ierr = VecSet_SeqCUDA(zz,0);CHKERRQ(ierr);
    }
    /* scatter the data from the temporary into the full vector with a += operation */
    ierr = PetscLogGpuTimeBegin();CHKERRQ(ierr);
    if (dptr != zarray) {
      thrust::device_ptr<PetscScalar> zptr;

      zptr = thrust::device_pointer_cast(zarray);
      thrust::for_each(thrust::make_zip_iterator(thrust::make_tuple(cusparsestruct->workVector->begin(), thrust::make_permutation_iterator(zptr, matstruct->cprowIndices->begin()))),
                       thrust::make_zip_iterator(thrust::make_tuple(cusparsestruct->workVector->begin(), thrust::make_permutation_iterator(zptr, matstruct->cprowIndices->begin()))) + cusparsestruct->workVector->size(),
                       VecCUDAPlusEquals());
    }
    ierr = PetscLogGpuTimeEnd();CHKERRQ(ierr);
    ierr = VecCUDARestoreArrayRead(xx,&xarray);CHKERRQ(ierr);
    if (yy && !cmpr) {
      ierr = VecCUDARestoreArray(zz,&zarray);CHKERRQ(ierr);
    } else {
      ierr = VecCUDARestoreArrayWrite(zz,&zarray);CHKERRQ(ierr);
    }
  } catch(char *ex) {
    SETERRQ1(PETSC_COMM_SELF,PETSC_ERR_LIB,"CUSPARSE error: %s", ex);
  }
  cerr = WaitForGPU();CHKERRCUDA(cerr);
  ierr = PetscLogGpuFlops(2.0*a->nz);CHKERRQ(ierr);
  PetscFunctionReturn(0);
}

static PetscErrorCode MatMultTransposeAdd_SeqAIJCUSPARSE(Mat A,Vec xx,Vec yy,Vec zz)
{
  Mat_SeqAIJ                      *a = (Mat_SeqAIJ*)A->data;
  Mat_SeqAIJCUSPARSE              *cusparsestruct = (Mat_SeqAIJCUSPARSE*)A->spptr;
  Mat_SeqAIJCUSPARSEMultStruct    *matstructT;
  const PetscScalar               *xarray;
  PetscScalar                     *zarray,*beta;
  PetscErrorCode                  ierr;
  cudaError_t                     cerr;
  cusparseStatus_t                stat;

  PetscFunctionBegin;
  /* The line below is necessary due to the operations that modify the matrix on the CPU (axpy, scale, etc) */
  ierr = MatSeqAIJCUSPARSECopyToGPU(A);CHKERRQ(ierr);
  matstructT = (Mat_SeqAIJCUSPARSEMultStruct*)cusparsestruct->matTranspose;
  if (!matstructT) {
    ierr = MatSeqAIJCUSPARSEGenerateTransposeForMult(A);CHKERRQ(ierr);
    matstructT = (Mat_SeqAIJCUSPARSEMultStruct*)cusparsestruct->matTranspose;
  }

  /* Note unlike Mat, MatTranspose uses non-compressed row storage */
  try {
    ierr = VecCopy_SeqCUDA(yy,zz);CHKERRQ(ierr);
    ierr = VecCUDAGetArrayRead(xx,&xarray);CHKERRQ(ierr);
    ierr = VecCUDAGetArray(zz,&zarray);CHKERRQ(ierr);
    beta = (yy == zz) ? matstructT->beta_one : matstructT->beta_zero;

    ierr = PetscLogGpuTimeBegin();CHKERRQ(ierr);
    /* multiply add with matrix transpose */
    if (cusparsestruct->format==MAT_CUSPARSE_CSR) {
      CsrMatrix *mat = (CsrMatrix*)matstructT->mat;
      stat = cusparse_csr_spmv(cusparsestruct->handle, CUSPARSE_OPERATION_NON_TRANSPOSE,
                               mat->num_rows, mat->num_cols,
                               mat->num_entries, matstructT->alpha, matstructT->descr,
                               mat->values->data().get(), mat->row_offsets->data().get(),
                               mat->column_indices->data().get(), xarray, beta,
<<<<<<< HEAD
                               dptr);CHKERRCUSPARSE(stat);
=======
                               zarray);CHKERRCUDA(stat);
>>>>>>> b9ea650c
    } else {
      cusparseHybMat_t hybMat = (cusparseHybMat_t)matstructT->mat;
      if (cusparsestruct->workVector->size()) {
        stat = cusparse_hyb_spmv(cusparsestruct->handle, CUSPARSE_OPERATION_NON_TRANSPOSE,
                                 matstructT->alpha, matstructT->descr, hybMat,
                                 xarray, beta,
<<<<<<< HEAD
                                 dptr);CHKERRCUSPARSE(stat);
=======
                                 zarray);CHKERRCUDA(stat);
>>>>>>> b9ea650c
      }
    }
    ierr = PetscLogGpuTimeEnd();CHKERRQ(ierr);

    if (zz != yy) {ierr = VecAXPY_SeqCUDA(zz,1.0,yy);CHKERRQ(ierr);}
    ierr = VecCUDARestoreArrayRead(xx,&xarray);CHKERRQ(ierr);
    ierr = VecCUDARestoreArray(zz,&zarray);CHKERRQ(ierr);
  } catch(char *ex) {
    SETERRQ1(PETSC_COMM_SELF,PETSC_ERR_LIB,"CUSPARSE error: %s", ex);
  }
<<<<<<< HEAD
  cerr = WaitForGPU();CHKERRCUDA(cerr); /* is this needed? just for yy==0 in Mult */
=======
  ierr = WaitForGPU();CHKERRCUDA(ierr);
>>>>>>> b9ea650c
  ierr = PetscLogGpuFlops(2.0*a->nz);CHKERRQ(ierr);
  PetscFunctionReturn(0);
}

static PetscErrorCode MatAssemblyEnd_SeqAIJCUSPARSE(Mat A,MatAssemblyType mode)
{
  PetscErrorCode ierr;

  PetscFunctionBegin;
  ierr = MatAssemblyEnd_SeqAIJ(A,mode);CHKERRQ(ierr);
  if (mode == MAT_FLUSH_ASSEMBLY || A->boundtocpu) PetscFunctionReturn(0);
  if (A->factortype == MAT_FACTOR_NONE) {
    ierr = MatSeqAIJCUSPARSECopyToGPU(A);CHKERRQ(ierr);
  }
  A->ops->mult             = MatMult_SeqAIJCUSPARSE;
  A->ops->multadd          = MatMultAdd_SeqAIJCUSPARSE;
  A->ops->multtranspose    = MatMultTranspose_SeqAIJCUSPARSE;
  A->ops->multtransposeadd = MatMultTransposeAdd_SeqAIJCUSPARSE;
  PetscFunctionReturn(0);
}

/* --------------------------------------------------------------------------------*/
/*@
   MatCreateSeqAIJCUSPARSE - Creates a sparse matrix in AIJ (compressed row) format
   (the default parallel PETSc format). This matrix will ultimately pushed down
   to NVidia GPUs and use the CUSPARSE library for calculations. For good matrix
   assembly performance the user should preallocate the matrix storage by setting
   the parameter nz (or the array nnz).  By setting these parameters accurately,
   performance during matrix assembly can be increased by more than a factor of 50.

   Collective

   Input Parameters:
+  comm - MPI communicator, set to PETSC_COMM_SELF
.  m - number of rows
.  n - number of columns
.  nz - number of nonzeros per row (same for all rows)
-  nnz - array containing the number of nonzeros in the various rows
         (possibly different for each row) or NULL

   Output Parameter:
.  A - the matrix

   It is recommended that one use the MatCreate(), MatSetType() and/or MatSetFromOptions(),
   MatXXXXSetPreallocation() paradgm instead of this routine directly.
   [MatXXXXSetPreallocation() is, for example, MatSeqAIJSetPreallocation]

   Notes:
   If nnz is given then nz is ignored

   The AIJ format (also called the Yale sparse matrix format or
   compressed row storage), is fully compatible with standard Fortran 77
   storage.  That is, the stored row and column indices can begin at
   either one (as in Fortran) or zero.  See the users' manual for details.

   Specify the preallocated storage with either nz or nnz (not both).
   Set nz=PETSC_DEFAULT and nnz=NULL for PETSc to control dynamic memory
   allocation.  For large problems you MUST preallocate memory or you
   will get TERRIBLE performance, see the users' manual chapter on matrices.

   By default, this format uses inodes (identical nodes) when possible, to
   improve numerical efficiency of matrix-vector products and solves. We
   search for consecutive rows with the same nonzero structure, thereby
   reusing matrix information to achieve increased efficiency.

   Level: intermediate

.seealso: MatCreate(), MatCreateAIJ(), MatSetValues(), MatSeqAIJSetColumnIndices(), MatCreateSeqAIJWithArrays(), MatCreateAIJ(), MATSEQAIJCUSPARSE, MATAIJCUSPARSE
@*/
PetscErrorCode  MatCreateSeqAIJCUSPARSE(MPI_Comm comm,PetscInt m,PetscInt n,PetscInt nz,const PetscInt nnz[],Mat *A)
{
  PetscErrorCode ierr;

  PetscFunctionBegin;
  ierr = MatCreate(comm,A);CHKERRQ(ierr);
  ierr = MatSetSizes(*A,m,n,m,n);CHKERRQ(ierr);
  ierr = MatSetType(*A,MATSEQAIJCUSPARSE);CHKERRQ(ierr);
  ierr = MatSeqAIJSetPreallocation_SeqAIJ(*A,nz,(PetscInt*)nnz);CHKERRQ(ierr);
  PetscFunctionReturn(0);
}

static PetscErrorCode MatDestroy_SeqAIJCUSPARSE(Mat A)
{
  PetscErrorCode   ierr;

  PetscFunctionBegin;
  if (A->factortype==MAT_FACTOR_NONE) {
    if (A->offloadmask != PETSC_OFFLOAD_UNALLOCATED) {
      ierr = MatSeqAIJCUSPARSE_Destroy((Mat_SeqAIJCUSPARSE**)&A->spptr);CHKERRQ(ierr);
    }
  } else {
    ierr = MatSeqAIJCUSPARSETriFactors_Destroy((Mat_SeqAIJCUSPARSETriFactors**)&A->spptr);CHKERRQ(ierr);
  }
  ierr = MatDestroy_SeqAIJ(A);CHKERRQ(ierr);
  PetscFunctionReturn(0);
}

static PetscErrorCode MatBindToCPU_SeqAIJCUSPARSE(Mat,PetscBool);
static PetscErrorCode MatDuplicate_SeqAIJCUSPARSE(Mat A,MatDuplicateOption cpvalues,Mat *B)
{
  PetscErrorCode ierr;
  Mat C;
  cusparseStatus_t stat;
  cusparseHandle_t handle=0;

  PetscFunctionBegin;
  ierr = MatDuplicate_SeqAIJ(A,cpvalues,B);CHKERRQ(ierr);
  C    = *B;
  ierr = PetscFree(C->defaultvectype);CHKERRQ(ierr);
  ierr = PetscStrallocpy(VECCUDA,&C->defaultvectype);CHKERRQ(ierr);

  /* inject CUSPARSE-specific stuff */
  if (C->factortype==MAT_FACTOR_NONE) {
    /* you cannot check the inode.use flag here since the matrix was just created.
       now build a GPU matrix data structure */
    C->spptr = new Mat_SeqAIJCUSPARSE;
<<<<<<< HEAD
    ((Mat_SeqAIJCUSPARSE*)C->spptr)->mat          = 0;
    ((Mat_SeqAIJCUSPARSE*)C->spptr)->matTranspose = 0;
    ((Mat_SeqAIJCUSPARSE*)C->spptr)->workVector   = 0;
    ((Mat_SeqAIJCUSPARSE*)C->spptr)->format       = MAT_CUSPARSE_CSR;
    ((Mat_SeqAIJCUSPARSE*)C->spptr)->stream       = 0;
    stat = cusparseCreate(&handle);CHKERRCUSPARSE(stat);
    ((Mat_SeqAIJCUSPARSE*)C->spptr)->handle       = handle;
    ((Mat_SeqAIJCUSPARSE*)C->spptr)->nonzerostate = 0;
=======
    ((Mat_SeqAIJCUSPARSE*)C->spptr)->mat            = 0;
    ((Mat_SeqAIJCUSPARSE*)C->spptr)->matTranspose   = 0;
    ((Mat_SeqAIJCUSPARSE*)C->spptr)->workVector     = 0;
    ((Mat_SeqAIJCUSPARSE*)C->spptr)->rowoffsets_gpu = 0;
    ((Mat_SeqAIJCUSPARSE*)C->spptr)->format         = MAT_CUSPARSE_CSR;
    ((Mat_SeqAIJCUSPARSE*)C->spptr)->stream         = 0;
    stat = cusparseCreate(&handle);CHKERRCUDA(stat);
    ((Mat_SeqAIJCUSPARSE*)C->spptr)->handle         = handle;
    ((Mat_SeqAIJCUSPARSE*)C->spptr)->nonzerostate   = 0;
>>>>>>> b9ea650c
  } else {
    /* NEXT, set the pointers to the triangular factors */
    C->spptr = new Mat_SeqAIJCUSPARSETriFactors;
    ((Mat_SeqAIJCUSPARSETriFactors*)C->spptr)->loTriFactorPtr          = 0;
    ((Mat_SeqAIJCUSPARSETriFactors*)C->spptr)->upTriFactorPtr          = 0;
    ((Mat_SeqAIJCUSPARSETriFactors*)C->spptr)->loTriFactorPtrTranspose = 0;
    ((Mat_SeqAIJCUSPARSETriFactors*)C->spptr)->upTriFactorPtrTranspose = 0;
    ((Mat_SeqAIJCUSPARSETriFactors*)C->spptr)->rpermIndices            = 0;
    ((Mat_SeqAIJCUSPARSETriFactors*)C->spptr)->cpermIndices            = 0;
    ((Mat_SeqAIJCUSPARSETriFactors*)C->spptr)->workVector              = 0;
    ((Mat_SeqAIJCUSPARSETriFactors*)C->spptr)->handle                  = 0;
    stat = cusparseCreate(&handle);CHKERRCUSPARSE(stat);
    ((Mat_SeqAIJCUSPARSETriFactors*)C->spptr)->handle                  = handle;
    ((Mat_SeqAIJCUSPARSETriFactors*)C->spptr)->nnz                     = 0;
  }

  C->ops->assemblyend      = MatAssemblyEnd_SeqAIJCUSPARSE;
  C->ops->destroy          = MatDestroy_SeqAIJCUSPARSE;
  C->ops->setfromoptions   = MatSetFromOptions_SeqAIJCUSPARSE;
  C->ops->mult             = MatMult_SeqAIJCUSPARSE;
  C->ops->multadd          = MatMultAdd_SeqAIJCUSPARSE;
  C->ops->multtranspose    = MatMultTranspose_SeqAIJCUSPARSE;
  C->ops->multtransposeadd = MatMultTransposeAdd_SeqAIJCUSPARSE;
  C->ops->duplicate        = MatDuplicate_SeqAIJCUSPARSE;
  C->ops->bindtocpu        = MatBindToCPU_SeqAIJCUSPARSE;

  ierr = PetscObjectChangeTypeName((PetscObject)C,MATSEQAIJCUSPARSE);CHKERRQ(ierr);

  C->boundtocpu  = PETSC_FALSE;
  C->offloadmask = PETSC_OFFLOAD_UNALLOCATED;

  ierr = PetscObjectComposeFunction((PetscObject)C, "MatCUSPARSESetFormat_C", MatCUSPARSESetFormat_SeqAIJCUSPARSE);CHKERRQ(ierr);
  PetscFunctionReturn(0);
}


static PetscErrorCode MatBindToCPU_SeqAIJCUSPARSE(Mat A,PetscBool flg)
{
  PetscErrorCode ierr;

  PetscFunctionBegin;
  /* Currently, there is case in which an AIJCUSPARSE matrix ever has its offloadmask set to PETS_OFFLOAD_GPU.
     If this changes, we need to implement a routine to update the CPU (host) version of the matrix from the GPU one.
     Right now, for safety we simply check for PETSC_OFFLOAD_GPU and have MatBindToCPU() do nothing in this case.
     TODO: Add MatAIJCUSPARSECopyFromGPU() and make MatBindToCPU() functional for AIJCUSPARSE matries;
           can follow the example of MatBindToCPU_SeqAIJViennaCL(). */
  if (A->offloadmask == PETSC_OFFLOAD_GPU) PetscFunctionReturn(0);
  if (flg) {
    A->ops->mult             = MatMult_SeqAIJ;
    A->ops->multadd          = MatMultAdd_SeqAIJ;
    A->ops->multtranspose    = MatMultTranspose_SeqAIJCUSPARSE;
    A->ops->multtransposeadd = MatMultTransposeAdd_SeqAIJCUSPARSE;
    A->ops->assemblyend      = MatAssemblyEnd_SeqAIJ;
    A->ops->duplicate        = MatDuplicate_SeqAIJ;
  } else {
    A->ops->mult             = MatMult_SeqAIJCUSPARSE;
    A->ops->multadd          = MatMultAdd_SeqAIJCUSPARSE;
    A->ops->multtranspose    = MatMultTranspose_SeqAIJCUSPARSE;
    A->ops->multtransposeadd = MatMultTransposeAdd_SeqAIJCUSPARSE;
    A->ops->assemblyend      = MatAssemblyEnd_SeqAIJCUSPARSE;
    A->ops->destroy          = MatDestroy_SeqAIJCUSPARSE;
    A->ops->duplicate        = MatDuplicate_SeqAIJCUSPARSE;
  }
  A->boundtocpu = flg;
  PetscFunctionReturn(0);
}

PETSC_EXTERN PetscErrorCode MatConvert_SeqAIJ_SeqAIJCUSPARSE(Mat B)
{
  PetscErrorCode ierr;
  cusparseStatus_t stat;
  cusparseHandle_t handle=0;

  PetscFunctionBegin;
  ierr = PetscFree(B->defaultvectype);CHKERRQ(ierr);
  ierr = PetscStrallocpy(VECCUDA,&B->defaultvectype);CHKERRQ(ierr);

  if (B->factortype==MAT_FACTOR_NONE) {
    /* you cannot check the inode.use flag here since the matrix was just created.
       now build a GPU matrix data structure */
    B->spptr = new Mat_SeqAIJCUSPARSE;
<<<<<<< HEAD
    ((Mat_SeqAIJCUSPARSE*)B->spptr)->mat          = 0;
    ((Mat_SeqAIJCUSPARSE*)B->spptr)->matTranspose = 0;
    ((Mat_SeqAIJCUSPARSE*)B->spptr)->workVector   = 0;
    ((Mat_SeqAIJCUSPARSE*)B->spptr)->format       = MAT_CUSPARSE_CSR;
    ((Mat_SeqAIJCUSPARSE*)B->spptr)->stream       = 0;
    stat = cusparseCreate(&handle);CHKERRCUSPARSE(stat);
    ((Mat_SeqAIJCUSPARSE*)B->spptr)->handle       = handle;
    ((Mat_SeqAIJCUSPARSE*)B->spptr)->nonzerostate = 0;
=======
    ((Mat_SeqAIJCUSPARSE*)B->spptr)->mat            = 0;
    ((Mat_SeqAIJCUSPARSE*)B->spptr)->matTranspose   = 0;
    ((Mat_SeqAIJCUSPARSE*)B->spptr)->workVector     = 0;
    ((Mat_SeqAIJCUSPARSE*)B->spptr)->rowoffsets_gpu = 0;
    ((Mat_SeqAIJCUSPARSE*)B->spptr)->format         = MAT_CUSPARSE_CSR;
    ((Mat_SeqAIJCUSPARSE*)B->spptr)->stream         = 0;
    stat = cusparseCreate(&handle);CHKERRCUDA(stat);
    ((Mat_SeqAIJCUSPARSE*)B->spptr)->handle         = handle;
    ((Mat_SeqAIJCUSPARSE*)B->spptr)->nonzerostate   = 0;
>>>>>>> b9ea650c
  } else {
    /* NEXT, set the pointers to the triangular factors */
    B->spptr = new Mat_SeqAIJCUSPARSETriFactors;
    ((Mat_SeqAIJCUSPARSETriFactors*)B->spptr)->loTriFactorPtr          = 0;
    ((Mat_SeqAIJCUSPARSETriFactors*)B->spptr)->upTriFactorPtr          = 0;
    ((Mat_SeqAIJCUSPARSETriFactors*)B->spptr)->loTriFactorPtrTranspose = 0;
    ((Mat_SeqAIJCUSPARSETriFactors*)B->spptr)->upTriFactorPtrTranspose = 0;
    ((Mat_SeqAIJCUSPARSETriFactors*)B->spptr)->rpermIndices            = 0;
    ((Mat_SeqAIJCUSPARSETriFactors*)B->spptr)->cpermIndices            = 0;
    ((Mat_SeqAIJCUSPARSETriFactors*)B->spptr)->workVector              = 0;
    stat = cusparseCreate(&handle);CHKERRCUSPARSE(stat);
    ((Mat_SeqAIJCUSPARSETriFactors*)B->spptr)->handle                  = handle;
    ((Mat_SeqAIJCUSPARSETriFactors*)B->spptr)->nnz                     = 0;
  }

  B->ops->assemblyend      = MatAssemblyEnd_SeqAIJCUSPARSE;
  B->ops->destroy          = MatDestroy_SeqAIJCUSPARSE;
  B->ops->setfromoptions   = MatSetFromOptions_SeqAIJCUSPARSE;
  B->ops->mult             = MatMult_SeqAIJCUSPARSE;
  B->ops->multadd          = MatMultAdd_SeqAIJCUSPARSE;
  B->ops->multtranspose    = MatMultTranspose_SeqAIJCUSPARSE;
  B->ops->multtransposeadd = MatMultTransposeAdd_SeqAIJCUSPARSE;
  B->ops->duplicate        = MatDuplicate_SeqAIJCUSPARSE;
  B->ops->bindtocpu        = MatBindToCPU_SeqAIJCUSPARSE;

  ierr = PetscObjectChangeTypeName((PetscObject)B,MATSEQAIJCUSPARSE);CHKERRQ(ierr);

  B->boundtocpu  = PETSC_FALSE;
  B->offloadmask = PETSC_OFFLOAD_UNALLOCATED;

  ierr = PetscObjectComposeFunction((PetscObject)B, "MatCUSPARSESetFormat_C", MatCUSPARSESetFormat_SeqAIJCUSPARSE);CHKERRQ(ierr);
  PetscFunctionReturn(0);
}

PETSC_EXTERN PetscErrorCode MatCreate_SeqAIJCUSPARSE(Mat B)
{
  PetscErrorCode ierr;

  PetscFunctionBegin;
  ierr = MatCreate_SeqAIJ(B);CHKERRQ(ierr);
  ierr = MatConvert_SeqAIJ_SeqAIJCUSPARSE(B);CHKERRQ(ierr);
  PetscFunctionReturn(0);
}

/*MC
   MATSEQAIJCUSPARSE - MATAIJCUSPARSE = "(seq)aijcusparse" - A matrix type to be used for sparse matrices.

   A matrix type type whose data resides on Nvidia GPUs. These matrices can be in either
   CSR, ELL, or Hybrid format. The ELL and HYB formats require CUDA 4.2 or later.
   All matrix calculations are performed on Nvidia GPUs using the CUSPARSE library.

   Options Database Keys:
+  -mat_type aijcusparse - sets the matrix type to "seqaijcusparse" during a call to MatSetFromOptions()
.  -mat_cusparse_storage_format csr - sets the storage format of matrices (for MatMult and factors in MatSolve) during a call to MatSetFromOptions(). Other options include ell (ellpack) or hyb (hybrid).
-  -mat_cusparse_mult_storage_format csr - sets the storage format of matrices (for MatMult) during a call to MatSetFromOptions(). Other options include ell (ellpack) or hyb (hybrid).

  Level: beginner

.seealso: MatCreateSeqAIJCUSPARSE(), MATAIJCUSPARSE, MatCreateAIJCUSPARSE(), MatCUSPARSESetFormat(), MatCUSPARSEStorageFormat, MatCUSPARSEFormatOperation
M*/

PETSC_EXTERN PetscErrorCode MatGetFactor_seqaijcusparse_cusparse(Mat,MatFactorType,Mat*);


PETSC_EXTERN PetscErrorCode MatSolverTypeRegister_CUSPARSE(void)
{
  PetscErrorCode ierr;

  PetscFunctionBegin;
  ierr = MatSolverTypeRegister(MATSOLVERCUSPARSE,MATSEQAIJCUSPARSE,MAT_FACTOR_LU,MatGetFactor_seqaijcusparse_cusparse);CHKERRQ(ierr);
  ierr = MatSolverTypeRegister(MATSOLVERCUSPARSE,MATSEQAIJCUSPARSE,MAT_FACTOR_CHOLESKY,MatGetFactor_seqaijcusparse_cusparse);CHKERRQ(ierr);
  ierr = MatSolverTypeRegister(MATSOLVERCUSPARSE,MATSEQAIJCUSPARSE,MAT_FACTOR_ILU,MatGetFactor_seqaijcusparse_cusparse);CHKERRQ(ierr);
  ierr = MatSolverTypeRegister(MATSOLVERCUSPARSE,MATSEQAIJCUSPARSE,MAT_FACTOR_ICC,MatGetFactor_seqaijcusparse_cusparse);CHKERRQ(ierr);
  PetscFunctionReturn(0);
}


static PetscErrorCode MatSeqAIJCUSPARSE_Destroy(Mat_SeqAIJCUSPARSE **cusparsestruct)
{
  cusparseStatus_t stat;
  cusparseHandle_t handle;

  PetscFunctionBegin;
  if (*cusparsestruct) {
    MatSeqAIJCUSPARSEMultStruct_Destroy(&(*cusparsestruct)->mat,(*cusparsestruct)->format);
    MatSeqAIJCUSPARSEMultStruct_Destroy(&(*cusparsestruct)->matTranspose,(*cusparsestruct)->format);
    delete (*cusparsestruct)->workVector;
    delete (*cusparsestruct)->rowoffsets_gpu;
    if (handle = (*cusparsestruct)->handle) {
      stat = cusparseDestroy(handle);CHKERRCUSPARSE(stat);
    }
    delete *cusparsestruct;
    *cusparsestruct = 0;
  }
  PetscFunctionReturn(0);
}

static PetscErrorCode CsrMatrix_Destroy(CsrMatrix **mat)
{
  PetscFunctionBegin;
  if (*mat) {
    delete (*mat)->values;
    delete (*mat)->column_indices;
    delete (*mat)->row_offsets;
    delete *mat;
    *mat = 0;
  }
  PetscFunctionReturn(0);
}

static PetscErrorCode MatSeqAIJCUSPARSEMultStruct_Destroy(Mat_SeqAIJCUSPARSETriFactorStruct **trifactor)
{
  cusparseStatus_t stat;
  PetscErrorCode   ierr;

  PetscFunctionBegin;
  if (*trifactor) {
    if ((*trifactor)->descr) { stat = cusparseDestroyMatDescr((*trifactor)->descr);CHKERRCUSPARSE(stat); }
    if ((*trifactor)->solveInfo) { stat = cusparseDestroySolveAnalysisInfo((*trifactor)->solveInfo);CHKERRCUSPARSE(stat); }
    ierr = CsrMatrix_Destroy(&(*trifactor)->csrMat);CHKERRQ(ierr);
    delete *trifactor;
    *trifactor = 0;
  }
  PetscFunctionReturn(0);
}

static PetscErrorCode MatSeqAIJCUSPARSEMultStruct_Destroy(Mat_SeqAIJCUSPARSEMultStruct **matstruct,MatCUSPARSEStorageFormat format)
{
  CsrMatrix        *mat;
  cusparseStatus_t stat;
  cudaError_t      err;

  PetscFunctionBegin;
  if (*matstruct) {
    if ((*matstruct)->mat) {
      if (format==MAT_CUSPARSE_ELL || format==MAT_CUSPARSE_HYB) {
        cusparseHybMat_t hybMat = (cusparseHybMat_t)(*matstruct)->mat;
        stat = cusparseDestroyHybMat(hybMat);CHKERRCUSPARSE(stat);
      } else {
        mat = (CsrMatrix*)(*matstruct)->mat;
        CsrMatrix_Destroy(&mat);
      }
    }
    if ((*matstruct)->descr) { stat = cusparseDestroyMatDescr((*matstruct)->descr);CHKERRCUSPARSE(stat); }
    delete (*matstruct)->cprowIndices;
    if ((*matstruct)->alpha)     { err=cudaFree((*matstruct)->alpha);CHKERRCUDA(err); }
    if ((*matstruct)->beta_zero) { err=cudaFree((*matstruct)->beta_zero);CHKERRCUDA(err); }
    if ((*matstruct)->beta_one)  { err=cudaFree((*matstruct)->beta_one);CHKERRCUDA(err); }
    delete *matstruct;
    *matstruct = 0;
  }
  PetscFunctionReturn(0);
}

static PetscErrorCode MatSeqAIJCUSPARSETriFactors_Destroy(Mat_SeqAIJCUSPARSETriFactors** trifactors)
{
  cusparseHandle_t handle;
  cusparseStatus_t stat;

  PetscFunctionBegin;
  if (*trifactors) {
    MatSeqAIJCUSPARSEMultStruct_Destroy(&(*trifactors)->loTriFactorPtr);
    MatSeqAIJCUSPARSEMultStruct_Destroy(&(*trifactors)->upTriFactorPtr);
    MatSeqAIJCUSPARSEMultStruct_Destroy(&(*trifactors)->loTriFactorPtrTranspose);
    MatSeqAIJCUSPARSEMultStruct_Destroy(&(*trifactors)->upTriFactorPtrTranspose);
    delete (*trifactors)->rpermIndices;
    delete (*trifactors)->cpermIndices;
    delete (*trifactors)->workVector;
    if (handle = (*trifactors)->handle) {
      stat = cusparseDestroy(handle);CHKERRCUSPARSE(stat);
    }
    delete *trifactors;
    *trifactors = 0;
  }
  PetscFunctionReturn(0);
}
<|MERGE_RESOLUTION|>--- conflicted
+++ resolved
@@ -909,12 +909,7 @@
                             matrixT->values->data().get(),
                             matrixT->column_indices->data().get(),
                             matrixT->row_offsets->data().get(),
-<<<<<<< HEAD
                             CUSPARSE_ACTION_NUMERIC, indexBase);CHKERRCUSPARSE(stat);
-
-=======
-                            CUSPARSE_ACTION_NUMERIC, indexBase);CHKERRCUDA(stat);
->>>>>>> b9ea650c
     /* assign the pointer */
     matstructT->mat = matrixT;
     ierr = PetscLogCpuToGpu(((A->rmap->n+1)+(a->nz))*sizeof(int)+(3+a->nz)*sizeof(PetscScalar));CHKERRQ(ierr);
@@ -1251,7 +1246,7 @@
                                  matT->values->data().get(),
                                  matT->column_indices->data().get(),
                                  matT->row_offsets->data().get(),
-                                 CUSPARSE_ACTION_NUMERIC,indexBase);CHKERRCUDA(stat);
+                                 CUSPARSE_ACTION_NUMERIC,indexBase);CHKERRCUSPARSE(stat);
       }
     } else {
       ierr = MatSeqAIJCUSPARSEMultStruct_Destroy(&cusparsestruct->mat,cusparsestruct->format);CHKERRQ(ierr);
@@ -1567,22 +1562,14 @@
                                mat->num_entries, matstructT->alpha, matstructT->descr,
                                mat->values->data().get(), mat->row_offsets->data().get(),
                                mat->column_indices->data().get(), xarray, beta,
-<<<<<<< HEAD
-                               dptr);CHKERRCUSPARSE(stat);
-=======
-                               zarray);CHKERRCUDA(stat);
->>>>>>> b9ea650c
+                               zarray);CHKERRCUSPARSE(stat);
     } else {
       cusparseHybMat_t hybMat = (cusparseHybMat_t)matstructT->mat;
       if (cusparsestruct->workVector->size()) {
         stat = cusparse_hyb_spmv(cusparsestruct->handle, CUSPARSE_OPERATION_NON_TRANSPOSE,
                                  matstructT->alpha, matstructT->descr, hybMat,
                                  xarray, beta,
-<<<<<<< HEAD
-                                 dptr);CHKERRCUSPARSE(stat);
-=======
-                                 zarray);CHKERRCUDA(stat);
->>>>>>> b9ea650c
+                                 zarray);CHKERRCUSPARSE(stat);
       }
     }
     ierr = PetscLogGpuTimeEnd();CHKERRQ(ierr);
@@ -1593,11 +1580,7 @@
   } catch(char *ex) {
     SETERRQ1(PETSC_COMM_SELF,PETSC_ERR_LIB,"CUSPARSE error: %s", ex);
   }
-<<<<<<< HEAD
-  cerr = WaitForGPU();CHKERRCUDA(cerr); /* is this needed? just for yy==0 in Mult */
-=======
-  ierr = WaitForGPU();CHKERRCUDA(ierr);
->>>>>>> b9ea650c
+  cerr = WaitForGPU();CHKERRCUDA(cerr);
   ierr = PetscLogGpuFlops(2.0*a->nz);CHKERRQ(ierr);
   PetscFunctionReturn(0);
 }
@@ -1714,26 +1697,15 @@
     /* you cannot check the inode.use flag here since the matrix was just created.
        now build a GPU matrix data structure */
     C->spptr = new Mat_SeqAIJCUSPARSE;
-<<<<<<< HEAD
-    ((Mat_SeqAIJCUSPARSE*)C->spptr)->mat          = 0;
-    ((Mat_SeqAIJCUSPARSE*)C->spptr)->matTranspose = 0;
-    ((Mat_SeqAIJCUSPARSE*)C->spptr)->workVector   = 0;
-    ((Mat_SeqAIJCUSPARSE*)C->spptr)->format       = MAT_CUSPARSE_CSR;
-    ((Mat_SeqAIJCUSPARSE*)C->spptr)->stream       = 0;
-    stat = cusparseCreate(&handle);CHKERRCUSPARSE(stat);
-    ((Mat_SeqAIJCUSPARSE*)C->spptr)->handle       = handle;
-    ((Mat_SeqAIJCUSPARSE*)C->spptr)->nonzerostate = 0;
-=======
     ((Mat_SeqAIJCUSPARSE*)C->spptr)->mat            = 0;
     ((Mat_SeqAIJCUSPARSE*)C->spptr)->matTranspose   = 0;
     ((Mat_SeqAIJCUSPARSE*)C->spptr)->workVector     = 0;
     ((Mat_SeqAIJCUSPARSE*)C->spptr)->rowoffsets_gpu = 0;
     ((Mat_SeqAIJCUSPARSE*)C->spptr)->format         = MAT_CUSPARSE_CSR;
     ((Mat_SeqAIJCUSPARSE*)C->spptr)->stream         = 0;
-    stat = cusparseCreate(&handle);CHKERRCUDA(stat);
+    stat = cusparseCreate(&handle);CHKERRCUSPARSE(stat);
     ((Mat_SeqAIJCUSPARSE*)C->spptr)->handle         = handle;
     ((Mat_SeqAIJCUSPARSE*)C->spptr)->nonzerostate   = 0;
->>>>>>> b9ea650c
   } else {
     /* NEXT, set the pointers to the triangular factors */
     C->spptr = new Mat_SeqAIJCUSPARSETriFactors;
@@ -1815,26 +1787,15 @@
     /* you cannot check the inode.use flag here since the matrix was just created.
        now build a GPU matrix data structure */
     B->spptr = new Mat_SeqAIJCUSPARSE;
-<<<<<<< HEAD
-    ((Mat_SeqAIJCUSPARSE*)B->spptr)->mat          = 0;
-    ((Mat_SeqAIJCUSPARSE*)B->spptr)->matTranspose = 0;
-    ((Mat_SeqAIJCUSPARSE*)B->spptr)->workVector   = 0;
-    ((Mat_SeqAIJCUSPARSE*)B->spptr)->format       = MAT_CUSPARSE_CSR;
-    ((Mat_SeqAIJCUSPARSE*)B->spptr)->stream       = 0;
-    stat = cusparseCreate(&handle);CHKERRCUSPARSE(stat);
-    ((Mat_SeqAIJCUSPARSE*)B->spptr)->handle       = handle;
-    ((Mat_SeqAIJCUSPARSE*)B->spptr)->nonzerostate = 0;
-=======
     ((Mat_SeqAIJCUSPARSE*)B->spptr)->mat            = 0;
     ((Mat_SeqAIJCUSPARSE*)B->spptr)->matTranspose   = 0;
     ((Mat_SeqAIJCUSPARSE*)B->spptr)->workVector     = 0;
     ((Mat_SeqAIJCUSPARSE*)B->spptr)->rowoffsets_gpu = 0;
     ((Mat_SeqAIJCUSPARSE*)B->spptr)->format         = MAT_CUSPARSE_CSR;
     ((Mat_SeqAIJCUSPARSE*)B->spptr)->stream         = 0;
-    stat = cusparseCreate(&handle);CHKERRCUDA(stat);
+    stat = cusparseCreate(&handle);CHKERRCUSPARSE(stat);
     ((Mat_SeqAIJCUSPARSE*)B->spptr)->handle         = handle;
     ((Mat_SeqAIJCUSPARSE*)B->spptr)->nonzerostate   = 0;
->>>>>>> b9ea650c
   } else {
     /* NEXT, set the pointers to the triangular factors */
     B->spptr = new Mat_SeqAIJCUSPARSETriFactors;
