/*
  Defines matrix-matrix product routines for pairs of AIJ matrices
          C = A * B
*/

#include "src/mat/impls/aij/seq/aij.h" /*I "petscmat.h" I*/
#include "src/mat/utils/freespace.h"
#include "src/mat/impls/aij/mpi/mpiaij.h"

/* 
  Initialize a linked list 
  Input Parameters:
    lnk_init  - the initial index value indicating the entry in the list is not set yet
    nlnk      - max length of the list
    lnk       - linked list(an integer array) that is allocated
  output Parameters:
    lnk       - the linked list with all values set as lnk_int
*/
#define LNKLISTINITIALIZE(lnk_init,nlnk,lnk){\
  int _i;\
  for (_i=0; _i<nlnk; _i++) lnk[_i] = lnk_init;\
}

/*
  Add a index set into a sorted linked list
  Input Parameters:
    nidx      - number of input indices
    indices   - interger array
    lnk_head  - the header of the list
    lnk_init  - the initial index value indicating the entry in the list is not set yet
    lnk       - linked list(an integer array) that is created
  output Parameters:
    nlnk      - number of newly added indices
    lnk       - the sorted(increasing order) linked list containing new and non-redundate entries from indices
*/
#define LNKLISTADD(nidx,indices,lnk_head,lnk_init,nlnk,lnk){\
  int _k,_entry,_lidx=lnk_head,_idx;\
  nlnk = 0;\
  _k=nidx;\
  while (_k){/* assume indices are almost in increasing order, starting from its end saves computation */\
    _entry = indices[--_k];\
    if (lnk[_entry] == lnk_init) { /* new col */\
      do {\
        _idx = _lidx;\
        _lidx  = lnk[_idx];\
      } while (_entry > _lidx);\
      lnk[_idx] = _entry;\
      lnk[_entry] = _lidx;\
      nlnk++;\
    }\
  }\
}
/*
  Copy data on the list into an array, then initialize the list 
  Input Parameters:
    lnk_head  - the header of the list
    lnk_init  - the initial index value indicating the entry in the list is not set yet
    nlnk      - number of data on the list to be copied
    lnk       - linked list
  output Parameters:
    indices   - array that contains the copied data
*/
#define LNKLISTCLEAR(lnk_head,lnk_init,nlnk,lnk,indices){\
  int _j,_idx=lnk_head,_idx0;\
  for (_j=0; _j<nlnk; _j++){\
    _idx0 = _idx; _idx = lnk[_idx0];\
    *(indices+_j) = _idx;\
    lnk[_idx0] = lnk_init;\
  }\
  lnk[_idx] = lnk_init;\
}

typedef struct { /* used by MatMatMult_MPIAIJ_MPIAIJ for reusing symbolic mat product */
  IS        isrowa,isrowb,iscolb;
  Mat       *aseq,*bseq,C_seq;
} Mat_MatMatMultMPI;

static int logkey_matmatmult_symbolic = 0;
static int logkey_matmatmult_numeric  = 0;

#undef __FUNCT__
#define __FUNCT__ "MatMatMult"
/*@
   MatMatMult - Performs Matrix-Matrix Multiplication C=A*B.

   Collective on Mat

   Input Parameters:
+  A - the left matrix
.  B - the right matrix
.  scall - either MAT_INITIAL_MATRIX or MAT_REUSE_MATRIX
-  fill - expected fill as ratio of nnz(C)/(nnz(A) + nnz(B))

   Output Parameters:
.  C - the product matrix

   Notes:
   C will be created and must be destroyed by the user with MatDestroy().

   This routine is currently only implemented for pairs of SeqAIJ matrices and classes
   which inherit from SeqAIJ.  C will be of type MATSEQAIJ.

   Level: intermediate

.seealso: MatMatMultSymbolic(),MatMatMultNumeric()
@*/
int MatMatMult(Mat A,Mat B,MatReuse scall,PetscReal fill,Mat *C) 
{
  int  ierr;

  PetscFunctionBegin;
  PetscValidHeaderSpecific(A,MAT_COOKIE,1);
  PetscValidType(A,1);
  MatPreallocated(A);
  if (!A->assembled) SETERRQ(PETSC_ERR_ARG_WRONGSTATE,"Not for unassembled matrix");
  if (A->factor) SETERRQ(PETSC_ERR_ARG_WRONGSTATE,"Not for factored matrix"); 
  PetscValidHeaderSpecific(B,MAT_COOKIE,2);
  PetscValidType(B,2);
  MatPreallocated(B);
  if (!B->assembled) SETERRQ(PETSC_ERR_ARG_WRONGSTATE,"Not for unassembled matrix");
  if (B->factor) SETERRQ(PETSC_ERR_ARG_WRONGSTATE,"Not for factored matrix"); 
  PetscValidPointer(C,3);
  if (B->M!=A->N) SETERRQ2(PETSC_ERR_ARG_SIZ,"Matrix dimensions are incompatible, %d != %d",B->M,A->N);

<<<<<<< HEAD
  if (fill <=0) SETERRQ1(PETSC_ERR_ARG_SIZ,"fill=%g must be > 0",fill);
=======
  if (fill <=0.0) SETERRQ1(PETSC_ERR_ARG_SIZ,"fill=%g must be > 0.0",fill);
>>>>>>> 1c24bd37

  ierr = PetscLogEventBegin(MAT_MatMult,A,B,0,0);CHKERRQ(ierr); 
  ierr = (*A->ops->matmult)(A,B,scall,fill,C);CHKERRQ(ierr);
  ierr = PetscLogEventEnd(MAT_MatMult,A,B,0,0);CHKERRQ(ierr); 
  
  PetscFunctionReturn(0);
} 

#undef __FUNCT__
#define __FUNCT__ "MatMatMult_MPIAIJ_MPIAIJ"
int MatMatMult_MPIAIJ_MPIAIJ(Mat A,Mat B,MatReuse scall,PetscReal fill, Mat *C) 
{
  int ierr;

  PetscFunctionBegin;
  if (scall == MAT_INITIAL_MATRIX){
    ierr = MatMatMultSymbolic_MPIAIJ_MPIAIJ(A,B,fill,C);CHKERRQ(ierr);
  }
  ierr = MatMatMultNumeric_MPIAIJ_MPIAIJ(A,B,*C);CHKERRQ(ierr);
  PetscFunctionReturn(0);
}

#undef __FUNCT__
#define __FUNCT__ "MatMatMult_SeqAIJ_SeqAIJ"
int MatMatMult_SeqAIJ_SeqAIJ(Mat A,Mat B,MatReuse scall,PetscReal fill,Mat *C) {
  int ierr;

  PetscFunctionBegin;
  if (scall == MAT_INITIAL_MATRIX){
    ierr = MatMatMultSymbolic_SeqAIJ_SeqAIJ(A,B,fill,C);CHKERRQ(ierr);
  }
  ierr = MatMatMultNumeric_SeqAIJ_SeqAIJ(A,B,*C);CHKERRQ(ierr);
  PetscFunctionReturn(0);
}

#undef __FUNCT__
#define __FUNCT__ "MatMatMultSymbolic"
/*@
   MatMatMultSymbolic - Performs construction, preallocation, and computes the ij structure
   of the matrix-matrix product C=A*B.  Call this routine before calling MatMatMultNumeric().

   Collective on Mat

   Input Parameters:
+  A - the left matrix
.  B - the right matrix
-  fill - expected fill as ratio of nnz(C)/(nnz(A) + nnz(B))

   Output Parameters:
.  C - the matrix containing the ij structure of product matrix

   Notes:
   C will be created as a MATSEQAIJ matrix and must be destroyed by the user with MatDestroy().

   This routine is currently only implemented for SeqAIJ matrices and classes which inherit from SeqAIJ.

   Level: intermediate

.seealso: MatMatMult(),MatMatMultNumeric()
@*/
int MatMatMultSymbolic(Mat A,Mat B,PetscReal fill,Mat *C) {
  /* Perhaps this "interface" routine should be moved into the interface directory.*/
  /* To facilitate implementations with varying types, QueryFunction is used.*/
  /* It is assumed that implementations will be composed as "MatMatMultSymbolic_<type of A><type of B>". */
  int  ierr;
  char symfunct[80];
  int  (*symbolic)(Mat,Mat,PetscReal,Mat *);

  PetscFunctionBegin;
  PetscValidHeaderSpecific(A,MAT_COOKIE,1);
  PetscValidType(A,1);
  MatPreallocated(A);
  if (!A->assembled) SETERRQ(PETSC_ERR_ARG_WRONGSTATE,"Not for unassembled matrix");
  if (A->factor) SETERRQ(PETSC_ERR_ARG_WRONGSTATE,"Not for factored matrix"); 

  PetscValidHeaderSpecific(B,MAT_COOKIE,2);
  PetscValidType(B,2);
  MatPreallocated(B);
  if (!B->assembled) SETERRQ(PETSC_ERR_ARG_WRONGSTATE,"Not for unassembled matrix");
  if (B->factor) SETERRQ(PETSC_ERR_ARG_WRONGSTATE,"Not for factored matrix"); 
  PetscValidPointer(C,3);

  if (B->M!=A->N) SETERRQ2(PETSC_ERR_ARG_SIZ,"Matrix dimensions are incompatible, %d != %d",B->M,A->N);
<<<<<<< HEAD
  if (fill <=0) SETERRQ1(PETSC_ERR_ARG_SIZ,"fill=%g must be > 0",fill);
=======
  if (fill <=0.0) SETERRQ1(PETSC_ERR_ARG_SIZ,"fill=%g must be > 0.0",fill);
>>>>>>> 1c24bd37

  /* Currently only _seqaijseqaij is implemented, so just query for it in A and B. */
  /* When other implementations exist, attack the multiple dispatch problem. */
  ierr = PetscStrcpy(symfunct,"MatMatMultSymbolic_seqaijseqaij");CHKERRQ(ierr);
  ierr = PetscObjectQueryFunction((PetscObject)B,symfunct,(PetscVoidFunction)&symbolic);CHKERRQ(ierr);
  if (!symbolic) SETERRQ1(PETSC_ERR_SUP,"C=A*B not implemented for B of type %s",B->type_name);
  ierr = PetscObjectQueryFunction((PetscObject)A,symfunct,(PetscVoidFunction)&symbolic);CHKERRQ(ierr);
  if (!symbolic) SETERRQ1(PETSC_ERR_SUP,"C=A*B not implemented for A of type %s",A->type_name);
  ierr = (*symbolic)(A,B,fill,C);CHKERRQ(ierr);

  PetscFunctionReturn(0);
}

EXTERN int MatDestroy_MPIAIJ(Mat);
#undef __FUNCT__  
#define __FUNCT__ "MatDestroy_MPIAIJ_MatMatMult"
int MatDestroy_MPIAIJ_MatMatMult(Mat A)
{
  int               ierr;
  Mat_MatMatMultMPI *mult = ( Mat_MatMatMultMPI*)A->spptr; 

  PetscFunctionBegin;
  /* printf(" ...MatDestroy_MPIAIJ_MatMatMult is called\n"); */
  ierr = PetscFree(mult);CHKERRQ(ierr); 
  ierr = MatDestroy_MPIAIJ(A);CHKERRQ(ierr);
  
  PetscFunctionReturn(0);
}

#undef __FUNCT__  
#define __FUNCT__ "MatMatMultSymbolic_MPIAIJ_MPIAIJ"
int MatMatMultSymbolic_MPIAIJ_MPIAIJ(Mat A,Mat B,PetscReal fill,Mat *C)
{
  Mat           *aseq,*bseq,A_seq=PETSC_NULL,B_seq=PETSC_NULL,C_seq;
  Mat_MPIAIJ    *a = (Mat_MPIAIJ*)A->data;
  int           ierr,*idx,i,start,end,ncols,imark,nzA,nzB,*cmap;
  IS            isrow,iscol;
  Mat_MatMatMultMPI *mult;
 
  PetscFunctionBegin;
  /* create a seq matrix B_seq = submatrix of B by taking rows of B that equal to nonzero col of A */
  start = a->cstart;
  cmap  = a->garray;
  nzA   = a->A->n; 
  nzB   = a->B->n;
  ierr  = PetscMalloc((nzA+nzB)*sizeof(int), &idx);CHKERRQ(ierr);
  ncols = 0;
  for (i=0; i<nzB; i++) {
    if (cmap[i] < start) idx[ncols++] = cmap[i];
    else break;
  }
  imark = i;
  for (i=0; i<nzA; i++) idx[ncols++] = start + i;
  for (i=imark; i<nzB; i++) idx[ncols++] = cmap[i];
  ierr = ISCreateGeneral(PETSC_COMM_SELF,ncols,idx,&isrow);CHKERRQ(ierr); /* isrow of B = iscol of A! */
  ierr = PetscFree(idx);CHKERRQ(ierr); 
  ierr = ISCreateStride(PETSC_COMM_SELF,B->N,0,1,&iscol);CHKERRQ(ierr);
  ierr = MatGetSubMatrices(B,1,&isrow,&iscol,MAT_INITIAL_MATRIX,&bseq);CHKERRQ(ierr);
  ierr = ISDestroy(iscol);CHKERRQ(ierr);
  B_seq = bseq[0];
 
  /*  create a seq matrix A_seq = submatrix of A by taking all local rows of A */
  start = a->rstart; end = a->rend;
  ierr = ISCreateStride(PETSC_COMM_SELF,end-start,start,1,&iscol);CHKERRQ(ierr); /* isrow of A = iscol */
  ierr = MatGetSubMatrices(A,1,&iscol,&isrow,MAT_INITIAL_MATRIX,&aseq);CHKERRQ(ierr); 
  ierr = ISDestroy(isrow);CHKERRQ(ierr);
  ierr = ISDestroy(iscol);CHKERRQ(ierr);
  A_seq = aseq[0];

  /* compute C_seq = A_seq * B_seq */
  ierr = MatMatMult_SeqAIJ_SeqAIJ(A_seq,B_seq,MAT_INITIAL_MATRIX,fill,&C_seq);CHKERRQ(ierr);
  /*
  int rank;
  ierr = MPI_Comm_rank(A->comm,&rank);CHKERRQ(ierr);
  ierr = PetscPrintf(PETSC_COMM_SELF," [%d] A_seq: %d, %d; B_seq: %d, %d; C_seq: %d, %d;\n",rank,A_seq->m,A_seq->n,B_seq->m,B_seq->n,C_seq->m,C_seq->n); 
  */
  ierr = MatDestroyMatrices(1,&aseq);CHKERRQ(ierr); 
  ierr = MatDestroyMatrices(1,&bseq);CHKERRQ(ierr); 

  /* create mpi matrix C by concatinating C_seq */
  ierr = MatMerge(A->comm,C_seq,C);CHKERRQ(ierr); 
 
  /* attach the supporting struct to C for reuse of symbolic C */
  ierr = PetscNew(Mat_MatMatMultMPI,&mult);CHKERRQ(ierr);
  (*C)->spptr         = (void*)mult;
  (*C)->ops->destroy  = MatDestroy_MPIAIJ_MatMatMult; 
  
  PetscFunctionReturn(0);
}

#undef __FUNCT__  
#define __FUNCT__ "MatMatMultSymbolic_SeqAIJ_SeqAIJ"
int MatMatMultSymbolic_SeqAIJ_SeqAIJ(Mat A,Mat B,PetscReal fill,Mat *C)
{
  int            ierr;
  FreeSpaceList  free_space=PETSC_NULL,current_space=PETSC_NULL;
  Mat_SeqAIJ     *a=(Mat_SeqAIJ*)A->data,*b=(Mat_SeqAIJ*)B->data,*c;
  int            *ai=a->i,*aj=a->j,*bi=b->i,*bj=b->j,*bjj;
  int            *ci,*cj,*lnk;
  int            am=A->M,bn=B->N,bm=B->M;
  int            i,j,anzi,brow,bnzj,cnzi,nlnk,lnk_init=-1,nspacedouble=0;
  MatScalar      *ca;

  PetscFunctionBegin;
  /* Start timers */
  ierr = PetscLogEventBegin(logkey_matmatmult_symbolic,A,B,0,0);CHKERRQ(ierr);
  /* Set up */
  /* Allocate ci array, arrays for fill computation and */
  /* free space for accumulating nonzero column info */
  ierr = PetscMalloc(((am+1)+1)*sizeof(int),&ci);CHKERRQ(ierr);
  ci[0] = 0;
  
  ierr = PetscMalloc((bn+1)*sizeof(int),&lnk);CHKERRQ(ierr);
  LNKLISTINITIALIZE(lnk_init,bn,lnk);

  /* Initial FreeSpace size is fill*(nnz(A)+nnz(B)) */
  ierr = GetMoreSpace(int(fill*(ai[am]+bi[bm])),&free_space);CHKERRQ(ierr);
  current_space = free_space;

  /* Determine symbolic info for each row of the product: */
  for (i=0;i<am;i++) {
    anzi = ai[i+1] - ai[i];
    cnzi = 0;
    lnk[bn] = bn;
    j       = anzi;
    aj      = a->j + ai[i];
    while (j){/* assume cols are almost in increasing order, starting from its end saves computation */
      j--;
      brow = *(aj + j);
      bnzj = bi[brow+1] - bi[brow];
      bjj  = bj + bi[brow];
      /* add non-zero cols of B into the sorted linked list lnk */
      LNKLISTADD(bnzj,bjj,bn,lnk_init,nlnk,lnk);
      cnzi += nlnk;
    }

    /* If free space is not available, make more free space */
    /* Double the amount of total space in the list */
    if (current_space->local_remaining<cnzi) {
      /* printf("MatMatMultSymbolic_SeqAIJ_SeqAIJ()...%d -th row, double space ...\n",i);*/
      ierr = GetMoreSpace(current_space->total_array_size,&current_space);CHKERRQ(ierr);
      nspacedouble++;
    }

    /* Copy data into free space, then initialize lnk */
    LNKLISTCLEAR(bn,lnk_init,cnzi,lnk,current_space->array);
    current_space->array += cnzi;

    current_space->local_used      += cnzi;
    current_space->local_remaining -= cnzi;

    ci[i+1] = ci[i] + cnzi;
  }

  /* Column indices are in the list of free space */
  /* Allocate space for cj, initialize cj, and */
  /* destroy list of free space and other temporary array(s) */
  ierr = PetscMalloc((ci[am]+1)*sizeof(int),&cj);CHKERRQ(ierr);
  ierr = MakeSpaceContiguous(&free_space,cj);CHKERRQ(ierr);
  ierr = PetscFree(lnk);CHKERRQ(ierr);
    
  /* Allocate space for ca */
  ierr = PetscMalloc((ci[am]+1)*sizeof(MatScalar),&ca);CHKERRQ(ierr);
  ierr = PetscMemzero(ca,(ci[am]+1)*sizeof(MatScalar));CHKERRQ(ierr);
  
  /* put together the new symbolic matrix */
  ierr = MatCreateSeqAIJWithArrays(A->comm,am,bn,ci,cj,ca,C);CHKERRQ(ierr);

  /* MatCreateSeqAIJWithArrays flags matrix so PETSc doesn't free the user's arrays. */
  /* These are PETSc arrays, so change flags so arrays can be deleted by PETSc */
  c = (Mat_SeqAIJ *)((*C)->data);
  c->freedata = PETSC_TRUE;
  c->nonew    = 0;

  ierr = PetscLogEventEnd(logkey_matmatmult_symbolic,A,B,0,0);CHKERRQ(ierr);
  PetscLogInfo((PetscObject)(*C),"Number of calls to GetMoreSpace(): %d\n",nspacedouble);
  PetscFunctionReturn(0);
}

#undef __FUNCT__
#define __FUNCT__ "MatMatMultNumeric"
/*@
   MatMatMultNumeric - Performs the numeric matrix-matrix product.
   Call this routine after first calling MatMatMultSymbolic().

   Collective on Mat

   Input Parameters:
+  A - the left matrix
-  B - the right matrix

   Output Parameters:
.  C - the product matrix, whose ij structure was defined from MatMatMultSymbolic().

   Notes:
   C must have been created with MatMatMultSymbolic.

   This routine is currently only implemented for SeqAIJ type matrices.

   Level: intermediate

.seealso: MatMatMult(),MatMatMultSymbolic()
@*/
int MatMatMultNumeric(Mat A,Mat B,Mat C){
  /* Perhaps this "interface" routine should be moved into the interface directory.*/
  /* To facilitate implementations with varying types, QueryFunction is used.*/
  /* It is assumed that implementations will be composed as "MatMatMultNumeric_<type of A><type of B>". */
  int ierr;
  char numfunct[80];
  int (*numeric)(Mat,Mat,Mat);

  PetscFunctionBegin;

  PetscValidHeaderSpecific(A,MAT_COOKIE,1);
  PetscValidType(A,1);
  MatPreallocated(A);
  if (!A->assembled) SETERRQ(PETSC_ERR_ARG_WRONGSTATE,"Not for unassembled matrix");
  if (A->factor) SETERRQ(PETSC_ERR_ARG_WRONGSTATE,"Not for factored matrix"); 

  PetscValidHeaderSpecific(B,MAT_COOKIE,2);
  PetscValidType(B,2);
  MatPreallocated(B);
  if (!B->assembled) SETERRQ(PETSC_ERR_ARG_WRONGSTATE,"Not for unassembled matrix");
  if (B->factor) SETERRQ(PETSC_ERR_ARG_WRONGSTATE,"Not for factored matrix"); 

  PetscValidHeaderSpecific(C,MAT_COOKIE,3);
  PetscValidType(C,3);
  MatPreallocated(C);
  if (!C->assembled) SETERRQ(PETSC_ERR_ARG_WRONGSTATE,"Not for unassembled matrix");
  if (C->factor) SETERRQ(PETSC_ERR_ARG_WRONGSTATE,"Not for factored matrix"); 

  if (B->N!=C->N) SETERRQ2(PETSC_ERR_ARG_SIZ,"Matrix dimensions are incompatible, %d != %d",B->N,C->N);
  if (B->M!=A->N) SETERRQ2(PETSC_ERR_ARG_SIZ,"Matrix dimensions are incompatible, %d != %d",B->M,A->N);
  if (A->M!=C->M) SETERRQ2(PETSC_ERR_ARG_SIZ,"Matrix dimensions are incompatible, %d != %d",A->M,C->M);

  /* Currently only _seqaijseqaij is implemented, so just query for it in A and B. */
  /* When other implementations exist, attack the multiple dispatch problem. */
  ierr = PetscStrcpy(numfunct,"MatMatMultNumeric_seqaijseqaij");CHKERRQ(ierr);
  ierr = PetscObjectQueryFunction((PetscObject)A,numfunct,(PetscVoidFunction)&numeric);CHKERRQ(ierr);
  if (!numeric) SETERRQ1(PETSC_ERR_SUP,"C=A*B not implemented for A of type %s",A->type_name);
  ierr = PetscObjectQueryFunction((PetscObject)B,numfunct,(PetscVoidFunction)&numeric);CHKERRQ(ierr);
  if (!numeric) SETERRQ1(PETSC_ERR_SUP,"C=A*B not implemented for B of type %s",B->type_name);

  ierr = (*numeric)(A,B,C);CHKERRQ(ierr);

  PetscFunctionReturn(0);
}

#undef __FUNCT__  
#define __FUNCT__ "MatMatMultNumeric_MPIAIJ_MPIAIJ"
int MatMatMultNumeric_MPIAIJ_MPIAIJ(Mat A,Mat B,Mat C)
{
  PetscFunctionBegin;
  PetscFunctionReturn(0);
}

#undef __FUNCT__  
#define __FUNCT__ "MatMatMultNumeric_SeqAIJ_SeqAIJ"
int MatMatMultNumeric_SeqAIJ_SeqAIJ(Mat A,Mat B,Mat C)
{
  int        ierr,flops=0;
  Mat_SeqAIJ *a = (Mat_SeqAIJ *)A->data;
  Mat_SeqAIJ *b = (Mat_SeqAIJ *)B->data;
  Mat_SeqAIJ *c = (Mat_SeqAIJ *)C->data;
  int        *ai=a->i,*aj=a->j,*bi=b->i,*bj=b->j,*bjj,*ci=c->i,*cj=c->j;
  int        am=A->M,cn=C->N;
  int        i,j,k,anzi,bnzi,cnzi,brow;
  MatScalar  *aa=a->a,*ba=b->a,*baj,*ca=c->a,*temp;

  PetscFunctionBegin;  

  /* Start timers */
  ierr = PetscLogEventBegin(logkey_matmatmult_numeric,A,B,C,0);CHKERRQ(ierr);

  /* Allocate temp accumulation space to avoid searching for nonzero columns in C */
  ierr = PetscMalloc((cn+1)*sizeof(MatScalar),&temp);CHKERRQ(ierr);
  ierr = PetscMemzero(temp,cn*sizeof(MatScalar));CHKERRQ(ierr);
  /* Traverse A row-wise. */
  /* Build the ith row in C by summing over nonzero columns in A, */
  /* the rows of B corresponding to nonzeros of A. */
  for (i=0;i<am;i++) {
    anzi = ai[i+1] - ai[i];
    for (j=0;j<anzi;j++) {
      brow = *aj++;
      bnzi = bi[brow+1] - bi[brow];
      bjj  = bj + bi[brow];
      baj  = ba + bi[brow];
      for (k=0;k<bnzi;k++) {
        temp[bjj[k]] += (*aa)*baj[k];
      }
      flops += 2*bnzi;
      aa++;
    }
    /* Store row back into C, and re-zero temp */
    cnzi = ci[i+1] - ci[i];
    for (j=0;j<cnzi;j++) {
      ca[j] = temp[cj[j]];
      temp[cj[j]] = 0.0;
    }
    ca += cnzi;
    cj += cnzi;
  }
  ierr = MatAssemblyBegin(C,MAT_FINAL_ASSEMBLY);CHKERRQ(ierr);
  ierr = MatAssemblyEnd(C,MAT_FINAL_ASSEMBLY);CHKERRQ(ierr);
                         
  /* Free temp */
  ierr = PetscFree(temp);CHKERRQ(ierr);
  ierr = PetscLogFlops(flops);CHKERRQ(ierr);
  ierr = PetscLogEventEnd(logkey_matmatmult_numeric,A,B,C,0);CHKERRQ(ierr);
  PetscFunctionReturn(0);
}

#undef __FUNCT__
#define __FUNCT__ "RegisterMatMatMultRoutines_Private"
int RegisterMatMatMultRoutines_Private(Mat A) {
  int ierr;

  PetscFunctionBegin;
  if (!logkey_matmatmult_symbolic) {
    ierr = PetscLogEventRegister(&logkey_matmatmult_symbolic,"MatMatMultSymbolic",MAT_COOKIE);CHKERRQ(ierr);
  }
  /*
  ierr = PetscObjectComposeFunctionDynamic((PetscObject)A,"MatMatMultSymbolic_seqaijseqaij",
                                           "MatMatMultSymbolic_SeqAIJ_SeqAIJ",
                                           MatMatMultSymbolic_SeqAIJ_SeqAIJ);CHKERRQ(ierr);*/
  if (!logkey_matmatmult_numeric) {
    ierr = PetscLogEventRegister(&logkey_matmatmult_numeric,"MatMatMultNumeric",MAT_COOKIE);CHKERRQ(ierr);
  }
  /*
  ierr = PetscObjectComposeFunctionDynamic((PetscObject)A,"MatMatMultNumeric_seqaijseqaij",
                                           "MatMatMultNumeric_SeqAIJ_SeqAIJ",
                                           MatMatMultNumeric_SeqAIJ_SeqAIJ);CHKERRQ(ierr);*/
  PetscFunctionReturn(0);
}<|MERGE_RESOLUTION|>--- conflicted
+++ resolved
@@ -122,11 +122,7 @@
   PetscValidPointer(C,3);
   if (B->M!=A->N) SETERRQ2(PETSC_ERR_ARG_SIZ,"Matrix dimensions are incompatible, %d != %d",B->M,A->N);
 
-<<<<<<< HEAD
-  if (fill <=0) SETERRQ1(PETSC_ERR_ARG_SIZ,"fill=%g must be > 0",fill);
-=======
   if (fill <=0.0) SETERRQ1(PETSC_ERR_ARG_SIZ,"fill=%g must be > 0.0",fill);
->>>>>>> 1c24bd37
 
   ierr = PetscLogEventBegin(MAT_MatMult,A,B,0,0);CHKERRQ(ierr); 
   ierr = (*A->ops->matmult)(A,B,scall,fill,C);CHKERRQ(ierr);
@@ -210,11 +206,7 @@
   PetscValidPointer(C,3);
 
   if (B->M!=A->N) SETERRQ2(PETSC_ERR_ARG_SIZ,"Matrix dimensions are incompatible, %d != %d",B->M,A->N);
-<<<<<<< HEAD
-  if (fill <=0) SETERRQ1(PETSC_ERR_ARG_SIZ,"fill=%g must be > 0",fill);
-=======
   if (fill <=0.0) SETERRQ1(PETSC_ERR_ARG_SIZ,"fill=%g must be > 0.0",fill);
->>>>>>> 1c24bd37
 
   /* Currently only _seqaijseqaij is implemented, so just query for it in A and B. */
   /* When other implementations exist, attack the multiple dispatch problem. */
