/*
  Defines the basic matrix operations for the AIJ (compressed row)
  matrix storage format.
*/
#define PETSC_SKIP_COMPLEX

#include <petscconf.h>
PETSC_CUDA_EXTERN_C_BEGIN
#include <../src/mat/impls/aij/seq/aij.h>          /*I "petscmat.h" I*/
#include <petscbt.h>
#include <../src/vec/vec/impls/dvecimpl.h>
#include <petsc-private/vecimpl.h>
PETSC_CUDA_EXTERN_C_END
#undef VecType
#include <../src/mat/impls/aij/seq/seqcusp/cuspmatimpl.h>

const char *const MatCUSPStorageFormats[] = {"CSR","DIA","ELL","MatCUSPStorageFormat","MAT_CUSP_",0};

#undef __FUNCT__
#define __FUNCT__ "MatCUSPSetStream"
PetscErrorCode MatCUSPSetStream(Mat A,const cudaStream_t stream)
{
  Mat_SeqAIJCUSP *cuspstruct = (Mat_SeqAIJCUSP*)A->spptr;

  PetscFunctionBegin;
  cuspstruct->stream = stream;
  PetscFunctionReturn(0);
}

#undef __FUNCT__
#define __FUNCT__ "MatCUSPSetFormat_SeqAIJCUSP"
PetscErrorCode MatCUSPSetFormat_SeqAIJCUSP(Mat A,MatCUSPFormatOperation op,MatCUSPStorageFormat format)
{
  Mat_SeqAIJCUSP *cuspMat = (Mat_SeqAIJCUSP*)A->spptr;

  PetscFunctionBegin;
  switch (op) {
  case MAT_CUSP_MULT:
    cuspMat->format = format;
    break;
  case MAT_CUSP_ALL:
    cuspMat->format = format;
    break;
  default:
    SETERRQ1(PETSC_COMM_SELF,PETSC_ERR_SUP,"unsupported operation %d for MatCUSPFormatOperation. Only MAT_CUSP_MULT and MAT_CUSP_ALL are currently supported.",op);
  }
  PetscFunctionReturn(0);
}

/*@
   MatCUSPSetFormat - Sets the storage format of CUSP matrices for a particular
   operation. Only the MatMult operation can use different GPU storage formats
   for AIJCUSP matrices.

   Not Collective

   Input Parameters:
+  A - Matrix of type SEQAIJCUSP
.  op - MatCUSPFormatOperation. SEQAIJCUSP matrices support MAT_CUSP_MULT and MAT_CUSP_ALL. MPIAIJCUSP matrices support MAT_CUSP_MULT_DIAG, MAT_CUSP_MULT_OFFDIAG, and MAT_CUSP_ALL.
-  format - MatCUSPStorageFormat (one of MAT_CUSP_CSR, MAT_CUSP_DIA, MAT_CUSP_ELL)

   Output Parameter:

   Level: intermediate

.seealso: MatCUSPStorageFormat, MatCUSPFormatOperation
@*/
#undef __FUNCT__
#define __FUNCT__ "MatCUSPSetFormat"
PetscErrorCode MatCUSPSetFormat(Mat A,MatCUSPFormatOperation op,MatCUSPStorageFormat format)
{
  PetscErrorCode ierr;

  PetscFunctionBegin;
  PetscValidHeaderSpecific(A, MAT_CLASSID,1);
  ierr = PetscTryMethod(A, "MatCUSPSetFormat_C",(Mat,MatCUSPFormatOperation,MatCUSPStorageFormat),(A,op,format));CHKERRQ(ierr);
  PetscFunctionReturn(0);
}

#undef __FUNCT__
#define __FUNCT__ "MatSetFromOptions_SeqAIJCUSP"
PetscErrorCode MatSetFromOptions_SeqAIJCUSP(Mat A)
{
  Mat_SeqAIJCUSP       *cuspMat = (Mat_SeqAIJCUSP*)A->spptr;
  PetscErrorCode       ierr;
  MatCUSPStorageFormat format;
  PetscBool            flg;

  PetscFunctionBegin;
  ierr = PetscOptionsHead("SeqAIJCUSP options");CHKERRQ(ierr);
  ierr = PetscObjectOptionsBegin((PetscObject)A);
  ierr = PetscOptionsEnum("-mat_cusp_mult_storage_format","sets storage format of (seq)aijcusp gpu matrices for SpMV",
                          "MatCUSPSetFormat",MatCUSPStorageFormats,(PetscEnum)cuspMat->format,(PetscEnum*)&format,&flg);CHKERRQ(ierr);
  if (flg) {
    ierr = MatCUSPSetFormat(A,MAT_CUSP_MULT,format);CHKERRQ(ierr);
  }
  ierr = PetscOptionsEnum("-mat_cusp_storage_format","sets storage format of (seq)aijcusp gpu matrices for SpMV",
                          "MatCUSPSetFormat",MatCUSPStorageFormats,(PetscEnum)cuspMat->format,(PetscEnum*)&format,&flg);CHKERRQ(ierr);
  if (flg) {
    ierr = MatCUSPSetFormat(A,MAT_CUSP_ALL,format);CHKERRQ(ierr);
  }
  ierr = PetscOptionsEnd();CHKERRQ(ierr);
  PetscFunctionReturn(0);

}


#undef __FUNCT__
#define __FUNCT__ "MatCUSPCopyToGPU"
PetscErrorCode MatCUSPCopyToGPU(Mat A)
{

  Mat_SeqAIJCUSP *cuspstruct = (Mat_SeqAIJCUSP*)A->spptr;
  Mat_SeqAIJ     *a          = (Mat_SeqAIJ*)A->data;
  PetscInt       m           = A->rmap->n,*ii,*ridx;
  CUSPMATRIX     *mat;
  PetscErrorCode ierr;

  PetscFunctionBegin;
  if (A->valid_GPU_matrix == PETSC_CUSP_UNALLOCATED || A->valid_GPU_matrix == PETSC_CUSP_CPU) {
    ierr = PetscLogEventBegin(MAT_CUSPCopyToGPU,A,0,0,0);CHKERRQ(ierr);
    /*
      It may be possible to reuse nonzero structure with new matrix values but
      for simplicity and insured correctness we delete and build a new matrix on
      the GPU. Likely a very small performance hit.
    */
    if (cuspstruct->mat) {
      try {
        if (cuspstruct->format==MAT_CUSP_ELL)
          delete (CUSPMATRIXELL *) cuspstruct->mat;
        else if (cuspstruct->format==MAT_CUSP_DIA)
          delete (CUSPMATRIXDIA *) cuspstruct->mat;
        else
          delete (CUSPMATRIX *) cuspstruct->mat;
      } catch(char *ex) {
        SETERRQ1(PETSC_COMM_SELF,PETSC_ERR_LIB,"CUSP error: %s", ex);
      }
    }
    try {
      cuspstruct->nonzerorow=0;
      for (int j = 0; j<m; j++) cuspstruct->nonzerorow += ((a->i[j+1]-a->i[j])>0);
      if (a->compressedrow.use) {
        m    = a->compressedrow.nrows;
        ii   = a->compressedrow.i;
        ridx = a->compressedrow.rindex;
      } else {
        /* Forcing compressed row on the GPU */
        int k=0;
        ierr = PetscMalloc1((cuspstruct->nonzerorow+1), &ii);CHKERRQ(ierr);
        ierr = PetscMalloc1((cuspstruct->nonzerorow), &ridx);CHKERRQ(ierr);
        ii[0]=0;
        for (int j = 0; j<m; j++) {
          if ((a->i[j+1]-a->i[j])>0) {
            ii[k]  = a->i[j];
            ridx[k]= j;
            k++;
          }
        }
        ii[cuspstruct->nonzerorow] = a->nz;
        m = cuspstruct->nonzerorow;
      }

      /* now build matrix */
      mat = new CUSPMATRIX;
      mat->resize(m,A->cmap->n,a->nz);
      mat->row_offsets.assign(ii,ii+m+1);
      mat->column_indices.assign(a->j,a->j+a->nz);
      mat->values.assign(a->a,a->a+a->nz);

      /* convert to other formats if selected */
      if (a->compressedrow.use || cuspstruct->format==MAT_CUSP_CSR) {
        cuspstruct->mat = mat;
        cuspstruct->format = MAT_CUSP_CSR;
      } else {
        if (cuspstruct->format==MAT_CUSP_ELL) {
          CUSPMATRIXELL *ellMat = new CUSPMATRIXELL(*mat);
          cuspstruct->mat = ellMat;
        } else {
          CUSPMATRIXDIA *diaMat = new CUSPMATRIXDIA(*mat);
          cuspstruct->mat = diaMat;
        }
        delete (CUSPMATRIX*) mat;
      }

      /* assign the compressed row indices */
      if (cuspstruct->indices) delete (CUSPINTARRAYGPU*)cuspstruct->indices;
      cuspstruct->indices = new CUSPINTARRAYGPU;
      cuspstruct->indices->assign(ridx,ridx+m);

      /* free the temporaries */
      if (!a->compressedrow.use) {
        ierr = PetscFree(ii);CHKERRQ(ierr);
        ierr = PetscFree(ridx);CHKERRQ(ierr);
      }
      if (cuspstruct->tempvec) delete (CUSPARRAY*)cuspstruct->tempvec;
      cuspstruct->tempvec = new CUSPARRAY;
      cuspstruct->tempvec->resize(m);
    } catch(char *ex) {
      SETERRQ1(PETSC_COMM_SELF,PETSC_ERR_LIB,"CUSP error: %s", ex);
    }
    ierr = WaitForGPU();CHKERRCUSP(ierr);

    A->valid_GPU_matrix = PETSC_CUSP_BOTH;

    ierr = PetscLogEventEnd(MAT_CUSPCopyToGPU,A,0,0,0);CHKERRQ(ierr);
  }
  PetscFunctionReturn(0);
}

#undef __FUNCT__
#define __FUNCT__ "MatCUSPCopyFromGPU"
PetscErrorCode MatCUSPCopyFromGPU(Mat A, CUSPMATRIX *Agpu)
{
  Mat_SeqAIJCUSP *cuspstruct = (Mat_SeqAIJCUSP*) A->spptr;
  Mat_SeqAIJ     *a          = (Mat_SeqAIJ*) A->data;
  PetscInt       m           = A->rmap->n;
  CUSPMATRIX *mat;
  PetscErrorCode ierr;

  PetscFunctionBegin;
  /* if the data is stored in non-CSR format, create a temporary */
  if (cuspstruct->format==MAT_CUSP_ELL) {
    mat = new CUSPMATRIX(*((CUSPMATRIXELL*)cuspstruct->mat));
  } else if (cuspstruct->format==MAT_CUSP_DIA) {
    mat = new CUSPMATRIX(*((CUSPMATRIXDIA*)cuspstruct->mat));
  } else {
    mat = (CUSPMATRIX*) cuspstruct->mat;
  }

  if (A->valid_GPU_matrix == PETSC_CUSP_UNALLOCATED) {
    if (A->valid_GPU_matrix == PETSC_CUSP_UNALLOCATED) {
      try {
        mat = Agpu;
        if (a->compressedrow.use) {
          SETERRQ(PETSC_COMM_WORLD, PETSC_ERR_ARG_WRONG, "Cannot handle row compression for GPU matrices");
        } else {
          PetscInt i;

          if (m+1 != (PetscInt) mat->row_offsets.size()) SETERRQ2(PETSC_COMM_WORLD, PETSC_ERR_ARG_SIZ, "GPU matrix has %d rows, should be %d", mat->row_offsets.size()-1, m);
          a->nz           = mat->values.size();
          a->maxnz        = a->nz; /* Since we allocate exactly the right amount */
          A->preallocated = PETSC_TRUE;
          if (a->singlemalloc) {
            if (a->a) {ierr = PetscFree3(a->a,a->j,a->i);CHKERRQ(ierr);}
          } else {
            if (a->i) {ierr = PetscFree(a->i);CHKERRQ(ierr);}
            if (a->j) {ierr = PetscFree(a->j);CHKERRQ(ierr);}
            if (a->a) {ierr = PetscFree(a->a);CHKERRQ(ierr);}
          }
          ierr = PetscMalloc3(a->nz,&a->a,a->nz,&a->j,m+1,&a->i);CHKERRQ(ierr);
          ierr = PetscLogObjectMemory((PetscObject)A, a->nz*(sizeof(PetscScalar)+sizeof(PetscInt))+(m+1)*sizeof(PetscInt));CHKERRQ(ierr);

          a->singlemalloc = PETSC_TRUE;
          thrust::copy(mat->row_offsets.begin(), mat->row_offsets.end(), a->i);
          thrust::copy(mat->column_indices.begin(), mat->column_indices.end(), a->j);
          thrust::copy(mat->values.begin(), mat->values.end(), a->a);
          /* Setup row lengths */
          if (a->imax) {ierr = PetscFree2(a->imax,a->ilen);CHKERRQ(ierr);}
          ierr = PetscMalloc2(m,&a->imax,m,&a->ilen);CHKERRQ(ierr);
          ierr = PetscLogObjectMemory((PetscObject)A, 2*m*sizeof(PetscInt));CHKERRQ(ierr);
          for (i = 0; i < m; ++i) a->imax[i] = a->ilen[i] = a->i[i+1] - a->i[i];
          /* a->diag?*/
        }
        cuspstruct->tempvec = new CUSPARRAY;
        cuspstruct->tempvec->resize(m);
      } catch(char *ex) {
        SETERRQ1(PETSC_COMM_SELF, PETSC_ERR_LIB, "CUSP error: %s", ex);
      }
    }
    /* This assembly prevents resetting the flag to PETSC_CUSP_CPU and recopying */
    ierr = MatAssemblyBegin(A, MAT_FINAL_ASSEMBLY);CHKERRQ(ierr);
    ierr = MatAssemblyEnd(A, MAT_FINAL_ASSEMBLY);CHKERRQ(ierr);

    A->valid_GPU_matrix = PETSC_CUSP_BOTH;

    /* delete the temporary */
    if (cuspstruct->format==MAT_CUSP_ELL || cuspstruct->format==MAT_CUSP_DIA)
      delete (CUSPMATRIX*) mat;
  } else {
    SETERRQ(PETSC_COMM_WORLD, PETSC_ERR_ARG_WRONG, "Only valid for unallocated GPU matrices");
  }
  PetscFunctionReturn(0);
}

#undef __FUNCT__
#define __FUNCT__ "MatCreateVecs_SeqAIJCUSP"
PetscErrorCode MatCreateVecs_SeqAIJCUSP(Mat mat, Vec *right, Vec *left)
{
  PetscErrorCode ierr;
  PetscInt rbs,cbs;

  PetscFunctionBegin;
  ierr = MatGetBlockSizes(mat,&rbs,&cbs);CHKERRQ(ierr);
  if (right) {
    ierr = VecCreate(PetscObjectComm((PetscObject)mat),right);CHKERRQ(ierr);
    ierr = VecSetSizes(*right,mat->cmap->n,PETSC_DETERMINE);CHKERRQ(ierr);
    ierr = VecSetBlockSize(*right,cbs);CHKERRQ(ierr);
    ierr = VecSetType(*right,VECSEQCUSP);CHKERRQ(ierr);
    ierr = PetscLayoutReference(mat->cmap,&(*right)->map);CHKERRQ(ierr);
  }
  if (left) {
    ierr = VecCreate(PetscObjectComm((PetscObject)mat),left);CHKERRQ(ierr);
    ierr = VecSetSizes(*left,mat->rmap->n,PETSC_DETERMINE);CHKERRQ(ierr);
    ierr = VecSetBlockSize(*left,rbs);CHKERRQ(ierr);
    ierr = VecSetType(*left,VECSEQCUSP);CHKERRQ(ierr);
    ierr = PetscLayoutReference(mat->rmap,&(*left)->map);CHKERRQ(ierr);
  }
  PetscFunctionReturn(0);
}

#undef __FUNCT__
#define __FUNCT__ "MatMult_SeqAIJCUSP"
PetscErrorCode MatMult_SeqAIJCUSP(Mat A,Vec xx,Vec yy)
{
  Mat_SeqAIJ       *a = (Mat_SeqAIJ*)A->data;
  PetscErrorCode   ierr;
  Mat_SeqAIJCUSP   *cuspstruct = (Mat_SeqAIJCUSP*)A->spptr;
  PetscBool        usecprow = a->compressedrow.use;
  CUSPARRAY        *xarray=NULL,*yarray=NULL;
  static PetscBool cite = PETSC_FALSE;

  PetscFunctionBegin;
  /*
    DM 1/28/2014: As of version 0.4.0 cusp does not handle the case of
    zero matrices well.  It produces segfaults on some platforms.
    Therefore we manually check for the case of a zero matrix here.
  */
  if (a->nz == 0) {
    PetscFunctionReturn(0);
  }
  ierr = PetscCitationsRegister("@incollection{msk2013,\n  author = {Victor Minden and Barry F. Smith and Matthew G. Knepley},\n  title = {Preliminary Implementation of {PETSc} Using {GPUs}},\n  booktitle = {GPU Solutions to Multi-scale Problems in Science and Engineering},\n  series = {Lecture Notes in Earth System Sciences},\n  editor = {David A. Yuen and Long Wang and Xuebin Chi and Lennart Johnsson and Wei Ge and Yaolin Shi},\n  publisher = {Springer Berlin Heidelberg},\n  pages = {131--140},\n  year = {2013},\n}\n",&cite);CHKERRQ(ierr);
  ierr = VecCUSPGetArrayRead(xx,&xarray);CHKERRQ(ierr);
  ierr = VecCUSPGetArrayWrite(yy,&yarray);CHKERRQ(ierr);
  try {
    if (usecprow) {
      /* use compressed row format */
      CUSPMATRIX *mat = (CUSPMATRIX*)cuspstruct->mat;
      cusp::multiply(*mat,*xarray,*cuspstruct->tempvec);
      ierr = VecSet_SeqCUSP(yy,0.0);CHKERRQ(ierr);
      thrust::copy(cuspstruct->tempvec->begin(),cuspstruct->tempvec->end(),thrust::make_permutation_iterator(yarray->begin(),cuspstruct->indices->begin()));
    } else {
      /* do not use compressed row format */
      if (cuspstruct->format==MAT_CUSP_ELL) {
        CUSPMATRIXELL *mat = (CUSPMATRIXELL*)cuspstruct->mat;
        cusp::multiply(*mat,*xarray,*yarray);
      } else if (cuspstruct->format==MAT_CUSP_DIA) {
        CUSPMATRIXDIA *mat = (CUSPMATRIXDIA*)cuspstruct->mat;
        cusp::multiply(*mat,*xarray,*yarray);
      } else {
        CUSPMATRIX *mat = (CUSPMATRIX*)cuspstruct->mat;
        cusp::multiply(*mat,*xarray,*yarray);
      }
    }

  } catch (char *ex) {
    SETERRQ1(PETSC_COMM_SELF,PETSC_ERR_LIB,"CUSP error: %s", ex);
  }
  ierr = VecCUSPRestoreArrayRead(xx,&xarray);CHKERRQ(ierr);
  ierr = VecCUSPRestoreArrayWrite(yy,&yarray);CHKERRQ(ierr);
  if (!cuspstruct->stream) {
    ierr = WaitForGPU();CHKERRCUSP(ierr);
  }
  ierr = PetscLogFlops(2.0*a->nz - cuspstruct->nonzerorow);CHKERRQ(ierr);
  PetscFunctionReturn(0);
}


struct VecCUSPPlusEquals
{
  template <typename Tuple>
  __host__ __device__
  void operator()(Tuple t)
  {
    thrust::get<1>(t) = thrust::get<1>(t) + thrust::get<0>(t);
  }
};

#undef __FUNCT__
#define __FUNCT__ "MatMultAdd_SeqAIJCUSP"
PetscErrorCode MatMultAdd_SeqAIJCUSP(Mat A,Vec xx,Vec yy,Vec zz)
{
  Mat_SeqAIJ     *a = (Mat_SeqAIJ*)A->data;
  PetscErrorCode ierr;
  PetscBool      usecprow = a->compressedrow.use;
  Mat_SeqAIJCUSP *cuspstruct = (Mat_SeqAIJCUSP*)A->spptr;
  CUSPARRAY      *xarray     = NULL,*yarray=NULL,*zarray=NULL;

  PetscFunctionBegin;
<<<<<<< HEAD
  /*
    DM 1/28/2014: As of version 0.4.0 cusp does not handle the case of
    zero matrices well.  It produces segfaults on some platforms.
    Therefore we manually check for the case of a zero matrix here.
  */
  if (a->nz == 0) {
    PetscFunctionReturn(0);
  }
=======
>>>>>>> 1d1f6f27
  try {
    ierr = VecCopy_SeqCUSP(yy,zz);CHKERRQ(ierr);
    ierr = VecCUSPGetArrayRead(xx,&xarray);CHKERRQ(ierr);
    ierr = VecCUSPGetArrayRead(yy,&yarray);CHKERRQ(ierr);
    ierr = VecCUSPGetArrayWrite(zz,&zarray);CHKERRQ(ierr);

    if (usecprow) {
      /* use compressed row format */
      CUSPMATRIX *mat = (CUSPMATRIX*)cuspstruct->mat;
      cusp::multiply(*mat,*xarray,*cuspstruct->tempvec);
      thrust::for_each(thrust::make_zip_iterator(thrust::make_tuple(cuspstruct->tempvec->begin(),
                                                                    thrust::make_permutation_iterator(zarray->begin(), cuspstruct->indices->begin()))),
                       thrust::make_zip_iterator(thrust::make_tuple(cuspstruct->tempvec->end(),
                                                                    thrust::make_permutation_iterator(zarray->end(),cuspstruct->indices->end()))),
                       VecCUSPPlusEquals());
    } else {

      if (cuspstruct->format==MAT_CUSP_ELL) {
        CUSPMATRIXELL *mat = (CUSPMATRIXELL*)cuspstruct->mat;
        cusp::multiply(*mat,*xarray,*cuspstruct->tempvec);
      } else if (cuspstruct->format==MAT_CUSP_DIA) {
        CUSPMATRIXDIA *mat = (CUSPMATRIXDIA*)cuspstruct->mat;
        cusp::multiply(*mat,*xarray,*cuspstruct->tempvec);
      } else {
        CUSPMATRIX *mat = (CUSPMATRIX*)cuspstruct->mat;
        cusp::multiply(*mat,*xarray,*cuspstruct->tempvec);
      }

      if (zarray->size() == cuspstruct->indices->size()) {
        thrust::for_each(thrust::make_zip_iterator(thrust::make_tuple(cuspstruct->tempvec->begin(),zarray->begin())),
            thrust::make_zip_iterator(thrust::make_tuple(cuspstruct->tempvec->end(),zarray->end())),
            VecCUSPPlusEquals());
      } else {
        thrust::for_each(thrust::make_zip_iterator(thrust::make_tuple(cuspstruct->tempvec->begin(),
                thrust::make_permutation_iterator(zarray->begin(), cuspstruct->indices->begin()))),
            thrust::make_zip_iterator(thrust::make_tuple(cuspstruct->tempvec->end(),
                thrust::make_permutation_iterator(zarray->end(),cuspstruct->indices->end()))),
            VecCUSPPlusEquals());
      }
    }
    ierr = VecCUSPRestoreArrayRead(xx,&xarray);CHKERRQ(ierr);
    ierr = VecCUSPRestoreArrayRead(yy,&yarray);CHKERRQ(ierr);
    ierr = VecCUSPRestoreArrayWrite(zz,&zarray);CHKERRQ(ierr);

  } catch(char *ex) {
    SETERRQ1(PETSC_COMM_SELF,PETSC_ERR_LIB,"CUSP error: %s", ex);
  }
  ierr = WaitForGPU();CHKERRCUSP(ierr);
  ierr = PetscLogFlops(2.0*a->nz);CHKERRQ(ierr);
  PetscFunctionReturn(0);
}

#undef __FUNCT__
#define __FUNCT__ "MatAssemblyEnd_SeqAIJCUSP"
PetscErrorCode MatAssemblyEnd_SeqAIJCUSP(Mat A,MatAssemblyType mode)
{
  PetscErrorCode ierr;

  PetscFunctionBegin;
  ierr = MatAssemblyEnd_SeqAIJ(A,mode);CHKERRQ(ierr);
  ierr = MatCUSPCopyToGPU(A);CHKERRQ(ierr);
  if (mode == MAT_FLUSH_ASSEMBLY) PetscFunctionReturn(0);
  A->ops->mult    = MatMult_SeqAIJCUSP;
  A->ops->multadd = MatMultAdd_SeqAIJCUSP;
  PetscFunctionReturn(0);
}

/* --------------------------------------------------------------------------------*/
#undef __FUNCT__
#define __FUNCT__ "MatCreateSeqAIJCUSP"
/*@
   MatCreateSeqAIJCUSP - Creates a sparse matrix in AIJ (compressed row) format
   (the default parallel PETSc format).  This matrix will ultimately pushed down
   to NVidia GPUs and use the CUSP library for calculations. For good matrix
   assembly performance the user should preallocate the matrix storage by setting
   the parameter nz (or the array nnz).  By setting these parameters accurately,
   performance during matrix assembly can be increased by more than a factor of 50.


   Collective on MPI_Comm

   Input Parameters:
+  comm - MPI communicator, set to PETSC_COMM_SELF
.  m - number of rows
.  n - number of columns
.  nz - number of nonzeros per row (same for all rows)
-  nnz - array containing the number of nonzeros in the various rows
         (possibly different for each row) or NULL

   Output Parameter:
.  A - the matrix

   It is recommended that one use the MatCreate(), MatSetType() and/or MatSetFromOptions(),
   MatXXXXSetPreallocation() paradigm instead of this routine directly.
   [MatXXXXSetPreallocation() is, for example, MatSeqAIJSetPreallocation]

   Notes:
   If nnz is given then nz is ignored

   The AIJ format (also called the Yale sparse matrix format or
   compressed row storage), is fully compatible with standard Fortran 77
   storage.  That is, the stored row and column indices can begin at
   either one (as in Fortran) or zero.  See the users' manual for details.

   Specify the preallocated storage with either nz or nnz (not both).
   Set nz=PETSC_DEFAULT and nnz=NULL for PETSc to control dynamic memory
   allocation.  For large problems you MUST preallocate memory or you
   will get TERRIBLE performance, see the users' manual chapter on matrices.

   By default, this format uses inodes (identical nodes) when possible, to
   improve numerical efficiency of matrix-vector products and solves. We
   search for consecutive rows with the same nonzero structure, thereby
   reusing matrix information to achieve increased efficiency.

   Level: intermediate

.seealso: MatCreate(), MatCreateAIJ(), MatSetValues(), MatSeqAIJSetColumnIndices(), MatCreateSeqAIJWithArrays(), MatCreateAIJ()

@*/
PetscErrorCode  MatCreateSeqAIJCUSP(MPI_Comm comm,PetscInt m,PetscInt n,PetscInt nz,const PetscInt nnz[],Mat *A)
{
  PetscErrorCode ierr;

  PetscFunctionBegin;
  ierr = MatCreate(comm,A);CHKERRQ(ierr);
  ierr = MatSetSizes(*A,m,n,m,n);CHKERRQ(ierr);
  ierr = MatSetType(*A,MATSEQAIJCUSP);CHKERRQ(ierr);
  ierr = MatSeqAIJSetPreallocation_SeqAIJ(*A,nz,(PetscInt*)nnz);CHKERRQ(ierr);
  PetscFunctionReturn(0);
}

#undef __FUNCT__
#define __FUNCT__ "MatDestroy_SeqAIJCUSP"
PetscErrorCode MatDestroy_SeqAIJCUSP(Mat A)
{
  PetscErrorCode ierr;
  Mat_SeqAIJCUSP *cuspcontainer = (Mat_SeqAIJCUSP*)A->spptr;

  PetscFunctionBegin;
  try {
    if (A->valid_GPU_matrix != PETSC_CUSP_UNALLOCATED) {
      if (cuspcontainer->format==MAT_CUSP_ELL) {
        delete (CUSPMATRIXELL*)(cuspcontainer->mat);
      } else if (cuspcontainer->format==MAT_CUSP_DIA) {
        delete (CUSPMATRIXDIA*)(cuspcontainer->mat);
      } else {
        delete (CUSPMATRIX*)(cuspcontainer->mat);
      }
      if (cuspcontainer->indices) delete (CUSPINTARRAYGPU*)cuspcontainer->indices;
      if (cuspcontainer->tempvec) delete (CUSPARRAY*)cuspcontainer->tempvec;
    }
    delete cuspcontainer;
    A->valid_GPU_matrix = PETSC_CUSP_UNALLOCATED;
  } catch(char *ex) {
    SETERRQ1(PETSC_COMM_SELF,PETSC_ERR_LIB,"CUSP error: %s", ex);
  }
  /*this next line is because MatDestroy tries to PetscFree spptr if it is not zero, and PetscFree only works if the memory was allocated with PetscNew or PetscMalloc, which don't call the constructor */
  A->spptr = 0;
  ierr     = MatDestroy_SeqAIJ(A);CHKERRQ(ierr);
  PetscFunctionReturn(0);
}

extern PetscErrorCode MatSetValuesBatch_SeqAIJCUSP(Mat, PetscInt, PetscInt, PetscInt*,const PetscScalar*);

PETSC_EXTERN PetscErrorCode MatGetFactor_seqaij_cusparse(Mat,MatFactorType,Mat*);
PETSC_EXTERN PetscErrorCode MatFactorGetSolverPackage_seqaij_cusparse(Mat,const MatSolverPackage*);

#undef __FUNCT__
#define __FUNCT__ "MatCreate_SeqAIJCUSP"
PETSC_EXTERN PetscErrorCode MatCreate_SeqAIJCUSP(Mat B)
{
  PetscErrorCode ierr;
  Mat_SeqAIJ     *aij;

  PetscFunctionBegin;
  ierr            = MatCreate_SeqAIJ(B);CHKERRQ(ierr);
  aij             = (Mat_SeqAIJ*)B->data;
  aij->inode.use  = PETSC_FALSE;
  B->ops->mult    = MatMult_SeqAIJCUSP;
  B->ops->multadd = MatMultAdd_SeqAIJCUSP;
  B->spptr        = new Mat_SeqAIJCUSP;

  if (B->factortype==MAT_FACTOR_NONE) {
    ((Mat_SeqAIJCUSP*)B->spptr)->mat     = 0;
    ((Mat_SeqAIJCUSP*)B->spptr)->tempvec = 0;
    ((Mat_SeqAIJCUSP*)B->spptr)->indices = 0;
    ((Mat_SeqAIJCUSP*)B->spptr)->nonzerorow = 0;
    ((Mat_SeqAIJCUSP*)B->spptr)->stream = 0;
    ((Mat_SeqAIJCUSP*)B->spptr)->format = MAT_CUSP_CSR;
  }

  B->ops->assemblyend    = MatAssemblyEnd_SeqAIJCUSP;
  B->ops->destroy        = MatDestroy_SeqAIJCUSP;
  B->ops->getvecs        = MatCreateVecs_SeqAIJCUSP;
  B->ops->setvaluesbatch = MatSetValuesBatch_SeqAIJCUSP;
  B->ops->setfromoptions = MatSetFromOptions_SeqAIJCUSP;

  /* Here we overload MatGetFactor_cusparse_C which enables -pc_factor_mat_solver_package cusparse to work with
     -mat_type aijcusp. That is, an aijcusp matrix can call the cusparse tri solve.
     Note the difference with the implementation in MatCreate_SeqAIJCUSPARSE in ../seqcusparse/aijcusparse.cu */
  ierr = PetscObjectComposeFunction((PetscObject)B,"MatGetFactor_cusparse_C",MatGetFactor_seqaij_cusparse);CHKERRQ(ierr);
  ierr = PetscObjectComposeFunction((PetscObject)B,"MatCUSPSetFormat_C", MatCUSPSetFormat_SeqAIJCUSP);CHKERRQ(ierr);
  ierr = PetscObjectChangeTypeName((PetscObject)B,MATSEQAIJCUSP);CHKERRQ(ierr);

  B->valid_GPU_matrix = PETSC_CUSP_UNALLOCATED;
  PetscFunctionReturn(0);
}

/*M
   MATSEQAIJCUSP - MATAIJCUSP = "aijcusp" = "seqaijcusp" - A matrix type to be used for sparse matrices.

   A matrix type type whose data resides on Nvidia GPUs. These matrices are in CSR format by
   default. All matrix calculations are performed using the CUSP library. DIA and ELL formats are 
   also available.

   Options Database Keys:
+  -mat_type aijcusp - sets the matrix type to "seqaijcusp" during a call to MatSetFromOptions()
.  -mat_cusp_storage_format csr - sets the storage format of matrices for MatMult during a call to MatSetFromOptions(). Other options include dia (diagonal) or ell (ellpack).
-  -mat_cusp_mult_storage_format csr - sets the storage format of matrices for MatMult during a call to MatSetFromOptions(). Other options include dia (diagonal) or ell (ellpack).

  Level: beginner

.seealso: MatCreateSeqAIJCUSP(), MATAIJCUSP, MatCreateAIJCUSP(), MatCUSPSetFormat(), MatCUSPStorageFormat, MatCUSPFormatOperation
M*/
<|MERGE_RESOLUTION|>--- conflicted
+++ resolved
@@ -386,7 +386,6 @@
   CUSPARRAY      *xarray     = NULL,*yarray=NULL,*zarray=NULL;
 
   PetscFunctionBegin;
-<<<<<<< HEAD
   /*
     DM 1/28/2014: As of version 0.4.0 cusp does not handle the case of
     zero matrices well.  It produces segfaults on some platforms.
@@ -395,8 +394,6 @@
   if (a->nz == 0) {
     PetscFunctionReturn(0);
   }
-=======
->>>>>>> 1d1f6f27
   try {
     ierr = VecCopy_SeqCUSP(yy,zz);CHKERRQ(ierr);
     ierr = VecCUSPGetArrayRead(xx,&xarray);CHKERRQ(ierr);
