<<<<<<< HEAD
#include <../src/mat/impls/ell/mpi/mpiell.h>
=======
#include <../src/mat/impls/sell/mpi/mpisell.h>
>>>>>>> c3f6d4ef
#include <../src/mat/impls/aij/mpi/mpiaij.h>
#include <../src/mat/impls/baij/mpi/mpibaij.h>
#include <petsc/private/isimpl.h>

PetscErrorCode MatFDColoringApply_BAIJ(Mat J,MatFDColoring coloring,Vec x1,void *sctx)
{
  PetscErrorCode    (*f)(void*,Vec,Vec,void*)=(PetscErrorCode (*)(void*,Vec,Vec,void*))coloring->f;
  PetscErrorCode    ierr;
  PetscInt          k,cstart,cend,l,row,col,nz,spidx,i,j;
  PetscScalar       dx=0.0,*w3_array,*dy_i,*dy=coloring->dy;
  PetscScalar       *vscale_array;
  const PetscScalar *xx;
  PetscReal         epsilon=coloring->error_rel,umin=coloring->umin,unorm;
  Vec               w1=coloring->w1,w2=coloring->w2,w3,vscale=coloring->vscale;
  void              *fctx=coloring->fctx;
  PetscInt          ctype=coloring->ctype,nxloc,nrows_k;
  PetscScalar       *valaddr;
  MatEntry          *Jentry=coloring->matentry;
  MatEntry2         *Jentry2=coloring->matentry2;
  const PetscInt    ncolors=coloring->ncolors,*ncolumns=coloring->ncolumns,*nrows=coloring->nrows;
  PetscInt          bs=J->rmap->bs;

  PetscFunctionBegin;
  /* (1) Set w1 = F(x1) */
  if (!coloring->fset) {
    ierr = PetscLogEventBegin(MAT_FDColoringFunction,0,0,0,0);CHKERRQ(ierr);
    ierr = (*f)(sctx,x1,w1,fctx);CHKERRQ(ierr);
    ierr = PetscLogEventEnd(MAT_FDColoringFunction,0,0,0,0);CHKERRQ(ierr);
  } else {
    coloring->fset = PETSC_FALSE;
  }

  /* (2) Compute vscale = 1./dx - the local scale factors, including ghost points */
  ierr = VecGetLocalSize(x1,&nxloc);CHKERRQ(ierr);
  if (coloring->htype[0] == 'w') {
    /* vscale = dx is a constant scalar */
    ierr = VecNorm(x1,NORM_2,&unorm);CHKERRQ(ierr);
    dx = 1.0/(PetscSqrtReal(1.0 + unorm)*epsilon);
  } else {
    ierr = VecGetArrayRead(x1,&xx);CHKERRQ(ierr);
    ierr = VecGetArray(vscale,&vscale_array);CHKERRQ(ierr);
    for (col=0; col<nxloc; col++) {
      dx = xx[col];
      if (PetscAbsScalar(dx) < umin) {
        if (PetscRealPart(dx) >= 0.0)      dx = umin;
        else if (PetscRealPart(dx) < 0.0 ) dx = -umin;
      }
      dx               *= epsilon;
      vscale_array[col] = 1.0/dx;
    }
    ierr = VecRestoreArrayRead(x1,&xx);CHKERRQ(ierr);
    ierr = VecRestoreArray(vscale,&vscale_array);CHKERRQ(ierr);
  }
  if (ctype == IS_COLORING_GLOBAL && coloring->htype[0] == 'd') {
    ierr = VecGhostUpdateBegin(vscale,INSERT_VALUES,SCATTER_FORWARD);CHKERRQ(ierr);
    ierr = VecGhostUpdateEnd(vscale,INSERT_VALUES,SCATTER_FORWARD);CHKERRQ(ierr);
  }

  /* (3) Loop over each color */
  if (!coloring->w3) {
    ierr = VecDuplicate(x1,&coloring->w3);CHKERRQ(ierr);
    ierr = PetscLogObjectParent((PetscObject)coloring,(PetscObject)coloring->w3);CHKERRQ(ierr);
  }
  w3 = coloring->w3;

  ierr = VecGetOwnershipRange(x1,&cstart,&cend);CHKERRQ(ierr); /* used by ghosted vscale */
  if (vscale) {
    ierr = VecGetArray(vscale,&vscale_array);CHKERRQ(ierr);
  }
  nz   = 0;
  for (k=0; k<ncolors; k++) {
    coloring->currentcolor = k;

    /*
      (3-1) Loop over each column associated with color
      adding the perturbation to the vector w3 = x1 + dx.
    */
    ierr = VecCopy(x1,w3);CHKERRQ(ierr);
    dy_i = dy;
    for (i=0; i<bs; i++) {     /* Loop over a block of columns */
      ierr = VecGetArray(w3,&w3_array);CHKERRQ(ierr);
      if (ctype == IS_COLORING_GLOBAL) w3_array -= cstart; /* shift pointer so global index can be used */
      if (coloring->htype[0] == 'w') {
        for (l=0; l<ncolumns[k]; l++) {
          col            = i + bs*coloring->columns[k][l];  /* local column (in global index!) of the matrix we are probing for */
          w3_array[col] += 1.0/dx;
          if (i) w3_array[col-1] -= 1.0/dx; /* resume original w3[col-1] */
        }
      } else { /* htype == 'ds' */
        vscale_array -= cstart; /* shift pointer so global index can be used */
        for (l=0; l<ncolumns[k]; l++) {
          col = i + bs*coloring->columns[k][l]; /* local column (in global index!) of the matrix we are probing for */
          w3_array[col] += 1.0/vscale_array[col];
          if (i) w3_array[col-1] -=  1.0/vscale_array[col-1]; /* resume original w3[col-1] */
        }
        vscale_array += cstart;
      }
      if (ctype == IS_COLORING_GLOBAL) w3_array += cstart;
      ierr = VecRestoreArray(w3,&w3_array);CHKERRQ(ierr);

      /*
       (3-2) Evaluate function at w3 = x1 + dx (here dx is a vector of perturbations)
                           w2 = F(x1 + dx) - F(x1)
       */
      ierr = PetscLogEventBegin(MAT_FDColoringFunction,0,0,0,0);CHKERRQ(ierr);
      ierr = VecPlaceArray(w2,dy_i);CHKERRQ(ierr); /* place w2 to the array dy_i */
      ierr = (*f)(sctx,w3,w2,fctx);CHKERRQ(ierr);
      ierr = PetscLogEventEnd(MAT_FDColoringFunction,0,0,0,0);CHKERRQ(ierr);
      ierr = VecAXPY(w2,-1.0,w1);CHKERRQ(ierr);
      ierr = VecResetArray(w2);CHKERRQ(ierr);
      dy_i += nxloc; /* points to dy+i*nxloc */
    }

    /*
     (3-3) Loop over rows of vector, putting results into Jacobian matrix
    */
    nrows_k = nrows[k];
    if (coloring->htype[0] == 'w') {
      for (l=0; l<nrows_k; l++) {
        row     = bs*Jentry2[nz].row;   /* local row index */
        valaddr = Jentry2[nz++].valaddr;
        spidx   = 0;
        dy_i    = dy;
        for (i=0; i<bs; i++) {   /* column of the block */
          for (j=0; j<bs; j++) { /* row of the block */
            valaddr[spidx++] = dy_i[row+j]*dx;
          }
          dy_i += nxloc; /* points to dy+i*nxloc */
        }
      }
    } else { /* htype == 'ds' */
      for (l=0; l<nrows_k; l++) {
        row     = bs*Jentry[nz].row;   /* local row index */
        col     = bs*Jentry[nz].col;   /* local column index */
        valaddr = Jentry[nz++].valaddr;
        spidx   = 0;
        dy_i    = dy;
        for (i=0; i<bs; i++) {   /* column of the block */
          for (j=0; j<bs; j++) { /* row of the block */
            valaddr[spidx++] = dy_i[row+j]*vscale_array[col+i];
          }
          dy_i += nxloc; /* points to dy+i*nxloc */
        }
      }
    }
  }
  ierr = MatAssemblyBegin(J,MAT_FINAL_ASSEMBLY);CHKERRQ(ierr);
  ierr = MatAssemblyEnd(J,MAT_FINAL_ASSEMBLY);CHKERRQ(ierr);
  if (vscale) {
    ierr = VecRestoreArray(vscale,&vscale_array);CHKERRQ(ierr);
  }

  coloring->currentcolor = -1;
  PetscFunctionReturn(0);
}

/* this is declared PETSC_EXTERN because it is used by MatFDColoringUseDM() which is in the DM library */
PetscErrorCode  MatFDColoringApply_AIJ(Mat J,MatFDColoring coloring,Vec x1,void *sctx)
{
  PetscErrorCode    (*f)(void*,Vec,Vec,void*) = (PetscErrorCode (*)(void*,Vec,Vec,void*))coloring->f;
  PetscErrorCode    ierr;
  PetscInt          k,cstart,cend,l,row,col,nz;
  PetscScalar       dx=0.0,*y,*w3_array;
  const PetscScalar *xx;
  PetscScalar       *vscale_array;
  PetscReal         epsilon=coloring->error_rel,umin=coloring->umin,unorm;
  Vec               w1=coloring->w1,w2=coloring->w2,w3,vscale=coloring->vscale;
  void              *fctx=coloring->fctx;
  ISColoringType    ctype=coloring->ctype;
  PetscInt          nxloc,nrows_k;
  MatEntry          *Jentry=coloring->matentry;
  MatEntry2         *Jentry2=coloring->matentry2;
  const PetscInt    ncolors=coloring->ncolors,*ncolumns=coloring->ncolumns,*nrows=coloring->nrows;

  PetscFunctionBegin;
  if ((ctype == IS_COLORING_LOCAL) && (J->ops->fdcoloringapply == MatFDColoringApply_AIJ)) SETERRQ(PetscObjectComm((PetscObject)J),PETSC_ERR_SUP,"Must call MatColoringUseDM() with IS_COLORING_LOCAL");
  /* (1) Set w1 = F(x1) */
  if (!coloring->fset) {
    ierr = PetscLogEventBegin(MAT_FDColoringFunction,0,0,0,0);CHKERRQ(ierr);
    ierr = (*f)(sctx,x1,w1,fctx);CHKERRQ(ierr);
    ierr = PetscLogEventEnd(MAT_FDColoringFunction,0,0,0,0);CHKERRQ(ierr);
  } else {
    coloring->fset = PETSC_FALSE;
  }

  /* (2) Compute vscale = 1./dx - the local scale factors, including ghost points */
  if (coloring->htype[0] == 'w') {
    /* vscale = 1./dx is a constant scalar */
    ierr = VecNorm(x1,NORM_2,&unorm);CHKERRQ(ierr);
    dx = 1.0/(PetscSqrtReal(1.0 + unorm)*epsilon);
  } else {
    ierr = VecGetLocalSize(x1,&nxloc);CHKERRQ(ierr);
    ierr = VecGetArrayRead(x1,&xx);CHKERRQ(ierr);
    ierr = VecGetArray(vscale,&vscale_array);CHKERRQ(ierr);
    for (col=0; col<nxloc; col++) {
      dx = xx[col];
      if (PetscAbsScalar(dx) < umin) {
        if (PetscRealPart(dx) >= 0.0)      dx = umin;
        else if (PetscRealPart(dx) < 0.0 ) dx = -umin;
      }
      dx               *= epsilon;
      vscale_array[col] = 1.0/dx;
    }
    ierr = VecRestoreArrayRead(x1,&xx);CHKERRQ(ierr);
    ierr = VecRestoreArray(vscale,&vscale_array);CHKERRQ(ierr);
  }
  if (ctype == IS_COLORING_GLOBAL && coloring->htype[0] == 'd') {
    ierr = VecGhostUpdateBegin(vscale,INSERT_VALUES,SCATTER_FORWARD);CHKERRQ(ierr);
    ierr = VecGhostUpdateEnd(vscale,INSERT_VALUES,SCATTER_FORWARD);CHKERRQ(ierr);
  }

  /* (3) Loop over each color */
  if (!coloring->w3) {
    ierr = VecDuplicate(x1,&coloring->w3);CHKERRQ(ierr);
    ierr = PetscLogObjectParent((PetscObject)coloring,(PetscObject)coloring->w3);CHKERRQ(ierr);
  }
  w3 = coloring->w3;

  ierr = VecGetOwnershipRange(x1,&cstart,&cend);CHKERRQ(ierr); /* used by ghosted vscale */
  if (vscale) {
    ierr = VecGetArray(vscale,&vscale_array);CHKERRQ(ierr);
  }
  nz   = 0;

  if (coloring->bcols > 1) { /* use blocked insertion of Jentry */
    PetscInt    i,m=J->rmap->n,nbcols,bcols=coloring->bcols;
    PetscScalar *dy=coloring->dy,*dy_k;

    nbcols = 0;
    for (k=0; k<ncolors; k+=bcols) {

      /*
       (3-1) Loop over each column associated with color
       adding the perturbation to the vector w3 = x1 + dx.
       */

      dy_k = dy;
      if (k + bcols > ncolors) bcols = ncolors - k;
      for (i=0; i<bcols; i++) {
        coloring->currentcolor = k+i;

        ierr = VecCopy(x1,w3);CHKERRQ(ierr);
        ierr = VecGetArray(w3,&w3_array);CHKERRQ(ierr);
        if (ctype == IS_COLORING_GLOBAL) w3_array -= cstart; /* shift pointer so global index can be used */
        if (coloring->htype[0] == 'w') {
          for (l=0; l<ncolumns[k+i]; l++) {
            col = coloring->columns[k+i][l]; /* local column (in global index!) of the matrix we are probing for */
            w3_array[col] += 1.0/dx;
          }
        } else { /* htype == 'ds' */
          vscale_array -= cstart; /* shift pointer so global index can be used */
          for (l=0; l<ncolumns[k+i]; l++) {
            col = coloring->columns[k+i][l]; /* local column (in global index!) of the matrix we are probing for */
            w3_array[col] += 1.0/vscale_array[col];
          }
          vscale_array += cstart;
        }
        if (ctype == IS_COLORING_GLOBAL) w3_array += cstart;
        ierr = VecRestoreArray(w3,&w3_array);CHKERRQ(ierr);

        /*
         (3-2) Evaluate function at w3 = x1 + dx (here dx is a vector of perturbations)
                           w2 = F(x1 + dx) - F(x1)
         */
        ierr = PetscLogEventBegin(MAT_FDColoringFunction,0,0,0,0);CHKERRQ(ierr);
        ierr = VecPlaceArray(w2,dy_k);CHKERRQ(ierr); /* place w2 to the array dy_i */
        ierr = (*f)(sctx,w3,w2,fctx);CHKERRQ(ierr);
        ierr = PetscLogEventEnd(MAT_FDColoringFunction,0,0,0,0);CHKERRQ(ierr);
        ierr = VecAXPY(w2,-1.0,w1);CHKERRQ(ierr);
        ierr = VecResetArray(w2);CHKERRQ(ierr);
        dy_k += m; /* points to dy+i*nxloc */
      }

      /*
       (3-3) Loop over block rows of vector, putting results into Jacobian matrix
       */
      nrows_k = nrows[nbcols++];
      ierr = VecGetArray(w2,&y);CHKERRQ(ierr);

      if (coloring->htype[0] == 'w') {
        for (l=0; l<nrows_k; l++) {
          row                      = Jentry2[nz].row;   /* local row index */
          *(Jentry2[nz++].valaddr) = dy[row]*dx;
        }
      } else { /* htype == 'ds' */
        for (l=0; l<nrows_k; l++) {
          row                   = Jentry[nz].row;   /* local row index */
          *(Jentry[nz].valaddr) = dy[row]*vscale_array[Jentry[nz].col];
          nz++;
        }
      }
      ierr = VecRestoreArray(w2,&y);CHKERRQ(ierr);
    }
  } else { /* bcols == 1 */
    for (k=0; k<ncolors; k++) {
      coloring->currentcolor = k;

      /*
       (3-1) Loop over each column associated with color
       adding the perturbation to the vector w3 = x1 + dx.
       */
      ierr = VecCopy(x1,w3);CHKERRQ(ierr);
      ierr = VecGetArray(w3,&w3_array);CHKERRQ(ierr);
      if (ctype == IS_COLORING_GLOBAL) w3_array -= cstart; /* shift pointer so global index can be used */
      if (coloring->htype[0] == 'w') {
        for (l=0; l<ncolumns[k]; l++) {
          col = coloring->columns[k][l]; /* local column (in global index!) of the matrix we are probing for */
          w3_array[col] += 1.0/dx;
        }
      } else { /* htype == 'ds' */
        vscale_array -= cstart; /* shift pointer so global index can be used */
        for (l=0; l<ncolumns[k]; l++) {
          col = coloring->columns[k][l]; /* local column (in global index!) of the matrix we are probing for */
          w3_array[col] += 1.0/vscale_array[col];
        }
        vscale_array += cstart;
      }
      if (ctype == IS_COLORING_GLOBAL) w3_array += cstart;
      ierr = VecRestoreArray(w3,&w3_array);CHKERRQ(ierr);

      /*
       (3-2) Evaluate function at w3 = x1 + dx (here dx is a vector of perturbations)
                           w2 = F(x1 + dx) - F(x1)
       */
      ierr = PetscLogEventBegin(MAT_FDColoringFunction,0,0,0,0);CHKERRQ(ierr);
      ierr = (*f)(sctx,w3,w2,fctx);CHKERRQ(ierr);
      ierr = PetscLogEventEnd(MAT_FDColoringFunction,0,0,0,0);CHKERRQ(ierr);
      ierr = VecAXPY(w2,-1.0,w1);CHKERRQ(ierr);

      /*
       (3-3) Loop over rows of vector, putting results into Jacobian matrix
       */
      nrows_k = nrows[k];
      ierr = VecGetArray(w2,&y);CHKERRQ(ierr);
      if (coloring->htype[0] == 'w') {
        for (l=0; l<nrows_k; l++) {
          row                      = Jentry2[nz].row;   /* local row index */
          *(Jentry2[nz++].valaddr) = y[row]*dx;
        }
      } else { /* htype == 'ds' */
        for (l=0; l<nrows_k; l++) {
          row                   = Jentry[nz].row;   /* local row index */
          *(Jentry[nz].valaddr) = y[row]*vscale_array[Jentry[nz].col];
          nz++;
        }
      }
      ierr = VecRestoreArray(w2,&y);CHKERRQ(ierr);
    }
  }

  ierr = MatAssemblyBegin(J,MAT_FINAL_ASSEMBLY);CHKERRQ(ierr);
  ierr = MatAssemblyEnd(J,MAT_FINAL_ASSEMBLY);CHKERRQ(ierr);
  if (vscale) {
    ierr = VecRestoreArray(vscale,&vscale_array);CHKERRQ(ierr);
  }
  coloring->currentcolor = -1;
  PetscFunctionReturn(0);
}

PetscErrorCode MatFDColoringSetUp_MPIXAIJ(Mat mat,ISColoring iscoloring,MatFDColoring c)
{
  PetscErrorCode         ierr;
  PetscMPIInt            size,*ncolsonproc,*disp,nn;
  PetscInt               i,n,nrows,nrows_i,j,k,m,ncols,col,*rowhit,cstart,cend,colb;
  const PetscInt         *is,*A_ci,*A_cj,*B_ci,*B_cj,*row=NULL,*ltog=NULL;
  PetscInt               nis=iscoloring->n,nctot,*cols;
  IS                     *isa;
  ISLocalToGlobalMapping map=mat->cmap->mapping;
  PetscInt               ctype=c->ctype,*spidxA,*spidxB,nz,bs,bs2,spidx;
  Mat                    A,B;
  PetscScalar            *A_val,*B_val,**valaddrhit;
  MatEntry               *Jentry;
  MatEntry2              *Jentry2;
<<<<<<< HEAD
  PetscBool              isBAIJ,isELL;
=======
  PetscBool              isBAIJ,isSELL;
>>>>>>> c3f6d4ef
  PetscInt               bcols=c->bcols;
#if defined(PETSC_USE_CTABLE)
  PetscTable             colmap=NULL;
#else
  PetscInt               *colmap=NULL;     /* local col number of off-diag col */
#endif

  PetscFunctionBegin;
  if (ctype == IS_COLORING_LOCAL) {
    if (!map) SETERRQ(PetscObjectComm((PetscObject)mat),PETSC_ERR_ARG_INCOMP,"When using ghosted differencing matrix must have local to global mapping provided with MatSetLocalToGlobalMapping");
    ierr = ISLocalToGlobalMappingGetIndices(map,&ltog);CHKERRQ(ierr);
  }

  ierr = MatGetBlockSize(mat,&bs);CHKERRQ(ierr);
  ierr = PetscObjectTypeCompare((PetscObject)mat,MATMPIBAIJ,&isBAIJ);CHKERRQ(ierr);
<<<<<<< HEAD
  ierr = PetscObjectTypeCompare((PetscObject)mat,MATMPIELL,&isELL);CHKERRQ(ierr);
=======
  ierr = PetscObjectTypeCompare((PetscObject)mat,MATMPISELL,&isSELL);CHKERRQ(ierr);
>>>>>>> c3f6d4ef
  if (isBAIJ) {
    Mat_MPIBAIJ *baij=(Mat_MPIBAIJ*)mat->data;
    Mat_SeqBAIJ *spA,*spB;
    A = baij->A;  spA = (Mat_SeqBAIJ*)A->data; A_val = spA->a;
    B = baij->B;  spB = (Mat_SeqBAIJ*)B->data; B_val = spB->a;
    nz = spA->nz + spB->nz; /* total nonzero entries of mat */
    if (!baij->colmap) {
      ierr = MatCreateColmap_MPIBAIJ_Private(mat);CHKERRQ(ierr);
    }
    colmap = baij->colmap;
    ierr = MatGetColumnIJ_SeqBAIJ_Color(A,0,PETSC_FALSE,PETSC_FALSE,&ncols,&A_ci,&A_cj,&spidxA,NULL);CHKERRQ(ierr);
    ierr = MatGetColumnIJ_SeqBAIJ_Color(B,0,PETSC_FALSE,PETSC_FALSE,&ncols,&B_ci,&B_cj,&spidxB,NULL);CHKERRQ(ierr);

    if (ctype == IS_COLORING_GLOBAL && c->htype[0] == 'd') {  /* create vscale for storing dx */
      PetscInt    *garray;
      ierr = PetscMalloc1(B->cmap->n,&garray);CHKERRQ(ierr);
      for (i=0; i<baij->B->cmap->n/bs; i++) {
        for (j=0; j<bs; j++) {
          garray[i*bs+j] = bs*baij->garray[i]+j;
        }
      }
      ierr = VecCreateGhost(PetscObjectComm((PetscObject)mat),mat->cmap->n,PETSC_DETERMINE,B->cmap->n,garray,&c->vscale);CHKERRQ(ierr);
      ierr = PetscFree(garray);CHKERRQ(ierr);
    }
<<<<<<< HEAD
  } else if (isELL) {
    Mat_MPIELL *ell=(Mat_MPIELL*)mat->data;
    Mat_SeqELL *spA,*spB;
    A = ell->A;  spA = (Mat_SeqELL*)A->data; A_val = spA->val;
    B = ell->B;  spB = (Mat_SeqELL*)B->data; B_val = spB->val;
    nz = spA->nz + spB->nz; /* total nonzero entries of mat */
    if (!ell->colmap) {
      /* Allow access to data structures of local part of matrix
       - creates aij->colmap which maps global column number to local number in part B */
      ierr = MatCreateColmap_MPIELL_Private(mat);CHKERRQ(ierr);
    }
    colmap = ell->colmap;
    ierr = MatGetColumnIJ_SeqELL_Color(A,0,PETSC_FALSE,PETSC_FALSE,&ncols,&A_ci,&A_cj,&spidxA,NULL);CHKERRQ(ierr);
    ierr = MatGetColumnIJ_SeqELL_Color(B,0,PETSC_FALSE,PETSC_FALSE,&ncols,&B_ci,&B_cj,&spidxB,NULL);CHKERRQ(ierr);
=======
  } else if (isSELL) {
    Mat_MPISELL *sell=(Mat_MPISELL*)mat->data;
    Mat_SeqSELL *spA,*spB;
    A = sell->A;  spA = (Mat_SeqSELL*)A->data; A_val = spA->val;
    B = sell->B;  spB = (Mat_SeqSELL*)B->data; B_val = spB->val;
    nz = spA->nz + spB->nz; /* total nonzero entries of mat */
    if (!sell->colmap) {
      /* Allow access to data structures of local part of matrix
       - creates aij->colmap which maps global column number to local number in part B */
      ierr = MatCreateColmap_MPISELL_Private(mat);CHKERRQ(ierr);
    }
    colmap = sell->colmap;
    ierr = MatGetColumnIJ_SeqSELL_Color(A,0,PETSC_FALSE,PETSC_FALSE,&ncols,&A_ci,&A_cj,&spidxA,NULL);CHKERRQ(ierr);
    ierr = MatGetColumnIJ_SeqSELL_Color(B,0,PETSC_FALSE,PETSC_FALSE,&ncols,&B_ci,&B_cj,&spidxB,NULL);CHKERRQ(ierr);
>>>>>>> c3f6d4ef

    bs = 1; /* only bs=1 is supported for non MPIBAIJ matrix */

    if (ctype == IS_COLORING_GLOBAL && c->htype[0] == 'd') { /* create vscale for storing dx */
<<<<<<< HEAD
      ierr = VecCreateGhost(PetscObjectComm((PetscObject)mat),mat->cmap->n,PETSC_DETERMINE,B->cmap->n,ell->garray,&c->vscale);CHKERRQ(ierr);
=======
      ierr = VecCreateGhost(PetscObjectComm((PetscObject)mat),mat->cmap->n,PETSC_DETERMINE,B->cmap->n,sell->garray,&c->vscale);CHKERRQ(ierr);
>>>>>>> c3f6d4ef
    }
  } else {
    Mat_MPIAIJ *aij=(Mat_MPIAIJ*)mat->data;
    Mat_SeqAIJ *spA,*spB;
    A = aij->A;  spA = (Mat_SeqAIJ*)A->data; A_val = spA->a;
    B = aij->B;  spB = (Mat_SeqAIJ*)B->data; B_val = spB->a;
    nz = spA->nz + spB->nz; /* total nonzero entries of mat */
    if (!aij->colmap) {
      /* Allow access to data structures of local part of matrix
       - creates aij->colmap which maps global column number to local number in part B */
      ierr = MatCreateColmap_MPIAIJ_Private(mat);CHKERRQ(ierr);
    }
    colmap = aij->colmap;
    ierr = MatGetColumnIJ_SeqAIJ_Color(A,0,PETSC_FALSE,PETSC_FALSE,&ncols,&A_ci,&A_cj,&spidxA,NULL);CHKERRQ(ierr);
    ierr = MatGetColumnIJ_SeqAIJ_Color(B,0,PETSC_FALSE,PETSC_FALSE,&ncols,&B_ci,&B_cj,&spidxB,NULL);CHKERRQ(ierr);

    bs = 1; /* only bs=1 is supported for non MPIBAIJ matrix */

    if (ctype == IS_COLORING_GLOBAL && c->htype[0] == 'd') { /* create vscale for storing dx */
      ierr = VecCreateGhost(PetscObjectComm((PetscObject)mat),mat->cmap->n,PETSC_DETERMINE,B->cmap->n,aij->garray,&c->vscale);CHKERRQ(ierr);
    }
  }

  m         = mat->rmap->n/bs;
  cstart    = mat->cmap->rstart/bs;
  cend      = mat->cmap->rend/bs;

  ierr       = PetscMalloc1(nis,&c->ncolumns);CHKERRQ(ierr);
  ierr       = PetscMalloc1(nis,&c->columns);CHKERRQ(ierr);
  ierr       = PetscCalloc1(nis,&c->nrows);CHKERRQ(ierr);
  ierr       = PetscLogObjectMemory((PetscObject)c,3*nis*sizeof(PetscInt));CHKERRQ(ierr);

  if (c->htype[0] == 'd') {
    ierr       = PetscMalloc1(nz,&Jentry);CHKERRQ(ierr);
    ierr       = PetscLogObjectMemory((PetscObject)c,nz*sizeof(MatEntry));CHKERRQ(ierr);
    c->matentry = Jentry;
  } else if (c->htype[0] == 'w') {
    ierr       = PetscMalloc1(nz,&Jentry2);CHKERRQ(ierr);
    ierr       = PetscLogObjectMemory((PetscObject)c,nz*sizeof(MatEntry2));CHKERRQ(ierr);
    c->matentry2 = Jentry2;
  } else SETERRQ(PetscObjectComm((PetscObject)mat),PETSC_ERR_SUP,"htype is not supported");

  ierr = PetscMalloc2(m+1,&rowhit,m+1,&valaddrhit);CHKERRQ(ierr);
  nz = 0;
  ierr = ISColoringGetIS(iscoloring,PETSC_IGNORE,&isa);CHKERRQ(ierr);
  for (i=0; i<nis; i++) { /* for each local color */
    ierr = ISGetLocalSize(isa[i],&n);CHKERRQ(ierr);
    ierr = ISGetIndices(isa[i],&is);CHKERRQ(ierr);

    c->ncolumns[i] = n; /* local number of columns of this color on this process */
    if (n) {
      ierr = PetscMalloc1(n,&c->columns[i]);CHKERRQ(ierr);
      ierr = PetscLogObjectMemory((PetscObject)c,n*sizeof(PetscInt));CHKERRQ(ierr);
      ierr = PetscMemcpy(c->columns[i],is,n*sizeof(PetscInt));CHKERRQ(ierr);
    } else {
      c->columns[i] = 0;
    }

    if (ctype == IS_COLORING_GLOBAL) {
      /* Determine nctot, the total (parallel) number of columns of this color */
      ierr = MPI_Comm_size(PetscObjectComm((PetscObject)mat),&size);CHKERRQ(ierr);
      ierr = PetscMalloc2(size,&ncolsonproc,size,&disp);CHKERRQ(ierr);

      /* ncolsonproc[j]: local ncolumns on proc[j] of this color */
      ierr  = PetscMPIIntCast(n,&nn);CHKERRQ(ierr);
      ierr  = MPI_Allgather(&nn,1,MPI_INT,ncolsonproc,1,MPI_INT,PetscObjectComm((PetscObject)mat));CHKERRQ(ierr);
      nctot = 0; for (j=0; j<size; j++) nctot += ncolsonproc[j];
      if (!nctot) {
        ierr = PetscInfo(mat,"Coloring of matrix has some unneeded colors with no corresponding rows\n");CHKERRQ(ierr);
      }

      disp[0] = 0;
      for (j=1; j<size; j++) {
        disp[j] = disp[j-1] + ncolsonproc[j-1];
      }

      /* Get cols, the complete list of columns for this color on each process */
      ierr = PetscMalloc1(nctot+1,&cols);CHKERRQ(ierr);
      ierr = MPI_Allgatherv((void*)is,n,MPIU_INT,cols,ncolsonproc,disp,MPIU_INT,PetscObjectComm((PetscObject)mat));CHKERRQ(ierr);
      ierr = PetscFree2(ncolsonproc,disp);CHKERRQ(ierr);
    } else if (ctype == IS_COLORING_LOCAL) {
      /* Determine local number of columns of this color on this process, including ghost points */
      nctot = n;
      ierr  = PetscMalloc1(nctot+1,&cols);CHKERRQ(ierr);
      ierr  = PetscMemcpy(cols,is,n*sizeof(PetscInt));CHKERRQ(ierr);
    } else SETERRQ(PETSC_COMM_SELF,PETSC_ERR_SUP,"Not provided for this MatFDColoring type");

    /* Mark all rows affect by these columns */
    ierr    = PetscMemzero(rowhit,m*sizeof(PetscInt));CHKERRQ(ierr);
    bs2     = bs*bs;
    nrows_i = 0;
    for (j=0; j<nctot; j++) { /* loop over columns*/
      if (ctype == IS_COLORING_LOCAL) {
        col = ltog[cols[j]];
      } else {
        col = cols[j];
      }
      if (col >= cstart && col < cend) { /* column is in A, diagonal block of mat */
        row      = A_cj + A_ci[col-cstart];
        nrows    = A_ci[col-cstart+1] - A_ci[col-cstart];
        nrows_i += nrows;
        /* loop over columns of A marking them in rowhit */
        for (k=0; k<nrows; k++) {
          /* set valaddrhit for part A */
          spidx            = bs2*spidxA[A_ci[col-cstart] + k];
          valaddrhit[*row] = &A_val[spidx];
          rowhit[*row++]   = col - cstart + 1; /* local column index */
        }
      } else { /* column is in B, off-diagonal block of mat */
#if defined(PETSC_USE_CTABLE)
        ierr = PetscTableFind(colmap,col+1,&colb);CHKERRQ(ierr);
        colb--;
#else
        colb = colmap[col] - 1; /* local column index */
#endif
        if (colb == -1) {
          nrows = 0;
        } else {
          colb  = colb/bs;
          row   = B_cj + B_ci[colb];
          nrows = B_ci[colb+1] - B_ci[colb];
        }
        nrows_i += nrows;
        /* loop over columns of B marking them in rowhit */
        for (k=0; k<nrows; k++) {
          /* set valaddrhit for part B */
          spidx            = bs2*spidxB[B_ci[colb] + k];
          valaddrhit[*row] = &B_val[spidx];
          rowhit[*row++]   = colb + 1 + cend - cstart; /* local column index */
        }
      }
    }
    c->nrows[i] = nrows_i;

    if (c->htype[0] == 'd') {
      for (j=0; j<m; j++) {
        if (rowhit[j]) {
          Jentry[nz].row     = j;              /* local row index */
          Jentry[nz].col     = rowhit[j] - 1;  /* local column index */
          Jentry[nz].valaddr = valaddrhit[j];  /* address of mat value for this entry */
          nz++;
        }
      }
    } else { /* c->htype == 'wp' */
      for (j=0; j<m; j++) {
        if (rowhit[j]) {
          Jentry2[nz].row     = j;              /* local row index */
          Jentry2[nz].valaddr = valaddrhit[j];  /* address of mat value for this entry */
          nz++;
        }
      }
    }
    ierr = PetscFree(cols);CHKERRQ(ierr);
  }

  if (bcols > 1) { /* reorder Jentry for faster MatFDColoringApply() */
    ierr = MatFDColoringSetUpBlocked_AIJ_Private(mat,c,nz);CHKERRQ(ierr);
  }

  if (isBAIJ) {
    ierr = MatRestoreColumnIJ_SeqBAIJ_Color(A,0,PETSC_FALSE,PETSC_FALSE,&ncols,&A_ci,&A_cj,&spidxA,NULL);CHKERRQ(ierr);
    ierr = MatRestoreColumnIJ_SeqBAIJ_Color(B,0,PETSC_FALSE,PETSC_FALSE,&ncols,&B_ci,&B_cj,&spidxB,NULL);CHKERRQ(ierr);
    ierr = PetscMalloc1(bs*mat->rmap->n,&c->dy);CHKERRQ(ierr);
<<<<<<< HEAD
  } else if (isELL) {
    ierr = MatRestoreColumnIJ_SeqELL_Color(A,0,PETSC_FALSE,PETSC_FALSE,&ncols,&A_ci,&A_cj,&spidxA,NULL);CHKERRQ(ierr);
    ierr = MatRestoreColumnIJ_SeqELL_Color(B,0,PETSC_FALSE,PETSC_FALSE,&ncols,&B_ci,&B_cj,&spidxB,NULL);CHKERRQ(ierr);
=======
  } else if (isSELL) {
    ierr = MatRestoreColumnIJ_SeqSELL_Color(A,0,PETSC_FALSE,PETSC_FALSE,&ncols,&A_ci,&A_cj,&spidxA,NULL);CHKERRQ(ierr);
    ierr = MatRestoreColumnIJ_SeqSELL_Color(B,0,PETSC_FALSE,PETSC_FALSE,&ncols,&B_ci,&B_cj,&spidxB,NULL);CHKERRQ(ierr);
>>>>>>> c3f6d4ef
  }else {
    ierr = MatRestoreColumnIJ_SeqAIJ_Color(A,0,PETSC_FALSE,PETSC_FALSE,&ncols,&A_ci,&A_cj,&spidxA,NULL);CHKERRQ(ierr);
    ierr = MatRestoreColumnIJ_SeqAIJ_Color(B,0,PETSC_FALSE,PETSC_FALSE,&ncols,&B_ci,&B_cj,&spidxB,NULL);CHKERRQ(ierr);
  }

  ierr = ISColoringRestoreIS(iscoloring,&isa);CHKERRQ(ierr);
  ierr = PetscFree2(rowhit,valaddrhit);CHKERRQ(ierr);

  if (ctype == IS_COLORING_LOCAL) {
    ierr = ISLocalToGlobalMappingRestoreIndices(map,&ltog);CHKERRQ(ierr);
  }
  ierr = PetscInfo3(c,"ncolors %D, brows %D and bcols %D are used.\n",c->ncolors,c->brows,c->bcols);CHKERRQ(ierr);
  PetscFunctionReturn(0);
}

PetscErrorCode MatFDColoringCreate_MPIXAIJ(Mat mat,ISColoring iscoloring,MatFDColoring c)
{
  PetscErrorCode ierr;
  PetscInt       bs,nis=iscoloring->n,m=mat->rmap->n;
<<<<<<< HEAD
  PetscBool      isBAIJ,isELL;
=======
  PetscBool      isBAIJ,isSELL;
>>>>>>> c3f6d4ef

  PetscFunctionBegin;
  /* set default brows and bcols for speedup inserting the dense matrix into sparse Jacobian;
   bcols is chosen s.t. dy-array takes 50% of memory space as mat */
  ierr = MatGetBlockSize(mat,&bs);CHKERRQ(ierr);
  ierr = PetscObjectTypeCompare((PetscObject)mat,MATMPIBAIJ,&isBAIJ);CHKERRQ(ierr);
<<<<<<< HEAD
  ierr = PetscObjectTypeCompare((PetscObject)mat,MATMPIELL,&isELL);CHKERRQ(ierr);
  if (isBAIJ || m == 0) {
    c->brows = m;
    c->bcols = 1;
  } else if (isELL) {
    /* bcols is chosen s.t. dy-array takes 50% of local memory space as mat */
    Mat_MPIELL *ell=(Mat_MPIELL*)mat->data;
    Mat_SeqELL *spA,*spB;
=======
  ierr = PetscObjectTypeCompare((PetscObject)mat,MATMPISELL,&isSELL);CHKERRQ(ierr);
  if (isBAIJ || m == 0) {
    c->brows = m;
    c->bcols = 1;
  } else if (isSELL) {
    /* bcols is chosen s.t. dy-array takes 50% of local memory space as mat */
    Mat_MPISELL *sell=(Mat_MPISELL*)mat->data;
    Mat_SeqSELL *spA,*spB;
>>>>>>> c3f6d4ef
    Mat        A,B;
    PetscInt   nz,brows,bcols;
    PetscReal  mem;

<<<<<<< HEAD
    bs    = 1; /* only bs=1 is supported for MPIELL matrix */

    A = ell->A;  spA = (Mat_SeqELL*)A->data;
    B = ell->B;  spB = (Mat_SeqELL*)B->data;
=======
    bs    = 1; /* only bs=1 is supported for MPISELL matrix */

    A = sell->A;  spA = (Mat_SeqSELL*)A->data;
    B = sell->B;  spB = (Mat_SeqSELL*)B->data;
>>>>>>> c3f6d4ef
    nz = spA->nz + spB->nz; /* total local nonzero entries of mat */
    mem = nz*(sizeof(PetscScalar) + sizeof(PetscInt)) + 3*m*sizeof(PetscInt);
    bcols = (PetscInt)(0.5*mem /(m*sizeof(PetscScalar)));
    brows = 1000/bcols;
    if (bcols > nis) bcols = nis;
    if (brows == 0 || brows > m) brows = m;
    c->brows = brows;
    c->bcols = bcols;
  } else { /* mpiaij matrix */
    /* bcols is chosen s.t. dy-array takes 50% of local memory space as mat */
    Mat_MPIAIJ *aij=(Mat_MPIAIJ*)mat->data;
    Mat_SeqAIJ *spA,*spB;
    Mat        A,B;
    PetscInt   nz,brows,bcols;
    PetscReal  mem;

    bs    = 1; /* only bs=1 is supported for MPIAIJ matrix */

    A = aij->A;  spA = (Mat_SeqAIJ*)A->data;
    B = aij->B;  spB = (Mat_SeqAIJ*)B->data;
    nz = spA->nz + spB->nz; /* total local nonzero entries of mat */
    mem = nz*(sizeof(PetscScalar) + sizeof(PetscInt)) + 3*m*sizeof(PetscInt);
    bcols = (PetscInt)(0.5*mem /(m*sizeof(PetscScalar)));
    brows = 1000/bcols;
    if (bcols > nis) bcols = nis;
    if (brows == 0 || brows > m) brows = m;
    c->brows = brows;
    c->bcols = bcols;
  }

  c->M       = mat->rmap->N/bs;         /* set the global rows and columns and local rows */
  c->N       = mat->cmap->N/bs;
  c->m       = mat->rmap->n/bs;
  c->rstart  = mat->rmap->rstart/bs;
  c->ncolors = nis;
  PetscFunctionReturn(0);
}<|MERGE_RESOLUTION|>--- conflicted
+++ resolved
@@ -1,8 +1,4 @@
-<<<<<<< HEAD
-#include <../src/mat/impls/ell/mpi/mpiell.h>
-=======
 #include <../src/mat/impls/sell/mpi/mpisell.h>
->>>>>>> c3f6d4ef
 #include <../src/mat/impls/aij/mpi/mpiaij.h>
 #include <../src/mat/impls/baij/mpi/mpibaij.h>
 #include <petsc/private/isimpl.h>
@@ -376,11 +372,7 @@
   PetscScalar            *A_val,*B_val,**valaddrhit;
   MatEntry               *Jentry;
   MatEntry2              *Jentry2;
-<<<<<<< HEAD
-  PetscBool              isBAIJ,isELL;
-=======
   PetscBool              isBAIJ,isSELL;
->>>>>>> c3f6d4ef
   PetscInt               bcols=c->bcols;
 #if defined(PETSC_USE_CTABLE)
   PetscTable             colmap=NULL;
@@ -396,11 +388,7 @@
 
   ierr = MatGetBlockSize(mat,&bs);CHKERRQ(ierr);
   ierr = PetscObjectTypeCompare((PetscObject)mat,MATMPIBAIJ,&isBAIJ);CHKERRQ(ierr);
-<<<<<<< HEAD
-  ierr = PetscObjectTypeCompare((PetscObject)mat,MATMPIELL,&isELL);CHKERRQ(ierr);
-=======
   ierr = PetscObjectTypeCompare((PetscObject)mat,MATMPISELL,&isSELL);CHKERRQ(ierr);
->>>>>>> c3f6d4ef
   if (isBAIJ) {
     Mat_MPIBAIJ *baij=(Mat_MPIBAIJ*)mat->data;
     Mat_SeqBAIJ *spA,*spB;
@@ -425,22 +413,6 @@
       ierr = VecCreateGhost(PetscObjectComm((PetscObject)mat),mat->cmap->n,PETSC_DETERMINE,B->cmap->n,garray,&c->vscale);CHKERRQ(ierr);
       ierr = PetscFree(garray);CHKERRQ(ierr);
     }
-<<<<<<< HEAD
-  } else if (isELL) {
-    Mat_MPIELL *ell=(Mat_MPIELL*)mat->data;
-    Mat_SeqELL *spA,*spB;
-    A = ell->A;  spA = (Mat_SeqELL*)A->data; A_val = spA->val;
-    B = ell->B;  spB = (Mat_SeqELL*)B->data; B_val = spB->val;
-    nz = spA->nz + spB->nz; /* total nonzero entries of mat */
-    if (!ell->colmap) {
-      /* Allow access to data structures of local part of matrix
-       - creates aij->colmap which maps global column number to local number in part B */
-      ierr = MatCreateColmap_MPIELL_Private(mat);CHKERRQ(ierr);
-    }
-    colmap = ell->colmap;
-    ierr = MatGetColumnIJ_SeqELL_Color(A,0,PETSC_FALSE,PETSC_FALSE,&ncols,&A_ci,&A_cj,&spidxA,NULL);CHKERRQ(ierr);
-    ierr = MatGetColumnIJ_SeqELL_Color(B,0,PETSC_FALSE,PETSC_FALSE,&ncols,&B_ci,&B_cj,&spidxB,NULL);CHKERRQ(ierr);
-=======
   } else if (isSELL) {
     Mat_MPISELL *sell=(Mat_MPISELL*)mat->data;
     Mat_SeqSELL *spA,*spB;
@@ -455,16 +427,11 @@
     colmap = sell->colmap;
     ierr = MatGetColumnIJ_SeqSELL_Color(A,0,PETSC_FALSE,PETSC_FALSE,&ncols,&A_ci,&A_cj,&spidxA,NULL);CHKERRQ(ierr);
     ierr = MatGetColumnIJ_SeqSELL_Color(B,0,PETSC_FALSE,PETSC_FALSE,&ncols,&B_ci,&B_cj,&spidxB,NULL);CHKERRQ(ierr);
->>>>>>> c3f6d4ef
 
     bs = 1; /* only bs=1 is supported for non MPIBAIJ matrix */
 
     if (ctype == IS_COLORING_GLOBAL && c->htype[0] == 'd') { /* create vscale for storing dx */
-<<<<<<< HEAD
-      ierr = VecCreateGhost(PetscObjectComm((PetscObject)mat),mat->cmap->n,PETSC_DETERMINE,B->cmap->n,ell->garray,&c->vscale);CHKERRQ(ierr);
-=======
       ierr = VecCreateGhost(PetscObjectComm((PetscObject)mat),mat->cmap->n,PETSC_DETERMINE,B->cmap->n,sell->garray,&c->vscale);CHKERRQ(ierr);
->>>>>>> c3f6d4ef
     }
   } else {
     Mat_MPIAIJ *aij=(Mat_MPIAIJ*)mat->data;
@@ -628,15 +595,9 @@
     ierr = MatRestoreColumnIJ_SeqBAIJ_Color(A,0,PETSC_FALSE,PETSC_FALSE,&ncols,&A_ci,&A_cj,&spidxA,NULL);CHKERRQ(ierr);
     ierr = MatRestoreColumnIJ_SeqBAIJ_Color(B,0,PETSC_FALSE,PETSC_FALSE,&ncols,&B_ci,&B_cj,&spidxB,NULL);CHKERRQ(ierr);
     ierr = PetscMalloc1(bs*mat->rmap->n,&c->dy);CHKERRQ(ierr);
-<<<<<<< HEAD
-  } else if (isELL) {
-    ierr = MatRestoreColumnIJ_SeqELL_Color(A,0,PETSC_FALSE,PETSC_FALSE,&ncols,&A_ci,&A_cj,&spidxA,NULL);CHKERRQ(ierr);
-    ierr = MatRestoreColumnIJ_SeqELL_Color(B,0,PETSC_FALSE,PETSC_FALSE,&ncols,&B_ci,&B_cj,&spidxB,NULL);CHKERRQ(ierr);
-=======
   } else if (isSELL) {
     ierr = MatRestoreColumnIJ_SeqSELL_Color(A,0,PETSC_FALSE,PETSC_FALSE,&ncols,&A_ci,&A_cj,&spidxA,NULL);CHKERRQ(ierr);
     ierr = MatRestoreColumnIJ_SeqSELL_Color(B,0,PETSC_FALSE,PETSC_FALSE,&ncols,&B_ci,&B_cj,&spidxB,NULL);CHKERRQ(ierr);
->>>>>>> c3f6d4ef
   }else {
     ierr = MatRestoreColumnIJ_SeqAIJ_Color(A,0,PETSC_FALSE,PETSC_FALSE,&ncols,&A_ci,&A_cj,&spidxA,NULL);CHKERRQ(ierr);
     ierr = MatRestoreColumnIJ_SeqAIJ_Color(B,0,PETSC_FALSE,PETSC_FALSE,&ncols,&B_ci,&B_cj,&spidxB,NULL);CHKERRQ(ierr);
@@ -656,27 +617,13 @@
 {
   PetscErrorCode ierr;
   PetscInt       bs,nis=iscoloring->n,m=mat->rmap->n;
-<<<<<<< HEAD
-  PetscBool      isBAIJ,isELL;
-=======
   PetscBool      isBAIJ,isSELL;
->>>>>>> c3f6d4ef
 
   PetscFunctionBegin;
   /* set default brows and bcols for speedup inserting the dense matrix into sparse Jacobian;
    bcols is chosen s.t. dy-array takes 50% of memory space as mat */
   ierr = MatGetBlockSize(mat,&bs);CHKERRQ(ierr);
   ierr = PetscObjectTypeCompare((PetscObject)mat,MATMPIBAIJ,&isBAIJ);CHKERRQ(ierr);
-<<<<<<< HEAD
-  ierr = PetscObjectTypeCompare((PetscObject)mat,MATMPIELL,&isELL);CHKERRQ(ierr);
-  if (isBAIJ || m == 0) {
-    c->brows = m;
-    c->bcols = 1;
-  } else if (isELL) {
-    /* bcols is chosen s.t. dy-array takes 50% of local memory space as mat */
-    Mat_MPIELL *ell=(Mat_MPIELL*)mat->data;
-    Mat_SeqELL *spA,*spB;
-=======
   ierr = PetscObjectTypeCompare((PetscObject)mat,MATMPISELL,&isSELL);CHKERRQ(ierr);
   if (isBAIJ || m == 0) {
     c->brows = m;
@@ -685,22 +632,14 @@
     /* bcols is chosen s.t. dy-array takes 50% of local memory space as mat */
     Mat_MPISELL *sell=(Mat_MPISELL*)mat->data;
     Mat_SeqSELL *spA,*spB;
->>>>>>> c3f6d4ef
     Mat        A,B;
     PetscInt   nz,brows,bcols;
     PetscReal  mem;
 
-<<<<<<< HEAD
-    bs    = 1; /* only bs=1 is supported for MPIELL matrix */
-
-    A = ell->A;  spA = (Mat_SeqELL*)A->data;
-    B = ell->B;  spB = (Mat_SeqELL*)B->data;
-=======
     bs    = 1; /* only bs=1 is supported for MPISELL matrix */
 
     A = sell->A;  spA = (Mat_SeqSELL*)A->data;
     B = sell->B;  spB = (Mat_SeqSELL*)B->data;
->>>>>>> c3f6d4ef
     nz = spA->nz + spB->nz; /* total local nonzero entries of mat */
     mem = nz*(sizeof(PetscScalar) + sizeof(PetscInt)) + 3*m*sizeof(PetscInt);
     bcols = (PetscInt)(0.5*mem /(m*sizeof(PetscScalar)));
