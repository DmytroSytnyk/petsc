--- conflicted
+++ resolved
@@ -2585,7 +2585,6 @@
 }
 
 #undef __FUNCT__
-<<<<<<< HEAD
 #define __FUNCT__ "MatMPIAIJSetUseScalableIncreaseOverlap_MPIAIJ"
 PetscErrorCode MatMPIAIJSetUseScalableIncreaseOverlap_MPIAIJ(Mat A,PetscBool sc)
 {
@@ -2632,7 +2631,10 @@
       ierr = MatMPIAIJSetUseScalableIncreaseOverlap(A,sc);CHKERRQ(ierr);
     }
   ierr = PetscOptionsEnd();CHKERRQ(ierr);
-=======
+  PetscFunctionReturn(0);
+}
+
+#undef __FUNCT__
 #define __FUNCT__ "MatShift_MPIAIJ"
 PetscErrorCode MatShift_MPIAIJ(Mat Y,PetscScalar a)
 {
@@ -2645,7 +2647,6 @@
     ierr = MatMPIAIJSetPreallocation(Y,1,NULL,0,NULL);CHKERRQ(ierr);
   }
   ierr = MatShift_Basic(Y,a);CHKERRQ(ierr);
->>>>>>> 786001d5
   PetscFunctionReturn(0);
 }
 
