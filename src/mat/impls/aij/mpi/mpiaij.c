
#include <../src/mat/impls/aij/mpi/mpiaij.h>   /*I "petscmat.h" I*/
#include <petscblaslapack.h>

#undef __FUNCT__
#define __FUNCT__ "MatFindNonZeroRows_MPIAIJ"
PetscErrorCode MatFindNonZeroRows_MPIAIJ(Mat M,IS *keptrows)
{
  PetscErrorCode  ierr;
  Mat_MPIAIJ      *mat = (Mat_MPIAIJ*)M->data;
  Mat_SeqAIJ      *a = (Mat_SeqAIJ*)mat->A->data;
  Mat_SeqAIJ      *b = (Mat_SeqAIJ*)mat->B->data;
  const PetscInt  *ia,*ib;
  const MatScalar *aa,*bb;
  PetscInt        na,nb,i,j,*rows,cnt=0,n0rows;
  PetscInt        m = M->rmap->n,rstart = M->rmap->rstart;

  PetscFunctionBegin;
  *keptrows = 0;
  ia = a->i;
  ib = b->i;
  for (i=0; i<m; i++) {
    na = ia[i+1] - ia[i];
    nb = ib[i+1] - ib[i];
    if (!na && !nb) {
      cnt++;
      goto ok1;
    }
    aa = a->a + ia[i];
    for (j=0; j<na; j++) {
      if (aa[j] != 0.0) goto ok1;
    }
    bb = b->a + ib[i];
    for (j=0; j <nb; j++) {
      if (bb[j] != 0.0) goto ok1;
    }
    cnt++;
    ok1:;
  }  
  ierr = MPI_Allreduce(&cnt,&n0rows,1,MPIU_INT,MPI_SUM,((PetscObject)M)->comm);CHKERRQ(ierr);
  if (!n0rows) PetscFunctionReturn(0);
  ierr = PetscMalloc((M->rmap->n-cnt)*sizeof(PetscInt),&rows);CHKERRQ(ierr);
  cnt = 0;
  for (i=0; i<m; i++) {
    na = ia[i+1] - ia[i];
    nb = ib[i+1] - ib[i];
    if (!na && !nb) continue;
    aa = a->a + ia[i];
    for(j=0; j<na;j++) {
      if (aa[j] != 0.0) {
        rows[cnt++] = rstart + i;
        goto ok2;
      }
    }
    bb = b->a + ib[i];
    for (j=0; j<nb; j++) {
      if (bb[j] != 0.0) {
        rows[cnt++] = rstart + i;
        goto ok2;
      }
    }
    ok2:;
  }
  ierr = ISCreateGeneral(PETSC_COMM_WORLD,cnt,rows,PETSC_OWN_POINTER,keptrows);CHKERRQ(ierr);
  PetscFunctionReturn(0);
}

#undef __FUNCT__  
#define __FUNCT__ "MatDistribute_MPIAIJ"
/*
    Distributes a SeqAIJ matrix across a set of processes. Code stolen from
    MatLoad_MPIAIJ(). Horrible lack of reuse. Should be a routine for each matrix type.

    Only for square matrices
*/
PetscErrorCode MatDistribute_MPIAIJ(MPI_Comm comm,Mat gmat,PetscInt m,MatReuse reuse,Mat *inmat)
{
  PetscMPIInt    rank,size;
  PetscInt       *rowners,*dlens,*olens,i,rstart,rend,j,jj,nz,*gmataj,cnt,row,*ld;
  PetscErrorCode ierr;
  Mat            mat;
  Mat_SeqAIJ     *gmata;
  PetscMPIInt    tag;
  MPI_Status     status;
  PetscBool      aij;
  MatScalar      *gmataa,*ao,*ad,*gmataarestore=0;

  PetscFunctionBegin;
  CHKMEMQ;
  ierr = MPI_Comm_rank(comm,&rank);CHKERRQ(ierr);
  ierr = MPI_Comm_size(comm,&size);CHKERRQ(ierr);
  if (!rank) {
    ierr = PetscTypeCompare((PetscObject)gmat,MATSEQAIJ,&aij);CHKERRQ(ierr);
    if (!aij) SETERRQ1(((PetscObject)gmat)->comm,PETSC_ERR_SUP,"Currently no support for input matrix of type %s\n",((PetscObject)gmat)->type_name);
  }
  if (reuse == MAT_INITIAL_MATRIX) {
    ierr = MatCreate(comm,&mat);CHKERRQ(ierr);
    ierr = MatSetSizes(mat,m,m,PETSC_DETERMINE,PETSC_DETERMINE);CHKERRQ(ierr);
    ierr = MatSetType(mat,MATAIJ);CHKERRQ(ierr);
    ierr = PetscMalloc((size+1)*sizeof(PetscInt),&rowners);CHKERRQ(ierr);
    ierr = PetscMalloc2(m,PetscInt,&dlens,m,PetscInt,&olens);CHKERRQ(ierr);
    ierr = MPI_Allgather(&m,1,MPIU_INT,rowners+1,1,MPIU_INT,comm);CHKERRQ(ierr);
    rowners[0] = 0;
    for (i=2; i<=size; i++) {
      rowners[i] += rowners[i-1];
    }
    rstart = rowners[rank]; 
    rend   = rowners[rank+1]; 
    ierr   = PetscObjectGetNewTag((PetscObject)mat,&tag);CHKERRQ(ierr);
    if (!rank) {
      gmata = (Mat_SeqAIJ*) gmat->data;
      /* send row lengths to all processors */
      for (i=0; i<m; i++) dlens[i] = gmata->ilen[i];
      for (i=1; i<size; i++) {
	ierr = MPI_Send(gmata->ilen + rowners[i],rowners[i+1]-rowners[i],MPIU_INT,i,tag,comm);CHKERRQ(ierr);
      }
      /* determine number diagonal and off-diagonal counts */
      ierr = PetscMemzero(olens,m*sizeof(PetscInt));CHKERRQ(ierr);
      ierr = PetscMalloc(m*sizeof(PetscInt),&ld);CHKERRQ(ierr);
      ierr = PetscMemzero(ld,m*sizeof(PetscInt));CHKERRQ(ierr);
      jj = 0;
      for (i=0; i<m; i++) {
	for (j=0; j<dlens[i]; j++) {
          if (gmata->j[jj] < rstart) ld[i]++;
	  if (gmata->j[jj] < rstart || gmata->j[jj] >= rend) olens[i]++;
	  jj++;
	}
      }
      /* send column indices to other processes */
      for (i=1; i<size; i++) {
	nz   = gmata->i[rowners[i+1]]-gmata->i[rowners[i]];
	ierr = MPI_Send(&nz,1,MPIU_INT,i,tag,comm);CHKERRQ(ierr);
	ierr = MPI_Send(gmata->j + gmata->i[rowners[i]],nz,MPIU_INT,i,tag,comm);CHKERRQ(ierr);
      }

      /* send numerical values to other processes */
      for (i=1; i<size; i++) {
        nz   = gmata->i[rowners[i+1]]-gmata->i[rowners[i]];
        ierr = MPI_Send(gmata->a + gmata->i[rowners[i]],nz,MPIU_SCALAR,i,tag,comm);CHKERRQ(ierr);
      }
      gmataa = gmata->a;
      gmataj = gmata->j;

    } else {
      /* receive row lengths */
      ierr = MPI_Recv(dlens,m,MPIU_INT,0,tag,comm,&status);CHKERRQ(ierr);
      /* receive column indices */
      ierr = MPI_Recv(&nz,1,MPIU_INT,0,tag,comm,&status);CHKERRQ(ierr);
      ierr = PetscMalloc2(nz,PetscScalar,&gmataa,nz,PetscInt,&gmataj);CHKERRQ(ierr);
      ierr = MPI_Recv(gmataj,nz,MPIU_INT,0,tag,comm,&status);CHKERRQ(ierr);
      /* determine number diagonal and off-diagonal counts */
      ierr = PetscMemzero(olens,m*sizeof(PetscInt));CHKERRQ(ierr);
      ierr = PetscMalloc(m*sizeof(PetscInt),&ld);CHKERRQ(ierr);
      ierr = PetscMemzero(ld,m*sizeof(PetscInt));CHKERRQ(ierr);
      jj = 0;
      for (i=0; i<m; i++) {
	for (j=0; j<dlens[i]; j++) {
          if (gmataj[jj] < rstart) ld[i]++;
	  if (gmataj[jj] < rstart || gmataj[jj] >= rend) olens[i]++;
	  jj++;
	}
      }
      /* receive numerical values */
      ierr = PetscMemzero(gmataa,nz*sizeof(PetscScalar));CHKERRQ(ierr);
      ierr = MPI_Recv(gmataa,nz,MPIU_SCALAR,0,tag,comm,&status);CHKERRQ(ierr);
    }
    /* set preallocation */
    for (i=0; i<m; i++) {
      dlens[i] -= olens[i];
    }
    ierr = MatSeqAIJSetPreallocation(mat,0,dlens);CHKERRQ(ierr);
    ierr = MatMPIAIJSetPreallocation(mat,0,dlens,0,olens);CHKERRQ(ierr);
    
    for (i=0; i<m; i++) {
      dlens[i] += olens[i];
    }
    cnt  = 0;
    for (i=0; i<m; i++) {
      row  = rstart + i;
      ierr = MatSetValues(mat,1,&row,dlens[i],gmataj+cnt,gmataa+cnt,INSERT_VALUES);CHKERRQ(ierr);
      cnt += dlens[i];
    }
    if (rank) {
      ierr = PetscFree2(gmataa,gmataj);CHKERRQ(ierr);
    }
    ierr = PetscFree2(dlens,olens);CHKERRQ(ierr);
    ierr = PetscFree(rowners);CHKERRQ(ierr);
    ((Mat_MPIAIJ*)(mat->data))->ld = ld;
    *inmat = mat;
  } else {   /* column indices are already set; only need to move over numerical values from process 0 */
    Mat_SeqAIJ *Ad = (Mat_SeqAIJ*)((Mat_MPIAIJ*)((*inmat)->data))->A->data;
    Mat_SeqAIJ *Ao = (Mat_SeqAIJ*)((Mat_MPIAIJ*)((*inmat)->data))->B->data;
    mat   = *inmat;
    ierr  = PetscObjectGetNewTag((PetscObject)mat,&tag);CHKERRQ(ierr);
    if (!rank) {
      /* send numerical values to other processes */
      gmata = (Mat_SeqAIJ*) gmat->data;
      ierr   = MatGetOwnershipRanges(mat,(const PetscInt**)&rowners);CHKERRQ(ierr);
      gmataa = gmata->a; 
      for (i=1; i<size; i++) {
        nz   = gmata->i[rowners[i+1]]-gmata->i[rowners[i]];
        ierr = MPI_Send(gmataa + gmata->i[rowners[i]],nz,MPIU_SCALAR,i,tag,comm);CHKERRQ(ierr);
      }
      nz   = gmata->i[rowners[1]]-gmata->i[rowners[0]];
    } else {
      /* receive numerical values from process 0*/
      nz   = Ad->nz + Ao->nz;
      ierr = PetscMalloc(nz*sizeof(PetscScalar),&gmataa);CHKERRQ(ierr); gmataarestore = gmataa;
      ierr = MPI_Recv(gmataa,nz,MPIU_SCALAR,0,tag,comm,&status);CHKERRQ(ierr);
    }
    /* transfer numerical values into the diagonal A and off diagonal B parts of mat */
    ld = ((Mat_MPIAIJ*)(mat->data))->ld;
    ad = Ad->a;
    ao = Ao->a;
    if (mat->rmap->n) {
      i  = 0;
      nz = ld[i];                                   ierr = PetscMemcpy(ao,gmataa,nz*sizeof(PetscScalar));CHKERRQ(ierr); ao += nz; gmataa += nz;
      nz = Ad->i[i+1] - Ad->i[i];                   ierr = PetscMemcpy(ad,gmataa,nz*sizeof(PetscScalar));CHKERRQ(ierr); ad += nz; gmataa += nz;
    }
    for (i=1; i<mat->rmap->n; i++) {
      nz = Ao->i[i] - Ao->i[i-1] - ld[i-1] + ld[i]; ierr = PetscMemcpy(ao,gmataa,nz*sizeof(PetscScalar));CHKERRQ(ierr); ao += nz; gmataa += nz;
      nz = Ad->i[i+1] - Ad->i[i];                   ierr = PetscMemcpy(ad,gmataa,nz*sizeof(PetscScalar));CHKERRQ(ierr); ad += nz; gmataa += nz;
    }
    i--;
    if (mat->rmap->n) {
      nz = Ao->i[i+1] - Ao->i[i] - ld[i];           ierr = PetscMemcpy(ao,gmataa,nz*sizeof(PetscScalar));CHKERRQ(ierr); ao += nz; gmataa += nz;
    }
    if (rank) {
      ierr = PetscFree(gmataarestore);CHKERRQ(ierr);
    }
  }
  ierr = MatAssemblyBegin(mat,MAT_FINAL_ASSEMBLY);CHKERRQ(ierr);
  ierr = MatAssemblyEnd(mat,MAT_FINAL_ASSEMBLY);CHKERRQ(ierr);
  CHKMEMQ;
  PetscFunctionReturn(0);
}

/* 
  Local utility routine that creates a mapping from the global column 
number to the local number in the off-diagonal part of the local 
storage of the matrix.  When PETSC_USE_CTABLE is used this is scalable at 
a slightly higher hash table cost; without it it is not scalable (each processor
has an order N integer array but is fast to acess.
*/
#undef __FUNCT__  
#define __FUNCT__ "CreateColmap_MPIAIJ_Private"
PetscErrorCode CreateColmap_MPIAIJ_Private(Mat mat)
{
  Mat_MPIAIJ     *aij = (Mat_MPIAIJ*)mat->data;
  PetscErrorCode ierr;
  PetscInt       n = aij->B->cmap->n,i;

  PetscFunctionBegin;
#if defined (PETSC_USE_CTABLE)
  ierr = PetscTableCreate(n,&aij->colmap);CHKERRQ(ierr); 
  for (i=0; i<n; i++){
    ierr = PetscTableAdd(aij->colmap,aij->garray[i]+1,i+1);CHKERRQ(ierr);
  }
#else
  ierr = PetscMalloc((mat->cmap->N+1)*sizeof(PetscInt),&aij->colmap);CHKERRQ(ierr);
  ierr = PetscLogObjectMemory(mat,mat->cmap->N*sizeof(PetscInt));CHKERRQ(ierr);
  ierr = PetscMemzero(aij->colmap,mat->cmap->N*sizeof(PetscInt));CHKERRQ(ierr);
  for (i=0; i<n; i++) aij->colmap[aij->garray[i]] = i+1;
#endif
  PetscFunctionReturn(0);
}

#define MatSetValues_SeqAIJ_A_Private(row,col,value,addv) \
{ \
    if (col <= lastcol1) low1 = 0; else high1 = nrow1; \
    lastcol1 = col;\
    while (high1-low1 > 5) { \
      t = (low1+high1)/2; \
      if (rp1[t] > col) high1 = t; \
      else             low1  = t; \
    } \
      for (_i=low1; _i<high1; _i++) { \
        if (rp1[_i] > col) break; \
        if (rp1[_i] == col) { \
          if (addv == ADD_VALUES) ap1[_i] += value;   \
          else                    ap1[_i] = value; \
          goto a_noinsert; \
        } \
      }  \
      if (value == 0.0 && ignorezeroentries) {low1 = 0; high1 = nrow1;goto a_noinsert;} \
      if (nonew == 1) {low1 = 0; high1 = nrow1; goto a_noinsert;}		\
      if (nonew == -1) SETERRQ2(PETSC_COMM_SELF,PETSC_ERR_ARG_OUTOFRANGE,"Inserting a new nonzero (%D, %D) into matrix", row, col); \
      MatSeqXAIJReallocateAIJ(A,am,1,nrow1,row,col,rmax1,aa,ai,aj,rp1,ap1,aimax,nonew,MatScalar); \
      N = nrow1++ - 1; a->nz++; high1++; \
      /* shift up all the later entries in this row */ \
      for (ii=N; ii>=_i; ii--) { \
        rp1[ii+1] = rp1[ii]; \
        ap1[ii+1] = ap1[ii]; \
      } \
      rp1[_i] = col;  \
      ap1[_i] = value;  \
      a_noinsert: ; \
      ailen[row] = nrow1; \
} 


#define MatSetValues_SeqAIJ_B_Private(row,col,value,addv) \
{ \
    if (col <= lastcol2) low2 = 0; else high2 = nrow2; \
    lastcol2 = col;\
    while (high2-low2 > 5) { \
      t = (low2+high2)/2; \
      if (rp2[t] > col) high2 = t; \
      else             low2  = t; \
    } \
    for (_i=low2; _i<high2; _i++) {		\
      if (rp2[_i] > col) break;			\
      if (rp2[_i] == col) {			      \
	if (addv == ADD_VALUES) ap2[_i] += value;     \
	else                    ap2[_i] = value;      \
	goto b_noinsert;			      \
      }						      \
    }							      \
    if (value == 0.0 && ignorezeroentries) {low2 = 0; high2 = nrow2; goto b_noinsert;} \
    if (nonew == 1) {low2 = 0; high2 = nrow2; goto b_noinsert;}		\
    if (nonew == -1) SETERRQ2(PETSC_COMM_SELF,PETSC_ERR_ARG_OUTOFRANGE,"Inserting a new nonzero (%D, %D) into matrix", row, col); \
    MatSeqXAIJReallocateAIJ(B,bm,1,nrow2,row,col,rmax2,ba,bi,bj,rp2,ap2,bimax,nonew,MatScalar); \
    N = nrow2++ - 1; b->nz++; high2++;					\
    /* shift up all the later entries in this row */			\
    for (ii=N; ii>=_i; ii--) {						\
      rp2[ii+1] = rp2[ii];						\
      ap2[ii+1] = ap2[ii];						\
    }									\
    rp2[_i] = col;							\
    ap2[_i] = value;							\
    b_noinsert: ;								\
    bilen[row] = nrow2;							\
}

#undef __FUNCT__  
#define __FUNCT__ "MatSetValuesRow_MPIAIJ"
PetscErrorCode MatSetValuesRow_MPIAIJ(Mat A,PetscInt row,const PetscScalar v[])
{
  Mat_MPIAIJ     *mat = (Mat_MPIAIJ*)A->data;
  Mat_SeqAIJ     *a = (Mat_SeqAIJ*)mat->A->data,*b = (Mat_SeqAIJ*)mat->B->data;
  PetscErrorCode ierr;
  PetscInt       l,*garray = mat->garray,diag;

  PetscFunctionBegin;  
  /* code only works for square matrices A */

  /* find size of row to the left of the diagonal part */
  ierr = MatGetOwnershipRange(A,&diag,0);CHKERRQ(ierr);
  row  = row - diag;
  for (l=0; l<b->i[row+1]-b->i[row]; l++) {
    if (garray[b->j[b->i[row]+l]] > diag) break;
  }
  ierr = PetscMemcpy(b->a+b->i[row],v,l*sizeof(PetscScalar));CHKERRQ(ierr);

  /* diagonal part */  
  ierr = PetscMemcpy(a->a+a->i[row],v+l,(a->i[row+1]-a->i[row])*sizeof(PetscScalar));CHKERRQ(ierr);

  /* right of diagonal part */
  ierr = PetscMemcpy(b->a+b->i[row]+l,v+l+a->i[row+1]-a->i[row],(b->i[row+1]-b->i[row]-l)*sizeof(PetscScalar));CHKERRQ(ierr);
  PetscFunctionReturn(0);
}

#undef __FUNCT__  
#define __FUNCT__ "MatSetValues_MPIAIJ"
PetscErrorCode MatSetValues_MPIAIJ(Mat mat,PetscInt m,const PetscInt im[],PetscInt n,const PetscInt in[],const PetscScalar v[],InsertMode addv)
{
  Mat_MPIAIJ     *aij = (Mat_MPIAIJ*)mat->data;
  PetscScalar    value;
  PetscErrorCode ierr;
  PetscInt       i,j,rstart = mat->rmap->rstart,rend = mat->rmap->rend;
  PetscInt       cstart = mat->cmap->rstart,cend = mat->cmap->rend,row,col;
  PetscBool      roworiented = aij->roworiented;

  /* Some Variables required in the macro */
  Mat            A = aij->A;
  Mat_SeqAIJ     *a = (Mat_SeqAIJ*)A->data; 
  PetscInt       *aimax = a->imax,*ai = a->i,*ailen = a->ilen,*aj = a->j;
  MatScalar      *aa = a->a;
  PetscBool      ignorezeroentries = a->ignorezeroentries;
  Mat            B = aij->B;
  Mat_SeqAIJ     *b = (Mat_SeqAIJ*)B->data; 
  PetscInt       *bimax = b->imax,*bi = b->i,*bilen = b->ilen,*bj = b->j,bm = aij->B->rmap->n,am = aij->A->rmap->n;
  MatScalar      *ba = b->a;

  PetscInt       *rp1,*rp2,ii,nrow1,nrow2,_i,rmax1,rmax2,N,low1,high1,low2,high2,t,lastcol1,lastcol2; 
  PetscInt       nonew = a->nonew; 
  MatScalar      *ap1,*ap2;

  PetscFunctionBegin;
  if (v) PetscValidScalarPointer(v,6);
  for (i=0; i<m; i++) {
    if (im[i] < 0) continue;
#if defined(PETSC_USE_DEBUG)
    if (im[i] >= mat->rmap->N) SETERRQ2(PETSC_COMM_SELF,PETSC_ERR_ARG_OUTOFRANGE,"Row too large: row %D max %D",im[i],mat->rmap->N-1);
#endif
    if (im[i] >= rstart && im[i] < rend) {
      row      = im[i] - rstart;
      lastcol1 = -1;
      rp1      = aj + ai[row]; 
      ap1      = aa + ai[row];
      rmax1    = aimax[row]; 
      nrow1    = ailen[row];  
      low1     = 0; 
      high1    = nrow1;
      lastcol2 = -1;
      rp2      = bj + bi[row]; 
      ap2      = ba + bi[row]; 
      rmax2    = bimax[row]; 
      nrow2    = bilen[row];  
      low2     = 0; 
      high2    = nrow2;

      for (j=0; j<n; j++) {
        if (v) {if (roworiented) value = v[i*n+j]; else value = v[i+j*m];} else value = 0.0;
        if (ignorezeroentries && value == 0.0 && (addv == ADD_VALUES)) continue;
        if (in[j] >= cstart && in[j] < cend){
          col = in[j] - cstart;
          MatSetValues_SeqAIJ_A_Private(row,col,value,addv);
        } else if (in[j] < 0) continue;
#if defined(PETSC_USE_DEBUG)
        else if (in[j] >= mat->cmap->N) SETERRQ2(PETSC_COMM_SELF,PETSC_ERR_ARG_OUTOFRANGE,"Column too large: col %D max %D",in[j],mat->cmap->N-1);
#endif
        else {
          if (mat->was_assembled) {
            if (!aij->colmap) {
              ierr = CreateColmap_MPIAIJ_Private(mat);CHKERRQ(ierr);
            }
#if defined (PETSC_USE_CTABLE)
            ierr = PetscTableFind(aij->colmap,in[j]+1,&col);CHKERRQ(ierr);
	    col--;
#else
            col = aij->colmap[in[j]] - 1;
#endif
            if (col < 0 && !((Mat_SeqAIJ*)(aij->A->data))->nonew) {
              ierr = DisAssemble_MPIAIJ(mat);CHKERRQ(ierr);
              col =  in[j];
              /* Reinitialize the variables required by MatSetValues_SeqAIJ_B_Private() */
              B = aij->B;
              b = (Mat_SeqAIJ*)B->data; 
              bimax = b->imax; bi = b->i; bilen = b->ilen; bj = b->j; ba = b->a;
              rp2      = bj + bi[row]; 
              ap2      = ba + bi[row]; 
              rmax2    = bimax[row]; 
              nrow2    = bilen[row];  
              low2     = 0; 
              high2    = nrow2;
              bm       = aij->B->rmap->n;
              ba = b->a;
            }
          } else col = in[j];
          MatSetValues_SeqAIJ_B_Private(row,col,value,addv);
        }
      }
    } else {
      if (mat->nooffprocentries) SETERRQ1(PETSC_COMM_SELF,PETSC_ERR_ARG_WRONG,"Setting off process row %D even though MatSetOption(,MAT_NO_OFF_PROC_ENTRIES,PETSC_TRUE) was set",im[i]);
      if (!aij->donotstash) {
        if (roworiented) {
          ierr = MatStashValuesRow_Private(&mat->stash,im[i],n,in,v+i*n,(PetscBool)(ignorezeroentries && (addv == ADD_VALUES)));CHKERRQ(ierr);
        } else {
          ierr = MatStashValuesCol_Private(&mat->stash,im[i],n,in,v+i,m,(PetscBool)(ignorezeroentries && (addv == ADD_VALUES)));CHKERRQ(ierr);
        }
      }
    }
  }
  PetscFunctionReturn(0);
}

#undef __FUNCT__  
#define __FUNCT__ "MatGetValues_MPIAIJ"
PetscErrorCode MatGetValues_MPIAIJ(Mat mat,PetscInt m,const PetscInt idxm[],PetscInt n,const PetscInt idxn[],PetscScalar v[])
{
  Mat_MPIAIJ     *aij = (Mat_MPIAIJ*)mat->data;
  PetscErrorCode ierr;
  PetscInt       i,j,rstart = mat->rmap->rstart,rend = mat->rmap->rend;
  PetscInt       cstart = mat->cmap->rstart,cend = mat->cmap->rend,row,col;

  PetscFunctionBegin;
  for (i=0; i<m; i++) {
    if (idxm[i] < 0) continue; /* SETERRQ1(PETSC_COMM_SELF,PETSC_ERR_ARG_OUTOFRANGE,"Negative row: %D",idxm[i]);*/
    if (idxm[i] >= mat->rmap->N) SETERRQ2(PETSC_COMM_SELF,PETSC_ERR_ARG_OUTOFRANGE,"Row too large: row %D max %D",idxm[i],mat->rmap->N-1);
    if (idxm[i] >= rstart && idxm[i] < rend) {
      row = idxm[i] - rstart;
      for (j=0; j<n; j++) {
        if (idxn[j] < 0) continue; /* SETERRQ1(PETSC_COMM_SELF,PETSC_ERR_ARG_OUTOFRANGE,"Negative column: %D",idxn[j]); */
        if (idxn[j] >= mat->cmap->N) SETERRQ2(PETSC_COMM_SELF,PETSC_ERR_ARG_OUTOFRANGE,"Column too large: col %D max %D",idxn[j],mat->cmap->N-1);
        if (idxn[j] >= cstart && idxn[j] < cend){
          col = idxn[j] - cstart;
          ierr = MatGetValues(aij->A,1,&row,1,&col,v+i*n+j);CHKERRQ(ierr);
        } else {
          if (!aij->colmap) {
            ierr = CreateColmap_MPIAIJ_Private(mat);CHKERRQ(ierr);
          }
#if defined (PETSC_USE_CTABLE)
          ierr = PetscTableFind(aij->colmap,idxn[j]+1,&col);CHKERRQ(ierr);
          col --;
#else
          col = aij->colmap[idxn[j]] - 1;
#endif
          if ((col < 0) || (aij->garray[col] != idxn[j])) *(v+i*n+j) = 0.0;
          else {
            ierr = MatGetValues(aij->B,1,&row,1,&col,v+i*n+j);CHKERRQ(ierr);
          }
        }
      }
    } else {
      SETERRQ(PETSC_COMM_SELF,PETSC_ERR_SUP,"Only local values currently supported");
    }
  }
  PetscFunctionReturn(0);
}

extern PetscErrorCode MatMultDiagonalBlock_MPIAIJ(Mat,Vec,Vec);

#undef __FUNCT__  
#define __FUNCT__ "MatAssemblyBegin_MPIAIJ"
PetscErrorCode MatAssemblyBegin_MPIAIJ(Mat mat,MatAssemblyType mode)
{ 
  Mat_MPIAIJ     *aij = (Mat_MPIAIJ*)mat->data;
  PetscErrorCode ierr;
  PetscInt       nstash,reallocs;
  InsertMode     addv;

  PetscFunctionBegin;
  if (aij->donotstash || mat->nooffprocentries) {
    PetscFunctionReturn(0);
  }

  /* make sure all processors are either in INSERTMODE or ADDMODE */
  ierr = MPI_Allreduce(&mat->insertmode,&addv,1,MPI_INT,MPI_BOR,((PetscObject)mat)->comm);CHKERRQ(ierr);
  if (addv == (ADD_VALUES|INSERT_VALUES)) SETERRQ(((PetscObject)mat)->comm,PETSC_ERR_ARG_WRONGSTATE,"Some processors inserted others added");
  mat->insertmode = addv; /* in case this processor had no cache */

  ierr = MatStashScatterBegin_Private(mat,&mat->stash,mat->rmap->range);CHKERRQ(ierr);
  ierr = MatStashGetInfo_Private(&mat->stash,&nstash,&reallocs);CHKERRQ(ierr);
  ierr = PetscInfo2(aij->A,"Stash has %D entries, uses %D mallocs.\n",nstash,reallocs);CHKERRQ(ierr);
  PetscFunctionReturn(0);
}

#undef __FUNCT__  
#define __FUNCT__ "MatAssemblyEnd_MPIAIJ"
PetscErrorCode MatAssemblyEnd_MPIAIJ(Mat mat,MatAssemblyType mode)
{ 
  Mat_MPIAIJ     *aij = (Mat_MPIAIJ*)mat->data;
  Mat_SeqAIJ     *a=(Mat_SeqAIJ *)aij->A->data;
  PetscErrorCode ierr;
  PetscMPIInt    n;
  PetscInt       i,j,rstart,ncols,flg;
  PetscInt       *row,*col;
  PetscBool      other_disassembled;
  PetscScalar    *val;
  InsertMode     addv = mat->insertmode;

  /* do not use 'b = (Mat_SeqAIJ *)aij->B->data' as B can be reset in disassembly */
  PetscFunctionBegin;
  if (!aij->donotstash && !mat->nooffprocentries) {
    while (1) {
      ierr = MatStashScatterGetMesg_Private(&mat->stash,&n,&row,&col,&val,&flg);CHKERRQ(ierr);
      if (!flg) break;

      for (i=0; i<n;) {
        /* Now identify the consecutive vals belonging to the same row */
        for (j=i,rstart=row[j]; j<n; j++) { if (row[j] != rstart) break; }
        if (j < n) ncols = j-i;
        else       ncols = n-i;
        /* Now assemble all these values with a single function call */
        ierr = MatSetValues_MPIAIJ(mat,1,row+i,ncols,col+i,val+i,addv);CHKERRQ(ierr);
        i = j;
      }
    }
    ierr = MatStashScatterEnd_Private(&mat->stash);CHKERRQ(ierr);
  }
  ierr = MatAssemblyBegin(aij->A,mode);CHKERRQ(ierr);
  ierr = MatAssemblyEnd(aij->A,mode);CHKERRQ(ierr);

  /* determine if any processor has disassembled, if so we must 
     also disassemble ourselfs, in order that we may reassemble. */
  /*
     if nonzero structure of submatrix B cannot change then we know that
     no processor disassembled thus we can skip this stuff
  */
  if (!((Mat_SeqAIJ*)aij->B->data)->nonew)  {
    ierr = MPI_Allreduce(&mat->was_assembled,&other_disassembled,1,MPI_INT,MPI_PROD,((PetscObject)mat)->comm);CHKERRQ(ierr);
    if (mat->was_assembled && !other_disassembled) {
      ierr = DisAssemble_MPIAIJ(mat);CHKERRQ(ierr);
    }
  }
  if (!mat->was_assembled && mode == MAT_FINAL_ASSEMBLY) {
    ierr = MatSetUpMultiply_MPIAIJ(mat);CHKERRQ(ierr);
  }
  ierr = MatSetOption(aij->B,MAT_USE_INODES,PETSC_FALSE);CHKERRQ(ierr);
  ierr = MatSetOption(aij->B,MAT_CHECK_COMPRESSED_ROW,PETSC_FALSE);CHKERRQ(ierr);
  ierr = MatAssemblyBegin(aij->B,mode);CHKERRQ(ierr);
  ierr = MatAssemblyEnd(aij->B,mode);CHKERRQ(ierr);

  ierr = PetscFree2(aij->rowvalues,aij->rowindices);CHKERRQ(ierr);
  aij->rowvalues = 0;

  /* used by MatAXPY() */
  a->xtoy = 0; ((Mat_SeqAIJ *)aij->B->data)->xtoy = 0;  /* b->xtoy = 0 */
  a->XtoY = 0; ((Mat_SeqAIJ *)aij->B->data)->XtoY = 0;  /* b->XtoY = 0 */

  ierr = VecDestroy(&aij->diag);CHKERRQ(ierr);
  if (a->inode.size) mat->ops->multdiagonalblock = MatMultDiagonalBlock_MPIAIJ;
  PetscFunctionReturn(0);
}

#undef __FUNCT__  
#define __FUNCT__ "MatZeroEntries_MPIAIJ"
PetscErrorCode MatZeroEntries_MPIAIJ(Mat A)
{
  Mat_MPIAIJ     *l = (Mat_MPIAIJ*)A->data;
  PetscErrorCode ierr;

  PetscFunctionBegin;
  ierr = MatZeroEntries(l->A);CHKERRQ(ierr);
  ierr = MatZeroEntries(l->B);CHKERRQ(ierr);
  PetscFunctionReturn(0);
}

#undef __FUNCT__  
#define __FUNCT__ "MatZeroRows_MPIAIJ"
PetscErrorCode MatZeroRows_MPIAIJ(Mat A,PetscInt N,const PetscInt rows[],PetscScalar diag,Vec x,Vec b)
{
  Mat_MPIAIJ        *l = (Mat_MPIAIJ*)A->data;
  PetscErrorCode    ierr;
  PetscMPIInt       size = l->size,imdex,n,rank = l->rank,tag = ((PetscObject)A)->tag,lastidx = -1;
  PetscInt          i,*owners = A->rmap->range;
  PetscInt          *nprocs,j,idx,nsends,row;
  PetscInt          nmax,*svalues,*starts,*owner,nrecvs;
  PetscInt          *rvalues,count,base,slen,*source;
  PetscInt          *lens,*lrows,*values,rstart=A->rmap->rstart;
  MPI_Comm          comm = ((PetscObject)A)->comm;
  MPI_Request       *send_waits,*recv_waits;
  MPI_Status        recv_status,*send_status;
  const PetscScalar *xx;
  PetscScalar       *bb;
#if defined(PETSC_DEBUG)
  PetscBool      found = PETSC_FALSE;
#endif

  PetscFunctionBegin;
  /*  first count number of contributors to each processor */
  ierr = PetscMalloc(2*size*sizeof(PetscInt),&nprocs);CHKERRQ(ierr);
  ierr = PetscMemzero(nprocs,2*size*sizeof(PetscInt));CHKERRQ(ierr);
  ierr = PetscMalloc((N+1)*sizeof(PetscInt),&owner);CHKERRQ(ierr); /* see note*/
  j = 0;
  for (i=0; i<N; i++) {
    if (lastidx > (idx = rows[i])) j = 0;
    lastidx = idx;
    for (; j<size; j++) {
      if (idx >= owners[j] && idx < owners[j+1]) {
        nprocs[2*j]++; 
        nprocs[2*j+1] = 1; 
        owner[i] = j; 
#if defined(PETSC_DEBUG)
        found = PETSC_TRUE; 
#endif
        break;
      }
    }
#if defined(PETSC_DEBUG)
    if (!found) SETERRQ(PETSC_COMM_SELF,PETSC_ERR_ARG_OUTOFRANGE,"Index out of range");
    found = PETSC_FALSE;
#endif
  }
  nsends = 0;  for (i=0; i<size; i++) { nsends += nprocs[2*i+1];} 

  if (A->nooffproczerorows) {
    if (nsends > 1) SETERRQ(PETSC_COMM_SELF,PETSC_ERR_ARG_WRONG,"You called MatSetOption(,MAT_NO_OFF_PROC_ZERO_ROWS,PETSC_TRUE) but set an off process zero row");
    nrecvs = nsends;
    nmax   = N;
  } else {
    /* inform other processors of number of messages and max length*/
    ierr = PetscMaxSum(comm,nprocs,&nmax,&nrecvs);CHKERRQ(ierr);
  }

  /* post receives:   */
  ierr = PetscMalloc((nrecvs+1)*(nmax+1)*sizeof(PetscInt),&rvalues);CHKERRQ(ierr);
  ierr = PetscMalloc((nrecvs+1)*sizeof(MPI_Request),&recv_waits);CHKERRQ(ierr);
  for (i=0; i<nrecvs; i++) {
    ierr = MPI_Irecv(rvalues+nmax*i,nmax,MPIU_INT,MPI_ANY_SOURCE,tag,comm,recv_waits+i);CHKERRQ(ierr);
  }

  /* do sends:
      1) starts[i] gives the starting index in svalues for stuff going to 
         the ith processor
  */
  ierr = PetscMalloc((N+1)*sizeof(PetscInt),&svalues);CHKERRQ(ierr);
  ierr = PetscMalloc((nsends+1)*sizeof(MPI_Request),&send_waits);CHKERRQ(ierr);
  ierr = PetscMalloc((size+1)*sizeof(PetscInt),&starts);CHKERRQ(ierr);
  starts[0] = 0; 
  for (i=1; i<size; i++) { starts[i] = starts[i-1] + nprocs[2*i-2];} 
  for (i=0; i<N; i++) {
    svalues[starts[owner[i]]++] = rows[i];
  }

  starts[0] = 0;
  for (i=1; i<size+1; i++) { starts[i] = starts[i-1] + nprocs[2*i-2];} 
  count = 0;
  for (i=0; i<size; i++) {
    if (nprocs[2*i+1]) {
      ierr = MPI_Isend(svalues+starts[i],nprocs[2*i],MPIU_INT,i,tag,comm,send_waits+count++);CHKERRQ(ierr);
    }
  }
  ierr = PetscFree(starts);CHKERRQ(ierr);

  base = owners[rank];

  /*  wait on receives */
  ierr   = PetscMalloc2(nrecvs,PetscInt,&lens,nrecvs,PetscInt,&source);CHKERRQ(ierr);
  count  = nrecvs; slen = 0;
  while (count) {
    ierr = MPI_Waitany(nrecvs,recv_waits,&imdex,&recv_status);CHKERRQ(ierr);
    /* unpack receives into our local space */
    ierr = MPI_Get_count(&recv_status,MPIU_INT,&n);CHKERRQ(ierr);
    source[imdex]  = recv_status.MPI_SOURCE;
    lens[imdex]    = n;
    slen          += n;
    count--;
  }
  ierr = PetscFree(recv_waits);CHKERRQ(ierr);
  
  /* move the data into the send scatter */
  ierr = PetscMalloc((slen+1)*sizeof(PetscInt),&lrows);CHKERRQ(ierr);
  count = 0;
  for (i=0; i<nrecvs; i++) {
    values = rvalues + i*nmax;
    for (j=0; j<lens[i]; j++) {
      lrows[count++] = values[j] - base;
    }
  }
  ierr = PetscFree(rvalues);CHKERRQ(ierr);
  ierr = PetscFree2(lens,source);CHKERRQ(ierr);
  ierr = PetscFree(owner);CHKERRQ(ierr);
  ierr = PetscFree(nprocs);CHKERRQ(ierr);
    
  /* fix right hand side if needed */
  if (x && b) {
    ierr = VecGetArrayRead(x,&xx);CHKERRQ(ierr);
    ierr = VecGetArray(b,&bb);CHKERRQ(ierr);
    for (i=0; i<slen; i++) {
      bb[lrows[i]] = diag*xx[lrows[i]];
    }
    ierr = VecRestoreArrayRead(x,&xx);CHKERRQ(ierr);
    ierr = VecRestoreArray(b,&bb);CHKERRQ(ierr);
  }
  /*
        Zero the required rows. If the "diagonal block" of the matrix
     is square and the user wishes to set the diagonal we use separate
     code so that MatSetValues() is not called for each diagonal allocating
     new memory, thus calling lots of mallocs and slowing things down.

  */
  /* must zero l->B before l->A because the (diag) case below may put values into l->B*/
  ierr = MatZeroRows(l->B,slen,lrows,0.0,0,0);CHKERRQ(ierr); 
  if ((diag != 0.0) && (l->A->rmap->N == l->A->cmap->N)) {
    ierr = MatZeroRows(l->A,slen,lrows,diag,0,0);CHKERRQ(ierr);
  } else if (diag != 0.0) {
    ierr = MatZeroRows(l->A,slen,lrows,0.0,0,0);CHKERRQ(ierr);
    if (((Mat_SeqAIJ*)l->A->data)->nonew) {
      SETERRQ(PETSC_COMM_SELF,PETSC_ERR_SUP,"MatZeroRows() on rectangular matrices cannot be used with the Mat options\n\
MAT_NEW_NONZERO_LOCATIONS,MAT_NEW_NONZERO_LOCATION_ERR,MAT_NEW_NONZERO_ALLOCATION_ERR");
    }
    for (i = 0; i < slen; i++) {
      row  = lrows[i] + rstart;
      ierr = MatSetValues(A,1,&row,1,&row,&diag,INSERT_VALUES);CHKERRQ(ierr);
    }
    ierr = MatAssemblyBegin(A,MAT_FINAL_ASSEMBLY);CHKERRQ(ierr);
    ierr = MatAssemblyEnd(A,MAT_FINAL_ASSEMBLY);CHKERRQ(ierr);
  } else {
    ierr = MatZeroRows(l->A,slen,lrows,0.0,0,0);CHKERRQ(ierr);
  }
  ierr = PetscFree(lrows);CHKERRQ(ierr);

  /* wait on sends */
  if (nsends) {
    ierr = PetscMalloc(nsends*sizeof(MPI_Status),&send_status);CHKERRQ(ierr);
    ierr = MPI_Waitall(nsends,send_waits,send_status);CHKERRQ(ierr);
    ierr = PetscFree(send_status);CHKERRQ(ierr);
  }
  ierr = PetscFree(send_waits);CHKERRQ(ierr);
  ierr = PetscFree(svalues);CHKERRQ(ierr);

  PetscFunctionReturn(0);
}

#undef __FUNCT__  
#define __FUNCT__ "MatZeroRowsColumns_MPIAIJ"
PetscErrorCode MatZeroRowsColumns_MPIAIJ(Mat A,PetscInt N,const PetscInt rows[],PetscScalar diag,Vec x,Vec b)
{
  Mat_MPIAIJ        *l = (Mat_MPIAIJ*)A->data;
  PetscErrorCode    ierr;
  PetscMPIInt       size = l->size,imdex,n,rank = l->rank,tag = ((PetscObject)A)->tag,lastidx = -1;
  PetscInt          i,*owners = A->rmap->range;
  PetscInt          *nprocs,j,idx,nsends;
  PetscInt          nmax,*svalues,*starts,*owner,nrecvs;
  PetscInt          *rvalues,count,base,slen,*source;
  PetscInt          *lens,*lrows,*values,m;
  MPI_Comm          comm = ((PetscObject)A)->comm;
  MPI_Request       *send_waits,*recv_waits;
  MPI_Status        recv_status,*send_status;
  const PetscScalar *xx;
  PetscScalar       *bb,*mask;
  Vec               xmask,lmask;
  Mat_SeqAIJ        *aij = (Mat_SeqAIJ*)l->B->data;
  const PetscInt    *aj, *ii,*ridx;
  PetscScalar       *aa;
#if defined(PETSC_DEBUG)
  PetscBool         found = PETSC_FALSE;
#endif

  PetscFunctionBegin;
  /*  first count number of contributors to each processor */
  ierr = PetscMalloc(2*size*sizeof(PetscInt),&nprocs);CHKERRQ(ierr);
  ierr = PetscMemzero(nprocs,2*size*sizeof(PetscInt));CHKERRQ(ierr);
  ierr = PetscMalloc((N+1)*sizeof(PetscInt),&owner);CHKERRQ(ierr); /* see note*/
  j = 0;
  for (i=0; i<N; i++) {
    if (lastidx > (idx = rows[i])) j = 0;
    lastidx = idx;
    for (; j<size; j++) {
      if (idx >= owners[j] && idx < owners[j+1]) {
        nprocs[2*j]++; 
        nprocs[2*j+1] = 1; 
        owner[i] = j; 
#if defined(PETSC_DEBUG)
        found = PETSC_TRUE; 
#endif
        break;
      }
    }
#if defined(PETSC_DEBUG)
    if (!found) SETERRQ(PETSC_COMM_SELF,PETSC_ERR_ARG_OUTOFRANGE,"Index out of range");
    found = PETSC_FALSE;
#endif
  }
  nsends = 0;  for (i=0; i<size; i++) { nsends += nprocs[2*i+1];} 

  /* inform other processors of number of messages and max length*/
  ierr = PetscMaxSum(comm,nprocs,&nmax,&nrecvs);CHKERRQ(ierr);

  /* post receives:   */
  ierr = PetscMalloc((nrecvs+1)*(nmax+1)*sizeof(PetscInt),&rvalues);CHKERRQ(ierr);
  ierr = PetscMalloc((nrecvs+1)*sizeof(MPI_Request),&recv_waits);CHKERRQ(ierr);
  for (i=0; i<nrecvs; i++) {
    ierr = MPI_Irecv(rvalues+nmax*i,nmax,MPIU_INT,MPI_ANY_SOURCE,tag,comm,recv_waits+i);CHKERRQ(ierr);
  }

  /* do sends:
      1) starts[i] gives the starting index in svalues for stuff going to 
         the ith processor
  */
  ierr = PetscMalloc((N+1)*sizeof(PetscInt),&svalues);CHKERRQ(ierr);
  ierr = PetscMalloc((nsends+1)*sizeof(MPI_Request),&send_waits);CHKERRQ(ierr);
  ierr = PetscMalloc((size+1)*sizeof(PetscInt),&starts);CHKERRQ(ierr);
  starts[0] = 0; 
  for (i=1; i<size; i++) { starts[i] = starts[i-1] + nprocs[2*i-2];} 
  for (i=0; i<N; i++) {
    svalues[starts[owner[i]]++] = rows[i];
  }

  starts[0] = 0;
  for (i=1; i<size+1; i++) { starts[i] = starts[i-1] + nprocs[2*i-2];} 
  count = 0;
  for (i=0; i<size; i++) {
    if (nprocs[2*i+1]) {
      ierr = MPI_Isend(svalues+starts[i],nprocs[2*i],MPIU_INT,i,tag,comm,send_waits+count++);CHKERRQ(ierr);
    }
  }
  ierr = PetscFree(starts);CHKERRQ(ierr);

  base = owners[rank];

  /*  wait on receives */
  ierr   = PetscMalloc2(nrecvs,PetscInt,&lens,nrecvs,PetscInt,&source);CHKERRQ(ierr);
  count  = nrecvs; slen = 0;
  while (count) {
    ierr = MPI_Waitany(nrecvs,recv_waits,&imdex,&recv_status);CHKERRQ(ierr);
    /* unpack receives into our local space */
    ierr = MPI_Get_count(&recv_status,MPIU_INT,&n);CHKERRQ(ierr);
    source[imdex]  = recv_status.MPI_SOURCE;
    lens[imdex]    = n;
    slen          += n;
    count--;
  }
  ierr = PetscFree(recv_waits);CHKERRQ(ierr);
  
  /* move the data into the send scatter */
  ierr = PetscMalloc((slen+1)*sizeof(PetscInt),&lrows);CHKERRQ(ierr);
  count = 0;
  for (i=0; i<nrecvs; i++) {
    values = rvalues + i*nmax;
    for (j=0; j<lens[i]; j++) {
      lrows[count++] = values[j] - base;
    }
  }
  ierr = PetscFree(rvalues);CHKERRQ(ierr);
  ierr = PetscFree2(lens,source);CHKERRQ(ierr);
  ierr = PetscFree(owner);CHKERRQ(ierr);
  ierr = PetscFree(nprocs);CHKERRQ(ierr);
  /* lrows are the local rows to be zeroed, slen is the number of local rows */ 

  /* zero diagonal part of matrix */
  ierr = MatZeroRowsColumns(l->A,slen,lrows,diag,x,b);CHKERRQ(ierr);
  
  /* handle off diagonal part of matrix */
  ierr = MatGetVecs(A,&xmask,PETSC_NULL);CHKERRQ(ierr);
  ierr = VecDuplicate(l->lvec,&lmask);CHKERRQ(ierr);
  ierr = VecGetArray(xmask,&bb);CHKERRQ(ierr);
  for (i=0; i<slen; i++) {
    bb[lrows[i]] = 1;
  }
  ierr = VecRestoreArray(xmask,&bb);CHKERRQ(ierr); 
  ierr = VecScatterBegin(l->Mvctx,xmask,lmask,ADD_VALUES,SCATTER_FORWARD);CHKERRQ(ierr);
  ierr = VecScatterEnd(l->Mvctx,xmask,lmask,ADD_VALUES,SCATTER_FORWARD);CHKERRQ(ierr);
  ierr = VecDestroy(&xmask);CHKERRQ(ierr);
  ierr = VecScatterBegin(l->Mvctx,x,l->lvec,ADD_VALUES,SCATTER_FORWARD);CHKERRQ(ierr);
  ierr = VecScatterEnd(l->Mvctx,x,l->lvec,ADD_VALUES,SCATTER_FORWARD);CHKERRQ(ierr);
  ierr = VecGetArrayRead(l->lvec,&xx);CHKERRQ(ierr);
  ierr = VecGetArray(lmask,&mask);CHKERRQ(ierr);
  ierr = VecGetArray(b,&bb);CHKERRQ(ierr);

  /* remove zeroed rows of off diagonal matrix */
  ii = aij->i;
  for (i=0; i<slen; i++) {
    ierr = PetscMemzero(aij->a + ii[lrows[i]],(ii[lrows[i]+1] - ii[lrows[i]])*sizeof(PetscScalar));CHKERRQ(ierr);
  }

  /* loop over all elements of off process part of matrix zeroing removed columns*/
  if (aij->compressedrow.use){
    m    = aij->compressedrow.nrows;
    ii   = aij->compressedrow.i;
    ridx = aij->compressedrow.rindex;
    for (i=0; i<m; i++){
      n   = ii[i+1] - ii[i]; 
      aj  = aij->j + ii[i];
      aa  = aij->a + ii[i];

      for (j=0; j<n; j++) {
        if (PetscAbsScalar(mask[*aj])) {
          bb[*ridx] -= *aa*xx[*aj];
          *aa        = 0.0;
        }
        aa++;
        aj++;
      }
      ridx++;
    }
  } else { /* do not use compressed row format */
    m = l->B->rmap->n;
   for (i=0; i<m; i++) {
     n   = ii[i+1] - ii[i]; 
     aj  = aij->j + ii[i];
     aa  = aij->a + ii[i];
     for (j=0; j<n; j++) {
        if (PetscAbsScalar(mask[*aj])) {
          bb[i] -= *aa*xx[*aj];
          *aa    = 0.0;
        }
        aa++;
        aj++;
      }
    }
  }

  ierr = VecRestoreArray(b,&bb);CHKERRQ(ierr);
  ierr = VecRestoreArray(lmask,&mask);CHKERRQ(ierr);
  ierr = VecRestoreArrayRead(l->lvec,&xx);CHKERRQ(ierr);
  ierr = VecDestroy(&lmask);CHKERRQ(ierr);
  ierr = PetscFree(lrows);CHKERRQ(ierr);

  /* wait on sends */
  if (nsends) {
    ierr = PetscMalloc(nsends*sizeof(MPI_Status),&send_status);CHKERRQ(ierr);
    ierr = MPI_Waitall(nsends,send_waits,send_status);CHKERRQ(ierr);
    ierr = PetscFree(send_status);CHKERRQ(ierr);
  }
  ierr = PetscFree(send_waits);CHKERRQ(ierr);
  ierr = PetscFree(svalues);CHKERRQ(ierr);

  PetscFunctionReturn(0);
}

#undef __FUNCT__  
#define __FUNCT__ "MatMult_MPIAIJ"
PetscErrorCode MatMult_MPIAIJ(Mat A,Vec xx,Vec yy)
{
  Mat_MPIAIJ     *a = (Mat_MPIAIJ*)A->data;
  PetscErrorCode ierr;
  PetscInt       nt;

  PetscFunctionBegin;
  ierr = VecGetLocalSize(xx,&nt);CHKERRQ(ierr);
  if (nt != A->cmap->n) SETERRQ2(PETSC_COMM_SELF,PETSC_ERR_ARG_SIZ,"Incompatible partition of A (%D) and xx (%D)",A->cmap->n,nt);
  ierr = VecScatterBegin(a->Mvctx,xx,a->lvec,INSERT_VALUES,SCATTER_FORWARD);CHKERRQ(ierr);
  ierr = (*a->A->ops->mult)(a->A,xx,yy);CHKERRQ(ierr);
  ierr = VecScatterEnd(a->Mvctx,xx,a->lvec,INSERT_VALUES,SCATTER_FORWARD);CHKERRQ(ierr);
  ierr = (*a->B->ops->multadd)(a->B,a->lvec,yy,yy);CHKERRQ(ierr);
  PetscFunctionReturn(0);
}

#undef __FUNCT__  
#define __FUNCT__ "MatMultDiagonalBlock_MPIAIJ"
PetscErrorCode MatMultDiagonalBlock_MPIAIJ(Mat A,Vec bb,Vec xx)
{
  Mat_MPIAIJ     *a = (Mat_MPIAIJ*)A->data;
  PetscErrorCode ierr;
  
  PetscFunctionBegin;
  ierr = MatMultDiagonalBlock(a->A,bb,xx);CHKERRQ(ierr);
  PetscFunctionReturn(0);
}

#undef __FUNCT__  
#define __FUNCT__ "MatMultAdd_MPIAIJ"
PetscErrorCode MatMultAdd_MPIAIJ(Mat A,Vec xx,Vec yy,Vec zz)
{
  Mat_MPIAIJ     *a = (Mat_MPIAIJ*)A->data;
  PetscErrorCode ierr;

  PetscFunctionBegin;
  ierr = VecScatterBegin(a->Mvctx,xx,a->lvec,INSERT_VALUES,SCATTER_FORWARD);CHKERRQ(ierr);
  ierr = (*a->A->ops->multadd)(a->A,xx,yy,zz);CHKERRQ(ierr);
  ierr = VecScatterEnd(a->Mvctx,xx,a->lvec,INSERT_VALUES,SCATTER_FORWARD);CHKERRQ(ierr);
  ierr = (*a->B->ops->multadd)(a->B,a->lvec,zz,zz);CHKERRQ(ierr);
  PetscFunctionReturn(0);
}

#undef __FUNCT__  
#define __FUNCT__ "MatMultTranspose_MPIAIJ"
PetscErrorCode MatMultTranspose_MPIAIJ(Mat A,Vec xx,Vec yy)
{
  Mat_MPIAIJ     *a = (Mat_MPIAIJ*)A->data;
  PetscErrorCode ierr;
  PetscBool      merged;

  PetscFunctionBegin;
  ierr = VecScatterGetMerged(a->Mvctx,&merged);CHKERRQ(ierr);
  /* do nondiagonal part */
  ierr = (*a->B->ops->multtranspose)(a->B,xx,a->lvec);CHKERRQ(ierr);
  if (!merged) {
    /* send it on its way */
    ierr = VecScatterBegin(a->Mvctx,a->lvec,yy,ADD_VALUES,SCATTER_REVERSE);CHKERRQ(ierr);
    /* do local part */
    ierr = (*a->A->ops->multtranspose)(a->A,xx,yy);CHKERRQ(ierr);
    /* receive remote parts: note this assumes the values are not actually */
    /* added in yy until the next line, */
    ierr = VecScatterEnd(a->Mvctx,a->lvec,yy,ADD_VALUES,SCATTER_REVERSE);CHKERRQ(ierr);
  } else {
    /* do local part */
    ierr = (*a->A->ops->multtranspose)(a->A,xx,yy);CHKERRQ(ierr);
    /* send it on its way */
    ierr = VecScatterBegin(a->Mvctx,a->lvec,yy,ADD_VALUES,SCATTER_REVERSE);CHKERRQ(ierr);
    /* values actually were received in the Begin() but we need to call this nop */
    ierr = VecScatterEnd(a->Mvctx,a->lvec,yy,ADD_VALUES,SCATTER_REVERSE);CHKERRQ(ierr);
  }
  PetscFunctionReturn(0);
}

EXTERN_C_BEGIN
#undef __FUNCT__
#define __FUNCT__ "MatIsTranspose_MPIAIJ"
PetscErrorCode  MatIsTranspose_MPIAIJ(Mat Amat,Mat Bmat,PetscReal tol,PetscBool  *f)
{
  MPI_Comm       comm;
  Mat_MPIAIJ     *Aij = (Mat_MPIAIJ *) Amat->data, *Bij;
  Mat            Adia = Aij->A, Bdia, Aoff,Boff,*Aoffs,*Boffs;
  IS             Me,Notme;
  PetscErrorCode ierr;
  PetscInt       M,N,first,last,*notme,i;
  PetscMPIInt    size;

  PetscFunctionBegin;

  /* Easy test: symmetric diagonal block */
  Bij = (Mat_MPIAIJ *) Bmat->data; Bdia = Bij->A;
  ierr = MatIsTranspose(Adia,Bdia,tol,f);CHKERRQ(ierr);
  if (!*f) PetscFunctionReturn(0);
  ierr = PetscObjectGetComm((PetscObject)Amat,&comm);CHKERRQ(ierr);
  ierr = MPI_Comm_size(comm,&size);CHKERRQ(ierr);
  if (size == 1) PetscFunctionReturn(0);

  /* Hard test: off-diagonal block. This takes a MatGetSubMatrix. */
  ierr = MatGetSize(Amat,&M,&N);CHKERRQ(ierr);
  ierr = MatGetOwnershipRange(Amat,&first,&last);CHKERRQ(ierr);
  ierr = PetscMalloc((N-last+first)*sizeof(PetscInt),&notme);CHKERRQ(ierr);
  for (i=0; i<first; i++) notme[i] = i;
  for (i=last; i<M; i++) notme[i-last+first] = i;
  ierr = ISCreateGeneral(MPI_COMM_SELF,N-last+first,notme,PETSC_COPY_VALUES,&Notme);CHKERRQ(ierr);
  ierr = ISCreateStride(MPI_COMM_SELF,last-first,first,1,&Me);CHKERRQ(ierr);
  ierr = MatGetSubMatrices(Amat,1,&Me,&Notme,MAT_INITIAL_MATRIX,&Aoffs);CHKERRQ(ierr);
  Aoff = Aoffs[0];
  ierr = MatGetSubMatrices(Bmat,1,&Notme,&Me,MAT_INITIAL_MATRIX,&Boffs);CHKERRQ(ierr);
  Boff = Boffs[0];
  ierr = MatIsTranspose(Aoff,Boff,tol,f);CHKERRQ(ierr);
  ierr = MatDestroyMatrices(1,&Aoffs);CHKERRQ(ierr);
  ierr = MatDestroyMatrices(1,&Boffs);CHKERRQ(ierr);
<<<<<<< HEAD
  ierr = ISDestroy(&Me);CHKERRQ(ierr);
  ierr = ISDestroy(&Notme);CHKERRQ(ierr);
=======
  ierr = ISDestroy(Me);CHKERRQ(ierr);
  ierr = ISDestroy(Notme);CHKERRQ(ierr);
  ierr = PetscFree(notme);CHKERRQ(ierr);

>>>>>>> f9e535a5
  PetscFunctionReturn(0);
}
EXTERN_C_END

#undef __FUNCT__  
#define __FUNCT__ "MatMultTransposeAdd_MPIAIJ"
PetscErrorCode MatMultTransposeAdd_MPIAIJ(Mat A,Vec xx,Vec yy,Vec zz)
{
  Mat_MPIAIJ     *a = (Mat_MPIAIJ*)A->data;
  PetscErrorCode ierr;

  PetscFunctionBegin;
  /* do nondiagonal part */
  ierr = (*a->B->ops->multtranspose)(a->B,xx,a->lvec);CHKERRQ(ierr);
  /* send it on its way */
  ierr = VecScatterBegin(a->Mvctx,a->lvec,zz,ADD_VALUES,SCATTER_REVERSE);CHKERRQ(ierr);
  /* do local part */
  ierr = (*a->A->ops->multtransposeadd)(a->A,xx,yy,zz);CHKERRQ(ierr);
  /* receive remote parts */
  ierr = VecScatterEnd(a->Mvctx,a->lvec,zz,ADD_VALUES,SCATTER_REVERSE);CHKERRQ(ierr);
  PetscFunctionReturn(0);
}

/*
  This only works correctly for square matrices where the subblock A->A is the 
   diagonal block
*/
#undef __FUNCT__  
#define __FUNCT__ "MatGetDiagonal_MPIAIJ"
PetscErrorCode MatGetDiagonal_MPIAIJ(Mat A,Vec v)
{
  PetscErrorCode ierr;
  Mat_MPIAIJ     *a = (Mat_MPIAIJ*)A->data;

  PetscFunctionBegin;
  if (A->rmap->N != A->cmap->N) SETERRQ(((PetscObject)A)->comm,PETSC_ERR_SUP,"Supports only square matrix where A->A is diag block");
  if (A->rmap->rstart != A->cmap->rstart || A->rmap->rend != A->cmap->rend) SETERRQ(PETSC_COMM_SELF,PETSC_ERR_ARG_SIZ,"row partition must equal col partition");  
  ierr = MatGetDiagonal(a->A,v);CHKERRQ(ierr);
  PetscFunctionReturn(0);
}

#undef __FUNCT__  
#define __FUNCT__ "MatScale_MPIAIJ"
PetscErrorCode MatScale_MPIAIJ(Mat A,PetscScalar aa)
{
  Mat_MPIAIJ     *a = (Mat_MPIAIJ*)A->data;
  PetscErrorCode ierr;

  PetscFunctionBegin;
  ierr = MatScale(a->A,aa);CHKERRQ(ierr);
  ierr = MatScale(a->B,aa);CHKERRQ(ierr);
  PetscFunctionReturn(0);
}

#undef __FUNCT__  
#define __FUNCT__ "MatDestroy_MPIAIJ"
PetscErrorCode MatDestroy_MPIAIJ(Mat mat)
{
  Mat_MPIAIJ     *aij = (Mat_MPIAIJ*)mat->data;
  PetscErrorCode ierr;

  PetscFunctionBegin;
#if defined(PETSC_USE_LOG)
  PetscLogObjectState((PetscObject)mat,"Rows=%D, Cols=%D",mat->rmap->N,mat->cmap->N);
#endif
  ierr = MatStashDestroy_Private(&mat->stash);CHKERRQ(ierr);
  ierr = VecDestroy(&aij->diag);CHKERRQ(ierr);
  ierr = MatDestroy(&aij->A);CHKERRQ(ierr);
  ierr = MatDestroy(&aij->B);CHKERRQ(ierr);
#if defined (PETSC_USE_CTABLE)
  if (aij->colmap) {ierr = PetscTableDestroy(aij->colmap);CHKERRQ(ierr);}
#else
  ierr = PetscFree(aij->colmap);CHKERRQ(ierr);
#endif
  ierr = PetscFree(aij->garray);CHKERRQ(ierr);
  ierr = VecDestroy(&aij->lvec);CHKERRQ(ierr);
  ierr = VecScatterDestroy(&aij->Mvctx);CHKERRQ(ierr);
  ierr = PetscFree2(aij->rowvalues,aij->rowindices);CHKERRQ(ierr);
  ierr = PetscFree(aij->ld);CHKERRQ(ierr);
  ierr = PetscFree(aij);CHKERRQ(ierr);

  ierr = PetscObjectChangeTypeName((PetscObject)mat,0);CHKERRQ(ierr);
  ierr = PetscObjectComposeFunction((PetscObject)mat,"MatStoreValues_C","",PETSC_NULL);CHKERRQ(ierr);
  ierr = PetscObjectComposeFunction((PetscObject)mat,"MatRetrieveValues_C","",PETSC_NULL);CHKERRQ(ierr);
  ierr = PetscObjectComposeFunction((PetscObject)mat,"MatGetDiagonalBlock_C","",PETSC_NULL);CHKERRQ(ierr);
  ierr = PetscObjectComposeFunction((PetscObject)mat,"MatIsTranspose_C","",PETSC_NULL);CHKERRQ(ierr);
  ierr = PetscObjectComposeFunction((PetscObject)mat,"MatMPIAIJSetPreallocation_C","",PETSC_NULL);CHKERRQ(ierr);
  ierr = PetscObjectComposeFunction((PetscObject)mat,"MatMPIAIJSetPreallocationCSR_C","",PETSC_NULL);CHKERRQ(ierr);
  ierr = PetscObjectComposeFunction((PetscObject)mat,"MatDiagonalScaleLocal_C","",PETSC_NULL);CHKERRQ(ierr);
  ierr = PetscObjectComposeFunction((PetscObject)mat,"MatConvert_mpiaij_mpisbaij_C","",PETSC_NULL);CHKERRQ(ierr);
  PetscFunctionReturn(0);
}

#undef __FUNCT__  
#define __FUNCT__ "MatView_MPIAIJ_Binary"
PetscErrorCode MatView_MPIAIJ_Binary(Mat mat,PetscViewer viewer)
{
  Mat_MPIAIJ        *aij = (Mat_MPIAIJ*)mat->data;
  Mat_SeqAIJ*       A = (Mat_SeqAIJ*)aij->A->data;
  Mat_SeqAIJ*       B = (Mat_SeqAIJ*)aij->B->data;
  PetscErrorCode    ierr;
  PetscMPIInt       rank,size,tag = ((PetscObject)viewer)->tag;
  int               fd;
  PetscInt          nz,header[4],*row_lengths,*range=0,rlen,i;
  PetscInt          nzmax,*column_indices,j,k,col,*garray = aij->garray,cnt,cstart = mat->cmap->rstart,rnz;
  PetscScalar       *column_values;
  PetscInt          message_count,flowcontrolcount;

  PetscFunctionBegin;
  ierr = MPI_Comm_rank(((PetscObject)mat)->comm,&rank);CHKERRQ(ierr);
  ierr = MPI_Comm_size(((PetscObject)mat)->comm,&size);CHKERRQ(ierr);
  nz   = A->nz + B->nz;
  if (!rank) {
    header[0] = MAT_FILE_CLASSID;
    header[1] = mat->rmap->N;
    header[2] = mat->cmap->N;
    ierr = MPI_Reduce(&nz,&header[3],1,MPIU_INT,MPI_SUM,0,((PetscObject)mat)->comm);CHKERRQ(ierr);
    ierr = PetscViewerBinaryGetDescriptor(viewer,&fd);CHKERRQ(ierr);
    ierr = PetscBinaryWrite(fd,header,4,PETSC_INT,PETSC_TRUE);CHKERRQ(ierr);
    /* get largest number of rows any processor has */
    rlen = mat->rmap->n;
    range = mat->rmap->range;
    for (i=1; i<size; i++) {
      rlen = PetscMax(rlen,range[i+1] - range[i]);
    }
  } else {
    ierr = MPI_Reduce(&nz,0,1,MPIU_INT,MPI_SUM,0,((PetscObject)mat)->comm);CHKERRQ(ierr);
    rlen = mat->rmap->n;
  }

  /* load up the local row counts */
  ierr = PetscMalloc((rlen+1)*sizeof(PetscInt),&row_lengths);CHKERRQ(ierr);
  for (i=0; i<mat->rmap->n; i++) {
    row_lengths[i] = A->i[i+1] - A->i[i] + B->i[i+1] - B->i[i];
  }

  /* store the row lengths to the file */
  ierr = PetscViewerFlowControlStart(viewer,&message_count,&flowcontrolcount);CHKERRQ(ierr);
  if (!rank) {
    MPI_Status status;
    ierr = PetscBinaryWrite(fd,row_lengths,mat->rmap->n,PETSC_INT,PETSC_TRUE);CHKERRQ(ierr);
    for (i=1; i<size; i++) {
      ierr = PetscViewerFlowControlStepMaster(viewer,i,message_count,flowcontrolcount);CHKERRQ(ierr);
      rlen = range[i+1] - range[i];
      ierr = MPI_Recv(row_lengths,rlen,MPIU_INT,i,tag,((PetscObject)mat)->comm,&status);CHKERRQ(ierr);
      ierr = PetscBinaryWrite(fd,row_lengths,rlen,PETSC_INT,PETSC_TRUE);CHKERRQ(ierr);
    }
    ierr = PetscViewerFlowControlEndMaster(viewer,message_count);CHKERRQ(ierr);
  } else {
    ierr = PetscViewerFlowControlStepWorker(viewer,rank,message_count);CHKERRQ(ierr);
    ierr = MPI_Send(row_lengths,mat->rmap->n,MPIU_INT,0,tag,((PetscObject)mat)->comm);CHKERRQ(ierr);
    ierr = PetscViewerFlowControlEndWorker(viewer,message_count);CHKERRQ(ierr);
  }
  ierr = PetscFree(row_lengths);CHKERRQ(ierr);

  /* load up the local column indices */
  nzmax = nz; /* )th processor needs space a largest processor needs */
  ierr = MPI_Reduce(&nz,&nzmax,1,MPIU_INT,MPI_MAX,0,((PetscObject)mat)->comm);CHKERRQ(ierr);
  ierr = PetscMalloc((nzmax+1)*sizeof(PetscInt),&column_indices);CHKERRQ(ierr);
  cnt  = 0;
  for (i=0; i<mat->rmap->n; i++) {
    for (j=B->i[i]; j<B->i[i+1]; j++) {
      if ( (col = garray[B->j[j]]) > cstart) break;
      column_indices[cnt++] = col;
    }
    for (k=A->i[i]; k<A->i[i+1]; k++) {
      column_indices[cnt++] = A->j[k] + cstart;
    }
    for (; j<B->i[i+1]; j++) {
      column_indices[cnt++] = garray[B->j[j]];
    }
  }
  if (cnt != A->nz + B->nz) SETERRQ2(PETSC_COMM_SELF,PETSC_ERR_LIB,"Internal PETSc error: cnt = %D nz = %D",cnt,A->nz+B->nz);

  /* store the column indices to the file */
   ierr = PetscViewerFlowControlStart(viewer,&message_count,&flowcontrolcount);CHKERRQ(ierr);
  if (!rank) {
    MPI_Status status;
    ierr = PetscBinaryWrite(fd,column_indices,nz,PETSC_INT,PETSC_TRUE);CHKERRQ(ierr);
    for (i=1; i<size; i++) {
      ierr = PetscViewerFlowControlStepMaster(viewer,i,message_count,flowcontrolcount);CHKERRQ(ierr);
      ierr = MPI_Recv(&rnz,1,MPIU_INT,i,tag,((PetscObject)mat)->comm,&status);CHKERRQ(ierr);
      if (rnz > nzmax) SETERRQ2(PETSC_COMM_SELF,PETSC_ERR_LIB,"Internal PETSc error: nz = %D nzmax = %D",nz,nzmax);
      ierr = MPI_Recv(column_indices,rnz,MPIU_INT,i,tag,((PetscObject)mat)->comm,&status);CHKERRQ(ierr);
      ierr = PetscBinaryWrite(fd,column_indices,rnz,PETSC_INT,PETSC_TRUE);CHKERRQ(ierr);
    }
     ierr = PetscViewerFlowControlEndMaster(viewer,message_count);CHKERRQ(ierr);
  } else {
    ierr = PetscViewerFlowControlStepWorker(viewer,rank,message_count);CHKERRQ(ierr);
    ierr = MPI_Send(&nz,1,MPIU_INT,0,tag,((PetscObject)mat)->comm);CHKERRQ(ierr);
    ierr = MPI_Send(column_indices,nz,MPIU_INT,0,tag,((PetscObject)mat)->comm);CHKERRQ(ierr);
    ierr = PetscViewerFlowControlEndWorker(viewer,message_count);CHKERRQ(ierr);
  }
  ierr = PetscFree(column_indices);CHKERRQ(ierr);

  /* load up the local column values */
  ierr = PetscMalloc((nzmax+1)*sizeof(PetscScalar),&column_values);CHKERRQ(ierr);
  cnt  = 0;
  for (i=0; i<mat->rmap->n; i++) {
    for (j=B->i[i]; j<B->i[i+1]; j++) {
      if ( garray[B->j[j]] > cstart) break;
      column_values[cnt++] = B->a[j];
    }
    for (k=A->i[i]; k<A->i[i+1]; k++) {
      column_values[cnt++] = A->a[k];
    }
    for (; j<B->i[i+1]; j++) {
      column_values[cnt++] = B->a[j];
    }
  }
  if (cnt != A->nz + B->nz) SETERRQ2(PETSC_COMM_SELF,PETSC_ERR_PLIB,"Internal PETSc error: cnt = %D nz = %D",cnt,A->nz+B->nz);

  /* store the column values to the file */
   ierr = PetscViewerFlowControlStart(viewer,&message_count,&flowcontrolcount);CHKERRQ(ierr);
  if (!rank) {
    MPI_Status status;
    ierr = PetscBinaryWrite(fd,column_values,nz,PETSC_SCALAR,PETSC_TRUE);CHKERRQ(ierr);
    for (i=1; i<size; i++) {
       ierr = PetscViewerFlowControlStepMaster(viewer,i,message_count,flowcontrolcount);CHKERRQ(ierr);
      ierr = MPI_Recv(&rnz,1,MPIU_INT,i,tag,((PetscObject)mat)->comm,&status);CHKERRQ(ierr);
      if (rnz > nzmax) SETERRQ2(PETSC_COMM_SELF,PETSC_ERR_LIB,"Internal PETSc error: nz = %D nzmax = %D",nz,nzmax);
      ierr = MPI_Recv(column_values,rnz,MPIU_SCALAR,i,tag,((PetscObject)mat)->comm,&status);CHKERRQ(ierr);
      ierr = PetscBinaryWrite(fd,column_values,rnz,PETSC_SCALAR,PETSC_TRUE);CHKERRQ(ierr);
    }
    ierr = PetscViewerFlowControlEndMaster(viewer,message_count);CHKERRQ(ierr);
  } else {
    ierr = PetscViewerFlowControlStepWorker(viewer,rank,message_count);CHKERRQ(ierr);
    ierr = MPI_Send(&nz,1,MPIU_INT,0,tag,((PetscObject)mat)->comm);CHKERRQ(ierr);
    ierr = MPI_Send(column_values,nz,MPIU_SCALAR,0,tag,((PetscObject)mat)->comm);CHKERRQ(ierr);
    ierr = PetscViewerFlowControlEndWorker(viewer,message_count);CHKERRQ(ierr);
  }
  ierr = PetscFree(column_values);CHKERRQ(ierr);
  PetscFunctionReturn(0);
}

#undef __FUNCT__  
#define __FUNCT__ "MatView_MPIAIJ_ASCIIorDraworSocket"
PetscErrorCode MatView_MPIAIJ_ASCIIorDraworSocket(Mat mat,PetscViewer viewer)
{
  Mat_MPIAIJ        *aij = (Mat_MPIAIJ*)mat->data;
  PetscErrorCode    ierr;
  PetscMPIInt       rank = aij->rank,size = aij->size;
  PetscBool         isdraw,iascii,isbinary;
  PetscViewer       sviewer;
  PetscViewerFormat format;

  PetscFunctionBegin;
  ierr = PetscTypeCompare((PetscObject)viewer,PETSCVIEWERDRAW,&isdraw);CHKERRQ(ierr);
  ierr = PetscTypeCompare((PetscObject)viewer,PETSCVIEWERASCII,&iascii);CHKERRQ(ierr);
  ierr = PetscTypeCompare((PetscObject)viewer,PETSCVIEWERBINARY,&isbinary);CHKERRQ(ierr);
  if (iascii) { 
    ierr = PetscViewerGetFormat(viewer,&format);CHKERRQ(ierr);
    if (format == PETSC_VIEWER_ASCII_INFO_DETAIL) {
      MatInfo    info;
      PetscBool  inodes;

      ierr = MPI_Comm_rank(((PetscObject)mat)->comm,&rank);CHKERRQ(ierr);
      ierr = MatGetInfo(mat,MAT_LOCAL,&info);CHKERRQ(ierr);
      ierr = MatInodeGetInodeSizes(aij->A,PETSC_NULL,(PetscInt **)&inodes,PETSC_NULL);CHKERRQ(ierr);
      ierr = PetscViewerASCIISynchronizedAllow(viewer,PETSC_TRUE);CHKERRQ(ierr);
      if (!inodes) {
        ierr = PetscViewerASCIISynchronizedPrintf(viewer,"[%d] Local rows %D nz %D nz alloced %D mem %D, not using I-node routines\n",
					      rank,mat->rmap->n,(PetscInt)info.nz_used,(PetscInt)info.nz_allocated,(PetscInt)info.memory);CHKERRQ(ierr);
      } else {
        ierr = PetscViewerASCIISynchronizedPrintf(viewer,"[%d] Local rows %D nz %D nz alloced %D mem %D, using I-node routines\n",
		    rank,mat->rmap->n,(PetscInt)info.nz_used,(PetscInt)info.nz_allocated,(PetscInt)info.memory);CHKERRQ(ierr);
      }
      ierr = MatGetInfo(aij->A,MAT_LOCAL,&info);CHKERRQ(ierr);
      ierr = PetscViewerASCIISynchronizedPrintf(viewer,"[%d] on-diagonal part: nz %D \n",rank,(PetscInt)info.nz_used);CHKERRQ(ierr);
      ierr = MatGetInfo(aij->B,MAT_LOCAL,&info);CHKERRQ(ierr);
      ierr = PetscViewerASCIISynchronizedPrintf(viewer,"[%d] off-diagonal part: nz %D \n",rank,(PetscInt)info.nz_used);CHKERRQ(ierr);
      ierr = PetscViewerFlush(viewer);CHKERRQ(ierr);
      ierr = PetscViewerASCIISynchronizedAllow(viewer,PETSC_FALSE);CHKERRQ(ierr);
      ierr = PetscViewerASCIIPrintf(viewer,"Information on VecScatter used in matrix-vector product: \n");CHKERRQ(ierr);
      ierr = VecScatterView(aij->Mvctx,viewer);CHKERRQ(ierr);
      PetscFunctionReturn(0); 
    } else if (format == PETSC_VIEWER_ASCII_INFO) {
      PetscInt   inodecount,inodelimit,*inodes;
      ierr = MatInodeGetInodeSizes(aij->A,&inodecount,&inodes,&inodelimit);CHKERRQ(ierr);
      if (inodes) {
        ierr = PetscViewerASCIIPrintf(viewer,"using I-node (on process 0) routines: found %D nodes, limit used is %D\n",inodecount,inodelimit);CHKERRQ(ierr);
      } else {
        ierr = PetscViewerASCIIPrintf(viewer,"not using I-node (on process 0) routines\n");CHKERRQ(ierr);
      }
      PetscFunctionReturn(0);
    } else if (format == PETSC_VIEWER_ASCII_FACTOR_INFO) {
      PetscFunctionReturn(0);
    }
  } else if (isbinary) {
    if (size == 1) {
      ierr = PetscObjectSetName((PetscObject)aij->A,((PetscObject)mat)->name);CHKERRQ(ierr);
      ierr = MatView(aij->A,viewer);CHKERRQ(ierr);
    } else {
      ierr = MatView_MPIAIJ_Binary(mat,viewer);CHKERRQ(ierr);
    }
    PetscFunctionReturn(0);
  } else if (isdraw) {
    PetscDraw  draw;
    PetscBool  isnull;
    ierr = PetscViewerDrawGetDraw(viewer,0,&draw);CHKERRQ(ierr);
    ierr = PetscDrawIsNull(draw,&isnull);CHKERRQ(ierr); if (isnull) PetscFunctionReturn(0);
  }

  if (size == 1) {
    ierr = PetscObjectSetName((PetscObject)aij->A,((PetscObject)mat)->name);CHKERRQ(ierr);
    ierr = MatView(aij->A,viewer);CHKERRQ(ierr);
  } else {
    /* assemble the entire matrix onto first processor. */
    Mat         A;
    Mat_SeqAIJ  *Aloc;
    PetscInt    M = mat->rmap->N,N = mat->cmap->N,m,*ai,*aj,row,*cols,i,*ct;
    MatScalar   *a;

    if (mat->rmap->N > 1024) {
      PetscBool  flg = PETSC_FALSE;

      ierr = PetscOptionsGetBool(((PetscObject) mat)->prefix, "-mat_ascii_output_large", &flg,PETSC_NULL);CHKERRQ(ierr);
      if (!flg) {
        SETERRQ(((PetscObject)mat)->comm,PETSC_ERR_ARG_OUTOFRANGE,"ASCII matrix output not allowed for matrices with more than 1024 rows, use binary format instead.\nYou can override this restriction using -mat_ascii_output_large.");
      }
    }

    ierr = MatCreate(((PetscObject)mat)->comm,&A);CHKERRQ(ierr);
    if (!rank) {
      ierr = MatSetSizes(A,M,N,M,N);CHKERRQ(ierr);
    } else {
      ierr = MatSetSizes(A,0,0,M,N);CHKERRQ(ierr);
    }
    /* This is just a temporary matrix, so explicitly using MATMPIAIJ is probably best */
    ierr = MatSetType(A,MATMPIAIJ);CHKERRQ(ierr);
    ierr = MatMPIAIJSetPreallocation(A,0,PETSC_NULL,0,PETSC_NULL);CHKERRQ(ierr);
    ierr = PetscLogObjectParent(mat,A);CHKERRQ(ierr);

    /* copy over the A part */
    Aloc = (Mat_SeqAIJ*)aij->A->data;
    m = aij->A->rmap->n; ai = Aloc->i; aj = Aloc->j; a = Aloc->a;
    row = mat->rmap->rstart;
    for (i=0; i<ai[m]; i++) {aj[i] += mat->cmap->rstart ;}
    for (i=0; i<m; i++) {
      ierr = MatSetValues(A,1,&row,ai[i+1]-ai[i],aj,a,INSERT_VALUES);CHKERRQ(ierr);
      row++; a += ai[i+1]-ai[i]; aj += ai[i+1]-ai[i];
    } 
    aj = Aloc->j;
    for (i=0; i<ai[m]; i++) {aj[i] -= mat->cmap->rstart;}

    /* copy over the B part */
    Aloc = (Mat_SeqAIJ*)aij->B->data;
    m    = aij->B->rmap->n;  ai = Aloc->i; aj = Aloc->j; a = Aloc->a;
    row  = mat->rmap->rstart;
    ierr = PetscMalloc((ai[m]+1)*sizeof(PetscInt),&cols);CHKERRQ(ierr);
    ct   = cols;
    for (i=0; i<ai[m]; i++) {cols[i] = aij->garray[aj[i]];}
    for (i=0; i<m; i++) {
      ierr = MatSetValues(A,1,&row,ai[i+1]-ai[i],cols,a,INSERT_VALUES);CHKERRQ(ierr);
      row++; a += ai[i+1]-ai[i]; cols += ai[i+1]-ai[i];
    } 
    ierr = PetscFree(ct);CHKERRQ(ierr);
    ierr = MatAssemblyBegin(A,MAT_FINAL_ASSEMBLY);CHKERRQ(ierr);
    ierr = MatAssemblyEnd(A,MAT_FINAL_ASSEMBLY);CHKERRQ(ierr);
    /* 
       Everyone has to call to draw the matrix since the graphics waits are
       synchronized across all processors that share the PetscDraw object
    */
    ierr = PetscViewerGetSingleton(viewer,&sviewer);CHKERRQ(ierr);
    if (!rank) {
      ierr = PetscObjectSetName((PetscObject)((Mat_MPIAIJ*)(A->data))->A,((PetscObject)mat)->name);CHKERRQ(ierr);
      /* Set the type name to MATMPIAIJ so that the correct type can be printed out by PetscObjectPrintClassNamePrefixType() in MatView_SeqAIJ_ASCII()*/
      PetscStrcpy(((PetscObject)((Mat_MPIAIJ*)(A->data))->A)->type_name,MATMPIAIJ);
      ierr = MatView(((Mat_MPIAIJ*)(A->data))->A,sviewer);CHKERRQ(ierr);
    }
    ierr = PetscViewerRestoreSingleton(viewer,&sviewer);CHKERRQ(ierr);
    ierr = MatDestroy(&A);CHKERRQ(ierr);
  }
  PetscFunctionReturn(0);
}

#undef __FUNCT__  
#define __FUNCT__ "MatView_MPIAIJ"
PetscErrorCode MatView_MPIAIJ(Mat mat,PetscViewer viewer)
{
  PetscErrorCode ierr;
  PetscBool      iascii,isdraw,issocket,isbinary;
 
  PetscFunctionBegin;
  ierr  = PetscTypeCompare((PetscObject)viewer,PETSCVIEWERASCII,&iascii);CHKERRQ(ierr);
  ierr  = PetscTypeCompare((PetscObject)viewer,PETSCVIEWERDRAW,&isdraw);CHKERRQ(ierr);
  ierr = PetscTypeCompare((PetscObject)viewer,PETSCVIEWERBINARY,&isbinary);CHKERRQ(ierr);
  ierr = PetscTypeCompare((PetscObject)viewer,PETSCVIEWERSOCKET,&issocket);CHKERRQ(ierr);
  if (iascii || isdraw || isbinary || issocket) { 
    ierr = MatView_MPIAIJ_ASCIIorDraworSocket(mat,viewer);CHKERRQ(ierr);
  } else {
    SETERRQ1(PETSC_COMM_SELF,PETSC_ERR_SUP,"Viewer type %s not supported by MPIAIJ matrices",((PetscObject)viewer)->type_name);
  }
  PetscFunctionReturn(0);
}

#undef __FUNCT__  
#define __FUNCT__ "MatSOR_MPIAIJ"
PetscErrorCode MatSOR_MPIAIJ(Mat matin,Vec bb,PetscReal omega,MatSORType flag,PetscReal fshift,PetscInt its,PetscInt lits,Vec xx)
{
  Mat_MPIAIJ     *mat = (Mat_MPIAIJ*)matin->data;
  PetscErrorCode ierr; 
  Vec            bb1 = 0;
  PetscBool      hasop;

  PetscFunctionBegin;
  if (its > 1 || ~flag & SOR_ZERO_INITIAL_GUESS || flag & SOR_EISENSTAT) {
    ierr = VecDuplicate(bb,&bb1);CHKERRQ(ierr);
  }

  if (flag == SOR_APPLY_UPPER) {
    ierr = (*mat->A->ops->sor)(mat->A,bb,omega,flag,fshift,lits,1,xx);CHKERRQ(ierr);
    PetscFunctionReturn(0);
  }

  if ((flag & SOR_LOCAL_SYMMETRIC_SWEEP) == SOR_LOCAL_SYMMETRIC_SWEEP){
    if (flag & SOR_ZERO_INITIAL_GUESS) {
      ierr = (*mat->A->ops->sor)(mat->A,bb,omega,flag,fshift,lits,1,xx);CHKERRQ(ierr);
      its--; 
    }
    
    while (its--) { 
      ierr = VecScatterBegin(mat->Mvctx,xx,mat->lvec,INSERT_VALUES,SCATTER_FORWARD);CHKERRQ(ierr);
      ierr = VecScatterEnd(mat->Mvctx,xx,mat->lvec,INSERT_VALUES,SCATTER_FORWARD);CHKERRQ(ierr);

      /* update rhs: bb1 = bb - B*x */ 
      ierr = VecScale(mat->lvec,-1.0);CHKERRQ(ierr);
      ierr = (*mat->B->ops->multadd)(mat->B,mat->lvec,bb,bb1);CHKERRQ(ierr);

      /* local sweep */
      ierr = (*mat->A->ops->sor)(mat->A,bb1,omega,SOR_SYMMETRIC_SWEEP,fshift,lits,1,xx);CHKERRQ(ierr);
    }
  } else if (flag & SOR_LOCAL_FORWARD_SWEEP){
    if (flag & SOR_ZERO_INITIAL_GUESS) {
      ierr = (*mat->A->ops->sor)(mat->A,bb,omega,flag,fshift,lits,1,xx);CHKERRQ(ierr);
      its--;
    }
    while (its--) {
      ierr = VecScatterBegin(mat->Mvctx,xx,mat->lvec,INSERT_VALUES,SCATTER_FORWARD);CHKERRQ(ierr);
      ierr = VecScatterEnd(mat->Mvctx,xx,mat->lvec,INSERT_VALUES,SCATTER_FORWARD);CHKERRQ(ierr);

      /* update rhs: bb1 = bb - B*x */ 
      ierr = VecScale(mat->lvec,-1.0);CHKERRQ(ierr);
      ierr = (*mat->B->ops->multadd)(mat->B,mat->lvec,bb,bb1);CHKERRQ(ierr);

      /* local sweep */
      ierr = (*mat->A->ops->sor)(mat->A,bb1,omega,SOR_FORWARD_SWEEP,fshift,lits,1,xx);CHKERRQ(ierr);
    }
  } else if (flag & SOR_LOCAL_BACKWARD_SWEEP){
    if (flag & SOR_ZERO_INITIAL_GUESS) {
      ierr = (*mat->A->ops->sor)(mat->A,bb,omega,flag,fshift,lits,1,xx);CHKERRQ(ierr);
      its--;
    }
    while (its--) {
      ierr = VecScatterBegin(mat->Mvctx,xx,mat->lvec,INSERT_VALUES,SCATTER_FORWARD);CHKERRQ(ierr);
      ierr = VecScatterEnd(mat->Mvctx,xx,mat->lvec,INSERT_VALUES,SCATTER_FORWARD);CHKERRQ(ierr);

      /* update rhs: bb1 = bb - B*x */ 
      ierr = VecScale(mat->lvec,-1.0);CHKERRQ(ierr);
      ierr = (*mat->B->ops->multadd)(mat->B,mat->lvec,bb,bb1);CHKERRQ(ierr);

      /* local sweep */
      ierr = (*mat->A->ops->sor)(mat->A,bb1,omega,SOR_BACKWARD_SWEEP,fshift,lits,1,xx);CHKERRQ(ierr);
    }
  }  else if (flag & SOR_EISENSTAT) {
    Vec         xx1;

    ierr = VecDuplicate(bb,&xx1);CHKERRQ(ierr);
    ierr = (*mat->A->ops->sor)(mat->A,bb,omega,(MatSORType)(SOR_ZERO_INITIAL_GUESS | SOR_LOCAL_BACKWARD_SWEEP),fshift,lits,1,xx);CHKERRQ(ierr);

    ierr = VecScatterBegin(mat->Mvctx,xx,mat->lvec,INSERT_VALUES,SCATTER_FORWARD);CHKERRQ(ierr);
    ierr = VecScatterEnd(mat->Mvctx,xx,mat->lvec,INSERT_VALUES,SCATTER_FORWARD);CHKERRQ(ierr);
    if (!mat->diag) {
      ierr = MatGetVecs(matin,&mat->diag,PETSC_NULL);CHKERRQ(ierr);
      ierr = MatGetDiagonal(matin,mat->diag);CHKERRQ(ierr);
    }
    ierr = MatHasOperation(matin,MATOP_MULT_DIAGONAL_BLOCK,&hasop);CHKERRQ(ierr);
    if (hasop) {
      ierr = MatMultDiagonalBlock(matin,xx,bb1);CHKERRQ(ierr);
    } else {
      ierr = VecPointwiseMult(bb1,mat->diag,xx);CHKERRQ(ierr);
    }
    ierr = VecAYPX(bb1,(omega-2.0)/omega,bb);CHKERRQ(ierr);

    ierr = MatMultAdd(mat->B,mat->lvec,bb1,bb1);CHKERRQ(ierr);

    /* local sweep */
    ierr = (*mat->A->ops->sor)(mat->A,bb1,omega,(MatSORType)(SOR_ZERO_INITIAL_GUESS | SOR_LOCAL_FORWARD_SWEEP),fshift,lits,1,xx1);CHKERRQ(ierr);
    ierr = VecAXPY(xx,1.0,xx1);CHKERRQ(ierr);
    ierr = VecDestroy(&xx1);CHKERRQ(ierr);
  } else SETERRQ(((PetscObject)mat)->comm,PETSC_ERR_SUP,"Parallel SOR not supported");

  ierr = VecDestroy(&bb1);CHKERRQ(ierr);
  PetscFunctionReturn(0);
} 

#undef __FUNCT__
#define __FUNCT__ "MatPermute_MPIAIJ"
PetscErrorCode MatPermute_MPIAIJ(Mat A,IS rowp,IS colp,Mat *B)
{
  MPI_Comm       comm,pcomm;
  PetscInt       first,local_size,nrows;
  const PetscInt *rows;
  PetscMPIInt    size;
  IS             crowp,growp,irowp,lrowp,lcolp,icolp;
  PetscErrorCode ierr;

  PetscFunctionBegin;
  ierr = PetscObjectGetComm((PetscObject)A,&comm);CHKERRQ(ierr);
  /* make a collective version of 'rowp' */
  ierr = PetscObjectGetComm((PetscObject)rowp,&pcomm);CHKERRQ(ierr);
  if (pcomm==comm) {
    crowp = rowp;
  } else {
    ierr = ISGetSize(rowp,&nrows);CHKERRQ(ierr);
    ierr = ISGetIndices(rowp,&rows);CHKERRQ(ierr);
    ierr = ISCreateGeneral(comm,nrows,rows,PETSC_COPY_VALUES,&crowp);CHKERRQ(ierr);
    ierr = ISRestoreIndices(rowp,&rows);CHKERRQ(ierr);
  }
  /* collect the global row permutation and invert it */
  ierr = ISAllGather(crowp,&growp);CHKERRQ(ierr);
  ierr = ISSetPermutation(growp);CHKERRQ(ierr);
  if (pcomm!=comm) {
    ierr = ISDestroy(&crowp);CHKERRQ(ierr);
  }
  ierr = ISInvertPermutation(growp,PETSC_DECIDE,&irowp);CHKERRQ(ierr);
  /* get the local target indices */
  ierr = MatGetOwnershipRange(A,&first,PETSC_NULL);CHKERRQ(ierr);
  ierr = MatGetLocalSize(A,&local_size,PETSC_NULL);CHKERRQ(ierr);
  ierr = ISGetIndices(irowp,&rows);CHKERRQ(ierr);
  ierr = ISCreateGeneral(MPI_COMM_SELF,local_size,rows+first,PETSC_COPY_VALUES,&lrowp);CHKERRQ(ierr);
  ierr = ISRestoreIndices(irowp,&rows);CHKERRQ(ierr);
  ierr = ISDestroy(&irowp);CHKERRQ(ierr);
  /* the column permutation is so much easier;
     make a local version of 'colp' and invert it */
  ierr = PetscObjectGetComm((PetscObject)colp,&pcomm);CHKERRQ(ierr);
  ierr = MPI_Comm_size(pcomm,&size);CHKERRQ(ierr);
  if (size==1) {
    lcolp = colp;
  } else {
    ierr = ISGetSize(colp,&nrows);CHKERRQ(ierr);
    ierr = ISGetIndices(colp,&rows);CHKERRQ(ierr);
    ierr = ISCreateGeneral(MPI_COMM_SELF,nrows,rows,PETSC_COPY_VALUES,&lcolp);CHKERRQ(ierr);
  }
  ierr = ISSetPermutation(lcolp);CHKERRQ(ierr);
  ierr = ISInvertPermutation(lcolp,PETSC_DECIDE,&icolp);CHKERRQ(ierr);
  ierr = ISSetPermutation(icolp);CHKERRQ(ierr);
  if (size>1) {
    ierr = ISRestoreIndices(colp,&rows);CHKERRQ(ierr);
    ierr = ISDestroy(&lcolp);CHKERRQ(ierr);
  }
  /* now we just get the submatrix */
  ierr = MatGetSubMatrix_MPIAIJ_Private(A,lrowp,icolp,local_size,MAT_INITIAL_MATRIX,B);CHKERRQ(ierr);
  /* clean up */
  ierr = ISDestroy(&lrowp);CHKERRQ(ierr);
  ierr = ISDestroy(&icolp);CHKERRQ(ierr);
  PetscFunctionReturn(0);
}

#undef __FUNCT__  
#define __FUNCT__ "MatGetInfo_MPIAIJ"
PetscErrorCode MatGetInfo_MPIAIJ(Mat matin,MatInfoType flag,MatInfo *info)
{
  Mat_MPIAIJ     *mat = (Mat_MPIAIJ*)matin->data;
  Mat            A = mat->A,B = mat->B;
  PetscErrorCode ierr;
  PetscReal      isend[5],irecv[5];

  PetscFunctionBegin;
  info->block_size     = 1.0;
  ierr = MatGetInfo(A,MAT_LOCAL,info);CHKERRQ(ierr);
  isend[0] = info->nz_used; isend[1] = info->nz_allocated; isend[2] = info->nz_unneeded;
  isend[3] = info->memory;  isend[4] = info->mallocs;
  ierr = MatGetInfo(B,MAT_LOCAL,info);CHKERRQ(ierr);
  isend[0] += info->nz_used; isend[1] += info->nz_allocated; isend[2] += info->nz_unneeded;
  isend[3] += info->memory;  isend[4] += info->mallocs;
  if (flag == MAT_LOCAL) {
    info->nz_used      = isend[0];
    info->nz_allocated = isend[1];
    info->nz_unneeded  = isend[2];
    info->memory       = isend[3];
    info->mallocs      = isend[4];
  } else if (flag == MAT_GLOBAL_MAX) {
    ierr = MPI_Allreduce(isend,irecv,5,MPIU_REAL,MPIU_MAX,((PetscObject)matin)->comm);CHKERRQ(ierr);
    info->nz_used      = irecv[0];
    info->nz_allocated = irecv[1];
    info->nz_unneeded  = irecv[2];
    info->memory       = irecv[3];
    info->mallocs      = irecv[4];
  } else if (flag == MAT_GLOBAL_SUM) {
    ierr = MPI_Allreduce(isend,irecv,5,MPIU_REAL,MPIU_SUM,((PetscObject)matin)->comm);CHKERRQ(ierr);
    info->nz_used      = irecv[0];
    info->nz_allocated = irecv[1];
    info->nz_unneeded  = irecv[2];
    info->memory       = irecv[3];
    info->mallocs      = irecv[4];
  }
  info->fill_ratio_given  = 0; /* no parallel LU/ILU/Cholesky */
  info->fill_ratio_needed = 0;
  info->factor_mallocs    = 0;

  PetscFunctionReturn(0);
}

#undef __FUNCT__  
#define __FUNCT__ "MatSetOption_MPIAIJ"
PetscErrorCode MatSetOption_MPIAIJ(Mat A,MatOption op,PetscBool  flg)
{
  Mat_MPIAIJ     *a = (Mat_MPIAIJ*)A->data;
  PetscErrorCode ierr;

  PetscFunctionBegin;
  switch (op) {
  case MAT_NEW_NONZERO_LOCATIONS:
  case MAT_NEW_NONZERO_ALLOCATION_ERR:
  case MAT_UNUSED_NONZERO_LOCATION_ERR:
  case MAT_KEEP_NONZERO_PATTERN:
  case MAT_NEW_NONZERO_LOCATION_ERR:
  case MAT_USE_INODES:
  case MAT_IGNORE_ZERO_ENTRIES:
    ierr = MatSetOption(a->A,op,flg);CHKERRQ(ierr);
    ierr = MatSetOption(a->B,op,flg);CHKERRQ(ierr);
    break;
  case MAT_ROW_ORIENTED:
    a->roworiented = flg;
    ierr = MatSetOption(a->A,op,flg);CHKERRQ(ierr);
    ierr = MatSetOption(a->B,op,flg);CHKERRQ(ierr);
    break;
  case MAT_NEW_DIAGONALS:
    ierr = PetscInfo1(A,"Option %s ignored\n",MatOptions[op]);CHKERRQ(ierr);
    break;
  case MAT_IGNORE_OFF_PROC_ENTRIES:
    a->donotstash = PETSC_TRUE;
    break;
  case MAT_SPD:
    A->spd_set                         = PETSC_TRUE;
    A->spd                             = flg;
    if (flg) {
      A->symmetric                     = PETSC_TRUE;
      A->structurally_symmetric        = PETSC_TRUE;
      A->symmetric_set                 = PETSC_TRUE;
      A->structurally_symmetric_set    = PETSC_TRUE;
    }
    break;
  case MAT_SYMMETRIC:
    ierr = MatSetOption(a->A,op,flg);CHKERRQ(ierr);
    break;
  case MAT_STRUCTURALLY_SYMMETRIC:
    ierr = MatSetOption(a->A,op,flg);CHKERRQ(ierr);
    break;
  case MAT_HERMITIAN:
    ierr = MatSetOption(a->A,op,flg);CHKERRQ(ierr);
    break;
  case MAT_SYMMETRY_ETERNAL:
    ierr = MatSetOption(a->A,op,flg);CHKERRQ(ierr);
    break;
  default:
    SETERRQ1(PETSC_COMM_SELF,PETSC_ERR_SUP,"unknown option %d",op);
  }
  PetscFunctionReturn(0);
}

#undef __FUNCT__  
#define __FUNCT__ "MatGetRow_MPIAIJ"
PetscErrorCode MatGetRow_MPIAIJ(Mat matin,PetscInt row,PetscInt *nz,PetscInt **idx,PetscScalar **v)
{
  Mat_MPIAIJ     *mat = (Mat_MPIAIJ*)matin->data;
  PetscScalar    *vworkA,*vworkB,**pvA,**pvB,*v_p;
  PetscErrorCode ierr;
  PetscInt       i,*cworkA,*cworkB,**pcA,**pcB,cstart = matin->cmap->rstart;
  PetscInt       nztot,nzA,nzB,lrow,rstart = matin->rmap->rstart,rend = matin->rmap->rend;
  PetscInt       *cmap,*idx_p;

  PetscFunctionBegin;
  if (mat->getrowactive) SETERRQ(PETSC_COMM_SELF,PETSC_ERR_ARG_WRONGSTATE,"Already active");
  mat->getrowactive = PETSC_TRUE;

  if (!mat->rowvalues && (idx || v)) {
    /*
        allocate enough space to hold information from the longest row.
    */
    Mat_SeqAIJ *Aa = (Mat_SeqAIJ*)mat->A->data,*Ba = (Mat_SeqAIJ*)mat->B->data; 
    PetscInt   max = 1,tmp;
    for (i=0; i<matin->rmap->n; i++) {
      tmp = Aa->i[i+1] - Aa->i[i] + Ba->i[i+1] - Ba->i[i];
      if (max < tmp) { max = tmp; }
    }
    ierr = PetscMalloc2(max,PetscScalar,&mat->rowvalues,max,PetscInt,&mat->rowindices);CHKERRQ(ierr);
  }

  if (row < rstart || row >= rend) SETERRQ(PETSC_COMM_SELF,PETSC_ERR_ARG_OUTOFRANGE,"Only local rows");
  lrow = row - rstart;

  pvA = &vworkA; pcA = &cworkA; pvB = &vworkB; pcB = &cworkB;
  if (!v)   {pvA = 0; pvB = 0;}
  if (!idx) {pcA = 0; if (!v) pcB = 0;}
  ierr = (*mat->A->ops->getrow)(mat->A,lrow,&nzA,pcA,pvA);CHKERRQ(ierr);
  ierr = (*mat->B->ops->getrow)(mat->B,lrow,&nzB,pcB,pvB);CHKERRQ(ierr);
  nztot = nzA + nzB;

  cmap  = mat->garray;
  if (v  || idx) {
    if (nztot) {
      /* Sort by increasing column numbers, assuming A and B already sorted */
      PetscInt imark = -1;
      if (v) {
        *v = v_p = mat->rowvalues;
        for (i=0; i<nzB; i++) {
          if (cmap[cworkB[i]] < cstart)   v_p[i] = vworkB[i];
          else break;
        }
        imark = i;
        for (i=0; i<nzA; i++)     v_p[imark+i] = vworkA[i];
        for (i=imark; i<nzB; i++) v_p[nzA+i]   = vworkB[i];
      }
      if (idx) {
        *idx = idx_p = mat->rowindices;
        if (imark > -1) {
          for (i=0; i<imark; i++) {
            idx_p[i] = cmap[cworkB[i]];
          }
        } else {
          for (i=0; i<nzB; i++) {
            if (cmap[cworkB[i]] < cstart)   idx_p[i] = cmap[cworkB[i]];
            else break;
          }
          imark = i;
        }
        for (i=0; i<nzA; i++)     idx_p[imark+i] = cstart + cworkA[i];
        for (i=imark; i<nzB; i++) idx_p[nzA+i]   = cmap[cworkB[i]];
      } 
    } else {
      if (idx) *idx = 0; 
      if (v)   *v   = 0;
    }
  }
  *nz = nztot;
  ierr = (*mat->A->ops->restorerow)(mat->A,lrow,&nzA,pcA,pvA);CHKERRQ(ierr);
  ierr = (*mat->B->ops->restorerow)(mat->B,lrow,&nzB,pcB,pvB);CHKERRQ(ierr);
  PetscFunctionReturn(0);
}

#undef __FUNCT__  
#define __FUNCT__ "MatRestoreRow_MPIAIJ"
PetscErrorCode MatRestoreRow_MPIAIJ(Mat mat,PetscInt row,PetscInt *nz,PetscInt **idx,PetscScalar **v)
{
  Mat_MPIAIJ *aij = (Mat_MPIAIJ*)mat->data;

  PetscFunctionBegin;
  if (!aij->getrowactive) SETERRQ(PETSC_COMM_SELF,PETSC_ERR_ARG_WRONGSTATE,"MatGetRow() must be called first");
  aij->getrowactive = PETSC_FALSE;
  PetscFunctionReturn(0);
}

#undef __FUNCT__  
#define __FUNCT__ "MatNorm_MPIAIJ"
PetscErrorCode MatNorm_MPIAIJ(Mat mat,NormType type,PetscReal *norm)
{
  Mat_MPIAIJ     *aij = (Mat_MPIAIJ*)mat->data;
  Mat_SeqAIJ     *amat = (Mat_SeqAIJ*)aij->A->data,*bmat = (Mat_SeqAIJ*)aij->B->data;
  PetscErrorCode ierr;
  PetscInt       i,j,cstart = mat->cmap->rstart;
  PetscReal      sum = 0.0;
  MatScalar      *v;

  PetscFunctionBegin;
  if (aij->size == 1) {
    ierr =  MatNorm(aij->A,type,norm);CHKERRQ(ierr);
  } else {
    if (type == NORM_FROBENIUS) {
      v = amat->a;
      for (i=0; i<amat->nz; i++) {
#if defined(PETSC_USE_COMPLEX)
        sum += PetscRealPart(PetscConj(*v)*(*v)); v++;
#else
        sum += (*v)*(*v); v++;
#endif
      }
      v = bmat->a;
      for (i=0; i<bmat->nz; i++) {
#if defined(PETSC_USE_COMPLEX)
        sum += PetscRealPart(PetscConj(*v)*(*v)); v++;
#else
        sum += (*v)*(*v); v++;
#endif
      }
      ierr = MPI_Allreduce(&sum,norm,1,MPIU_REAL,MPIU_SUM,((PetscObject)mat)->comm);CHKERRQ(ierr);
      *norm = sqrt(*norm);
    } else if (type == NORM_1) { /* max column norm */
      PetscReal *tmp,*tmp2;
      PetscInt  *jj,*garray = aij->garray;
      ierr = PetscMalloc((mat->cmap->N+1)*sizeof(PetscReal),&tmp);CHKERRQ(ierr);
      ierr = PetscMalloc((mat->cmap->N+1)*sizeof(PetscReal),&tmp2);CHKERRQ(ierr);
      ierr = PetscMemzero(tmp,mat->cmap->N*sizeof(PetscReal));CHKERRQ(ierr);
      *norm = 0.0;
      v = amat->a; jj = amat->j;
      for (j=0; j<amat->nz; j++) {
        tmp[cstart + *jj++ ] += PetscAbsScalar(*v);  v++;
      }
      v = bmat->a; jj = bmat->j;
      for (j=0; j<bmat->nz; j++) {
        tmp[garray[*jj++]] += PetscAbsScalar(*v); v++;
      }
      ierr = MPI_Allreduce(tmp,tmp2,mat->cmap->N,MPIU_REAL,MPIU_SUM,((PetscObject)mat)->comm);CHKERRQ(ierr);
      for (j=0; j<mat->cmap->N; j++) {
        if (tmp2[j] > *norm) *norm = tmp2[j];
      }
      ierr = PetscFree(tmp);CHKERRQ(ierr);
      ierr = PetscFree(tmp2);CHKERRQ(ierr);
    } else if (type == NORM_INFINITY) { /* max row norm */
      PetscReal ntemp = 0.0;
      for (j=0; j<aij->A->rmap->n; j++) {
        v = amat->a + amat->i[j];
        sum = 0.0;
        for (i=0; i<amat->i[j+1]-amat->i[j]; i++) {
          sum += PetscAbsScalar(*v); v++;
        }
        v = bmat->a + bmat->i[j];
        for (i=0; i<bmat->i[j+1]-bmat->i[j]; i++) {
          sum += PetscAbsScalar(*v); v++;
        }
        if (sum > ntemp) ntemp = sum;
      }
      ierr = MPI_Allreduce(&ntemp,norm,1,MPIU_REAL,MPIU_MAX,((PetscObject)mat)->comm);CHKERRQ(ierr);
    } else {
      SETERRQ(((PetscObject)mat)->comm,PETSC_ERR_SUP,"No support for two norm");
    }
  }
  PetscFunctionReturn(0); 
}

#undef __FUNCT__  
#define __FUNCT__ "MatTranspose_MPIAIJ"
PetscErrorCode MatTranspose_MPIAIJ(Mat A,MatReuse reuse,Mat *matout)
{ 
  Mat_MPIAIJ     *a = (Mat_MPIAIJ*)A->data;
  Mat_SeqAIJ     *Aloc=(Mat_SeqAIJ*)a->A->data,*Bloc=(Mat_SeqAIJ*)a->B->data;
  PetscErrorCode ierr;
  PetscInt       M = A->rmap->N,N = A->cmap->N,ma,na,mb,*ai,*aj,*bi,*bj,row,*cols,*cols_tmp,i,*d_nnz;
  PetscInt       cstart=A->cmap->rstart,ncol;
  Mat            B;
  MatScalar      *array;

  PetscFunctionBegin;
  if (reuse == MAT_REUSE_MATRIX && A == *matout && M != N) SETERRQ(((PetscObject)A)->comm,PETSC_ERR_ARG_SIZ,"Square matrix only for in-place");

  ma = A->rmap->n; na = A->cmap->n; mb = a->B->rmap->n;
  ai = Aloc->i; aj = Aloc->j; 
  bi = Bloc->i; bj = Bloc->j; 
  if (reuse == MAT_INITIAL_MATRIX || *matout == A) {
    /* compute d_nnz for preallocation; o_nnz is approximated by d_nnz to avoid communication */
    ierr = PetscMalloc((1+na)*sizeof(PetscInt),&d_nnz);CHKERRQ(ierr);
    ierr = PetscMemzero(d_nnz,(1+na)*sizeof(PetscInt));CHKERRQ(ierr);
    for (i=0; i<ai[ma]; i++){
      d_nnz[aj[i]] ++;  
      aj[i] += cstart; /* global col index to be used by MatSetValues() */
    }

    ierr = MatCreate(((PetscObject)A)->comm,&B);CHKERRQ(ierr);
    ierr = MatSetSizes(B,A->cmap->n,A->rmap->n,N,M);CHKERRQ(ierr);
    ierr = MatSetType(B,((PetscObject)A)->type_name);CHKERRQ(ierr);
    ierr = MatMPIAIJSetPreallocation(B,0,d_nnz,0,d_nnz);CHKERRQ(ierr);
    ierr = PetscFree(d_nnz);CHKERRQ(ierr);
  } else {
    B = *matout;
  }

  /* copy over the A part */ 
  array = Aloc->a;
  row = A->rmap->rstart;
  for (i=0; i<ma; i++) {
    ncol = ai[i+1]-ai[i];
    ierr = MatSetValues(B,ncol,aj,1,&row,array,INSERT_VALUES);CHKERRQ(ierr);
    row++; array += ncol; aj += ncol;
  } 
  aj = Aloc->j;
  for (i=0; i<ai[ma]; i++) aj[i] -= cstart; /* resume local col index */

  /* copy over the B part */
  ierr = PetscMalloc(bi[mb]*sizeof(PetscInt),&cols);CHKERRQ(ierr);
  ierr = PetscMemzero(cols,bi[mb]*sizeof(PetscInt));CHKERRQ(ierr);
  array = Bloc->a;
  row = A->rmap->rstart; 
  for (i=0; i<bi[mb]; i++) {cols[i] = a->garray[bj[i]];}
  cols_tmp = cols;
  for (i=0; i<mb; i++) {
    ncol = bi[i+1]-bi[i];
    ierr = MatSetValues(B,ncol,cols_tmp,1,&row,array,INSERT_VALUES);CHKERRQ(ierr);
    row++; array += ncol; cols_tmp += ncol;
  }
  ierr = PetscFree(cols);CHKERRQ(ierr);  
 
  ierr = MatAssemblyBegin(B,MAT_FINAL_ASSEMBLY);CHKERRQ(ierr);
  ierr = MatAssemblyEnd(B,MAT_FINAL_ASSEMBLY);CHKERRQ(ierr);
  if (reuse == MAT_INITIAL_MATRIX || *matout != A) {
    *matout = B;
  } else {
    ierr = MatHeaderMerge(A,B);CHKERRQ(ierr);
  }
  PetscFunctionReturn(0);
}

#undef __FUNCT__  
#define __FUNCT__ "MatDiagonalScale_MPIAIJ"
PetscErrorCode MatDiagonalScale_MPIAIJ(Mat mat,Vec ll,Vec rr)
{
  Mat_MPIAIJ     *aij = (Mat_MPIAIJ*)mat->data;
  Mat            a = aij->A,b = aij->B;
  PetscErrorCode ierr;
  PetscInt       s1,s2,s3;

  PetscFunctionBegin;
  ierr = MatGetLocalSize(mat,&s2,&s3);CHKERRQ(ierr);
  if (rr) {
    ierr = VecGetLocalSize(rr,&s1);CHKERRQ(ierr);
    if (s1!=s3) SETERRQ(PETSC_COMM_SELF,PETSC_ERR_ARG_SIZ,"right vector non-conforming local size");
    /* Overlap communication with computation. */
    ierr = VecScatterBegin(aij->Mvctx,rr,aij->lvec,INSERT_VALUES,SCATTER_FORWARD);CHKERRQ(ierr);
  }
  if (ll) {
    ierr = VecGetLocalSize(ll,&s1);CHKERRQ(ierr);
    if (s1!=s2) SETERRQ(PETSC_COMM_SELF,PETSC_ERR_ARG_SIZ,"left vector non-conforming local size");
    ierr = (*b->ops->diagonalscale)(b,ll,0);CHKERRQ(ierr);
  }
  /* scale  the diagonal block */
  ierr = (*a->ops->diagonalscale)(a,ll,rr);CHKERRQ(ierr);

  if (rr) {
    /* Do a scatter end and then right scale the off-diagonal block */
    ierr = VecScatterEnd(aij->Mvctx,rr,aij->lvec,INSERT_VALUES,SCATTER_FORWARD);CHKERRQ(ierr);
    ierr = (*b->ops->diagonalscale)(b,0,aij->lvec);CHKERRQ(ierr);
  } 
  
  PetscFunctionReturn(0);
}

#undef __FUNCT__  
#define __FUNCT__ "MatSetBlockSize_MPIAIJ"
PetscErrorCode MatSetBlockSize_MPIAIJ(Mat A,PetscInt bs)
{
  Mat_MPIAIJ     *a   = (Mat_MPIAIJ*)A->data;
  PetscErrorCode ierr;

  PetscFunctionBegin;
  ierr = MatSetBlockSize(a->A,bs);CHKERRQ(ierr);
  ierr = MatSetBlockSize(a->B,bs);CHKERRQ(ierr);
  ierr = PetscLayoutSetBlockSize(A->rmap,bs);CHKERRQ(ierr);
  ierr = PetscLayoutSetBlockSize(A->cmap,bs);CHKERRQ(ierr);
  PetscFunctionReturn(0);
}
#undef __FUNCT__  
#define __FUNCT__ "MatSetUnfactored_MPIAIJ"
PetscErrorCode MatSetUnfactored_MPIAIJ(Mat A)
{
  Mat_MPIAIJ     *a   = (Mat_MPIAIJ*)A->data;
  PetscErrorCode ierr;

  PetscFunctionBegin;
  ierr = MatSetUnfactored(a->A);CHKERRQ(ierr);
  PetscFunctionReturn(0);
}

#undef __FUNCT__  
#define __FUNCT__ "MatEqual_MPIAIJ"
PetscErrorCode MatEqual_MPIAIJ(Mat A,Mat B,PetscBool  *flag)
{
  Mat_MPIAIJ     *matB = (Mat_MPIAIJ*)B->data,*matA = (Mat_MPIAIJ*)A->data;
  Mat            a,b,c,d;
  PetscBool      flg;
  PetscErrorCode ierr;

  PetscFunctionBegin;
  a = matA->A; b = matA->B;
  c = matB->A; d = matB->B;

  ierr = MatEqual(a,c,&flg);CHKERRQ(ierr);
  if (flg) {
    ierr = MatEqual(b,d,&flg);CHKERRQ(ierr);
  }
  ierr = MPI_Allreduce(&flg,flag,1,MPI_INT,MPI_LAND,((PetscObject)A)->comm);CHKERRQ(ierr);
  PetscFunctionReturn(0);
}

#undef __FUNCT__  
#define __FUNCT__ "MatCopy_MPIAIJ"
PetscErrorCode MatCopy_MPIAIJ(Mat A,Mat B,MatStructure str)
{
  PetscErrorCode ierr;
  Mat_MPIAIJ     *a = (Mat_MPIAIJ *)A->data;
  Mat_MPIAIJ     *b = (Mat_MPIAIJ *)B->data;

  PetscFunctionBegin;
  /* If the two matrices don't have the same copy implementation, they aren't compatible for fast copy. */
  if ((str != SAME_NONZERO_PATTERN) || (A->ops->copy != B->ops->copy)) {
    /* because of the column compression in the off-processor part of the matrix a->B,
       the number of columns in a->B and b->B may be different, hence we cannot call
       the MatCopy() directly on the two parts. If need be, we can provide a more 
       efficient copy than the MatCopy_Basic() by first uncompressing the a->B matrices
       then copying the submatrices */
    ierr = MatCopy_Basic(A,B,str);CHKERRQ(ierr);
  } else {
    ierr = MatCopy(a->A,b->A,str);CHKERRQ(ierr);
    ierr = MatCopy(a->B,b->B,str);CHKERRQ(ierr);  
  }
  PetscFunctionReturn(0);
}

#undef __FUNCT__  
#define __FUNCT__ "MatSetUpPreallocation_MPIAIJ"
PetscErrorCode MatSetUpPreallocation_MPIAIJ(Mat A)
{
  PetscErrorCode ierr;

  PetscFunctionBegin;
  ierr =  MatMPIAIJSetPreallocation(A,PETSC_DEFAULT,0,PETSC_DEFAULT,0);CHKERRQ(ierr);
  PetscFunctionReturn(0);
}

#undef __FUNCT__  
#define __FUNCT__ "MatAXPY_MPIAIJ"
PetscErrorCode MatAXPY_MPIAIJ(Mat Y,PetscScalar a,Mat X,MatStructure str)
{
  PetscErrorCode ierr;
  PetscInt       i;
  Mat_MPIAIJ     *xx = (Mat_MPIAIJ *)X->data,*yy = (Mat_MPIAIJ *)Y->data;
  PetscBLASInt   bnz,one=1;
  Mat_SeqAIJ     *x,*y;

  PetscFunctionBegin;
  if (str == SAME_NONZERO_PATTERN) {  
    PetscScalar alpha = a;
    x = (Mat_SeqAIJ *)xx->A->data;
    y = (Mat_SeqAIJ *)yy->A->data;
    bnz = PetscBLASIntCast(x->nz);
    BLASaxpy_(&bnz,&alpha,x->a,&one,y->a,&one);    
    x = (Mat_SeqAIJ *)xx->B->data;
    y = (Mat_SeqAIJ *)yy->B->data;
    bnz = PetscBLASIntCast(x->nz);
    BLASaxpy_(&bnz,&alpha,x->a,&one,y->a,&one);
  } else if (str == SUBSET_NONZERO_PATTERN) {  
    ierr = MatAXPY_SeqAIJ(yy->A,a,xx->A,str);CHKERRQ(ierr);

    x = (Mat_SeqAIJ *)xx->B->data;
    y = (Mat_SeqAIJ *)yy->B->data;
    if (y->xtoy && y->XtoY != xx->B) {
      ierr = PetscFree(y->xtoy);CHKERRQ(ierr);
      ierr = MatDestroy(&y->XtoY);CHKERRQ(ierr);
    }
    if (!y->xtoy) { /* get xtoy */
      ierr = MatAXPYGetxtoy_Private(xx->B->rmap->n,x->i,x->j,xx->garray,y->i,y->j,yy->garray,&y->xtoy);CHKERRQ(ierr);
      y->XtoY = xx->B;
      ierr = PetscObjectReference((PetscObject)xx->B);CHKERRQ(ierr);
    } 
    for (i=0; i<x->nz; i++) y->a[y->xtoy[i]] += a*(x->a[i]);   
  } else {
    Mat B;
    PetscInt *nnz_d,*nnz_o;
    ierr = PetscMalloc(yy->A->rmap->N*sizeof(PetscInt),&nnz_d);CHKERRQ(ierr);
    ierr = PetscMalloc(yy->B->rmap->N*sizeof(PetscInt),&nnz_o);CHKERRQ(ierr);
    ierr = MatCreate(((PetscObject)Y)->comm,&B);CHKERRQ(ierr);
    ierr = PetscObjectSetName((PetscObject)B,((PetscObject)Y)->name);CHKERRQ(ierr);
    ierr = MatSetSizes(B,Y->rmap->n,Y->cmap->n,Y->rmap->N,Y->cmap->N);CHKERRQ(ierr);
    ierr = MatSetType(B,MATMPIAIJ);CHKERRQ(ierr);
    ierr = MatAXPYGetPreallocation_SeqAIJ(yy->A,xx->A,nnz_d);CHKERRQ(ierr);
    ierr = MatAXPYGetPreallocation_SeqAIJ(yy->B,xx->B,nnz_o);CHKERRQ(ierr);
    ierr = MatMPIAIJSetPreallocation(B,PETSC_NULL,nnz_d,PETSC_NULL,nnz_o);CHKERRQ(ierr);
    ierr = MatAXPY_BasicWithPreallocation(B,Y,a,X,str);CHKERRQ(ierr);
    ierr = MatHeaderReplace(Y,B);
    ierr = PetscFree(nnz_d);CHKERRQ(ierr);
    ierr = PetscFree(nnz_o);CHKERRQ(ierr);
  }
  PetscFunctionReturn(0);
}

extern PetscErrorCode  MatConjugate_SeqAIJ(Mat);

#undef __FUNCT__  
#define __FUNCT__ "MatConjugate_MPIAIJ"
PetscErrorCode  MatConjugate_MPIAIJ(Mat mat)
{
#if defined(PETSC_USE_COMPLEX)
  PetscErrorCode ierr;
  Mat_MPIAIJ     *aij = (Mat_MPIAIJ *)mat->data;

  PetscFunctionBegin;
  ierr = MatConjugate_SeqAIJ(aij->A);CHKERRQ(ierr);
  ierr = MatConjugate_SeqAIJ(aij->B);CHKERRQ(ierr);
#else
  PetscFunctionBegin;
#endif
  PetscFunctionReturn(0);
}

#undef __FUNCT__  
#define __FUNCT__ "MatRealPart_MPIAIJ"
PetscErrorCode MatRealPart_MPIAIJ(Mat A)
{
  Mat_MPIAIJ   *a = (Mat_MPIAIJ*)A->data; 
  PetscErrorCode ierr;

  PetscFunctionBegin;  
  ierr = MatRealPart(a->A);CHKERRQ(ierr);
  ierr = MatRealPart(a->B);CHKERRQ(ierr);
  PetscFunctionReturn(0);
}

#undef __FUNCT__  
#define __FUNCT__ "MatImaginaryPart_MPIAIJ"
PetscErrorCode MatImaginaryPart_MPIAIJ(Mat A)
{
  Mat_MPIAIJ   *a = (Mat_MPIAIJ*)A->data; 
  PetscErrorCode ierr;

  PetscFunctionBegin;  
  ierr = MatImaginaryPart(a->A);CHKERRQ(ierr);
  ierr = MatImaginaryPart(a->B);CHKERRQ(ierr);
  PetscFunctionReturn(0);
}

#ifdef PETSC_HAVE_PBGL

#include <boost/parallel/mpi/bsp_process_group.hpp>
#include <boost/graph/distributed/ilu_default_graph.hpp>
#include <boost/graph/distributed/ilu_0_block.hpp>
#include <boost/graph/distributed/ilu_preconditioner.hpp>
#include <boost/graph/distributed/petsc/interface.hpp>
#include <boost/multi_array.hpp>
#include <boost/parallel/distributed_property_map->hpp>

#undef __FUNCT__  
#define __FUNCT__ "MatILUFactorSymbolic_MPIAIJ"
/*
  This uses the parallel ILU factorization of Peter Gottschling <pgottsch@osl.iu.edu>
*/
PetscErrorCode MatILUFactorSymbolic_MPIAIJ(Mat fact,Mat A, IS isrow, IS iscol, const MatFactorInfo *info)
{
  namespace petsc = boost::distributed::petsc;
  
  namespace graph_dist = boost::graph::distributed;
  using boost::graph::distributed::ilu_default::process_group_type;
  using boost::graph::ilu_permuted;

  PetscBool       row_identity, col_identity;
  PetscContainer  c;
  PetscInt        m, n, M, N;
  PetscErrorCode  ierr;

  PetscFunctionBegin;
  if (info->levels != 0) SETERRQ(PETSC_COMM_SELF,PETSC_ERR_SUP,"Only levels = 0 supported for parallel ilu");
  ierr = ISIdentity(isrow, &row_identity);CHKERRQ(ierr);
  ierr = ISIdentity(iscol, &col_identity);CHKERRQ(ierr);
  if (!row_identity || !col_identity) {
    SETERRQ(PETSC_COMM_SELF,PETSC_ERR_ARG_WRONG,"Row and column permutations must be identity for parallel ILU");
  }

  process_group_type pg;
  typedef graph_dist::ilu_default::ilu_level_graph_type  lgraph_type;
  lgraph_type*   lgraph_p = new lgraph_type(petsc::num_global_vertices(A), pg, petsc::matrix_distribution(A, pg));
  lgraph_type&   level_graph = *lgraph_p;
  graph_dist::ilu_default::graph_type&            graph(level_graph.graph); 

  petsc::read_matrix(A, graph, get(boost::edge_weight, graph));
  ilu_permuted(level_graph);		    

  /* put together the new matrix */
  ierr = MatCreate(((PetscObject)A)->comm, fact);CHKERRQ(ierr);
  ierr = MatGetLocalSize(A, &m, &n);CHKERRQ(ierr);
  ierr = MatGetSize(A, &M, &N);CHKERRQ(ierr);
  ierr = MatSetSizes(fact, m, n, M, N);CHKERRQ(ierr);
  ierr = MatSetType(fact, ((PetscObject)A)->type_name);CHKERRQ(ierr);
  ierr = MatAssemblyBegin(fact, MAT_FINAL_ASSEMBLY);CHKERRQ(ierr);
  ierr = MatAssemblyEnd(fact, MAT_FINAL_ASSEMBLY);CHKERRQ(ierr);

  ierr = PetscContainerCreate(((PetscObject)A)->comm, &c);
  ierr = PetscContainerSetPointer(c, lgraph_p);
  ierr = PetscObjectCompose((PetscObject) (fact), "graph", (PetscObject) c);
  PetscFunctionReturn(0);
}

#undef __FUNCT__  
#define __FUNCT__ "MatLUFactorNumeric_MPIAIJ"
PetscErrorCode MatLUFactorNumeric_MPIAIJ(Mat B,Mat A, const MatFactorInfo *info)
{
  PetscFunctionBegin;
  PetscFunctionReturn(0);
}

#undef __FUNCT__  
#define __FUNCT__ "MatSolve_MPIAIJ"
/*
  This uses the parallel ILU factorization of Peter Gottschling <pgottsch@osl.iu.edu>
*/
PetscErrorCode MatSolve_MPIAIJ(Mat A, Vec b, Vec x)
{
  namespace graph_dist = boost::graph::distributed;

  typedef graph_dist::ilu_default::ilu_level_graph_type  lgraph_type;
  lgraph_type*   lgraph_p;
  PetscContainer c;
  PetscErrorCode ierr;

  PetscFunctionBegin;
  ierr = PetscObjectQuery((PetscObject) A, "graph", (PetscObject *) &c);CHKERRQ(ierr);
  ierr = PetscContainerGetPointer(c, (void **) &lgraph_p);CHKERRQ(ierr);
  ierr = VecCopy(b, x);CHKERRQ(ierr);

  PetscScalar* array_x;
  ierr = VecGetArray(x, &array_x);CHKERRQ(ierr);
  PetscInt sx;
  ierr = VecGetSize(x, &sx);CHKERRQ(ierr);
     
  PetscScalar* array_b;
  ierr = VecGetArray(b, &array_b);CHKERRQ(ierr);
  PetscInt sb;
  ierr = VecGetSize(b, &sb);CHKERRQ(ierr);

  lgraph_type&   level_graph = *lgraph_p;
  graph_dist::ilu_default::graph_type&            graph(level_graph.graph); 

  typedef boost::multi_array_ref<PetscScalar, 1> array_ref_type;
  array_ref_type                                 ref_b(array_b, boost::extents[num_vertices(graph)]),
                                                 ref_x(array_x, boost::extents[num_vertices(graph)]);

  typedef boost::iterator_property_map<array_ref_type::iterator, 
                                boost::property_map<graph_dist::ilu_default::graph_type, boost::vertex_index_t>::type>  gvector_type;
  gvector_type                                   vector_b(ref_b.begin(), get(boost::vertex_index, graph)), 
                                                 vector_x(ref_x.begin(), get(boost::vertex_index, graph));
  
  ilu_set_solve(*lgraph_p, vector_b, vector_x);

  PetscFunctionReturn(0);
}
#endif

typedef struct { /* used by MatGetRedundantMatrix() for reusing matredundant */
  PetscInt       nzlocal,nsends,nrecvs;
  PetscMPIInt    *send_rank,*recv_rank;
  PetscInt       *sbuf_nz,*rbuf_nz,*sbuf_j,**rbuf_j;
  PetscScalar    *sbuf_a,**rbuf_a;
  PetscErrorCode (*MatDestroy)(Mat);
} Mat_Redundant;

#undef __FUNCT__  
#define __FUNCT__ "PetscContainerDestroy_MatRedundant"
PetscErrorCode PetscContainerDestroy_MatRedundant(void *ptr)
{
  PetscErrorCode       ierr;
  Mat_Redundant        *redund=(Mat_Redundant*)ptr;
  PetscInt             i;

  PetscFunctionBegin;
  ierr = PetscFree2(redund->send_rank,redund->recv_rank);CHKERRQ(ierr);
  ierr = PetscFree(redund->sbuf_j);CHKERRQ(ierr);
  ierr = PetscFree(redund->sbuf_a);CHKERRQ(ierr);
  for (i=0; i<redund->nrecvs; i++){
    ierr = PetscFree(redund->rbuf_j[i]);CHKERRQ(ierr);
    ierr = PetscFree(redund->rbuf_a[i]);CHKERRQ(ierr);
  }
  ierr = PetscFree4(redund->sbuf_nz,redund->rbuf_nz,redund->rbuf_j,redund->rbuf_a);CHKERRQ(ierr);
  ierr = PetscFree(redund);CHKERRQ(ierr);
  PetscFunctionReturn(0);
}

#undef __FUNCT__  
#define __FUNCT__ "MatDestroy_MatRedundant"
PetscErrorCode MatDestroy_MatRedundant(Mat A)
{
  PetscErrorCode  ierr;
  PetscContainer  container;
  Mat_Redundant   *redund=PETSC_NULL;

  PetscFunctionBegin;
  ierr = PetscObjectQuery((PetscObject)A,"Mat_Redundant",(PetscObject *)&container);CHKERRQ(ierr);
  if (container) {
    ierr = PetscContainerGetPointer(container,(void **)&redund);CHKERRQ(ierr);
  } else {
    SETERRQ(PETSC_COMM_SELF,PETSC_ERR_PLIB,"Container does not exit");
  }
  A->ops->destroy = redund->MatDestroy;
  ierr = PetscObjectCompose((PetscObject)A,"Mat_Redundant",0);CHKERRQ(ierr);
  ierr = (*A->ops->destroy)(A);CHKERRQ(ierr);
  ierr = PetscContainerDestroy(&container);CHKERRQ(ierr); 
  PetscFunctionReturn(0);
}

#undef __FUNCT__  
#define __FUNCT__ "MatGetRedundantMatrix_MPIAIJ"
PetscErrorCode MatGetRedundantMatrix_MPIAIJ(Mat mat,PetscInt nsubcomm,MPI_Comm subcomm,PetscInt mlocal_sub,MatReuse reuse,Mat *matredundant)
{
  PetscMPIInt    rank,size; 
  MPI_Comm       comm=((PetscObject)mat)->comm;
  PetscErrorCode ierr;
  PetscInt       nsends=0,nrecvs=0,i,rownz_max=0;
  PetscMPIInt    *send_rank=PETSC_NULL,*recv_rank=PETSC_NULL;
  PetscInt       *rowrange=mat->rmap->range;
  Mat_MPIAIJ     *aij = (Mat_MPIAIJ*)mat->data;
  Mat            A=aij->A,B=aij->B,C=*matredundant;
  Mat_SeqAIJ     *a=(Mat_SeqAIJ*)A->data,*b=(Mat_SeqAIJ*)B->data;
  PetscScalar    *sbuf_a;
  PetscInt       nzlocal=a->nz+b->nz;
  PetscInt       j,cstart=mat->cmap->rstart,cend=mat->cmap->rend,row,nzA,nzB,ncols,*cworkA,*cworkB;
  PetscInt       rstart=mat->rmap->rstart,rend=mat->rmap->rend,*bmap=aij->garray,M,N;
  PetscInt       *cols,ctmp,lwrite,*rptr,l,*sbuf_j;
  MatScalar      *aworkA,*aworkB;
  PetscScalar    *vals;
  PetscMPIInt    tag1,tag2,tag3,imdex;
  MPI_Request    *s_waits1=PETSC_NULL,*s_waits2=PETSC_NULL,*s_waits3=PETSC_NULL,
                 *r_waits1=PETSC_NULL,*r_waits2=PETSC_NULL,*r_waits3=PETSC_NULL;
  MPI_Status     recv_status,*send_status; 
  PetscInt       *sbuf_nz=PETSC_NULL,*rbuf_nz=PETSC_NULL,count;
  PetscInt       **rbuf_j=PETSC_NULL;
  PetscScalar    **rbuf_a=PETSC_NULL;
  Mat_Redundant  *redund=PETSC_NULL;
  PetscContainer container;

  PetscFunctionBegin;
  ierr = MPI_Comm_rank(comm,&rank);CHKERRQ(ierr);
  ierr = MPI_Comm_size(comm,&size);CHKERRQ(ierr);

  if (reuse == MAT_REUSE_MATRIX) {
    ierr = MatGetSize(C,&M,&N);CHKERRQ(ierr);
    if (M != N || M != mat->rmap->N) SETERRQ(PETSC_COMM_SELF,PETSC_ERR_ARG_SIZ,"Cannot reuse matrix. Wrong global size");   
    ierr = MatGetLocalSize(C,&M,&N);CHKERRQ(ierr);    
    if (M != N || M != mlocal_sub) SETERRQ(PETSC_COMM_SELF,PETSC_ERR_ARG_SIZ,"Cannot reuse matrix. Wrong local size");
    ierr = PetscObjectQuery((PetscObject)C,"Mat_Redundant",(PetscObject *)&container);CHKERRQ(ierr);
    if (container) {
      ierr = PetscContainerGetPointer(container,(void **)&redund);CHKERRQ(ierr);
    } else {
      SETERRQ(PETSC_COMM_SELF,PETSC_ERR_PLIB,"Container does not exit");
    }
    if (nzlocal != redund->nzlocal) SETERRQ(PETSC_COMM_SELF,PETSC_ERR_ARG_SIZ,"Cannot reuse matrix. Wrong nzlocal");

    nsends    = redund->nsends;
    nrecvs    = redund->nrecvs;
    send_rank = redund->send_rank;
    recv_rank = redund->recv_rank;
    sbuf_nz   = redund->sbuf_nz;     
    rbuf_nz   = redund->rbuf_nz;
    sbuf_j    = redund->sbuf_j;
    sbuf_a    = redund->sbuf_a;
    rbuf_j    = redund->rbuf_j;
    rbuf_a    = redund->rbuf_a;
  } 

  if (reuse == MAT_INITIAL_MATRIX){
    PetscMPIInt  subrank,subsize;
    PetscInt     nleftover,np_subcomm; 
    /* get the destination processors' id send_rank, nsends and nrecvs */
    ierr = MPI_Comm_rank(subcomm,&subrank);CHKERRQ(ierr);
    ierr = MPI_Comm_size(subcomm,&subsize);CHKERRQ(ierr);
    ierr = PetscMalloc2(size,PetscMPIInt,&send_rank,size,PetscMPIInt,&recv_rank);
    np_subcomm = size/nsubcomm;
    nleftover  = size - nsubcomm*np_subcomm;
    nsends = 0; nrecvs = 0;
    for (i=0; i<size; i++){ /* i=rank*/
      if (subrank == i/nsubcomm && rank != i){ /* my_subrank == other's subrank */
        send_rank[nsends] = i; nsends++;
        recv_rank[nrecvs++] = i;
      } 
    }
    if (rank >= size - nleftover){/* this proc is a leftover processor */
      i = size-nleftover-1; 
      j = 0;
      while (j < nsubcomm - nleftover){
        send_rank[nsends++] = i;
        i--; j++;
      }
    }

    if (nleftover && subsize == size/nsubcomm && subrank==subsize-1){ /* this proc recvs from leftover processors */
      for (i=0; i<nleftover; i++){
        recv_rank[nrecvs++] = size-nleftover+i;
      }
    } 

    /* allocate sbuf_j, sbuf_a */
    i = nzlocal + rowrange[rank+1] - rowrange[rank] + 2;
    ierr = PetscMalloc(i*sizeof(PetscInt),&sbuf_j);CHKERRQ(ierr);
    ierr = PetscMalloc((nzlocal+1)*sizeof(PetscScalar),&sbuf_a);CHKERRQ(ierr);
  } /* endof if (reuse == MAT_INITIAL_MATRIX) */
 
  /* copy mat's local entries into the buffers */
  if (reuse == MAT_INITIAL_MATRIX){
    rownz_max = 0;
    rptr = sbuf_j;
    cols = sbuf_j + rend-rstart + 1;
    vals = sbuf_a;
    rptr[0] = 0;
    for (i=0; i<rend-rstart; i++){
      row = i + rstart;
      nzA    = a->i[i+1] - a->i[i]; nzB = b->i[i+1] - b->i[i];
      ncols  = nzA + nzB;
      cworkA = a->j + a->i[i]; cworkB = b->j + b->i[i]; 
      aworkA = a->a + a->i[i]; aworkB = b->a + b->i[i];
      /* load the column indices for this row into cols */
      lwrite = 0;
      for (l=0; l<nzB; l++) {
        if ((ctmp = bmap[cworkB[l]]) < cstart){
          vals[lwrite]   = aworkB[l];
          cols[lwrite++] = ctmp;
        }
      }
      for (l=0; l<nzA; l++){
        vals[lwrite]   = aworkA[l];
        cols[lwrite++] = cstart + cworkA[l];
      }
      for (l=0; l<nzB; l++) {
        if ((ctmp = bmap[cworkB[l]]) >= cend){
          vals[lwrite]   = aworkB[l];
          cols[lwrite++] = ctmp;
        }
      }
      vals += ncols;
      cols += ncols;
      rptr[i+1] = rptr[i] + ncols;  
      if (rownz_max < ncols) rownz_max = ncols;
    } 
    if (rptr[rend-rstart] != a->nz + b->nz) SETERRQ4(PETSC_COMM_SELF,PETSC_ERR_PLIB, "rptr[%d] %d != %d + %d",rend-rstart,rptr[rend-rstart+1],a->nz,b->nz);
  } else { /* only copy matrix values into sbuf_a */
    rptr = sbuf_j;
    vals = sbuf_a;
    rptr[0] = 0;
    for (i=0; i<rend-rstart; i++){
      row = i + rstart;
      nzA    = a->i[i+1] - a->i[i]; nzB = b->i[i+1] - b->i[i];
      ncols  = nzA + nzB;
      cworkA = a->j + a->i[i]; cworkB = b->j + b->i[i]; 
      aworkA = a->a + a->i[i]; aworkB = b->a + b->i[i];
      lwrite = 0;
      for (l=0; l<nzB; l++) {
        if ((ctmp = bmap[cworkB[l]]) < cstart) vals[lwrite++] = aworkB[l];      
      }
      for (l=0; l<nzA; l++) vals[lwrite++] = aworkA[l];  
      for (l=0; l<nzB; l++) {
        if ((ctmp = bmap[cworkB[l]]) >= cend) vals[lwrite++] = aworkB[l];
      }
      vals += ncols;
      rptr[i+1] = rptr[i] + ncols; 
    } 
  } /* endof if (reuse == MAT_INITIAL_MATRIX) */

  /* send nzlocal to others, and recv other's nzlocal */
  /*--------------------------------------------------*/
  if (reuse == MAT_INITIAL_MATRIX){
    ierr = PetscMalloc2(3*(nsends + nrecvs)+1,MPI_Request,&s_waits3,nsends+1,MPI_Status,&send_status);CHKERRQ(ierr);
    s_waits2 = s_waits3 + nsends;
    s_waits1 = s_waits2 + nsends;
    r_waits1 = s_waits1 + nsends;
    r_waits2 = r_waits1 + nrecvs;
    r_waits3 = r_waits2 + nrecvs;
  } else {
    ierr = PetscMalloc2(nsends + nrecvs +1,MPI_Request,&s_waits3,nsends+1,MPI_Status,&send_status);CHKERRQ(ierr);
    r_waits3 = s_waits3 + nsends;
  }

  ierr = PetscObjectGetNewTag((PetscObject)mat,&tag3);CHKERRQ(ierr); 
  if (reuse == MAT_INITIAL_MATRIX){
    /* get new tags to keep the communication clean */
    ierr = PetscObjectGetNewTag((PetscObject)mat,&tag1);CHKERRQ(ierr); 
    ierr = PetscObjectGetNewTag((PetscObject)mat,&tag2);CHKERRQ(ierr);
    ierr = PetscMalloc4(nsends,PetscInt,&sbuf_nz,nrecvs,PetscInt,&rbuf_nz,nrecvs,PetscInt*,&rbuf_j,nrecvs,PetscScalar*,&rbuf_a);CHKERRQ(ierr);
    
    /* post receives of other's nzlocal */
    for (i=0; i<nrecvs; i++){
      ierr = MPI_Irecv(rbuf_nz+i,1,MPIU_INT,MPI_ANY_SOURCE,tag1,comm,r_waits1+i);CHKERRQ(ierr);
    }  
    /* send nzlocal to others */
    for (i=0; i<nsends; i++){
      sbuf_nz[i] = nzlocal;
      ierr = MPI_Isend(sbuf_nz+i,1,MPIU_INT,send_rank[i],tag1,comm,s_waits1+i);CHKERRQ(ierr);
    }
    /* wait on receives of nzlocal; allocate space for rbuf_j, rbuf_a */
    count = nrecvs;
    while (count) {
      ierr = MPI_Waitany(nrecvs,r_waits1,&imdex,&recv_status);CHKERRQ(ierr);
      recv_rank[imdex] = recv_status.MPI_SOURCE;
      /* allocate rbuf_a and rbuf_j; then post receives of rbuf_j */
      ierr = PetscMalloc((rbuf_nz[imdex]+1)*sizeof(PetscScalar),&rbuf_a[imdex]);CHKERRQ(ierr);

      i = rowrange[recv_status.MPI_SOURCE+1] - rowrange[recv_status.MPI_SOURCE]; /* number of expected mat->i */
      rbuf_nz[imdex] += i + 2;
      ierr = PetscMalloc(rbuf_nz[imdex]*sizeof(PetscInt),&rbuf_j[imdex]);CHKERRQ(ierr);
      ierr = MPI_Irecv(rbuf_j[imdex],rbuf_nz[imdex],MPIU_INT,recv_status.MPI_SOURCE,tag2,comm,r_waits2+imdex);CHKERRQ(ierr);
      count--;
    }
    /* wait on sends of nzlocal */
    if (nsends) {ierr = MPI_Waitall(nsends,s_waits1,send_status);CHKERRQ(ierr);}
    /* send mat->i,j to others, and recv from other's */
    /*------------------------------------------------*/
    for (i=0; i<nsends; i++){
      j = nzlocal + rowrange[rank+1] - rowrange[rank] + 1;
      ierr = MPI_Isend(sbuf_j,j,MPIU_INT,send_rank[i],tag2,comm,s_waits2+i);CHKERRQ(ierr);
    }
    /* wait on receives of mat->i,j */
    /*------------------------------*/
    count = nrecvs;
    while (count) {
      ierr = MPI_Waitany(nrecvs,r_waits2,&imdex,&recv_status);CHKERRQ(ierr);
      if (recv_rank[imdex] != recv_status.MPI_SOURCE) SETERRQ2(PETSC_COMM_SELF,1, "recv_rank %d != MPI_SOURCE %d",recv_rank[imdex],recv_status.MPI_SOURCE);
      count--;
    }
    /* wait on sends of mat->i,j */
    /*---------------------------*/
    if (nsends) {
      ierr = MPI_Waitall(nsends,s_waits2,send_status);CHKERRQ(ierr);
    }
  } /* endof if (reuse == MAT_INITIAL_MATRIX) */

  /* post receives, send and receive mat->a */
  /*----------------------------------------*/
  for (imdex=0; imdex<nrecvs; imdex++) {
    ierr = MPI_Irecv(rbuf_a[imdex],rbuf_nz[imdex],MPIU_SCALAR,recv_rank[imdex],tag3,comm,r_waits3+imdex);CHKERRQ(ierr);
  }
  for (i=0; i<nsends; i++){
    ierr = MPI_Isend(sbuf_a,nzlocal,MPIU_SCALAR,send_rank[i],tag3,comm,s_waits3+i);CHKERRQ(ierr);
  }
  count = nrecvs;
  while (count) {
    ierr = MPI_Waitany(nrecvs,r_waits3,&imdex,&recv_status);CHKERRQ(ierr);
    if (recv_rank[imdex] != recv_status.MPI_SOURCE) SETERRQ2(PETSC_COMM_SELF,1, "recv_rank %d != MPI_SOURCE %d",recv_rank[imdex],recv_status.MPI_SOURCE);
    count--;
  }
  if (nsends) {
    ierr = MPI_Waitall(nsends,s_waits3,send_status);CHKERRQ(ierr);
  }

  ierr = PetscFree2(s_waits3,send_status);CHKERRQ(ierr);
  
  /* create redundant matrix */
  /*-------------------------*/
  if (reuse == MAT_INITIAL_MATRIX){
    /* compute rownz_max for preallocation */
    for (imdex=0; imdex<nrecvs; imdex++){
      j = rowrange[recv_rank[imdex]+1] - rowrange[recv_rank[imdex]];
      rptr = rbuf_j[imdex];
      for (i=0; i<j; i++){
        ncols = rptr[i+1] - rptr[i];
        if (rownz_max < ncols) rownz_max = ncols;
      }
    }
    
    ierr = MatCreate(subcomm,&C);CHKERRQ(ierr);
    ierr = MatSetSizes(C,mlocal_sub,mlocal_sub,PETSC_DECIDE,PETSC_DECIDE);CHKERRQ(ierr);
    ierr = MatSetFromOptions(C);CHKERRQ(ierr);
    ierr = MatSeqAIJSetPreallocation(C,rownz_max,PETSC_NULL);CHKERRQ(ierr);
    ierr = MatMPIAIJSetPreallocation(C,rownz_max,PETSC_NULL,rownz_max,PETSC_NULL);CHKERRQ(ierr);
  } else {
    C = *matredundant;
  }

  /* insert local matrix entries */
  rptr = sbuf_j;
  cols = sbuf_j + rend-rstart + 1;
  vals = sbuf_a;
  for (i=0; i<rend-rstart; i++){
    row   = i + rstart;
    ncols = rptr[i+1] - rptr[i];
    ierr = MatSetValues(C,1,&row,ncols,cols,vals,INSERT_VALUES);CHKERRQ(ierr);
    vals += ncols;
    cols += ncols;
  }
  /* insert received matrix entries */
  for (imdex=0; imdex<nrecvs; imdex++){    
    rstart = rowrange[recv_rank[imdex]];
    rend   = rowrange[recv_rank[imdex]+1];
    rptr = rbuf_j[imdex];
    cols = rbuf_j[imdex] + rend-rstart + 1;
    vals = rbuf_a[imdex];
    for (i=0; i<rend-rstart; i++){
      row   = i + rstart;
      ncols = rptr[i+1] - rptr[i];
      ierr = MatSetValues(C,1,&row,ncols,cols,vals,INSERT_VALUES);CHKERRQ(ierr);
      vals += ncols;
      cols += ncols;
    }
  }
  ierr = MatAssemblyBegin(C,MAT_FINAL_ASSEMBLY);CHKERRQ(ierr);
  ierr = MatAssemblyEnd(C,MAT_FINAL_ASSEMBLY);CHKERRQ(ierr);
  ierr = MatGetSize(C,&M,&N);CHKERRQ(ierr);
  if (M != mat->rmap->N || N != mat->cmap->N) SETERRQ2(PETSC_COMM_SELF,PETSC_ERR_ARG_INCOMP,"redundant mat size %d != input mat size %d",M,mat->rmap->N);
  if (reuse == MAT_INITIAL_MATRIX){
    PetscContainer container;
    *matredundant = C;
    /* create a supporting struct and attach it to C for reuse */
    ierr = PetscNewLog(C,Mat_Redundant,&redund);CHKERRQ(ierr);
    ierr = PetscContainerCreate(PETSC_COMM_SELF,&container);CHKERRQ(ierr);
    ierr = PetscContainerSetPointer(container,redund);CHKERRQ(ierr);
    ierr = PetscObjectCompose((PetscObject)C,"Mat_Redundant",(PetscObject)container);CHKERRQ(ierr);
    ierr = PetscContainerSetUserDestroy(container,PetscContainerDestroy_MatRedundant);CHKERRQ(ierr);
    
    redund->nzlocal = nzlocal;
    redund->nsends  = nsends;
    redund->nrecvs  = nrecvs;
    redund->send_rank = send_rank;
    redund->recv_rank = recv_rank;
    redund->sbuf_nz = sbuf_nz;
    redund->rbuf_nz = rbuf_nz;
    redund->sbuf_j  = sbuf_j;
    redund->sbuf_a  = sbuf_a;
    redund->rbuf_j  = rbuf_j;
    redund->rbuf_a  = rbuf_a;

    redund->MatDestroy = C->ops->destroy;
    C->ops->destroy    = MatDestroy_MatRedundant;
  }
  PetscFunctionReturn(0);
}

#undef __FUNCT__  
#define __FUNCT__ "MatGetRowMaxAbs_MPIAIJ"
PetscErrorCode MatGetRowMaxAbs_MPIAIJ(Mat A, Vec v, PetscInt idx[])
{
  Mat_MPIAIJ     *a = (Mat_MPIAIJ*)A->data;
  PetscErrorCode ierr;
  PetscInt       i,*idxb = 0;
  PetscScalar    *va,*vb;
  Vec            vtmp;

  PetscFunctionBegin; 
  ierr = MatGetRowMaxAbs(a->A,v,idx);CHKERRQ(ierr); 
  ierr = VecGetArray(v,&va);CHKERRQ(ierr);
  if (idx) {
    for (i=0; i<A->rmap->n; i++) {
      if (PetscAbsScalar(va[i])) idx[i] += A->cmap->rstart;
    }
  }

  ierr = VecCreateSeq(PETSC_COMM_SELF,A->rmap->n,&vtmp);CHKERRQ(ierr);
  if (idx) {
    ierr = PetscMalloc(A->rmap->n*sizeof(PetscInt),&idxb);CHKERRQ(ierr);
  }
  ierr = MatGetRowMaxAbs(a->B,vtmp,idxb);CHKERRQ(ierr);
  ierr = VecGetArray(vtmp,&vb);CHKERRQ(ierr);

  for (i=0; i<A->rmap->n; i++){
    if (PetscAbsScalar(va[i]) < PetscAbsScalar(vb[i])) {
      va[i] = vb[i]; 
      if (idx) idx[i] = a->garray[idxb[i]];
    }
  }

  ierr = VecRestoreArray(v,&va);CHKERRQ(ierr); 
  ierr = VecRestoreArray(vtmp,&vb);CHKERRQ(ierr); 
  ierr = PetscFree(idxb);CHKERRQ(ierr);
  ierr = VecDestroy(&vtmp);CHKERRQ(ierr);
  PetscFunctionReturn(0);
}

#undef __FUNCT__  
#define __FUNCT__ "MatGetRowMinAbs_MPIAIJ"
PetscErrorCode MatGetRowMinAbs_MPIAIJ(Mat A, Vec v, PetscInt idx[])
{
  Mat_MPIAIJ     *a = (Mat_MPIAIJ*)A->data;
  PetscErrorCode ierr;
  PetscInt       i,*idxb = 0;
  PetscScalar    *va,*vb;
  Vec            vtmp;

  PetscFunctionBegin; 
  ierr = MatGetRowMinAbs(a->A,v,idx);CHKERRQ(ierr); 
  ierr = VecGetArray(v,&va);CHKERRQ(ierr);
  if (idx) {
    for (i=0; i<A->cmap->n; i++) {
      if (PetscAbsScalar(va[i])) idx[i] += A->cmap->rstart;
    }
  }

  ierr = VecCreateSeq(PETSC_COMM_SELF,A->rmap->n,&vtmp);CHKERRQ(ierr);
  if (idx) {
    ierr = PetscMalloc(A->rmap->n*sizeof(PetscInt),&idxb);CHKERRQ(ierr);
  }
  ierr = MatGetRowMinAbs(a->B,vtmp,idxb);CHKERRQ(ierr);
  ierr = VecGetArray(vtmp,&vb);CHKERRQ(ierr);

  for (i=0; i<A->rmap->n; i++){
    if (PetscAbsScalar(va[i]) > PetscAbsScalar(vb[i])) {
      va[i] = vb[i]; 
      if (idx) idx[i] = a->garray[idxb[i]];
    }
  }

  ierr = VecRestoreArray(v,&va);CHKERRQ(ierr); 
  ierr = VecRestoreArray(vtmp,&vb);CHKERRQ(ierr); 
  ierr = PetscFree(idxb);CHKERRQ(ierr);
  ierr = VecDestroy(&vtmp);CHKERRQ(ierr);
  PetscFunctionReturn(0);
}

#undef __FUNCT__  
#define __FUNCT__ "MatGetRowMin_MPIAIJ"
PetscErrorCode MatGetRowMin_MPIAIJ(Mat A, Vec v, PetscInt idx[])
{
  Mat_MPIAIJ    *mat    = (Mat_MPIAIJ *) A->data;
  PetscInt       n      = A->rmap->n;
  PetscInt       cstart = A->cmap->rstart;
  PetscInt      *cmap   = mat->garray;
  PetscInt      *diagIdx, *offdiagIdx;
  Vec            diagV, offdiagV;
  PetscScalar   *a, *diagA, *offdiagA;
  PetscInt       r;
  PetscErrorCode ierr;

  PetscFunctionBegin;
  ierr = PetscMalloc2(n,PetscInt,&diagIdx,n,PetscInt,&offdiagIdx);CHKERRQ(ierr);
  ierr = VecCreateSeq(((PetscObject)A)->comm, n, &diagV);CHKERRQ(ierr);
  ierr = VecCreateSeq(((PetscObject)A)->comm, n, &offdiagV);CHKERRQ(ierr);
  ierr = MatGetRowMin(mat->A, diagV,    diagIdx);CHKERRQ(ierr);
  ierr = MatGetRowMin(mat->B, offdiagV, offdiagIdx);CHKERRQ(ierr);
  ierr = VecGetArray(v,        &a);CHKERRQ(ierr);
  ierr = VecGetArray(diagV,    &diagA);CHKERRQ(ierr);
  ierr = VecGetArray(offdiagV, &offdiagA);CHKERRQ(ierr);
  for(r = 0; r < n; ++r) {
    if (PetscAbsScalar(diagA[r]) <= PetscAbsScalar(offdiagA[r])) {
      a[r]   = diagA[r];
      idx[r] = cstart + diagIdx[r];
    } else {
      a[r]   = offdiagA[r];
      idx[r] = cmap[offdiagIdx[r]];
    }
  }
  ierr = VecRestoreArray(v,        &a);CHKERRQ(ierr);
  ierr = VecRestoreArray(diagV,    &diagA);CHKERRQ(ierr);
  ierr = VecRestoreArray(offdiagV, &offdiagA);CHKERRQ(ierr);
  ierr = VecDestroy(&diagV);CHKERRQ(ierr);
  ierr = VecDestroy(&offdiagV);CHKERRQ(ierr);
  ierr = PetscFree2(diagIdx, offdiagIdx);CHKERRQ(ierr);
  PetscFunctionReturn(0);
}

#undef __FUNCT__  
#define __FUNCT__ "MatGetRowMax_MPIAIJ"
PetscErrorCode MatGetRowMax_MPIAIJ(Mat A, Vec v, PetscInt idx[])
{
  Mat_MPIAIJ    *mat    = (Mat_MPIAIJ *) A->data;
  PetscInt       n      = A->rmap->n;
  PetscInt       cstart = A->cmap->rstart;
  PetscInt      *cmap   = mat->garray;
  PetscInt      *diagIdx, *offdiagIdx;
  Vec            diagV, offdiagV;
  PetscScalar   *a, *diagA, *offdiagA;
  PetscInt       r;
  PetscErrorCode ierr;

  PetscFunctionBegin;
  ierr = PetscMalloc2(n,PetscInt,&diagIdx,n,PetscInt,&offdiagIdx);CHKERRQ(ierr);
  ierr = VecCreateSeq(((PetscObject)A)->comm, n, &diagV);CHKERRQ(ierr);
  ierr = VecCreateSeq(((PetscObject)A)->comm, n, &offdiagV);CHKERRQ(ierr);
  ierr = MatGetRowMax(mat->A, diagV,    diagIdx);CHKERRQ(ierr);
  ierr = MatGetRowMax(mat->B, offdiagV, offdiagIdx);CHKERRQ(ierr);
  ierr = VecGetArray(v,        &a);CHKERRQ(ierr);
  ierr = VecGetArray(diagV,    &diagA);CHKERRQ(ierr);
  ierr = VecGetArray(offdiagV, &offdiagA);CHKERRQ(ierr);
  for(r = 0; r < n; ++r) {
    if (PetscAbsScalar(diagA[r]) >= PetscAbsScalar(offdiagA[r])) {
      a[r]   = diagA[r];
      idx[r] = cstart + diagIdx[r];
    } else {
      a[r]   = offdiagA[r];
      idx[r] = cmap[offdiagIdx[r]];
    }
  }
  ierr = VecRestoreArray(v,        &a);CHKERRQ(ierr);
  ierr = VecRestoreArray(diagV,    &diagA);CHKERRQ(ierr);
  ierr = VecRestoreArray(offdiagV, &offdiagA);CHKERRQ(ierr);
  ierr = VecDestroy(&diagV);CHKERRQ(ierr);
  ierr = VecDestroy(&offdiagV);CHKERRQ(ierr);
  ierr = PetscFree2(diagIdx, offdiagIdx);CHKERRQ(ierr);
  PetscFunctionReturn(0);
}

#undef __FUNCT__  
#define __FUNCT__ "MatGetSeqNonzerostructure_MPIAIJ" 
PetscErrorCode MatGetSeqNonzerostructure_MPIAIJ(Mat mat,Mat *newmat)
{
  PetscErrorCode ierr;
  Mat            *dummy;

  PetscFunctionBegin;
  ierr = MatGetSubMatrix_MPIAIJ_All(mat,MAT_DO_NOT_GET_VALUES,MAT_INITIAL_MATRIX,&dummy);CHKERRQ(ierr);
  *newmat = *dummy;
  ierr = PetscFree(dummy);CHKERRQ(ierr);
  PetscFunctionReturn(0);
}

extern PetscErrorCode  MatFDColoringApply_AIJ(Mat,MatFDColoring,Vec,MatStructure*,void*);
/* -------------------------------------------------------------------*/
static struct _MatOps MatOps_Values = {MatSetValues_MPIAIJ,
       MatGetRow_MPIAIJ,
       MatRestoreRow_MPIAIJ,
       MatMult_MPIAIJ,
/* 4*/ MatMultAdd_MPIAIJ,
       MatMultTranspose_MPIAIJ,
       MatMultTransposeAdd_MPIAIJ,
#ifdef PETSC_HAVE_PBGL
       MatSolve_MPIAIJ,
#else
       0,
#endif
       0,
       0,
/*10*/ 0,
       0,
       0,
       MatSOR_MPIAIJ,
       MatTranspose_MPIAIJ,
/*15*/ MatGetInfo_MPIAIJ,
       MatEqual_MPIAIJ,
       MatGetDiagonal_MPIAIJ,
       MatDiagonalScale_MPIAIJ,
       MatNorm_MPIAIJ,
/*20*/ MatAssemblyBegin_MPIAIJ,
       MatAssemblyEnd_MPIAIJ,
       MatSetOption_MPIAIJ,
       MatZeroEntries_MPIAIJ,
/*24*/ MatZeroRows_MPIAIJ,
       0,
#ifdef PETSC_HAVE_PBGL
       0,
#else
       0,
#endif
       0,
       0,
/*29*/ MatSetUpPreallocation_MPIAIJ,
#ifdef PETSC_HAVE_PBGL
       0,
#else
       0,
#endif
       0,
       0,
       0,
/*34*/ MatDuplicate_MPIAIJ,
       0,
       0,
       0,
       0,
/*39*/ MatAXPY_MPIAIJ,
       MatGetSubMatrices_MPIAIJ,
       MatIncreaseOverlap_MPIAIJ,
       MatGetValues_MPIAIJ,
       MatCopy_MPIAIJ,
/*44*/ MatGetRowMax_MPIAIJ,
       MatScale_MPIAIJ,
       0,
       0,
       MatZeroRowsColumns_MPIAIJ,
/*49*/ MatSetBlockSize_MPIAIJ,
       0,
       0,
       0,
       0,
/*54*/ MatFDColoringCreate_MPIAIJ,
       0,
       MatSetUnfactored_MPIAIJ,
       MatPermute_MPIAIJ,
       0,
/*59*/ MatGetSubMatrix_MPIAIJ,
       MatDestroy_MPIAIJ,
       MatView_MPIAIJ,
       0,
       0,
/*64*/ 0,
       0,
       0,
       0,
       0,
/*69*/ MatGetRowMaxAbs_MPIAIJ,
       MatGetRowMinAbs_MPIAIJ,
       0,
       MatSetColoring_MPIAIJ,
#if defined(PETSC_HAVE_ADIC)
       MatSetValuesAdic_MPIAIJ,
#else
       0,
#endif
       MatSetValuesAdifor_MPIAIJ,
/*75*/ MatFDColoringApply_AIJ,
       0,
       0,
       0,
       0,
/*80*/ 0,
       0,
       0,
/*83*/ MatLoad_MPIAIJ,				       
       0,
       0,
       0,
       0,
       0,
/*89*/ MatMatMult_MPIAIJ_MPIAIJ, 
       MatMatMultSymbolic_MPIAIJ_MPIAIJ,  
       MatMatMultNumeric_MPIAIJ_MPIAIJ, 
       MatPtAP_Basic,
       MatPtAPSymbolic_MPIAIJ,
/*94*/ MatPtAPNumeric_MPIAIJ,                                
       0,
       0,
       0,
       0,
/*99*/ 0,
       MatPtAPSymbolic_MPIAIJ_MPIAIJ,
       MatPtAPNumeric_MPIAIJ_MPIAIJ,
       MatConjugate_MPIAIJ,
       0,
/*104*/MatSetValuesRow_MPIAIJ,
       MatRealPart_MPIAIJ,
       MatImaginaryPart_MPIAIJ,
       0,
       0,
/*109*/0,
       MatGetRedundantMatrix_MPIAIJ,
       MatGetRowMin_MPIAIJ,
       0,
       0,
/*114*/MatGetSeqNonzerostructure_MPIAIJ,
       0,
       0,
       0,
       0,
/*119*/0,
       0,
       0,
       0,
       MatGetMultiProcBlock_MPIAIJ, 
/*124*/MatFindNonZeroRows_MPIAIJ,
       0,
       0,
       0,
       MatGetSubMatricesParallel_MPIAIJ
};

/* ----------------------------------------------------------------------------------------*/

EXTERN_C_BEGIN
#undef __FUNCT__  
#define __FUNCT__ "MatStoreValues_MPIAIJ"
PetscErrorCode  MatStoreValues_MPIAIJ(Mat mat)
{
  Mat_MPIAIJ     *aij = (Mat_MPIAIJ *)mat->data;
  PetscErrorCode ierr;

  PetscFunctionBegin;
  ierr = MatStoreValues(aij->A);CHKERRQ(ierr);
  ierr = MatStoreValues(aij->B);CHKERRQ(ierr);
  PetscFunctionReturn(0);
}
EXTERN_C_END

EXTERN_C_BEGIN
#undef __FUNCT__  
#define __FUNCT__ "MatRetrieveValues_MPIAIJ"
PetscErrorCode  MatRetrieveValues_MPIAIJ(Mat mat)
{
  Mat_MPIAIJ     *aij = (Mat_MPIAIJ *)mat->data;
  PetscErrorCode ierr;

  PetscFunctionBegin;
  ierr = MatRetrieveValues(aij->A);CHKERRQ(ierr);
  ierr = MatRetrieveValues(aij->B);CHKERRQ(ierr);
  PetscFunctionReturn(0);
}
EXTERN_C_END

EXTERN_C_BEGIN
#undef __FUNCT__  
#define __FUNCT__ "MatMPIAIJSetPreallocation_MPIAIJ"
PetscErrorCode  MatMPIAIJSetPreallocation_MPIAIJ(Mat B,PetscInt d_nz,const PetscInt d_nnz[],PetscInt o_nz,const PetscInt o_nnz[])
{
  Mat_MPIAIJ     *b;
  PetscErrorCode ierr;
  PetscInt       i;

  PetscFunctionBegin;
  if (d_nz == PETSC_DEFAULT || d_nz == PETSC_DECIDE) d_nz = 5;
  if (o_nz == PETSC_DEFAULT || o_nz == PETSC_DECIDE) o_nz = 2;
  if (d_nz < 0) SETERRQ1(PETSC_COMM_SELF,PETSC_ERR_ARG_OUTOFRANGE,"d_nz cannot be less than 0: value %D",d_nz);
  if (o_nz < 0) SETERRQ1(PETSC_COMM_SELF,PETSC_ERR_ARG_OUTOFRANGE,"o_nz cannot be less than 0: value %D",o_nz);

  ierr = PetscLayoutSetBlockSize(B->rmap,1);CHKERRQ(ierr);
  ierr = PetscLayoutSetBlockSize(B->cmap,1);CHKERRQ(ierr);
  ierr = PetscLayoutSetUp(B->rmap);CHKERRQ(ierr);
  ierr = PetscLayoutSetUp(B->cmap);CHKERRQ(ierr);
  if (d_nnz) {
    for (i=0; i<B->rmap->n; i++) {
      if (d_nnz[i] < 0) SETERRQ2(PETSC_COMM_SELF,PETSC_ERR_ARG_OUTOFRANGE,"d_nnz cannot be less than 0: local row %D value %D",i,d_nnz[i]);
    }
  }
  if (o_nnz) {
    for (i=0; i<B->rmap->n; i++) {
      if (o_nnz[i] < 0) SETERRQ2(PETSC_COMM_SELF,PETSC_ERR_ARG_OUTOFRANGE,"o_nnz cannot be less than 0: local row %D value %D",i,o_nnz[i]);
    }
  }
  b = (Mat_MPIAIJ*)B->data;

  if (!B->preallocated) {
    /* Explicitly create 2 MATSEQAIJ matrices. */
    ierr = MatCreate(PETSC_COMM_SELF,&b->A);CHKERRQ(ierr);
    ierr = MatSetSizes(b->A,B->rmap->n,B->cmap->n,B->rmap->n,B->cmap->n);CHKERRQ(ierr);
    ierr = MatSetType(b->A,MATSEQAIJ);CHKERRQ(ierr);
    ierr = PetscLogObjectParent(B,b->A);CHKERRQ(ierr);
    ierr = MatCreate(PETSC_COMM_SELF,&b->B);CHKERRQ(ierr);
    ierr = MatSetSizes(b->B,B->rmap->n,B->cmap->N,B->rmap->n,B->cmap->N);CHKERRQ(ierr);
    ierr = MatSetType(b->B,MATSEQAIJ);CHKERRQ(ierr);
    ierr = PetscLogObjectParent(B,b->B);CHKERRQ(ierr);
  }

  ierr = MatSeqAIJSetPreallocation(b->A,d_nz,d_nnz);CHKERRQ(ierr);
  ierr = MatSeqAIJSetPreallocation(b->B,o_nz,o_nnz);CHKERRQ(ierr);
  B->preallocated = PETSC_TRUE;
  PetscFunctionReturn(0);
}
EXTERN_C_END

#undef __FUNCT__  
#define __FUNCT__ "MatDuplicate_MPIAIJ"
PetscErrorCode MatDuplicate_MPIAIJ(Mat matin,MatDuplicateOption cpvalues,Mat *newmat)
{
  Mat            mat;
  Mat_MPIAIJ     *a,*oldmat = (Mat_MPIAIJ*)matin->data;
  PetscErrorCode ierr;

  PetscFunctionBegin;
  *newmat       = 0;
  ierr = MatCreate(((PetscObject)matin)->comm,&mat);CHKERRQ(ierr);
  ierr = MatSetSizes(mat,matin->rmap->n,matin->cmap->n,matin->rmap->N,matin->cmap->N);CHKERRQ(ierr);
  ierr = MatSetType(mat,((PetscObject)matin)->type_name);CHKERRQ(ierr);
  ierr = PetscMemcpy(mat->ops,matin->ops,sizeof(struct _MatOps));CHKERRQ(ierr);
  a    = (Mat_MPIAIJ*)mat->data;
  
  mat->factortype    = matin->factortype;
  mat->rmap->bs      = matin->rmap->bs;
  mat->assembled    = PETSC_TRUE;
  mat->insertmode   = NOT_SET_VALUES;
  mat->preallocated = PETSC_TRUE;

  a->size           = oldmat->size;
  a->rank           = oldmat->rank;
  a->donotstash     = oldmat->donotstash;
  a->roworiented    = oldmat->roworiented;
  a->rowindices     = 0;
  a->rowvalues      = 0;
  a->getrowactive   = PETSC_FALSE;

  ierr = PetscLayoutCopy(matin->rmap,&mat->rmap);CHKERRQ(ierr);
  ierr = PetscLayoutCopy(matin->cmap,&mat->cmap);CHKERRQ(ierr);

  if (oldmat->colmap) {
#if defined (PETSC_USE_CTABLE)
    ierr = PetscTableCreateCopy(oldmat->colmap,&a->colmap);CHKERRQ(ierr);
#else
    ierr = PetscMalloc((mat->cmap->N)*sizeof(PetscInt),&a->colmap);CHKERRQ(ierr);
    ierr = PetscLogObjectMemory(mat,(mat->cmap->N)*sizeof(PetscInt));CHKERRQ(ierr);
    ierr = PetscMemcpy(a->colmap,oldmat->colmap,(mat->cmap->N)*sizeof(PetscInt));CHKERRQ(ierr);
#endif
  } else a->colmap = 0;
  if (oldmat->garray) {
    PetscInt len;
    len  = oldmat->B->cmap->n;
    ierr = PetscMalloc((len+1)*sizeof(PetscInt),&a->garray);CHKERRQ(ierr);
    ierr = PetscLogObjectMemory(mat,len*sizeof(PetscInt));CHKERRQ(ierr);
    if (len) { ierr = PetscMemcpy(a->garray,oldmat->garray,len*sizeof(PetscInt));CHKERRQ(ierr); }
  } else a->garray = 0;
  
  ierr = VecDuplicate(oldmat->lvec,&a->lvec);CHKERRQ(ierr);
  ierr = PetscLogObjectParent(mat,a->lvec);CHKERRQ(ierr);
  ierr = VecScatterCopy(oldmat->Mvctx,&a->Mvctx);CHKERRQ(ierr);
  ierr = PetscLogObjectParent(mat,a->Mvctx);CHKERRQ(ierr);
  ierr = MatDuplicate(oldmat->A,cpvalues,&a->A);CHKERRQ(ierr);
  ierr = PetscLogObjectParent(mat,a->A);CHKERRQ(ierr);
  ierr = MatDuplicate(oldmat->B,cpvalues,&a->B);CHKERRQ(ierr);
  ierr = PetscLogObjectParent(mat,a->B);CHKERRQ(ierr);
  ierr = PetscFListDuplicate(((PetscObject)matin)->qlist,&((PetscObject)mat)->qlist);CHKERRQ(ierr);
  *newmat = mat;
  PetscFunctionReturn(0);
}

/*
    Allows sending/receiving larger messages then 2 gigabytes in a single call
*/
static int MPILong_Send(void *mess,PetscInt cnt, MPI_Datatype type,int to, int tag, MPI_Comm comm)
{
  int             ierr;
  static PetscInt CHUNKSIZE = 250000000; /* 250,000,000 */
  PetscInt        i,numchunks;
  PetscMPIInt     icnt;

  numchunks = cnt/CHUNKSIZE + 1;
  for (i=0; i<numchunks; i++) {
    icnt = PetscMPIIntCast((i < numchunks-1) ? CHUNKSIZE : cnt - (numchunks-1)*CHUNKSIZE);
    ierr = MPI_Send(mess,icnt,type,to,tag,comm);if (ierr) return ierr;
    if (type == MPIU_INT) {
      mess = (void*) (((PetscInt*)mess) + CHUNKSIZE);
    } else if (type == MPIU_SCALAR) {
      mess = (void*) (((PetscScalar*)mess) + CHUNKSIZE);
    } else SETERRQ(comm,PETSC_ERR_SUP,"No support for this datatype");
  }
  return 0;
}
static int MPILong_Recv(void *mess,PetscInt cnt, MPI_Datatype type,int from, int tag, MPI_Comm comm)
{
  int             ierr;
  static PetscInt CHUNKSIZE = 250000000; /* 250,000,000 */
  MPI_Status      status;
  PetscInt        i,numchunks;
  PetscMPIInt     icnt;

  numchunks = cnt/CHUNKSIZE + 1;
  for (i=0; i<numchunks; i++) {
    icnt = PetscMPIIntCast((i < numchunks-1) ? CHUNKSIZE : cnt - (numchunks-1)*CHUNKSIZE);
    ierr = MPI_Recv(mess,icnt,type,from,tag,comm,&status);if (ierr) return ierr;
    if (type == MPIU_INT) {
      mess = (void*) (((PetscInt*)mess) + CHUNKSIZE);
    } else if (type == MPIU_SCALAR) {
      mess = (void*) (((PetscScalar*)mess) + CHUNKSIZE);
    } else SETERRQ(comm,PETSC_ERR_SUP,"No support for this datatype");
  }
  return 0;
}

#undef __FUNCT__  
#define __FUNCT__ "MatLoad_MPIAIJ"
PetscErrorCode MatLoad_MPIAIJ(Mat newMat, PetscViewer viewer)
{
  PetscScalar    *vals,*svals;
  MPI_Comm       comm = ((PetscObject)viewer)->comm;
  PetscErrorCode ierr;
  PetscMPIInt    rank,size,tag = ((PetscObject)viewer)->tag;
  PetscInt       i,nz,j,rstart,rend,mmax,maxnz = 0,grows,gcols;
  PetscInt       header[4],*rowlengths = 0,M,N,m,*cols;
  PetscInt       *ourlens = PETSC_NULL,*procsnz = PETSC_NULL,*offlens = PETSC_NULL,jj,*mycols,*smycols;
  PetscInt       cend,cstart,n,*rowners,sizesset=1;
  int            fd;

  PetscFunctionBegin;
  ierr = MPI_Comm_size(comm,&size);CHKERRQ(ierr);
  ierr = MPI_Comm_rank(comm,&rank);CHKERRQ(ierr);
  if (!rank) {
    ierr = PetscViewerBinaryGetDescriptor(viewer,&fd);CHKERRQ(ierr);
    ierr = PetscBinaryRead(fd,(char *)header,4,PETSC_INT);CHKERRQ(ierr);
    if (header[0] != MAT_FILE_CLASSID) SETERRQ(PETSC_COMM_SELF,PETSC_ERR_FILE_UNEXPECTED,"not matrix object");
  }

  if (newMat->rmap->n < 0 && newMat->rmap->N < 0 && newMat->cmap->n < 0 && newMat->cmap->N < 0) sizesset = 0;

  ierr = MPI_Bcast(header+1,3,MPIU_INT,0,comm);CHKERRQ(ierr);
  M = header[1]; N = header[2];
  /* If global rows/cols are set to PETSC_DECIDE, set it to the sizes given in the file */
  if (sizesset && newMat->rmap->N < 0) newMat->rmap->N = M;
  if (sizesset && newMat->cmap->N < 0) newMat->cmap->N = N;
  
  /* If global sizes are set, check if they are consistent with that given in the file */
  if (sizesset) {
    ierr = MatGetSize(newMat,&grows,&gcols);CHKERRQ(ierr);
  } 
  if (sizesset && newMat->rmap->N != grows) SETERRQ2(PETSC_COMM_SELF,PETSC_ERR_FILE_UNEXPECTED, "Inconsistent # of rows:Matrix in file has (%d) and input matrix has (%d)",M,grows);
  if (sizesset && newMat->cmap->N != gcols) SETERRQ2(PETSC_COMM_SELF,PETSC_ERR_FILE_UNEXPECTED, "Inconsistent # of cols:Matrix in file has (%d) and input matrix has (%d)",N,gcols);

  /* determine ownership of all rows */
  if (newMat->rmap->n < 0 ) m    = M/size + ((M % size) > rank); /* PETSC_DECIDE */
  else m = newMat->rmap->n; /* Set by user */
 
  ierr = PetscMalloc((size+1)*sizeof(PetscInt),&rowners);CHKERRQ(ierr);
  ierr = MPI_Allgather(&m,1,MPIU_INT,rowners+1,1,MPIU_INT,comm);CHKERRQ(ierr);

  /* First process needs enough room for process with most rows */
  if (!rank) {
    mmax       = rowners[1];
    for (i=2; i<size; i++) {
      mmax = PetscMax(mmax,rowners[i]);
    }
  } else mmax = m;

  rowners[0] = 0;
  for (i=2; i<=size; i++) {
    rowners[i] += rowners[i-1];
  }
  rstart = rowners[rank]; 
  rend   = rowners[rank+1]; 

  /* distribute row lengths to all processors */
  ierr    = PetscMalloc2(mmax,PetscInt,&ourlens,mmax,PetscInt,&offlens);CHKERRQ(ierr);
  if (!rank) {
    ierr = PetscBinaryRead(fd,ourlens,m,PETSC_INT);CHKERRQ(ierr);
    ierr = PetscMalloc(m*sizeof(PetscInt),&rowlengths);CHKERRQ(ierr);
    ierr = PetscMalloc(size*sizeof(PetscInt),&procsnz);CHKERRQ(ierr);
    ierr = PetscMemzero(procsnz,size*sizeof(PetscInt));CHKERRQ(ierr);
    for (j=0; j<m; j++) {
      procsnz[0] += ourlens[j];
    }
    for (i=1; i<size; i++) {
      ierr = PetscBinaryRead(fd,rowlengths,rowners[i+1]-rowners[i],PETSC_INT);CHKERRQ(ierr);
      /* calculate the number of nonzeros on each processor */
      for (j=0; j<rowners[i+1]-rowners[i]; j++) {
        procsnz[i] += rowlengths[j];
      }
      ierr = MPILong_Send(rowlengths,rowners[i+1]-rowners[i],MPIU_INT,i,tag,comm);CHKERRQ(ierr);
    }
    ierr = PetscFree(rowlengths);CHKERRQ(ierr);
  } else {
    ierr = MPILong_Recv(ourlens,m,MPIU_INT,0,tag,comm);CHKERRQ(ierr);
  }

  if (!rank) {
    /* determine max buffer needed and allocate it */
    maxnz = 0;
    for (i=0; i<size; i++) {
      maxnz = PetscMax(maxnz,procsnz[i]);
    }
    ierr = PetscMalloc(maxnz*sizeof(PetscInt),&cols);CHKERRQ(ierr);

    /* read in my part of the matrix column indices  */
    nz   = procsnz[0];
    ierr = PetscMalloc(nz*sizeof(PetscInt),&mycols);CHKERRQ(ierr);
    ierr = PetscBinaryRead(fd,mycols,nz,PETSC_INT);CHKERRQ(ierr);

    /* read in every one elses and ship off */
    for (i=1; i<size; i++) {
      nz     = procsnz[i];
      ierr   = PetscBinaryRead(fd,cols,nz,PETSC_INT);CHKERRQ(ierr);
      ierr   = MPILong_Send(cols,nz,MPIU_INT,i,tag,comm);CHKERRQ(ierr);
    }
    ierr = PetscFree(cols);CHKERRQ(ierr);
  } else {
    /* determine buffer space needed for message */
    nz = 0;
    for (i=0; i<m; i++) {
      nz += ourlens[i];
    }
    ierr = PetscMalloc(nz*sizeof(PetscInt),&mycols);CHKERRQ(ierr);

    /* receive message of column indices*/
    ierr = MPILong_Recv(mycols,nz,MPIU_INT,0,tag,comm);CHKERRQ(ierr);
  }

  /* determine column ownership if matrix is not square */
  if (N != M) {
    if (newMat->cmap->n < 0) n      = N/size + ((N % size) > rank);
    else n = newMat->cmap->n;
    ierr   = MPI_Scan(&n,&cend,1,MPIU_INT,MPI_SUM,comm);CHKERRQ(ierr);
    cstart = cend - n;
  } else {
    cstart = rstart;
    cend   = rend;
    n      = cend - cstart;
  }

  /* loop over local rows, determining number of off diagonal entries */
  ierr = PetscMemzero(offlens,m*sizeof(PetscInt));CHKERRQ(ierr);
  jj = 0;
  for (i=0; i<m; i++) {
    for (j=0; j<ourlens[i]; j++) {
      if (mycols[jj] < cstart || mycols[jj] >= cend) offlens[i]++;
      jj++;
    }
  }

  for (i=0; i<m; i++) {
    ourlens[i] -= offlens[i];
  }
  if (!sizesset) {
    ierr = MatSetSizes(newMat,m,n,M,N);CHKERRQ(ierr);
  }
  ierr = MatMPIAIJSetPreallocation(newMat,0,ourlens,0,offlens);CHKERRQ(ierr);

  for (i=0; i<m; i++) {
    ourlens[i] += offlens[i];
  }

  if (!rank) {
    ierr = PetscMalloc((maxnz+1)*sizeof(PetscScalar),&vals);CHKERRQ(ierr);

    /* read in my part of the matrix numerical values  */
    nz   = procsnz[0];
    ierr = PetscBinaryRead(fd,vals,nz,PETSC_SCALAR);CHKERRQ(ierr);
    
    /* insert into matrix */
    jj      = rstart;
    smycols = mycols;
    svals   = vals;
    for (i=0; i<m; i++) {
      ierr = MatSetValues_MPIAIJ(newMat,1,&jj,ourlens[i],smycols,svals,INSERT_VALUES);CHKERRQ(ierr);
      smycols += ourlens[i];
      svals   += ourlens[i];
      jj++;
    }

    /* read in other processors and ship out */
    for (i=1; i<size; i++) {
      nz     = procsnz[i];
      ierr   = PetscBinaryRead(fd,vals,nz,PETSC_SCALAR);CHKERRQ(ierr);
      ierr   = MPILong_Send(vals,nz,MPIU_SCALAR,i,((PetscObject)newMat)->tag,comm);CHKERRQ(ierr);
    }
    ierr = PetscFree(procsnz);CHKERRQ(ierr);
  } else {
    /* receive numeric values */
    ierr = PetscMalloc((nz+1)*sizeof(PetscScalar),&vals);CHKERRQ(ierr);

    /* receive message of values*/
    ierr   = MPILong_Recv(vals,nz,MPIU_SCALAR,0,((PetscObject)newMat)->tag,comm);CHKERRQ(ierr);

    /* insert into matrix */
    jj      = rstart;
    smycols = mycols;
    svals   = vals;
    for (i=0; i<m; i++) {
      ierr     = MatSetValues_MPIAIJ(newMat,1,&jj,ourlens[i],smycols,svals,INSERT_VALUES);CHKERRQ(ierr);
      smycols += ourlens[i];
      svals   += ourlens[i];
      jj++;
    }
  }
  ierr = PetscFree2(ourlens,offlens);CHKERRQ(ierr);
  ierr = PetscFree(vals);CHKERRQ(ierr);
  ierr = PetscFree(mycols);CHKERRQ(ierr);
  ierr = PetscFree(rowners);CHKERRQ(ierr);

  ierr = MatAssemblyBegin(newMat,MAT_FINAL_ASSEMBLY);CHKERRQ(ierr);
  ierr = MatAssemblyEnd(newMat,MAT_FINAL_ASSEMBLY);CHKERRQ(ierr);
  PetscFunctionReturn(0);
}

#undef __FUNCT__  
#define __FUNCT__ "MatGetSubMatrix_MPIAIJ"
PetscErrorCode MatGetSubMatrix_MPIAIJ(Mat mat,IS isrow,IS iscol,MatReuse call,Mat *newmat)
{
  PetscErrorCode ierr;
  IS             iscol_local;
  PetscInt       csize;

  PetscFunctionBegin;
  ierr = ISGetLocalSize(iscol,&csize);CHKERRQ(ierr);
  if (call == MAT_REUSE_MATRIX) {
    ierr = PetscObjectQuery((PetscObject)*newmat,"ISAllGather",(PetscObject*)&iscol_local);CHKERRQ(ierr);
    if (!iscol_local) SETERRQ(PETSC_COMM_SELF,PETSC_ERR_ARG_WRONGSTATE,"Submatrix passed in was not used before, cannot reuse");
  } else {
    ierr = ISAllGather(iscol,&iscol_local);CHKERRQ(ierr);
  }
  ierr = MatGetSubMatrix_MPIAIJ_Private(mat,isrow,iscol_local,csize,call,newmat);CHKERRQ(ierr);
  if (call == MAT_INITIAL_MATRIX) {
    ierr = PetscObjectCompose((PetscObject)*newmat,"ISAllGather",(PetscObject)iscol_local);CHKERRQ(ierr);
    ierr = ISDestroy(&iscol_local);CHKERRQ(ierr);
  }
  PetscFunctionReturn(0);
}

#undef __FUNCT__  
#define __FUNCT__ "MatGetSubMatrix_MPIAIJ_Private"
/*
    Not great since it makes two copies of the submatrix, first an SeqAIJ 
  in local and then by concatenating the local matrices the end result.
  Writing it directly would be much like MatGetSubMatrices_MPIAIJ()

  Note: This requires a sequential iscol with all indices.
*/
PetscErrorCode MatGetSubMatrix_MPIAIJ_Private(Mat mat,IS isrow,IS iscol,PetscInt csize,MatReuse call,Mat *newmat)
{
  PetscErrorCode ierr;
  PetscMPIInt    rank,size;
  PetscInt       i,m,n,rstart,row,rend,nz,*cwork,j;
  PetscInt       *ii,*jj,nlocal,*dlens,*olens,dlen,olen,jend,mglobal;
  Mat            *local,M,Mreuse;
  MatScalar      *vwork,*aa;
  MPI_Comm       comm = ((PetscObject)mat)->comm;
  Mat_SeqAIJ     *aij;


  PetscFunctionBegin;
  ierr = MPI_Comm_rank(comm,&rank);CHKERRQ(ierr);
  ierr = MPI_Comm_size(comm,&size);CHKERRQ(ierr);

  if (call ==  MAT_REUSE_MATRIX) {
    ierr = PetscObjectQuery((PetscObject)*newmat,"SubMatrix",(PetscObject *)&Mreuse);CHKERRQ(ierr);
    if (!Mreuse) SETERRQ(PETSC_COMM_SELF,PETSC_ERR_ARG_WRONGSTATE,"Submatrix passed in was not used before, cannot reuse");
    local = &Mreuse;
    ierr  = MatGetSubMatrices(mat,1,&isrow,&iscol,MAT_REUSE_MATRIX,&local);CHKERRQ(ierr);
  } else {
    ierr   = MatGetSubMatrices(mat,1,&isrow,&iscol,MAT_INITIAL_MATRIX,&local);CHKERRQ(ierr);
    Mreuse = *local;
    ierr   = PetscFree(local);CHKERRQ(ierr);
  }

  /* 
      m - number of local rows
      n - number of columns (same on all processors)
      rstart - first row in new global matrix generated
  */
  ierr = MatGetSize(Mreuse,&m,&n);CHKERRQ(ierr);
  if (call == MAT_INITIAL_MATRIX) {
    aij = (Mat_SeqAIJ*)(Mreuse)->data;
    ii  = aij->i;
    jj  = aij->j;

    /*
        Determine the number of non-zeros in the diagonal and off-diagonal 
        portions of the matrix in order to do correct preallocation
    */

    /* first get start and end of "diagonal" columns */
    if (csize == PETSC_DECIDE) {
      ierr = ISGetSize(isrow,&mglobal);CHKERRQ(ierr);
      if (mglobal == n) { /* square matrix */
	nlocal = m;
      } else {
        nlocal = n/size + ((n % size) > rank);
      }
    } else {
      nlocal = csize;
    }
    ierr   = MPI_Scan(&nlocal,&rend,1,MPIU_INT,MPI_SUM,comm);CHKERRQ(ierr);
    rstart = rend - nlocal;
    if (rank == size - 1 && rend != n) SETERRQ2(PETSC_COMM_SELF,PETSC_ERR_ARG_SIZ,"Local column sizes %D do not add up to total number of columns %D",rend,n);

    /* next, compute all the lengths */
    ierr  = PetscMalloc((2*m+1)*sizeof(PetscInt),&dlens);CHKERRQ(ierr);
    olens = dlens + m;
    for (i=0; i<m; i++) {
      jend = ii[i+1] - ii[i];
      olen = 0;
      dlen = 0;
      for (j=0; j<jend; j++) {
        if (*jj < rstart || *jj >= rend) olen++;
        else dlen++;
        jj++;
      }
      olens[i] = olen;
      dlens[i] = dlen;
    }
    ierr = MatCreate(comm,&M);CHKERRQ(ierr);
    ierr = MatSetSizes(M,m,nlocal,PETSC_DECIDE,n);CHKERRQ(ierr);
    ierr = MatSetType(M,((PetscObject)mat)->type_name);CHKERRQ(ierr);
    ierr = MatMPIAIJSetPreallocation(M,0,dlens,0,olens);CHKERRQ(ierr);
    ierr = PetscFree(dlens);CHKERRQ(ierr);
  } else {
    PetscInt ml,nl;

    M = *newmat;
    ierr = MatGetLocalSize(M,&ml,&nl);CHKERRQ(ierr);
    if (ml != m) SETERRQ(PETSC_COMM_SELF,PETSC_ERR_ARG_SIZ,"Previous matrix must be same size/layout as request");
    ierr = MatZeroEntries(M);CHKERRQ(ierr);
    /*
         The next two lines are needed so we may call MatSetValues_MPIAIJ() below directly,
       rather than the slower MatSetValues().
    */
    M->was_assembled = PETSC_TRUE; 
    M->assembled     = PETSC_FALSE;
  }
  ierr = MatGetOwnershipRange(M,&rstart,&rend);CHKERRQ(ierr);
  aij = (Mat_SeqAIJ*)(Mreuse)->data;
  ii  = aij->i;
  jj  = aij->j;
  aa  = aij->a;
  for (i=0; i<m; i++) {
    row   = rstart + i;
    nz    = ii[i+1] - ii[i];
    cwork = jj;     jj += nz;
    vwork = aa;     aa += nz;
    ierr = MatSetValues_MPIAIJ(M,1,&row,nz,cwork,vwork,INSERT_VALUES);CHKERRQ(ierr);
  }

  ierr = MatAssemblyBegin(M,MAT_FINAL_ASSEMBLY);CHKERRQ(ierr);
  ierr = MatAssemblyEnd(M,MAT_FINAL_ASSEMBLY);CHKERRQ(ierr);
  *newmat = M;

  /* save submatrix used in processor for next request */
  if (call ==  MAT_INITIAL_MATRIX) {
    ierr = PetscObjectCompose((PetscObject)M,"SubMatrix",(PetscObject)Mreuse);CHKERRQ(ierr);
    ierr = PetscObjectDereference((PetscObject)Mreuse);CHKERRQ(ierr);
  }

  PetscFunctionReturn(0);
}

EXTERN_C_BEGIN
#undef __FUNCT__  
#define __FUNCT__ "MatMPIAIJSetPreallocationCSR_MPIAIJ"
PetscErrorCode  MatMPIAIJSetPreallocationCSR_MPIAIJ(Mat B,const PetscInt Ii[],const PetscInt J[],const PetscScalar v[])
{
  PetscInt       m,cstart, cend,j,nnz,i,d; 
  PetscInt       *d_nnz,*o_nnz,nnz_max = 0,rstart,ii;
  const PetscInt *JJ;
  PetscScalar    *values;
  PetscErrorCode ierr;

  PetscFunctionBegin;
  if (Ii[0]) SETERRQ1(PETSC_COMM_SELF,PETSC_ERR_ARG_OUTOFRANGE,"Ii[0] must be 0 it is %D",Ii[0]);

  ierr = PetscLayoutSetBlockSize(B->rmap,1);CHKERRQ(ierr);
  ierr = PetscLayoutSetBlockSize(B->cmap,1);CHKERRQ(ierr);
  ierr = PetscLayoutSetUp(B->rmap);CHKERRQ(ierr);
  ierr = PetscLayoutSetUp(B->cmap);CHKERRQ(ierr);
  m      = B->rmap->n;
  cstart = B->cmap->rstart;
  cend   = B->cmap->rend;
  rstart = B->rmap->rstart;

  ierr  = PetscMalloc2(m,PetscInt,&d_nnz,m,PetscInt,&o_nnz);CHKERRQ(ierr);

#if defined(PETSC_USE_DEBUGGING)
  for (i=0; i<m; i++) {
    nnz     = Ii[i+1]- Ii[i];
    JJ      = J + Ii[i];
    if (nnz < 0) SETERRQ2(PETSC_COMM_SELF,PETSC_ERR_ARG_OUTOFRANGE,"Local row %D has a negative %D number of columns",i,nnz);
    if (nnz && (JJ[0] < 0)) SETERRRQ1(PETSC_ERR_ARG_WRONGSTATE,"Row %D starts with negative column index",i,j);
    if (nnz && (JJ[nnz-1] >= B->cmap->N) SETERRRQ3(PETSC_ERR_ARG_WRONGSTATE,"Row %D ends with too large a column index %D (max allowed %D)",i,JJ[nnz-1],B->cmap->N);
  }
#endif

  for (i=0; i<m; i++) {
    nnz     = Ii[i+1]- Ii[i];
    JJ      = J + Ii[i];
    nnz_max = PetscMax(nnz_max,nnz);
    d       = 0;
    for (j=0; j<nnz; j++) {
      if (cstart <= JJ[j] && JJ[j] < cend) d++;
    }
    d_nnz[i] = d;
    o_nnz[i] = nnz - d;
  }
  ierr = MatMPIAIJSetPreallocation(B,0,d_nnz,0,o_nnz);CHKERRQ(ierr);
  ierr = PetscFree2(d_nnz,o_nnz);CHKERRQ(ierr);

  if (v) values = (PetscScalar*)v;
  else {
    ierr = PetscMalloc((nnz_max+1)*sizeof(PetscScalar),&values);CHKERRQ(ierr);
    ierr = PetscMemzero(values,nnz_max*sizeof(PetscScalar));CHKERRQ(ierr);
  }

  for (i=0; i<m; i++) {
    ii   = i + rstart;
    nnz  = Ii[i+1]- Ii[i];
    ierr = MatSetValues_MPIAIJ(B,1,&ii,nnz,J+Ii[i],values+(v ? Ii[i] : 0),INSERT_VALUES);CHKERRQ(ierr);
  }
  ierr = MatAssemblyBegin(B,MAT_FINAL_ASSEMBLY);CHKERRQ(ierr);
  ierr = MatAssemblyEnd(B,MAT_FINAL_ASSEMBLY);CHKERRQ(ierr);

  if (!v) {
    ierr = PetscFree(values);CHKERRQ(ierr);
  }
  PetscFunctionReturn(0);
}
EXTERN_C_END

#undef __FUNCT__  
#define __FUNCT__ "MatMPIAIJSetPreallocationCSR"
/*@
   MatMPIAIJSetPreallocationCSR - Allocates memory for a sparse parallel matrix in AIJ format
   (the default parallel PETSc format).  

   Collective on MPI_Comm

   Input Parameters:
+  B - the matrix 
.  i - the indices into j for the start of each local row (starts with zero)
.  j - the column indices for each local row (starts with zero)
-  v - optional values in the matrix

   Level: developer

   Notes:
       The i, j, and a arrays ARE copied by this routine into the internal format used by PETSc;
     thus you CANNOT change the matrix entries by changing the values of a[] after you have 
     called this routine. Use MatCreateMPIAIJWithSplitArrays() to avoid needing to copy the arrays.

       The i and j indices are 0 based, and i indices are indices corresponding to the local j array.

       The format which is used for the sparse matrix input, is equivalent to a
    row-major ordering.. i.e for the following matrix, the input data expected is
    as shown:

        1 0 0
        2 0 3     P0
       -------
        4 5 6     P1

     Process0 [P0]: rows_owned=[0,1]
        i =  {0,1,3}  [size = nrow+1  = 2+1]
        j =  {0,0,2}  [size = nz = 6]
        v =  {1,2,3}  [size = nz = 6]

     Process1 [P1]: rows_owned=[2]
        i =  {0,3}    [size = nrow+1  = 1+1]
        j =  {0,1,2}  [size = nz = 6]
        v =  {4,5,6}  [size = nz = 6]

.keywords: matrix, aij, compressed row, sparse, parallel

.seealso: MatCreate(), MatCreateSeqAIJ(), MatSetValues(), MatMPIAIJSetPreallocation(), MatCreateMPIAIJ(), MPIAIJ,
          MatCreateSeqAIJWithArrays(), MatCreateMPIAIJWithSplitArrays()
@*/
PetscErrorCode  MatMPIAIJSetPreallocationCSR(Mat B,const PetscInt i[],const PetscInt j[], const PetscScalar v[])
{
  PetscErrorCode ierr;

  PetscFunctionBegin;
  ierr = PetscTryMethod(B,"MatMPIAIJSetPreallocationCSR_C",(Mat,const PetscInt[],const PetscInt[],const PetscScalar[]),(B,i,j,v));CHKERRQ(ierr);
  PetscFunctionReturn(0);
}

#undef __FUNCT__  
#define __FUNCT__ "MatMPIAIJSetPreallocation"
/*@C
   MatMPIAIJSetPreallocation - Preallocates memory for a sparse parallel matrix in AIJ format
   (the default parallel PETSc format).  For good matrix assembly performance
   the user should preallocate the matrix storage by setting the parameters 
   d_nz (or d_nnz) and o_nz (or o_nnz).  By setting these parameters accurately,
   performance can be increased by more than a factor of 50.

   Collective on MPI_Comm

   Input Parameters:
+  A - the matrix 
.  d_nz  - number of nonzeros per row in DIAGONAL portion of local submatrix
           (same value is used for all local rows)
.  d_nnz - array containing the number of nonzeros in the various rows of the 
           DIAGONAL portion of the local submatrix (possibly different for each row)
           or PETSC_NULL, if d_nz is used to specify the nonzero structure. 
           The size of this array is equal to the number of local rows, i.e 'm'. 
           You must leave room for the diagonal entry even if it is zero.
.  o_nz  - number of nonzeros per row in the OFF-DIAGONAL portion of local
           submatrix (same value is used for all local rows).
-  o_nnz - array containing the number of nonzeros in the various rows of the
           OFF-DIAGONAL portion of the local submatrix (possibly different for
           each row) or PETSC_NULL, if o_nz is used to specify the nonzero 
           structure. The size of this array is equal to the number 
           of local rows, i.e 'm'. 

   If the *_nnz parameter is given then the *_nz parameter is ignored

   The AIJ format (also called the Yale sparse matrix format or
   compressed row storage (CSR)), is fully compatible with standard Fortran 77
   storage.  The stored row and column indices begin with zero. 
   See the <A href="../../docs/manual.pdf#nameddest=ch_mat">Mat chapter of the users manual</A> for details.

   The parallel matrix is partitioned such that the first m0 rows belong to 
   process 0, the next m1 rows belong to process 1, the next m2 rows belong 
   to process 2 etc.. where m0,m1,m2... are the input parameter 'm'.

   The DIAGONAL portion of the local submatrix of a processor can be defined
   as the submatrix which is obtained by extraction the part corresponding to
   the rows r1-r2 and columns c1-c2 of the global matrix, where r1 is the
   first row that belongs to the processor, r2 is the last row belonging to
   the this processor, and c1-c2 is range of indices of the local part of a
   vector suitable for applying the matrix to.  This is an mxn matrix.  In the
   common case of a square matrix, the row and column ranges are the same and
   the DIAGONAL part is also square. The remaining portion of the local
   submatrix (mxN) constitute the OFF-DIAGONAL portion.

   If o_nnz, d_nnz are specified, then o_nz, and d_nz are ignored.

   You can call MatGetInfo() to get information on how effective the preallocation was;
   for example the fields mallocs,nz_allocated,nz_used,nz_unneeded;
   You can also run with the option -info and look for messages with the string 
   malloc in them to see if additional memory allocation was needed.

   Example usage:
  
   Consider the following 8x8 matrix with 34 non-zero values, that is 
   assembled across 3 processors. Lets assume that proc0 owns 3 rows,
   proc1 owns 3 rows, proc2 owns 2 rows. This division can be shown 
   as follows:

.vb
            1  2  0  |  0  3  0  |  0  4
    Proc0   0  5  6  |  7  0  0  |  8  0
            9  0 10  | 11  0  0  | 12  0
    -------------------------------------
           13  0 14  | 15 16 17  |  0  0
    Proc1   0 18  0  | 19 20 21  |  0  0 
            0  0  0  | 22 23  0  | 24  0
    -------------------------------------
    Proc2  25 26 27  |  0  0 28  | 29  0
           30  0  0  | 31 32 33  |  0 34
.ve

   This can be represented as a collection of submatrices as:

.vb
      A B C
      D E F
      G H I
.ve

   Where the submatrices A,B,C are owned by proc0, D,E,F are
   owned by proc1, G,H,I are owned by proc2.

   The 'm' parameters for proc0,proc1,proc2 are 3,3,2 respectively.
   The 'n' parameters for proc0,proc1,proc2 are 3,3,2 respectively.
   The 'M','N' parameters are 8,8, and have the same values on all procs.

   The DIAGONAL submatrices corresponding to proc0,proc1,proc2 are
   submatrices [A], [E], [I] respectively. The OFF-DIAGONAL submatrices
   corresponding to proc0,proc1,proc2 are [BC], [DF], [GH] respectively.
   Internally, each processor stores the DIAGONAL part, and the OFF-DIAGONAL
   part as SeqAIJ matrices. for eg: proc1 will store [E] as a SeqAIJ
   matrix, ans [DF] as another SeqAIJ matrix.

   When d_nz, o_nz parameters are specified, d_nz storage elements are
   allocated for every row of the local diagonal submatrix, and o_nz
   storage locations are allocated for every row of the OFF-DIAGONAL submat.
   One way to choose d_nz and o_nz is to use the max nonzerors per local 
   rows for each of the local DIAGONAL, and the OFF-DIAGONAL submatrices. 
   In this case, the values of d_nz,o_nz are:
.vb
     proc0 : dnz = 2, o_nz = 2
     proc1 : dnz = 3, o_nz = 2
     proc2 : dnz = 1, o_nz = 4
.ve
   We are allocating m*(d_nz+o_nz) storage locations for every proc. This
   translates to 3*(2+2)=12 for proc0, 3*(3+2)=15 for proc1, 2*(1+4)=10
   for proc3. i.e we are using 12+15+10=37 storage locations to store 
   34 values.

   When d_nnz, o_nnz parameters are specified, the storage is specified
   for every row, coresponding to both DIAGONAL and OFF-DIAGONAL submatrices.
   In the above case the values for d_nnz,o_nnz are:
.vb
     proc0: d_nnz = [2,2,2] and o_nnz = [2,2,2]
     proc1: d_nnz = [3,3,2] and o_nnz = [2,1,1]
     proc2: d_nnz = [1,1]   and o_nnz = [4,4]
.ve
   Here the space allocated is sum of all the above values i.e 34, and
   hence pre-allocation is perfect.

   Level: intermediate

.keywords: matrix, aij, compressed row, sparse, parallel

.seealso: MatCreate(), MatCreateSeqAIJ(), MatSetValues(), MatCreateMPIAIJ(), MatMPIAIJSetPreallocationCSR(),
          MPIAIJ, MatGetInfo()
@*/
PetscErrorCode  MatMPIAIJSetPreallocation(Mat B,PetscInt d_nz,const PetscInt d_nnz[],PetscInt o_nz,const PetscInt o_nnz[])
{
  PetscErrorCode ierr;

  PetscFunctionBegin;
  ierr = PetscTryMethod(B,"MatMPIAIJSetPreallocation_C",(Mat,PetscInt,const PetscInt[],PetscInt,const PetscInt[]),(B,d_nz,d_nnz,o_nz,o_nnz));CHKERRQ(ierr);
  PetscFunctionReturn(0);
}

#undef __FUNCT__  
#define __FUNCT__ "MatCreateMPIAIJWithArrays"
/*@
     MatCreateMPIAIJWithArrays - creates a MPI AIJ matrix using arrays that contain in standard
         CSR format the local rows.

   Collective on MPI_Comm

   Input Parameters:
+  comm - MPI communicator
.  m - number of local rows (Cannot be PETSC_DECIDE)
.  n - This value should be the same as the local size used in creating the 
       x vector for the matrix-vector product y = Ax. (or PETSC_DECIDE to have
       calculated if N is given) For square matrices n is almost always m.
.  M - number of global rows (or PETSC_DETERMINE to have calculated if m is given)
.  N - number of global columns (or PETSC_DETERMINE to have calculated if n is given)
.   i - row indices
.   j - column indices
-   a - matrix values

   Output Parameter:
.   mat - the matrix

   Level: intermediate

   Notes:
       The i, j, and a arrays ARE copied by this routine into the internal format used by PETSc;
     thus you CANNOT change the matrix entries by changing the values of a[] after you have 
     called this routine. Use MatCreateMPIAIJWithSplitArrays() to avoid needing to copy the arrays.

       The i and j indices are 0 based, and i indices are indices corresponding to the local j array.

       The format which is used for the sparse matrix input, is equivalent to a
    row-major ordering.. i.e for the following matrix, the input data expected is
    as shown:

        1 0 0
        2 0 3     P0
       -------
        4 5 6     P1

     Process0 [P0]: rows_owned=[0,1]
        i =  {0,1,3}  [size = nrow+1  = 2+1]
        j =  {0,0,2}  [size = nz = 6]
        v =  {1,2,3}  [size = nz = 6]

     Process1 [P1]: rows_owned=[2]
        i =  {0,3}    [size = nrow+1  = 1+1]
        j =  {0,1,2}  [size = nz = 6]
        v =  {4,5,6}  [size = nz = 6]

.keywords: matrix, aij, compressed row, sparse, parallel

.seealso: MatCreate(), MatCreateSeqAIJ(), MatSetValues(), MatMPIAIJSetPreallocation(), MatMPIAIJSetPreallocationCSR(),
          MPIAIJ, MatCreateMPIAIJ(), MatCreateMPIAIJWithSplitArrays()
@*/
PetscErrorCode  MatCreateMPIAIJWithArrays(MPI_Comm comm,PetscInt m,PetscInt n,PetscInt M,PetscInt N,const PetscInt i[],const PetscInt j[],const PetscScalar a[],Mat *mat)
{
  PetscErrorCode ierr;

 PetscFunctionBegin;
  if (i[0]) {
    SETERRQ(PETSC_COMM_SELF,PETSC_ERR_ARG_OUTOFRANGE,"i (row indices) must start with 0");
  }
  if (m < 0) SETERRQ(PETSC_COMM_SELF,PETSC_ERR_ARG_OUTOFRANGE,"local number of rows (m) cannot be PETSC_DECIDE, or negative");
  ierr = MatCreate(comm,mat);CHKERRQ(ierr);
  ierr = MatSetSizes(*mat,m,n,M,N);CHKERRQ(ierr);
  ierr = MatSetType(*mat,MATMPIAIJ);CHKERRQ(ierr);
  ierr = MatMPIAIJSetPreallocationCSR(*mat,i,j,a);CHKERRQ(ierr);
  PetscFunctionReturn(0);
}

#undef __FUNCT__  
#define __FUNCT__ "MatCreateMPIAIJ"
/*@C
   MatCreateMPIAIJ - Creates a sparse parallel matrix in AIJ format
   (the default parallel PETSc format).  For good matrix assembly performance
   the user should preallocate the matrix storage by setting the parameters 
   d_nz (or d_nnz) and o_nz (or o_nnz).  By setting these parameters accurately,
   performance can be increased by more than a factor of 50.

   Collective on MPI_Comm

   Input Parameters:
+  comm - MPI communicator
.  m - number of local rows (or PETSC_DECIDE to have calculated if M is given)
           This value should be the same as the local size used in creating the 
           y vector for the matrix-vector product y = Ax.
.  n - This value should be the same as the local size used in creating the 
       x vector for the matrix-vector product y = Ax. (or PETSC_DECIDE to have
       calculated if N is given) For square matrices n is almost always m.
.  M - number of global rows (or PETSC_DETERMINE to have calculated if m is given)
.  N - number of global columns (or PETSC_DETERMINE to have calculated if n is given)
.  d_nz  - number of nonzeros per row in DIAGONAL portion of local submatrix
           (same value is used for all local rows)
.  d_nnz - array containing the number of nonzeros in the various rows of the 
           DIAGONAL portion of the local submatrix (possibly different for each row)
           or PETSC_NULL, if d_nz is used to specify the nonzero structure. 
           The size of this array is equal to the number of local rows, i.e 'm'. 
           You must leave room for the diagonal entry even if it is zero.
.  o_nz  - number of nonzeros per row in the OFF-DIAGONAL portion of local
           submatrix (same value is used for all local rows).
-  o_nnz - array containing the number of nonzeros in the various rows of the
           OFF-DIAGONAL portion of the local submatrix (possibly different for
           each row) or PETSC_NULL, if o_nz is used to specify the nonzero 
           structure. The size of this array is equal to the number 
           of local rows, i.e 'm'. 

   Output Parameter:
.  A - the matrix 

   It is recommended that one use the MatCreate(), MatSetType() and/or MatSetFromOptions(),
   MatXXXXSetPreallocation() paradgm instead of this routine directly. 
   [MatXXXXSetPreallocation() is, for example, MatSeqAIJSetPreallocation]

   Notes:
   If the *_nnz parameter is given then the *_nz parameter is ignored

   m,n,M,N parameters specify the size of the matrix, and its partitioning across
   processors, while d_nz,d_nnz,o_nz,o_nnz parameters specify the approximate
   storage requirements for this matrix.

   If PETSC_DECIDE or  PETSC_DETERMINE is used for a particular argument on one 
   processor than it must be used on all processors that share the object for 
   that argument.

   The user MUST specify either the local or global matrix dimensions
   (possibly both).

   The parallel matrix is partitioned across processors such that the
   first m0 rows belong to process 0, the next m1 rows belong to
   process 1, the next m2 rows belong to process 2 etc.. where
   m0,m1,m2,.. are the input parameter 'm'. i.e each processor stores
   values corresponding to [m x N] submatrix.

   The columns are logically partitioned with the n0 columns belonging
   to 0th partition, the next n1 columns belonging to the next
   partition etc.. where n0,n1,n2... are the the input parameter 'n'.

   The DIAGONAL portion of the local submatrix on any given processor
   is the submatrix corresponding to the rows and columns m,n
   corresponding to the given processor. i.e diagonal matrix on
   process 0 is [m0 x n0], diagonal matrix on process 1 is [m1 x n1]
   etc. The remaining portion of the local submatrix [m x (N-n)]
   constitute the OFF-DIAGONAL portion. The example below better
   illustrates this concept.

   For a square global matrix we define each processor's diagonal portion 
   to be its local rows and the corresponding columns (a square submatrix);  
   each processor's off-diagonal portion encompasses the remainder of the
   local matrix (a rectangular submatrix). 

   If o_nnz, d_nnz are specified, then o_nz, and d_nz are ignored.

   When calling this routine with a single process communicator, a matrix of
   type SEQAIJ is returned.  If a matrix of type MPIAIJ is desired for this
   type of communicator, use the construction mechanism:
     MatCreate(...,&A); MatSetType(A,MATMPIAIJ); MatSetSizes(A, m,n,M,N); MatMPIAIJSetPreallocation(A,...);
 
   By default, this format uses inodes (identical nodes) when possible.
   We search for consecutive rows with the same nonzero structure, thereby
   reusing matrix information to achieve increased efficiency.

   Options Database Keys:
+  -mat_no_inode  - Do not use inodes
.  -mat_inode_limit <limit> - Sets inode limit (max limit=5)
-  -mat_aij_oneindex - Internally use indexing starting at 1
        rather than 0.  Note that when calling MatSetValues(),
        the user still MUST index entries starting at 0!


   Example usage:
  
   Consider the following 8x8 matrix with 34 non-zero values, that is 
   assembled across 3 processors. Lets assume that proc0 owns 3 rows,
   proc1 owns 3 rows, proc2 owns 2 rows. This division can be shown 
   as follows:

.vb
            1  2  0  |  0  3  0  |  0  4
    Proc0   0  5  6  |  7  0  0  |  8  0
            9  0 10  | 11  0  0  | 12  0
    -------------------------------------
           13  0 14  | 15 16 17  |  0  0
    Proc1   0 18  0  | 19 20 21  |  0  0 
            0  0  0  | 22 23  0  | 24  0
    -------------------------------------
    Proc2  25 26 27  |  0  0 28  | 29  0
           30  0  0  | 31 32 33  |  0 34
.ve

   This can be represented as a collection of submatrices as:

.vb
      A B C
      D E F
      G H I
.ve

   Where the submatrices A,B,C are owned by proc0, D,E,F are
   owned by proc1, G,H,I are owned by proc2.

   The 'm' parameters for proc0,proc1,proc2 are 3,3,2 respectively.
   The 'n' parameters for proc0,proc1,proc2 are 3,3,2 respectively.
   The 'M','N' parameters are 8,8, and have the same values on all procs.

   The DIAGONAL submatrices corresponding to proc0,proc1,proc2 are
   submatrices [A], [E], [I] respectively. The OFF-DIAGONAL submatrices
   corresponding to proc0,proc1,proc2 are [BC], [DF], [GH] respectively.
   Internally, each processor stores the DIAGONAL part, and the OFF-DIAGONAL
   part as SeqAIJ matrices. for eg: proc1 will store [E] as a SeqAIJ
   matrix, ans [DF] as another SeqAIJ matrix.

   When d_nz, o_nz parameters are specified, d_nz storage elements are
   allocated for every row of the local diagonal submatrix, and o_nz
   storage locations are allocated for every row of the OFF-DIAGONAL submat.
   One way to choose d_nz and o_nz is to use the max nonzerors per local 
   rows for each of the local DIAGONAL, and the OFF-DIAGONAL submatrices. 
   In this case, the values of d_nz,o_nz are:
.vb
     proc0 : dnz = 2, o_nz = 2
     proc1 : dnz = 3, o_nz = 2
     proc2 : dnz = 1, o_nz = 4
.ve
   We are allocating m*(d_nz+o_nz) storage locations for every proc. This
   translates to 3*(2+2)=12 for proc0, 3*(3+2)=15 for proc1, 2*(1+4)=10
   for proc3. i.e we are using 12+15+10=37 storage locations to store 
   34 values.

   When d_nnz, o_nnz parameters are specified, the storage is specified
   for every row, coresponding to both DIAGONAL and OFF-DIAGONAL submatrices.
   In the above case the values for d_nnz,o_nnz are:
.vb
     proc0: d_nnz = [2,2,2] and o_nnz = [2,2,2]
     proc1: d_nnz = [3,3,2] and o_nnz = [2,1,1]
     proc2: d_nnz = [1,1]   and o_nnz = [4,4]
.ve
   Here the space allocated is sum of all the above values i.e 34, and
   hence pre-allocation is perfect.

   Level: intermediate

.keywords: matrix, aij, compressed row, sparse, parallel

.seealso: MatCreate(), MatCreateSeqAIJ(), MatSetValues(), MatMPIAIJSetPreallocation(), MatMPIAIJSetPreallocationCSR(),
          MPIAIJ, MatCreateMPIAIJWithArrays()
@*/
PetscErrorCode  MatCreateMPIAIJ(MPI_Comm comm,PetscInt m,PetscInt n,PetscInt M,PetscInt N,PetscInt d_nz,const PetscInt d_nnz[],PetscInt o_nz,const PetscInt o_nnz[],Mat *A)
{
  PetscErrorCode ierr;
  PetscMPIInt    size;

  PetscFunctionBegin;
  ierr = MatCreate(comm,A);CHKERRQ(ierr);
  ierr = MatSetSizes(*A,m,n,M,N);CHKERRQ(ierr);
  ierr = MPI_Comm_size(comm,&size);CHKERRQ(ierr);
  if (size > 1) {
    ierr = MatSetType(*A,MATMPIAIJ);CHKERRQ(ierr);
    ierr = MatMPIAIJSetPreallocation(*A,d_nz,d_nnz,o_nz,o_nnz);CHKERRQ(ierr);
  } else {
    ierr = MatSetType(*A,MATSEQAIJ);CHKERRQ(ierr);
    ierr = MatSeqAIJSetPreallocation(*A,d_nz,d_nnz);CHKERRQ(ierr);
  }
  PetscFunctionReturn(0);
}

#undef __FUNCT__  
#define __FUNCT__ "MatMPIAIJGetSeqAIJ"
PetscErrorCode  MatMPIAIJGetSeqAIJ(Mat A,Mat *Ad,Mat *Ao,PetscInt *colmap[])
{
  Mat_MPIAIJ *a = (Mat_MPIAIJ *)A->data;

  PetscFunctionBegin;
  *Ad     = a->A;
  *Ao     = a->B;
  *colmap = a->garray;
  PetscFunctionReturn(0);
}  

#undef __FUNCT__  
#define __FUNCT__ "MatSetColoring_MPIAIJ"
PetscErrorCode MatSetColoring_MPIAIJ(Mat A,ISColoring coloring)
{
  PetscErrorCode ierr;
  PetscInt       i;
  Mat_MPIAIJ     *a = (Mat_MPIAIJ*)A->data;  

  PetscFunctionBegin;
  if (coloring->ctype == IS_COLORING_GLOBAL) {
    ISColoringValue *allcolors,*colors;
    ISColoring      ocoloring;

    /* set coloring for diagonal portion */
    ierr = MatSetColoring_SeqAIJ(a->A,coloring);CHKERRQ(ierr);

    /* set coloring for off-diagonal portion */
    ierr = ISAllGatherColors(((PetscObject)A)->comm,coloring->n,coloring->colors,PETSC_NULL,&allcolors);CHKERRQ(ierr);
    ierr = PetscMalloc((a->B->cmap->n+1)*sizeof(ISColoringValue),&colors);CHKERRQ(ierr);
    for (i=0; i<a->B->cmap->n; i++) {
      colors[i] = allcolors[a->garray[i]];
    }
    ierr = PetscFree(allcolors);CHKERRQ(ierr);
    ierr = ISColoringCreate(MPI_COMM_SELF,coloring->n,a->B->cmap->n,colors,&ocoloring);CHKERRQ(ierr);
    ierr = MatSetColoring_SeqAIJ(a->B,ocoloring);CHKERRQ(ierr);
    ierr = ISColoringDestroy(&ocoloring);CHKERRQ(ierr);
  } else if (coloring->ctype == IS_COLORING_GHOSTED) {
    ISColoringValue *colors;
    PetscInt        *larray;
    ISColoring      ocoloring;

    /* set coloring for diagonal portion */
    ierr = PetscMalloc((a->A->cmap->n+1)*sizeof(PetscInt),&larray);CHKERRQ(ierr);
    for (i=0; i<a->A->cmap->n; i++) {
      larray[i] = i + A->cmap->rstart;
    }
    ierr = ISGlobalToLocalMappingApply(A->cmapping,IS_GTOLM_MASK,a->A->cmap->n,larray,PETSC_NULL,larray);CHKERRQ(ierr);
    ierr = PetscMalloc((a->A->cmap->n+1)*sizeof(ISColoringValue),&colors);CHKERRQ(ierr);
    for (i=0; i<a->A->cmap->n; i++) {
      colors[i] = coloring->colors[larray[i]];
    }
    ierr = PetscFree(larray);CHKERRQ(ierr);
    ierr = ISColoringCreate(PETSC_COMM_SELF,coloring->n,a->A->cmap->n,colors,&ocoloring);CHKERRQ(ierr);
    ierr = MatSetColoring_SeqAIJ(a->A,ocoloring);CHKERRQ(ierr);
    ierr = ISColoringDestroy(&ocoloring);CHKERRQ(ierr);

    /* set coloring for off-diagonal portion */
    ierr = PetscMalloc((a->B->cmap->n+1)*sizeof(PetscInt),&larray);CHKERRQ(ierr);
    ierr = ISGlobalToLocalMappingApply(A->cmapping,IS_GTOLM_MASK,a->B->cmap->n,a->garray,PETSC_NULL,larray);CHKERRQ(ierr);
    ierr = PetscMalloc((a->B->cmap->n+1)*sizeof(ISColoringValue),&colors);CHKERRQ(ierr);
    for (i=0; i<a->B->cmap->n; i++) {
      colors[i] = coloring->colors[larray[i]];
    }
    ierr = PetscFree(larray);CHKERRQ(ierr);
    ierr = ISColoringCreate(MPI_COMM_SELF,coloring->n,a->B->cmap->n,colors,&ocoloring);CHKERRQ(ierr);
    ierr = MatSetColoring_SeqAIJ(a->B,ocoloring);CHKERRQ(ierr);
    ierr = ISColoringDestroy(&ocoloring);CHKERRQ(ierr);
  } else SETERRQ1(PETSC_COMM_SELF,PETSC_ERR_SUP,"No support ISColoringType %d",(int)coloring->ctype);

  PetscFunctionReturn(0);
}

#if defined(PETSC_HAVE_ADIC)
#undef __FUNCT__  
#define __FUNCT__ "MatSetValuesAdic_MPIAIJ"
PetscErrorCode MatSetValuesAdic_MPIAIJ(Mat A,void *advalues)
{
  Mat_MPIAIJ     *a = (Mat_MPIAIJ*)A->data;  
  PetscErrorCode ierr;

  PetscFunctionBegin;
  ierr = MatSetValuesAdic_SeqAIJ(a->A,advalues);CHKERRQ(ierr);
  ierr = MatSetValuesAdic_SeqAIJ(a->B,advalues);CHKERRQ(ierr);
  PetscFunctionReturn(0);
}
#endif

#undef __FUNCT__  
#define __FUNCT__ "MatSetValuesAdifor_MPIAIJ"
PetscErrorCode MatSetValuesAdifor_MPIAIJ(Mat A,PetscInt nl,void *advalues)
{
  Mat_MPIAIJ     *a = (Mat_MPIAIJ*)A->data;  
  PetscErrorCode ierr;

  PetscFunctionBegin;
  ierr = MatSetValuesAdifor_SeqAIJ(a->A,nl,advalues);CHKERRQ(ierr);
  ierr = MatSetValuesAdifor_SeqAIJ(a->B,nl,advalues);CHKERRQ(ierr);
  PetscFunctionReturn(0);
}

#undef __FUNCT__  
#define __FUNCT__ "MatMerge"
/*@
      MatMerge - Creates a single large PETSc matrix by concatinating sequential
                 matrices from each processor

    Collective on MPI_Comm

   Input Parameters:
+    comm - the communicators the parallel matrix will live on
.    inmat - the input sequential matrices
.    n - number of local columns (or PETSC_DECIDE)
-    scall - either MAT_INITIAL_MATRIX or MAT_REUSE_MATRIX

   Output Parameter:
.    outmat - the parallel matrix generated

    Level: advanced

   Notes: The number of columns of the matrix in EACH processor MUST be the same.

@*/
PetscErrorCode  MatMerge(MPI_Comm comm,Mat inmat,PetscInt n,MatReuse scall,Mat *outmat)
{
  PetscErrorCode ierr;
  PetscInt       m,N,i,rstart,nnz,Ii,*dnz,*onz;
  PetscInt       *indx;
  PetscScalar    *values;

  PetscFunctionBegin;
  ierr = MatGetSize(inmat,&m,&N);CHKERRQ(ierr);
  if (scall == MAT_INITIAL_MATRIX){ 
    /* count nonzeros in each row, for diagonal and off diagonal portion of matrix */
    if (n == PETSC_DECIDE){ 
      ierr = PetscSplitOwnership(comm,&n,&N);CHKERRQ(ierr);
    } 
    ierr = MPI_Scan(&m, &rstart,1,MPIU_INT,MPI_SUM,comm);CHKERRQ(ierr);
    rstart -= m;

    ierr = MatPreallocateInitialize(comm,m,n,dnz,onz);CHKERRQ(ierr);
    for (i=0;i<m;i++) {
      ierr = MatGetRow_SeqAIJ(inmat,i,&nnz,&indx,PETSC_NULL);CHKERRQ(ierr);
      ierr = MatPreallocateSet(i+rstart,nnz,indx,dnz,onz);CHKERRQ(ierr);
      ierr = MatRestoreRow_SeqAIJ(inmat,i,&nnz,&indx,PETSC_NULL);CHKERRQ(ierr);
    }
    /* This routine will ONLY return MPIAIJ type matrix */
    ierr = MatCreate(comm,outmat);CHKERRQ(ierr);
    ierr = MatSetSizes(*outmat,m,n,PETSC_DETERMINE,PETSC_DETERMINE);CHKERRQ(ierr);
    ierr = MatSetType(*outmat,MATMPIAIJ);CHKERRQ(ierr);
    ierr = MatMPIAIJSetPreallocation(*outmat,0,dnz,0,onz);CHKERRQ(ierr);
    ierr = MatPreallocateFinalize(dnz,onz);CHKERRQ(ierr);
  
  } else if (scall == MAT_REUSE_MATRIX){
    ierr = MatGetOwnershipRange(*outmat,&rstart,PETSC_NULL);CHKERRQ(ierr);
  } else {
    SETERRQ1(PETSC_COMM_SELF,PETSC_ERR_ARG_WRONG,"Invalid MatReuse %d",(int)scall);
  }

  for (i=0;i<m;i++) {
    ierr = MatGetRow_SeqAIJ(inmat,i,&nnz,&indx,&values);CHKERRQ(ierr);
    Ii    = i + rstart;
    ierr = MatSetValues(*outmat,1,&Ii,nnz,indx,values,INSERT_VALUES);CHKERRQ(ierr);
    ierr = MatRestoreRow_SeqAIJ(inmat,i,&nnz,&indx,&values);CHKERRQ(ierr);
  }
  ierr = MatDestroy(&inmat);CHKERRQ(ierr);
  ierr = MatAssemblyBegin(*outmat,MAT_FINAL_ASSEMBLY);CHKERRQ(ierr);
  ierr = MatAssemblyEnd(*outmat,MAT_FINAL_ASSEMBLY);CHKERRQ(ierr);

  PetscFunctionReturn(0);
}

#undef __FUNCT__  
#define __FUNCT__ "MatFileSplit"
PetscErrorCode MatFileSplit(Mat A,char *outfile)
{
  PetscErrorCode    ierr;
  PetscMPIInt       rank;
  PetscInt          m,N,i,rstart,nnz;
  size_t            len;
  const PetscInt    *indx;
  PetscViewer       out;
  char              *name;
  Mat               B;
  const PetscScalar *values;

  PetscFunctionBegin;
  ierr = MatGetLocalSize(A,&m,0);CHKERRQ(ierr);
  ierr = MatGetSize(A,0,&N);CHKERRQ(ierr);
  /* Should this be the type of the diagonal block of A? */ 
  ierr = MatCreate(PETSC_COMM_SELF,&B);CHKERRQ(ierr);
  ierr = MatSetSizes(B,m,N,m,N);CHKERRQ(ierr);
  ierr = MatSetType(B,MATSEQAIJ);CHKERRQ(ierr);
  ierr = MatSeqAIJSetPreallocation(B,0,PETSC_NULL);CHKERRQ(ierr);
  ierr = MatGetOwnershipRange(A,&rstart,0);CHKERRQ(ierr);
  for (i=0;i<m;i++) {
    ierr = MatGetRow(A,i+rstart,&nnz,&indx,&values);CHKERRQ(ierr);
    ierr = MatSetValues(B,1,&i,nnz,indx,values,INSERT_VALUES);CHKERRQ(ierr);
    ierr = MatRestoreRow(A,i+rstart,&nnz,&indx,&values);CHKERRQ(ierr);
  }
  ierr = MatAssemblyBegin(B,MAT_FINAL_ASSEMBLY);CHKERRQ(ierr);
  ierr = MatAssemblyEnd(B,MAT_FINAL_ASSEMBLY);CHKERRQ(ierr);

  ierr = MPI_Comm_rank(((PetscObject)A)->comm,&rank);CHKERRQ(ierr);
  ierr = PetscStrlen(outfile,&len);CHKERRQ(ierr);
  ierr = PetscMalloc((len+5)*sizeof(char),&name);CHKERRQ(ierr);
  sprintf(name,"%s.%d",outfile,rank);
  ierr = PetscViewerBinaryOpen(PETSC_COMM_SELF,name,FILE_MODE_APPEND,&out);CHKERRQ(ierr);
  ierr = PetscFree(name);
  ierr = MatView(B,out);CHKERRQ(ierr);
  ierr = PetscViewerDestroy(&out);CHKERRQ(ierr);
  ierr = MatDestroy(&B);CHKERRQ(ierr);
  PetscFunctionReturn(0);
}

extern PetscErrorCode MatDestroy_MPIAIJ(Mat);
#undef __FUNCT__  
#define __FUNCT__ "MatDestroy_MPIAIJ_SeqsToMPI"
PetscErrorCode  MatDestroy_MPIAIJ_SeqsToMPI(Mat A)
{
  PetscErrorCode       ierr;
  Mat_Merge_SeqsToMPI  *merge; 
  PetscContainer       container;

  PetscFunctionBegin;
  ierr = PetscObjectQuery((PetscObject)A,"MatMergeSeqsToMPI",(PetscObject *)&container);CHKERRQ(ierr);
  if (container) {
    ierr = PetscContainerGetPointer(container,(void **)&merge);CHKERRQ(ierr); 
    ierr = PetscFree(merge->id_r);CHKERRQ(ierr);
    ierr = PetscFree(merge->len_s);CHKERRQ(ierr);
    ierr = PetscFree(merge->len_r);CHKERRQ(ierr);
    ierr = PetscFree(merge->bi);CHKERRQ(ierr);
    ierr = PetscFree(merge->bj);CHKERRQ(ierr);
    ierr = PetscFree(merge->buf_ri[0]);CHKERRQ(ierr); 
    ierr = PetscFree(merge->buf_ri);CHKERRQ(ierr); 
    ierr = PetscFree(merge->buf_rj[0]);CHKERRQ(ierr);
    ierr = PetscFree(merge->buf_rj);CHKERRQ(ierr);
    ierr = PetscFree(merge->coi);CHKERRQ(ierr);
    ierr = PetscFree(merge->coj);CHKERRQ(ierr);
    ierr = PetscFree(merge->owners_co);CHKERRQ(ierr);
    ierr = PetscLayoutDestroy(&merge->rowmap);CHKERRQ(ierr);
    
    ierr = PetscContainerDestroy(&container);CHKERRQ(ierr);
    ierr = PetscObjectCompose((PetscObject)A,"MatMergeSeqsToMPI",0);CHKERRQ(ierr);
  }
  ierr = PetscFree(merge);CHKERRQ(ierr);

  ierr = MatDestroy_MPIAIJ(A);CHKERRQ(ierr);
  PetscFunctionReturn(0);
}

#include <../src/mat/utils/freespace.h>
#include <petscbt.h>

#undef __FUNCT__  
#define __FUNCT__ "MatMerge_SeqsToMPINumeric"
/*@C
      MatMerge_SeqsToMPI - Creates a MPIAIJ matrix by adding sequential
                 matrices from each processor

    Collective on MPI_Comm

   Input Parameters:
+    comm - the communicators the parallel matrix will live on
.    seqmat - the input sequential matrices
.    m - number of local rows (or PETSC_DECIDE)
.    n - number of local columns (or PETSC_DECIDE)
-    scall - either MAT_INITIAL_MATRIX or MAT_REUSE_MATRIX

   Output Parameter:
.    mpimat - the parallel matrix generated

    Level: advanced

   Notes: 
     The dimensions of the sequential matrix in each processor MUST be the same.
     The input seqmat is included into the container "Mat_Merge_SeqsToMPI", and will be
     destroyed when mpimat is destroyed. Call PetscObjectQuery() to access seqmat.
@*/
PetscErrorCode  MatMerge_SeqsToMPINumeric(Mat seqmat,Mat mpimat) 
{
  PetscErrorCode       ierr; 
  MPI_Comm             comm=((PetscObject)mpimat)->comm;
  Mat_SeqAIJ           *a=(Mat_SeqAIJ*)seqmat->data;
  PetscMPIInt          size,rank,taga,*len_s;
  PetscInt             N=mpimat->cmap->N,i,j,*owners,*ai=a->i,*aj=a->j; 
  PetscInt             proc,m;
  PetscInt             **buf_ri,**buf_rj;  
  PetscInt             k,anzi,*bj_i,*bi,*bj,arow,bnzi,nextaj; 
  PetscInt             nrows,**buf_ri_k,**nextrow,**nextai;
  MPI_Request          *s_waits,*r_waits; 
  MPI_Status           *status;
  MatScalar            *aa=a->a;
  MatScalar            **abuf_r,*ba_i;
  Mat_Merge_SeqsToMPI  *merge;
  PetscContainer       container;
  
  PetscFunctionBegin;
  ierr = PetscLogEventBegin(MAT_Seqstompinum,seqmat,0,0,0);CHKERRQ(ierr);

  ierr = MPI_Comm_size(comm,&size);CHKERRQ(ierr);
  ierr = MPI_Comm_rank(comm,&rank);CHKERRQ(ierr);

  ierr = PetscObjectQuery((PetscObject)mpimat,"MatMergeSeqsToMPI",(PetscObject *)&container);CHKERRQ(ierr);
  if (container) {
    ierr  = PetscContainerGetPointer(container,(void **)&merge);CHKERRQ(ierr); 
  }
  bi     = merge->bi;
  bj     = merge->bj;
  buf_ri = merge->buf_ri;
  buf_rj = merge->buf_rj;

  ierr   = PetscMalloc(size*sizeof(MPI_Status),&status);CHKERRQ(ierr);
  owners = merge->rowmap->range;
  len_s  = merge->len_s;

  /* send and recv matrix values */
  /*-----------------------------*/
  ierr = PetscObjectGetNewTag((PetscObject)mpimat,&taga);CHKERRQ(ierr);
  ierr = PetscPostIrecvScalar(comm,taga,merge->nrecv,merge->id_r,merge->len_r,&abuf_r,&r_waits);CHKERRQ(ierr);

  ierr = PetscMalloc((merge->nsend+1)*sizeof(MPI_Request),&s_waits);CHKERRQ(ierr);
  for (proc=0,k=0; proc<size; proc++){  
    if (!len_s[proc]) continue;
    i = owners[proc];
    ierr = MPI_Isend(aa+ai[i],len_s[proc],MPIU_MATSCALAR,proc,taga,comm,s_waits+k);CHKERRQ(ierr);
    k++;
  } 

  if (merge->nrecv) {ierr = MPI_Waitall(merge->nrecv,r_waits,status);CHKERRQ(ierr);}
  if (merge->nsend) {ierr = MPI_Waitall(merge->nsend,s_waits,status);CHKERRQ(ierr);}
  ierr = PetscFree(status);CHKERRQ(ierr);

  ierr = PetscFree(s_waits);CHKERRQ(ierr);
  ierr = PetscFree(r_waits);CHKERRQ(ierr);

  /* insert mat values of mpimat */
  /*----------------------------*/
  ierr = PetscMalloc(N*sizeof(PetscScalar),&ba_i);CHKERRQ(ierr);
  ierr = PetscMalloc3(merge->nrecv,PetscInt*,&buf_ri_k,merge->nrecv,PetscInt*,&nextrow,merge->nrecv,PetscInt*,&nextai);CHKERRQ(ierr);

  for (k=0; k<merge->nrecv; k++){
    buf_ri_k[k] = buf_ri[k]; /* beginning of k-th recved i-structure */
    nrows = *(buf_ri_k[k]);
    nextrow[k]  = buf_ri_k[k]+1;  /* next row number of k-th recved i-structure */
    nextai[k]   = buf_ri_k[k] + (nrows + 1);/* poins to the next i-structure of k-th recved i-structure  */
  }

  /* set values of ba */
  m = merge->rowmap->n;
  for (i=0; i<m; i++) {
    arow = owners[rank] + i; 
    bj_i = bj+bi[i];  /* col indices of the i-th row of mpimat */
    bnzi = bi[i+1] - bi[i];
    ierr = PetscMemzero(ba_i,bnzi*sizeof(PetscScalar));CHKERRQ(ierr);

    /* add local non-zero vals of this proc's seqmat into ba */
    anzi = ai[arow+1] - ai[arow];
    aj   = a->j + ai[arow]; 
    aa   = a->a + ai[arow]; 
    nextaj = 0;
    for (j=0; nextaj<anzi; j++){
      if (*(bj_i + j) == aj[nextaj]){ /* bcol == acol */
        ba_i[j] += aa[nextaj++];
      }
    }

    /* add received vals into ba */
    for (k=0; k<merge->nrecv; k++){ /* k-th received message */
      /* i-th row */
      if (i == *nextrow[k]) {
        anzi = *(nextai[k]+1) - *nextai[k]; 
        aj   = buf_rj[k] + *(nextai[k]);
        aa   = abuf_r[k] + *(nextai[k]);
        nextaj = 0;
        for (j=0; nextaj<anzi; j++){ 
          if (*(bj_i + j) == aj[nextaj]){ /* bcol == acol */
            ba_i[j] += aa[nextaj++];
          }
        }
        nextrow[k]++; nextai[k]++;
      } 
    }
    ierr = MatSetValues(mpimat,1,&arow,bnzi,bj_i,ba_i,INSERT_VALUES);CHKERRQ(ierr);
  } 
  ierr = MatAssemblyBegin(mpimat,MAT_FINAL_ASSEMBLY);CHKERRQ(ierr);
  ierr = MatAssemblyEnd(mpimat,MAT_FINAL_ASSEMBLY);CHKERRQ(ierr); 

  ierr = PetscFree(abuf_r[0]);CHKERRQ(ierr);
  ierr = PetscFree(abuf_r);CHKERRQ(ierr);
  ierr = PetscFree(ba_i);CHKERRQ(ierr);
  ierr = PetscFree3(buf_ri_k,nextrow,nextai);CHKERRQ(ierr);
  ierr = PetscLogEventEnd(MAT_Seqstompinum,seqmat,0,0,0);CHKERRQ(ierr);
  PetscFunctionReturn(0);
}

#undef __FUNCT__  
#define __FUNCT__ "MatMerge_SeqsToMPISymbolic"
PetscErrorCode  MatMerge_SeqsToMPISymbolic(MPI_Comm comm,Mat seqmat,PetscInt m,PetscInt n,Mat *mpimat) 
{
  PetscErrorCode       ierr; 
  Mat                  B_mpi;
  Mat_SeqAIJ           *a=(Mat_SeqAIJ*)seqmat->data;
  PetscMPIInt          size,rank,tagi,tagj,*len_s,*len_si,*len_ri;
  PetscInt             **buf_rj,**buf_ri,**buf_ri_k;
  PetscInt             M=seqmat->rmap->n,N=seqmat->cmap->n,i,*owners,*ai=a->i,*aj=a->j;
  PetscInt             len,proc,*dnz,*onz;
  PetscInt             k,anzi,*bi,*bj,*lnk,nlnk,arow,bnzi,nspacedouble=0; 
  PetscInt             nrows,*buf_s,*buf_si,*buf_si_i,**nextrow,**nextai;
  MPI_Request          *si_waits,*sj_waits,*ri_waits,*rj_waits; 
  MPI_Status           *status;
  PetscFreeSpaceList   free_space=PETSC_NULL,current_space=PETSC_NULL;
  PetscBT              lnkbt;
  Mat_Merge_SeqsToMPI  *merge;
  PetscContainer       container;

  PetscFunctionBegin;
  ierr = PetscLogEventBegin(MAT_Seqstompisym,seqmat,0,0,0);CHKERRQ(ierr);

  /* make sure it is a PETSc comm */
  ierr = PetscCommDuplicate(comm,&comm,PETSC_NULL);CHKERRQ(ierr);
  ierr = MPI_Comm_size(comm,&size);CHKERRQ(ierr);
  ierr = MPI_Comm_rank(comm,&rank);CHKERRQ(ierr);
  
  ierr = PetscNew(Mat_Merge_SeqsToMPI,&merge);CHKERRQ(ierr);
  ierr = PetscMalloc(size*sizeof(MPI_Status),&status);CHKERRQ(ierr);

  /* determine row ownership */
  /*---------------------------------------------------------*/
  ierr = PetscLayoutCreate(comm,&merge->rowmap);CHKERRQ(ierr); 
  ierr = PetscLayoutSetLocalSize(merge->rowmap,m);CHKERRQ(ierr);
  ierr = PetscLayoutSetSize(merge->rowmap,M);CHKERRQ(ierr);
  ierr = PetscLayoutSetBlockSize(merge->rowmap,1);CHKERRQ(ierr);
  ierr = PetscLayoutSetUp(merge->rowmap);CHKERRQ(ierr); 
  ierr = PetscMalloc(size*sizeof(PetscMPIInt),&len_si);CHKERRQ(ierr);
  ierr = PetscMalloc(size*sizeof(PetscMPIInt),&merge->len_s);CHKERRQ(ierr);
  
  m      = merge->rowmap->n;
  M      = merge->rowmap->N;
  owners = merge->rowmap->range;

  /* determine the number of messages to send, their lengths */
  /*---------------------------------------------------------*/
  len_s  = merge->len_s;

  len = 0;  /* length of buf_si[] */
  merge->nsend = 0;
  for (proc=0; proc<size; proc++){
    len_si[proc] = 0;
    if (proc == rank){
      len_s[proc] = 0;  
    } else {
      len_si[proc] = owners[proc+1] - owners[proc] + 1;
      len_s[proc] = ai[owners[proc+1]] - ai[owners[proc]]; /* num of rows to be sent to [proc] */
    }
    if (len_s[proc]) {
      merge->nsend++;
      nrows = 0;
      for (i=owners[proc]; i<owners[proc+1]; i++){
        if (ai[i+1] > ai[i]) nrows++;
      }
      len_si[proc] = 2*(nrows+1);
      len += len_si[proc];
    } 
  }

  /* determine the number and length of messages to receive for ij-structure */
  /*-------------------------------------------------------------------------*/
  ierr = PetscGatherNumberOfMessages(comm,PETSC_NULL,len_s,&merge->nrecv);CHKERRQ(ierr);
  ierr = PetscGatherMessageLengths2(comm,merge->nsend,merge->nrecv,len_s,len_si,&merge->id_r,&merge->len_r,&len_ri);CHKERRQ(ierr);      

  /* post the Irecv of j-structure */
  /*-------------------------------*/
  ierr = PetscCommGetNewTag(comm,&tagj);CHKERRQ(ierr);
  ierr = PetscPostIrecvInt(comm,tagj,merge->nrecv,merge->id_r,merge->len_r,&buf_rj,&rj_waits);CHKERRQ(ierr);

  /* post the Isend of j-structure */
  /*--------------------------------*/
  ierr = PetscMalloc2(merge->nsend,MPI_Request,&si_waits,merge->nsend,MPI_Request,&sj_waits);CHKERRQ(ierr);

  for (proc=0, k=0; proc<size; proc++){  
    if (!len_s[proc]) continue;
    i = owners[proc];
    ierr = MPI_Isend(aj+ai[i],len_s[proc],MPIU_INT,proc,tagj,comm,sj_waits+k);CHKERRQ(ierr);
    k++;
  } 

  /* receives and sends of j-structure are complete */
  /*------------------------------------------------*/
  if (merge->nrecv) {ierr = MPI_Waitall(merge->nrecv,rj_waits,status);CHKERRQ(ierr);}
  if (merge->nsend) {ierr = MPI_Waitall(merge->nsend,sj_waits,status);CHKERRQ(ierr);}
  
  /* send and recv i-structure */
  /*---------------------------*/  
  ierr = PetscCommGetNewTag(comm,&tagi);CHKERRQ(ierr);
  ierr = PetscPostIrecvInt(comm,tagi,merge->nrecv,merge->id_r,len_ri,&buf_ri,&ri_waits);CHKERRQ(ierr);
    
  ierr = PetscMalloc((len+1)*sizeof(PetscInt),&buf_s);CHKERRQ(ierr); 
  buf_si = buf_s;  /* points to the beginning of k-th msg to be sent */
  for (proc=0,k=0; proc<size; proc++){  
    if (!len_s[proc]) continue;
    /* form outgoing message for i-structure: 
         buf_si[0]:                 nrows to be sent
               [1:nrows]:           row index (global)
               [nrows+1:2*nrows+1]: i-structure index
    */
    /*-------------------------------------------*/      
    nrows = len_si[proc]/2 - 1; 
    buf_si_i    = buf_si + nrows+1;
    buf_si[0]   = nrows;
    buf_si_i[0] = 0;
    nrows = 0;
    for (i=owners[proc]; i<owners[proc+1]; i++){
      anzi = ai[i+1] - ai[i];
      if (anzi) {
        buf_si_i[nrows+1] = buf_si_i[nrows] + anzi; /* i-structure */
        buf_si[nrows+1] = i-owners[proc]; /* local row index */
        nrows++;
      }
    }
    ierr = MPI_Isend(buf_si,len_si[proc],MPIU_INT,proc,tagi,comm,si_waits+k);CHKERRQ(ierr);
    k++;
    buf_si += len_si[proc];
  } 

  if (merge->nrecv) {ierr = MPI_Waitall(merge->nrecv,ri_waits,status);CHKERRQ(ierr);}
  if (merge->nsend) {ierr = MPI_Waitall(merge->nsend,si_waits,status);CHKERRQ(ierr);}

  ierr = PetscInfo2(seqmat,"nsend: %D, nrecv: %D\n",merge->nsend,merge->nrecv);CHKERRQ(ierr);
  for (i=0; i<merge->nrecv; i++){
    ierr = PetscInfo3(seqmat,"recv len_ri=%D, len_rj=%D from [%D]\n",len_ri[i],merge->len_r[i],merge->id_r[i]);CHKERRQ(ierr);
  }

  ierr = PetscFree(len_si);CHKERRQ(ierr);
  ierr = PetscFree(len_ri);CHKERRQ(ierr);
  ierr = PetscFree(rj_waits);CHKERRQ(ierr);
  ierr = PetscFree2(si_waits,sj_waits);CHKERRQ(ierr);
  ierr = PetscFree(ri_waits);CHKERRQ(ierr);
  ierr = PetscFree(buf_s);CHKERRQ(ierr);
  ierr = PetscFree(status);CHKERRQ(ierr);

  /* compute a local seq matrix in each processor */
  /*----------------------------------------------*/
  /* allocate bi array and free space for accumulating nonzero column info */
  ierr = PetscMalloc((m+1)*sizeof(PetscInt),&bi);CHKERRQ(ierr);
  bi[0] = 0;

  /* create and initialize a linked list */
  nlnk = N+1;
  ierr = PetscLLCreate(N,N,nlnk,lnk,lnkbt);CHKERRQ(ierr);
  
  /* initial FreeSpace size is 2*(num of local nnz(seqmat)) */
  len = 0;
  len  = ai[owners[rank+1]] - ai[owners[rank]];
  ierr = PetscFreeSpaceGet((PetscInt)(2*len+1),&free_space);CHKERRQ(ierr);
  current_space = free_space;

  /* determine symbolic info for each local row */
  ierr = PetscMalloc3(merge->nrecv,PetscInt*,&buf_ri_k,merge->nrecv,PetscInt*,&nextrow,merge->nrecv,PetscInt*,&nextai);CHKERRQ(ierr);

  for (k=0; k<merge->nrecv; k++){
    buf_ri_k[k] = buf_ri[k]; /* beginning of k-th recved i-structure */
    nrows = *buf_ri_k[k];
    nextrow[k]  = buf_ri_k[k] + 1;  /* next row number of k-th recved i-structure */
    nextai[k]   = buf_ri_k[k] + (nrows + 1);/* poins to the next i-structure of k-th recved i-structure  */
  }

  ierr = MatPreallocateInitialize(comm,m,n,dnz,onz);CHKERRQ(ierr);
  len = 0;  
  for (i=0;i<m;i++) {
    bnzi   = 0;
    /* add local non-zero cols of this proc's seqmat into lnk */
    arow   = owners[rank] + i;
    anzi   = ai[arow+1] - ai[arow];
    aj     = a->j + ai[arow]; 
    ierr = PetscLLAdd(anzi,aj,N,nlnk,lnk,lnkbt);CHKERRQ(ierr);
    bnzi += nlnk;
    /* add received col data into lnk */
    for (k=0; k<merge->nrecv; k++){ /* k-th received message */
      if (i == *nextrow[k]) { /* i-th row */
        anzi = *(nextai[k]+1) - *nextai[k]; 
        aj   = buf_rj[k] + *nextai[k];
        ierr = PetscLLAdd(anzi,aj,N,nlnk,lnk,lnkbt);CHKERRQ(ierr);
        bnzi += nlnk;
        nextrow[k]++; nextai[k]++;
      }
    }
    if (len < bnzi) len = bnzi;  /* =max(bnzi) */

    /* if free space is not available, make more free space */
    if (current_space->local_remaining<bnzi) {
      ierr = PetscFreeSpaceGet(bnzi+current_space->total_array_size,&current_space);CHKERRQ(ierr);
      nspacedouble++;
    }
    /* copy data into free space, then initialize lnk */
    ierr = PetscLLClean(N,N,bnzi,lnk,current_space->array,lnkbt);CHKERRQ(ierr);
    ierr = MatPreallocateSet(i+owners[rank],bnzi,current_space->array,dnz,onz);CHKERRQ(ierr);

    current_space->array           += bnzi;
    current_space->local_used      += bnzi;
    current_space->local_remaining -= bnzi;
   
    bi[i+1] = bi[i] + bnzi;
  }
  
  ierr = PetscFree3(buf_ri_k,nextrow,nextai);CHKERRQ(ierr);

  ierr = PetscMalloc((bi[m]+1)*sizeof(PetscInt),&bj);CHKERRQ(ierr);
  ierr = PetscFreeSpaceContiguous(&free_space,bj);CHKERRQ(ierr);
  ierr = PetscLLDestroy(lnk,lnkbt);CHKERRQ(ierr);

  /* create symbolic parallel matrix B_mpi */
  /*---------------------------------------*/
  ierr = MatCreate(comm,&B_mpi);CHKERRQ(ierr);
  if (n==PETSC_DECIDE) {
    ierr = MatSetSizes(B_mpi,m,n,PETSC_DETERMINE,N);CHKERRQ(ierr);
  } else {
    ierr = MatSetSizes(B_mpi,m,n,PETSC_DETERMINE,PETSC_DETERMINE);CHKERRQ(ierr);
  }
  ierr = MatSetType(B_mpi,MATMPIAIJ);CHKERRQ(ierr);
  ierr = MatMPIAIJSetPreallocation(B_mpi,0,dnz,0,onz);CHKERRQ(ierr);
  ierr = MatPreallocateFinalize(dnz,onz);CHKERRQ(ierr);

  /* B_mpi is not ready for use - assembly will be done by MatMerge_SeqsToMPINumeric() */
  B_mpi->assembled     = PETSC_FALSE; 
  B_mpi->ops->destroy  = MatDestroy_MPIAIJ_SeqsToMPI; 
  merge->bi            = bi;
  merge->bj            = bj;
  merge->buf_ri        = buf_ri;
  merge->buf_rj        = buf_rj;
  merge->coi           = PETSC_NULL;
  merge->coj           = PETSC_NULL;
  merge->owners_co     = PETSC_NULL;

  /* attach the supporting struct to B_mpi for reuse */
  ierr = PetscContainerCreate(PETSC_COMM_SELF,&container);CHKERRQ(ierr);
  ierr = PetscContainerSetPointer(container,merge);CHKERRQ(ierr);
  ierr = PetscObjectCompose((PetscObject)B_mpi,"MatMergeSeqsToMPI",(PetscObject)container);CHKERRQ(ierr);
  *mpimat = B_mpi;

  ierr = PetscCommDestroy(&comm);CHKERRQ(ierr);
  ierr = PetscLogEventEnd(MAT_Seqstompisym,seqmat,0,0,0);CHKERRQ(ierr);
  PetscFunctionReturn(0);
}

#undef __FUNCT__
#define __FUNCT__ "MatMerge_SeqsToMPI"
PetscErrorCode  MatMerge_SeqsToMPI(MPI_Comm comm,Mat seqmat,PetscInt m,PetscInt n,MatReuse scall,Mat *mpimat) 
{
  PetscErrorCode   ierr;

  PetscFunctionBegin;
  ierr = PetscLogEventBegin(MAT_Seqstompi,seqmat,0,0,0);CHKERRQ(ierr);
  if (scall == MAT_INITIAL_MATRIX){ 
    ierr = MatMerge_SeqsToMPISymbolic(comm,seqmat,m,n,mpimat);CHKERRQ(ierr);
  } 
  ierr = MatMerge_SeqsToMPINumeric(seqmat,*mpimat);CHKERRQ(ierr); 
  ierr = PetscLogEventEnd(MAT_Seqstompi,seqmat,0,0,0);CHKERRQ(ierr); 
  PetscFunctionReturn(0);
}

#undef __FUNCT__
#define __FUNCT__ "MatMPIAIJGetLocalMat"
/*@
     MatMPIAIJGetLocalMat - Creates a SeqAIJ from a MPIAIJ matrix by taking all its local rows and putting them into a sequential vector with
          mlocal rows and n columns. Where mlocal is the row count obtained with MatGetLocalSize() and n is the global column count obtained
          with MatGetSize()

    Not Collective

   Input Parameters:
+    A - the matrix 
.    scall - either MAT_INITIAL_MATRIX or MAT_REUSE_MATRIX 

   Output Parameter:
.    A_loc - the local sequential matrix generated

    Level: developer

.seealso: MatGetOwnerShipRange(), MatMPIAIJGetLocalMatCondensed()

@*/
PetscErrorCode  MatMPIAIJGetLocalMat(Mat A,MatReuse scall,Mat *A_loc) 
{
  PetscErrorCode  ierr;
  Mat_MPIAIJ      *mpimat=(Mat_MPIAIJ*)A->data; 
  Mat_SeqAIJ      *mat,*a=(Mat_SeqAIJ*)(mpimat->A)->data,*b=(Mat_SeqAIJ*)(mpimat->B)->data;
  PetscInt        *ai=a->i,*aj=a->j,*bi=b->i,*bj=b->j,*cmap=mpimat->garray;
  MatScalar       *aa=a->a,*ba=b->a,*cam;
  PetscScalar     *ca;
  PetscInt        am=A->rmap->n,i,j,k,cstart=A->cmap->rstart;
  PetscInt        *ci,*cj,col,ncols_d,ncols_o,jo;
  PetscBool       match;

  PetscFunctionBegin;
  ierr = PetscTypeCompare((PetscObject)A,MATMPIAIJ,&match);CHKERRQ(ierr);
  if (!match) SETERRQ(((PetscObject)A)->comm, PETSC_ERR_SUP,"Requires MPIAIJ matrix as input");
  ierr = PetscLogEventBegin(MAT_Getlocalmat,A,0,0,0);CHKERRQ(ierr);
  if (scall == MAT_INITIAL_MATRIX){
    ierr = PetscMalloc((1+am)*sizeof(PetscInt),&ci);CHKERRQ(ierr);
    ci[0] = 0;
    for (i=0; i<am; i++){
      ci[i+1] = ci[i] + (ai[i+1] - ai[i]) + (bi[i+1] - bi[i]);
    }
    ierr = PetscMalloc((1+ci[am])*sizeof(PetscInt),&cj);CHKERRQ(ierr);
    ierr = PetscMalloc((1+ci[am])*sizeof(PetscScalar),&ca);CHKERRQ(ierr);
    k = 0;
    for (i=0; i<am; i++) {
      ncols_o = bi[i+1] - bi[i];
      ncols_d = ai[i+1] - ai[i];
      /* off-diagonal portion of A */
      for (jo=0; jo<ncols_o; jo++) {
        col = cmap[*bj];
        if (col >= cstart) break;
        cj[k]   = col; bj++;
        ca[k++] = *ba++; 
      }
      /* diagonal portion of A */
      for (j=0; j<ncols_d; j++) {
        cj[k]   = cstart + *aj++; 
        ca[k++] = *aa++; 
      }
      /* off-diagonal portion of A */
      for (j=jo; j<ncols_o; j++) {
        cj[k]   = cmap[*bj++]; 
        ca[k++] = *ba++; 
      }
    }
    /* put together the new matrix */
    ierr = MatCreateSeqAIJWithArrays(PETSC_COMM_SELF,am,A->cmap->N,ci,cj,ca,A_loc);CHKERRQ(ierr);
    /* MatCreateSeqAIJWithArrays flags matrix so PETSc doesn't free the user's arrays. */
    /* Since these are PETSc arrays, change flags to free them as necessary. */
    mat          = (Mat_SeqAIJ*)(*A_loc)->data;
    mat->free_a  = PETSC_TRUE;
    mat->free_ij = PETSC_TRUE;
    mat->nonew   = 0;
  } else if (scall == MAT_REUSE_MATRIX){
    mat=(Mat_SeqAIJ*)(*A_loc)->data; 
    ci = mat->i; cj = mat->j; cam = mat->a;
    for (i=0; i<am; i++) {
      /* off-diagonal portion of A */
      ncols_o = bi[i+1] - bi[i];
      for (jo=0; jo<ncols_o; jo++) {
        col = cmap[*bj];
        if (col >= cstart) break;
        *cam++ = *ba++; bj++;
      }
      /* diagonal portion of A */
      ncols_d = ai[i+1] - ai[i];
      for (j=0; j<ncols_d; j++) *cam++ = *aa++; 
      /* off-diagonal portion of A */
      for (j=jo; j<ncols_o; j++) {
        *cam++ = *ba++; bj++;
      }
    }
  } else SETERRQ1(PETSC_COMM_SELF,PETSC_ERR_ARG_WRONG,"Invalid MatReuse %d",(int)scall);
  ierr = PetscLogEventEnd(MAT_Getlocalmat,A,0,0,0);CHKERRQ(ierr);
  PetscFunctionReturn(0);
}

#undef __FUNCT__
#define __FUNCT__ "MatMPIAIJGetLocalMatCondensed"
/*@C
     MatMPIAIJGetLocalMatCondensed - Creates a SeqAIJ matrix from an MPIAIJ matrix by taking all its local rows and NON-ZERO columns

    Not Collective

   Input Parameters:
+    A - the matrix 
.    scall - either MAT_INITIAL_MATRIX or MAT_REUSE_MATRIX
-    row, col - index sets of rows and columns to extract (or PETSC_NULL)  

   Output Parameter:
.    A_loc - the local sequential matrix generated

    Level: developer

.seealso: MatGetOwnershipRange(), MatMPIAIJGetLocalMat()

@*/
PetscErrorCode  MatMPIAIJGetLocalMatCondensed(Mat A,MatReuse scall,IS *row,IS *col,Mat *A_loc) 
{
  Mat_MPIAIJ        *a=(Mat_MPIAIJ*)A->data;
  PetscErrorCode    ierr;
  PetscInt          i,start,end,ncols,nzA,nzB,*cmap,imark,*idx;
  IS                isrowa,iscola;
  Mat               *aloc;
  PetscBool       match;

  PetscFunctionBegin;
  ierr = PetscTypeCompare((PetscObject)A,MATMPIAIJ,&match);CHKERRQ(ierr);
  if (!match) SETERRQ(((PetscObject)A)->comm, PETSC_ERR_SUP,"Requires MPIAIJ matrix as input");
  ierr = PetscLogEventBegin(MAT_Getlocalmatcondensed,A,0,0,0);CHKERRQ(ierr);
  if (!row){
    start = A->rmap->rstart; end = A->rmap->rend;
    ierr = ISCreateStride(PETSC_COMM_SELF,end-start,start,1,&isrowa);CHKERRQ(ierr); 
  } else {
    isrowa = *row;
  }
  if (!col){
    start = A->cmap->rstart;
    cmap  = a->garray;
    nzA   = a->A->cmap->n; 
    nzB   = a->B->cmap->n;
    ierr  = PetscMalloc((nzA+nzB)*sizeof(PetscInt), &idx);CHKERRQ(ierr);
    ncols = 0;
    for (i=0; i<nzB; i++) {
      if (cmap[i] < start) idx[ncols++] = cmap[i];
      else break;
    }
    imark = i;
    for (i=0; i<nzA; i++) idx[ncols++] = start + i;
    for (i=imark; i<nzB; i++) idx[ncols++] = cmap[i];
    ierr = ISCreateGeneral(PETSC_COMM_SELF,ncols,idx,PETSC_OWN_POINTER,&iscola);CHKERRQ(ierr);
  } else {
    iscola = *col;
  }
  if (scall != MAT_INITIAL_MATRIX){
    ierr = PetscMalloc(sizeof(Mat),&aloc);CHKERRQ(ierr); 
    aloc[0] = *A_loc;
  }
  ierr = MatGetSubMatrices(A,1,&isrowa,&iscola,scall,&aloc);CHKERRQ(ierr); 
  *A_loc = aloc[0];
  ierr = PetscFree(aloc);CHKERRQ(ierr);
  if (!row){ 
    ierr = ISDestroy(&isrowa);CHKERRQ(ierr);
  } 
  if (!col){ 
    ierr = ISDestroy(&iscola);CHKERRQ(ierr);
  } 
  ierr = PetscLogEventEnd(MAT_Getlocalmatcondensed,A,0,0,0);CHKERRQ(ierr);
  PetscFunctionReturn(0);
}

#undef __FUNCT__
#define __FUNCT__ "MatGetBrowsOfAcols"
/*@C
    MatGetBrowsOfAcols - Creates a SeqAIJ matrix by taking rows of B that equal to nonzero columns of local A 

    Collective on Mat

   Input Parameters:
+    A,B - the matrices in mpiaij format
.    scall - either MAT_INITIAL_MATRIX or MAT_REUSE_MATRIX
-    rowb, colb - index sets of rows and columns of B to extract (or PETSC_NULL)   

   Output Parameter:
+    rowb, colb - index sets of rows and columns of B to extract 
.    brstart - row index of B_seq from which next B->rmap->n rows are taken from B's local rows
-    B_seq - the sequential matrix generated

    Level: developer

@*/
PetscErrorCode  MatGetBrowsOfAcols(Mat A,Mat B,MatReuse scall,IS *rowb,IS *colb,PetscInt *brstart,Mat *B_seq) 
{
  Mat_MPIAIJ        *a=(Mat_MPIAIJ*)A->data;
  PetscErrorCode    ierr;
  PetscInt          *idx,i,start,ncols,nzA,nzB,*cmap,imark;
  IS                isrowb,iscolb;
  Mat               *bseq;
 
  PetscFunctionBegin;
  if (A->cmap->rstart != B->rmap->rstart || A->cmap->rend != B->rmap->rend){
    SETERRQ4(PETSC_COMM_SELF,PETSC_ERR_ARG_SIZ,"Matrix local dimensions are incompatible, (%D, %D) != (%D,%D)",A->cmap->rstart,A->cmap->rend,B->rmap->rstart,B->rmap->rend);
  }
  ierr = PetscLogEventBegin(MAT_GetBrowsOfAcols,A,B,0,0);CHKERRQ(ierr);
  
  if (scall == MAT_INITIAL_MATRIX){
    start = A->cmap->rstart;
    cmap  = a->garray;
    nzA   = a->A->cmap->n; 
    nzB   = a->B->cmap->n;
    ierr  = PetscMalloc((nzA+nzB)*sizeof(PetscInt), &idx);CHKERRQ(ierr);
    ncols = 0;
    for (i=0; i<nzB; i++) {  /* row < local row index */
      if (cmap[i] < start) idx[ncols++] = cmap[i];
      else break;
    }
    imark = i;
    for (i=0; i<nzA; i++) idx[ncols++] = start + i;  /* local rows */
    for (i=imark; i<nzB; i++) idx[ncols++] = cmap[i]; /* row > local row index */
    ierr = ISCreateGeneral(PETSC_COMM_SELF,ncols,idx,PETSC_OWN_POINTER,&isrowb);CHKERRQ(ierr);
    *brstart = imark;
    ierr = ISCreateStride(PETSC_COMM_SELF,B->cmap->N,0,1,&iscolb);CHKERRQ(ierr);
  } else {
    if (!rowb || !colb) SETERRQ(PETSC_COMM_SELF,PETSC_ERR_SUP,"IS rowb and colb must be provided for MAT_REUSE_MATRIX");
    isrowb = *rowb; iscolb = *colb;
    ierr = PetscMalloc(sizeof(Mat),&bseq);CHKERRQ(ierr);
    bseq[0] = *B_seq;
  }
  ierr = MatGetSubMatrices(B,1,&isrowb,&iscolb,scall,&bseq);CHKERRQ(ierr);
  *B_seq = bseq[0];
  ierr = PetscFree(bseq);CHKERRQ(ierr);
  if (!rowb){ 
    ierr = ISDestroy(&isrowb);CHKERRQ(ierr);
  } else {
    *rowb = isrowb;
  }
  if (!colb){ 
    ierr = ISDestroy(&iscolb);CHKERRQ(ierr);
  } else {
    *colb = iscolb;
  }
  ierr = PetscLogEventEnd(MAT_GetBrowsOfAcols,A,B,0,0);CHKERRQ(ierr);
  PetscFunctionReturn(0);
}

#undef __FUNCT__
#define __FUNCT__ "MatGetBrowsOfAoCols"
/*@C
    MatGetBrowsOfAoCols - Creates a SeqAIJ matrix by taking rows of B that equal to nonzero columns
    of the OFF-DIAGONAL portion of local A 

    Collective on Mat

   Input Parameters:
+    A,B - the matrices in mpiaij format
.    scall - either MAT_INITIAL_MATRIX or MAT_REUSE_MATRIX
.    startsj - starting point in B's sending and receiving j-arrays, saved for MAT_REUSE (or PETSC_NULL) 
.    startsj_r - similar to startsj for receives
-    bufa_ptr - array for sending matrix values, saved for MAT_REUSE (or PETSC_NULL) 

   Output Parameter:
+    B_oth - the sequential matrix generated

    Level: developer

@*/
PetscErrorCode  MatGetBrowsOfAoCols(Mat A,Mat B,MatReuse scall,PetscInt **startsj,PetscInt **startsj_r,MatScalar **bufa_ptr,Mat *B_oth) 
{
  VecScatter_MPI_General *gen_to,*gen_from;
  PetscErrorCode         ierr;
  Mat_MPIAIJ             *a=(Mat_MPIAIJ*)A->data;
  Mat_SeqAIJ             *b_oth;
  VecScatter             ctx=a->Mvctx;
  MPI_Comm               comm=((PetscObject)ctx)->comm;
  PetscMPIInt            *rprocs,*sprocs,tag=((PetscObject)ctx)->tag,rank; 
  PetscInt               *rowlen,*bufj,*bufJ,ncols,aBn=a->B->cmap->n,row,*b_othi,*b_othj;
  PetscScalar            *rvalues,*svalues;
  MatScalar              *b_otha,*bufa,*bufA;
  PetscInt               i,j,k,l,ll,nrecvs,nsends,nrows,*srow,*rstarts,*rstartsj = 0,*sstarts,*sstartsj,len;
  MPI_Request            *rwaits = PETSC_NULL,*swaits = PETSC_NULL;
  MPI_Status             *sstatus,rstatus;
  PetscMPIInt            jj;
  PetscInt               *cols,sbs,rbs;
  PetscScalar            *vals;

  PetscFunctionBegin;
  if (A->cmap->rstart != B->rmap->rstart || A->cmap->rend != B->rmap->rend){
    SETERRQ4(PETSC_COMM_SELF,PETSC_ERR_ARG_SIZ,"Matrix local dimensions are incompatible, (%d, %d) != (%d,%d)",A->cmap->rstart,A->cmap->rend,B->rmap->rstart,B->rmap->rend);
  }
  ierr = PetscLogEventBegin(MAT_GetBrowsOfAocols,A,B,0,0);CHKERRQ(ierr);
  ierr = MPI_Comm_rank(comm,&rank);CHKERRQ(ierr);

  gen_to   = (VecScatter_MPI_General*)ctx->todata;
  gen_from = (VecScatter_MPI_General*)ctx->fromdata;
  rvalues  = gen_from->values; /* holds the length of receiving row */
  svalues  = gen_to->values;   /* holds the length of sending row */
  nrecvs   = gen_from->n;
  nsends   = gen_to->n;

  ierr = PetscMalloc2(nrecvs,MPI_Request,&rwaits,nsends,MPI_Request,&swaits);CHKERRQ(ierr);
  srow     = gen_to->indices;   /* local row index to be sent */  
  sstarts  = gen_to->starts;   
  sprocs   = gen_to->procs;
  sstatus  = gen_to->sstatus;
  sbs      = gen_to->bs;  
  rstarts  = gen_from->starts;
  rprocs   = gen_from->procs;
  rbs      = gen_from->bs;

  if (!startsj || !bufa_ptr) scall = MAT_INITIAL_MATRIX;
  if (scall == MAT_INITIAL_MATRIX){
    /* i-array */
    /*---------*/
    /*  post receives */
    for (i=0; i<nrecvs; i++){
      rowlen = (PetscInt*)rvalues + rstarts[i]*rbs;
      nrows = (rstarts[i+1]-rstarts[i])*rbs; /* num of indices to be received */
      ierr = MPI_Irecv(rowlen,nrows,MPIU_INT,rprocs[i],tag,comm,rwaits+i);CHKERRQ(ierr);
    }

    /* pack the outgoing message */
    ierr = PetscMalloc2(nsends+1,PetscInt,&sstartsj,nrecvs+1,PetscInt,&rstartsj);CHKERRQ(ierr); 
    sstartsj[0] = 0;  rstartsj[0] = 0;
    len = 0; /* total length of j or a array to be sent */
    k = 0; 
    for (i=0; i<nsends; i++){
      rowlen = (PetscInt*)svalues + sstarts[i]*sbs;
      nrows = sstarts[i+1]-sstarts[i]; /* num of block rows */
      for (j=0; j<nrows; j++) {
        row = srow[k] + B->rmap->range[rank]; /* global row idx */
        for (l=0; l<sbs; l++){
          ierr = MatGetRow_MPIAIJ(B,row+l,&ncols,PETSC_NULL,PETSC_NULL);CHKERRQ(ierr); /* rowlength */         
          rowlen[j*sbs+l] = ncols;
          len += ncols;   
          ierr = MatRestoreRow_MPIAIJ(B,row+l,&ncols,PETSC_NULL,PETSC_NULL);CHKERRQ(ierr);
        }
        k++;
      } 
      ierr = MPI_Isend(rowlen,nrows*sbs,MPIU_INT,sprocs[i],tag,comm,swaits+i);CHKERRQ(ierr);
      sstartsj[i+1] = len;  /* starting point of (i+1)-th outgoing msg in bufj and bufa */
    }
    /* recvs and sends of i-array are completed */
    i = nrecvs;
    while (i--) {
      ierr = MPI_Waitany(nrecvs,rwaits,&jj,&rstatus);CHKERRQ(ierr);
    }
    if (nsends) {ierr = MPI_Waitall(nsends,swaits,sstatus);CHKERRQ(ierr);}  

    /* allocate buffers for sending j and a arrays */
    ierr = PetscMalloc((len+1)*sizeof(PetscInt),&bufj);CHKERRQ(ierr);
    ierr = PetscMalloc((len+1)*sizeof(PetscScalar),&bufa);CHKERRQ(ierr);

    /* create i-array of B_oth */
    ierr = PetscMalloc((aBn+2)*sizeof(PetscInt),&b_othi);CHKERRQ(ierr);
    b_othi[0] = 0;
    len = 0; /* total length of j or a array to be received */
    k = 0;
    for (i=0; i<nrecvs; i++){  
      rowlen = (PetscInt*)rvalues + rstarts[i]*rbs; 
      nrows = rbs*(rstarts[i+1]-rstarts[i]); /* num of rows to be recieved */
      for (j=0; j<nrows; j++) {
        b_othi[k+1] = b_othi[k] + rowlen[j];
        len += rowlen[j]; k++;
      }
      rstartsj[i+1] = len; /* starting point of (i+1)-th incoming msg in bufj and bufa */
    }

    /* allocate space for j and a arrrays of B_oth */
    ierr = PetscMalloc((b_othi[aBn]+1)*sizeof(PetscInt),&b_othj);CHKERRQ(ierr);
    ierr = PetscMalloc((b_othi[aBn]+1)*sizeof(MatScalar),&b_otha);CHKERRQ(ierr);

    /* j-array */
    /*---------*/
    /*  post receives of j-array */
    for (i=0; i<nrecvs; i++){
      nrows = rstartsj[i+1]-rstartsj[i]; /* length of the msg received */
      ierr = MPI_Irecv(b_othj+rstartsj[i],nrows,MPIU_INT,rprocs[i],tag,comm,rwaits+i);CHKERRQ(ierr);
    }

    /* pack the outgoing message j-array */
    k = 0; 
    for (i=0; i<nsends; i++){
      nrows = sstarts[i+1]-sstarts[i]; /* num of block rows */
      bufJ = bufj+sstartsj[i];
      for (j=0; j<nrows; j++) {
        row  = srow[k++] + B->rmap->range[rank]; /* global row idx */
        for (ll=0; ll<sbs; ll++){
          ierr = MatGetRow_MPIAIJ(B,row+ll,&ncols,&cols,PETSC_NULL);CHKERRQ(ierr);   
          for (l=0; l<ncols; l++){
            *bufJ++ = cols[l];
          }
          ierr = MatRestoreRow_MPIAIJ(B,row+ll,&ncols,&cols,PETSC_NULL);CHKERRQ(ierr);
        }  
      }
      ierr = MPI_Isend(bufj+sstartsj[i],sstartsj[i+1]-sstartsj[i],MPIU_INT,sprocs[i],tag,comm,swaits+i);CHKERRQ(ierr); 
    }

    /* recvs and sends of j-array are completed */  
    i = nrecvs;
    while (i--) {
      ierr = MPI_Waitany(nrecvs,rwaits,&jj,&rstatus);CHKERRQ(ierr);
    }
    if (nsends) {ierr = MPI_Waitall(nsends,swaits,sstatus);CHKERRQ(ierr);}
  } else if (scall == MAT_REUSE_MATRIX){
    sstartsj = *startsj;
    rstartsj = *startsj_r;
    bufa     = *bufa_ptr;
    b_oth    = (Mat_SeqAIJ*)(*B_oth)->data;
    b_otha   = b_oth->a;  
  } else {
    SETERRQ(PETSC_COMM_SELF,PETSC_ERR_ARG_WRONGSTATE, "Matrix P does not posses an object container");
  }

  /* a-array */
  /*---------*/
  /*  post receives of a-array */
  for (i=0; i<nrecvs; i++){
    nrows = rstartsj[i+1]-rstartsj[i]; /* length of the msg received */
    ierr = MPI_Irecv(b_otha+rstartsj[i],nrows,MPIU_SCALAR,rprocs[i],tag,comm,rwaits+i);CHKERRQ(ierr);
  }

  /* pack the outgoing message a-array */
  k = 0; 
  for (i=0; i<nsends; i++){
    nrows = sstarts[i+1]-sstarts[i]; /* num of block rows */
    bufA = bufa+sstartsj[i];
    for (j=0; j<nrows; j++) {
      row  = srow[k++] + B->rmap->range[rank]; /* global row idx */
      for (ll=0; ll<sbs; ll++){
        ierr = MatGetRow_MPIAIJ(B,row+ll,&ncols,PETSC_NULL,&vals);CHKERRQ(ierr);
        for (l=0; l<ncols; l++){
          *bufA++ = vals[l]; 
        }
        ierr = MatRestoreRow_MPIAIJ(B,row+ll,&ncols,PETSC_NULL,&vals);CHKERRQ(ierr);  
      }
    }
    ierr = MPI_Isend(bufa+sstartsj[i],sstartsj[i+1]-sstartsj[i],MPIU_SCALAR,sprocs[i],tag,comm,swaits+i);CHKERRQ(ierr); 
  }
  /* recvs and sends of a-array are completed */
  i = nrecvs;
  while (i--) {
    ierr = MPI_Waitany(nrecvs,rwaits,&jj,&rstatus);CHKERRQ(ierr);
  }
  if (nsends) {ierr = MPI_Waitall(nsends,swaits,sstatus);CHKERRQ(ierr);}  
  ierr = PetscFree2(rwaits,swaits);CHKERRQ(ierr); 

  if (scall == MAT_INITIAL_MATRIX){
    /* put together the new matrix */
    ierr = MatCreateSeqAIJWithArrays(PETSC_COMM_SELF,aBn,B->cmap->N,b_othi,b_othj,b_otha,B_oth);CHKERRQ(ierr);

    /* MatCreateSeqAIJWithArrays flags matrix so PETSc doesn't free the user's arrays. */
    /* Since these are PETSc arrays, change flags to free them as necessary. */
    b_oth          = (Mat_SeqAIJ *)(*B_oth)->data;
    b_oth->free_a  = PETSC_TRUE;
    b_oth->free_ij = PETSC_TRUE;
    b_oth->nonew   = 0;

    ierr = PetscFree(bufj);CHKERRQ(ierr);
    if (!startsj || !bufa_ptr){
      ierr = PetscFree2(sstartsj,rstartsj);CHKERRQ(ierr);
      ierr = PetscFree(bufa_ptr);CHKERRQ(ierr);
    } else {
      *startsj   = sstartsj;
      *startsj_r = rstartsj;
      *bufa_ptr  = bufa;
    }
  }
  ierr = PetscLogEventEnd(MAT_GetBrowsOfAocols,A,B,0,0);CHKERRQ(ierr);  
  PetscFunctionReturn(0);
}

#undef __FUNCT__
#define __FUNCT__ "MatGetCommunicationStructs"
/*@C
  MatGetCommunicationStructs - Provides access to the communication structures used in matrix-vector multiplication.

  Not Collective

  Input Parameters:
. A - The matrix in mpiaij format

  Output Parameter:
+ lvec - The local vector holding off-process values from the argument to a matrix-vector product
. colmap - A map from global column index to local index into lvec
- multScatter - A scatter from the argument of a matrix-vector product to lvec

  Level: developer

@*/
#if defined (PETSC_USE_CTABLE)
PetscErrorCode  MatGetCommunicationStructs(Mat A, Vec *lvec, PetscTable *colmap, VecScatter *multScatter)
#else
PetscErrorCode  MatGetCommunicationStructs(Mat A, Vec *lvec, PetscInt *colmap[], VecScatter *multScatter)
#endif
{
  Mat_MPIAIJ *a;

  PetscFunctionBegin;
  PetscValidHeaderSpecific(A, MAT_CLASSID, 1);
  PetscValidPointer(lvec, 2);
  PetscValidPointer(colmap, 3);
  PetscValidPointer(multScatter, 4);
  a = (Mat_MPIAIJ *) A->data;
  if (lvec) *lvec = a->lvec;
  if (colmap) *colmap = a->colmap;
  if (multScatter) *multScatter = a->Mvctx;
  PetscFunctionReturn(0);
}

EXTERN_C_BEGIN
extern PetscErrorCode  MatConvert_MPIAIJ_MPIAIJCRL(Mat,const MatType,MatReuse,Mat*);
extern PetscErrorCode  MatConvert_MPIAIJ_MPIAIJPERM(Mat,const MatType,MatReuse,Mat*);
extern PetscErrorCode  MatConvert_MPIAIJ_MPISBAIJ(Mat,const MatType,MatReuse,Mat*);
EXTERN_C_END

#undef __FUNCT__
#define __FUNCT__ "MatMatMultNumeric_MPIDense_MPIAIJ"
/*
    Computes (B'*A')' since computing B*A directly is untenable

               n                       p                          p
        (              )       (              )         (                  )
      m (      A       )  *  n (       B      )   =   m (         C        )
        (              )       (              )         (                  )

*/
PetscErrorCode MatMatMultNumeric_MPIDense_MPIAIJ(Mat A,Mat B,Mat C)
{
  PetscErrorCode     ierr;
  Mat                At,Bt,Ct;

  PetscFunctionBegin;
  ierr = MatTranspose(A,MAT_INITIAL_MATRIX,&At);CHKERRQ(ierr);
  ierr = MatTranspose(B,MAT_INITIAL_MATRIX,&Bt);CHKERRQ(ierr);
  ierr = MatMatMult(Bt,At,MAT_INITIAL_MATRIX,1.0,&Ct);CHKERRQ(ierr);
  ierr = MatDestroy(&At);CHKERRQ(ierr);
  ierr = MatDestroy(&Bt);CHKERRQ(ierr);
  ierr = MatTranspose(Ct,MAT_REUSE_MATRIX,&C);CHKERRQ(ierr);
  ierr = MatDestroy(&Ct);CHKERRQ(ierr);
  PetscFunctionReturn(0);
}

#undef __FUNCT__
#define __FUNCT__ "MatMatMultSymbolic_MPIDense_MPIAIJ"
PetscErrorCode MatMatMultSymbolic_MPIDense_MPIAIJ(Mat A,Mat B,PetscReal fill,Mat *C)
{
  PetscErrorCode ierr;
  PetscInt       m=A->rmap->n,n=B->cmap->n;
  Mat            Cmat;

  PetscFunctionBegin;
  if (A->cmap->n != B->rmap->n) SETERRQ2(PETSC_COMM_SELF,PETSC_ERR_ARG_SIZ,"A->cmap->n %d != B->rmap->n %d\n",A->cmap->n,B->rmap->n);
  ierr = MatCreate(((PetscObject)A)->comm,&Cmat);CHKERRQ(ierr);
  ierr = MatSetSizes(Cmat,m,n,PETSC_DETERMINE,PETSC_DETERMINE);CHKERRQ(ierr);
  ierr = MatSetType(Cmat,MATMPIDENSE);CHKERRQ(ierr);
  ierr = MatMPIDenseSetPreallocation(Cmat,PETSC_NULL);CHKERRQ(ierr);
  ierr = MatAssemblyBegin(Cmat,MAT_FINAL_ASSEMBLY);CHKERRQ(ierr);
  ierr = MatAssemblyEnd(Cmat,MAT_FINAL_ASSEMBLY);CHKERRQ(ierr);
  *C   = Cmat;
  PetscFunctionReturn(0);
}

/* ----------------------------------------------------------------*/
#undef __FUNCT__
#define __FUNCT__ "MatMatMult_MPIDense_MPIAIJ"
PetscErrorCode MatMatMult_MPIDense_MPIAIJ(Mat A,Mat B,MatReuse scall,PetscReal fill,Mat *C)
{
  PetscErrorCode ierr;

  PetscFunctionBegin;
  if (scall == MAT_INITIAL_MATRIX){
    ierr = MatMatMultSymbolic_MPIDense_MPIAIJ(A,B,fill,C);CHKERRQ(ierr);
  }
  ierr = MatMatMultNumeric_MPIDense_MPIAIJ(A,B,*C);CHKERRQ(ierr);
  PetscFunctionReturn(0);
}

EXTERN_C_BEGIN
#if defined(PETSC_HAVE_MUMPS)
extern PetscErrorCode MatGetFactor_aij_mumps(Mat,MatFactorType,Mat*);
#endif
#if defined(PETSC_HAVE_PASTIX)
extern PetscErrorCode MatGetFactor_mpiaij_pastix(Mat,MatFactorType,Mat*);
#endif
#if defined(PETSC_HAVE_SUPERLU_DIST)
extern PetscErrorCode MatGetFactor_mpiaij_superlu_dist(Mat,MatFactorType,Mat*);
#endif
#if defined(PETSC_HAVE_SPOOLES)
extern PetscErrorCode MatGetFactor_mpiaij_spooles(Mat,MatFactorType,Mat*);
#endif
EXTERN_C_END

/*MC
   MATMPIAIJ - MATMPIAIJ = "mpiaij" - A matrix type to be used for parallel sparse matrices.

   Options Database Keys:
. -mat_type mpiaij - sets the matrix type to "mpiaij" during a call to MatSetFromOptions()

  Level: beginner

.seealso: MatCreateMPIAIJ()
M*/

EXTERN_C_BEGIN
#undef __FUNCT__  
#define __FUNCT__ "MatCreate_MPIAIJ"
PetscErrorCode  MatCreate_MPIAIJ(Mat B)
{
  Mat_MPIAIJ     *b;
  PetscErrorCode ierr;
  PetscMPIInt    size;

  PetscFunctionBegin;
  ierr = MPI_Comm_size(((PetscObject)B)->comm,&size);CHKERRQ(ierr);

  ierr            = PetscNewLog(B,Mat_MPIAIJ,&b);CHKERRQ(ierr);
  B->data         = (void*)b;
  ierr            = PetscMemcpy(B->ops,&MatOps_Values,sizeof(struct _MatOps));CHKERRQ(ierr);
  B->rmap->bs     = 1;
  B->assembled    = PETSC_FALSE;

  B->insertmode   = NOT_SET_VALUES;
  b->size         = size;
  ierr = MPI_Comm_rank(((PetscObject)B)->comm,&b->rank);CHKERRQ(ierr);

  /* build cache for off array entries formed */
  ierr = MatStashCreate_Private(((PetscObject)B)->comm,1,&B->stash);CHKERRQ(ierr);
  b->donotstash  = PETSC_FALSE;
  b->colmap      = 0;
  b->garray      = 0;
  b->roworiented = PETSC_TRUE;

  /* stuff used for matrix vector multiply */
  b->lvec      = PETSC_NULL;
  b->Mvctx     = PETSC_NULL;

  /* stuff for MatGetRow() */
  b->rowindices   = 0;
  b->rowvalues    = 0;
  b->getrowactive = PETSC_FALSE;

#if defined(PETSC_HAVE_SPOOLES)
  ierr = PetscObjectComposeFunctionDynamic((PetscObject)B,"MatGetFactor_spooles_C",
                                     "MatGetFactor_mpiaij_spooles",
                                     MatGetFactor_mpiaij_spooles);CHKERRQ(ierr);
#endif
#if defined(PETSC_HAVE_MUMPS)
  ierr = PetscObjectComposeFunctionDynamic((PetscObject)B,"MatGetFactor_mumps_C",
                                     "MatGetFactor_aij_mumps",
                                     MatGetFactor_aij_mumps);CHKERRQ(ierr);
#endif
#if defined(PETSC_HAVE_PASTIX)
  ierr = PetscObjectComposeFunctionDynamic((PetscObject)B,"MatGetFactor_pastix_C",
					   "MatGetFactor_mpiaij_pastix",
					   MatGetFactor_mpiaij_pastix);CHKERRQ(ierr);
#endif
#if defined(PETSC_HAVE_SUPERLU_DIST)
  ierr = PetscObjectComposeFunctionDynamic((PetscObject)B,"MatGetFactor_superlu_dist_C",
                                     "MatGetFactor_mpiaij_superlu_dist",
                                     MatGetFactor_mpiaij_superlu_dist);CHKERRQ(ierr);
#endif
  ierr = PetscObjectComposeFunctionDynamic((PetscObject)B,"MatStoreValues_C",
                                     "MatStoreValues_MPIAIJ",
                                     MatStoreValues_MPIAIJ);CHKERRQ(ierr);
  ierr = PetscObjectComposeFunctionDynamic((PetscObject)B,"MatRetrieveValues_C",
                                     "MatRetrieveValues_MPIAIJ",
                                     MatRetrieveValues_MPIAIJ);CHKERRQ(ierr);
  ierr = PetscObjectComposeFunctionDynamic((PetscObject)B,"MatGetDiagonalBlock_C",
				     "MatGetDiagonalBlock_MPIAIJ",
                                     MatGetDiagonalBlock_MPIAIJ);CHKERRQ(ierr);
  ierr = PetscObjectComposeFunctionDynamic((PetscObject)B,"MatIsTranspose_C",
				     "MatIsTranspose_MPIAIJ",
				     MatIsTranspose_MPIAIJ);CHKERRQ(ierr);
  ierr = PetscObjectComposeFunctionDynamic((PetscObject)B,"MatMPIAIJSetPreallocation_C",
				     "MatMPIAIJSetPreallocation_MPIAIJ",
				     MatMPIAIJSetPreallocation_MPIAIJ);CHKERRQ(ierr);
  ierr = PetscObjectComposeFunctionDynamic((PetscObject)B,"MatMPIAIJSetPreallocationCSR_C",
				     "MatMPIAIJSetPreallocationCSR_MPIAIJ",
				     MatMPIAIJSetPreallocationCSR_MPIAIJ);CHKERRQ(ierr);
  ierr = PetscObjectComposeFunctionDynamic((PetscObject)B,"MatDiagonalScaleLocal_C",
				     "MatDiagonalScaleLocal_MPIAIJ",
				     MatDiagonalScaleLocal_MPIAIJ);CHKERRQ(ierr);
  ierr = PetscObjectComposeFunctionDynamic((PetscObject)B,"MatConvert_mpiaij_mpiaijperm_C",
                                     "MatConvert_MPIAIJ_MPIAIJPERM",
                                      MatConvert_MPIAIJ_MPIAIJPERM);CHKERRQ(ierr);
  ierr = PetscObjectComposeFunctionDynamic((PetscObject)B,"MatConvert_mpiaij_mpiaijcrl_C",
                                     "MatConvert_MPIAIJ_MPIAIJCRL",
                                      MatConvert_MPIAIJ_MPIAIJCRL);CHKERRQ(ierr);
  ierr = PetscObjectComposeFunctionDynamic((PetscObject)B,"MatConvert_mpiaij_mpisbaij_C",
                                     "MatConvert_MPIAIJ_MPISBAIJ",
                                      MatConvert_MPIAIJ_MPISBAIJ);CHKERRQ(ierr);
  ierr = PetscObjectComposeFunctionDynamic((PetscObject)B,"MatMatMult_mpidense_mpiaij_C",
                                     "MatMatMult_MPIDense_MPIAIJ",
                                      MatMatMult_MPIDense_MPIAIJ);CHKERRQ(ierr);
  ierr = PetscObjectComposeFunctionDynamic((PetscObject)B,"MatMatMultSymbolic_mpidense_mpiaij_C",
                                     "MatMatMultSymbolic_MPIDense_MPIAIJ",
                                     MatMatMultSymbolic_MPIDense_MPIAIJ);CHKERRQ(ierr);
  ierr = PetscObjectComposeFunctionDynamic((PetscObject)B,"MatMatMultNumeric_mpidense_mpiaij_C",
                                     "MatMatMultNumeric_MPIDense_MPIAIJ",
                                      MatMatMultNumeric_MPIDense_MPIAIJ);CHKERRQ(ierr);
  ierr = PetscObjectChangeTypeName((PetscObject)B,MATMPIAIJ);CHKERRQ(ierr);
  PetscFunctionReturn(0);
}
EXTERN_C_END

#undef __FUNCT__  
#define __FUNCT__ "MatCreateMPIAIJWithSplitArrays"
/*@
     MatCreateMPIAIJWithSplitArrays - creates a MPI AIJ matrix using arrays that contain the "diagonal"
         and "off-diagonal" part of the matrix in CSR format.

   Collective on MPI_Comm

   Input Parameters:
+  comm - MPI communicator
.  m - number of local rows (Cannot be PETSC_DECIDE)
.  n - This value should be the same as the local size used in creating the 
       x vector for the matrix-vector product y = Ax. (or PETSC_DECIDE to have
       calculated if N is given) For square matrices n is almost always m.
.  M - number of global rows (or PETSC_DETERMINE to have calculated if m is given)
.  N - number of global columns (or PETSC_DETERMINE to have calculated if n is given)
.   i - row indices for "diagonal" portion of matrix
.   j - column indices
.   a - matrix values
.   oi - row indices for "off-diagonal" portion of matrix
.   oj - column indices
-   oa - matrix values

   Output Parameter:
.   mat - the matrix

   Level: advanced

   Notes:
       The i, j, and a arrays ARE NOT copied by this routine into the internal format used by PETSc. The user
       must free the arrays once the matrix has been destroyed and not before.

       The i and j indices are 0 based
 
       See MatCreateMPIAIJ() for the definition of "diagonal" and "off-diagonal" portion of the matrix

       This sets local rows and cannot be used to set off-processor values. 

       You cannot later use MatSetValues() to change values in this matrix.

.keywords: matrix, aij, compressed row, sparse, parallel

.seealso: MatCreate(), MatCreateSeqAIJ(), MatSetValues(), MatMPIAIJSetPreallocation(), MatMPIAIJSetPreallocationCSR(),
          MPIAIJ, MatCreateMPIAIJ(), MatCreateMPIAIJWithArrays()
@*/
PetscErrorCode  MatCreateMPIAIJWithSplitArrays(MPI_Comm comm,PetscInt m,PetscInt n,PetscInt M,PetscInt N,PetscInt i[],PetscInt j[],PetscScalar a[],
								PetscInt oi[], PetscInt oj[],PetscScalar oa[],Mat *mat)
{
  PetscErrorCode ierr;
  Mat_MPIAIJ     *maij;

 PetscFunctionBegin;
  if (m < 0) SETERRQ(PETSC_COMM_SELF,PETSC_ERR_ARG_OUTOFRANGE,"local number of rows (m) cannot be PETSC_DECIDE, or negative");
  if (i[0]) SETERRQ(PETSC_COMM_SELF,PETSC_ERR_ARG_OUTOFRANGE,"i (row indices) must start with 0");
  if (oi[0]) SETERRQ(PETSC_COMM_SELF,PETSC_ERR_ARG_OUTOFRANGE,"oi (row indices) must start with 0");
  ierr = MatCreate(comm,mat);CHKERRQ(ierr);
  ierr = MatSetSizes(*mat,m,n,M,N);CHKERRQ(ierr);
  ierr = MatSetType(*mat,MATMPIAIJ);CHKERRQ(ierr);
  maij = (Mat_MPIAIJ*) (*mat)->data;
  maij->donotstash     = PETSC_TRUE;
  (*mat)->preallocated = PETSC_TRUE;

  ierr = PetscLayoutSetBlockSize((*mat)->rmap,1);CHKERRQ(ierr);
  ierr = PetscLayoutSetBlockSize((*mat)->cmap,1);CHKERRQ(ierr);
  ierr = PetscLayoutSetUp((*mat)->rmap);CHKERRQ(ierr);
  ierr = PetscLayoutSetUp((*mat)->cmap);CHKERRQ(ierr);

  ierr = MatCreateSeqAIJWithArrays(PETSC_COMM_SELF,m,n,i,j,a,&maij->A);CHKERRQ(ierr);
  ierr = MatCreateSeqAIJWithArrays(PETSC_COMM_SELF,m,(*mat)->cmap->N,oi,oj,oa,&maij->B);CHKERRQ(ierr);

  ierr = MatAssemblyBegin(maij->A,MAT_FINAL_ASSEMBLY);CHKERRQ(ierr);
  ierr = MatAssemblyEnd(maij->A,MAT_FINAL_ASSEMBLY);CHKERRQ(ierr);
  ierr = MatAssemblyBegin(maij->B,MAT_FINAL_ASSEMBLY);CHKERRQ(ierr);
  ierr = MatAssemblyEnd(maij->B,MAT_FINAL_ASSEMBLY);CHKERRQ(ierr);

  ierr = MatAssemblyBegin(*mat,MAT_FINAL_ASSEMBLY);CHKERRQ(ierr);
  ierr = MatAssemblyEnd(*mat,MAT_FINAL_ASSEMBLY);CHKERRQ(ierr);
  PetscFunctionReturn(0);
}

/*
    Special version for direct calls from Fortran 
*/
#include <private/fortranimpl.h>

#if defined(PETSC_HAVE_FORTRAN_CAPS)
#define matsetvaluesmpiaij_ MATSETVALUESMPIAIJ
#elif !defined(PETSC_HAVE_FORTRAN_UNDERSCORE)
#define matsetvaluesmpiaij_ matsetvaluesmpiaij
#endif

/* Change these macros so can be used in void function */
#undef CHKERRQ
#define CHKERRQ(ierr) CHKERRABORT(PETSC_COMM_WORLD,ierr) 
#undef SETERRQ2
#define SETERRQ2(comm,ierr,b,c,d) CHKERRABORT(comm,ierr) 
#undef SETERRQ
#define SETERRQ(c,ierr,b) CHKERRABORT(c,ierr) 

EXTERN_C_BEGIN
#undef __FUNCT__  
#define __FUNCT__ "matsetvaluesmpiaij_"
void PETSC_STDCALL matsetvaluesmpiaij_(Mat *mmat,PetscInt *mm,const PetscInt im[],PetscInt *mn,const PetscInt in[],const PetscScalar v[],InsertMode *maddv,PetscErrorCode *_ierr)
{
  Mat             mat = *mmat;
  PetscInt        m = *mm, n = *mn;
  InsertMode      addv = *maddv;
  Mat_MPIAIJ      *aij = (Mat_MPIAIJ*)mat->data;
  PetscScalar     value;
  PetscErrorCode  ierr;

  ierr = MatPreallocated(mat);CHKERRQ(ierr);
  if (mat->insertmode == NOT_SET_VALUES) {
    mat->insertmode = addv;
  }
#if defined(PETSC_USE_DEBUG)
  else if (mat->insertmode != addv) {
    SETERRQ(PETSC_COMM_SELF,PETSC_ERR_ARG_WRONGSTATE,"Cannot mix add values and insert values");
  }
#endif
  { 
  PetscInt        i,j,rstart = mat->rmap->rstart,rend = mat->rmap->rend;
  PetscInt        cstart = mat->cmap->rstart,cend = mat->cmap->rend,row,col;
  PetscBool       roworiented = aij->roworiented;

  /* Some Variables required in the macro */
  Mat             A = aij->A;
  Mat_SeqAIJ      *a = (Mat_SeqAIJ*)A->data; 
  PetscInt        *aimax = a->imax,*ai = a->i,*ailen = a->ilen,*aj = a->j;
  MatScalar       *aa = a->a;
  PetscBool       ignorezeroentries = (((a->ignorezeroentries)&&(addv==ADD_VALUES))?PETSC_TRUE:PETSC_FALSE); 
  Mat             B = aij->B;
  Mat_SeqAIJ      *b = (Mat_SeqAIJ*)B->data; 
  PetscInt        *bimax = b->imax,*bi = b->i,*bilen = b->ilen,*bj = b->j,bm = aij->B->rmap->n,am = aij->A->rmap->n;
  MatScalar       *ba = b->a;

  PetscInt        *rp1,*rp2,ii,nrow1,nrow2,_i,rmax1,rmax2,N,low1,high1,low2,high2,t,lastcol1,lastcol2; 
  PetscInt        nonew = a->nonew; 
  MatScalar       *ap1,*ap2;

  PetscFunctionBegin;
  for (i=0; i<m; i++) {
    if (im[i] < 0) continue;
#if defined(PETSC_USE_DEBUG)
    if (im[i] >= mat->rmap->N) SETERRQ2(PETSC_COMM_SELF,PETSC_ERR_ARG_OUTOFRANGE,"Row too large: row %D max %D",im[i],mat->rmap->N-1);
#endif
    if (im[i] >= rstart && im[i] < rend) {
      row      = im[i] - rstart;
      lastcol1 = -1;
      rp1      = aj + ai[row]; 
      ap1      = aa + ai[row];
      rmax1    = aimax[row]; 
      nrow1    = ailen[row];  
      low1     = 0; 
      high1    = nrow1;
      lastcol2 = -1;
      rp2      = bj + bi[row]; 
      ap2      = ba + bi[row]; 
      rmax2    = bimax[row]; 
      nrow2    = bilen[row];  
      low2     = 0; 
      high2    = nrow2;

      for (j=0; j<n; j++) {
        if (roworiented) value = v[i*n+j]; else value = v[i+j*m];
        if (ignorezeroentries && value == 0.0 && (addv == ADD_VALUES)) continue;
        if (in[j] >= cstart && in[j] < cend){
          col = in[j] - cstart;
          MatSetValues_SeqAIJ_A_Private(row,col,value,addv);
        } else if (in[j] < 0) continue;
#if defined(PETSC_USE_DEBUG)
        else if (in[j] >= mat->cmap->N) SETERRQ2(PETSC_COMM_SELF,PETSC_ERR_ARG_OUTOFRANGE,"Column too large: col %D max %D",in[j],mat->cmap->N-1);
#endif
        else {
          if (mat->was_assembled) {
            if (!aij->colmap) {
              ierr = CreateColmap_MPIAIJ_Private(mat);CHKERRQ(ierr);
            }
#if defined (PETSC_USE_CTABLE)
            ierr = PetscTableFind(aij->colmap,in[j]+1,&col);CHKERRQ(ierr);
	    col--;
#else
            col = aij->colmap[in[j]] - 1;
#endif
            if (col < 0 && !((Mat_SeqAIJ*)(aij->A->data))->nonew) {
              ierr = DisAssemble_MPIAIJ(mat);CHKERRQ(ierr);
              col =  in[j];
              /* Reinitialize the variables required by MatSetValues_SeqAIJ_B_Private() */
              B = aij->B;
              b = (Mat_SeqAIJ*)B->data; 
              bimax = b->imax; bi = b->i; bilen = b->ilen; bj = b->j;
              rp2      = bj + bi[row]; 
              ap2      = ba + bi[row]; 
              rmax2    = bimax[row]; 
              nrow2    = bilen[row];  
              low2     = 0; 
              high2    = nrow2;
              bm       = aij->B->rmap->n;
              ba = b->a;
            }
          } else col = in[j];
          MatSetValues_SeqAIJ_B_Private(row,col,value,addv);
        }
      }
    } else {
      if (!aij->donotstash) {
        if (roworiented) {
          ierr = MatStashValuesRow_Private(&mat->stash,im[i],n,in,v+i*n,(PetscBool)(ignorezeroentries && (addv == ADD_VALUES)));CHKERRQ(ierr);
        } else {
          ierr = MatStashValuesCol_Private(&mat->stash,im[i],n,in,v+i,m,(PetscBool)(ignorezeroentries && (addv == ADD_VALUES)));CHKERRQ(ierr);
        }
      }
    }
  }}
  PetscFunctionReturnVoid();
}
EXTERN_C_END
<|MERGE_RESOLUTION|>--- conflicted
+++ resolved
@@ -1095,16 +1095,10 @@
   ierr = MatIsTranspose(Aoff,Boff,tol,f);CHKERRQ(ierr);
   ierr = MatDestroyMatrices(1,&Aoffs);CHKERRQ(ierr);
   ierr = MatDestroyMatrices(1,&Boffs);CHKERRQ(ierr);
-<<<<<<< HEAD
   ierr = ISDestroy(&Me);CHKERRQ(ierr);
   ierr = ISDestroy(&Notme);CHKERRQ(ierr);
-=======
-  ierr = ISDestroy(Me);CHKERRQ(ierr);
-  ierr = ISDestroy(Notme);CHKERRQ(ierr);
   ierr = PetscFree(notme);CHKERRQ(ierr);
-
->>>>>>> f9e535a5
-  PetscFunctionReturn(0);
+   PetscFunctionReturn(0);
 }
 EXTERN_C_END
 
