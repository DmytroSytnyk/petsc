#define PETSCMAT_DLL

#include "src/mat/impls/aij/mpi/mpiaij.h"   /*I "petscmat.h" I*/
#include "src/inline/spops.h"

/* 
  Local utility routine that creates a mapping from the global column 
number to the local number in the off-diagonal part of the local 
storage of the matrix.  When PETSC_USE_CTABLE is used this is scalable at 
a slightly higher hash table cost; without it it is not scalable (each processor
has an order N integer array but is fast to acess.
*/
#undef __FUNCT__  
#define __FUNCT__ "CreateColmap_MPIAIJ_Private"
PetscErrorCode CreateColmap_MPIAIJ_Private(Mat mat)
{
  Mat_MPIAIJ     *aij = (Mat_MPIAIJ*)mat->data;
  PetscErrorCode ierr;
  PetscInt       n = aij->B->cmap.n,i;

  PetscFunctionBegin;
#if defined (PETSC_USE_CTABLE)
  ierr = PetscTableCreate(n,&aij->colmap);CHKERRQ(ierr); 
  for (i=0; i<n; i++){
    ierr = PetscTableAdd(aij->colmap,aij->garray[i]+1,i+1);CHKERRQ(ierr);
  }
#else
  ierr = PetscMalloc((mat->cmap.N+1)*sizeof(PetscInt),&aij->colmap);CHKERRQ(ierr);
  ierr = PetscLogObjectMemory(mat,mat->cmap.N*sizeof(PetscInt));CHKERRQ(ierr);
  ierr = PetscMemzero(aij->colmap,mat->cmap.N*sizeof(PetscInt));CHKERRQ(ierr);
  for (i=0; i<n; i++) aij->colmap[aij->garray[i]] = i+1;
#endif
  PetscFunctionReturn(0);
}


#define CHUNKSIZE   15
#define MatSetValues_SeqAIJ_A_Private(row,col,value,addv) \
{ \
    if (col <= lastcol1) low1 = 0; else high1 = nrow1; \
    lastcol1 = col;\
    while (high1-low1 > 5) { \
      t = (low1+high1)/2; \
      if (rp1[t] > col) high1 = t; \
      else             low1  = t; \
    } \
      for (_i=low1; _i<high1; _i++) { \
        if (rp1[_i] > col) break; \
        if (rp1[_i] == col) { \
          if (addv == ADD_VALUES) ap1[_i] += value;   \
          else                    ap1[_i] = value; \
          goto a_noinsert; \
        } \
      }  \
      if (value == 0.0 && ignorezeroentries) goto a_noinsert; \
      if (nonew == 1) goto a_noinsert; \
      if (nonew == -1) SETERRQ2(PETSC_ERR_ARG_OUTOFRANGE,"Inserting a new nonzero (%D, %D) into matrix", row, col); \
      MatSeqXAIJReallocateAIJ(a,1,nrow1,row,col,rmax1,aa,ai,aj,am,rp1,ap1,aimax,nonew); \
      N = nrow1++ - 1; a->nz++; high1++; \
      /* shift up all the later entries in this row */ \
      for (ii=N; ii>=_i; ii--) { \
        rp1[ii+1] = rp1[ii]; \
        ap1[ii+1] = ap1[ii]; \
      } \
      rp1[_i] = col;  \
      ap1[_i] = value;  \
      a_noinsert: ; \
      ailen[row] = nrow1; \
} 


#define MatSetValues_SeqAIJ_B_Private(row,col,value,addv) \
{ \
    if (col <= lastcol2) low2 = 0; else high2 = nrow2; \
    lastcol2 = col;\
    while (high2-low2 > 5) { \
      t = (low2+high2)/2; \
      if (rp2[t] > col) high2 = t; \
      else             low2  = t; \
    } \
       for (_i=low2; _i<high2; _i++) { \
        if (rp2[_i] > col) break; \
        if (rp2[_i] == col) { \
          if (addv == ADD_VALUES) ap2[_i] += value;   \
          else                    ap2[_i] = value; \
          goto b_noinsert; \
        } \
      }  \
      if (value == 0.0 && ignorezeroentries) goto b_noinsert; \
      if (nonew == 1) goto b_noinsert; \
      if (nonew == -1) SETERRQ2(PETSC_ERR_ARG_OUTOFRANGE,"Inserting a new nonzero (%D, %D) into matrix", row, col); \
      MatSeqXAIJReallocateAIJ(b,1,nrow2,row,col,rmax2,ba,bi,bj,bm,rp2,ap2,bimax,nonew); \
      N = nrow2++ - 1; b->nz++; high2++;\
      /* shift up all the later entries in this row */ \
      for (ii=N; ii>=_i; ii--) { \
        rp2[ii+1] = rp2[ii]; \
        ap2[ii+1] = ap2[ii]; \
      } \
      rp2[_i] = col;  \
      ap2[_i] = value;  \
      b_noinsert: ; \
      bilen[row] = nrow2; \
}

#undef __FUNCT__  
#define __FUNCT__ "MatSetValuesRow_MPIAIJ"
PetscErrorCode MatSetValuesRow_MPIAIJ(Mat A,PetscInt row,const PetscScalar v[])
{
  Mat_MPIAIJ     *mat = (Mat_MPIAIJ*)A->data;
  Mat_SeqAIJ     *a = (Mat_SeqAIJ*)mat->A->data,*b = (Mat_SeqAIJ*)mat->B->data;
  PetscErrorCode ierr;
  PetscInt       l,*garray = mat->garray,diag;

  PetscFunctionBegin;  
  /* code only works for square matrices A */

  /* find size of row to the left of the diagonal part */
  ierr = MatGetOwnershipRange(A,&diag,0);CHKERRQ(ierr);
  row  = row - diag;
  for (l=0; l<b->i[row+1]-b->i[row]; l++) {
    if (garray[b->j[b->i[row]+l]] > diag) break;
  }
  ierr = PetscMemcpy(b->a+b->i[row],v,l*sizeof(PetscScalar));CHKERRQ(ierr);

  /* diagonal part */  
  ierr = PetscMemcpy(a->a+a->i[row],v+l,(a->i[row+1]-a->i[row])*sizeof(PetscScalar));CHKERRQ(ierr);

  /* right of diagonal part */
  ierr = PetscMemcpy(b->a+b->i[row]+l,v+l+a->i[row+1]-a->i[row],(b->i[row+1]-b->i[row]-l)*sizeof(PetscScalar));CHKERRQ(ierr);
  PetscFunctionReturn(0);
}

#undef __FUNCT__  
#define __FUNCT__ "MatSetValues_MPIAIJ"
PetscErrorCode MatSetValues_MPIAIJ(Mat mat,PetscInt m,const PetscInt im[],PetscInt n,const PetscInt in[],const PetscScalar v[],InsertMode addv)
{
  Mat_MPIAIJ     *aij = (Mat_MPIAIJ*)mat->data;
  PetscScalar    value;
  PetscErrorCode ierr;
  PetscInt       i,j,rstart = mat->rmap.rstart,rend = mat->rmap.rend;
  PetscInt       cstart = mat->cmap.rstart,cend = mat->cmap.rend,row,col;
  PetscTruth     roworiented = aij->roworiented;

  /* Some Variables required in the macro */
  Mat            A = aij->A;
  Mat_SeqAIJ     *a = (Mat_SeqAIJ*)A->data; 
  PetscInt       *aimax = a->imax,*ai = a->i,*ailen = a->ilen,*aj = a->j;
  PetscScalar    *aa = a->a;
  PetscTruth     ignorezeroentries = (((a->ignorezeroentries)&&(addv==ADD_VALUES))?PETSC_TRUE:PETSC_FALSE); 
  Mat            B = aij->B;
  Mat_SeqAIJ     *b = (Mat_SeqAIJ*)B->data; 
  PetscInt       *bimax = b->imax,*bi = b->i,*bilen = b->ilen,*bj = b->j,bm = aij->B->rmap.n,am = aij->A->rmap.n;
  PetscScalar    *ba = b->a;

  PetscInt       *rp1,*rp2,ii,nrow1,nrow2,_i,rmax1,rmax2,N,low1,high1,low2,high2,t,lastcol1,lastcol2; 
  PetscInt       nonew = a->nonew; 
  PetscScalar    *ap1,*ap2;

  PetscFunctionBegin;
  for (i=0; i<m; i++) {
    if (im[i] < 0) continue;
#if defined(PETSC_USE_DEBUG)
    if (im[i] >= mat->rmap.N) SETERRQ2(PETSC_ERR_ARG_OUTOFRANGE,"Row too large: row %D max %D",im[i],mat->rmap.N-1);
#endif
    if (im[i] >= rstart && im[i] < rend) {
      row      = im[i] - rstart;
      lastcol1 = -1;
      rp1      = aj + ai[row]; 
      ap1      = aa + ai[row];
      rmax1    = aimax[row]; 
      nrow1    = ailen[row];  
      low1     = 0; 
      high1    = nrow1;
      lastcol2 = -1;
      rp2      = bj + bi[row]; 
      ap2      = ba + bi[row]; 
      rmax2    = bimax[row]; 
      nrow2    = bilen[row];  
      low2     = 0; 
      high2    = nrow2;

      for (j=0; j<n; j++) {
        if (roworiented) value = v[i*n+j]; else value = v[i+j*m];
        if (ignorezeroentries && value == 0.0 && (addv == ADD_VALUES)) continue;
        if (in[j] >= cstart && in[j] < cend){
          col = in[j] - cstart;
          MatSetValues_SeqAIJ_A_Private(row,col,value,addv);
        } else if (in[j] < 0) continue;
#if defined(PETSC_USE_DEBUG)
        else if (in[j] >= mat->cmap.N) {SETERRQ2(PETSC_ERR_ARG_OUTOFRANGE,"Column too large: col %D max %D",in[j],mat->cmap.N-1);}
#endif
        else {
          if (mat->was_assembled) {
            if (!aij->colmap) {
              ierr = CreateColmap_MPIAIJ_Private(mat);CHKERRQ(ierr);
            }
#if defined (PETSC_USE_CTABLE)
            ierr = PetscTableFind(aij->colmap,in[j]+1,&col);CHKERRQ(ierr);
	    col--;
#else
            col = aij->colmap[in[j]] - 1;
#endif
            if (col < 0 && !((Mat_SeqAIJ*)(aij->A->data))->nonew) {
              ierr = DisAssemble_MPIAIJ(mat);CHKERRQ(ierr);
              col =  in[j];
              /* Reinitialize the variables required by MatSetValues_SeqAIJ_B_Private() */
              B = aij->B;
              b = (Mat_SeqAIJ*)B->data; 
              bimax = b->imax; bi = b->i; bilen = b->ilen; bj = b->j;
              rp2      = bj + bi[row]; 
              ap2      = ba + bi[row]; 
              rmax2    = bimax[row]; 
              nrow2    = bilen[row];  
              low2     = 0; 
              high2    = nrow2;
              bm       = aij->B->rmap.n;
              ba = b->a;
            }
          } else col = in[j];
          MatSetValues_SeqAIJ_B_Private(row,col,value,addv);
        }
      }
    } else {
      if (!aij->donotstash) {
        if (roworiented) {
          if (ignorezeroentries && v[i*n] == 0.0) continue;
          ierr = MatStashValuesRow_Private(&mat->stash,im[i],n,in,v+i*n);CHKERRQ(ierr);
        } else {
          if (ignorezeroentries && v[i] == 0.0) continue;
          ierr = MatStashValuesCol_Private(&mat->stash,im[i],n,in,v+i,m);CHKERRQ(ierr);
        }
      }
    }
  }
  PetscFunctionReturn(0);
}


#undef __FUNCT__  
#define __FUNCT__ "MatGetValues_MPIAIJ"
PetscErrorCode MatGetValues_MPIAIJ(Mat mat,PetscInt m,const PetscInt idxm[],PetscInt n,const PetscInt idxn[],PetscScalar v[])
{
  Mat_MPIAIJ     *aij = (Mat_MPIAIJ*)mat->data;
  PetscErrorCode ierr;
  PetscInt       i,j,rstart = mat->rmap.rstart,rend = mat->rmap.rend;
  PetscInt       cstart = mat->cmap.rstart,cend = mat->cmap.rend,row,col;

  PetscFunctionBegin;
  for (i=0; i<m; i++) {
    if (idxm[i] < 0) SETERRQ1(PETSC_ERR_ARG_OUTOFRANGE,"Negative row: %D",idxm[i]);
    if (idxm[i] >= mat->rmap.N) SETERRQ2(PETSC_ERR_ARG_OUTOFRANGE,"Row too large: row %D max %D",idxm[i],mat->rmap.N-1);
    if (idxm[i] >= rstart && idxm[i] < rend) {
      row = idxm[i] - rstart;
      for (j=0; j<n; j++) {
        if (idxn[j] < 0) SETERRQ1(PETSC_ERR_ARG_OUTOFRANGE,"Negative column: %D",idxn[j]);
        if (idxn[j] >= mat->cmap.N) SETERRQ2(PETSC_ERR_ARG_OUTOFRANGE,"Column too large: col %D max %D",idxn[j],mat->cmap.N-1);
        if (idxn[j] >= cstart && idxn[j] < cend){
          col = idxn[j] - cstart;
          ierr = MatGetValues(aij->A,1,&row,1,&col,v+i*n+j);CHKERRQ(ierr);
        } else {
          if (!aij->colmap) {
            ierr = CreateColmap_MPIAIJ_Private(mat);CHKERRQ(ierr);
          }
#if defined (PETSC_USE_CTABLE)
          ierr = PetscTableFind(aij->colmap,idxn[j]+1,&col);CHKERRQ(ierr);
          col --;
#else
          col = aij->colmap[idxn[j]] - 1;
#endif
          if ((col < 0) || (aij->garray[col] != idxn[j])) *(v+i*n+j) = 0.0;
          else {
            ierr = MatGetValues(aij->B,1,&row,1,&col,v+i*n+j);CHKERRQ(ierr);
          }
        }
      }
    } else {
      SETERRQ(PETSC_ERR_SUP,"Only local values currently supported");
    }
  }
  PetscFunctionReturn(0);
}

#undef __FUNCT__  
#define __FUNCT__ "MatAssemblyBegin_MPIAIJ"
PetscErrorCode MatAssemblyBegin_MPIAIJ(Mat mat,MatAssemblyType mode)
{ 
  Mat_MPIAIJ     *aij = (Mat_MPIAIJ*)mat->data;
  PetscErrorCode ierr;
  PetscInt       nstash,reallocs;
  InsertMode     addv;

  PetscFunctionBegin;
  if (aij->donotstash) {
    PetscFunctionReturn(0);
  }

  /* make sure all processors are either in INSERTMODE or ADDMODE */
  ierr = MPI_Allreduce(&mat->insertmode,&addv,1,MPI_INT,MPI_BOR,mat->comm);CHKERRQ(ierr);
  if (addv == (ADD_VALUES|INSERT_VALUES)) {
    SETERRQ(PETSC_ERR_ARG_WRONGSTATE,"Some processors inserted others added");
  }
  mat->insertmode = addv; /* in case this processor had no cache */

  ierr = MatStashScatterBegin_Private(&mat->stash,mat->rmap.range);CHKERRQ(ierr);
  ierr = MatStashGetInfo_Private(&mat->stash,&nstash,&reallocs);CHKERRQ(ierr);
  ierr = PetscInfo2(aij->A,"Stash has %D entries, uses %D mallocs.\n",nstash,reallocs);CHKERRQ(ierr);
  PetscFunctionReturn(0);
}

#undef __FUNCT__  
#define __FUNCT__ "MatAssemblyEnd_MPIAIJ"
PetscErrorCode MatAssemblyEnd_MPIAIJ(Mat mat,MatAssemblyType mode)
{ 
  Mat_MPIAIJ     *aij = (Mat_MPIAIJ*)mat->data;
  Mat_SeqAIJ     *a=(Mat_SeqAIJ *)aij->A->data,*b= (Mat_SeqAIJ *)aij->B->data;
  PetscErrorCode ierr;
  PetscMPIInt    n;
  PetscInt       i,j,rstart,ncols,flg;
  PetscInt       *row,*col,other_disassembled;
  PetscScalar    *val;
  InsertMode     addv = mat->insertmode;

  PetscFunctionBegin;
  if (!aij->donotstash) {
    while (1) {
      ierr = MatStashScatterGetMesg_Private(&mat->stash,&n,&row,&col,&val,&flg);CHKERRQ(ierr);
      if (!flg) break;

      for (i=0; i<n;) {
        /* Now identify the consecutive vals belonging to the same row */
        for (j=i,rstart=row[j]; j<n; j++) { if (row[j] != rstart) break; }
        if (j < n) ncols = j-i;
        else       ncols = n-i;
        /* Now assemble all these values with a single function call */
        ierr = MatSetValues_MPIAIJ(mat,1,row+i,ncols,col+i,val+i,addv);CHKERRQ(ierr);
        i = j;
      }
    }
    ierr = MatStashScatterEnd_Private(&mat->stash);CHKERRQ(ierr);
  }
  a->compressedrow.use     = PETSC_FALSE;
  ierr = MatAssemblyBegin(aij->A,mode);CHKERRQ(ierr);
  ierr = MatAssemblyEnd(aij->A,mode);CHKERRQ(ierr);

  /* determine if any processor has disassembled, if so we must 
     also disassemble ourselfs, in order that we may reassemble. */
  /*
     if nonzero structure of submatrix B cannot change then we know that
     no processor disassembled thus we can skip this stuff
  */
  if (!((Mat_SeqAIJ*)aij->B->data)->nonew)  {
    ierr = MPI_Allreduce(&mat->was_assembled,&other_disassembled,1,MPI_INT,MPI_PROD,mat->comm);CHKERRQ(ierr);
    if (mat->was_assembled && !other_disassembled) {
      ierr = DisAssemble_MPIAIJ(mat);CHKERRQ(ierr);
    }
  }
  /* reaccess the b because aij->B was changed in MatSetValues() or DisAssemble() */
  b    = (Mat_SeqAIJ *)aij->B->data;

  if (!mat->was_assembled && mode == MAT_FINAL_ASSEMBLY) {
    ierr = MatSetUpMultiply_MPIAIJ(mat);CHKERRQ(ierr);
  }
  ierr = MatSetOption(aij->B,MAT_DO_NOT_USE_INODES);CHKERRQ(ierr);
  b->compressedrow.use = PETSC_TRUE; 
  ierr = MatAssemblyBegin(aij->B,mode);CHKERRQ(ierr);
  ierr = MatAssemblyEnd(aij->B,mode);CHKERRQ(ierr);

  if (aij->rowvalues) {
    ierr = PetscFree(aij->rowvalues);CHKERRQ(ierr);
    aij->rowvalues = 0;
  }

  /* used by MatAXPY() */
  a->xtoy = 0; b->xtoy = 0;  
  a->XtoY = 0; b->XtoY = 0;

  PetscFunctionReturn(0);
}

#undef __FUNCT__  
#define __FUNCT__ "MatZeroEntries_MPIAIJ"
PetscErrorCode MatZeroEntries_MPIAIJ(Mat A)
{
  Mat_MPIAIJ     *l = (Mat_MPIAIJ*)A->data;
  PetscErrorCode ierr;

  PetscFunctionBegin;
  ierr = MatZeroEntries(l->A);CHKERRQ(ierr);
  ierr = MatZeroEntries(l->B);CHKERRQ(ierr);
  PetscFunctionReturn(0);
}

#undef __FUNCT__  
#define __FUNCT__ "MatZeroRows_MPIAIJ"
PetscErrorCode MatZeroRows_MPIAIJ(Mat A,PetscInt N,const PetscInt rows[],PetscScalar diag)
{
  Mat_MPIAIJ     *l = (Mat_MPIAIJ*)A->data;
  PetscErrorCode ierr;
  PetscMPIInt    size = l->size,imdex,n,rank = l->rank,tag = A->tag,lastidx = -1;
  PetscInt       i,*owners = A->rmap.range;
  PetscInt       *nprocs,j,idx,nsends,row;
  PetscInt       nmax,*svalues,*starts,*owner,nrecvs;
  PetscInt       *rvalues,count,base,slen,*source;
  PetscInt       *lens,*lrows,*values,rstart=A->rmap.rstart;
  MPI_Comm       comm = A->comm;
  MPI_Request    *send_waits,*recv_waits;
  MPI_Status     recv_status,*send_status;
#if defined(PETSC_DEBUG)
  PetscTruth     found = PETSC_FALSE;
#endif

  PetscFunctionBegin;
  /*  first count number of contributors to each processor */
  ierr = PetscMalloc(2*size*sizeof(PetscInt),&nprocs);CHKERRQ(ierr);
  ierr = PetscMemzero(nprocs,2*size*sizeof(PetscInt));CHKERRQ(ierr);
  ierr = PetscMalloc((N+1)*sizeof(PetscInt),&owner);CHKERRQ(ierr); /* see note*/
  j = 0;
  for (i=0; i<N; i++) {
    if (lastidx > (idx = rows[i])) j = 0;
    lastidx = idx;
    for (; j<size; j++) {
      if (idx >= owners[j] && idx < owners[j+1]) {
        nprocs[2*j]++; 
        nprocs[2*j+1] = 1; 
        owner[i] = j; 
#if defined(PETSC_DEBUG)
        found = PETSC_TRUE; 
#endif
        break;
      }
    }
#if defined(PETSC_DEBUG)
    if (!found) SETERRQ(PETSC_ERR_ARG_OUTOFRANGE,"Index out of range");
    found = PETSC_FALSE;
#endif
  }
  nsends = 0;  for (i=0; i<size; i++) { nsends += nprocs[2*i+1];} 

  /* inform other processors of number of messages and max length*/
  ierr = PetscMaxSum(comm,nprocs,&nmax,&nrecvs);CHKERRQ(ierr);

  /* post receives:   */
  ierr = PetscMalloc((nrecvs+1)*(nmax+1)*sizeof(PetscInt),&rvalues);CHKERRQ(ierr);
  ierr = PetscMalloc((nrecvs+1)*sizeof(MPI_Request),&recv_waits);CHKERRQ(ierr);
  for (i=0; i<nrecvs; i++) {
    ierr = MPI_Irecv(rvalues+nmax*i,nmax,MPIU_INT,MPI_ANY_SOURCE,tag,comm,recv_waits+i);CHKERRQ(ierr);
  }

  /* do sends:
      1) starts[i] gives the starting index in svalues for stuff going to 
         the ith processor
  */
  ierr = PetscMalloc((N+1)*sizeof(PetscInt),&svalues);CHKERRQ(ierr);
  ierr = PetscMalloc((nsends+1)*sizeof(MPI_Request),&send_waits);CHKERRQ(ierr);
  ierr = PetscMalloc((size+1)*sizeof(PetscInt),&starts);CHKERRQ(ierr);
  starts[0] = 0; 
  for (i=1; i<size; i++) { starts[i] = starts[i-1] + nprocs[2*i-2];} 
  for (i=0; i<N; i++) {
    svalues[starts[owner[i]]++] = rows[i];
  }

  starts[0] = 0;
  for (i=1; i<size+1; i++) { starts[i] = starts[i-1] + nprocs[2*i-2];} 
  count = 0;
  for (i=0; i<size; i++) {
    if (nprocs[2*i+1]) {
      ierr = MPI_Isend(svalues+starts[i],nprocs[2*i],MPIU_INT,i,tag,comm,send_waits+count++);CHKERRQ(ierr);
    }
  }
  ierr = PetscFree(starts);CHKERRQ(ierr);

  base = owners[rank];

  /*  wait on receives */
  ierr   = PetscMalloc(2*(nrecvs+1)*sizeof(PetscInt),&lens);CHKERRQ(ierr);
  source = lens + nrecvs;
  count  = nrecvs; slen = 0;
  while (count) {
    ierr = MPI_Waitany(nrecvs,recv_waits,&imdex,&recv_status);CHKERRQ(ierr);
    /* unpack receives into our local space */
    ierr = MPI_Get_count(&recv_status,MPIU_INT,&n);CHKERRQ(ierr);
    source[imdex]  = recv_status.MPI_SOURCE;
    lens[imdex]    = n;
    slen          += n;
    count--;
  }
  ierr = PetscFree(recv_waits);CHKERRQ(ierr);
  
  /* move the data into the send scatter */
  ierr = PetscMalloc((slen+1)*sizeof(PetscInt),&lrows);CHKERRQ(ierr);
  count = 0;
  for (i=0; i<nrecvs; i++) {
    values = rvalues + i*nmax;
    for (j=0; j<lens[i]; j++) {
      lrows[count++] = values[j] - base;
    }
  }
  ierr = PetscFree(rvalues);CHKERRQ(ierr);
  ierr = PetscFree(lens);CHKERRQ(ierr);
  ierr = PetscFree(owner);CHKERRQ(ierr);
  ierr = PetscFree(nprocs);CHKERRQ(ierr);
    
  /* actually zap the local rows */
  /*
        Zero the required rows. If the "diagonal block" of the matrix
     is square and the user wishes to set the diagonal we use separate
     code so that MatSetValues() is not called for each diagonal allocating
     new memory, thus calling lots of mallocs and slowing things down.

       Contributed by: Matthew Knepley
  */
  /* must zero l->B before l->A because the (diag) case below may put values into l->B*/
  ierr = MatZeroRows(l->B,slen,lrows,0.0);CHKERRQ(ierr); 
  if ((diag != 0.0) && (l->A->rmap.N == l->A->cmap.N)) {
    ierr      = MatZeroRows(l->A,slen,lrows,diag);CHKERRQ(ierr);
  } else if (diag != 0.0) {
    ierr = MatZeroRows(l->A,slen,lrows,0.0);CHKERRQ(ierr);
    if (((Mat_SeqAIJ*)l->A->data)->nonew) {
      SETERRQ(PETSC_ERR_SUP,"MatZeroRows() on rectangular matrices cannot be used with the Mat options\n\
MAT_NO_NEW_NONZERO_LOCATIONS,MAT_NEW_NONZERO_LOCATION_ERR,MAT_NEW_NONZERO_ALLOCATION_ERR");
    }
    for (i = 0; i < slen; i++) {
      row  = lrows[i] + rstart;
      ierr = MatSetValues(A,1,&row,1,&row,&diag,INSERT_VALUES);CHKERRQ(ierr);
    }
    ierr = MatAssemblyBegin(A,MAT_FINAL_ASSEMBLY);CHKERRQ(ierr);
    ierr = MatAssemblyEnd(A,MAT_FINAL_ASSEMBLY);CHKERRQ(ierr);
  } else {
    ierr = MatZeroRows(l->A,slen,lrows,0.0);CHKERRQ(ierr);
  }
  ierr = PetscFree(lrows);CHKERRQ(ierr);

  /* wait on sends */
  if (nsends) {
    ierr = PetscMalloc(nsends*sizeof(MPI_Status),&send_status);CHKERRQ(ierr);
    ierr = MPI_Waitall(nsends,send_waits,send_status);CHKERRQ(ierr);
    ierr = PetscFree(send_status);CHKERRQ(ierr);
  }
  ierr = PetscFree(send_waits);CHKERRQ(ierr);
  ierr = PetscFree(svalues);CHKERRQ(ierr);

  PetscFunctionReturn(0);
}

#undef __FUNCT__  
#define __FUNCT__ "MatMult_MPIAIJ"
PetscErrorCode MatMult_MPIAIJ(Mat A,Vec xx,Vec yy)
{
  Mat_MPIAIJ     *a = (Mat_MPIAIJ*)A->data;
  PetscErrorCode ierr;
  PetscInt       nt;

  PetscFunctionBegin;
  ierr = VecGetLocalSize(xx,&nt);CHKERRQ(ierr);
  if (nt != A->cmap.n) {
    SETERRQ2(PETSC_ERR_ARG_SIZ,"Incompatible partition of A (%D) and xx (%D)",A->cmap.n,nt);
  }
  ierr = VecScatterBegin(xx,a->lvec,INSERT_VALUES,SCATTER_FORWARD,a->Mvctx);CHKERRQ(ierr);
  ierr = (*a->A->ops->mult)(a->A,xx,yy);CHKERRQ(ierr);
  ierr = VecScatterEnd(xx,a->lvec,INSERT_VALUES,SCATTER_FORWARD,a->Mvctx);CHKERRQ(ierr);
  ierr = (*a->B->ops->multadd)(a->B,a->lvec,yy,yy);CHKERRQ(ierr);
  PetscFunctionReturn(0);
}

#undef __FUNCT__  
#define __FUNCT__ "MatMultAdd_MPIAIJ"
PetscErrorCode MatMultAdd_MPIAIJ(Mat A,Vec xx,Vec yy,Vec zz)
{
  Mat_MPIAIJ     *a = (Mat_MPIAIJ*)A->data;
  PetscErrorCode ierr;

  PetscFunctionBegin;
  ierr = VecScatterBegin(xx,a->lvec,INSERT_VALUES,SCATTER_FORWARD,a->Mvctx);CHKERRQ(ierr);
  ierr = (*a->A->ops->multadd)(a->A,xx,yy,zz);CHKERRQ(ierr);
  ierr = VecScatterEnd(xx,a->lvec,INSERT_VALUES,SCATTER_FORWARD,a->Mvctx);CHKERRQ(ierr);
  ierr = (*a->B->ops->multadd)(a->B,a->lvec,zz,zz);CHKERRQ(ierr);
  PetscFunctionReturn(0);
}

#undef __FUNCT__  
#define __FUNCT__ "MatMultTranspose_MPIAIJ"
PetscErrorCode MatMultTranspose_MPIAIJ(Mat A,Vec xx,Vec yy)
{
  Mat_MPIAIJ     *a = (Mat_MPIAIJ*)A->data;
  PetscErrorCode ierr;
  PetscTruth     merged;

  PetscFunctionBegin;
  ierr = VecScatterGetMerged(a->Mvctx,&merged);CHKERRQ(ierr);
  /* do nondiagonal part */
  ierr = (*a->B->ops->multtranspose)(a->B,xx,a->lvec);CHKERRQ(ierr);
  if (!merged) {
    /* send it on its way */
    ierr = VecScatterBegin(a->lvec,yy,ADD_VALUES,SCATTER_REVERSE,a->Mvctx);CHKERRQ(ierr);
    /* do local part */
    ierr = (*a->A->ops->multtranspose)(a->A,xx,yy);CHKERRQ(ierr);
    /* receive remote parts: note this assumes the values are not actually */
    /* added in yy until the next line, */
    ierr = VecScatterEnd(a->lvec,yy,ADD_VALUES,SCATTER_REVERSE,a->Mvctx);CHKERRQ(ierr);
  } else {
    /* do local part */
    ierr = (*a->A->ops->multtranspose)(a->A,xx,yy);CHKERRQ(ierr);
    /* send it on its way */
    ierr = VecScatterBegin(a->lvec,yy,ADD_VALUES,SCATTER_REVERSE,a->Mvctx);CHKERRQ(ierr);
    /* values actually were received in the Begin() but we need to call this nop */
    ierr = VecScatterEnd(a->lvec,yy,ADD_VALUES,SCATTER_REVERSE,a->Mvctx);CHKERRQ(ierr);
  }
  PetscFunctionReturn(0);
}

EXTERN_C_BEGIN
#undef __FUNCT__
#define __FUNCT__ "MatIsTranspose_MPIAIJ"
PetscErrorCode PETSCMAT_DLLEXPORT MatIsTranspose_MPIAIJ(Mat Amat,Mat Bmat,PetscReal tol,PetscTruth *f)
{
  MPI_Comm       comm;
  Mat_MPIAIJ     *Aij = (Mat_MPIAIJ *) Amat->data, *Bij;
  Mat            Adia = Aij->A, Bdia, Aoff,Boff,*Aoffs,*Boffs;
  IS             Me,Notme;
  PetscErrorCode ierr;
  PetscInt       M,N,first,last,*notme,i;
  PetscMPIInt    size;

  PetscFunctionBegin;

  /* Easy test: symmetric diagonal block */
  Bij = (Mat_MPIAIJ *) Bmat->data; Bdia = Bij->A;
  ierr = MatIsTranspose(Adia,Bdia,tol,f);CHKERRQ(ierr);
  if (!*f) PetscFunctionReturn(0);
  ierr = PetscObjectGetComm((PetscObject)Amat,&comm);CHKERRQ(ierr);
  ierr = MPI_Comm_size(comm,&size);CHKERRQ(ierr);
  if (size == 1) PetscFunctionReturn(0);

  /* Hard test: off-diagonal block. This takes a MatGetSubMatrix. */
  ierr = MatGetSize(Amat,&M,&N);CHKERRQ(ierr);
  ierr = MatGetOwnershipRange(Amat,&first,&last);CHKERRQ(ierr);
  ierr = PetscMalloc((N-last+first)*sizeof(PetscInt),&notme);CHKERRQ(ierr);
  for (i=0; i<first; i++) notme[i] = i;
  for (i=last; i<M; i++) notme[i-last+first] = i;
  ierr = ISCreateGeneral(MPI_COMM_SELF,N-last+first,notme,&Notme);CHKERRQ(ierr);
  ierr = ISCreateStride(MPI_COMM_SELF,last-first,first,1,&Me);CHKERRQ(ierr);
  ierr = MatGetSubMatrices(Amat,1,&Me,&Notme,MAT_INITIAL_MATRIX,&Aoffs);CHKERRQ(ierr);
  Aoff = Aoffs[0];
  ierr = MatGetSubMatrices(Bmat,1,&Notme,&Me,MAT_INITIAL_MATRIX,&Boffs);CHKERRQ(ierr);
  Boff = Boffs[0];
  ierr = MatIsTranspose(Aoff,Boff,tol,f);CHKERRQ(ierr);
  ierr = MatDestroyMatrices(1,&Aoffs);CHKERRQ(ierr);
  ierr = MatDestroyMatrices(1,&Boffs);CHKERRQ(ierr);
  ierr = ISDestroy(Me);CHKERRQ(ierr);
  ierr = ISDestroy(Notme);CHKERRQ(ierr);

  PetscFunctionReturn(0);
}
EXTERN_C_END

#undef __FUNCT__  
#define __FUNCT__ "MatMultTransposeAdd_MPIAIJ"
PetscErrorCode MatMultTransposeAdd_MPIAIJ(Mat A,Vec xx,Vec yy,Vec zz)
{
  Mat_MPIAIJ     *a = (Mat_MPIAIJ*)A->data;
  PetscErrorCode ierr;

  PetscFunctionBegin;
  /* do nondiagonal part */
  ierr = (*a->B->ops->multtranspose)(a->B,xx,a->lvec);CHKERRQ(ierr);
  /* send it on its way */
  ierr = VecScatterBegin(a->lvec,zz,ADD_VALUES,SCATTER_REVERSE,a->Mvctx);CHKERRQ(ierr);
  /* do local part */
  ierr = (*a->A->ops->multtransposeadd)(a->A,xx,yy,zz);CHKERRQ(ierr);
  /* receive remote parts */
  ierr = VecScatterEnd(a->lvec,zz,ADD_VALUES,SCATTER_REVERSE,a->Mvctx);CHKERRQ(ierr);
  PetscFunctionReturn(0);
}

/*
  This only works correctly for square matrices where the subblock A->A is the 
   diagonal block
*/
#undef __FUNCT__  
#define __FUNCT__ "MatGetDiagonal_MPIAIJ"
PetscErrorCode MatGetDiagonal_MPIAIJ(Mat A,Vec v)
{
  PetscErrorCode ierr;
  Mat_MPIAIJ     *a = (Mat_MPIAIJ*)A->data;

  PetscFunctionBegin;
  if (A->rmap.N != A->cmap.N) SETERRQ(PETSC_ERR_SUP,"Supports only square matrix where A->A is diag block");
  if (A->rmap.rstart != A->cmap.rstart || A->rmap.rend != A->cmap.rend) {
    SETERRQ(PETSC_ERR_ARG_SIZ,"row partition must equal col partition");  
  }
  ierr = MatGetDiagonal(a->A,v);CHKERRQ(ierr);
  PetscFunctionReturn(0);
}

#undef __FUNCT__  
#define __FUNCT__ "MatScale_MPIAIJ"
PetscErrorCode MatScale_MPIAIJ(Mat A,PetscScalar aa)
{
  Mat_MPIAIJ     *a = (Mat_MPIAIJ*)A->data;
  PetscErrorCode ierr;

  PetscFunctionBegin;
  ierr = MatScale(a->A,aa);CHKERRQ(ierr);
  ierr = MatScale(a->B,aa);CHKERRQ(ierr);
  PetscFunctionReturn(0);
}

#undef __FUNCT__  
#define __FUNCT__ "MatDestroy_MPIAIJ"
PetscErrorCode MatDestroy_MPIAIJ(Mat mat)
{
  Mat_MPIAIJ     *aij = (Mat_MPIAIJ*)mat->data;
  PetscErrorCode ierr;

  PetscFunctionBegin;
#if defined(PETSC_USE_LOG)
  PetscLogObjectState((PetscObject)mat,"Rows=%D, Cols=%D",mat->rmap.N,mat->cmap.N);
#endif
  ierr = MatStashDestroy_Private(&mat->stash);CHKERRQ(ierr);
  ierr = MatDestroy(aij->A);CHKERRQ(ierr);
  ierr = MatDestroy(aij->B);CHKERRQ(ierr);
#if defined (PETSC_USE_CTABLE)
  if (aij->colmap) {ierr = PetscTableDelete(aij->colmap);CHKERRQ(ierr);}
#else
  if (aij->colmap) {ierr = PetscFree(aij->colmap);CHKERRQ(ierr);}
#endif
  if (aij->garray) {ierr = PetscFree(aij->garray);CHKERRQ(ierr);}
  if (aij->lvec)   {ierr = VecDestroy(aij->lvec);CHKERRQ(ierr);}
  if (aij->Mvctx)  {ierr = VecScatterDestroy(aij->Mvctx);CHKERRQ(ierr);}
  if (aij->rowvalues) {ierr = PetscFree(aij->rowvalues);CHKERRQ(ierr);}
  ierr = PetscFree(aij);CHKERRQ(ierr);

  ierr = PetscObjectComposeFunction((PetscObject)mat,"MatStoreValues_C","",PETSC_NULL);CHKERRQ(ierr);
  ierr = PetscObjectComposeFunction((PetscObject)mat,"MatRetrieveValues_C","",PETSC_NULL);CHKERRQ(ierr);
  ierr = PetscObjectComposeFunction((PetscObject)mat,"MatGetDiagonalBlock_C","",PETSC_NULL);CHKERRQ(ierr);
  ierr = PetscObjectComposeFunction((PetscObject)mat,"MatIsTranspose_C","",PETSC_NULL);CHKERRQ(ierr);
  ierr = PetscObjectComposeFunction((PetscObject)mat,"MatMPIAIJSetPreallocation_C","",PETSC_NULL);CHKERRQ(ierr);
  ierr = PetscObjectComposeFunction((PetscObject)mat,"MatMPIAIJSetPreallocationCSR_C","",PETSC_NULL);CHKERRQ(ierr);
  ierr = PetscObjectComposeFunction((PetscObject)mat,"MatDiagonalScaleLocal_C","",PETSC_NULL);CHKERRQ(ierr);
  PetscFunctionReturn(0);
}

#undef __FUNCT__  
#define __FUNCT__ "MatView_MPIAIJ_Binary"
PetscErrorCode MatView_MPIAIJ_Binary(Mat mat,PetscViewer viewer)
{
  Mat_MPIAIJ        *aij = (Mat_MPIAIJ*)mat->data;
  Mat_SeqAIJ*       A = (Mat_SeqAIJ*)aij->A->data;
  Mat_SeqAIJ*       B = (Mat_SeqAIJ*)aij->B->data;
  PetscErrorCode    ierr;
  PetscMPIInt       rank,size,tag = ((PetscObject)viewer)->tag;
  int               fd;
  PetscInt          nz,header[4],*row_lengths,*range,rlen,i;
  PetscInt          nzmax,*column_indices,j,k,col,*garray = aij->garray,cnt,cstart = mat->cmap.rstart,rnz;
  PetscScalar       *column_values;

  PetscFunctionBegin;
  ierr = MPI_Comm_rank(mat->comm,&rank);CHKERRQ(ierr);
  ierr = MPI_Comm_size(mat->comm,&size);CHKERRQ(ierr);
  nz   = A->nz + B->nz;
  if (!rank) {
    header[0] = MAT_FILE_COOKIE;
    header[1] = mat->rmap.N;
    header[2] = mat->cmap.N;
    ierr = MPI_Reduce(&nz,&header[3],1,MPIU_INT,MPI_SUM,0,mat->comm);CHKERRQ(ierr);
    ierr = PetscViewerBinaryGetDescriptor(viewer,&fd);CHKERRQ(ierr);
    ierr = PetscBinaryWrite(fd,header,4,PETSC_INT,PETSC_TRUE);CHKERRQ(ierr);
    /* get largest number of rows any processor has */
    rlen = mat->rmap.n;
    range = mat->rmap.range;
    for (i=1; i<size; i++) {
      rlen = PetscMax(rlen,range[i+1] - range[i]);
    }
  } else {
    ierr = MPI_Reduce(&nz,0,1,MPIU_INT,MPI_SUM,0,mat->comm);CHKERRQ(ierr);
    rlen = mat->rmap.n;
  }

  /* load up the local row counts */
  ierr = PetscMalloc((rlen+1)*sizeof(PetscInt),&row_lengths);CHKERRQ(ierr);
  for (i=0; i<mat->rmap.n; i++) {
    row_lengths[i] = A->i[i+1] - A->i[i] + B->i[i+1] - B->i[i];
  }

  /* store the row lengths to the file */
  if (!rank) {
    MPI_Status status;
    ierr = PetscBinaryWrite(fd,row_lengths,mat->rmap.n,PETSC_INT,PETSC_TRUE);CHKERRQ(ierr);
    for (i=1; i<size; i++) {
      rlen = range[i+1] - range[i];
      ierr = MPI_Recv(row_lengths,rlen,MPIU_INT,i,tag,mat->comm,&status);CHKERRQ(ierr);
      ierr = PetscBinaryWrite(fd,row_lengths,rlen,PETSC_INT,PETSC_TRUE);CHKERRQ(ierr);
    }
  } else {
    ierr = MPI_Send(row_lengths,mat->rmap.n,MPIU_INT,0,tag,mat->comm);CHKERRQ(ierr);
  }
  ierr = PetscFree(row_lengths);CHKERRQ(ierr);

  /* load up the local column indices */
  nzmax = nz; /* )th processor needs space a largest processor needs */
  ierr = MPI_Reduce(&nz,&nzmax,1,MPIU_INT,MPI_MAX,0,mat->comm);CHKERRQ(ierr);
  ierr = PetscMalloc((nzmax+1)*sizeof(PetscInt),&column_indices);CHKERRQ(ierr);
  cnt  = 0;
  for (i=0; i<mat->rmap.n; i++) {
    for (j=B->i[i]; j<B->i[i+1]; j++) {
      if ( (col = garray[B->j[j]]) > cstart) break;
      column_indices[cnt++] = col;
    }
    for (k=A->i[i]; k<A->i[i+1]; k++) {
      column_indices[cnt++] = A->j[k] + cstart;
    }
    for (; j<B->i[i+1]; j++) {
      column_indices[cnt++] = garray[B->j[j]];
    }
  }
  if (cnt != A->nz + B->nz) SETERRQ2(PETSC_ERR_LIB,"Internal PETSc error: cnt = %D nz = %D",cnt,A->nz+B->nz);

  /* store the column indices to the file */
  if (!rank) {
    MPI_Status status;
    ierr = PetscBinaryWrite(fd,column_indices,nz,PETSC_INT,PETSC_TRUE);CHKERRQ(ierr);
    for (i=1; i<size; i++) {
      ierr = MPI_Recv(&rnz,1,MPIU_INT,i,tag,mat->comm,&status);CHKERRQ(ierr);
      if (rnz > nzmax) SETERRQ2(PETSC_ERR_LIB,"Internal PETSc error: nz = %D nzmax = %D",nz,nzmax);
      ierr = MPI_Recv(column_indices,rnz,MPIU_INT,i,tag,mat->comm,&status);CHKERRQ(ierr);
      ierr = PetscBinaryWrite(fd,column_indices,rnz,PETSC_INT,PETSC_TRUE);CHKERRQ(ierr);
    }
  } else {
    ierr = MPI_Send(&nz,1,MPIU_INT,0,tag,mat->comm);CHKERRQ(ierr);
    ierr = MPI_Send(column_indices,nz,MPIU_INT,0,tag,mat->comm);CHKERRQ(ierr);
  }
  ierr = PetscFree(column_indices);CHKERRQ(ierr);

  /* load up the local column values */
  ierr = PetscMalloc((nzmax+1)*sizeof(PetscScalar),&column_values);CHKERRQ(ierr);
  cnt  = 0;
  for (i=0; i<mat->rmap.n; i++) {
    for (j=B->i[i]; j<B->i[i+1]; j++) {
      if ( garray[B->j[j]] > cstart) break;
      column_values[cnt++] = B->a[j];
    }
    for (k=A->i[i]; k<A->i[i+1]; k++) {
      column_values[cnt++] = A->a[k];
    }
    for (; j<B->i[i+1]; j++) {
      column_values[cnt++] = B->a[j];
    }
  }
  if (cnt != A->nz + B->nz) SETERRQ2(PETSC_ERR_PLIB,"Internal PETSc error: cnt = %D nz = %D",cnt,A->nz+B->nz);

  /* store the column values to the file */
  if (!rank) {
    MPI_Status status;
    ierr = PetscBinaryWrite(fd,column_values,nz,PETSC_SCALAR,PETSC_TRUE);CHKERRQ(ierr);
    for (i=1; i<size; i++) {
      ierr = MPI_Recv(&rnz,1,MPIU_INT,i,tag,mat->comm,&status);CHKERRQ(ierr);
      if (rnz > nzmax) SETERRQ2(PETSC_ERR_LIB,"Internal PETSc error: nz = %D nzmax = %D",nz,nzmax);
      ierr = MPI_Recv(column_values,rnz,MPIU_SCALAR,i,tag,mat->comm,&status);CHKERRQ(ierr);
      ierr = PetscBinaryWrite(fd,column_values,rnz,PETSC_SCALAR,PETSC_TRUE);CHKERRQ(ierr);
    }
  } else {
    ierr = MPI_Send(&nz,1,MPIU_INT,0,tag,mat->comm);CHKERRQ(ierr);
    ierr = MPI_Send(column_values,nz,MPIU_SCALAR,0,tag,mat->comm);CHKERRQ(ierr);
  }
  ierr = PetscFree(column_values);CHKERRQ(ierr);
  PetscFunctionReturn(0);
}

#undef __FUNCT__  
#define __FUNCT__ "MatView_MPIAIJ_ASCIIorDraworSocket"
PetscErrorCode MatView_MPIAIJ_ASCIIorDraworSocket(Mat mat,PetscViewer viewer)
{
  Mat_MPIAIJ        *aij = (Mat_MPIAIJ*)mat->data;
  PetscErrorCode    ierr;
  PetscMPIInt       rank = aij->rank,size = aij->size;
  PetscTruth        isdraw,iascii,isbinary;
  PetscViewer       sviewer;
  PetscViewerFormat format;

  PetscFunctionBegin;
  ierr = PetscTypeCompare((PetscObject)viewer,PETSC_VIEWER_DRAW,&isdraw);CHKERRQ(ierr);
  ierr = PetscTypeCompare((PetscObject)viewer,PETSC_VIEWER_ASCII,&iascii);CHKERRQ(ierr);
  ierr = PetscTypeCompare((PetscObject)viewer,PETSC_VIEWER_BINARY,&isbinary);CHKERRQ(ierr);
  if (iascii) { 
    ierr = PetscViewerGetFormat(viewer,&format);CHKERRQ(ierr);
    if (format == PETSC_VIEWER_ASCII_INFO_DETAIL) {
      MatInfo    info;
      PetscTruth inodes;

      ierr = MPI_Comm_rank(mat->comm,&rank);CHKERRQ(ierr);
      ierr = MatGetInfo(mat,MAT_LOCAL,&info);CHKERRQ(ierr);
      ierr = MatInodeGetInodeSizes(aij->A,PETSC_NULL,(PetscInt **)&inodes,PETSC_NULL);CHKERRQ(ierr);
      if (!inodes) {
        ierr = PetscViewerASCIISynchronizedPrintf(viewer,"[%d] Local rows %D nz %D nz alloced %D mem %D, not using I-node routines\n",
					      rank,mat->rmap.n,(PetscInt)info.nz_used,(PetscInt)info.nz_allocated,(PetscInt)info.memory);CHKERRQ(ierr);
      } else {
        ierr = PetscViewerASCIISynchronizedPrintf(viewer,"[%d] Local rows %D nz %D nz alloced %D mem %D, using I-node routines\n",
		    rank,mat->rmap.n,(PetscInt)info.nz_used,(PetscInt)info.nz_allocated,(PetscInt)info.memory);CHKERRQ(ierr);
      }
      ierr = MatGetInfo(aij->A,MAT_LOCAL,&info);CHKERRQ(ierr);
      ierr = PetscViewerASCIISynchronizedPrintf(viewer,"[%d] on-diagonal part: nz %D \n",rank,(PetscInt)info.nz_used);CHKERRQ(ierr);
      ierr = MatGetInfo(aij->B,MAT_LOCAL,&info);CHKERRQ(ierr);
      ierr = PetscViewerASCIISynchronizedPrintf(viewer,"[%d] off-diagonal part: nz %D \n",rank,(PetscInt)info.nz_used);CHKERRQ(ierr);
      ierr = PetscViewerFlush(viewer);CHKERRQ(ierr);
      ierr = VecScatterView(aij->Mvctx,viewer);CHKERRQ(ierr);
      PetscFunctionReturn(0); 
    } else if (format == PETSC_VIEWER_ASCII_INFO) {
      PetscInt   inodecount,inodelimit,*inodes;
      ierr = MatInodeGetInodeSizes(aij->A,&inodecount,&inodes,&inodelimit);CHKERRQ(ierr);
      if (inodes) {
        ierr = PetscViewerASCIIPrintf(viewer,"using I-node (on process 0) routines: found %D nodes, limit used is %D\n",inodecount,inodelimit);CHKERRQ(ierr);
      } else {
        ierr = PetscViewerASCIIPrintf(viewer,"not using I-node (on process 0) routines\n");CHKERRQ(ierr);
      }
      PetscFunctionReturn(0);
    } else if (format == PETSC_VIEWER_ASCII_FACTOR_INFO) {
      PetscFunctionReturn(0);
    }
  } else if (isbinary) {
    if (size == 1) {
      ierr = PetscObjectSetName((PetscObject)aij->A,mat->name);CHKERRQ(ierr);
      ierr = MatView(aij->A,viewer);CHKERRQ(ierr);
    } else {
      ierr = MatView_MPIAIJ_Binary(mat,viewer);CHKERRQ(ierr);
    }
    PetscFunctionReturn(0);
  } else if (isdraw) {
    PetscDraw  draw;
    PetscTruth isnull;
    ierr = PetscViewerDrawGetDraw(viewer,0,&draw);CHKERRQ(ierr);
    ierr = PetscDrawIsNull(draw,&isnull);CHKERRQ(ierr); if (isnull) PetscFunctionReturn(0);
  }

  if (size == 1) {
    ierr = PetscObjectSetName((PetscObject)aij->A,mat->name);CHKERRQ(ierr);
    ierr = MatView(aij->A,viewer);CHKERRQ(ierr);
  } else {
    /* assemble the entire matrix onto first processor. */
    Mat         A;
    Mat_SeqAIJ  *Aloc;
    PetscInt    M = mat->rmap.N,N = mat->cmap.N,m,*ai,*aj,row,*cols,i,*ct;
    PetscScalar *a;

    ierr = MatCreate(mat->comm,&A);CHKERRQ(ierr);
    if (!rank) {
      ierr = MatSetSizes(A,M,N,M,N);CHKERRQ(ierr);
    } else {
      ierr = MatSetSizes(A,0,0,M,N);CHKERRQ(ierr);
    }
    /* This is just a temporary matrix, so explicitly using MATMPIAIJ is probably best */
    ierr = MatSetType(A,MATMPIAIJ);CHKERRQ(ierr);
    ierr = MatMPIAIJSetPreallocation(A,0,PETSC_NULL,0,PETSC_NULL);CHKERRQ(ierr);
    ierr = PetscLogObjectParent(mat,A);CHKERRQ(ierr);

    /* copy over the A part */
    Aloc = (Mat_SeqAIJ*)aij->A->data;
    m = aij->A->rmap.n; ai = Aloc->i; aj = Aloc->j; a = Aloc->a;
    row = mat->rmap.rstart;
    for (i=0; i<ai[m]; i++) {aj[i] += mat->cmap.rstart ;}
    for (i=0; i<m; i++) {
      ierr = MatSetValues(A,1,&row,ai[i+1]-ai[i],aj,a,INSERT_VALUES);CHKERRQ(ierr);
      row++; a += ai[i+1]-ai[i]; aj += ai[i+1]-ai[i];
    } 
    aj = Aloc->j;
    for (i=0; i<ai[m]; i++) {aj[i] -= mat->cmap.rstart;}

    /* copy over the B part */
    Aloc = (Mat_SeqAIJ*)aij->B->data;
    m    = aij->B->rmap.n;  ai = Aloc->i; aj = Aloc->j; a = Aloc->a;
    row  = mat->rmap.rstart;
    ierr = PetscMalloc((ai[m]+1)*sizeof(PetscInt),&cols);CHKERRQ(ierr);
    ct   = cols;
    for (i=0; i<ai[m]; i++) {cols[i] = aij->garray[aj[i]];}
    for (i=0; i<m; i++) {
      ierr = MatSetValues(A,1,&row,ai[i+1]-ai[i],cols,a,INSERT_VALUES);CHKERRQ(ierr);
      row++; a += ai[i+1]-ai[i]; cols += ai[i+1]-ai[i];
    } 
    ierr = PetscFree(ct);CHKERRQ(ierr);
    ierr = MatAssemblyBegin(A,MAT_FINAL_ASSEMBLY);CHKERRQ(ierr);
    ierr = MatAssemblyEnd(A,MAT_FINAL_ASSEMBLY);CHKERRQ(ierr);
    /* 
       Everyone has to call to draw the matrix since the graphics waits are
       synchronized across all processors that share the PetscDraw object
    */
    ierr = PetscViewerGetSingleton(viewer,&sviewer);CHKERRQ(ierr);
    if (!rank) {
      ierr = PetscObjectSetName((PetscObject)((Mat_MPIAIJ*)(A->data))->A,mat->name);CHKERRQ(ierr);
      ierr = MatView(((Mat_MPIAIJ*)(A->data))->A,sviewer);CHKERRQ(ierr);
    }
    ierr = PetscViewerRestoreSingleton(viewer,&sviewer);CHKERRQ(ierr);
    ierr = MatDestroy(A);CHKERRQ(ierr);
  }
  PetscFunctionReturn(0);
}

#undef __FUNCT__  
#define __FUNCT__ "MatView_MPIAIJ"
PetscErrorCode MatView_MPIAIJ(Mat mat,PetscViewer viewer)
{
  PetscErrorCode ierr;
  PetscTruth     iascii,isdraw,issocket,isbinary;
 
  PetscFunctionBegin;
  ierr  = PetscTypeCompare((PetscObject)viewer,PETSC_VIEWER_ASCII,&iascii);CHKERRQ(ierr);
  ierr  = PetscTypeCompare((PetscObject)viewer,PETSC_VIEWER_DRAW,&isdraw);CHKERRQ(ierr);
  ierr = PetscTypeCompare((PetscObject)viewer,PETSC_VIEWER_BINARY,&isbinary);CHKERRQ(ierr);
  ierr = PetscTypeCompare((PetscObject)viewer,PETSC_VIEWER_SOCKET,&issocket);CHKERRQ(ierr);
  if (iascii || isdraw || isbinary || issocket) { 
    ierr = MatView_MPIAIJ_ASCIIorDraworSocket(mat,viewer);CHKERRQ(ierr);
  } else {
    SETERRQ1(PETSC_ERR_SUP,"Viewer type %s not supported by MPIAIJ matrices",((PetscObject)viewer)->type_name);
  }
  PetscFunctionReturn(0);
}



#undef __FUNCT__  
#define __FUNCT__ "MatRelax_MPIAIJ"
PetscErrorCode MatRelax_MPIAIJ(Mat matin,Vec bb,PetscReal omega,MatSORType flag,PetscReal fshift,PetscInt its,PetscInt lits,Vec xx)
{
  Mat_MPIAIJ     *mat = (Mat_MPIAIJ*)matin->data;
  PetscErrorCode ierr; 
  Vec            bb1;

  PetscFunctionBegin;
  if (its <= 0 || lits <= 0) SETERRQ2(PETSC_ERR_ARG_WRONG,"Relaxation requires global its %D and local its %D both positive",its,lits);

  ierr = VecDuplicate(bb,&bb1);CHKERRQ(ierr);

  if ((flag & SOR_LOCAL_SYMMETRIC_SWEEP) == SOR_LOCAL_SYMMETRIC_SWEEP){
    if (flag & SOR_ZERO_INITIAL_GUESS) {
      ierr = (*mat->A->ops->relax)(mat->A,bb,omega,flag,fshift,lits,lits,xx);CHKERRQ(ierr);
      its--; 
    }
    
    while (its--) { 
      ierr = VecScatterBegin(xx,mat->lvec,INSERT_VALUES,SCATTER_FORWARD,mat->Mvctx);CHKERRQ(ierr);
      ierr = VecScatterEnd(xx,mat->lvec,INSERT_VALUES,SCATTER_FORWARD,mat->Mvctx);CHKERRQ(ierr);

      /* update rhs: bb1 = bb - B*x */ 
      ierr = VecScale(mat->lvec,-1.0);CHKERRQ(ierr);
      ierr = (*mat->B->ops->multadd)(mat->B,mat->lvec,bb,bb1);CHKERRQ(ierr);

      /* local sweep */
      ierr = (*mat->A->ops->relax)(mat->A,bb1,omega,SOR_SYMMETRIC_SWEEP,fshift,lits,lits,xx);
      CHKERRQ(ierr);
    }
  } else if (flag & SOR_LOCAL_FORWARD_SWEEP){
    if (flag & SOR_ZERO_INITIAL_GUESS) {
      ierr = (*mat->A->ops->relax)(mat->A,bb,omega,flag,fshift,lits,PETSC_NULL,xx);CHKERRQ(ierr);
      its--;
    }
    while (its--) {
      ierr = VecScatterBegin(xx,mat->lvec,INSERT_VALUES,SCATTER_FORWARD,mat->Mvctx);CHKERRQ(ierr);
      ierr = VecScatterEnd(xx,mat->lvec,INSERT_VALUES,SCATTER_FORWARD,mat->Mvctx);CHKERRQ(ierr);

      /* update rhs: bb1 = bb - B*x */ 
      ierr = VecScale(mat->lvec,-1.0);CHKERRQ(ierr);
      ierr = (*mat->B->ops->multadd)(mat->B,mat->lvec,bb,bb1);CHKERRQ(ierr);

      /* local sweep */
      ierr = (*mat->A->ops->relax)(mat->A,bb1,omega,SOR_FORWARD_SWEEP,fshift,lits,PETSC_NULL,xx);
      CHKERRQ(ierr);
    }
  } else if (flag & SOR_LOCAL_BACKWARD_SWEEP){
    if (flag & SOR_ZERO_INITIAL_GUESS) {
      ierr = (*mat->A->ops->relax)(mat->A,bb,omega,flag,fshift,lits,PETSC_NULL,xx);CHKERRQ(ierr);
      its--;
    }
    while (its--) {
      ierr = VecScatterBegin(xx,mat->lvec,INSERT_VALUES,SCATTER_FORWARD,mat->Mvctx);CHKERRQ(ierr);
      ierr = VecScatterEnd(xx,mat->lvec,INSERT_VALUES,SCATTER_FORWARD,mat->Mvctx);CHKERRQ(ierr);

      /* update rhs: bb1 = bb - B*x */ 
      ierr = VecScale(mat->lvec,-1.0);CHKERRQ(ierr);
      ierr = (*mat->B->ops->multadd)(mat->B,mat->lvec,bb,bb1);CHKERRQ(ierr);

      /* local sweep */
      ierr = (*mat->A->ops->relax)(mat->A,bb1,omega,SOR_BACKWARD_SWEEP,fshift,lits,PETSC_NULL,xx);
      CHKERRQ(ierr);
    }
  } else {
    SETERRQ(PETSC_ERR_SUP,"Parallel SOR not supported");
  }

  ierr = VecDestroy(bb1);CHKERRQ(ierr);
  PetscFunctionReturn(0);
} 

#undef __FUNCT__
#define __FUNCT__ "MatPermute_MPIAIJ"
PetscErrorCode MatPermute_MPIAIJ(Mat A,IS rowp,IS colp,Mat *B)
{
  MPI_Comm       comm,pcomm;
  PetscInt       first,local_size,nrows,*rows;
  int            ntids;
  IS             crowp,growp,irowp,lrowp,lcolp,icolp;
  PetscErrorCode ierr;

  PetscFunctionBegin;
  ierr = PetscObjectGetComm((PetscObject)A,&comm); CHKERRQ(ierr);
  /* make a collective version of 'rowp' */
  ierr = PetscObjectGetComm((PetscObject)rowp,&pcomm); CHKERRQ(ierr);
  if (pcomm==comm) {
    crowp = rowp;
  } else {
    ierr = ISGetSize(rowp,&nrows); CHKERRQ(ierr);
    ierr = ISGetIndices(rowp,&rows); CHKERRQ(ierr);
    ierr = ISCreateGeneral(comm,nrows,rows,&crowp); CHKERRQ(ierr);
    ierr = ISRestoreIndices(rowp,&rows); CHKERRQ(ierr);
  }
  /* collect the global row permutation and invert it */
  ierr = ISAllGather(crowp,&growp); CHKERRQ(ierr);
  ierr = ISSetPermutation(growp); CHKERRQ(ierr);
  if (pcomm!=comm) {
    ierr = ISDestroy(crowp); CHKERRQ(ierr);
  }
  ierr = ISInvertPermutation(growp,PETSC_DECIDE,&irowp);CHKERRQ(ierr);
  /* get the local target indices */
  ierr = MatGetOwnershipRange(A,&first,PETSC_NULL); CHKERRQ(ierr);
  ierr = MatGetLocalSize(A,&local_size,PETSC_NULL); CHKERRQ(ierr);
  ierr = ISGetIndices(irowp,&rows); CHKERRQ(ierr);
  ierr = ISCreateGeneral(MPI_COMM_SELF,local_size,rows+first,&lrowp); CHKERRQ(ierr);
  ierr = ISRestoreIndices(irowp,&rows); CHKERRQ(ierr);
  ierr = ISDestroy(irowp); CHKERRQ(ierr);
  /* the column permutation is so much easier;
     make a local version of 'colp' and invert it */
  ierr = PetscObjectGetComm((PetscObject)colp,&pcomm); CHKERRQ(ierr);
  ierr = MPI_Comm_size(pcomm,&ntids); CHKERRQ(ierr);
  if (ntids==1) {
    lcolp = colp;
  } else {
    ierr = ISGetSize(colp,&nrows); CHKERRQ(ierr);
    ierr = ISGetIndices(colp,&rows); CHKERRQ(ierr);
    ierr = ISCreateGeneral(MPI_COMM_SELF,nrows,rows,&lcolp); CHKERRQ(ierr);
  }
  ierr = ISInvertPermutation(lcolp,PETSC_DECIDE,&icolp); CHKERRQ(ierr);
  ierr = ISSetPermutation(lcolp); CHKERRQ(ierr);
  if (ntids>1) {
    ierr = ISRestoreIndices(colp,&rows); CHKERRQ(ierr);
    ierr = ISDestroy(lcolp); CHKERRQ(ierr);
  }
  /* now we just get the submatrix */
  ierr = MatGetSubMatrix(A,lrowp,icolp,local_size,MAT_INITIAL_MATRIX,B); CHKERRQ(ierr);
  /* clean up */
  ierr = ISDestroy(lrowp); CHKERRQ(ierr);
  ierr = ISDestroy(icolp); CHKERRQ(ierr);
  PetscFunctionReturn(0);
}

#undef __FUNCT__  
#define __FUNCT__ "MatGetInfo_MPIAIJ"
PetscErrorCode MatGetInfo_MPIAIJ(Mat matin,MatInfoType flag,MatInfo *info)
{
  Mat_MPIAIJ     *mat = (Mat_MPIAIJ*)matin->data;
  Mat            A = mat->A,B = mat->B;
  PetscErrorCode ierr;
  PetscReal      isend[5],irecv[5];

  PetscFunctionBegin;
  info->block_size     = 1.0;
  ierr = MatGetInfo(A,MAT_LOCAL,info);CHKERRQ(ierr);
  isend[0] = info->nz_used; isend[1] = info->nz_allocated; isend[2] = info->nz_unneeded;
  isend[3] = info->memory;  isend[4] = info->mallocs;
  ierr = MatGetInfo(B,MAT_LOCAL,info);CHKERRQ(ierr);
  isend[0] += info->nz_used; isend[1] += info->nz_allocated; isend[2] += info->nz_unneeded;
  isend[3] += info->memory;  isend[4] += info->mallocs;
  if (flag == MAT_LOCAL) {
    info->nz_used      = isend[0];
    info->nz_allocated = isend[1];
    info->nz_unneeded  = isend[2];
    info->memory       = isend[3];
    info->mallocs      = isend[4];
  } else if (flag == MAT_GLOBAL_MAX) {
    ierr = MPI_Allreduce(isend,irecv,5,MPIU_REAL,MPI_MAX,matin->comm);CHKERRQ(ierr);
    info->nz_used      = irecv[0];
    info->nz_allocated = irecv[1];
    info->nz_unneeded  = irecv[2];
    info->memory       = irecv[3];
    info->mallocs      = irecv[4];
  } else if (flag == MAT_GLOBAL_SUM) {
    ierr = MPI_Allreduce(isend,irecv,5,MPIU_REAL,MPI_SUM,matin->comm);CHKERRQ(ierr);
    info->nz_used      = irecv[0];
    info->nz_allocated = irecv[1];
    info->nz_unneeded  = irecv[2];
    info->memory       = irecv[3];
    info->mallocs      = irecv[4];
  }
  info->fill_ratio_given  = 0; /* no parallel LU/ILU/Cholesky */
  info->fill_ratio_needed = 0;
  info->factor_mallocs    = 0;
  info->rows_global       = (double)matin->rmap.N;
  info->columns_global    = (double)matin->cmap.N;
  info->rows_local        = (double)matin->rmap.n;
  info->columns_local     = (double)matin->cmap.N;

  PetscFunctionReturn(0);
}

#undef __FUNCT__  
#define __FUNCT__ "MatSetOption_MPIAIJ"
PetscErrorCode MatSetOption_MPIAIJ(Mat A,MatOption op)
{
  Mat_MPIAIJ     *a = (Mat_MPIAIJ*)A->data;
  PetscErrorCode ierr;

  PetscFunctionBegin;
  switch (op) {
  case MAT_NO_NEW_NONZERO_LOCATIONS:
  case MAT_YES_NEW_NONZERO_LOCATIONS:
  case MAT_COLUMNS_UNSORTED:
  case MAT_COLUMNS_SORTED:
  case MAT_NEW_NONZERO_ALLOCATION_ERR:
  case MAT_KEEP_ZEROED_ROWS:
  case MAT_NEW_NONZERO_LOCATION_ERR:
  case MAT_USE_INODES:
  case MAT_DO_NOT_USE_INODES:
  case MAT_IGNORE_ZERO_ENTRIES:
    ierr = MatSetOption(a->A,op);CHKERRQ(ierr);
    ierr = MatSetOption(a->B,op);CHKERRQ(ierr);
    break;
  case MAT_ROW_ORIENTED:
    a->roworiented = PETSC_TRUE; 
    ierr = MatSetOption(a->A,op);CHKERRQ(ierr);
    ierr = MatSetOption(a->B,op);CHKERRQ(ierr);
    break;
  case MAT_ROWS_SORTED:
  case MAT_ROWS_UNSORTED:
  case MAT_YES_NEW_DIAGONALS:
    ierr = PetscInfo(A,"Option ignored\n");CHKERRQ(ierr);
    break;
  case MAT_COLUMN_ORIENTED:
    a->roworiented = PETSC_FALSE;
    ierr = MatSetOption(a->A,op);CHKERRQ(ierr);
    ierr = MatSetOption(a->B,op);CHKERRQ(ierr);
    break;
  case MAT_IGNORE_OFF_PROC_ENTRIES:
    a->donotstash = PETSC_TRUE;
    break;
  case MAT_NO_NEW_DIAGONALS:
    SETERRQ(PETSC_ERR_SUP,"MAT_NO_NEW_DIAGONALS");
  case MAT_SYMMETRIC:
  case MAT_STRUCTURALLY_SYMMETRIC:
  case MAT_HERMITIAN:
  case MAT_SYMMETRY_ETERNAL:
    ierr = MatSetOption(a->A,op);CHKERRQ(ierr);
    break;
  case MAT_NOT_SYMMETRIC:
  case MAT_NOT_STRUCTURALLY_SYMMETRIC:
  case MAT_NOT_HERMITIAN:
  case MAT_NOT_SYMMETRY_ETERNAL:
    break;
  default:
    SETERRQ(PETSC_ERR_SUP,"unknown option");
  }
  PetscFunctionReturn(0);
}

#undef __FUNCT__  
#define __FUNCT__ "MatGetRow_MPIAIJ"
PetscErrorCode MatGetRow_MPIAIJ(Mat matin,PetscInt row,PetscInt *nz,PetscInt **idx,PetscScalar **v)
{
  Mat_MPIAIJ     *mat = (Mat_MPIAIJ*)matin->data;
  PetscScalar    *vworkA,*vworkB,**pvA,**pvB,*v_p;
  PetscErrorCode ierr;
  PetscInt       i,*cworkA,*cworkB,**pcA,**pcB,cstart = matin->cmap.rstart;
  PetscInt       nztot,nzA,nzB,lrow,rstart = matin->rmap.rstart,rend = matin->rmap.rend;
  PetscInt       *cmap,*idx_p;

  PetscFunctionBegin;
  if (mat->getrowactive) SETERRQ(PETSC_ERR_ARG_WRONGSTATE,"Already active");
  mat->getrowactive = PETSC_TRUE;

  if (!mat->rowvalues && (idx || v)) {
    /*
        allocate enough space to hold information from the longest row.
    */
    Mat_SeqAIJ *Aa = (Mat_SeqAIJ*)mat->A->data,*Ba = (Mat_SeqAIJ*)mat->B->data; 
    PetscInt     max = 1,tmp;
    for (i=0; i<matin->rmap.n; i++) {
      tmp = Aa->i[i+1] - Aa->i[i] + Ba->i[i+1] - Ba->i[i];
      if (max < tmp) { max = tmp; }
    }
    ierr = PetscMalloc(max*(sizeof(PetscInt)+sizeof(PetscScalar)),&mat->rowvalues);CHKERRQ(ierr);
    mat->rowindices = (PetscInt*)(mat->rowvalues + max);
  }

  if (row < rstart || row >= rend) SETERRQ(PETSC_ERR_ARG_OUTOFRANGE,"Only local rows")
  lrow = row - rstart;

  pvA = &vworkA; pcA = &cworkA; pvB = &vworkB; pcB = &cworkB;
  if (!v)   {pvA = 0; pvB = 0;}
  if (!idx) {pcA = 0; if (!v) pcB = 0;}
  ierr = (*mat->A->ops->getrow)(mat->A,lrow,&nzA,pcA,pvA);CHKERRQ(ierr);
  ierr = (*mat->B->ops->getrow)(mat->B,lrow,&nzB,pcB,pvB);CHKERRQ(ierr);
  nztot = nzA + nzB;

  cmap  = mat->garray;
  if (v  || idx) {
    if (nztot) {
      /* Sort by increasing column numbers, assuming A and B already sorted */
      PetscInt imark = -1;
      if (v) {
        *v = v_p = mat->rowvalues;
        for (i=0; i<nzB; i++) {
          if (cmap[cworkB[i]] < cstart)   v_p[i] = vworkB[i];
          else break;
        }
        imark = i;
        for (i=0; i<nzA; i++)     v_p[imark+i] = vworkA[i];
        for (i=imark; i<nzB; i++) v_p[nzA+i]   = vworkB[i];
      }
      if (idx) {
        *idx = idx_p = mat->rowindices;
        if (imark > -1) {
          for (i=0; i<imark; i++) {
            idx_p[i] = cmap[cworkB[i]];
          }
        } else {
          for (i=0; i<nzB; i++) {
            if (cmap[cworkB[i]] < cstart)   idx_p[i] = cmap[cworkB[i]];
            else break;
          }
          imark = i;
        }
        for (i=0; i<nzA; i++)     idx_p[imark+i] = cstart + cworkA[i];
        for (i=imark; i<nzB; i++) idx_p[nzA+i]   = cmap[cworkB[i]];
      } 
    } else {
      if (idx) *idx = 0; 
      if (v)   *v   = 0;
    }
  }
  *nz = nztot;
  ierr = (*mat->A->ops->restorerow)(mat->A,lrow,&nzA,pcA,pvA);CHKERRQ(ierr);
  ierr = (*mat->B->ops->restorerow)(mat->B,lrow,&nzB,pcB,pvB);CHKERRQ(ierr);
  PetscFunctionReturn(0);
}

#undef __FUNCT__  
#define __FUNCT__ "MatRestoreRow_MPIAIJ"
PetscErrorCode MatRestoreRow_MPIAIJ(Mat mat,PetscInt row,PetscInt *nz,PetscInt **idx,PetscScalar **v)
{
  Mat_MPIAIJ *aij = (Mat_MPIAIJ*)mat->data;

  PetscFunctionBegin;
  if (!aij->getrowactive) {
    SETERRQ(PETSC_ERR_ARG_WRONGSTATE,"MatGetRow() must be called first");
  }
  aij->getrowactive = PETSC_FALSE;
  PetscFunctionReturn(0);
}

#undef __FUNCT__  
#define __FUNCT__ "MatNorm_MPIAIJ"
PetscErrorCode MatNorm_MPIAIJ(Mat mat,NormType type,PetscReal *norm)
{
  Mat_MPIAIJ     *aij = (Mat_MPIAIJ*)mat->data;
  Mat_SeqAIJ     *amat = (Mat_SeqAIJ*)aij->A->data,*bmat = (Mat_SeqAIJ*)aij->B->data;
  PetscErrorCode ierr;
  PetscInt       i,j,cstart = mat->cmap.rstart;
  PetscReal      sum = 0.0;
  PetscScalar    *v;

  PetscFunctionBegin;
  if (aij->size == 1) {
    ierr =  MatNorm(aij->A,type,norm);CHKERRQ(ierr);
  } else {
    if (type == NORM_FROBENIUS) {
      v = amat->a;
      for (i=0; i<amat->nz; i++) {
#if defined(PETSC_USE_COMPLEX)
        sum += PetscRealPart(PetscConj(*v)*(*v)); v++;
#else
        sum += (*v)*(*v); v++;
#endif
      }
      v = bmat->a;
      for (i=0; i<bmat->nz; i++) {
#if defined(PETSC_USE_COMPLEX)
        sum += PetscRealPart(PetscConj(*v)*(*v)); v++;
#else
        sum += (*v)*(*v); v++;
#endif
      }
      ierr = MPI_Allreduce(&sum,norm,1,MPIU_REAL,MPI_SUM,mat->comm);CHKERRQ(ierr);
      *norm = sqrt(*norm);
    } else if (type == NORM_1) { /* max column norm */
      PetscReal *tmp,*tmp2;
      PetscInt    *jj,*garray = aij->garray;
      ierr = PetscMalloc((mat->cmap.N+1)*sizeof(PetscReal),&tmp);CHKERRQ(ierr);
      ierr = PetscMalloc((mat->cmap.N+1)*sizeof(PetscReal),&tmp2);CHKERRQ(ierr);
      ierr = PetscMemzero(tmp,mat->cmap.N*sizeof(PetscReal));CHKERRQ(ierr);
      *norm = 0.0;
      v = amat->a; jj = amat->j;
      for (j=0; j<amat->nz; j++) {
        tmp[cstart + *jj++ ] += PetscAbsScalar(*v);  v++;
      }
      v = bmat->a; jj = bmat->j;
      for (j=0; j<bmat->nz; j++) {
        tmp[garray[*jj++]] += PetscAbsScalar(*v); v++;
      }
      ierr = MPI_Allreduce(tmp,tmp2,mat->cmap.N,MPIU_REAL,MPI_SUM,mat->comm);CHKERRQ(ierr);
      for (j=0; j<mat->cmap.N; j++) {
        if (tmp2[j] > *norm) *norm = tmp2[j];
      }
      ierr = PetscFree(tmp);CHKERRQ(ierr);
      ierr = PetscFree(tmp2);CHKERRQ(ierr);
    } else if (type == NORM_INFINITY) { /* max row norm */
      PetscReal ntemp = 0.0;
      for (j=0; j<aij->A->rmap.n; j++) {
        v = amat->a + amat->i[j];
        sum = 0.0;
        for (i=0; i<amat->i[j+1]-amat->i[j]; i++) {
          sum += PetscAbsScalar(*v); v++;
        }
        v = bmat->a + bmat->i[j];
        for (i=0; i<bmat->i[j+1]-bmat->i[j]; i++) {
          sum += PetscAbsScalar(*v); v++;
        }
        if (sum > ntemp) ntemp = sum;
      }
      ierr = MPI_Allreduce(&ntemp,norm,1,MPIU_REAL,MPI_MAX,mat->comm);CHKERRQ(ierr);
    } else {
      SETERRQ(PETSC_ERR_SUP,"No support for two norm");
    }
  }
  PetscFunctionReturn(0); 
}

#undef __FUNCT__  
#define __FUNCT__ "MatTranspose_MPIAIJ"
PetscErrorCode MatTranspose_MPIAIJ(Mat A,Mat *matout)
{ 
  Mat_MPIAIJ     *a = (Mat_MPIAIJ*)A->data;
  Mat_SeqAIJ     *Aloc = (Mat_SeqAIJ*)a->A->data;
  PetscErrorCode ierr;
  PetscInt       M = A->rmap.N,N = A->cmap.N,m,*ai,*aj,row,*cols,i,*ct;
  Mat            B;
  PetscScalar    *array;

  PetscFunctionBegin;
  if (!matout && M != N) {
    SETERRQ(PETSC_ERR_ARG_SIZ,"Square matrix only for in-place");
  }

  ierr = MatCreate(A->comm,&B);CHKERRQ(ierr);
  ierr = MatSetSizes(B,A->cmap.n,A->rmap.n,N,M);CHKERRQ(ierr);
  ierr = MatSetType(B,A->type_name);CHKERRQ(ierr);
  ierr = MatMPIAIJSetPreallocation(B,0,PETSC_NULL,0,PETSC_NULL);CHKERRQ(ierr);

  /* copy over the A part */
  Aloc = (Mat_SeqAIJ*)a->A->data;
  m = a->A->rmap.n; ai = Aloc->i; aj = Aloc->j; array = Aloc->a;
  row = A->rmap.rstart;
  for (i=0; i<ai[m]; i++) {aj[i] += A->cmap.rstart ;}
  for (i=0; i<m; i++) {
    ierr = MatSetValues(B,ai[i+1]-ai[i],aj,1,&row,array,INSERT_VALUES);CHKERRQ(ierr);
    row++; array += ai[i+1]-ai[i]; aj += ai[i+1]-ai[i];
  } 
  aj = Aloc->j;
  for (i=0; i<ai[m]; i++) {aj[i] -= A->cmap.rstart ;}

  /* copy over the B part */
  Aloc = (Mat_SeqAIJ*)a->B->data;
  m = a->B->rmap.n;  ai = Aloc->i; aj = Aloc->j; array = Aloc->a;
  row  = A->rmap.rstart;
  ierr = PetscMalloc((1+ai[m])*sizeof(PetscInt),&cols);CHKERRQ(ierr);
  ct   = cols;
  for (i=0; i<ai[m]; i++) {cols[i] = a->garray[aj[i]];}
  for (i=0; i<m; i++) {
    ierr = MatSetValues(B,ai[i+1]-ai[i],cols,1,&row,array,INSERT_VALUES);CHKERRQ(ierr);
    row++; array += ai[i+1]-ai[i]; cols += ai[i+1]-ai[i];
  } 
  ierr = PetscFree(ct);CHKERRQ(ierr);
  ierr = MatAssemblyBegin(B,MAT_FINAL_ASSEMBLY);CHKERRQ(ierr);
  ierr = MatAssemblyEnd(B,MAT_FINAL_ASSEMBLY);CHKERRQ(ierr);
  if (matout) {
    *matout = B;
  } else {
    ierr = MatHeaderCopy(A,B);CHKERRQ(ierr);
  }
  PetscFunctionReturn(0);
}

#undef __FUNCT__  
#define __FUNCT__ "MatDiagonalScale_MPIAIJ"
PetscErrorCode MatDiagonalScale_MPIAIJ(Mat mat,Vec ll,Vec rr)
{
  Mat_MPIAIJ     *aij = (Mat_MPIAIJ*)mat->data;
  Mat            a = aij->A,b = aij->B;
  PetscErrorCode ierr;
  PetscInt       s1,s2,s3;

  PetscFunctionBegin;
  ierr = MatGetLocalSize(mat,&s2,&s3);CHKERRQ(ierr);
  if (rr) {
    ierr = VecGetLocalSize(rr,&s1);CHKERRQ(ierr);
    if (s1!=s3) SETERRQ(PETSC_ERR_ARG_SIZ,"right vector non-conforming local size");
    /* Overlap communication with computation. */
    ierr = VecScatterBegin(rr,aij->lvec,INSERT_VALUES,SCATTER_FORWARD,aij->Mvctx);CHKERRQ(ierr);
  }
  if (ll) {
    ierr = VecGetLocalSize(ll,&s1);CHKERRQ(ierr);
    if (s1!=s2) SETERRQ(PETSC_ERR_ARG_SIZ,"left vector non-conforming local size");
    ierr = (*b->ops->diagonalscale)(b,ll,0);CHKERRQ(ierr);
  }
  /* scale  the diagonal block */
  ierr = (*a->ops->diagonalscale)(a,ll,rr);CHKERRQ(ierr);

  if (rr) {
    /* Do a scatter end and then right scale the off-diagonal block */
    ierr = VecScatterEnd(rr,aij->lvec,INSERT_VALUES,SCATTER_FORWARD,aij->Mvctx);CHKERRQ(ierr);
    ierr = (*b->ops->diagonalscale)(b,0,aij->lvec);CHKERRQ(ierr);
  } 
  
  PetscFunctionReturn(0);
}


#undef __FUNCT__  
#define __FUNCT__ "MatPrintHelp_MPIAIJ"
PetscErrorCode MatPrintHelp_MPIAIJ(Mat A)
{
  Mat_MPIAIJ     *a   = (Mat_MPIAIJ*)A->data;
  PetscErrorCode ierr;

  PetscFunctionBegin;
  if (!a->rank) {
    ierr = MatPrintHelp_SeqAIJ(a->A);CHKERRQ(ierr);
  }
  PetscFunctionReturn(0);
}

#undef __FUNCT__  
#define __FUNCT__ "MatSetBlockSize_MPIAIJ"
PetscErrorCode MatSetBlockSize_MPIAIJ(Mat A,PetscInt bs)
{
  Mat_MPIAIJ     *a   = (Mat_MPIAIJ*)A->data;
  PetscErrorCode ierr;

  PetscFunctionBegin;
  ierr = MatSetBlockSize(a->A,bs);CHKERRQ(ierr);
  ierr = MatSetBlockSize(a->B,bs);CHKERRQ(ierr);
  PetscFunctionReturn(0);
}
#undef __FUNCT__  
#define __FUNCT__ "MatSetUnfactored_MPIAIJ"
PetscErrorCode MatSetUnfactored_MPIAIJ(Mat A)
{
  Mat_MPIAIJ     *a   = (Mat_MPIAIJ*)A->data;
  PetscErrorCode ierr;

  PetscFunctionBegin;
  ierr = MatSetUnfactored(a->A);CHKERRQ(ierr);
  PetscFunctionReturn(0);
}

#undef __FUNCT__  
#define __FUNCT__ "MatEqual_MPIAIJ"
PetscErrorCode MatEqual_MPIAIJ(Mat A,Mat B,PetscTruth *flag)
{
  Mat_MPIAIJ     *matB = (Mat_MPIAIJ*)B->data,*matA = (Mat_MPIAIJ*)A->data;
  Mat            a,b,c,d;
  PetscTruth     flg;
  PetscErrorCode ierr;

  PetscFunctionBegin;
  a = matA->A; b = matA->B;
  c = matB->A; d = matB->B;

  ierr = MatEqual(a,c,&flg);CHKERRQ(ierr);
  if (flg) {
    ierr = MatEqual(b,d,&flg);CHKERRQ(ierr);
  }
  ierr = MPI_Allreduce(&flg,flag,1,MPI_INT,MPI_LAND,A->comm);CHKERRQ(ierr);
  PetscFunctionReturn(0);
}

#undef __FUNCT__  
#define __FUNCT__ "MatCopy_MPIAIJ"
PetscErrorCode MatCopy_MPIAIJ(Mat A,Mat B,MatStructure str)
{
  PetscErrorCode ierr;
  Mat_MPIAIJ     *a = (Mat_MPIAIJ *)A->data;
  Mat_MPIAIJ     *b = (Mat_MPIAIJ *)B->data;

  PetscFunctionBegin;
  /* If the two matrices don't have the same copy implementation, they aren't compatible for fast copy. */
  if ((str != SAME_NONZERO_PATTERN) || (A->ops->copy != B->ops->copy)) {
    /* because of the column compression in the off-processor part of the matrix a->B,
       the number of columns in a->B and b->B may be different, hence we cannot call
       the MatCopy() directly on the two parts. If need be, we can provide a more 
       efficient copy than the MatCopy_Basic() by first uncompressing the a->B matrices
       then copying the submatrices */
    ierr = MatCopy_Basic(A,B,str);CHKERRQ(ierr);
  } else {
    ierr = MatCopy(a->A,b->A,str);CHKERRQ(ierr);
    ierr = MatCopy(a->B,b->B,str);CHKERRQ(ierr);  
  }
  PetscFunctionReturn(0);
}

#undef __FUNCT__  
#define __FUNCT__ "MatSetUpPreallocation_MPIAIJ"
PetscErrorCode MatSetUpPreallocation_MPIAIJ(Mat A)
{
  PetscErrorCode ierr;

  PetscFunctionBegin;
  ierr =  MatMPIAIJSetPreallocation(A,PETSC_DEFAULT,0,PETSC_DEFAULT,0);CHKERRQ(ierr);
  PetscFunctionReturn(0);
}

#include "petscblaslapack.h"
#undef __FUNCT__  
#define __FUNCT__ "MatAXPY_MPIAIJ"
PetscErrorCode MatAXPY_MPIAIJ(Mat Y,PetscScalar a,Mat X,MatStructure str)
{
  PetscErrorCode ierr;
  PetscInt       i;
  Mat_MPIAIJ     *xx = (Mat_MPIAIJ *)X->data,*yy = (Mat_MPIAIJ *)Y->data;
  PetscBLASInt   bnz,one=1;
  Mat_SeqAIJ     *x,*y;

  PetscFunctionBegin;
  if (str == SAME_NONZERO_PATTERN) {  
    PetscScalar alpha = a;
    x = (Mat_SeqAIJ *)xx->A->data;
    y = (Mat_SeqAIJ *)yy->A->data;
    bnz = (PetscBLASInt)x->nz;
    BLASaxpy_(&bnz,&alpha,x->a,&one,y->a,&one);    
    x = (Mat_SeqAIJ *)xx->B->data;
    y = (Mat_SeqAIJ *)yy->B->data;
    bnz = (PetscBLASInt)x->nz;
    BLASaxpy_(&bnz,&alpha,x->a,&one,y->a,&one);
  } else if (str == SUBSET_NONZERO_PATTERN) {  
    ierr = MatAXPY_SeqAIJ(yy->A,a,xx->A,str);CHKERRQ(ierr);

    x = (Mat_SeqAIJ *)xx->B->data;
    y = (Mat_SeqAIJ *)yy->B->data;
    if (y->xtoy && y->XtoY != xx->B) {
      ierr = PetscFree(y->xtoy);CHKERRQ(ierr);
      ierr = MatDestroy(y->XtoY);CHKERRQ(ierr);
    }
    if (!y->xtoy) { /* get xtoy */
      ierr = MatAXPYGetxtoy_Private(xx->B->rmap.n,x->i,x->j,xx->garray,y->i,y->j,yy->garray,&y->xtoy);CHKERRQ(ierr);
      y->XtoY = xx->B;
    } 
    for (i=0; i<x->nz; i++) y->a[y->xtoy[i]] += a*(x->a[i]);   
  } else {
    ierr = MatAXPY_Basic(Y,a,X,str);CHKERRQ(ierr);
  }
  PetscFunctionReturn(0);
}

EXTERN PetscErrorCode PETSCMAT_DLLEXPORT MatConjugate_SeqAIJ(Mat);

#undef __FUNCT__  
#define __FUNCT__ "MatConjugate_MPIAIJ"
PetscErrorCode PETSCMAT_DLLEXPORT MatConjugate_MPIAIJ(Mat mat)
{
#if defined(PETSC_USE_COMPLEX)
  PetscErrorCode ierr;
  Mat_MPIAIJ     *aij = (Mat_MPIAIJ *)mat->data;

  PetscFunctionBegin;
  ierr = MatConjugate_SeqAIJ(aij->A);CHKERRQ(ierr);
  ierr = MatConjugate_SeqAIJ(aij->B);CHKERRQ(ierr);
#else
  PetscFunctionBegin;
#endif
  PetscFunctionReturn(0);
}

#undef __FUNCT__  
#define __FUNCT__ "MatRealPart_MPIAIJ"
PetscErrorCode MatRealPart_MPIAIJ(Mat A)
{
  Mat_MPIAIJ   *a = (Mat_MPIAIJ*)A->data; 
  PetscErrorCode ierr;

  PetscFunctionBegin;  
  ierr = MatRealPart(a->A);CHKERRQ(ierr);
  ierr = MatRealPart(a->B);CHKERRQ(ierr);
  PetscFunctionReturn(0);
}

#undef __FUNCT__  
#define __FUNCT__ "MatImaginaryPart_MPIAIJ"
PetscErrorCode MatImaginaryPart_MPIAIJ(Mat A)
{
  Mat_MPIAIJ   *a = (Mat_MPIAIJ*)A->data; 
  PetscErrorCode ierr;

  PetscFunctionBegin;  
  ierr = MatImaginaryPart(a->A);CHKERRQ(ierr);
  ierr = MatImaginaryPart(a->B);CHKERRQ(ierr);
  PetscFunctionReturn(0);
}

/* -------------------------------------------------------------------*/
static struct _MatOps MatOps_Values = {MatSetValues_MPIAIJ,
       MatGetRow_MPIAIJ,
       MatRestoreRow_MPIAIJ,
       MatMult_MPIAIJ,
/* 4*/ MatMultAdd_MPIAIJ,
       MatMultTranspose_MPIAIJ,
       MatMultTransposeAdd_MPIAIJ,
       0,
       0,
       0,
/*10*/ 0,
       0,
       0,
       MatRelax_MPIAIJ,
       MatTranspose_MPIAIJ,
/*15*/ MatGetInfo_MPIAIJ,
       MatEqual_MPIAIJ,
       MatGetDiagonal_MPIAIJ,
       MatDiagonalScale_MPIAIJ,
       MatNorm_MPIAIJ,
/*20*/ MatAssemblyBegin_MPIAIJ,
       MatAssemblyEnd_MPIAIJ,
       0,
       MatSetOption_MPIAIJ,
       MatZeroEntries_MPIAIJ,
/*25*/ MatZeroRows_MPIAIJ,
       0,
       0,
       0,
       0,
/*30*/ MatSetUpPreallocation_MPIAIJ,
       0,
       0,
       0,
       0,
/*35*/ MatDuplicate_MPIAIJ,
       0,
       0,
       0,
       0,
/*40*/ MatAXPY_MPIAIJ,
       MatGetSubMatrices_MPIAIJ,
       MatIncreaseOverlap_MPIAIJ,
       MatGetValues_MPIAIJ,
       MatCopy_MPIAIJ,
/*45*/ MatPrintHelp_MPIAIJ,
       MatScale_MPIAIJ,
       0,
       0,
       0,
/*50*/ MatSetBlockSize_MPIAIJ,
       0,
       0,
       0,
       0,
/*55*/ MatFDColoringCreate_MPIAIJ,
       0,
       MatSetUnfactored_MPIAIJ,
       MatPermute_MPIAIJ,
       0,
/*60*/ MatGetSubMatrix_MPIAIJ,
       MatDestroy_MPIAIJ,
       MatView_MPIAIJ,
       0,
       0,
/*65*/ 0,
       0,
       0,
       0,
       0,
/*70*/ 0,
       0,
       MatSetColoring_MPIAIJ,
#if defined(PETSC_HAVE_ADIC)
       MatSetValuesAdic_MPIAIJ,
#else
       0,
#endif
       MatSetValuesAdifor_MPIAIJ,
/*75*/ 0,
       0,
       0,
       0,
       0,
/*80*/ 0,
       0,
       0,
       0,
/*84*/ MatLoad_MPIAIJ,
       0,
       0,
       0,
       0,
       0,
/*90*/ MatMatMult_MPIAIJ_MPIAIJ, 
       MatMatMultSymbolic_MPIAIJ_MPIAIJ,  
       MatMatMultNumeric_MPIAIJ_MPIAIJ, 
       MatPtAP_Basic,
       MatPtAPSymbolic_MPIAIJ,
/*95*/ MatPtAPNumeric_MPIAIJ,                                
       0,
       0,
       0,
       0,
/*100*/0,
       MatPtAPSymbolic_MPIAIJ_MPIAIJ,
       MatPtAPNumeric_MPIAIJ_MPIAIJ,
       MatConjugate_MPIAIJ,
       0,
/*105*/MatSetValuesRow_MPIAIJ,
       MatRealPart_MPIAIJ,
       MatImaginaryPart_MPIAIJ};

/* ----------------------------------------------------------------------------------------*/

EXTERN_C_BEGIN
#undef __FUNCT__  
#define __FUNCT__ "MatStoreValues_MPIAIJ"
PetscErrorCode PETSCMAT_DLLEXPORT MatStoreValues_MPIAIJ(Mat mat)
{
  Mat_MPIAIJ     *aij = (Mat_MPIAIJ *)mat->data;
  PetscErrorCode ierr;

  PetscFunctionBegin;
  ierr = MatStoreValues(aij->A);CHKERRQ(ierr);
  ierr = MatStoreValues(aij->B);CHKERRQ(ierr);
  PetscFunctionReturn(0);
}
EXTERN_C_END

EXTERN_C_BEGIN
#undef __FUNCT__  
#define __FUNCT__ "MatRetrieveValues_MPIAIJ"
PetscErrorCode PETSCMAT_DLLEXPORT MatRetrieveValues_MPIAIJ(Mat mat)
{
  Mat_MPIAIJ     *aij = (Mat_MPIAIJ *)mat->data;
  PetscErrorCode ierr;

  PetscFunctionBegin;
  ierr = MatRetrieveValues(aij->A);CHKERRQ(ierr);
  ierr = MatRetrieveValues(aij->B);CHKERRQ(ierr);
  PetscFunctionReturn(0);
}
EXTERN_C_END

#include "petscpc.h"
EXTERN_C_BEGIN
#undef __FUNCT__  
#define __FUNCT__ "MatMPIAIJSetPreallocation_MPIAIJ"
PetscErrorCode PETSCMAT_DLLEXPORT MatMPIAIJSetPreallocation_MPIAIJ(Mat B,PetscInt d_nz,const PetscInt d_nnz[],PetscInt o_nz,const PetscInt o_nnz[])
{
  Mat_MPIAIJ     *b;
  PetscErrorCode ierr;
  PetscInt       i;

  PetscFunctionBegin;
  B->preallocated = PETSC_TRUE;
  if (d_nz == PETSC_DEFAULT || d_nz == PETSC_DECIDE) d_nz = 5;
  if (o_nz == PETSC_DEFAULT || o_nz == PETSC_DECIDE) o_nz = 2;
  if (d_nz < 0) SETERRQ1(PETSC_ERR_ARG_OUTOFRANGE,"d_nz cannot be less than 0: value %D",d_nz);
  if (o_nz < 0) SETERRQ1(PETSC_ERR_ARG_OUTOFRANGE,"o_nz cannot be less than 0: value %D",o_nz);

  B->rmap.bs = B->cmap.bs = 1;
  ierr = PetscMapInitialize(B->comm,&B->rmap);CHKERRQ(ierr);
  ierr = PetscMapInitialize(B->comm,&B->cmap);CHKERRQ(ierr);
  if (d_nnz) {
    for (i=0; i<B->rmap.n; i++) {
      if (d_nnz[i] < 0) SETERRQ2(PETSC_ERR_ARG_OUTOFRANGE,"d_nnz cannot be less than 0: local row %D value %D",i,d_nnz[i]);
    }
  }
  if (o_nnz) {
    for (i=0; i<B->rmap.n; i++) {
      if (o_nnz[i] < 0) SETERRQ2(PETSC_ERR_ARG_OUTOFRANGE,"o_nnz cannot be less than 0: local row %D value %D",i,o_nnz[i]);
    }
  }
  b = (Mat_MPIAIJ*)B->data;

  /* Explicitly create 2 MATSEQAIJ matrices. */
  ierr = MatCreate(PETSC_COMM_SELF,&b->A);CHKERRQ(ierr);
  ierr = MatSetSizes(b->A,B->rmap.n,B->cmap.n,B->rmap.n,B->cmap.n);CHKERRQ(ierr);
  ierr = MatSetType(b->A,MATSEQAIJ);CHKERRQ(ierr);
  ierr = PetscLogObjectParent(B,b->A);CHKERRQ(ierr);
  ierr = MatCreate(PETSC_COMM_SELF,&b->B);CHKERRQ(ierr);
  ierr = MatSetSizes(b->B,B->rmap.n,B->cmap.N,B->rmap.n,B->cmap.N);CHKERRQ(ierr);
  ierr = MatSetType(b->B,MATSEQAIJ);CHKERRQ(ierr);
  ierr = PetscLogObjectParent(B,b->B);CHKERRQ(ierr);

  ierr = MatSeqAIJSetPreallocation(b->A,d_nz,d_nnz);CHKERRQ(ierr);
  ierr = MatSeqAIJSetPreallocation(b->B,o_nz,o_nnz);CHKERRQ(ierr);

  PetscFunctionReturn(0);
}
EXTERN_C_END

#undef __FUNCT__  
#define __FUNCT__ "MatDuplicate_MPIAIJ"
PetscErrorCode MatDuplicate_MPIAIJ(Mat matin,MatDuplicateOption cpvalues,Mat *newmat)
{
  Mat            mat;
  Mat_MPIAIJ     *a,*oldmat = (Mat_MPIAIJ*)matin->data;
  PetscErrorCode ierr;

  PetscFunctionBegin;
  *newmat       = 0;
  ierr = MatCreate(matin->comm,&mat);CHKERRQ(ierr);
  ierr = MatSetSizes(mat,matin->rmap.n,matin->cmap.n,matin->rmap.N,matin->cmap.N);CHKERRQ(ierr);
  ierr = MatSetType(mat,matin->type_name);CHKERRQ(ierr);
  ierr = PetscMemcpy(mat->ops,matin->ops,sizeof(struct _MatOps));CHKERRQ(ierr);
  a    = (Mat_MPIAIJ*)mat->data;
  
  mat->factor       = matin->factor;
  mat->rmap.bs      = matin->rmap.bs;
  mat->assembled    = PETSC_TRUE;
  mat->insertmode   = NOT_SET_VALUES;
  mat->preallocated = PETSC_TRUE;

  a->size           = oldmat->size;
  a->rank           = oldmat->rank;
  a->donotstash     = oldmat->donotstash;
  a->roworiented    = oldmat->roworiented;
  a->rowindices     = 0;
  a->rowvalues      = 0;
  a->getrowactive   = PETSC_FALSE;

  ierr = PetscMapCopy(mat->comm,&matin->rmap,&mat->rmap);CHKERRQ(ierr);
  ierr = PetscMapCopy(mat->comm,&matin->cmap,&mat->cmap);CHKERRQ(ierr);

  ierr = MatStashCreate_Private(matin->comm,1,&mat->stash);CHKERRQ(ierr);
  if (oldmat->colmap) {
#if defined (PETSC_USE_CTABLE)
    ierr = PetscTableCreateCopy(oldmat->colmap,&a->colmap);CHKERRQ(ierr);
#else
    ierr = PetscMalloc((mat->cmap.N)*sizeof(PetscInt),&a->colmap);CHKERRQ(ierr);
    ierr = PetscLogObjectMemory(mat,(mat->cmap.N)*sizeof(PetscInt));CHKERRQ(ierr);
    ierr = PetscMemcpy(a->colmap,oldmat->colmap,(mat->cmap.N)*sizeof(PetscInt));CHKERRQ(ierr);
#endif
  } else a->colmap = 0;
  if (oldmat->garray) {
    PetscInt len;
    len  = oldmat->B->cmap.n;
    ierr = PetscMalloc((len+1)*sizeof(PetscInt),&a->garray);CHKERRQ(ierr);
    ierr = PetscLogObjectMemory(mat,len*sizeof(PetscInt));CHKERRQ(ierr);
    if (len) { ierr = PetscMemcpy(a->garray,oldmat->garray,len*sizeof(PetscInt));CHKERRQ(ierr); }
  } else a->garray = 0;
  
  ierr = VecDuplicate(oldmat->lvec,&a->lvec);CHKERRQ(ierr);
  ierr = PetscLogObjectParent(mat,a->lvec);CHKERRQ(ierr);
  ierr = VecScatterCopy(oldmat->Mvctx,&a->Mvctx);CHKERRQ(ierr);
  ierr = PetscLogObjectParent(mat,a->Mvctx);CHKERRQ(ierr);
  ierr = MatDuplicate(oldmat->A,cpvalues,&a->A);CHKERRQ(ierr);
  ierr = PetscLogObjectParent(mat,a->A);CHKERRQ(ierr);
  ierr = MatDuplicate(oldmat->B,cpvalues,&a->B);CHKERRQ(ierr);
  ierr = PetscLogObjectParent(mat,a->B);CHKERRQ(ierr);
  ierr = PetscFListDuplicate(matin->qlist,&mat->qlist);CHKERRQ(ierr);
  *newmat = mat;
  PetscFunctionReturn(0);
}

#include "petscsys.h"

#undef __FUNCT__  
#define __FUNCT__ "MatLoad_MPIAIJ"
PetscErrorCode MatLoad_MPIAIJ(PetscViewer viewer, MatType type,Mat *newmat)
{
  Mat            A;
  PetscScalar    *vals,*svals;
  MPI_Comm       comm = ((PetscObject)viewer)->comm;
  MPI_Status     status;
  PetscErrorCode ierr;
  PetscMPIInt    rank,size,tag = ((PetscObject)viewer)->tag,maxnz;
  PetscInt       i,nz,j,rstart,rend,mmax;
  PetscInt       header[4],*rowlengths = 0,M,N,m,*cols;
  PetscInt       *ourlens,*procsnz = 0,*offlens,jj,*mycols,*smycols;
  PetscInt       cend,cstart,n,*rowners;
  int            fd;

  PetscFunctionBegin;
  ierr = MPI_Comm_size(comm,&size);CHKERRQ(ierr);
  ierr = MPI_Comm_rank(comm,&rank);CHKERRQ(ierr);
  if (!rank) {
    ierr = PetscViewerBinaryGetDescriptor(viewer,&fd);CHKERRQ(ierr);
    ierr = PetscBinaryRead(fd,(char *)header,4,PETSC_INT);CHKERRQ(ierr);
    if (header[0] != MAT_FILE_COOKIE) SETERRQ(PETSC_ERR_FILE_UNEXPECTED,"not matrix object");
  }

  ierr = MPI_Bcast(header+1,3,MPIU_INT,0,comm);CHKERRQ(ierr);
  M = header[1]; N = header[2];
  /* determine ownership of all rows */
  m    = M/size + ((M % size) > rank);
  ierr = PetscMalloc((size+1)*sizeof(PetscInt),&rowners);CHKERRQ(ierr);
  ierr = MPI_Allgather(&m,1,MPIU_INT,rowners+1,1,MPIU_INT,comm);CHKERRQ(ierr);

  /* First process needs enough room for process with most rows */
  if (!rank) {
    mmax       = rowners[1];
    for (i=2; i<size; i++) {
      mmax = PetscMax(mmax,rowners[i]);
    }
  } else mmax = m;

  rowners[0] = 0;
  for (i=2; i<=size; i++) {
    mmax       = PetscMax(mmax,rowners[i]);
    rowners[i] += rowners[i-1];
  }
  rstart = rowners[rank]; 
  rend   = rowners[rank+1]; 

  /* distribute row lengths to all processors */
  ierr    = PetscMalloc2(mmax,PetscInt,&ourlens,mmax,PetscInt,&offlens);CHKERRQ(ierr);
  if (!rank) {
    ierr = PetscBinaryRead(fd,ourlens,m,PETSC_INT);CHKERRQ(ierr);
    ierr = PetscMalloc(m*sizeof(PetscInt),&rowlengths);CHKERRQ(ierr);
    ierr = PetscMalloc(size*sizeof(PetscInt),&procsnz);CHKERRQ(ierr);
    ierr = PetscMemzero(procsnz,size*sizeof(PetscInt));CHKERRQ(ierr);
    for (j=0; j<m; j++) {
      procsnz[0] += ourlens[j];
    }
    for (i=1; i<size; i++) {
      ierr = PetscBinaryRead(fd,rowlengths,rowners[i+1]-rowners[i],PETSC_INT);CHKERRQ(ierr);
      /* calculate the number of nonzeros on each processor */
      for (j=0; j<rowners[i+1]-rowners[i]; j++) {
        procsnz[i] += rowlengths[j];
      }
      ierr = MPI_Send(rowlengths,rowners[i+1]-rowners[i],MPIU_INT,i,tag,comm);CHKERRQ(ierr);
    }
    ierr = PetscFree(rowlengths);CHKERRQ(ierr);
  } else {
    ierr = MPI_Recv(ourlens,m,MPIU_INT,0,tag,comm,&status);CHKERRQ(ierr);
  }

  if (!rank) {
    /* determine max buffer needed and allocate it */
    maxnz = 0;
    for (i=0; i<size; i++) {
      maxnz = PetscMax(maxnz,procsnz[i]);
    }
    ierr = PetscMalloc(maxnz*sizeof(PetscInt),&cols);CHKERRQ(ierr);

    /* read in my part of the matrix column indices  */
    nz   = procsnz[0];
    ierr = PetscMalloc(nz*sizeof(PetscInt),&mycols);CHKERRQ(ierr);
    ierr = PetscBinaryRead(fd,mycols,nz,PETSC_INT);CHKERRQ(ierr);

    /* read in every one elses and ship off */
    for (i=1; i<size; i++) {
      nz   = procsnz[i];
      ierr = PetscBinaryRead(fd,cols,nz,PETSC_INT);CHKERRQ(ierr);
      ierr = MPI_Send(cols,nz,MPIU_INT,i,tag,comm);CHKERRQ(ierr);
    }
    ierr = PetscFree(cols);CHKERRQ(ierr);
  } else {
    /* determine buffer space needed for message */
    nz = 0;
    for (i=0; i<m; i++) {
      nz += ourlens[i];
    }
    ierr = PetscMalloc(nz*sizeof(PetscInt),&mycols);CHKERRQ(ierr);

    /* receive message of column indices*/
    ierr = MPI_Recv(mycols,nz,MPIU_INT,0,tag,comm,&status);CHKERRQ(ierr);
    ierr = MPI_Get_count(&status,MPIU_INT,&maxnz);CHKERRQ(ierr);
    if (maxnz != nz) SETERRQ(PETSC_ERR_FILE_UNEXPECTED,"something is wrong with file");
  }

  /* determine column ownership if matrix is not square */
  if (N != M) {
    n      = N/size + ((N % size) > rank);
    ierr   = MPI_Scan(&n,&cend,1,MPIU_INT,MPI_SUM,comm);CHKERRQ(ierr);
    cstart = cend - n;
  } else {
    cstart = rstart;
    cend   = rend;
    n      = cend - cstart;
  }

  /* loop over local rows, determining number of off diagonal entries */
  ierr = PetscMemzero(offlens,m*sizeof(PetscInt));CHKERRQ(ierr);
  jj = 0;
  for (i=0; i<m; i++) {
    for (j=0; j<ourlens[i]; j++) {
      if (mycols[jj] < cstart || mycols[jj] >= cend) offlens[i]++;
      jj++;
    }
  }

  /* create our matrix */
  for (i=0; i<m; i++) {
    ourlens[i] -= offlens[i];
  }
  ierr = MatCreate(comm,&A);CHKERRQ(ierr);
  ierr = MatSetSizes(A,m,n,M,N);CHKERRQ(ierr);
  ierr = MatSetType(A,type);CHKERRQ(ierr);
  ierr = MatMPIAIJSetPreallocation(A,0,ourlens,0,offlens);CHKERRQ(ierr);

  ierr = MatSetOption(A,MAT_COLUMNS_SORTED);CHKERRQ(ierr);
  for (i=0; i<m; i++) {
    ourlens[i] += offlens[i];
  }

  if (!rank) {
    ierr = PetscMalloc((maxnz+1)*sizeof(PetscScalar),&vals);CHKERRQ(ierr);

    /* read in my part of the matrix numerical values  */
    nz   = procsnz[0];
    ierr = PetscBinaryRead(fd,vals,nz,PETSC_SCALAR);CHKERRQ(ierr);
    
    /* insert into matrix */
    jj      = rstart;
    smycols = mycols;
    svals   = vals;
    for (i=0; i<m; i++) {
      ierr = MatSetValues_MPIAIJ(A,1,&jj,ourlens[i],smycols,svals,INSERT_VALUES);CHKERRQ(ierr);
      smycols += ourlens[i];
      svals   += ourlens[i];
      jj++;
    }

    /* read in other processors and ship out */
    for (i=1; i<size; i++) {
      nz   = procsnz[i];
      ierr = PetscBinaryRead(fd,vals,nz,PETSC_SCALAR);CHKERRQ(ierr);
      ierr = MPI_Send(vals,nz,MPIU_SCALAR,i,A->tag,comm);CHKERRQ(ierr);
    }
    ierr = PetscFree(procsnz);CHKERRQ(ierr);
  } else {
    /* receive numeric values */
    ierr = PetscMalloc((nz+1)*sizeof(PetscScalar),&vals);CHKERRQ(ierr);

    /* receive message of values*/
    ierr = MPI_Recv(vals,nz,MPIU_SCALAR,0,A->tag,comm,&status);CHKERRQ(ierr);
    ierr = MPI_Get_count(&status,MPIU_SCALAR,&maxnz);CHKERRQ(ierr);
    if (maxnz != nz) SETERRQ(PETSC_ERR_FILE_UNEXPECTED,"something is wrong with file");

    /* insert into matrix */
    jj      = rstart;
    smycols = mycols;
    svals   = vals;
    for (i=0; i<m; i++) {
      ierr     = MatSetValues_MPIAIJ(A,1,&jj,ourlens[i],smycols,svals,INSERT_VALUES);CHKERRQ(ierr);
      smycols += ourlens[i];
      svals   += ourlens[i];
      jj++;
    }
  }
  ierr = PetscFree2(ourlens,offlens);CHKERRQ(ierr);
  ierr = PetscFree(vals);CHKERRQ(ierr);
  ierr = PetscFree(mycols);CHKERRQ(ierr);
  ierr = PetscFree(rowners);CHKERRQ(ierr);

  ierr = MatAssemblyBegin(A,MAT_FINAL_ASSEMBLY);CHKERRQ(ierr);
  ierr = MatAssemblyEnd(A,MAT_FINAL_ASSEMBLY);CHKERRQ(ierr);
  *newmat = A;
  PetscFunctionReturn(0);
}

#undef __FUNCT__  
#define __FUNCT__ "MatGetSubMatrix_MPIAIJ"
/*
    Not great since it makes two copies of the submatrix, first an SeqAIJ 
  in local and then by concatenating the local matrices the end result.
  Writing it directly would be much like MatGetSubMatrices_MPIAIJ()
*/
PetscErrorCode MatGetSubMatrix_MPIAIJ(Mat mat,IS isrow,IS iscol,PetscInt csize,MatReuse call,Mat *newmat)
{
  PetscErrorCode ierr;
  PetscMPIInt    rank,size;
  PetscInt       i,m,n,rstart,row,rend,nz,*cwork,j;
  PetscInt       *ii,*jj,nlocal,*dlens,*olens,dlen,olen,jend,mglobal;
  Mat            *local,M,Mreuse;
  PetscScalar    *vwork,*aa;
  MPI_Comm       comm = mat->comm;
  Mat_SeqAIJ     *aij;


  PetscFunctionBegin;
  ierr = MPI_Comm_rank(comm,&rank);CHKERRQ(ierr);
  ierr = MPI_Comm_size(comm,&size);CHKERRQ(ierr);

  if (call ==  MAT_REUSE_MATRIX) {
    ierr = PetscObjectQuery((PetscObject)*newmat,"SubMatrix",(PetscObject *)&Mreuse);CHKERRQ(ierr);
    if (!Mreuse) SETERRQ(PETSC_ERR_ARG_WRONGSTATE,"Submatrix passed in was not used before, cannot reuse");
    local = &Mreuse;
    ierr  = MatGetSubMatrices(mat,1,&isrow,&iscol,MAT_REUSE_MATRIX,&local);CHKERRQ(ierr);
  } else {
    ierr   = MatGetSubMatrices(mat,1,&isrow,&iscol,MAT_INITIAL_MATRIX,&local);CHKERRQ(ierr);
    Mreuse = *local;
    ierr   = PetscFree(local);CHKERRQ(ierr);
  }

  /* 
      m - number of local rows
      n - number of columns (same on all processors)
      rstart - first row in new global matrix generated
  */
  ierr = MatGetSize(Mreuse,&m,&n);CHKERRQ(ierr);
  if (call == MAT_INITIAL_MATRIX) {
    aij = (Mat_SeqAIJ*)(Mreuse)->data;
    ii  = aij->i;
    jj  = aij->j;

    /*
        Determine the number of non-zeros in the diagonal and off-diagonal 
        portions of the matrix in order to do correct preallocation
    */

    /* first get start and end of "diagonal" columns */
    if (csize == PETSC_DECIDE) {
      ierr = ISGetSize(isrow,&mglobal);CHKERRQ(ierr);
      if (mglobal == n) { /* square matrix */
	nlocal = m;
      } else {
        nlocal = n/size + ((n % size) > rank);
      }
    } else {
      nlocal = csize;
    }
    ierr   = MPI_Scan(&nlocal,&rend,1,MPIU_INT,MPI_SUM,comm);CHKERRQ(ierr);
    rstart = rend - nlocal;
    if (rank == size - 1 && rend != n) {
      SETERRQ2(PETSC_ERR_ARG_SIZ,"Local column sizes %D do not add up to total number of columns %D",rend,n);
    }

    /* next, compute all the lengths */
    ierr  = PetscMalloc((2*m+1)*sizeof(PetscInt),&dlens);CHKERRQ(ierr);
    olens = dlens + m;
    for (i=0; i<m; i++) {
      jend = ii[i+1] - ii[i];
      olen = 0;
      dlen = 0;
      for (j=0; j<jend; j++) {
        if (*jj < rstart || *jj >= rend) olen++;
        else dlen++;
        jj++;
      }
      olens[i] = olen;
      dlens[i] = dlen;
    }
    ierr = MatCreate(comm,&M);CHKERRQ(ierr);
    ierr = MatSetSizes(M,m,nlocal,PETSC_DECIDE,n);CHKERRQ(ierr);
    ierr = MatSetType(M,mat->type_name);CHKERRQ(ierr);
    ierr = MatMPIAIJSetPreallocation(M,0,dlens,0,olens);CHKERRQ(ierr);
    ierr = PetscFree(dlens);CHKERRQ(ierr);
  } else {
    PetscInt ml,nl;

    M = *newmat;
    ierr = MatGetLocalSize(M,&ml,&nl);CHKERRQ(ierr);
    if (ml != m) SETERRQ(PETSC_ERR_ARG_SIZ,"Previous matrix must be same size/layout as request");
    ierr = MatZeroEntries(M);CHKERRQ(ierr);
    /*
         The next two lines are needed so we may call MatSetValues_MPIAIJ() below directly,
       rather than the slower MatSetValues().
    */
    M->was_assembled = PETSC_TRUE; 
    M->assembled     = PETSC_FALSE;
  }
  ierr = MatGetOwnershipRange(M,&rstart,&rend);CHKERRQ(ierr);
  aij = (Mat_SeqAIJ*)(Mreuse)->data;
  ii  = aij->i;
  jj  = aij->j;
  aa  = aij->a;
  for (i=0; i<m; i++) {
    row   = rstart + i;
    nz    = ii[i+1] - ii[i];
    cwork = jj;     jj += nz;
    vwork = aa;     aa += nz;
    ierr = MatSetValues_MPIAIJ(M,1,&row,nz,cwork,vwork,INSERT_VALUES);CHKERRQ(ierr);
  }

  ierr = MatAssemblyBegin(M,MAT_FINAL_ASSEMBLY);CHKERRQ(ierr);
  ierr = MatAssemblyEnd(M,MAT_FINAL_ASSEMBLY);CHKERRQ(ierr);
  *newmat = M;

  /* save submatrix used in processor for next request */
  if (call ==  MAT_INITIAL_MATRIX) {
    ierr = PetscObjectCompose((PetscObject)M,"SubMatrix",(PetscObject)Mreuse);CHKERRQ(ierr);
    ierr = PetscObjectDereference((PetscObject)Mreuse);CHKERRQ(ierr);
  }

  PetscFunctionReturn(0);
}

EXTERN_C_BEGIN
#undef __FUNCT__  
#define __FUNCT__ "MatMPIAIJSetPreallocationCSR_MPIAIJ"
PetscErrorCode PETSCMAT_DLLEXPORT MatMPIAIJSetPreallocationCSR_MPIAIJ(Mat B,const PetscInt I[],const PetscInt J[],const PetscScalar v[])
{
  PetscInt       m,cstart, cend,j,nnz,i,d; 
  PetscInt       *d_nnz,*o_nnz,nnz_max = 0,rstart,ii;
  const PetscInt *JJ;
  PetscScalar    *values;
  PetscErrorCode ierr;

  PetscFunctionBegin;
  if (I[0]) SETERRQ1(PETSC_ERR_ARG_OUTOFRANGE,"I[0] must be 0 it is %D",I[0]);

  B->rmap.bs = B->cmap.bs = 1;
  ierr = PetscMapInitialize(B->comm,&B->rmap);CHKERRQ(ierr);
  ierr = PetscMapInitialize(B->comm,&B->cmap);CHKERRQ(ierr);
  m      = B->rmap.n;
  cstart = B->cmap.rstart;
  cend   = B->cmap.rend;
  rstart = B->rmap.rstart;

  ierr  = PetscMalloc((2*m+1)*sizeof(PetscInt),&d_nnz);CHKERRQ(ierr);
  o_nnz = d_nnz + m;

  for (i=0; i<m; i++) {
    nnz     = I[i+1]- I[i];
    JJ      = J + I[i];
    nnz_max = PetscMax(nnz_max,nnz);
    if (nnz < 0) SETERRQ2(PETSC_ERR_ARG_OUTOFRANGE,"Local row %D has a negative %D number of columns",i,nnz);
    for (j=0; j<nnz; j++) {
      if (*JJ >= cstart) break;
      JJ++;
    }
    d = 0;
    for (; j<nnz; j++) {
      if (*JJ++ >= cend) break;
      d++;
    }
    d_nnz[i] = d; 
    o_nnz[i] = nnz - d;
  }
  ierr = MatMPIAIJSetPreallocation(B,0,d_nnz,0,o_nnz);CHKERRQ(ierr);
  ierr = PetscFree(d_nnz);CHKERRQ(ierr);

  if (v) values = (PetscScalar*)v;
  else {
    ierr = PetscMalloc((nnz_max+1)*sizeof(PetscScalar),&values);CHKERRQ(ierr);
    ierr = PetscMemzero(values,nnz_max*sizeof(PetscScalar));CHKERRQ(ierr);
  }

  ierr = MatSetOption(B,MAT_COLUMNS_SORTED);CHKERRQ(ierr);
  for (i=0; i<m; i++) {
    ii   = i + rstart;
    nnz  = I[i+1]- I[i];
    ierr = MatSetValues_MPIAIJ(B,1,&ii,nnz,J+I[i],values+(v ? I[i] : 0),INSERT_VALUES);CHKERRQ(ierr);
  }
  ierr = MatAssemblyBegin(B,MAT_FINAL_ASSEMBLY);CHKERRQ(ierr);
  ierr = MatAssemblyEnd(B,MAT_FINAL_ASSEMBLY);CHKERRQ(ierr);
  ierr = MatSetOption(B,MAT_COLUMNS_UNSORTED);CHKERRQ(ierr);

  if (!v) {
    ierr = PetscFree(values);CHKERRQ(ierr);
  }
  PetscFunctionReturn(0);
}
EXTERN_C_END

#undef __FUNCT__  
#define __FUNCT__ "MatMPIAIJSetPreallocationCSR"
/*@
   MatMPIAIJSetPreallocationCSR - Allocates memory for a sparse parallel matrix in AIJ format
   (the default parallel PETSc format).  

   Collective on MPI_Comm

   Input Parameters:
+  B - the matrix 
.  i - the indices into j for the start of each local row (starts with zero)
.  j - the column indices for each local row (starts with zero) these must be sorted for each row
-  v - optional values in the matrix

   Level: developer

.keywords: matrix, aij, compressed row, sparse, parallel

.seealso: MatCreate(), MatCreateSeqAIJ(), MatSetValues(), MatMPIAIJSetPreallocation(), MatCreateMPIAIJ(), MPIAIJ
@*/
PetscErrorCode PETSCMAT_DLLEXPORT MatMPIAIJSetPreallocationCSR(Mat B,const PetscInt i[],const PetscInt j[], const PetscScalar v[])
{
  PetscErrorCode ierr,(*f)(Mat,const PetscInt[],const PetscInt[],const PetscScalar[]);

  PetscFunctionBegin;
  ierr = PetscObjectQueryFunction((PetscObject)B,"MatMPIAIJSetPreallocationCSR_C",(void (**)(void))&f);CHKERRQ(ierr);
  if (f) {
    ierr = (*f)(B,i,j,v);CHKERRQ(ierr);
  }
  PetscFunctionReturn(0);
}

#undef __FUNCT__  
#define __FUNCT__ "MatMPIAIJSetPreallocation"
/*@C
   MatMPIAIJSetPreallocation - Preallocates memory for a sparse parallel matrix in AIJ format
   (the default parallel PETSc format).  For good matrix assembly performance
   the user should preallocate the matrix storage by setting the parameters 
   d_nz (or d_nnz) and o_nz (or o_nnz).  By setting these parameters accurately,
   performance can be increased by more than a factor of 50.

   Collective on MPI_Comm

   Input Parameters:
+  A - the matrix 
.  d_nz  - number of nonzeros per row in DIAGONAL portion of local submatrix
           (same value is used for all local rows)
.  d_nnz - array containing the number of nonzeros in the various rows of the 
           DIAGONAL portion of the local submatrix (possibly different for each row)
           or PETSC_NULL, if d_nz is used to specify the nonzero structure. 
           The size of this array is equal to the number of local rows, i.e 'm'. 
           You must leave room for the diagonal entry even if it is zero.
.  o_nz  - number of nonzeros per row in the OFF-DIAGONAL portion of local
           submatrix (same value is used for all local rows).
-  o_nnz - array containing the number of nonzeros in the various rows of the
           OFF-DIAGONAL portion of the local submatrix (possibly different for
           each row) or PETSC_NULL, if o_nz is used to specify the nonzero 
           structure. The size of this array is equal to the number 
           of local rows, i.e 'm'. 

   If the *_nnz parameter is given then the *_nz parameter is ignored

   The AIJ format (also called the Yale sparse matrix format or
   compressed row storage (CSR)), is fully compatible with standard Fortran 77
   storage.  The stored row and column indices begin with zero.  See the users manual for details.

   The parallel matrix is partitioned such that the first m0 rows belong to 
   process 0, the next m1 rows belong to process 1, the next m2 rows belong 
   to process 2 etc.. where m0,m1,m2... are the input parameter 'm'.

   The DIAGONAL portion of the local submatrix of a processor can be defined 
   as the submatrix which is obtained by extraction the part corresponding 
   to the rows r1-r2 and columns r1-r2 of the global matrix, where r1 is the 
   first row that belongs to the processor, and r2 is the last row belonging 
   to the this processor. This is a square mxm matrix. The remaining portion 
   of the local submatrix (mxN) constitute the OFF-DIAGONAL portion.

   If o_nnz, d_nnz are specified, then o_nz, and d_nz are ignored.

   Example usage:
  
   Consider the following 8x8 matrix with 34 non-zero values, that is 
   assembled across 3 processors. Lets assume that proc0 owns 3 rows,
   proc1 owns 3 rows, proc2 owns 2 rows. This division can be shown 
   as follows:

.vb
            1  2  0  |  0  3  0  |  0  4
    Proc0   0  5  6  |  7  0  0  |  8  0
            9  0 10  | 11  0  0  | 12  0
    -------------------------------------
           13  0 14  | 15 16 17  |  0  0
    Proc1   0 18  0  | 19 20 21  |  0  0 
            0  0  0  | 22 23  0  | 24  0
    -------------------------------------
    Proc2  25 26 27  |  0  0 28  | 29  0
           30  0  0  | 31 32 33  |  0 34
.ve

   This can be represented as a collection of submatrices as:

.vb
      A B C
      D E F
      G H I
.ve

   Where the submatrices A,B,C are owned by proc0, D,E,F are
   owned by proc1, G,H,I are owned by proc2.

   The 'm' parameters for proc0,proc1,proc2 are 3,3,2 respectively.
   The 'n' parameters for proc0,proc1,proc2 are 3,3,2 respectively.
   The 'M','N' parameters are 8,8, and have the same values on all procs.

   The DIAGONAL submatrices corresponding to proc0,proc1,proc2 are
   submatrices [A], [E], [I] respectively. The OFF-DIAGONAL submatrices
   corresponding to proc0,proc1,proc2 are [BC], [DF], [GH] respectively.
   Internally, each processor stores the DIAGONAL part, and the OFF-DIAGONAL
   part as SeqAIJ matrices. for eg: proc1 will store [E] as a SeqAIJ
   matrix, ans [DF] as another SeqAIJ matrix.

   When d_nz, o_nz parameters are specified, d_nz storage elements are
   allocated for every row of the local diagonal submatrix, and o_nz
   storage locations are allocated for every row of the OFF-DIAGONAL submat.
   One way to choose d_nz and o_nz is to use the max nonzerors per local 
   rows for each of the local DIAGONAL, and the OFF-DIAGONAL submatrices. 
   In this case, the values of d_nz,o_nz are:
.vb
     proc0 : dnz = 2, o_nz = 2
     proc1 : dnz = 3, o_nz = 2
     proc2 : dnz = 1, o_nz = 4
.ve
   We are allocating m*(d_nz+o_nz) storage locations for every proc. This
   translates to 3*(2+2)=12 for proc0, 3*(3+2)=15 for proc1, 2*(1+4)=10
   for proc3. i.e we are using 12+15+10=37 storage locations to store 
   34 values.

   When d_nnz, o_nnz parameters are specified, the storage is specified
   for every row, coresponding to both DIAGONAL and OFF-DIAGONAL submatrices.
   In the above case the values for d_nnz,o_nnz are:
.vb
     proc0: d_nnz = [2,2,2] and o_nnz = [2,2,2]
     proc1: d_nnz = [3,3,2] and o_nnz = [2,1,1]
     proc2: d_nnz = [1,1]   and o_nnz = [4,4]
.ve
   Here the space allocated is sum of all the above values i.e 34, and
   hence pre-allocation is perfect.

   Level: intermediate

.keywords: matrix, aij, compressed row, sparse, parallel

.seealso: MatCreate(), MatCreateSeqAIJ(), MatSetValues(), MatCreateMPIAIJ(), MatMPIAIJSetPreallocationCSR(),
          MPIAIJ
@*/
PetscErrorCode PETSCMAT_DLLEXPORT MatMPIAIJSetPreallocation(Mat B,PetscInt d_nz,const PetscInt d_nnz[],PetscInt o_nz,const PetscInt o_nnz[])
{
  PetscErrorCode ierr,(*f)(Mat,PetscInt,const PetscInt[],PetscInt,const PetscInt[]);

  PetscFunctionBegin;
  ierr = PetscObjectQueryFunction((PetscObject)B,"MatMPIAIJSetPreallocation_C",(void (**)(void))&f);CHKERRQ(ierr);
  if (f) {
    ierr = (*f)(B,d_nz,d_nnz,o_nz,o_nnz);CHKERRQ(ierr);
  }
  PetscFunctionReturn(0);
}

#undef __FUNCT__  
#define __FUNCT__ "MatCreateMPIAIJ"
/*@C
   MatCreateMPIAIJ - Creates a sparse parallel matrix in AIJ format
   (the default parallel PETSc format).  For good matrix assembly performance
   the user should preallocate the matrix storage by setting the parameters 
   d_nz (or d_nnz) and o_nz (or o_nnz).  By setting these parameters accurately,
   performance can be increased by more than a factor of 50.

   Collective on MPI_Comm

   Input Parameters:
+  comm - MPI communicator
.  m - number of local rows (or PETSC_DECIDE to have calculated if M is given)
           This value should be the same as the local size used in creating the 
           y vector for the matrix-vector product y = Ax.
.  n - This value should be the same as the local size used in creating the 
       x vector for the matrix-vector product y = Ax. (or PETSC_DECIDE to have
       calculated if N is given) For square matrices n is almost always m.
.  M - number of global rows (or PETSC_DETERMINE to have calculated if m is given)
.  N - number of global columns (or PETSC_DETERMINE to have calculated if n is given)
.  d_nz  - number of nonzeros per row in DIAGONAL portion of local submatrix
           (same value is used for all local rows)
.  d_nnz - array containing the number of nonzeros in the various rows of the 
           DIAGONAL portion of the local submatrix (possibly different for each row)
           or PETSC_NULL, if d_nz is used to specify the nonzero structure. 
           The size of this array is equal to the number of local rows, i.e 'm'. 
           You must leave room for the diagonal entry even if it is zero.
.  o_nz  - number of nonzeros per row in the OFF-DIAGONAL portion of local
           submatrix (same value is used for all local rows).
-  o_nnz - array containing the number of nonzeros in the various rows of the
           OFF-DIAGONAL portion of the local submatrix (possibly different for
           each row) or PETSC_NULL, if o_nz is used to specify the nonzero 
           structure. The size of this array is equal to the number 
           of local rows, i.e 'm'. 

   Output Parameter:
.  A - the matrix 

   Notes:
   If the *_nnz parameter is given then the *_nz parameter is ignored

   m,n,M,N parameters specify the size of the matrix, and its partitioning across
   processors, while d_nz,d_nnz,o_nz,o_nnz parameters specify the approximate
   storage requirements for this matrix.

   If PETSC_DECIDE or  PETSC_DETERMINE is used for a particular argument on one 
   processor than it must be used on all processors that share the object for 
   that argument.

   The user MUST specify either the local or global matrix dimensions
   (possibly both).

   The parallel matrix is partitioned such that the first m0 rows belong to 
   process 0, the next m1 rows belong to process 1, the next m2 rows belong 
   to process 2 etc.. where m0,m1,m2... are the input parameter 'm'.

   The DIAGONAL portion of the local submatrix of a processor can be defined 
   as the submatrix which is obtained by extraction the part corresponding 
   to the rows r1-r2 and columns r1-r2 of the global matrix, where r1 is the 
   first row that belongs to the processor, and r2 is the last row belonging 
   to the this processor. This is a square mxm matrix. The remaining portion 
   of the local submatrix (mxN) constitute the OFF-DIAGONAL portion.

   If o_nnz, d_nnz are specified, then o_nz, and d_nz are ignored.

   When calling this routine with a single process communicator, a matrix of
   type SEQAIJ is returned.  If a matrix of type MPIAIJ is desired for this
   type of communicator, use the construction mechanism:
     MatCreate(...,&A); MatSetType(A,MPIAIJ); MatMPIAIJSetPreallocation(A,...);

   By default, this format uses inodes (identical nodes) when possible.
   We search for consecutive rows with the same nonzero structure, thereby
   reusing matrix information to achieve increased efficiency.

   Options Database Keys:
+  -mat_no_inode  - Do not use inodes
.  -mat_inode_limit <limit> - Sets inode limit (max limit=5)
-  -mat_aij_oneindex - Internally use indexing starting at 1
        rather than 0.  Note that when calling MatSetValues(),
        the user still MUST index entries starting at 0!


   Example usage:
  
   Consider the following 8x8 matrix with 34 non-zero values, that is 
   assembled across 3 processors. Lets assume that proc0 owns 3 rows,
   proc1 owns 3 rows, proc2 owns 2 rows. This division can be shown 
   as follows:

.vb
            1  2  0  |  0  3  0  |  0  4
    Proc0   0  5  6  |  7  0  0  |  8  0
            9  0 10  | 11  0  0  | 12  0
    -------------------------------------
           13  0 14  | 15 16 17  |  0  0
    Proc1   0 18  0  | 19 20 21  |  0  0 
            0  0  0  | 22 23  0  | 24  0
    -------------------------------------
    Proc2  25 26 27  |  0  0 28  | 29  0
           30  0  0  | 31 32 33  |  0 34
.ve

   This can be represented as a collection of submatrices as:

.vb
      A B C
      D E F
      G H I
.ve

   Where the submatrices A,B,C are owned by proc0, D,E,F are
   owned by proc1, G,H,I are owned by proc2.

   The 'm' parameters for proc0,proc1,proc2 are 3,3,2 respectively.
   The 'n' parameters for proc0,proc1,proc2 are 3,3,2 respectively.
   The 'M','N' parameters are 8,8, and have the same values on all procs.

   The DIAGONAL submatrices corresponding to proc0,proc1,proc2 are
   submatrices [A], [E], [I] respectively. The OFF-DIAGONAL submatrices
   corresponding to proc0,proc1,proc2 are [BC], [DF], [GH] respectively.
   Internally, each processor stores the DIAGONAL part, and the OFF-DIAGONAL
   part as SeqAIJ matrices. for eg: proc1 will store [E] as a SeqAIJ
   matrix, ans [DF] as another SeqAIJ matrix.

   When d_nz, o_nz parameters are specified, d_nz storage elements are
   allocated for every row of the local diagonal submatrix, and o_nz
   storage locations are allocated for every row of the OFF-DIAGONAL submat.
   One way to choose d_nz and o_nz is to use the max nonzerors per local 
   rows for each of the local DIAGONAL, and the OFF-DIAGONAL submatrices. 
   In this case, the values of d_nz,o_nz are:
.vb
     proc0 : dnz = 2, o_nz = 2
     proc1 : dnz = 3, o_nz = 2
     proc2 : dnz = 1, o_nz = 4
.ve
   We are allocating m*(d_nz+o_nz) storage locations for every proc. This
   translates to 3*(2+2)=12 for proc0, 3*(3+2)=15 for proc1, 2*(1+4)=10
   for proc3. i.e we are using 12+15+10=37 storage locations to store 
   34 values.

   When d_nnz, o_nnz parameters are specified, the storage is specified
   for every row, coresponding to both DIAGONAL and OFF-DIAGONAL submatrices.
   In the above case the values for d_nnz,o_nnz are:
.vb
     proc0: d_nnz = [2,2,2] and o_nnz = [2,2,2]
     proc1: d_nnz = [3,3,2] and o_nnz = [2,1,1]
     proc2: d_nnz = [1,1]   and o_nnz = [4,4]
.ve
   Here the space allocated is sum of all the above values i.e 34, and
   hence pre-allocation is perfect.

   Level: intermediate

.keywords: matrix, aij, compressed row, sparse, parallel

.seealso: MatCreate(), MatCreateSeqAIJ(), MatSetValues(), MatMPIAIJSetPreallocation(), MatMPIAIJSetPreallocationCSR(),
          MPIAIJ
@*/
PetscErrorCode PETSCMAT_DLLEXPORT MatCreateMPIAIJ(MPI_Comm comm,PetscInt m,PetscInt n,PetscInt M,PetscInt N,PetscInt d_nz,const PetscInt d_nnz[],PetscInt o_nz,const PetscInt o_nnz[],Mat *A)
{
  PetscErrorCode ierr;
  PetscMPIInt    size;

  PetscFunctionBegin;
  ierr = MatCreate(comm,A);CHKERRQ(ierr);
  ierr = MatSetSizes(*A,m,n,M,N);CHKERRQ(ierr);
  ierr = MPI_Comm_size(comm,&size);CHKERRQ(ierr);
  if (size > 1) {
    ierr = MatSetType(*A,MATMPIAIJ);CHKERRQ(ierr);
    ierr = MatMPIAIJSetPreallocation(*A,d_nz,d_nnz,o_nz,o_nnz);CHKERRQ(ierr);
  } else {
    ierr = MatSetType(*A,MATSEQAIJ);CHKERRQ(ierr);
    ierr = MatSeqAIJSetPreallocation(*A,d_nz,d_nnz);CHKERRQ(ierr);
  }
  PetscFunctionReturn(0);
}

#undef __FUNCT__  
#define __FUNCT__ "MatMPIAIJGetSeqAIJ"
PetscErrorCode PETSCMAT_DLLEXPORT MatMPIAIJGetSeqAIJ(Mat A,Mat *Ad,Mat *Ao,PetscInt *colmap[])
{
  Mat_MPIAIJ *a = (Mat_MPIAIJ *)A->data;

  PetscFunctionBegin;
  *Ad     = a->A;
  *Ao     = a->B;
  *colmap = a->garray;
  PetscFunctionReturn(0);
}  

#undef __FUNCT__  
#define __FUNCT__ "MatSetColoring_MPIAIJ"
PetscErrorCode MatSetColoring_MPIAIJ(Mat A,ISColoring coloring)
{
  PetscErrorCode ierr;
  PetscInt       i;
  Mat_MPIAIJ     *a = (Mat_MPIAIJ*)A->data;  

  PetscFunctionBegin;
  if (coloring->ctype == IS_COLORING_LOCAL) {
    ISColoringValue *allcolors,*colors;
    ISColoring      ocoloring;

    /* set coloring for diagonal portion */
    ierr = MatSetColoring_SeqAIJ(a->A,coloring);CHKERRQ(ierr);

    /* set coloring for off-diagonal portion */
    ierr = ISAllGatherColors(A->comm,coloring->n,coloring->colors,PETSC_NULL,&allcolors);CHKERRQ(ierr);
    ierr = PetscMalloc((a->B->cmap.n+1)*sizeof(ISColoringValue),&colors);CHKERRQ(ierr);
    for (i=0; i<a->B->cmap.n; i++) {
      colors[i] = allcolors[a->garray[i]];
    }
    ierr = PetscFree(allcolors);CHKERRQ(ierr);
    ierr = ISColoringCreate(MPI_COMM_SELF,a->B->cmap.n,coloring->n,colors,&ocoloring);CHKERRQ(ierr);
    ierr = MatSetColoring_SeqAIJ(a->B,ocoloring);CHKERRQ(ierr);
    ierr = ISColoringDestroy(ocoloring);CHKERRQ(ierr);
  } else if (coloring->ctype == IS_COLORING_GHOSTED) {
    ISColoringValue *colors;
    PetscInt        *larray;
    ISColoring      ocoloring;

    /* set coloring for diagonal portion */
    ierr = PetscMalloc((a->A->cmap.n+1)*sizeof(PetscInt),&larray);CHKERRQ(ierr);
    for (i=0; i<a->A->cmap.n; i++) {
      larray[i] = i + A->cmap.rstart;
    }
    ierr = ISGlobalToLocalMappingApply(A->mapping,IS_GTOLM_MASK,a->A->cmap.n,larray,PETSC_NULL,larray);CHKERRQ(ierr);
    ierr = PetscMalloc((a->A->cmap.n+1)*sizeof(ISColoringValue),&colors);CHKERRQ(ierr);
    for (i=0; i<a->A->cmap.n; i++) {
      colors[i] = coloring->colors[larray[i]];
    }
    ierr = PetscFree(larray);CHKERRQ(ierr);
    ierr = ISColoringCreate(PETSC_COMM_SELF,a->A->cmap.n,coloring->n,colors,&ocoloring);CHKERRQ(ierr);
    ierr = MatSetColoring_SeqAIJ(a->A,ocoloring);CHKERRQ(ierr);
    ierr = ISColoringDestroy(ocoloring);CHKERRQ(ierr);

    /* set coloring for off-diagonal portion */
    ierr = PetscMalloc((a->B->cmap.n+1)*sizeof(PetscInt),&larray);CHKERRQ(ierr);
    ierr = ISGlobalToLocalMappingApply(A->mapping,IS_GTOLM_MASK,a->B->cmap.n,a->garray,PETSC_NULL,larray);CHKERRQ(ierr);
    ierr = PetscMalloc((a->B->cmap.n+1)*sizeof(ISColoringValue),&colors);CHKERRQ(ierr);
    for (i=0; i<a->B->cmap.n; i++) {
      colors[i] = coloring->colors[larray[i]];
    }
    ierr = PetscFree(larray);CHKERRQ(ierr);
    ierr = ISColoringCreate(MPI_COMM_SELF,a->B->cmap.n,coloring->n,colors,&ocoloring);CHKERRQ(ierr);
    ierr = MatSetColoring_SeqAIJ(a->B,ocoloring);CHKERRQ(ierr);
    ierr = ISColoringDestroy(ocoloring);CHKERRQ(ierr);
  } else {
    SETERRQ1(PETSC_ERR_SUP,"No support ISColoringType %d",(int)coloring->ctype);
  }

  PetscFunctionReturn(0);
}

#if defined(PETSC_HAVE_ADIC)
#undef __FUNCT__  
#define __FUNCT__ "MatSetValuesAdic_MPIAIJ"
PetscErrorCode MatSetValuesAdic_MPIAIJ(Mat A,void *advalues)
{
  Mat_MPIAIJ     *a = (Mat_MPIAIJ*)A->data;  
  PetscErrorCode ierr;

  PetscFunctionBegin;
  ierr = MatSetValuesAdic_SeqAIJ(a->A,advalues);CHKERRQ(ierr);
  ierr = MatSetValuesAdic_SeqAIJ(a->B,advalues);CHKERRQ(ierr);
  PetscFunctionReturn(0);
}
#endif

#undef __FUNCT__  
#define __FUNCT__ "MatSetValuesAdifor_MPIAIJ"
PetscErrorCode MatSetValuesAdifor_MPIAIJ(Mat A,PetscInt nl,void *advalues)
{
  Mat_MPIAIJ     *a = (Mat_MPIAIJ*)A->data;  
  PetscErrorCode ierr;

  PetscFunctionBegin;
  ierr = MatSetValuesAdifor_SeqAIJ(a->A,nl,advalues);CHKERRQ(ierr);
  ierr = MatSetValuesAdifor_SeqAIJ(a->B,nl,advalues);CHKERRQ(ierr);
  PetscFunctionReturn(0);
}

#undef __FUNCT__  
#define __FUNCT__ "MatMerge"
/*@C
      MatMerge - Creates a single large PETSc matrix by concatinating sequential
                 matrices from each processor

    Collective on MPI_Comm

   Input Parameters:
+    comm - the communicators the parallel matrix will live on
.    inmat - the input sequential matrices
.    n - number of local columns (or PETSC_DECIDE)
-    scall - either MAT_INITIAL_MATRIX or MAT_REUSE_MATRIX

   Output Parameter:
.    outmat - the parallel matrix generated

    Level: advanced

   Notes: The number of columns of the matrix in EACH processor MUST be the same.

@*/
PetscErrorCode PETSCMAT_DLLEXPORT MatMerge(MPI_Comm comm,Mat inmat,PetscInt n,MatReuse scall,Mat *outmat)
{
  PetscErrorCode ierr;
  PetscInt       m,N,i,rstart,nnz,I,*dnz,*onz;
  PetscInt       *indx;
  PetscScalar    *values;

  PetscFunctionBegin;
  ierr = MatGetSize(inmat,&m,&N);CHKERRQ(ierr);
  if (scall == MAT_INITIAL_MATRIX){ 
    /* count nonzeros in each row, for diagonal and off diagonal portion of matrix */
    if (n == PETSC_DECIDE){ 
      ierr = PetscSplitOwnership(comm,&n,&N);CHKERRQ(ierr);
    } 
    ierr = MPI_Scan(&m, &rstart,1,MPIU_INT,MPI_SUM,comm);CHKERRQ(ierr);
    rstart -= m;

    ierr = MatPreallocateInitialize(comm,m,n,dnz,onz);CHKERRQ(ierr);
    for (i=0;i<m;i++) {
      ierr = MatGetRow_SeqAIJ(inmat,i,&nnz,&indx,PETSC_NULL);CHKERRQ(ierr);
      ierr = MatPreallocateSet(i+rstart,nnz,indx,dnz,onz);CHKERRQ(ierr);
      ierr = MatRestoreRow_SeqAIJ(inmat,i,&nnz,&indx,PETSC_NULL);CHKERRQ(ierr);
    }
    /* This routine will ONLY return MPIAIJ type matrix */
    ierr = MatCreate(comm,outmat);CHKERRQ(ierr);
    ierr = MatSetSizes(*outmat,m,n,PETSC_DETERMINE,PETSC_DETERMINE);CHKERRQ(ierr);
    ierr = MatSetType(*outmat,MATMPIAIJ);CHKERRQ(ierr);
    ierr = MatMPIAIJSetPreallocation(*outmat,0,dnz,0,onz);CHKERRQ(ierr);
    ierr = MatPreallocateFinalize(dnz,onz);CHKERRQ(ierr);
  
  } else if (scall == MAT_REUSE_MATRIX){
    ierr = MatGetOwnershipRange(*outmat,&rstart,PETSC_NULL);CHKERRQ(ierr);
  } else {
    SETERRQ1(PETSC_ERR_ARG_WRONG,"Invalid MatReuse %d",(int)scall);
  }

  for (i=0;i<m;i++) {
    ierr = MatGetRow_SeqAIJ(inmat,i,&nnz,&indx,&values);CHKERRQ(ierr);
    I    = i + rstart;
    ierr = MatSetValues(*outmat,1,&I,nnz,indx,values,INSERT_VALUES);CHKERRQ(ierr);
    ierr = MatRestoreRow_SeqAIJ(inmat,i,&nnz,&indx,&values);CHKERRQ(ierr);
  }
  ierr = MatDestroy(inmat);CHKERRQ(ierr);
  ierr = MatAssemblyBegin(*outmat,MAT_FINAL_ASSEMBLY);CHKERRQ(ierr);
  ierr = MatAssemblyEnd(*outmat,MAT_FINAL_ASSEMBLY);CHKERRQ(ierr);

  PetscFunctionReturn(0);
}

#undef __FUNCT__  
#define __FUNCT__ "MatFileSplit"
PetscErrorCode MatFileSplit(Mat A,char *outfile)
{
  PetscErrorCode    ierr;
  PetscMPIInt       rank;
  PetscInt          m,N,i,rstart,nnz;
  size_t            len;
  const PetscInt    *indx;
  PetscViewer       out;
  char              *name;
  Mat               B;
  const PetscScalar *values;

  PetscFunctionBegin;
  ierr = MatGetLocalSize(A,&m,0);CHKERRQ(ierr);
  ierr = MatGetSize(A,0,&N);CHKERRQ(ierr);
  /* Should this be the type of the diagonal block of A? */ 
  ierr = MatCreate(PETSC_COMM_SELF,&B);CHKERRQ(ierr);
  ierr = MatSetSizes(B,m,N,m,N);CHKERRQ(ierr);
  ierr = MatSetType(B,MATSEQAIJ);CHKERRQ(ierr);
  ierr = MatSeqAIJSetPreallocation(B,0,PETSC_NULL);CHKERRQ(ierr);
  ierr = MatGetOwnershipRange(A,&rstart,0);CHKERRQ(ierr);
  for (i=0;i<m;i++) {
    ierr = MatGetRow(A,i+rstart,&nnz,&indx,&values);CHKERRQ(ierr);
    ierr = MatSetValues(B,1,&i,nnz,indx,values,INSERT_VALUES);CHKERRQ(ierr);
    ierr = MatRestoreRow(A,i+rstart,&nnz,&indx,&values);CHKERRQ(ierr);
  }
  ierr = MatAssemblyBegin(B,MAT_FINAL_ASSEMBLY);CHKERRQ(ierr);
  ierr = MatAssemblyEnd(B,MAT_FINAL_ASSEMBLY);CHKERRQ(ierr);

  ierr = MPI_Comm_rank(A->comm,&rank);CHKERRQ(ierr);
  ierr = PetscStrlen(outfile,&len);CHKERRQ(ierr);
  ierr = PetscMalloc((len+5)*sizeof(char),&name);CHKERRQ(ierr);
  sprintf(name,"%s.%d",outfile,rank);
  ierr = PetscViewerBinaryOpen(PETSC_COMM_SELF,name,FILE_MODE_APPEND,&out);CHKERRQ(ierr);
  ierr = PetscFree(name);
  ierr = MatView(B,out);CHKERRQ(ierr);
  ierr = PetscViewerDestroy(out);CHKERRQ(ierr);
  ierr = MatDestroy(B);CHKERRQ(ierr);
  PetscFunctionReturn(0);
}

<<<<<<< HEAD
=======
EXTERN PetscErrorCode MatDestroy_MPIAIJ(Mat);
#undef __FUNCT__  
#define __FUNCT__ "MatDestroy_MPIAIJ_SeqsToMPI"
PetscErrorCode PETSCMAT_DLLEXPORT MatDestroy_MPIAIJ_SeqsToMPI(Mat A)
{
  PetscErrorCode       ierr;
  Mat_Merge_SeqsToMPI  *merge; 
  PetscObjectContainer container;

  PetscFunctionBegin;
  ierr = PetscObjectQuery((PetscObject)A,"MatMergeSeqsToMPI",(PetscObject *)&container);CHKERRQ(ierr);
  if (container) {
    ierr = PetscObjectContainerGetPointer(container,(void **)&merge);CHKERRQ(ierr); 
    ierr = PetscFree(merge->id_r);CHKERRQ(ierr);
    ierr = PetscFree(merge->len_s);CHKERRQ(ierr);
    ierr = PetscFree(merge->len_r);CHKERRQ(ierr);
    ierr = PetscFree(merge->bi);CHKERRQ(ierr);
    ierr = PetscFree(merge->bj);CHKERRQ(ierr);
    ierr = PetscFree(merge->buf_ri);CHKERRQ(ierr); 
    ierr = PetscFree(merge->buf_rj);CHKERRQ(ierr);
    if (merge->coi){ierr = PetscFree(merge->coi);CHKERRQ(ierr);}
    if (merge->coj){ierr = PetscFree(merge->coj);CHKERRQ(ierr);}
    if (merge->owners_co){ierr = PetscFree(merge->owners_co);CHKERRQ(ierr);}
    
    ierr = PetscObjectContainerDestroy(container);CHKERRQ(ierr);
    ierr = PetscObjectCompose((PetscObject)A,"MatMergeSeqsToMPI",0);CHKERRQ(ierr);
  }
  ierr = PetscFree(merge);CHKERRQ(ierr);

  ierr = MatDestroy_MPIAIJ(A);CHKERRQ(ierr);
  PetscFunctionReturn(0);
}

>>>>>>> 2a4c71fe
#include "src/mat/utils/freespace.h"
#include "petscbt.h"
static PetscEvent logkey_seqstompinum = 0;
#undef __FUNCT__  
#define __FUNCT__ "MatMerge_SeqsToMPINumeric"
/*@C
      MatMerge_SeqsToMPI - Creates a MPIAIJ matrix by adding sequential
                 matrices from each processor

    Collective on MPI_Comm

   Input Parameters:
+    comm - the communicators the parallel matrix will live on
.    seqmat - the input sequential matrices
.    m - number of local rows (or PETSC_DECIDE)
.    n - number of local columns (or PETSC_DECIDE)
-    scall - either MAT_INITIAL_MATRIX or MAT_REUSE_MATRIX

   Output Parameter:
.    mpimat - the parallel matrix generated

    Level: advanced

   Notes: 
     The dimensions of the sequential matrix in each processor MUST be the same.
     The input seqmat is included into the container "Mat_Merge_SeqsToMPI", and will be
     destroyed when mpimat is destroyed. Call PetscObjectQuery() to access seqmat.
@*/
PetscErrorCode PETSCMAT_DLLEXPORT MatMerge_SeqsToMPINumeric(Mat seqmat,Mat mpimat) 
{
  PetscErrorCode       ierr; 
  MPI_Comm             comm=mpimat->comm;
  Mat_SeqAIJ           *a=(Mat_SeqAIJ*)seqmat->data;
  PetscMPIInt          size,rank,taga,*len_s;
  PetscInt             N=mpimat->cmap.N,i,j,*owners,*ai=a->i,*aj=a->j; 
  PetscInt             proc,m;
  PetscInt             **buf_ri,**buf_rj;  
  PetscInt             k,anzi,*bj_i,*bi,*bj,arow,bnzi,nextaj; 
  PetscInt             nrows,**buf_ri_k,**nextrow,**nextai;
  MPI_Request          *s_waits,*r_waits; 
  MPI_Status           *status;
  MatScalar            *aa=a->a,**abuf_r,*ba_i;
  Mat_Merge_SeqsToMPI  *merge;
  PetscObjectContainer container;
  
  PetscFunctionBegin;
  if (!logkey_seqstompinum) {
    ierr = PetscLogEventRegister(&logkey_seqstompinum,"MatMerge_SeqsToMPINumeric",MAT_COOKIE);
  }
  ierr = PetscLogEventBegin(logkey_seqstompinum,seqmat,0,0,0);CHKERRQ(ierr);

  ierr = MPI_Comm_size(comm,&size);CHKERRQ(ierr);
  ierr = MPI_Comm_rank(comm,&rank);CHKERRQ(ierr);

  ierr = PetscObjectQuery((PetscObject)mpimat,"MatMergeSeqsToMPI",(PetscObject *)&container);CHKERRQ(ierr);
  if (container) {
    ierr  = PetscObjectContainerGetPointer(container,(void **)&merge);CHKERRQ(ierr); 
  }
  bi     = merge->bi;
  bj     = merge->bj;
  buf_ri = merge->buf_ri;
  buf_rj = merge->buf_rj;

  ierr   = PetscMalloc(size*sizeof(MPI_Status),&status);CHKERRQ(ierr);
  owners = merge->rowmap.range;
  len_s  = merge->len_s;

  /* send and recv matrix values */
  /*-----------------------------*/
  ierr = PetscObjectGetNewTag((PetscObject)mpimat,&taga);CHKERRQ(ierr);
  ierr = PetscPostIrecvScalar(comm,taga,merge->nrecv,merge->id_r,merge->len_r,&abuf_r,&r_waits);CHKERRQ(ierr);

  ierr = PetscMalloc((merge->nsend+1)*sizeof(MPI_Request),&s_waits);CHKERRQ(ierr);
  for (proc=0,k=0; proc<size; proc++){  
    if (!len_s[proc]) continue;
    i = owners[proc];
    ierr = MPI_Isend(aa+ai[i],len_s[proc],MPIU_MATSCALAR,proc,taga,comm,s_waits+k);CHKERRQ(ierr);
    k++;
  } 

  if (merge->nrecv) {ierr = MPI_Waitall(merge->nrecv,r_waits,status);CHKERRQ(ierr);}
  if (merge->nsend) {ierr = MPI_Waitall(merge->nsend,s_waits,status);CHKERRQ(ierr);}
  ierr = PetscFree(status);CHKERRQ(ierr);

  ierr = PetscFree(s_waits);CHKERRQ(ierr);
  ierr = PetscFree(r_waits);CHKERRQ(ierr);

  /* insert mat values of mpimat */
  /*----------------------------*/
  ierr = PetscMalloc(N*sizeof(MatScalar),&ba_i);CHKERRQ(ierr);
  ierr = PetscMalloc((3*merge->nrecv+1)*sizeof(PetscInt**),&buf_ri_k);CHKERRQ(ierr);
  nextrow = buf_ri_k + merge->nrecv;
  nextai  = nextrow + merge->nrecv;

  for (k=0; k<merge->nrecv; k++){
    buf_ri_k[k] = buf_ri[k]; /* beginning of k-th recved i-structure */
    nrows = *(buf_ri_k[k]);
    nextrow[k]  = buf_ri_k[k]+1;  /* next row number of k-th recved i-structure */
    nextai[k]   = buf_ri_k[k] + (nrows + 1);/* poins to the next i-structure of k-th recved i-structure  */
  }

  /* set values of ba */
  m = merge->rowmap.n;
  for (i=0; i<m; i++) {
    arow = owners[rank] + i; 
    bj_i = bj+bi[i];  /* col indices of the i-th row of mpimat */
    bnzi = bi[i+1] - bi[i];
    ierr = PetscMemzero(ba_i,bnzi*sizeof(MatScalar));CHKERRQ(ierr);

    /* add local non-zero vals of this proc's seqmat into ba */
    anzi = ai[arow+1] - ai[arow];
    aj   = a->j + ai[arow]; 
    aa   = a->a + ai[arow]; 
    nextaj = 0;
    for (j=0; nextaj<anzi; j++){
      if (*(bj_i + j) == aj[nextaj]){ /* bcol == acol */
        ba_i[j] += aa[nextaj++];
      }
    }

    /* add received vals into ba */
    for (k=0; k<merge->nrecv; k++){ /* k-th received message */
      /* i-th row */
      if (i == *nextrow[k]) {
        anzi = *(nextai[k]+1) - *nextai[k]; 
        aj   = buf_rj[k] + *(nextai[k]);
        aa   = abuf_r[k] + *(nextai[k]);
        nextaj = 0;
        for (j=0; nextaj<anzi; j++){ 
          if (*(bj_i + j) == aj[nextaj]){ /* bcol == acol */
            ba_i[j] += aa[nextaj++];
          }
        }
        nextrow[k]++; nextai[k]++;
      } 
    }
    ierr = MatSetValues(mpimat,1,&arow,bnzi,bj_i,ba_i,INSERT_VALUES);CHKERRQ(ierr);
  } 
  ierr = MatAssemblyBegin(mpimat,MAT_FINAL_ASSEMBLY);CHKERRQ(ierr);
  ierr = MatAssemblyEnd(mpimat,MAT_FINAL_ASSEMBLY);CHKERRQ(ierr); 

  ierr = PetscFree(abuf_r);CHKERRQ(ierr);
  ierr = PetscFree(ba_i);CHKERRQ(ierr);
  ierr = PetscFree(buf_ri_k);CHKERRQ(ierr);
  ierr = PetscLogEventEnd(logkey_seqstompinum,seqmat,0,0,0);CHKERRQ(ierr);
  PetscFunctionReturn(0);
}

static PetscEvent logkey_seqstompisym = 0;
EXTERN PetscErrorCode MatDestroy_MPIAIJ_MatPtAP(Mat);
#undef __FUNCT__  
#define __FUNCT__ "MatMerge_SeqsToMPISymbolic"
PetscErrorCode PETSCMAT_DLLEXPORT MatMerge_SeqsToMPISymbolic(MPI_Comm comm,Mat seqmat,PetscInt m,PetscInt n,Mat *mpimat) 
{
  PetscErrorCode       ierr; 
  Mat                  B_mpi;
  Mat_SeqAIJ           *a=(Mat_SeqAIJ*)seqmat->data;
  PetscMPIInt          size,rank,tagi,tagj,*len_s,*len_si,*len_ri;
  PetscInt             **buf_rj,**buf_ri,**buf_ri_k;
  PetscInt             M=seqmat->rmap.n,N=seqmat->cmap.n,i,*owners,*ai=a->i,*aj=a->j;
  PetscInt             len,proc,*dnz,*onz;
  PetscInt             k,anzi,*bi,*bj,*lnk,nlnk,arow,bnzi,nspacedouble=0; 
  PetscInt             nrows,*buf_s,*buf_si,*buf_si_i,**nextrow,**nextai;
  MPI_Request          *si_waits,*sj_waits,*ri_waits,*rj_waits; 
  MPI_Status           *status;
  PetscFreeSpaceList   free_space=PETSC_NULL,current_space=PETSC_NULL;
  PetscBT              lnkbt;
  Mat_Merge_SeqsToMPI  *merge;
  PetscObjectContainer container;

  PetscFunctionBegin;
  if (!logkey_seqstompisym) {
    ierr = PetscLogEventRegister(&logkey_seqstompisym,"MatMerge_SeqsToMPISymbolic",MAT_COOKIE);
  }
  ierr = PetscLogEventBegin(logkey_seqstompisym,seqmat,0,0,0);CHKERRQ(ierr);

  /* make sure it is a PETSc comm */
  ierr = PetscCommDuplicate(comm,&comm,PETSC_NULL);CHKERRQ(ierr);
  ierr = MPI_Comm_size(comm,&size);CHKERRQ(ierr);
  ierr = MPI_Comm_rank(comm,&rank);CHKERRQ(ierr);
  
  ierr = PetscNew(Mat_Merge_SeqsToMPI,&merge);CHKERRQ(ierr);
  ierr = PetscMalloc(size*sizeof(MPI_Status),&status);CHKERRQ(ierr);

  /* determine row ownership */
  /*---------------------------------------------------------*/
  merge->rowmap.n = m;
  merge->rowmap.N = M;
  ierr = PetscMapInitialize(comm,&merge->rowmap);CHKERRQ(ierr);
  ierr = PetscMalloc(size*sizeof(PetscMPIInt),&len_si);CHKERRQ(ierr);
  ierr = PetscMalloc(size*sizeof(PetscMPIInt),&merge->len_s);CHKERRQ(ierr);
  
  m      = merge->rowmap.n;
  M      = merge->rowmap.N;
  owners = merge->rowmap.range;

  /* determine the number of messages to send, their lengths */
  /*---------------------------------------------------------*/
  len_s  = merge->len_s;

  len = 0;  /* length of buf_si[] */
  merge->nsend = 0;
  for (proc=0; proc<size; proc++){
    len_si[proc] = 0;
    if (proc == rank){
      len_s[proc] = 0;  
    } else {
      len_si[proc] = owners[proc+1] - owners[proc] + 1;
      len_s[proc] = ai[owners[proc+1]] - ai[owners[proc]]; /* num of rows to be sent to [proc] */
    }
    if (len_s[proc]) {
      merge->nsend++;
      nrows = 0;
      for (i=owners[proc]; i<owners[proc+1]; i++){
        if (ai[i+1] > ai[i]) nrows++;
      }
      len_si[proc] = 2*(nrows+1);
      len += len_si[proc];
    } 
  }

  /* determine the number and length of messages to receive for ij-structure */
  /*-------------------------------------------------------------------------*/
  ierr = PetscGatherNumberOfMessages(comm,PETSC_NULL,len_s,&merge->nrecv);CHKERRQ(ierr);
  ierr = PetscGatherMessageLengths2(comm,merge->nsend,merge->nrecv,len_s,len_si,&merge->id_r,&merge->len_r,&len_ri);CHKERRQ(ierr);      

  /* post the Irecv of j-structure */
  /*-------------------------------*/
  ierr = PetscObjectGetNewTag((PetscObject)mpimat,&tagj);CHKERRQ(ierr);
  ierr = PetscPostIrecvInt(comm,tagj,merge->nrecv,merge->id_r,merge->len_r,&buf_rj,&rj_waits);CHKERRQ(ierr);

  /* post the Isend of j-structure */
  /*--------------------------------*/
  ierr = PetscMalloc((2*merge->nsend+1)*sizeof(MPI_Request),&si_waits);CHKERRQ(ierr);
  sj_waits = si_waits + merge->nsend;

  for (proc=0, k=0; proc<size; proc++){  
    if (!len_s[proc]) continue;
    i = owners[proc];
    ierr = MPI_Isend(aj+ai[i],len_s[proc],MPIU_INT,proc,tagj,comm,sj_waits+k);CHKERRQ(ierr);
    k++;
  } 

  /* receives and sends of j-structure are complete */
  /*------------------------------------------------*/
  if (merge->nrecv) {ierr = MPI_Waitall(merge->nrecv,rj_waits,status);CHKERRQ(ierr);}
  if (merge->nsend) {ierr = MPI_Waitall(merge->nsend,sj_waits,status);CHKERRQ(ierr);}
  
  /* send and recv i-structure */
  /*---------------------------*/  
  ierr = PetscObjectGetNewTag((PetscObject)merge,&tagi);CHKERRQ(ierr);
  ierr = PetscPostIrecvInt(comm,tagi,merge->nrecv,merge->id_r,len_ri,&buf_ri,&ri_waits);CHKERRQ(ierr);
    
  ierr = PetscMalloc((len+1)*sizeof(PetscInt),&buf_s);CHKERRQ(ierr); 
  buf_si = buf_s;  /* points to the beginning of k-th msg to be sent */
  for (proc=0,k=0; proc<size; proc++){  
    if (!len_s[proc]) continue;
    /* form outgoing message for i-structure: 
         buf_si[0]:                 nrows to be sent
               [1:nrows]:           row index (global)
               [nrows+1:2*nrows+1]: i-structure index
    */
    /*-------------------------------------------*/      
    nrows = len_si[proc]/2 - 1; 
    buf_si_i    = buf_si + nrows+1;
    buf_si[0]   = nrows;
    buf_si_i[0] = 0;
    nrows = 0;
    for (i=owners[proc]; i<owners[proc+1]; i++){
      anzi = ai[i+1] - ai[i];
      if (anzi) {
        buf_si_i[nrows+1] = buf_si_i[nrows] + anzi; /* i-structure */
        buf_si[nrows+1] = i-owners[proc]; /* local row index */
        nrows++;
      }
    }
    ierr = MPI_Isend(buf_si,len_si[proc],MPIU_INT,proc,tagi,comm,si_waits+k);CHKERRQ(ierr);
    k++;
    buf_si += len_si[proc];
  } 

  if (merge->nrecv) {ierr = MPI_Waitall(merge->nrecv,ri_waits,status);CHKERRQ(ierr);}
  if (merge->nsend) {ierr = MPI_Waitall(merge->nsend,si_waits,status);CHKERRQ(ierr);}

  ierr = PetscInfo2(seqmat,"nsend: %D, nrecv: %D\n",merge->nsend,merge->nrecv);CHKERRQ(ierr);
  for (i=0; i<merge->nrecv; i++){
    ierr = PetscInfo3(seqmat,"recv len_ri=%D, len_rj=%D from [%D]\n",len_ri[i],merge->len_r[i],merge->id_r[i]);CHKERRQ(ierr);
  }

  ierr = PetscFree(len_si);CHKERRQ(ierr);
  ierr = PetscFree(len_ri);CHKERRQ(ierr);
  ierr = PetscFree(rj_waits);CHKERRQ(ierr);
  ierr = PetscFree(si_waits);CHKERRQ(ierr);
  ierr = PetscFree(ri_waits);CHKERRQ(ierr);
  ierr = PetscFree(buf_s);CHKERRQ(ierr);
  ierr = PetscFree(status);CHKERRQ(ierr);

  /* compute a local seq matrix in each processor */
  /*----------------------------------------------*/
  /* allocate bi array and free space for accumulating nonzero column info */
  ierr = PetscMalloc((m+1)*sizeof(PetscInt),&bi);CHKERRQ(ierr);
  bi[0] = 0;

  /* create and initialize a linked list */
  nlnk = N+1;
  ierr = PetscLLCreate(N,N,nlnk,lnk,lnkbt);CHKERRQ(ierr);
  
  /* initial FreeSpace size is 2*(num of local nnz(seqmat)) */
  len = 0;
  len  = ai[owners[rank+1]] - ai[owners[rank]];
  ierr = PetscFreeSpaceGet((PetscInt)(2*len+1),&free_space);CHKERRQ(ierr);
  current_space = free_space;

  /* determine symbolic info for each local row */
  ierr = PetscMalloc((3*merge->nrecv+1)*sizeof(PetscInt**),&buf_ri_k);CHKERRQ(ierr);
  nextrow = buf_ri_k + merge->nrecv;
  nextai  = nextrow + merge->nrecv;
  for (k=0; k<merge->nrecv; k++){
    buf_ri_k[k] = buf_ri[k]; /* beginning of k-th recved i-structure */
    nrows = *buf_ri_k[k];
    nextrow[k]  = buf_ri_k[k] + 1;  /* next row number of k-th recved i-structure */
    nextai[k]   = buf_ri_k[k] + (nrows + 1);/* poins to the next i-structure of k-th recved i-structure  */
  }

  ierr = MatPreallocateInitialize(comm,m,n,dnz,onz);CHKERRQ(ierr);
  len = 0;  
  for (i=0;i<m;i++) {
    bnzi   = 0;
    /* add local non-zero cols of this proc's seqmat into lnk */
    arow   = owners[rank] + i;
    anzi   = ai[arow+1] - ai[arow];
    aj     = a->j + ai[arow]; 
    ierr = PetscLLAdd(anzi,aj,N,nlnk,lnk,lnkbt);CHKERRQ(ierr);
    bnzi += nlnk;
    /* add received col data into lnk */
    for (k=0; k<merge->nrecv; k++){ /* k-th received message */
      if (i == *nextrow[k]) { /* i-th row */
        anzi = *(nextai[k]+1) - *nextai[k]; 
        aj   = buf_rj[k] + *nextai[k];
        ierr = PetscLLAdd(anzi,aj,N,nlnk,lnk,lnkbt);CHKERRQ(ierr);
        bnzi += nlnk;
        nextrow[k]++; nextai[k]++;
      }
    }
    if (len < bnzi) len = bnzi;  /* =max(bnzi) */

    /* if free space is not available, make more free space */
    if (current_space->local_remaining<bnzi) {
      ierr = PetscFreeSpaceGet(current_space->total_array_size,&current_space);CHKERRQ(ierr);
      nspacedouble++;
    }
    /* copy data into free space, then initialize lnk */
    ierr = PetscLLClean(N,N,bnzi,lnk,current_space->array,lnkbt);CHKERRQ(ierr);
    ierr = MatPreallocateSet(i+owners[rank],bnzi,current_space->array,dnz,onz);CHKERRQ(ierr);

    current_space->array           += bnzi;
    current_space->local_used      += bnzi;
    current_space->local_remaining -= bnzi;
   
    bi[i+1] = bi[i] + bnzi;
  }
  
  ierr = PetscFree(buf_ri_k);CHKERRQ(ierr);

  ierr = PetscMalloc((bi[m]+1)*sizeof(PetscInt),&bj);CHKERRQ(ierr);
  ierr = PetscFreeSpaceContiguous(&free_space,bj);CHKERRQ(ierr);
  ierr = PetscLLDestroy(lnk,lnkbt);CHKERRQ(ierr);

  /* create symbolic parallel matrix B_mpi */
  /*---------------------------------------*/
  ierr = MatCreate(comm,&B_mpi);CHKERRQ(ierr);
  if (n==PETSC_DECIDE) {
    ierr = MatSetSizes(B_mpi,m,n,PETSC_DETERMINE,N);CHKERRQ(ierr);
  } else {
    ierr = MatSetSizes(B_mpi,m,n,PETSC_DETERMINE,PETSC_DETERMINE);CHKERRQ(ierr);
  }
  ierr = MatSetType(B_mpi,MATMPIAIJ);CHKERRQ(ierr);
  ierr = MatMPIAIJSetPreallocation(B_mpi,0,dnz,0,onz);CHKERRQ(ierr);
  ierr = MatPreallocateFinalize(dnz,onz);CHKERRQ(ierr);

  /* B_mpi is not ready for use - assembly will be done by MatMerge_SeqsToMPINumeric() */
  B_mpi->assembled     = PETSC_FALSE; 
  B_mpi->ops->destroy  = MatDestroy_MPIAIJ_MatPtAP; 
  merge->bi            = bi;
  merge->bj            = bj;
  merge->buf_ri        = buf_ri;
  merge->buf_rj        = buf_rj;
  merge->coi           = PETSC_NULL;
  merge->coj           = PETSC_NULL;
  merge->owners_co     = PETSC_NULL;

  /* attach the supporting struct to B_mpi for reuse */
  ierr = PetscObjectContainerCreate(PETSC_COMM_SELF,&container);CHKERRQ(ierr);
  ierr = PetscObjectContainerSetPointer(container,merge);CHKERRQ(ierr);
  ierr = PetscObjectCompose((PetscObject)B_mpi,"MatMergeSeqsToMPI",(PetscObject)container);CHKERRQ(ierr);
  *mpimat = B_mpi;

  ierr = PetscCommDestroy(&comm);CHKERRQ(ierr);
  ierr = PetscLogEventEnd(logkey_seqstompisym,seqmat,0,0,0);CHKERRQ(ierr);
  PetscFunctionReturn(0);
}

static PetscEvent logkey_seqstompi = 0;
#undef __FUNCT__
#define __FUNCT__ "MatMerge_SeqsToMPI"
PetscErrorCode PETSCMAT_DLLEXPORT MatMerge_SeqsToMPI(MPI_Comm comm,Mat seqmat,PetscInt m,PetscInt n,MatReuse scall,Mat *mpimat) 
{
  PetscErrorCode   ierr;

  PetscFunctionBegin;
  if (!logkey_seqstompi) {
    ierr = PetscLogEventRegister(&logkey_seqstompi,"MatMerge_SeqsToMPI",MAT_COOKIE);
  }
  ierr = PetscLogEventBegin(logkey_seqstompi,seqmat,0,0,0);CHKERRQ(ierr);
  if (scall == MAT_INITIAL_MATRIX){ 
    ierr = MatMerge_SeqsToMPISymbolic(comm,seqmat,m,n,mpimat);CHKERRQ(ierr);
  } 
  ierr = MatMerge_SeqsToMPINumeric(seqmat,*mpimat);CHKERRQ(ierr); 
  ierr = PetscLogEventEnd(logkey_seqstompi,seqmat,0,0,0);CHKERRQ(ierr); 
  PetscFunctionReturn(0);
}
static PetscEvent logkey_getlocalmat = 0;
#undef __FUNCT__
#define __FUNCT__ "MatGetLocalMat"
/*@C
     MatGetLocalMat - Creates a SeqAIJ matrix by taking all its local rows

    Not Collective

   Input Parameters:
+    A - the matrix 
.    scall - either MAT_INITIAL_MATRIX or MAT_REUSE_MATRIX 

   Output Parameter:
.    A_loc - the local sequential matrix generated

    Level: developer

@*/
PetscErrorCode PETSCMAT_DLLEXPORT MatGetLocalMat(Mat A,MatReuse scall,Mat *A_loc) 
{
  PetscErrorCode  ierr;
  Mat_MPIAIJ      *mpimat=(Mat_MPIAIJ*)A->data; 
  Mat_SeqAIJ      *mat,*a=(Mat_SeqAIJ*)(mpimat->A)->data,*b=(Mat_SeqAIJ*)(mpimat->B)->data;
  PetscInt        *ai=a->i,*aj=a->j,*bi=b->i,*bj=b->j,*cmap=mpimat->garray;
  PetscScalar     *aa=a->a,*ba=b->a,*ca;
  PetscInt        am=A->rmap.n,i,j,k,cstart=A->cmap.rstart;
  PetscInt        *ci,*cj,col,ncols_d,ncols_o,jo;

  PetscFunctionBegin;
  if (!logkey_getlocalmat) {
    ierr = PetscLogEventRegister(&logkey_getlocalmat,"MatGetLocalMat",MAT_COOKIE);
  }
  ierr = PetscLogEventBegin(logkey_getlocalmat,A,0,0,0);CHKERRQ(ierr);
  if (scall == MAT_INITIAL_MATRIX){
    ierr = PetscMalloc((1+am)*sizeof(PetscInt),&ci);CHKERRQ(ierr);
    ci[0] = 0;
    for (i=0; i<am; i++){
      ci[i+1] = ci[i] + (ai[i+1] - ai[i]) + (bi[i+1] - bi[i]);
    }
    ierr = PetscMalloc((1+ci[am])*sizeof(PetscInt),&cj);CHKERRQ(ierr);
    ierr = PetscMalloc((1+ci[am])*sizeof(PetscScalar),&ca);CHKERRQ(ierr);
    k = 0;
    for (i=0; i<am; i++) {
      ncols_o = bi[i+1] - bi[i];
      ncols_d = ai[i+1] - ai[i];
      /* off-diagonal portion of A */
      for (jo=0; jo<ncols_o; jo++) {
        col = cmap[*bj];
        if (col >= cstart) break;
        cj[k]   = col; bj++;
        ca[k++] = *ba++; 
      }
      /* diagonal portion of A */
      for (j=0; j<ncols_d; j++) {
        cj[k]   = cstart + *aj++; 
        ca[k++] = *aa++; 
      }
      /* off-diagonal portion of A */
      for (j=jo; j<ncols_o; j++) {
        cj[k]   = cmap[*bj++]; 
        ca[k++] = *ba++; 
      }
    }
    /* put together the new matrix */
    ierr = MatCreateSeqAIJWithArrays(PETSC_COMM_SELF,am,A->cmap.N,ci,cj,ca,A_loc);CHKERRQ(ierr);
    /* MatCreateSeqAIJWithArrays flags matrix so PETSc doesn't free the user's arrays. */
    /* Since these are PETSc arrays, change flags to free them as necessary. */
    mat = (Mat_SeqAIJ*)(*A_loc)->data;
    mat->freedata = PETSC_TRUE;
    mat->nonew    = 0;
  } else if (scall == MAT_REUSE_MATRIX){
    mat=(Mat_SeqAIJ*)(*A_loc)->data; 
    ci = mat->i; cj = mat->j; ca = mat->a;
    for (i=0; i<am; i++) {
      /* off-diagonal portion of A */
      ncols_o = bi[i+1] - bi[i];
      for (jo=0; jo<ncols_o; jo++) {
        col = cmap[*bj];
        if (col >= cstart) break;
        *ca++ = *ba++; bj++;
      }
      /* diagonal portion of A */
      ncols_d = ai[i+1] - ai[i];
      for (j=0; j<ncols_d; j++) *ca++ = *aa++; 
      /* off-diagonal portion of A */
      for (j=jo; j<ncols_o; j++) {
        *ca++ = *ba++; bj++;
      }
    }
  } else {
    SETERRQ1(PETSC_ERR_ARG_WRONG,"Invalid MatReuse %d",(int)scall);
  }

  ierr = PetscLogEventEnd(logkey_getlocalmat,A,0,0,0);CHKERRQ(ierr);
  PetscFunctionReturn(0);
}

static PetscEvent logkey_getlocalmatcondensed = 0;
#undef __FUNCT__
#define __FUNCT__ "MatGetLocalMatCondensed"
/*@C
     MatGetLocalMatCondensed - Creates a SeqAIJ matrix by taking all its local rows and NON-ZERO columns

    Not Collective

   Input Parameters:
+    A - the matrix 
.    scall - either MAT_INITIAL_MATRIX or MAT_REUSE_MATRIX
-    row, col - index sets of rows and columns to extract (or PETSC_NULL)  

   Output Parameter:
.    A_loc - the local sequential matrix generated

    Level: developer

@*/
PetscErrorCode PETSCMAT_DLLEXPORT MatGetLocalMatCondensed(Mat A,MatReuse scall,IS *row,IS *col,Mat *A_loc) 
{
  Mat_MPIAIJ        *a=(Mat_MPIAIJ*)A->data;
  PetscErrorCode    ierr;
  PetscInt          i,start,end,ncols,nzA,nzB,*cmap,imark,*idx;
  IS                isrowa,iscola;
  Mat               *aloc;

  PetscFunctionBegin;
  if (!logkey_getlocalmatcondensed) {
    ierr = PetscLogEventRegister(&logkey_getlocalmatcondensed,"MatGetLocalMatCondensed",MAT_COOKIE);
  }
  ierr = PetscLogEventBegin(logkey_getlocalmatcondensed,A,0,0,0);CHKERRQ(ierr);
  if (!row){
    start = A->rmap.rstart; end = A->rmap.rend;
    ierr = ISCreateStride(PETSC_COMM_SELF,end-start,start,1,&isrowa);CHKERRQ(ierr); 
  } else {
    isrowa = *row;
  }
  if (!col){
    start = A->cmap.rstart;
    cmap  = a->garray;
    nzA   = a->A->cmap.n; 
    nzB   = a->B->cmap.n;
    ierr  = PetscMalloc((nzA+nzB)*sizeof(PetscInt), &idx);CHKERRQ(ierr);
    ncols = 0;
    for (i=0; i<nzB; i++) {
      if (cmap[i] < start) idx[ncols++] = cmap[i];
      else break;
    }
    imark = i;
    for (i=0; i<nzA; i++) idx[ncols++] = start + i;
    for (i=imark; i<nzB; i++) idx[ncols++] = cmap[i];
    ierr = ISCreateGeneral(PETSC_COMM_SELF,ncols,idx,&iscola);CHKERRQ(ierr);
    ierr = PetscFree(idx);CHKERRQ(ierr); 
  } else {
    iscola = *col;
  }
  if (scall != MAT_INITIAL_MATRIX){
    ierr = PetscMalloc(sizeof(Mat),&aloc);CHKERRQ(ierr); 
    aloc[0] = *A_loc;
  }
  ierr = MatGetSubMatrices(A,1,&isrowa,&iscola,scall,&aloc);CHKERRQ(ierr); 
  *A_loc = aloc[0];
  ierr = PetscFree(aloc);CHKERRQ(ierr);
  if (!row){ 
    ierr = ISDestroy(isrowa);CHKERRQ(ierr);
  } 
  if (!col){ 
    ierr = ISDestroy(iscola);CHKERRQ(ierr);
  } 
  ierr = PetscLogEventEnd(logkey_getlocalmatcondensed,A,0,0,0);CHKERRQ(ierr);
  PetscFunctionReturn(0);
}

static PetscEvent logkey_GetBrowsOfAcols = 0;
#undef __FUNCT__
#define __FUNCT__ "MatGetBrowsOfAcols"
/*@C
    MatGetBrowsOfAcols - Creates a SeqAIJ matrix by taking rows of B that equal to nonzero columns of local A 

    Collective on Mat

   Input Parameters:
+    A,B - the matrices in mpiaij format
.    scall - either MAT_INITIAL_MATRIX or MAT_REUSE_MATRIX
-    rowb, colb - index sets of rows and columns of B to extract (or PETSC_NULL)   

   Output Parameter:
+    rowb, colb - index sets of rows and columns of B to extract 
.    brstart - row index of B_seq from which next B->rmap.n rows are taken from B's local rows
-    B_seq - the sequential matrix generated

    Level: developer

@*/
PetscErrorCode PETSCMAT_DLLEXPORT MatGetBrowsOfAcols(Mat A,Mat B,MatReuse scall,IS *rowb,IS *colb,PetscInt *brstart,Mat *B_seq) 
{
  Mat_MPIAIJ        *a=(Mat_MPIAIJ*)A->data;
  PetscErrorCode    ierr;
  PetscInt          *idx,i,start,ncols,nzA,nzB,*cmap,imark;
  IS                isrowb,iscolb;
  Mat               *bseq;
 
  PetscFunctionBegin;
  if (A->cmap.rstart != B->rmap.rstart || A->cmap.rend != B->rmap.rend){
    SETERRQ4(PETSC_ERR_ARG_SIZ,"Matrix local dimensions are incompatible, (%D, %D) != (%D,%D)",A->cmap.rstart,A->cmap.rend,B->rmap.rstart,B->rmap.rend);
  }
  if (!logkey_GetBrowsOfAcols) {
    ierr = PetscLogEventRegister(&logkey_GetBrowsOfAcols,"MatGetBrowsOfAcols",MAT_COOKIE);
  }
  ierr = PetscLogEventBegin(logkey_GetBrowsOfAcols,A,B,0,0);CHKERRQ(ierr);
  
  if (scall == MAT_INITIAL_MATRIX){
    start = A->cmap.rstart;
    cmap  = a->garray;
    nzA   = a->A->cmap.n; 
    nzB   = a->B->cmap.n;
    ierr  = PetscMalloc((nzA+nzB)*sizeof(PetscInt), &idx);CHKERRQ(ierr);
    ncols = 0;
    for (i=0; i<nzB; i++) {  /* row < local row index */
      if (cmap[i] < start) idx[ncols++] = cmap[i];
      else break;
    }
    imark = i;
    for (i=0; i<nzA; i++) idx[ncols++] = start + i;  /* local rows */
    for (i=imark; i<nzB; i++) idx[ncols++] = cmap[i]; /* row > local row index */
    ierr = ISCreateGeneral(PETSC_COMM_SELF,ncols,idx,&isrowb);CHKERRQ(ierr);
    ierr = PetscFree(idx);CHKERRQ(ierr); 
    *brstart = imark;
    ierr = ISCreateStride(PETSC_COMM_SELF,B->cmap.N,0,1,&iscolb);CHKERRQ(ierr);
  } else {
    if (!rowb || !colb) SETERRQ(PETSC_ERR_SUP,"IS rowb and colb must be provided for MAT_REUSE_MATRIX");
    isrowb = *rowb; iscolb = *colb;
    ierr = PetscMalloc(sizeof(Mat),&bseq);CHKERRQ(ierr);
    bseq[0] = *B_seq;
  }
  ierr = MatGetSubMatrices(B,1,&isrowb,&iscolb,scall,&bseq);CHKERRQ(ierr);
  *B_seq = bseq[0];
  ierr = PetscFree(bseq);CHKERRQ(ierr);
  if (!rowb){ 
    ierr = ISDestroy(isrowb);CHKERRQ(ierr);
  } else {
    *rowb = isrowb;
  }
  if (!colb){ 
    ierr = ISDestroy(iscolb);CHKERRQ(ierr);
  } else {
    *colb = iscolb;
  }
  ierr = PetscLogEventEnd(logkey_GetBrowsOfAcols,A,B,0,0);CHKERRQ(ierr);
  PetscFunctionReturn(0);
}

static PetscEvent logkey_GetBrowsOfAocols = 0;
#undef __FUNCT__
#define __FUNCT__ "MatGetBrowsOfAoCols"
/*@C
    MatGetBrowsOfAoCols - Creates a SeqAIJ matrix by taking rows of B that equal to nonzero columns
    of the OFF-DIAGONAL portion of local A 

    Collective on Mat

   Input Parameters:
+    A,B - the matrices in mpiaij format
.    scall - either MAT_INITIAL_MATRIX or MAT_REUSE_MATRIX
.    startsj - starting point in B's sending and receiving j-arrays, saved for MAT_REUSE (or PETSC_NULL) 
-    bufa_ptr - array for sending matrix values, saved for MAT_REUSE (or PETSC_NULL) 

   Output Parameter:
+    B_oth - the sequential matrix generated

    Level: developer

@*/
PetscErrorCode PETSCMAT_DLLEXPORT MatGetBrowsOfAoCols(Mat A,Mat B,MatReuse scall,PetscInt **startsj,PetscScalar **bufa_ptr,Mat *B_oth) 
{
  VecScatter_MPI_General *gen_to,*gen_from;
  PetscErrorCode         ierr;
  Mat_MPIAIJ             *a=(Mat_MPIAIJ*)A->data;
  Mat_SeqAIJ             *b_oth;
  VecScatter             ctx=a->Mvctx;
  MPI_Comm               comm=ctx->comm;
  PetscMPIInt            *rprocs,*sprocs,tag=ctx->tag,rank; 
  PetscInt               *rowlen,*bufj,*bufJ,ncols,aBn=a->B->cmap.n,row,*b_othi,*b_othj;
  PetscScalar            *rvalues,*svalues,*b_otha,*bufa,*bufA;
  PetscInt               i,k,l,nrecvs,nsends,nrows,*srow,*rstarts,*rstartsj = 0,*sstarts,*sstartsj,len;
  MPI_Request            *rwaits,*swaits;
  MPI_Status             *sstatus,rstatus;
  PetscInt               *cols;
  PetscScalar            *vals;
  PetscMPIInt            j;
 
  PetscFunctionBegin;
  if (A->cmap.rstart != B->rmap.rstart || A->cmap.rend != B->rmap.rend){
    SETERRQ4(PETSC_ERR_ARG_SIZ,"Matrix local dimensions are incompatible, (%d, %d) != (%d,%d)",A->cmap.rstart,A->cmap.rend,B->rmap.rstart,B->rmap.rend);
  }
  if (!logkey_GetBrowsOfAocols) {
    ierr = PetscLogEventRegister(&logkey_GetBrowsOfAocols,"MatGetBrAoCol",MAT_COOKIE);
  }
  ierr = PetscLogEventBegin(logkey_GetBrowsOfAocols,A,B,0,0);CHKERRQ(ierr);
  ierr = MPI_Comm_rank(comm,&rank);CHKERRQ(ierr);

  gen_to   = (VecScatter_MPI_General*)ctx->todata;
  gen_from = (VecScatter_MPI_General*)ctx->fromdata;
  rvalues  = gen_from->values; /* holds the length of sending row */
  svalues  = gen_to->values;   /* holds the length of receiving row */
  nrecvs   = gen_from->n;
  nsends   = gen_to->n;
  rwaits   = gen_from->requests;
  swaits   = gen_to->requests;
  srow     = gen_to->indices;   /* local row index to be sent */
  rstarts  = gen_from->starts;
  sstarts  = gen_to->starts; 
  rprocs   = gen_from->procs;
  sprocs   = gen_to->procs;
  sstatus  = gen_to->sstatus;

  if (!startsj || !bufa_ptr) scall = MAT_INITIAL_MATRIX;
  if (scall == MAT_INITIAL_MATRIX){
    /* i-array */
    /*---------*/
    /*  post receives */
    for (i=0; i<nrecvs; i++){
      rowlen = (PetscInt*)rvalues + rstarts[i];
      nrows = rstarts[i+1]-rstarts[i];
      ierr = MPI_Irecv(rowlen,nrows,MPIU_INT,rprocs[i],tag,comm,rwaits+i);CHKERRQ(ierr);
    }

    /* pack the outgoing message */
    ierr = PetscMalloc((nsends+nrecvs+3)*sizeof(PetscInt),&sstartsj);CHKERRQ(ierr); 
    rstartsj = sstartsj + nsends +1;
    sstartsj[0] = 0;  rstartsj[0] = 0;
    len = 0; /* total length of j or a array to be sent */
    k = 0; 
    for (i=0; i<nsends; i++){
      rowlen = (PetscInt*)svalues + sstarts[i];
      nrows = sstarts[i+1]-sstarts[i]; /* num of rows */
      for (j=0; j<nrows; j++) {
        row = srow[k] + B->rmap.range[rank]; /* global row idx */
        ierr = MatGetRow_MPIAIJ(B,row,&rowlen[j],PETSC_NULL,PETSC_NULL);CHKERRQ(ierr); /* rowlength */
        len += rowlen[j];  
        ierr = MatRestoreRow_MPIAIJ(B,row,&ncols,PETSC_NULL,PETSC_NULL);CHKERRQ(ierr);
        k++;
      } 
      ierr = MPI_Isend(rowlen,nrows,MPIU_INT,sprocs[i],tag,comm,swaits+i);CHKERRQ(ierr);
       sstartsj[i+1] = len;  /* starting point of (i+1)-th outgoing msg in bufj and bufa */
    }
    /* recvs and sends of i-array are completed */
    i = nrecvs;
    while (i--) {
      ierr = MPI_Waitany(nrecvs,rwaits,&j,&rstatus);CHKERRQ(ierr);
    }
    if (nsends) {ierr = MPI_Waitall(nsends,swaits,sstatus);CHKERRQ(ierr);}  
    /* allocate buffers for sending j and a arrays */
    ierr = PetscMalloc((len+1)*sizeof(PetscInt),&bufj);CHKERRQ(ierr);
    ierr = PetscMalloc((len+1)*sizeof(PetscScalar),&bufa);CHKERRQ(ierr);

    /* create i-array of B_oth */
    ierr = PetscMalloc((aBn+2)*sizeof(PetscInt),&b_othi);CHKERRQ(ierr);
    b_othi[0] = 0;
    len = 0; /* total length of j or a array to be received */
    k = 0;
    for (i=0; i<nrecvs; i++){
      rowlen = (PetscInt*)rvalues + rstarts[i];
      nrows = rstarts[i+1]-rstarts[i];
      for (j=0; j<nrows; j++) {
        b_othi[k+1] = b_othi[k] + rowlen[j]; 
        len += rowlen[j]; k++;
      }
      rstartsj[i+1] = len; /* starting point of (i+1)-th incoming msg in bufj and bufa */
    }

    /* allocate space for j and a arrrays of B_oth */
    ierr = PetscMalloc((b_othi[aBn]+1)*sizeof(PetscInt),&b_othj);CHKERRQ(ierr);
    ierr = PetscMalloc((b_othi[aBn]+1)*sizeof(PetscScalar),&b_otha);CHKERRQ(ierr);

    /* j-array */
    /*---------*/
    /*  post receives of j-array */
    for (i=0; i<nrecvs; i++){
      nrows = rstartsj[i+1]-rstartsj[i]; /* length of the msg received */
      ierr = MPI_Irecv(b_othj+rstartsj[i],nrows,MPIU_INT,rprocs[i],tag,comm,rwaits+i);CHKERRQ(ierr);
    }
    k = 0; 
    for (i=0; i<nsends; i++){
      nrows = sstarts[i+1]-sstarts[i]; /* num of rows */
      bufJ = bufj+sstartsj[i];
      for (j=0; j<nrows; j++) {
        row  = srow[k++] + B->rmap.range[rank]; /* global row idx */
        ierr = MatGetRow_MPIAIJ(B,row,&ncols,&cols,PETSC_NULL);CHKERRQ(ierr);
        for (l=0; l<ncols; l++){
          *bufJ++ = cols[l];
        }
        ierr = MatRestoreRow_MPIAIJ(B,row,&ncols,&cols,PETSC_NULL);CHKERRQ(ierr);  
      }
      ierr = MPI_Isend(bufj+sstartsj[i],sstartsj[i+1]-sstartsj[i],MPIU_INT,sprocs[i],tag,comm,swaits+i);CHKERRQ(ierr); 
    }

    /* recvs and sends of j-array are completed */  
    i = nrecvs;
    while (i--) {
      ierr = MPI_Waitany(nrecvs,rwaits,&j,&rstatus);CHKERRQ(ierr);
    }
    if (nsends) {ierr = MPI_Waitall(nsends,swaits,sstatus);CHKERRQ(ierr);}
  } else if (scall == MAT_REUSE_MATRIX){
    sstartsj = *startsj;
    rstartsj = sstartsj + nsends +1;
    bufa     = *bufa_ptr;
    b_oth    = (Mat_SeqAIJ*)(*B_oth)->data;
    b_otha   = b_oth->a;  
  } else {
    SETERRQ(PETSC_ERR_ARG_WRONGSTATE, "Matrix P does not posses an object container");
  }

  /* a-array */
  /*---------*/
  /*  post receives of a-array */
  for (i=0; i<nrecvs; i++){
    nrows = rstartsj[i+1]-rstartsj[i]; /* length of the msg received */
    ierr = MPI_Irecv(b_otha+rstartsj[i],nrows,MPIU_SCALAR,rprocs[i],tag,comm,rwaits+i);CHKERRQ(ierr);
  }
  k = 0; 
  for (i=0; i<nsends; i++){
    nrows = sstarts[i+1]-sstarts[i];
    bufA = bufa+sstartsj[i];
    for (j=0; j<nrows; j++) {
      row  = srow[k++] + B->rmap.range[rank]; /* global row idx */
      ierr = MatGetRow_MPIAIJ(B,row,&ncols,PETSC_NULL,&vals);CHKERRQ(ierr);
      for (l=0; l<ncols; l++){
        *bufA++ = vals[l]; 
      }
      ierr = MatRestoreRow_MPIAIJ(B,row,&ncols,PETSC_NULL,&vals);CHKERRQ(ierr);  

    }
    ierr = MPI_Isend(bufa+sstartsj[i],sstartsj[i+1]-sstartsj[i],MPIU_SCALAR,sprocs[i],tag,comm,swaits+i);CHKERRQ(ierr); 
  }
  /* recvs and sends of a-array are completed */
  i = nrecvs;
  while (i--) {
    ierr = MPI_Waitany(nrecvs,rwaits,&j,&rstatus);CHKERRQ(ierr);
  }
   if (nsends) {ierr = MPI_Waitall(nsends,swaits,sstatus);CHKERRQ(ierr);}  
 
  if (scall == MAT_INITIAL_MATRIX){
    /* put together the new matrix */
    ierr = MatCreateSeqAIJWithArrays(PETSC_COMM_SELF,aBn,B->cmap.N,b_othi,b_othj,b_otha,B_oth);CHKERRQ(ierr);

    /* MatCreateSeqAIJWithArrays flags matrix so PETSc doesn't free the user's arrays. */
    /* Since these are PETSc arrays, change flags to free them as necessary. */
    b_oth = (Mat_SeqAIJ *)(*B_oth)->data;
    b_oth->freedata = PETSC_TRUE;
    b_oth->nonew    = 0;

    ierr = PetscFree(bufj);CHKERRQ(ierr);
    if (!startsj || !bufa_ptr){
      ierr = PetscFree(sstartsj);CHKERRQ(ierr);
      ierr = PetscFree(bufa_ptr);CHKERRQ(ierr);
    } else {
      *startsj  = sstartsj;
      *bufa_ptr = bufa;
    }
  }
  ierr = PetscLogEventEnd(logkey_GetBrowsOfAocols,A,B,0,0);CHKERRQ(ierr);
  
  PetscFunctionReturn(0);
}

#undef __FUNCT__
#define __FUNCT__ "MatGetCommunicationStructs"
/*@C
  MatGetCommunicationStructs - Provides access to the communication structures used in matrix-vector multiplication.

  Not Collective

  Input Parameters:
. A - The matrix in mpiaij format

  Output Parameter:
+ lvec - The local vector holding off-process values from the argument to a matrix-vector product
. colmap - A map from global column index to local index into lvec
- multScatter - A scatter from the argument of a matrix-vector product to lvec

  Level: developer

@*/
#if defined (PETSC_USE_CTABLE)
PetscErrorCode PETSCMAT_DLLEXPORT MatGetCommunicationStructs(Mat A, Vec *lvec, PetscTable *colmap, VecScatter *multScatter)
#else
PetscErrorCode PETSCMAT_DLLEXPORT MatGetCommunicationStructs(Mat A, Vec *lvec, PetscInt *colmap[], VecScatter *multScatter)
#endif
{
  Mat_MPIAIJ *a;

  PetscFunctionBegin;
  PetscValidHeaderSpecific(A, MAT_COOKIE, 1);
  PetscValidPointer(lvec, 2)
  PetscValidPointer(colmap, 3)
  PetscValidPointer(multScatter, 4)
  a = (Mat_MPIAIJ *) A->data;
  if (lvec) *lvec = a->lvec;
  if (colmap) *colmap = a->colmap;
  if (multScatter) *multScatter = a->Mvctx;
  PetscFunctionReturn(0);
}

/*MC
   MATMPIAIJ - MATMPIAIJ = "mpiaij" - A matrix type to be used for parallel sparse matrices.

   Options Database Keys:
. -mat_type mpiaij - sets the matrix type to "mpiaij" during a call to MatSetFromOptions()

  Level: beginner

.seealso: MatCreateMPIAIJ
M*/

EXTERN_C_BEGIN
#undef __FUNCT__  
#define __FUNCT__ "MatCreate_MPIAIJ"
PetscErrorCode PETSCMAT_DLLEXPORT MatCreate_MPIAIJ(Mat B)
{
  Mat_MPIAIJ     *b;
  PetscErrorCode ierr;
  PetscMPIInt    size;

  PetscFunctionBegin;
  ierr = MPI_Comm_size(B->comm,&size);CHKERRQ(ierr);

  ierr            = PetscNew(Mat_MPIAIJ,&b);CHKERRQ(ierr);
  B->data         = (void*)b;
  ierr            = PetscMemcpy(B->ops,&MatOps_Values,sizeof(struct _MatOps));CHKERRQ(ierr);
  B->factor       = 0;
  B->rmap.bs      = 1;
  B->assembled    = PETSC_FALSE;
  B->mapping      = 0;

  B->insertmode      = NOT_SET_VALUES;
  b->size            = size;
  ierr = MPI_Comm_rank(B->comm,&b->rank);CHKERRQ(ierr);

  /* build cache for off array entries formed */
  ierr = MatStashCreate_Private(B->comm,1,&B->stash);CHKERRQ(ierr);
  b->donotstash  = PETSC_FALSE;
  b->colmap      = 0;
  b->garray      = 0;
  b->roworiented = PETSC_TRUE;

  /* stuff used for matrix vector multiply */
  b->lvec      = PETSC_NULL;
  b->Mvctx     = PETSC_NULL;

  /* stuff for MatGetRow() */
  b->rowindices   = 0;
  b->rowvalues    = 0;
  b->getrowactive = PETSC_FALSE;


  ierr = PetscObjectComposeFunctionDynamic((PetscObject)B,"MatStoreValues_C",
                                     "MatStoreValues_MPIAIJ",
                                     MatStoreValues_MPIAIJ);CHKERRQ(ierr);
  ierr = PetscObjectComposeFunctionDynamic((PetscObject)B,"MatRetrieveValues_C",
                                     "MatRetrieveValues_MPIAIJ",
                                     MatRetrieveValues_MPIAIJ);CHKERRQ(ierr);
  ierr = PetscObjectComposeFunctionDynamic((PetscObject)B,"MatGetDiagonalBlock_C",
				     "MatGetDiagonalBlock_MPIAIJ",
                                     MatGetDiagonalBlock_MPIAIJ);CHKERRQ(ierr);
  ierr = PetscObjectComposeFunctionDynamic((PetscObject)B,"MatIsTranspose_C",
				     "MatIsTranspose_MPIAIJ",
				     MatIsTranspose_MPIAIJ);CHKERRQ(ierr);
  ierr = PetscObjectComposeFunctionDynamic((PetscObject)B,"MatMPIAIJSetPreallocation_C",
				     "MatMPIAIJSetPreallocation_MPIAIJ",
				     MatMPIAIJSetPreallocation_MPIAIJ);CHKERRQ(ierr);
  ierr = PetscObjectComposeFunctionDynamic((PetscObject)B,"MatMPIAIJSetPreallocationCSR_C",
				     "MatMPIAIJSetPreallocationCSR_MPIAIJ",
				     MatMPIAIJSetPreallocationCSR_MPIAIJ);CHKERRQ(ierr);
  ierr = PetscObjectComposeFunctionDynamic((PetscObject)B,"MatDiagonalScaleLocal_C",
				     "MatDiagonalScaleLocal_MPIAIJ",
				     MatDiagonalScaleLocal_MPIAIJ);CHKERRQ(ierr);
  PetscFunctionReturn(0);
}
EXTERN_C_END

/*
    Special version for direct calls from Fortran 
*/
#if defined(PETSC_HAVE_FORTRAN_CAPS)
#define matsetvaluesmpiaij_ MATSETVALUESMPIAIJ
#elif !defined(PETSC_HAVE_FORTRAN_UNDERSCORE)
#define matsetvaluesmpiaij_ matsetvaluesmpiaij
#endif

/* Change these macros so can be used in void function */
#undef CHKERRQ
#define CHKERRQ(ierr) CHKERRABORT(mat->comm,ierr) 
#undef SETERRQ2
#define SETERRQ2(ierr,b,c,d) CHKERRABORT(mat->comm,ierr) 
#undef SETERRQ
#define SETERRQ(ierr,b) CHKERRABORT(mat->comm,ierr) 

EXTERN_C_BEGIN
#undef __FUNCT__  
#define __FUNCT__ "matsetvaluesmpiaij_"
void matsetvaluesmpiaij_(Mat *mmat,PetscInt *mm,const PetscInt im[],PetscInt *mn,const PetscInt in[],const PetscScalar v[],InsertMode *maddv)
{
  Mat            mat = *mmat;
  PetscInt       m = *mm, n = *mn;
  InsertMode     addv = *maddv;
  Mat_MPIAIJ     *aij = (Mat_MPIAIJ*)mat->data;
  PetscScalar    value;
  PetscErrorCode ierr;

  MatPreallocated(mat);
  if (mat->insertmode == NOT_SET_VALUES) {
    mat->insertmode = addv;
  }
#if defined(PETSC_USE_DEBUG)
  else if (mat->insertmode != addv) {
    SETERRQ(PETSC_ERR_ARG_WRONGSTATE,"Cannot mix add values and insert values");
  }
#endif
  { 
  PetscInt       i,j,rstart = mat->rmap.rstart,rend = mat->rmap.rend;
  PetscInt       cstart = mat->cmap.rstart,cend = mat->cmap.rend,row,col;
  PetscTruth     roworiented = aij->roworiented;

  /* Some Variables required in the macro */
  Mat            A = aij->A;
  Mat_SeqAIJ     *a = (Mat_SeqAIJ*)A->data; 
  PetscInt       *aimax = a->imax,*ai = a->i,*ailen = a->ilen,*aj = a->j;
  PetscScalar    *aa = a->a;
  PetscTruth     ignorezeroentries = (((a->ignorezeroentries)&&(addv==ADD_VALUES))?PETSC_TRUE:PETSC_FALSE); 
  Mat            B = aij->B;
  Mat_SeqAIJ     *b = (Mat_SeqAIJ*)B->data; 
  PetscInt       *bimax = b->imax,*bi = b->i,*bilen = b->ilen,*bj = b->j,bm = aij->B->rmap.n,am = aij->A->rmap.n;
  PetscScalar    *ba = b->a;

  PetscInt       *rp1,*rp2,ii,nrow1,nrow2,_i,rmax1,rmax2,N,low1,high1,low2,high2,t,lastcol1,lastcol2; 
  PetscInt       nonew = a->nonew; 
  PetscScalar    *ap1,*ap2;

  PetscFunctionBegin;
  for (i=0; i<m; i++) {
    if (im[i] < 0) continue;
#if defined(PETSC_USE_DEBUG)
    if (im[i] >= mat->rmap.N) SETERRQ2(PETSC_ERR_ARG_OUTOFRANGE,"Row too large: row %D max %D",im[i],mat->rmap.N-1);
#endif
    if (im[i] >= rstart && im[i] < rend) {
      row      = im[i] - rstart;
      lastcol1 = -1;
      rp1      = aj + ai[row]; 
      ap1      = aa + ai[row];
      rmax1    = aimax[row]; 
      nrow1    = ailen[row];  
      low1     = 0; 
      high1    = nrow1;
      lastcol2 = -1;
      rp2      = bj + bi[row]; 
      ap2      = ba + bi[row]; 
      rmax2    = bimax[row]; 
      nrow2    = bilen[row];  
      low2     = 0; 
      high2    = nrow2;

      for (j=0; j<n; j++) {
        if (roworiented) value = v[i*n+j]; else value = v[i+j*m];
        if (ignorezeroentries && value == 0.0 && (addv == ADD_VALUES)) continue;
        if (in[j] >= cstart && in[j] < cend){
          col = in[j] - cstart;
          MatSetValues_SeqAIJ_A_Private(row,col,value,addv);
        } else if (in[j] < 0) continue;
#if defined(PETSC_USE_DEBUG)
        else if (in[j] >= mat->cmap.N) {SETERRQ2(PETSC_ERR_ARG_OUTOFRANGE,"Column too large: col %D max %D",in[j],mat->cmap.N-1);}
#endif
        else {
          if (mat->was_assembled) {
            if (!aij->colmap) {
              ierr = CreateColmap_MPIAIJ_Private(mat);CHKERRQ(ierr);
            }
#if defined (PETSC_USE_CTABLE)
            ierr = PetscTableFind(aij->colmap,in[j]+1,&col);CHKERRQ(ierr);
	    col--;
#else
            col = aij->colmap[in[j]] - 1;
#endif
            if (col < 0 && !((Mat_SeqAIJ*)(aij->A->data))->nonew) {
              ierr = DisAssemble_MPIAIJ(mat);CHKERRQ(ierr);
              col =  in[j];
              /* Reinitialize the variables required by MatSetValues_SeqAIJ_B_Private() */
              B = aij->B;
              b = (Mat_SeqAIJ*)B->data; 
              bimax = b->imax; bi = b->i; bilen = b->ilen; bj = b->j;
              rp2      = bj + bi[row]; 
              ap2      = ba + bi[row]; 
              rmax2    = bimax[row]; 
              nrow2    = bilen[row];  
              low2     = 0; 
              high2    = nrow2;
              bm       = aij->B->rmap.n;
              ba = b->a;
            }
          } else col = in[j];
          MatSetValues_SeqAIJ_B_Private(row,col,value,addv);
        }
      }
    } else {
      if (!aij->donotstash) {
        if (roworiented) {
          if (ignorezeroentries && v[i*n] == 0.0) continue;
          ierr = MatStashValuesRow_Private(&mat->stash,im[i],n,in,v+i*n);CHKERRQ(ierr);
        } else {
          if (ignorezeroentries && v[i] == 0.0) continue;
          ierr = MatStashValuesCol_Private(&mat->stash,im[i],n,in,v+i,m);CHKERRQ(ierr);
        }
      }
    }
  }}
  PetscFunctionReturnVoid();
}
EXTERN_C_END<|MERGE_RESOLUTION|>--- conflicted
+++ resolved
@@ -2916,8 +2916,6 @@
   PetscFunctionReturn(0);
 }
 
-<<<<<<< HEAD
-=======
 EXTERN PetscErrorCode MatDestroy_MPIAIJ(Mat);
 #undef __FUNCT__  
 #define __FUNCT__ "MatDestroy_MPIAIJ_SeqsToMPI"
@@ -2951,7 +2949,6 @@
   PetscFunctionReturn(0);
 }
 
->>>>>>> 2a4c71fe
 #include "src/mat/utils/freespace.h"
 #include "petscbt.h"
 static PetscEvent logkey_seqstompinum = 0;
@@ -3101,7 +3098,6 @@
 }
 
 static PetscEvent logkey_seqstompisym = 0;
-EXTERN PetscErrorCode MatDestroy_MPIAIJ_MatPtAP(Mat);
 #undef __FUNCT__  
 #define __FUNCT__ "MatMerge_SeqsToMPISymbolic"
 PetscErrorCode PETSCMAT_DLLEXPORT MatMerge_SeqsToMPISymbolic(MPI_Comm comm,Mat seqmat,PetscInt m,PetscInt n,Mat *mpimat) 
@@ -3334,7 +3330,7 @@
 
   /* B_mpi is not ready for use - assembly will be done by MatMerge_SeqsToMPINumeric() */
   B_mpi->assembled     = PETSC_FALSE; 
-  B_mpi->ops->destroy  = MatDestroy_MPIAIJ_MatPtAP; 
+  B_mpi->ops->destroy  = MatDestroy_MPIAIJ_SeqsToMPI; 
   merge->bi            = bi;
   merge->bj            = bj;
   merge->buf_ri        = buf_ri;
