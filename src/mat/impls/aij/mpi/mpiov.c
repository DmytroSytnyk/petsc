--- conflicted
+++ resolved
@@ -1395,9 +1395,6 @@
   PetscFunctionReturn(0);
 }
 
-<<<<<<< HEAD
-
-=======
 #undef __FUNCT__  
 #define __FUNCT__ "MatMPIAIJReplaceMatrices_Private" 
 PetscErrorCode MatMPIAIJReplaceMatrices_Private(Mat C, Mat A, Mat B)
@@ -1511,7 +1508,6 @@
   }
   PetscFunctionReturn(0);
 }/* MatGetSubMatricesParallel_MPIXAIJ() */
->>>>>>> 8dd709a1
 
 
 
