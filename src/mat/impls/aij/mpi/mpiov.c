
/*
   Routines to compute overlapping regions of a parallel MPI matrix
  and to find submatrices that were shared across processors.
*/
#include <../src/mat/impls/aij/seq/aij.h>
#include <../src/mat/impls/aij/mpi/mpiaij.h>
#include <petscbt.h>
#include <petscsf.h>

static PetscErrorCode MatIncreaseOverlap_MPIAIJ_Once(Mat,PetscInt,IS*);
static PetscErrorCode MatIncreaseOverlap_MPIAIJ_Local(Mat,PetscInt,char**,PetscInt*,PetscInt**);
static PetscErrorCode MatIncreaseOverlap_MPIAIJ_Receive(Mat,PetscInt,PetscInt**,PetscInt**,PetscInt*);
extern PetscErrorCode MatGetRow_MPIAIJ(Mat,PetscInt,PetscInt*,PetscInt**,PetscScalar**);
extern PetscErrorCode MatRestoreRow_MPIAIJ(Mat,PetscInt,PetscInt*,PetscInt**,PetscScalar**);

static PetscErrorCode MatIncreaseOverlap_MPIAIJ_Once_Scalable(Mat,PetscInt,IS*);
static PetscErrorCode MatIncreaseOverlap_MPIAIJ_Local_Scalable(Mat,PetscInt,IS*);
static PetscErrorCode MatIncreaseOverlap_MPIAIJ_Send_Scalable(Mat,PetscInt,PetscMPIInt,PetscMPIInt *,PetscInt *, PetscInt *,PetscInt **,PetscInt **);
static PetscErrorCode MatIncreaseOverlap_MPIAIJ_Receive_Scalable(Mat,PetscInt,IS*,PetscInt,PetscInt *);


#undef __FUNCT__
#define __FUNCT__ "MatIncreaseOverlap_MPIAIJ"
PetscErrorCode MatIncreaseOverlap_MPIAIJ(Mat C,PetscInt imax,IS is[],PetscInt ov)
{
  PetscErrorCode ierr;
  PetscInt       i;

  PetscFunctionBegin;
  if (ov < 0) SETERRQ(PetscObjectComm((PetscObject)C),PETSC_ERR_ARG_OUTOFRANGE,"Negative overlap specified");
  for (i=0; i<ov; ++i) {
    ierr = MatIncreaseOverlap_MPIAIJ_Once(C,imax,is);CHKERRQ(ierr);
  }
  PetscFunctionReturn(0);
}

#undef __FUNCT__
#define __FUNCT__ "MatIncreaseOverlap_MPIAIJ_Scalable"
PetscErrorCode MatIncreaseOverlap_MPIAIJ_Scalable(Mat C,PetscInt imax,IS is[],PetscInt ov)
{
  PetscErrorCode ierr;
  PetscInt       i;

  PetscFunctionBegin;
  if (ov < 0) SETERRQ(PetscObjectComm((PetscObject)C),PETSC_ERR_ARG_OUTOFRANGE,"Negative overlap specified");
  for (i=0; i<ov; ++i) {
    ierr = MatIncreaseOverlap_MPIAIJ_Once_Scalable(C,imax,is);CHKERRQ(ierr);
  }
  PetscFunctionReturn(0);
}


#undef __FUNCT__
#define __FUNCT__ "MatIncreaseOverlap_MPIAIJ_Once_Scalable"
static PetscErrorCode MatIncreaseOverlap_MPIAIJ_Once_Scalable(Mat mat,PetscInt nidx,IS is[])
{
  PetscErrorCode   ierr;
  MPI_Comm         comm;
  PetscInt        *length,length_i,tlength,*remoterows,nrrows,reducednrrows,*rrow_ranks,*rrow_isids,i,j,owner;
  PetscInt         *tosizes,*tosizes_temp,*toffsets,*fromsizes,*todata,*fromdata;
  PetscInt         nrecvrows,*sbsizes = 0,*sbdata = 0;
  const PetscInt  *indices_i,**indices;
  PetscLayout      rmap;
  PetscMPIInt      rank,size,*toranks,*fromranks,nto,nfrom;
  PetscSF          sf;
  PetscSFNode     *remote;

  PetscFunctionBegin;
  ierr = PetscObjectGetComm((PetscObject)mat,&comm);CHKERRQ(ierr);
  ierr = MPI_Comm_rank(comm,&rank);CHKERRQ(ierr);
  ierr = MPI_Comm_size(comm,&size);CHKERRQ(ierr);
  /* get row map to determine where rows should be going */
  ierr = MatGetLayouts(mat,&rmap,PETSC_NULL);CHKERRQ(ierr);
  /* retrieve IS data and put all together so that we
   * can optimize communication
   *  */
  ierr = PetscCalloc2(nidx,(PetscInt ***)&indices,nidx,&length);CHKERRQ(ierr);
  for (i=0,tlength=0; i<nidx; i++){
    ierr = ISGetLocalSize(is[i],&length[i]);CHKERRQ(ierr);
    tlength += length[i];
    ierr = ISGetIndices(is[i],&indices[i]);CHKERRQ(ierr);
  }
  /* find these rows on remote processors */
  ierr = PetscCalloc3(tlength,&remoterows,tlength,&rrow_ranks,tlength,&rrow_isids);CHKERRQ(ierr);
  ierr = PetscCalloc3(size,&toranks,2*size,&tosizes,size,&tosizes_temp);CHKERRQ(ierr);
  nrrows = 0;
  for (i=0; i<nidx; i++){
    length_i     = length[i];
    indices_i    = indices[i];
    for (j=0; j<length_i; j++){
      owner = -1;
      ierr = PetscLayoutFindOwner(rmap,indices_i[j],&owner);CHKERRQ(ierr);
      /* remote processors */
      if (owner != rank){
        tosizes_temp[owner]++; /* number of rows to owner */
        rrow_ranks[nrrows]  = owner; /* processor */
        rrow_isids[nrrows]   = i; /* is id */
        remoterows[nrrows++] = indices_i[j]; /* row */
      }
    }
    ierr = ISRestoreIndices(is[i],&indices[i]);CHKERRQ(ierr);
  }
  ierr = PetscFree2(indices,length);CHKERRQ(ierr);
  /* test if we need to exchange messages
   * generally speaking, we do not need to exchange
   * data when overlap is 1
   * */
<<<<<<< HEAD
  ierr = MPI_Allreduce(&nrrows,&reducednrrows,1,MPIU_INT,MPIU_MAX,comm);CHKERRQ(ierr);
=======
  ierr = MPIU_Allreduce(&nrrows,&reducednrrows,1,MPIU_INT,MPIU_MAX,comm);CHKERRQ(ierr);
>>>>>>> f6a9b476
  /* we do not have any messages
   * It usually corresponds to overlap 1
   * */
  if (!reducednrrows){
    ierr = PetscFree3(toranks,tosizes,tosizes_temp);CHKERRQ(ierr);
    ierr = PetscFree3(remoterows,rrow_ranks,rrow_isids);CHKERRQ(ierr);
    ierr = MatIncreaseOverlap_MPIAIJ_Local_Scalable(mat,nidx,is);CHKERRQ(ierr);
    PetscFunctionReturn(0);
  }
  nto = 0;
  /* send sizes and ranks for building a two-sided communcation */
  for (i=0; i<size; i++){
   if (tosizes_temp[i]){
     tosizes[nto*2]  = tosizes_temp[i]*2; /* size */
     tosizes_temp[i] = nto; /* a map from processor to index */
     toranks[nto++]  = i; /* processor */
   }
  }
  ierr = PetscCalloc1(nto+1,&toffsets);CHKERRQ(ierr);
  for (i=0; i<nto; i++){
    toffsets[i+1]  = toffsets[i]+tosizes[2*i]; /* offsets */
    tosizes[2*i+1] = toffsets[i]; /* offsets to send */
  }
  /* send information to other processors */
  ierr = PetscCommBuildTwoSided(comm,2,MPIU_INT,nto,toranks,tosizes,&nfrom,&fromranks,&fromsizes);CHKERRQ(ierr);
  nrecvrows = 0;
  for (i=0; i<nfrom; i++) nrecvrows += fromsizes[2*i];
  ierr = PetscMalloc(nrecvrows*sizeof(PetscSFNode),&remote);CHKERRQ(ierr);
  nrecvrows = 0;
  for (i=0; i<nfrom; i++){
    for (j=0; j<fromsizes[2*i]; j++){
      remote[nrecvrows].rank    = fromranks[i];
      remote[nrecvrows++].index = fromsizes[2*i+1]+j;
    }
  }
  ierr = PetscSFCreate(comm,&sf);CHKERRQ(ierr);
  ierr = PetscSFSetGraph(sf,nrecvrows,nrecvrows,PETSC_NULL,PETSC_OWN_POINTER,remote,PETSC_OWN_POINTER);CHKERRQ(ierr);
  /* use two-sided communication by default since OPENMPI has some bugs for one-sided one */
  ierr = PetscSFSetType(sf,PETSCSFBASIC);CHKERRQ(ierr);
  ierr = PetscSFSetFromOptions(sf);CHKERRQ(ierr);
  /* message pair <no of is, row>  */
  ierr = PetscCalloc2(2*nrrows,&todata,nrecvrows,&fromdata);CHKERRQ(ierr);
  for (i=0; i<nrrows; i++){
    owner = rrow_ranks[i]; /* processor */
    j     = tosizes_temp[owner]; /* index */
    todata[toffsets[j]++] = rrow_isids[i];
    todata[toffsets[j]++] = remoterows[i];
  }
  ierr = PetscFree3(toranks,tosizes,tosizes_temp);CHKERRQ(ierr);
  ierr = PetscFree3(remoterows,rrow_ranks,rrow_isids);CHKERRQ(ierr);
  ierr = PetscFree(toffsets);CHKERRQ(ierr);
  ierr = PetscSFBcastBegin(sf,MPIU_INT,todata,fromdata);CHKERRQ(ierr);
  ierr = PetscSFBcastEnd(sf,MPIU_INT,todata,fromdata);CHKERRQ(ierr);
  ierr = PetscSFDestroy(&sf);CHKERRQ(ierr);
  /* send rows belonging to the remote so that then we could get the overlapping data back */
  ierr = MatIncreaseOverlap_MPIAIJ_Send_Scalable(mat,nidx,nfrom,fromranks,fromsizes,fromdata,&sbsizes,&sbdata);CHKERRQ(ierr);
  ierr = PetscFree2(todata,fromdata);CHKERRQ(ierr);
  ierr = PetscFree(fromsizes);CHKERRQ(ierr);
  ierr = PetscCommBuildTwoSided(comm,2,MPIU_INT,nfrom,fromranks,sbsizes,&nto,&toranks,&tosizes);CHKERRQ(ierr);
  ierr = PetscFree(fromranks);CHKERRQ(ierr);
  nrecvrows = 0;
  for (i=0; i<nto; i++) nrecvrows += tosizes[2*i];
  ierr = PetscCalloc1(nrecvrows,&todata);CHKERRQ(ierr);
  ierr = PetscMalloc(nrecvrows*sizeof(PetscSFNode),&remote);CHKERRQ(ierr);
  nrecvrows = 0;
  for (i=0; i<nto; i++){
    for (j=0; j<tosizes[2*i]; j++){
      remote[nrecvrows].rank    = toranks[i];
      remote[nrecvrows++].index = tosizes[2*i+1]+j;
    }
  }
  ierr = PetscSFCreate(comm,&sf);CHKERRQ(ierr);
  ierr = PetscSFSetGraph(sf,nrecvrows,nrecvrows,PETSC_NULL,PETSC_OWN_POINTER,remote,PETSC_OWN_POINTER);CHKERRQ(ierr);
  /* use two-sided communication by default since OPENMPI has some bugs for one-sided one */
  ierr = PetscSFSetType(sf,PETSCSFBASIC);CHKERRQ(ierr);
  ierr = PetscSFSetFromOptions(sf);CHKERRQ(ierr);
  /* overlap communication and computation */
  ierr = PetscSFBcastBegin(sf,MPIU_INT,sbdata,todata);CHKERRQ(ierr);
  ierr = MatIncreaseOverlap_MPIAIJ_Local_Scalable(mat,nidx,is);CHKERRQ(ierr);
  ierr = PetscSFBcastEnd(sf,MPIU_INT,sbdata,todata);CHKERRQ(ierr);
  ierr = PetscSFDestroy(&sf);CHKERRQ(ierr);
  ierr = PetscFree2(sbdata,sbsizes);CHKERRQ(ierr);
  ierr = MatIncreaseOverlap_MPIAIJ_Receive_Scalable(mat,nidx,is,nrecvrows,todata);CHKERRQ(ierr);
  ierr = PetscFree(toranks);CHKERRQ(ierr);
  ierr = PetscFree(tosizes);CHKERRQ(ierr);
  ierr = PetscFree(todata);CHKERRQ(ierr);
  PetscFunctionReturn(0);
}

#undef __FUNCT__
#define __FUNCT__ "MatIncreaseOverlap_MPIAIJ_Receive_Scalable"
static PetscErrorCode MatIncreaseOverlap_MPIAIJ_Receive_Scalable(Mat mat,PetscInt nidx, IS is[], PetscInt nrecvs, PetscInt *recvdata)
{
  PetscInt         *isz,isz_i,i,j,is_id, data_size;
  PetscInt          col,lsize,max_lsize,*indices_temp, *indices_i;
  const PetscInt   *indices_i_temp;
  PetscErrorCode    ierr;

  PetscFunctionBegin;
  max_lsize = 0;
  ierr = PetscMalloc(nidx*sizeof(PetscInt),&isz);CHKERRQ(ierr);
  for (i=0; i<nidx; i++){
    ierr = ISGetLocalSize(is[i],&lsize);CHKERRQ(ierr);
    max_lsize = lsize>max_lsize ? lsize:max_lsize;
    isz[i]    = lsize;
  }
  ierr = PetscMalloc((max_lsize+nrecvs)*nidx*sizeof(PetscInt),&indices_temp);CHKERRQ(ierr);
  for (i=0; i<nidx; i++){
    ierr = ISGetIndices(is[i],&indices_i_temp);CHKERRQ(ierr);
    ierr = PetscMemcpy(indices_temp+i*(max_lsize+nrecvs),indices_i_temp, sizeof(PetscInt)*isz[i]);CHKERRQ(ierr);
    ierr = ISRestoreIndices(is[i],&indices_i_temp);CHKERRQ(ierr);
    ierr = ISDestroy(&is[i]);CHKERRQ(ierr);
  }
  /* retrieve information to get row id and its overlap */
  for (i=0; i<nrecvs; ){
    is_id      = recvdata[i++];
    data_size  = recvdata[i++];
    indices_i  = indices_temp+(max_lsize+nrecvs)*is_id;
    isz_i      = isz[is_id];
    for (j=0; j< data_size; j++){
      col = recvdata[i++];
      indices_i[isz_i++] = col;
    }
    isz[is_id] = isz_i;
  }
  /* remove duplicate entities */
  for (i=0; i<nidx; i++){
    indices_i  = indices_temp+(max_lsize+nrecvs)*i;
    isz_i      = isz[i];
    ierr = PetscSortRemoveDupsInt(&isz_i,indices_i);CHKERRQ(ierr);
    ierr = ISCreateGeneral(PETSC_COMM_SELF,isz_i,indices_i,PETSC_COPY_VALUES,&is[i]);CHKERRQ(ierr);
  }
  ierr = PetscFree(isz);CHKERRQ(ierr);
  ierr = PetscFree(indices_temp);CHKERRQ(ierr);
  PetscFunctionReturn(0);
}

#undef __FUNCT__
#define __FUNCT__ "MatIncreaseOverlap_MPIAIJ_Send_Scalable"
static PetscErrorCode MatIncreaseOverlap_MPIAIJ_Send_Scalable(Mat mat,PetscInt nidx, PetscMPIInt nfrom,PetscMPIInt *fromranks,PetscInt *fromsizes, PetscInt *fromrows, PetscInt **sbrowsizes, PetscInt **sbrows)
{
  PetscLayout       rmap,cmap;
  PetscInt          i,j,k,l,*rows_i,*rows_data_ptr,**rows_data,max_fszs,rows_pos,*rows_pos_i;
  PetscInt          is_id,tnz,an,bn,rstart,cstart,row,start,end,col,totalrows,*sbdata;
  PetscInt         *indv_counts,indvc_ij,*sbsizes,*indices_tmp,*offsets;
  const PetscInt   *gcols,*ai,*aj,*bi,*bj;
  Mat               amat,bmat;
  PetscMPIInt       rank;
  PetscBool         done;
  MPI_Comm          comm;
  PetscErrorCode    ierr;

  PetscFunctionBegin;
  ierr = PetscObjectGetComm((PetscObject)mat,&comm);CHKERRQ(ierr);
  ierr = MPI_Comm_rank(comm,&rank);CHKERRQ(ierr);
  ierr = MatMPIAIJGetSeqAIJ(mat,&amat,&bmat,&gcols);CHKERRQ(ierr);
  /* Even if the mat is symmetric, we still assume it is not symmetric */
  ierr = MatGetRowIJ(amat,0,PETSC_FALSE,PETSC_FALSE,&an,&ai,&aj,&done);CHKERRQ(ierr);
  if (!done) SETERRQ(PETSC_COMM_SELF,PETSC_ERR_ARG_WRONGSTATE,"can not get row IJ \n");
  ierr = MatGetRowIJ(bmat,0,PETSC_FALSE,PETSC_FALSE,&bn,&bi,&bj,&done);CHKERRQ(ierr);
  if (!done) SETERRQ(PETSC_COMM_SELF,PETSC_ERR_ARG_WRONGSTATE,"can not get row IJ \n");
  /* total number of nonzero values is used to estimate the memory usage in the next step */
  tnz  = ai[an]+bi[bn];
  ierr = MatGetLayouts(mat,&rmap,&cmap);CHKERRQ(ierr);
  ierr = PetscLayoutGetRange(rmap,&rstart,PETSC_NULL);CHKERRQ(ierr);
  ierr = PetscLayoutGetRange(cmap,&cstart,PETSC_NULL);CHKERRQ(ierr);
  /* to find the longest message */
  max_fszs = 0;
  for (i=0; i<nfrom; i++) max_fszs = fromsizes[2*i]>max_fszs ? fromsizes[2*i]:max_fszs;
  /* better way to estimate number of nonzero in the mat??? */
  ierr = PetscCalloc5(max_fszs*nidx,&rows_data_ptr,nidx,&rows_data,nidx,&rows_pos_i,nfrom*nidx,&indv_counts,tnz,&indices_tmp);CHKERRQ(ierr);
  for (i=0; i<nidx; i++) rows_data[i] = rows_data_ptr+max_fszs*i;
  rows_pos  = 0;
  totalrows = 0;
  for (i=0; i<nfrom; i++){
    ierr = PetscMemzero(rows_pos_i,sizeof(PetscInt)*nidx);CHKERRQ(ierr);
    /* group data together */
    for (j=0; j<fromsizes[2*i]; j+=2){
      is_id                       = fromrows[rows_pos++];/* no of is */
      rows_i                      = rows_data[is_id];
      rows_i[rows_pos_i[is_id]++] = fromrows[rows_pos++];/* row */
    }
    /* estimate a space to avoid multiple allocations  */
    for (j=0; j<nidx; j++){
      indvc_ij = 0;
      rows_i   = rows_data[j];
      for (l=0; l<rows_pos_i[j]; l++){
        row    = rows_i[l]-rstart;
        start  = ai[row];
        end    = ai[row+1];
        for (k=start; k<end; k++){ /* Amat */
          col = aj[k] + cstart;
          indices_tmp[indvc_ij++] = col;/* do not count the rows from the original rank */
        }
        start = bi[row];
        end   = bi[row+1];
        for (k=start; k<end; k++) { /* Bmat */
          col = gcols[bj[k]];
          indices_tmp[indvc_ij++] = col;
        }
      }
      ierr = PetscSortRemoveDupsInt(&indvc_ij,indices_tmp);CHKERRQ(ierr);
      indv_counts[i*nidx+j] = indvc_ij;
      totalrows            += indvc_ij;
    }
  }
  /* message triple <no of is, number of rows, rows> */
  ierr = PetscCalloc2(totalrows+nidx*nfrom*2,&sbdata,2*nfrom,&sbsizes);CHKERRQ(ierr);
  totalrows = 0;
  rows_pos  = 0;
  /* use this code again */
  for (i=0;i<nfrom;i++){
    ierr = PetscMemzero(rows_pos_i,sizeof(PetscInt)*nidx);CHKERRQ(ierr);
    for (j=0; j<fromsizes[2*i]; j+=2){
      is_id                       = fromrows[rows_pos++];
      rows_i                      = rows_data[is_id];
      rows_i[rows_pos_i[is_id]++] = fromrows[rows_pos++];
    }
    /* add data  */
    for (j=0; j<nidx; j++){
      if (!indv_counts[i*nidx+j]) continue;
      indvc_ij = 0;
      sbdata[totalrows++] = j;
      sbdata[totalrows++] = indv_counts[i*nidx+j];
      sbsizes[2*i]       += 2;
      rows_i              = rows_data[j];
      for (l=0; l<rows_pos_i[j]; l++){
        row   = rows_i[l]-rstart;
        start = ai[row];
        end   = ai[row+1];
        for (k=start; k<end; k++){ /* Amat */
          col = aj[k] + cstart;
          indices_tmp[indvc_ij++] = col;
        }
        start = bi[row];
        end   = bi[row+1];
        for (k=start; k<end; k++) { /* Bmat */
          col = gcols[bj[k]];
          indices_tmp[indvc_ij++] = col;
        }
      }
      ierr = PetscSortRemoveDupsInt(&indvc_ij,indices_tmp);CHKERRQ(ierr);
      sbsizes[2*i]  += indvc_ij;
      ierr = PetscMemcpy(sbdata+totalrows,indices_tmp,sizeof(PetscInt)*indvc_ij);CHKERRQ(ierr);
      totalrows += indvc_ij;
    }
  }
  ierr = PetscCalloc1(nfrom+1,&offsets);CHKERRQ(ierr);
  for (i=0; i<nfrom; i++){
    offsets[i+1]   = offsets[i] + sbsizes[2*i];
    sbsizes[2*i+1] = offsets[i];
  }
  ierr = PetscFree(offsets);CHKERRQ(ierr);
  if (sbrowsizes) *sbrowsizes = sbsizes;
  if (sbrows) *sbrows = sbdata;
  ierr = PetscFree5(rows_data_ptr,rows_data,rows_pos_i,indv_counts,indices_tmp);CHKERRQ(ierr);
  ierr = MatRestoreRowIJ(amat,0,PETSC_FALSE,PETSC_FALSE,&an,&ai,&aj,&done);CHKERRQ(ierr);
  ierr = MatRestoreRowIJ(bmat,0,PETSC_FALSE,PETSC_FALSE,&bn,&bi,&bj,&done);CHKERRQ(ierr);
  PetscFunctionReturn(0);
}

#undef __FUNCT__
#define __FUNCT__ "MatIncreaseOverlap_MPIAIJ_Local_Scalable"
static PetscErrorCode MatIncreaseOverlap_MPIAIJ_Local_Scalable(Mat mat,PetscInt nidx, IS is[])
{
  const PetscInt   *gcols,*ai,*aj,*bi,*bj, *indices;
  PetscInt          tnz,an,bn,i,j,row,start,end,rstart,cstart,col,k,*indices_temp;
  PetscInt          lsize,lsize_tmp,owner;
  PetscMPIInt       rank;
  Mat                   amat,bmat;
  PetscBool         done;
  PetscLayout       cmap,rmap;
  MPI_Comm          comm;
  PetscErrorCode    ierr;

  PetscFunctionBegin;
  ierr = PetscObjectGetComm((PetscObject)mat,&comm);CHKERRQ(ierr);
  ierr = MPI_Comm_rank(comm,&rank);CHKERRQ(ierr);
  ierr = MatMPIAIJGetSeqAIJ(mat,&amat,&bmat,&gcols);CHKERRQ(ierr);
  ierr = MatGetRowIJ(amat,0,PETSC_FALSE,PETSC_FALSE,&an,&ai,&aj,&done);CHKERRQ(ierr);
  if (!done) SETERRQ(PETSC_COMM_SELF,PETSC_ERR_ARG_WRONGSTATE,"can not get row IJ \n");
  ierr = MatGetRowIJ(bmat,0,PETSC_FALSE,PETSC_FALSE,&bn,&bi,&bj,&done);CHKERRQ(ierr);
  if (!done) SETERRQ(PETSC_COMM_SELF,PETSC_ERR_ARG_WRONGSTATE,"can not get row IJ \n");
  /* is it a safe way to compute number of nonzero values ? */
  tnz  = ai[an]+bi[bn];
  ierr = MatGetLayouts(mat,&rmap,&cmap);CHKERRQ(ierr);
  ierr = PetscLayoutGetRange(rmap,&rstart,PETSC_NULL);CHKERRQ(ierr);
  ierr = PetscLayoutGetRange(cmap,&cstart,PETSC_NULL);CHKERRQ(ierr);
  /* it is a better way to estimate memory than the old implementation
   * where global size of matrix is used
   * */
  ierr = PetscMalloc(sizeof(PetscInt)*tnz,&indices_temp);CHKERRQ(ierr);
  for (i=0; i<nidx; i++) {
    ierr = ISGetLocalSize(is[i],&lsize);CHKERRQ(ierr);
    ierr = ISGetIndices(is[i],&indices);CHKERRQ(ierr);
    lsize_tmp = 0;
    for (j=0; j<lsize; j++) {
      owner = -1;
      row   = indices[j];
      ierr = PetscLayoutFindOwner(rmap,row,&owner);CHKERRQ(ierr);
      if (owner != rank) continue;
      /* local number */
      row  -= rstart;
      start = ai[row];
      end   = ai[row+1];
      for (k=start; k<end; k++) { /* Amat */
        col = aj[k] + cstart;
        indices_temp[lsize_tmp++] = col;
      }
      start = bi[row];
      end   = bi[row+1];
      for (k=start; k<end; k++) { /* Bmat */
        col = gcols[bj[k]];
        indices_temp[lsize_tmp++] = col;
      }
    }
   ierr = ISRestoreIndices(is[i],&indices);CHKERRQ(ierr);
   ierr = ISDestroy(&is[i]);CHKERRQ(ierr);
   ierr = PetscSortRemoveDupsInt(&lsize_tmp,indices_temp);CHKERRQ(ierr);
   ierr = ISCreateGeneral(PETSC_COMM_SELF,lsize_tmp,indices_temp,PETSC_COPY_VALUES,&is[i]);CHKERRQ(ierr);
  }
  ierr = PetscFree(indices_temp);CHKERRQ(ierr);
  ierr = MatRestoreRowIJ(amat,0,PETSC_FALSE,PETSC_FALSE,&an,&ai,&aj,&done);CHKERRQ(ierr);
  ierr = MatRestoreRowIJ(bmat,0,PETSC_FALSE,PETSC_FALSE,&bn,&bi,&bj,&done);CHKERRQ(ierr);
  PetscFunctionReturn(0);
}


/*
  Sample message format:
  If a processor A wants processor B to process some elements corresponding
  to index sets is[1],is[5]
  mesg [0] = 2   (no of index sets in the mesg)
  -----------
  mesg [1] = 1 => is[1]
  mesg [2] = sizeof(is[1]);
  -----------
  mesg [3] = 5  => is[5]
  mesg [4] = sizeof(is[5]);
  -----------
  mesg [5]
  mesg [n]  datas[1]
  -----------
  mesg[n+1]
  mesg[m]  data(is[5])
  -----------

  Notes:
  nrqs - no of requests sent (or to be sent out)
  nrqr - no of requests recieved (which have to be or which have been processed
*/
#undef __FUNCT__
#define __FUNCT__ "MatIncreaseOverlap_MPIAIJ_Once"
static PetscErrorCode MatIncreaseOverlap_MPIAIJ_Once(Mat C,PetscInt imax,IS is[])
{
  Mat_MPIAIJ     *c = (Mat_MPIAIJ*)C->data;
  PetscMPIInt    *w1,*w2,nrqr,*w3,*w4,*onodes1,*olengths1,*onodes2,*olengths2;
  const PetscInt **idx,*idx_i;
  PetscInt       *n,**data,len;
  PetscErrorCode ierr;
  PetscMPIInt    size,rank,tag1,tag2;
  PetscInt       M,i,j,k,**rbuf,row,proc = 0,nrqs,msz,**outdat,**ptr;
  PetscInt       *ctr,*pa,*tmp,*isz,*isz1,**xdata,**rbuf2,*d_p;
  PetscBT        *table;
  MPI_Comm       comm;
  MPI_Request    *s_waits1,*r_waits1,*s_waits2,*r_waits2;
  MPI_Status     *s_status,*recv_status;
  char           *t_p;

  PetscFunctionBegin;
  ierr = PetscObjectGetComm((PetscObject)C,&comm);CHKERRQ(ierr);
  size = c->size;
  rank = c->rank;
  M    = C->rmap->N;

  ierr = PetscObjectGetNewTag((PetscObject)C,&tag1);CHKERRQ(ierr);
  ierr = PetscObjectGetNewTag((PetscObject)C,&tag2);CHKERRQ(ierr);

  ierr = PetscMalloc2(imax,&idx,imax,&n);CHKERRQ(ierr);

  for (i=0; i<imax; i++) {
    ierr = ISGetIndices(is[i],&idx[i]);CHKERRQ(ierr);
    ierr = ISGetLocalSize(is[i],&n[i]);CHKERRQ(ierr);
  }

  /* evaluate communication - mesg to who,length of mesg, and buffer space
     required. Based on this, buffers are allocated, and data copied into them  */
  ierr = PetscMalloc4(size,&w1,size,&w2,size,&w3,size,&w4);CHKERRQ(ierr);
  ierr = PetscMemzero(w1,size*sizeof(PetscMPIInt));CHKERRQ(ierr); /* initialise work vector*/
  ierr = PetscMemzero(w2,size*sizeof(PetscMPIInt));CHKERRQ(ierr); /* initialise work vector*/
  ierr = PetscMemzero(w3,size*sizeof(PetscMPIInt));CHKERRQ(ierr); /* initialise work vector*/
  for (i=0; i<imax; i++) {
    ierr  = PetscMemzero(w4,size*sizeof(PetscMPIInt));CHKERRQ(ierr); /* initialise work vector*/
    idx_i = idx[i];
    len   = n[i];
    for (j=0; j<len; j++) {
      row = idx_i[j];
      if (row < 0) SETERRQ(PETSC_COMM_SELF,PETSC_ERR_ARG_OUTOFRANGE,"Index set cannot have negative entries");
      ierr = PetscLayoutFindOwner(C->rmap,row,&proc);CHKERRQ(ierr);
      w4[proc]++;
    }
    for (j=0; j<size; j++) {
      if (w4[j]) { w1[j] += w4[j]; w3[j]++;}
    }
  }

  nrqs     = 0;              /* no of outgoing messages */
  msz      = 0;              /* total mesg length (for all proc */
  w1[rank] = 0;              /* no mesg sent to intself */
  w3[rank] = 0;
  for (i=0; i<size; i++) {
    if (w1[i])  {w2[i] = 1; nrqs++;} /* there exists a message to proc i */
  }
  /* pa - is list of processors to communicate with */
  ierr = PetscMalloc1(nrqs+1,&pa);CHKERRQ(ierr);
  for (i=0,j=0; i<size; i++) {
    if (w1[i]) {pa[j] = i; j++;}
  }

  /* Each message would have a header = 1 + 2*(no of IS) + data */
  for (i=0; i<nrqs; i++) {
    j      = pa[i];
    w1[j] += w2[j] + 2*w3[j];
    msz   += w1[j];
  }

  /* Determine the number of messages to expect, their lengths, from from-ids */
  ierr = PetscGatherNumberOfMessages(comm,w2,w1,&nrqr);CHKERRQ(ierr);
  ierr = PetscGatherMessageLengths(comm,nrqs,nrqr,w1,&onodes1,&olengths1);CHKERRQ(ierr);

  /* Now post the Irecvs corresponding to these messages */
  ierr = PetscPostIrecvInt(comm,tag1,nrqr,onodes1,olengths1,&rbuf,&r_waits1);CHKERRQ(ierr);

  /* Allocate Memory for outgoing messages */
  ierr = PetscMalloc4(size,&outdat,size,&ptr,msz,&tmp,size,&ctr);CHKERRQ(ierr);
  ierr = PetscMemzero(outdat,size*sizeof(PetscInt*));CHKERRQ(ierr);
  ierr = PetscMemzero(ptr,size*sizeof(PetscInt*));CHKERRQ(ierr);

  {
    PetscInt *iptr = tmp,ict  = 0;
    for (i=0; i<nrqs; i++) {
      j         = pa[i];
      iptr     +=  ict;
      outdat[j] = iptr;
      ict       = w1[j];
    }
  }

  /* Form the outgoing messages */
  /* plug in the headers */
  for (i=0; i<nrqs; i++) {
    j            = pa[i];
    outdat[j][0] = 0;
    ierr         = PetscMemzero(outdat[j]+1,2*w3[j]*sizeof(PetscInt));CHKERRQ(ierr);
    ptr[j]       = outdat[j] + 2*w3[j] + 1;
  }

  /* Memory for doing local proc's work */
  {
    ierr = PetscCalloc5(imax,&table, imax,&data, imax,&isz, M*imax,&d_p, (M/PETSC_BITS_PER_BYTE+1)*imax,&t_p);CHKERRQ(ierr);

    for (i=0; i<imax; i++) {
      table[i] = t_p + (M/PETSC_BITS_PER_BYTE+1)*i;
      data[i]  = d_p + M*i;
    }
  }

  /* Parse the IS and update local tables and the outgoing buf with the data */
  {
    PetscInt n_i,*data_i,isz_i,*outdat_j,ctr_j;
    PetscBT  table_i;

    for (i=0; i<imax; i++) {
      ierr    = PetscMemzero(ctr,size*sizeof(PetscInt));CHKERRQ(ierr);
      n_i     = n[i];
      table_i = table[i];
      idx_i   = idx[i];
      data_i  = data[i];
      isz_i   = isz[i];
      for (j=0; j<n_i; j++) {   /* parse the indices of each IS */
        row  = idx_i[j];
        ierr = PetscLayoutFindOwner(C->rmap,row,&proc);CHKERRQ(ierr);
        if (proc != rank) { /* copy to the outgoing buffer */
          ctr[proc]++;
          *ptr[proc] = row;
          ptr[proc]++;
        } else if (!PetscBTLookupSet(table_i,row)) data_i[isz_i++] = row; /* Update the local table */
      }
      /* Update the headers for the current IS */
      for (j=0; j<size; j++) { /* Can Optimise this loop by using pa[] */
        if ((ctr_j = ctr[j])) {
          outdat_j        = outdat[j];
          k               = ++outdat_j[0];
          outdat_j[2*k]   = ctr_j;
          outdat_j[2*k-1] = i;
        }
      }
      isz[i] = isz_i;
    }
  }

  /*  Now  post the sends */
  ierr = PetscMalloc1(nrqs+1,&s_waits1);CHKERRQ(ierr);
  for (i=0; i<nrqs; ++i) {
    j    = pa[i];
    ierr = MPI_Isend(outdat[j],w1[j],MPIU_INT,j,tag1,comm,s_waits1+i);CHKERRQ(ierr);
  }

  /* No longer need the original indices */
  for (i=0; i<imax; ++i) {
    ierr = ISRestoreIndices(is[i],idx+i);CHKERRQ(ierr);
  }
  ierr = PetscFree2(idx,n);CHKERRQ(ierr);

  for (i=0; i<imax; ++i) {
    ierr = ISDestroy(&is[i]);CHKERRQ(ierr);
  }

  /* Do Local work */
  ierr = MatIncreaseOverlap_MPIAIJ_Local(C,imax,table,isz,data);CHKERRQ(ierr);

  /* Receive messages */
  ierr = PetscMalloc1(nrqr+1,&recv_status);CHKERRQ(ierr);
  if (nrqr) {ierr = MPI_Waitall(nrqr,r_waits1,recv_status);CHKERRQ(ierr);}

  ierr = PetscMalloc1(nrqs+1,&s_status);CHKERRQ(ierr);
  if (nrqs) {ierr = MPI_Waitall(nrqs,s_waits1,s_status);CHKERRQ(ierr);}

  /* Phase 1 sends are complete - deallocate buffers */
  ierr = PetscFree4(outdat,ptr,tmp,ctr);CHKERRQ(ierr);
  ierr = PetscFree4(w1,w2,w3,w4);CHKERRQ(ierr);

  ierr = PetscMalloc1(nrqr+1,&xdata);CHKERRQ(ierr);
  ierr = PetscMalloc1(nrqr+1,&isz1);CHKERRQ(ierr);
  ierr = MatIncreaseOverlap_MPIAIJ_Receive(C,nrqr,rbuf,xdata,isz1);CHKERRQ(ierr);
  ierr = PetscFree(rbuf[0]);CHKERRQ(ierr);
  ierr = PetscFree(rbuf);CHKERRQ(ierr);


  /* Send the data back */
  /* Do a global reduction to know the buffer space req for incoming messages */
  {
    PetscMPIInt *rw1;

    ierr = PetscCalloc1(size,&rw1);CHKERRQ(ierr);

    for (i=0; i<nrqr; ++i) {
      proc = recv_status[i].MPI_SOURCE;

      if (proc != onodes1[i]) SETERRQ(PETSC_COMM_SELF,PETSC_ERR_PLIB,"MPI_SOURCE mismatch");
      rw1[proc] = isz1[i];
    }
    ierr = PetscFree(onodes1);CHKERRQ(ierr);
    ierr = PetscFree(olengths1);CHKERRQ(ierr);

    /* Determine the number of messages to expect, their lengths, from from-ids */
    ierr = PetscGatherMessageLengths(comm,nrqr,nrqs,rw1,&onodes2,&olengths2);CHKERRQ(ierr);
    ierr = PetscFree(rw1);CHKERRQ(ierr);
  }
  /* Now post the Irecvs corresponding to these messages */
  ierr = PetscPostIrecvInt(comm,tag2,nrqs,onodes2,olengths2,&rbuf2,&r_waits2);CHKERRQ(ierr);

  /* Now  post the sends */
  ierr = PetscMalloc1(nrqr+1,&s_waits2);CHKERRQ(ierr);
  for (i=0; i<nrqr; ++i) {
    j    = recv_status[i].MPI_SOURCE;
    ierr = MPI_Isend(xdata[i],isz1[i],MPIU_INT,j,tag2,comm,s_waits2+i);CHKERRQ(ierr);
  }

  /* receive work done on other processors */
  {
    PetscInt    is_no,ct1,max,*rbuf2_i,isz_i,*data_i,jmax;
    PetscMPIInt idex;
    PetscBT     table_i;
    MPI_Status  *status2;

    ierr = PetscMalloc1((PetscMax(nrqr,nrqs)+1),&status2);CHKERRQ(ierr);
    for (i=0; i<nrqs; ++i) {
      ierr = MPI_Waitany(nrqs,r_waits2,&idex,status2+i);CHKERRQ(ierr);
      /* Process the message */
      rbuf2_i = rbuf2[idex];
      ct1     = 2*rbuf2_i[0]+1;
      jmax    = rbuf2[idex][0];
      for (j=1; j<=jmax; j++) {
        max     = rbuf2_i[2*j];
        is_no   = rbuf2_i[2*j-1];
        isz_i   = isz[is_no];
        data_i  = data[is_no];
        table_i = table[is_no];
        for (k=0; k<max; k++,ct1++) {
          row = rbuf2_i[ct1];
          if (!PetscBTLookupSet(table_i,row)) data_i[isz_i++] = row;
        }
        isz[is_no] = isz_i;
      }
    }

    if (nrqr) {ierr = MPI_Waitall(nrqr,s_waits2,status2);CHKERRQ(ierr);}
    ierr = PetscFree(status2);CHKERRQ(ierr);
  }

  for (i=0; i<imax; ++i) {
    ierr = ISCreateGeneral(PETSC_COMM_SELF,isz[i],data[i],PETSC_COPY_VALUES,is+i);CHKERRQ(ierr);
  }

  ierr = PetscFree(onodes2);CHKERRQ(ierr);
  ierr = PetscFree(olengths2);CHKERRQ(ierr);

  ierr = PetscFree(pa);CHKERRQ(ierr);
  ierr = PetscFree(rbuf2[0]);CHKERRQ(ierr);
  ierr = PetscFree(rbuf2);CHKERRQ(ierr);
  ierr = PetscFree(s_waits1);CHKERRQ(ierr);
  ierr = PetscFree(r_waits1);CHKERRQ(ierr);
  ierr = PetscFree(s_waits2);CHKERRQ(ierr);
  ierr = PetscFree(r_waits2);CHKERRQ(ierr);
  ierr = PetscFree5(table,data,isz,d_p,t_p);CHKERRQ(ierr);
  ierr = PetscFree(s_status);CHKERRQ(ierr);
  ierr = PetscFree(recv_status);CHKERRQ(ierr);
  ierr = PetscFree(xdata[0]);CHKERRQ(ierr);
  ierr = PetscFree(xdata);CHKERRQ(ierr);
  ierr = PetscFree(isz1);CHKERRQ(ierr);
  PetscFunctionReturn(0);
}

#undef __FUNCT__
#define __FUNCT__ "MatIncreaseOverlap_MPIAIJ_Local"
/*
   MatIncreaseOverlap_MPIAIJ_Local - Called by MatincreaseOverlap, to do
       the work on the local processor.

     Inputs:
      C      - MAT_MPIAIJ;
      imax - total no of index sets processed at a time;
      table  - an array of char - size = m bits.

     Output:
      isz    - array containing the count of the solution elements corresponding
               to each index set;
      data   - pointer to the solutions
*/
static PetscErrorCode MatIncreaseOverlap_MPIAIJ_Local(Mat C,PetscInt imax,PetscBT *table,PetscInt *isz,PetscInt **data)
{
  Mat_MPIAIJ *c = (Mat_MPIAIJ*)C->data;
  Mat        A  = c->A,B = c->B;
  Mat_SeqAIJ *a = (Mat_SeqAIJ*)A->data,*b = (Mat_SeqAIJ*)B->data;
  PetscInt   start,end,val,max,rstart,cstart,*ai,*aj;
  PetscInt   *bi,*bj,*garray,i,j,k,row,*data_i,isz_i;
  PetscBT    table_i;

  PetscFunctionBegin;
  rstart = C->rmap->rstart;
  cstart = C->cmap->rstart;
  ai     = a->i;
  aj     = a->j;
  bi     = b->i;
  bj     = b->j;
  garray = c->garray;


  for (i=0; i<imax; i++) {
    data_i  = data[i];
    table_i = table[i];
    isz_i   = isz[i];
    for (j=0,max=isz[i]; j<max; j++) {
      row   = data_i[j] - rstart;
      start = ai[row];
      end   = ai[row+1];
      for (k=start; k<end; k++) { /* Amat */
        val = aj[k] + cstart;
        if (!PetscBTLookupSet(table_i,val)) data_i[isz_i++] = val;
      }
      start = bi[row];
      end   = bi[row+1];
      for (k=start; k<end; k++) { /* Bmat */
        val = garray[bj[k]];
        if (!PetscBTLookupSet(table_i,val)) data_i[isz_i++] = val;
      }
    }
    isz[i] = isz_i;
  }
  PetscFunctionReturn(0);
}

#undef __FUNCT__
#define __FUNCT__ "MatIncreaseOverlap_MPIAIJ_Receive"
/*
      MatIncreaseOverlap_MPIAIJ_Receive - Process the recieved messages,
         and return the output

         Input:
           C    - the matrix
           nrqr - no of messages being processed.
           rbuf - an array of pointers to the recieved requests

         Output:
           xdata - array of messages to be sent back
           isz1  - size of each message

  For better efficiency perhaps we should malloc separately each xdata[i],
then if a remalloc is required we need only copy the data for that one row
rather then all previous rows as it is now where a single large chunck of
memory is used.

*/
static PetscErrorCode MatIncreaseOverlap_MPIAIJ_Receive(Mat C,PetscInt nrqr,PetscInt **rbuf,PetscInt **xdata,PetscInt * isz1)
{
  Mat_MPIAIJ     *c = (Mat_MPIAIJ*)C->data;
  Mat            A  = c->A,B = c->B;
  Mat_SeqAIJ     *a = (Mat_SeqAIJ*)A->data,*b = (Mat_SeqAIJ*)B->data;
  PetscErrorCode ierr;
  PetscInt       rstart,cstart,*ai,*aj,*bi,*bj,*garray,i,j,k;
  PetscInt       row,total_sz,ct,ct1,ct2,ct3,mem_estimate,oct2,l,start,end;
  PetscInt       val,max1,max2,m,no_malloc =0,*tmp,new_estimate,ctr;
  PetscInt       *rbuf_i,kmax,rbuf_0;
  PetscBT        xtable;

  PetscFunctionBegin;
  m      = C->rmap->N;
  rstart = C->rmap->rstart;
  cstart = C->cmap->rstart;
  ai     = a->i;
  aj     = a->j;
  bi     = b->i;
  bj     = b->j;
  garray = c->garray;


  for (i=0,ct=0,total_sz=0; i<nrqr; ++i) {
    rbuf_i =  rbuf[i];
    rbuf_0 =  rbuf_i[0];
    ct    += rbuf_0;
    for (j=1; j<=rbuf_0; j++) total_sz += rbuf_i[2*j];
  }

  if (C->rmap->n) max1 = ct*(a->nz + b->nz)/C->rmap->n;
  else max1 = 1;
  mem_estimate = 3*((total_sz > max1 ? total_sz : max1)+1);
  ierr         = PetscMalloc1(mem_estimate,&xdata[0]);CHKERRQ(ierr);
  ++no_malloc;
  ierr = PetscBTCreate(m,&xtable);CHKERRQ(ierr);
  ierr = PetscMemzero(isz1,nrqr*sizeof(PetscInt));CHKERRQ(ierr);

  ct3 = 0;
  for (i=0; i<nrqr; i++) { /* for easch mesg from proc i */
    rbuf_i =  rbuf[i];
    rbuf_0 =  rbuf_i[0];
    ct1    =  2*rbuf_0+1;
    ct2    =  ct1;
    ct3   += ct1;
    for (j=1; j<=rbuf_0; j++) { /* for each IS from proc i*/
      ierr = PetscBTMemzero(m,xtable);CHKERRQ(ierr);
      oct2 = ct2;
      kmax = rbuf_i[2*j];
      for (k=0; k<kmax; k++,ct1++) {
        row = rbuf_i[ct1];
        if (!PetscBTLookupSet(xtable,row)) {
          if (!(ct3 < mem_estimate)) {
            new_estimate = (PetscInt)(1.5*mem_estimate)+1;
            ierr         = PetscMalloc1(new_estimate,&tmp);CHKERRQ(ierr);
            ierr         = PetscMemcpy(tmp,xdata[0],mem_estimate*sizeof(PetscInt));CHKERRQ(ierr);
            ierr         = PetscFree(xdata[0]);CHKERRQ(ierr);
            xdata[0]     = tmp;
            mem_estimate = new_estimate; ++no_malloc;
            for (ctr=1; ctr<=i; ctr++) xdata[ctr] = xdata[ctr-1] + isz1[ctr-1];
          }
          xdata[i][ct2++] = row;
          ct3++;
        }
      }
      for (k=oct2,max2=ct2; k<max2; k++) {
        row   = xdata[i][k] - rstart;
        start = ai[row];
        end   = ai[row+1];
        for (l=start; l<end; l++) {
          val = aj[l] + cstart;
          if (!PetscBTLookupSet(xtable,val)) {
            if (!(ct3 < mem_estimate)) {
              new_estimate = (PetscInt)(1.5*mem_estimate)+1;
              ierr         = PetscMalloc1(new_estimate,&tmp);CHKERRQ(ierr);
              ierr         = PetscMemcpy(tmp,xdata[0],mem_estimate*sizeof(PetscInt));CHKERRQ(ierr);
              ierr         = PetscFree(xdata[0]);CHKERRQ(ierr);
              xdata[0]     = tmp;
              mem_estimate = new_estimate; ++no_malloc;
              for (ctr=1; ctr<=i; ctr++) xdata[ctr] = xdata[ctr-1] + isz1[ctr-1];
            }
            xdata[i][ct2++] = val;
            ct3++;
          }
        }
        start = bi[row];
        end   = bi[row+1];
        for (l=start; l<end; l++) {
          val = garray[bj[l]];
          if (!PetscBTLookupSet(xtable,val)) {
            if (!(ct3 < mem_estimate)) {
              new_estimate = (PetscInt)(1.5*mem_estimate)+1;
              ierr         = PetscMalloc1(new_estimate,&tmp);CHKERRQ(ierr);
              ierr         = PetscMemcpy(tmp,xdata[0],mem_estimate*sizeof(PetscInt));CHKERRQ(ierr);
              ierr         = PetscFree(xdata[0]);CHKERRQ(ierr);
              xdata[0]     = tmp;
              mem_estimate = new_estimate; ++no_malloc;
              for (ctr =1; ctr <=i; ctr++) xdata[ctr] = xdata[ctr-1] + isz1[ctr-1];
            }
            xdata[i][ct2++] = val;
            ct3++;
          }
        }
      }
      /* Update the header*/
      xdata[i][2*j]   = ct2 - oct2; /* Undo the vector isz1 and use only a var*/
      xdata[i][2*j-1] = rbuf_i[2*j-1];
    }
    xdata[i][0] = rbuf_0;
    xdata[i+1]  = xdata[i] + ct2;
    isz1[i]     = ct2; /* size of each message */
  }
  ierr = PetscBTDestroy(&xtable);CHKERRQ(ierr);
  ierr = PetscInfo3(C,"Allocated %D bytes, required %D bytes, no of mallocs = %D\n",mem_estimate,ct3,no_malloc);CHKERRQ(ierr);
  PetscFunctionReturn(0);
}
/* -------------------------------------------------------------------------*/
extern PetscErrorCode MatGetSubMatrices_MPIAIJ_Local(Mat,PetscInt,const IS[],const IS[],MatReuse,PetscBool*,Mat*);
extern PetscErrorCode MatAssemblyEnd_SeqAIJ(Mat,MatAssemblyType);
/*
    Every processor gets the entire matrix
*/
#undef __FUNCT__
#define __FUNCT__ "MatGetSubMatrix_MPIAIJ_All"
PetscErrorCode MatGetSubMatrix_MPIAIJ_All(Mat A,MatGetSubMatrixOption flag,MatReuse scall,Mat *Bin[])
{
  Mat            B;
  Mat_MPIAIJ     *a = (Mat_MPIAIJ*)A->data;
  Mat_SeqAIJ     *b,*ad = (Mat_SeqAIJ*)a->A->data,*bd = (Mat_SeqAIJ*)a->B->data;
  PetscErrorCode ierr;
  PetscMPIInt    size,rank,*recvcounts = 0,*displs = 0;
  PetscInt       sendcount,i,*rstarts = A->rmap->range,n,cnt,j;
  PetscInt       m,*b_sendj,*garray = a->garray,*lens,*jsendbuf,*a_jsendbuf,*b_jsendbuf;
  MatScalar      *sendbuf,*recvbuf,*a_sendbuf,*b_sendbuf;

  PetscFunctionBegin;
  ierr = MPI_Comm_size(PetscObjectComm((PetscObject)A),&size);CHKERRQ(ierr);
  ierr = MPI_Comm_rank(PetscObjectComm((PetscObject)A),&rank);CHKERRQ(ierr);

  if (scall == MAT_INITIAL_MATRIX) {
    /* ----------------------------------------------------------------
         Tell every processor the number of nonzeros per row
    */
    ierr = PetscMalloc1(A->rmap->N,&lens);CHKERRQ(ierr);
    for (i=A->rmap->rstart; i<A->rmap->rend; i++) {
      lens[i] = ad->i[i-A->rmap->rstart+1] - ad->i[i-A->rmap->rstart] + bd->i[i-A->rmap->rstart+1] - bd->i[i-A->rmap->rstart];
    }
    sendcount = A->rmap->rend - A->rmap->rstart;
    ierr      = PetscMalloc2(size,&recvcounts,size,&displs);CHKERRQ(ierr);
    for (i=0; i<size; i++) {
      recvcounts[i] = A->rmap->range[i+1] - A->rmap->range[i];
      displs[i]     = A->rmap->range[i];
    }
#if defined(PETSC_HAVE_MPI_IN_PLACE)
    ierr = MPI_Allgatherv(MPI_IN_PLACE,0,MPI_DATATYPE_NULL,lens,recvcounts,displs,MPIU_INT,PetscObjectComm((PetscObject)A));CHKERRQ(ierr);
#else
    ierr = MPI_Allgatherv(lens+A->rmap->rstart,sendcount,MPIU_INT,lens,recvcounts,displs,MPIU_INT,PetscObjectComm((PetscObject)A));CHKERRQ(ierr);
#endif
    /* ---------------------------------------------------------------
         Create the sequential matrix of the same type as the local block diagonal
    */
    ierr  = MatCreate(PETSC_COMM_SELF,&B);CHKERRQ(ierr);
    ierr  = MatSetSizes(B,A->rmap->N,A->cmap->N,PETSC_DETERMINE,PETSC_DETERMINE);CHKERRQ(ierr);
    ierr  = MatSetBlockSizesFromMats(B,A,A);CHKERRQ(ierr);
    ierr  = MatSetType(B,((PetscObject)a->A)->type_name);CHKERRQ(ierr);
    ierr  = MatSeqAIJSetPreallocation(B,0,lens);CHKERRQ(ierr);
    ierr  = PetscMalloc1(1,Bin);CHKERRQ(ierr);
    **Bin = B;
    b     = (Mat_SeqAIJ*)B->data;

    /*--------------------------------------------------------------------
       Copy my part of matrix column indices over
    */
    sendcount  = ad->nz + bd->nz;
    jsendbuf   = b->j + b->i[rstarts[rank]];
    a_jsendbuf = ad->j;
    b_jsendbuf = bd->j;
    n          = A->rmap->rend - A->rmap->rstart;
    cnt        = 0;
    for (i=0; i<n; i++) {

      /* put in lower diagonal portion */
      m = bd->i[i+1] - bd->i[i];
      while (m > 0) {
        /* is it above diagonal (in bd (compressed) numbering) */
        if (garray[*b_jsendbuf] > A->rmap->rstart + i) break;
        jsendbuf[cnt++] = garray[*b_jsendbuf++];
        m--;
      }

      /* put in diagonal portion */
      for (j=ad->i[i]; j<ad->i[i+1]; j++) {
        jsendbuf[cnt++] = A->rmap->rstart + *a_jsendbuf++;
      }

      /* put in upper diagonal portion */
      while (m-- > 0) {
        jsendbuf[cnt++] = garray[*b_jsendbuf++];
      }
    }
    if (cnt != sendcount) SETERRQ2(PETSC_COMM_SELF,PETSC_ERR_PLIB,"Corrupted PETSc matrix: nz given %D actual nz %D",sendcount,cnt);

    /*--------------------------------------------------------------------
       Gather all column indices to all processors
    */
    for (i=0; i<size; i++) {
      recvcounts[i] = 0;
      for (j=A->rmap->range[i]; j<A->rmap->range[i+1]; j++) {
        recvcounts[i] += lens[j];
      }
    }
    displs[0] = 0;
    for (i=1; i<size; i++) {
      displs[i] = displs[i-1] + recvcounts[i-1];
    }
#if defined(PETSC_HAVE_MPI_IN_PLACE)
    ierr = MPI_Allgatherv(MPI_IN_PLACE,0,MPI_DATATYPE_NULL,b->j,recvcounts,displs,MPIU_INT,PetscObjectComm((PetscObject)A));CHKERRQ(ierr);
#else
    ierr = MPI_Allgatherv(jsendbuf,sendcount,MPIU_INT,b->j,recvcounts,displs,MPIU_INT,PetscObjectComm((PetscObject)A));CHKERRQ(ierr);
#endif
    /*--------------------------------------------------------------------
        Assemble the matrix into useable form (note numerical values not yet set)
    */
    /* set the b->ilen (length of each row) values */
    ierr = PetscMemcpy(b->ilen,lens,A->rmap->N*sizeof(PetscInt));CHKERRQ(ierr);
    /* set the b->i indices */
    b->i[0] = 0;
    for (i=1; i<=A->rmap->N; i++) {
      b->i[i] = b->i[i-1] + lens[i-1];
    }
    ierr = PetscFree(lens);CHKERRQ(ierr);
    ierr = MatAssemblyBegin(B,MAT_FINAL_ASSEMBLY);CHKERRQ(ierr);
    ierr = MatAssemblyEnd(B,MAT_FINAL_ASSEMBLY);CHKERRQ(ierr);

  } else {
    B = **Bin;
    b = (Mat_SeqAIJ*)B->data;
  }

  /*--------------------------------------------------------------------
       Copy my part of matrix numerical values into the values location
  */
  if (flag == MAT_GET_VALUES) {
    sendcount = ad->nz + bd->nz;
    sendbuf   = b->a + b->i[rstarts[rank]];
    a_sendbuf = ad->a;
    b_sendbuf = bd->a;
    b_sendj   = bd->j;
    n         = A->rmap->rend - A->rmap->rstart;
    cnt       = 0;
    for (i=0; i<n; i++) {

      /* put in lower diagonal portion */
      m = bd->i[i+1] - bd->i[i];
      while (m > 0) {
        /* is it above diagonal (in bd (compressed) numbering) */
        if (garray[*b_sendj] > A->rmap->rstart + i) break;
        sendbuf[cnt++] = *b_sendbuf++;
        m--;
        b_sendj++;
      }

      /* put in diagonal portion */
      for (j=ad->i[i]; j<ad->i[i+1]; j++) {
        sendbuf[cnt++] = *a_sendbuf++;
      }

      /* put in upper diagonal portion */
      while (m-- > 0) {
        sendbuf[cnt++] = *b_sendbuf++;
        b_sendj++;
      }
    }
    if (cnt != sendcount) SETERRQ2(PETSC_COMM_SELF,PETSC_ERR_PLIB,"Corrupted PETSc matrix: nz given %D actual nz %D",sendcount,cnt);

    /* -----------------------------------------------------------------
       Gather all numerical values to all processors
    */
    if (!recvcounts) {
      ierr = PetscMalloc2(size,&recvcounts,size,&displs);CHKERRQ(ierr);
    }
    for (i=0; i<size; i++) {
      recvcounts[i] = b->i[rstarts[i+1]] - b->i[rstarts[i]];
    }
    displs[0] = 0;
    for (i=1; i<size; i++) {
      displs[i] = displs[i-1] + recvcounts[i-1];
    }
    recvbuf = b->a;
#if defined(PETSC_HAVE_MPI_IN_PLACE)
    ierr = MPI_Allgatherv(MPI_IN_PLACE,0,MPI_DATATYPE_NULL,recvbuf,recvcounts,displs,MPIU_SCALAR,PetscObjectComm((PetscObject)A));CHKERRQ(ierr);
#else
    ierr = MPI_Allgatherv(sendbuf,sendcount,MPIU_SCALAR,recvbuf,recvcounts,displs,MPIU_SCALAR,PetscObjectComm((PetscObject)A));CHKERRQ(ierr);
#endif
  }  /* endof (flag == MAT_GET_VALUES) */
  ierr = PetscFree2(recvcounts,displs);CHKERRQ(ierr);

  if (A->symmetric) {
    ierr = MatSetOption(B,MAT_SYMMETRIC,PETSC_TRUE);CHKERRQ(ierr);
  } else if (A->hermitian) {
    ierr = MatSetOption(B,MAT_HERMITIAN,PETSC_TRUE);CHKERRQ(ierr);
  } else if (A->structurally_symmetric) {
    ierr = MatSetOption(B,MAT_STRUCTURALLY_SYMMETRIC,PETSC_TRUE);CHKERRQ(ierr);
  }
  PetscFunctionReturn(0);
}



#undef __FUNCT__
#define __FUNCT__ "MatGetSubMatrices_MPIAIJ"
PetscErrorCode MatGetSubMatrices_MPIAIJ(Mat C,PetscInt ismax,const IS isrow[],const IS iscol[],MatReuse scall,Mat *submat[])
{
  PetscErrorCode ierr;
  PetscInt       nmax,nstages_local,nstages,i,pos,max_no,nrow,ncol;
  PetscBool      rowflag,colflag,wantallmatrix=PETSC_FALSE,twantallmatrix,*allcolumns;

  PetscFunctionBegin;

  /*
       Check for special case: each processor gets entire matrix
  */
  if (ismax == 1 && C->rmap->N == C->cmap->N) {
    ierr = ISIdentity(*isrow,&rowflag);CHKERRQ(ierr);
    ierr = ISIdentity(*iscol,&colflag);CHKERRQ(ierr);
    ierr = ISGetLocalSize(*isrow,&nrow);CHKERRQ(ierr);
    ierr = ISGetLocalSize(*iscol,&ncol);CHKERRQ(ierr);
    if (rowflag && colflag && nrow == C->rmap->N && ncol == C->cmap->N) {
      wantallmatrix = PETSC_TRUE;

      ierr = PetscOptionsGetBool(((PetscObject)C)->prefix,"-use_fast_submatrix",&wantallmatrix,NULL);CHKERRQ(ierr);
    }
  }
  ierr = MPIU_Allreduce(&wantallmatrix,&twantallmatrix,1,MPIU_BOOL,MPI_MIN,PetscObjectComm((PetscObject)C));CHKERRQ(ierr);
  if (twantallmatrix) {
    ierr = MatGetSubMatrix_MPIAIJ_All(C,MAT_GET_VALUES,scall,submat);CHKERRQ(ierr);
    PetscFunctionReturn(0);
  }

  /* Allocate memory to hold all the submatrices */
  if (scall != MAT_REUSE_MATRIX) {
    ierr = PetscMalloc1(ismax+1,submat);CHKERRQ(ierr);
  }

  /* Check for special case: each processor gets entire matrix columns */
  ierr = PetscMalloc1(ismax+1,&allcolumns);CHKERRQ(ierr);
  for (i=0; i<ismax; i++) {
    ierr = ISIdentity(iscol[i],&colflag);CHKERRQ(ierr);
    ierr = ISGetLocalSize(iscol[i],&ncol);CHKERRQ(ierr);
    if (colflag && ncol == C->cmap->N) {
      allcolumns[i] = PETSC_TRUE;
    } else {
      allcolumns[i] = PETSC_FALSE;
    }
  }

  /* Determine the number of stages through which submatrices are done */
  nmax = 20*1000000 / (C->cmap->N * sizeof(PetscInt));

  /*
     Each stage will extract nmax submatrices.
     nmax is determined by the matrix column dimension.
     If the original matrix has 20M columns, only one submatrix per stage is allowed, etc.
  */
  if (!nmax) nmax = 1;
  nstages_local = ismax/nmax + ((ismax % nmax) ? 1 : 0);

  /* Make sure every processor loops through the nstages */
  ierr = MPIU_Allreduce(&nstages_local,&nstages,1,MPIU_INT,MPI_MAX,PetscObjectComm((PetscObject)C));CHKERRQ(ierr);

  for (i=0,pos=0; i<nstages; i++) {
    if (pos+nmax <= ismax) max_no = nmax;
    else if (pos == ismax) max_no = 0;
    else                   max_no = ismax-pos;
    ierr = MatGetSubMatrices_MPIAIJ_Local(C,max_no,isrow+pos,iscol+pos,scall,allcolumns+pos,*submat+pos);CHKERRQ(ierr);
    pos += max_no;
  }

  ierr = PetscFree(allcolumns);CHKERRQ(ierr);
  PetscFunctionReturn(0);
}

/* -------------------------------------------------------------------------*/
#undef __FUNCT__
#define __FUNCT__ "MatGetSubMatrices_MPIAIJ_Local"
PetscErrorCode MatGetSubMatrices_MPIAIJ_Local(Mat C,PetscInt ismax,const IS isrow[],const IS iscol[],MatReuse scall,PetscBool *allcolumns,Mat *submats)
{
  Mat_MPIAIJ     *c = (Mat_MPIAIJ*)C->data;
  Mat            A  = c->A;
  Mat_SeqAIJ     *a = (Mat_SeqAIJ*)A->data,*b = (Mat_SeqAIJ*)c->B->data,*mat;
  const PetscInt **icol,**irow;
  PetscInt       *nrow,*ncol,start;
  PetscErrorCode ierr;
  PetscMPIInt    rank,size,tag0,tag1,tag2,tag3,*w1,*w2,*w3,*w4,nrqr;
  PetscInt       **sbuf1,**sbuf2,i,j,k,l,ct1,ct2,**rbuf1,row,proc;
  PetscInt       nrqs,msz,**ptr,*req_size,*ctr,*pa,*tmp,tcol;
  PetscInt       **rbuf3,*req_source,**sbuf_aj,**rbuf2,max1,max2;
  PetscInt       **lens,is_no,ncols,*cols,mat_i,*mat_j,tmp2,jmax;
#if defined(PETSC_USE_CTABLE)
  PetscTable *cmap,cmap_i=NULL,*rmap,rmap_i;
#else
  PetscInt **cmap,*cmap_i=NULL,**rmap,*rmap_i;
#endif
  const PetscInt *irow_i;
  PetscInt       ctr_j,*sbuf1_j,*sbuf_aj_i,*rbuf1_i,kmax,*lens_i;
  MPI_Request    *s_waits1,*r_waits1,*s_waits2,*r_waits2,*r_waits3;
  MPI_Request    *r_waits4,*s_waits3,*s_waits4;
  MPI_Status     *r_status1,*r_status2,*s_status1,*s_status3,*s_status2;
  MPI_Status     *r_status3,*r_status4,*s_status4;
  MPI_Comm       comm;
  PetscScalar    **rbuf4,**sbuf_aa,*vals,*mat_a,*sbuf_aa_i;
  PetscMPIInt    *onodes1,*olengths1;
  PetscMPIInt    idex,idex2,end;

  PetscFunctionBegin;
  ierr = PetscObjectGetComm((PetscObject)C,&comm);CHKERRQ(ierr);
  tag0 = ((PetscObject)C)->tag;
  size = c->size;
  rank = c->rank;

  /* Get some new tags to keep the communication clean */
  ierr = PetscObjectGetNewTag((PetscObject)C,&tag1);CHKERRQ(ierr);
  ierr = PetscObjectGetNewTag((PetscObject)C,&tag2);CHKERRQ(ierr);
  ierr = PetscObjectGetNewTag((PetscObject)C,&tag3);CHKERRQ(ierr);

  ierr = PetscMalloc4(ismax,&irow,ismax,&icol,ismax,&nrow,ismax,&ncol);CHKERRQ(ierr);

  for (i=0; i<ismax; i++) {
    ierr = ISGetIndices(isrow[i],&irow[i]);CHKERRQ(ierr);
    ierr = ISGetLocalSize(isrow[i],&nrow[i]);CHKERRQ(ierr);
    if (allcolumns[i]) {
      icol[i] = NULL;
      ncol[i] = C->cmap->N;
    } else {
      ierr = ISGetIndices(iscol[i],&icol[i]);CHKERRQ(ierr);
      ierr = ISGetLocalSize(iscol[i],&ncol[i]);CHKERRQ(ierr);
    }
  }

  /* evaluate communication - mesg to who, length of mesg, and buffer space
     required. Based on this, buffers are allocated, and data copied into them*/
  ierr = PetscMalloc4(size,&w1,size,&w2,size,&w3,size,&w4);CHKERRQ(ierr);   /* mesg size */
  ierr = PetscMemzero(w1,size*sizeof(PetscMPIInt));CHKERRQ(ierr);   /* initialize work vector*/
  ierr = PetscMemzero(w2,size*sizeof(PetscMPIInt));CHKERRQ(ierr);   /* initialize work vector*/
  ierr = PetscMemzero(w3,size*sizeof(PetscMPIInt));CHKERRQ(ierr);   /* initialize work vector*/
  for (i=0; i<ismax; i++) {
    ierr   = PetscMemzero(w4,size*sizeof(PetscMPIInt));CHKERRQ(ierr); /* initialize work vector*/
    jmax   = nrow[i];
    irow_i = irow[i];
    for (j=0; j<jmax; j++) {
      l   = 0;
      row = irow_i[j];
      while (row >= C->rmap->range[l+1]) l++;
      proc = l;
      w4[proc]++;
    }
    for (j=0; j<size; j++) {
      if (w4[j]) { w1[j] += w4[j];  w3[j]++;}
    }
  }

  nrqs     = 0;              /* no of outgoing messages */
  msz      = 0;              /* total mesg length (for all procs) */
  w1[rank] = 0;              /* no mesg sent to self */
  w3[rank] = 0;
  for (i=0; i<size; i++) {
    if (w1[i])  { w2[i] = 1; nrqs++;} /* there exists a message to proc i */
  }
  ierr = PetscMalloc1(nrqs+1,&pa);CHKERRQ(ierr); /*(proc -array)*/
  for (i=0,j=0; i<size; i++) {
    if (w1[i]) { pa[j] = i; j++; }
  }

  /* Each message would have a header = 1 + 2*(no of IS) + data */
  for (i=0; i<nrqs; i++) {
    j      = pa[i];
    w1[j] += w2[j] + 2* w3[j];
    msz   += w1[j];
  }
  ierr = PetscInfo2(0,"Number of outgoing messages %D Total message length %D\n",nrqs,msz);CHKERRQ(ierr);

  /* Determine the number of messages to expect, their lengths, from from-ids */
  ierr = PetscGatherNumberOfMessages(comm,w2,w1,&nrqr);CHKERRQ(ierr);
  ierr = PetscGatherMessageLengths(comm,nrqs,nrqr,w1,&onodes1,&olengths1);CHKERRQ(ierr);

  /* Now post the Irecvs corresponding to these messages */
  ierr = PetscPostIrecvInt(comm,tag0,nrqr,onodes1,olengths1,&rbuf1,&r_waits1);CHKERRQ(ierr);

  ierr = PetscFree(onodes1);CHKERRQ(ierr);
  ierr = PetscFree(olengths1);CHKERRQ(ierr);

  /* Allocate Memory for outgoing messages */
  ierr = PetscMalloc4(size,&sbuf1,size,&ptr,2*msz,&tmp,size,&ctr);CHKERRQ(ierr);
  ierr = PetscMemzero(sbuf1,size*sizeof(PetscInt*));CHKERRQ(ierr);
  ierr = PetscMemzero(ptr,size*sizeof(PetscInt*));CHKERRQ(ierr);

  {
    PetscInt *iptr = tmp,ict = 0;
    for (i=0; i<nrqs; i++) {
      j        = pa[i];
      iptr    += ict;
      sbuf1[j] = iptr;
      ict      = w1[j];
    }
  }

  /* Form the outgoing messages */
  /* Initialize the header space */
  for (i=0; i<nrqs; i++) {
    j           = pa[i];
    sbuf1[j][0] = 0;
    ierr        = PetscMemzero(sbuf1[j]+1,2*w3[j]*sizeof(PetscInt));CHKERRQ(ierr);
    ptr[j]      = sbuf1[j] + 2*w3[j] + 1;
  }

  /* Parse the isrow and copy data into outbuf */
  for (i=0; i<ismax; i++) {
    ierr   = PetscMemzero(ctr,size*sizeof(PetscInt));CHKERRQ(ierr);
    irow_i = irow[i];
    jmax   = nrow[i];
    for (j=0; j<jmax; j++) {  /* parse the indices of each IS */
      l   = 0;
      row = irow_i[j];
      while (row >= C->rmap->range[l+1]) l++;
      proc = l;
      if (proc != rank) { /* copy to the outgoing buf*/
        ctr[proc]++;
        *ptr[proc] = row;
        ptr[proc]++;
      }
    }
    /* Update the headers for the current IS */
    for (j=0; j<size; j++) { /* Can Optimise this loop too */
      if ((ctr_j = ctr[j])) {
        sbuf1_j        = sbuf1[j];
        k              = ++sbuf1_j[0];
        sbuf1_j[2*k]   = ctr_j;
        sbuf1_j[2*k-1] = i;
      }
    }
  }

  /*  Now  post the sends */
  ierr = PetscMalloc1(nrqs+1,&s_waits1);CHKERRQ(ierr);
  for (i=0; i<nrqs; ++i) {
    j    = pa[i];
    ierr = MPI_Isend(sbuf1[j],w1[j],MPIU_INT,j,tag0,comm,s_waits1+i);CHKERRQ(ierr);
  }

  /* Post Receives to capture the buffer size */
  ierr     = PetscMalloc1(nrqs+1,&r_waits2);CHKERRQ(ierr);
  ierr     = PetscMalloc1(nrqs+1,&rbuf2);CHKERRQ(ierr);
  rbuf2[0] = tmp + msz;
  for (i=1; i<nrqs; ++i) {
    rbuf2[i] = rbuf2[i-1]+w1[pa[i-1]];
  }
  for (i=0; i<nrqs; ++i) {
    j    = pa[i];
    ierr = MPI_Irecv(rbuf2[i],w1[j],MPIU_INT,j,tag1,comm,r_waits2+i);CHKERRQ(ierr);
  }

  /* Send to other procs the buf size they should allocate */


  /* Receive messages*/
  ierr = PetscMalloc1(nrqr+1,&s_waits2);CHKERRQ(ierr);
  ierr = PetscMalloc1(nrqr+1,&r_status1);CHKERRQ(ierr);
  ierr = PetscMalloc3(nrqr,&sbuf2,nrqr,&req_size,nrqr,&req_source);CHKERRQ(ierr);
  {
    Mat_SeqAIJ *sA  = (Mat_SeqAIJ*)c->A->data,*sB = (Mat_SeqAIJ*)c->B->data;
    PetscInt   *sAi = sA->i,*sBi = sB->i,id,rstart = C->rmap->rstart;
    PetscInt   *sbuf2_i;

    for (i=0; i<nrqr; ++i) {
      ierr = MPI_Waitany(nrqr,r_waits1,&idex,r_status1+i);CHKERRQ(ierr);

      req_size[idex] = 0;
      rbuf1_i        = rbuf1[idex];
      start          = 2*rbuf1_i[0] + 1;
      ierr           = MPI_Get_count(r_status1+i,MPIU_INT,&end);CHKERRQ(ierr);
      ierr           = PetscMalloc1(end+1,&sbuf2[idex]);CHKERRQ(ierr);
      sbuf2_i        = sbuf2[idex];
      for (j=start; j<end; j++) {
        id              = rbuf1_i[j] - rstart;
        ncols           = sAi[id+1] - sAi[id] + sBi[id+1] - sBi[id];
        sbuf2_i[j]      = ncols;
        req_size[idex] += ncols;
      }
      req_source[idex] = r_status1[i].MPI_SOURCE;
      /* form the header */
      sbuf2_i[0] = req_size[idex];
      for (j=1; j<start; j++) sbuf2_i[j] = rbuf1_i[j];

      ierr = MPI_Isend(sbuf2_i,end,MPIU_INT,req_source[idex],tag1,comm,s_waits2+i);CHKERRQ(ierr);
    }
  }
  ierr = PetscFree(r_status1);CHKERRQ(ierr);
  ierr = PetscFree(r_waits1);CHKERRQ(ierr);

  /*  recv buffer sizes */
  /* Receive messages*/

  ierr = PetscMalloc1(nrqs+1,&rbuf3);CHKERRQ(ierr);
  ierr = PetscMalloc1(nrqs+1,&rbuf4);CHKERRQ(ierr);
  ierr = PetscMalloc1(nrqs+1,&r_waits3);CHKERRQ(ierr);
  ierr = PetscMalloc1(nrqs+1,&r_waits4);CHKERRQ(ierr);
  ierr = PetscMalloc1(nrqs+1,&r_status2);CHKERRQ(ierr);

  for (i=0; i<nrqs; ++i) {
    ierr = MPI_Waitany(nrqs,r_waits2,&idex,r_status2+i);CHKERRQ(ierr);
    ierr = PetscMalloc1(rbuf2[idex][0]+1,&rbuf3[idex]);CHKERRQ(ierr);
    ierr = PetscMalloc1(rbuf2[idex][0]+1,&rbuf4[idex]);CHKERRQ(ierr);
    ierr = MPI_Irecv(rbuf3[idex],rbuf2[idex][0],MPIU_INT,r_status2[i].MPI_SOURCE,tag2,comm,r_waits3+idex);CHKERRQ(ierr);
    ierr = MPI_Irecv(rbuf4[idex],rbuf2[idex][0],MPIU_SCALAR,r_status2[i].MPI_SOURCE,tag3,comm,r_waits4+idex);CHKERRQ(ierr);
  }
  ierr = PetscFree(r_status2);CHKERRQ(ierr);
  ierr = PetscFree(r_waits2);CHKERRQ(ierr);

  /* Wait on sends1 and sends2 */
  ierr = PetscMalloc1(nrqs+1,&s_status1);CHKERRQ(ierr);
  ierr = PetscMalloc1(nrqr+1,&s_status2);CHKERRQ(ierr);

  if (nrqs) {ierr = MPI_Waitall(nrqs,s_waits1,s_status1);CHKERRQ(ierr);}
  if (nrqr) {ierr = MPI_Waitall(nrqr,s_waits2,s_status2);CHKERRQ(ierr);}
  ierr = PetscFree(s_status1);CHKERRQ(ierr);
  ierr = PetscFree(s_status2);CHKERRQ(ierr);
  ierr = PetscFree(s_waits1);CHKERRQ(ierr);
  ierr = PetscFree(s_waits2);CHKERRQ(ierr);

  /* Now allocate buffers for a->j, and send them off */
  ierr = PetscMalloc1(nrqr+1,&sbuf_aj);CHKERRQ(ierr);
  for (i=0,j=0; i<nrqr; i++) j += req_size[i];
  ierr = PetscMalloc1(j+1,&sbuf_aj[0]);CHKERRQ(ierr);
  for (i=1; i<nrqr; i++) sbuf_aj[i] = sbuf_aj[i-1] + req_size[i-1];

  ierr = PetscMalloc1(nrqr+1,&s_waits3);CHKERRQ(ierr);
  {
    PetscInt nzA,nzB,*a_i = a->i,*b_i = b->i,lwrite;
    PetscInt *cworkA,*cworkB,cstart = C->cmap->rstart,rstart = C->rmap->rstart,*bmap = c->garray;
    PetscInt cend = C->cmap->rend;
    PetscInt *a_j = a->j,*b_j = b->j,ctmp;

    for (i=0; i<nrqr; i++) {
      rbuf1_i   = rbuf1[i];
      sbuf_aj_i = sbuf_aj[i];
      ct1       = 2*rbuf1_i[0] + 1;
      ct2       = 0;
      for (j=1,max1=rbuf1_i[0]; j<=max1; j++) {
        kmax = rbuf1[i][2*j];
        for (k=0; k<kmax; k++,ct1++) {
          row    = rbuf1_i[ct1] - rstart;
          nzA    = a_i[row+1] - a_i[row];     nzB = b_i[row+1] - b_i[row];
          ncols  = nzA + nzB;
          cworkA = a_j + a_i[row]; cworkB = b_j + b_i[row];

          /* load the column indices for this row into cols*/
          cols = sbuf_aj_i + ct2;

          lwrite = 0;
          for (l=0; l<nzB; l++) {
            if ((ctmp = bmap[cworkB[l]]) < cstart) cols[lwrite++] = ctmp;
          }
          for (l=0; l<nzA; l++) cols[lwrite++] = cstart + cworkA[l];
          for (l=0; l<nzB; l++) {
            if ((ctmp = bmap[cworkB[l]]) >= cend) cols[lwrite++] = ctmp;
          }

          ct2 += ncols;
        }
      }
      ierr = MPI_Isend(sbuf_aj_i,req_size[i],MPIU_INT,req_source[i],tag2,comm,s_waits3+i);CHKERRQ(ierr);
    }
  }
  ierr = PetscMalloc1(nrqs+1,&r_status3);CHKERRQ(ierr);
  ierr = PetscMalloc1(nrqr+1,&s_status3);CHKERRQ(ierr);

  /* Allocate buffers for a->a, and send them off */
  ierr = PetscMalloc1(nrqr+1,&sbuf_aa);CHKERRQ(ierr);
  for (i=0,j=0; i<nrqr; i++) j += req_size[i];
  ierr = PetscMalloc1(j+1,&sbuf_aa[0]);CHKERRQ(ierr);
  for (i=1; i<nrqr; i++) sbuf_aa[i] = sbuf_aa[i-1] + req_size[i-1];

  ierr = PetscMalloc1(nrqr+1,&s_waits4);CHKERRQ(ierr);
  {
    PetscInt    nzA,nzB,*a_i = a->i,*b_i = b->i, *cworkB,lwrite;
    PetscInt    cstart = C->cmap->rstart,rstart = C->rmap->rstart,*bmap = c->garray;
    PetscInt    cend   = C->cmap->rend;
    PetscInt    *b_j   = b->j;
    PetscScalar *vworkA,*vworkB,*a_a = a->a,*b_a = b->a;

    for (i=0; i<nrqr; i++) {
      rbuf1_i   = rbuf1[i];
      sbuf_aa_i = sbuf_aa[i];
      ct1       = 2*rbuf1_i[0]+1;
      ct2       = 0;
      for (j=1,max1=rbuf1_i[0]; j<=max1; j++) {
        kmax = rbuf1_i[2*j];
        for (k=0; k<kmax; k++,ct1++) {
          row    = rbuf1_i[ct1] - rstart;
          nzA    = a_i[row+1] - a_i[row];     nzB = b_i[row+1] - b_i[row];
          ncols  = nzA + nzB;
          cworkB = b_j + b_i[row];
          vworkA = a_a + a_i[row];
          vworkB = b_a + b_i[row];

          /* load the column values for this row into vals*/
          vals = sbuf_aa_i+ct2;

          lwrite = 0;
          for (l=0; l<nzB; l++) {
            if ((bmap[cworkB[l]]) < cstart) vals[lwrite++] = vworkB[l];
          }
          for (l=0; l<nzA; l++) vals[lwrite++] = vworkA[l];
          for (l=0; l<nzB; l++) {
            if ((bmap[cworkB[l]]) >= cend) vals[lwrite++] = vworkB[l];
          }

          ct2 += ncols;
        }
      }
      ierr = MPI_Isend(sbuf_aa_i,req_size[i],MPIU_SCALAR,req_source[i],tag3,comm,s_waits4+i);CHKERRQ(ierr);
    }
  }
  ierr = PetscFree(rbuf1[0]);CHKERRQ(ierr);
  ierr = PetscFree(rbuf1);CHKERRQ(ierr);
  ierr = PetscMalloc1(nrqs+1,&r_status4);CHKERRQ(ierr);
  ierr = PetscMalloc1(nrqr+1,&s_status4);CHKERRQ(ierr);

  /* Form the matrix */
  /* create col map: global col of C -> local col of submatrices */
  {
    const PetscInt *icol_i;
#if defined(PETSC_USE_CTABLE)
    ierr = PetscMalloc1(1+ismax,&cmap);CHKERRQ(ierr);
    for (i=0; i<ismax; i++) {
      if (!allcolumns[i]) {
        ierr = PetscTableCreate(ncol[i]+1,C->cmap->N+1,&cmap[i]);CHKERRQ(ierr);

        jmax   = ncol[i];
        icol_i = icol[i];
        cmap_i = cmap[i];
        for (j=0; j<jmax; j++) {
          ierr = PetscTableAdd(cmap[i],icol_i[j]+1,j+1,INSERT_VALUES);CHKERRQ(ierr);
        }
      } else {
        cmap[i] = NULL;
      }
    }
#else
    ierr = PetscMalloc1(ismax,&cmap);CHKERRQ(ierr);
    for (i=0; i<ismax; i++) {
      if (!allcolumns[i]) {
        ierr   = PetscMalloc1(C->cmap->N,&cmap[i]);CHKERRQ(ierr);
        ierr   = PetscMemzero(cmap[i],C->cmap->N*sizeof(PetscInt));CHKERRQ(ierr);
        jmax   = ncol[i];
        icol_i = icol[i];
        cmap_i = cmap[i];
        for (j=0; j<jmax; j++) {
          cmap_i[icol_i[j]] = j+1;
        }
      } else {
        cmap[i] = NULL;
      }
    }
#endif
  }

  /* Create lens which is required for MatCreate... */
  for (i=0,j=0; i<ismax; i++) j += nrow[i];
  ierr = PetscMalloc1(ismax,&lens);CHKERRQ(ierr);
  if (ismax) {
    ierr = PetscMalloc1(j,&lens[0]);CHKERRQ(ierr);
    ierr = PetscMemzero(lens[0],j*sizeof(PetscInt));CHKERRQ(ierr);
  }
  for (i=1; i<ismax; i++) lens[i] = lens[i-1] + nrow[i-1];

  /* Update lens from local data */
  for (i=0; i<ismax; i++) {
    jmax = nrow[i];
    if (!allcolumns[i]) cmap_i = cmap[i];
    irow_i = irow[i];
    lens_i = lens[i];
    for (j=0; j<jmax; j++) {
      l   = 0;
      row = irow_i[j];
      while (row >= C->rmap->range[l+1]) l++;
      proc = l;
      if (proc == rank) {
        ierr = MatGetRow_MPIAIJ(C,row,&ncols,&cols,0);CHKERRQ(ierr);
        if (!allcolumns[i]) {
          for (k=0; k<ncols; k++) {
#if defined(PETSC_USE_CTABLE)
            ierr = PetscTableFind(cmap_i,cols[k]+1,&tcol);CHKERRQ(ierr);
#else
            tcol = cmap_i[cols[k]];
#endif
            if (tcol) lens_i[j]++;
          }
        } else { /* allcolumns */
          lens_i[j] = ncols;
        }
        ierr = MatRestoreRow_MPIAIJ(C,row,&ncols,&cols,0);CHKERRQ(ierr);
      }
    }
  }

  /* Create row map: global row of C -> local row of submatrices */
#if defined(PETSC_USE_CTABLE)
  ierr = PetscMalloc1(1+ismax,&rmap);CHKERRQ(ierr);
  for (i=0; i<ismax; i++) {
    ierr   = PetscTableCreate(nrow[i]+1,C->rmap->N+1,&rmap[i]);CHKERRQ(ierr);
    rmap_i = rmap[i];
    irow_i = irow[i];
    jmax   = nrow[i];
    for (j=0; j<jmax; j++) {
      ierr = PetscTableAdd(rmap[i],irow_i[j]+1,j+1,INSERT_VALUES);CHKERRQ(ierr);
    }
  }
#else
  ierr = PetscMalloc1(ismax,&rmap);CHKERRQ(ierr);
  if (ismax) {
    ierr = PetscMalloc1(ismax*C->rmap->N,&rmap[0]);CHKERRQ(ierr);
    ierr = PetscMemzero(rmap[0],ismax*C->rmap->N*sizeof(PetscInt));CHKERRQ(ierr);
  }
  for (i=1; i<ismax; i++) rmap[i] = rmap[i-1] + C->rmap->N;
  for (i=0; i<ismax; i++) {
    rmap_i = rmap[i];
    irow_i = irow[i];
    jmax   = nrow[i];
    for (j=0; j<jmax; j++) {
      rmap_i[irow_i[j]] = j;
    }
  }
#endif

  /* Update lens from offproc data */
  {
    PetscInt *rbuf2_i,*rbuf3_i,*sbuf1_i;

    for (tmp2=0; tmp2<nrqs; tmp2++) {
      ierr    = MPI_Waitany(nrqs,r_waits3,&idex2,r_status3+tmp2);CHKERRQ(ierr);
      idex    = pa[idex2];
      sbuf1_i = sbuf1[idex];
      jmax    = sbuf1_i[0];
      ct1     = 2*jmax+1;
      ct2     = 0;
      rbuf2_i = rbuf2[idex2];
      rbuf3_i = rbuf3[idex2];
      for (j=1; j<=jmax; j++) {
        is_no  = sbuf1_i[2*j-1];
        max1   = sbuf1_i[2*j];
        lens_i = lens[is_no];
        if (!allcolumns[is_no]) cmap_i = cmap[is_no];
        rmap_i = rmap[is_no];
        for (k=0; k<max1; k++,ct1++) {
#if defined(PETSC_USE_CTABLE)
          ierr = PetscTableFind(rmap_i,sbuf1_i[ct1]+1,&row);CHKERRQ(ierr);
          row--;
          if (row < 0) SETERRQ(PETSC_COMM_SELF,PETSC_ERR_PLIB,"row not found in table");
#else
          row = rmap_i[sbuf1_i[ct1]]; /* the val in the new matrix to be */
#endif
          max2 = rbuf2_i[ct1];
          for (l=0; l<max2; l++,ct2++) {
            if (!allcolumns[is_no]) {
#if defined(PETSC_USE_CTABLE)
              ierr = PetscTableFind(cmap_i,rbuf3_i[ct2]+1,&tcol);CHKERRQ(ierr);
#else
              tcol = cmap_i[rbuf3_i[ct2]];
#endif
              if (tcol) lens_i[row]++;
            } else { /* allcolumns */
              lens_i[row]++; /* lens_i[row] += max2 ? */
            }
          }
        }
      }
    }
  }
  ierr = PetscFree(r_status3);CHKERRQ(ierr);
  ierr = PetscFree(r_waits3);CHKERRQ(ierr);
  if (nrqr) {ierr = MPI_Waitall(nrqr,s_waits3,s_status3);CHKERRQ(ierr);}
  ierr = PetscFree(s_status3);CHKERRQ(ierr);
  ierr = PetscFree(s_waits3);CHKERRQ(ierr);

  /* Create the submatrices */
  if (scall == MAT_REUSE_MATRIX) {
    PetscBool flag;

    /*
        Assumes new rows are same length as the old rows,hence bug!
    */
    for (i=0; i<ismax; i++) {
      mat = (Mat_SeqAIJ*)(submats[i]->data);
      if ((submats[i]->rmap->n != nrow[i]) || (submats[i]->cmap->n != ncol[i])) SETERRQ(PETSC_COMM_SELF,PETSC_ERR_ARG_SIZ,"Cannot reuse matrix. wrong size");
      ierr = PetscMemcmp(mat->ilen,lens[i],submats[i]->rmap->n*sizeof(PetscInt),&flag);CHKERRQ(ierr);
      if (!flag) SETERRQ(PETSC_COMM_SELF,PETSC_ERR_ARG_SIZ,"Cannot reuse matrix. wrong no of nonzeros");
      /* Initial matrix as if empty */
      ierr = PetscMemzero(mat->ilen,submats[i]->rmap->n*sizeof(PetscInt));CHKERRQ(ierr);

      submats[i]->factortype = C->factortype;
    }
  } else {
    for (i=0; i<ismax; i++) {
      PetscInt rbs,cbs;
      ierr = ISGetBlockSize(isrow[i],&rbs);CHKERRQ(ierr);
      ierr = ISGetBlockSize(iscol[i],&cbs);CHKERRQ(ierr);

      ierr = MatCreate(PETSC_COMM_SELF,submats+i);CHKERRQ(ierr);
      ierr = MatSetSizes(submats[i],nrow[i],ncol[i],PETSC_DETERMINE,PETSC_DETERMINE);CHKERRQ(ierr);

      ierr = MatSetBlockSizes(submats[i],rbs,cbs);CHKERRQ(ierr);
      ierr = MatSetType(submats[i],((PetscObject)A)->type_name);CHKERRQ(ierr);
      ierr = MatSeqAIJSetPreallocation(submats[i],0,lens[i]);CHKERRQ(ierr);
    }
  }

  /* Assemble the matrices */
  /* First assemble the local rows */
  {
    PetscInt    ilen_row,*imat_ilen,*imat_j,*imat_i,old_row;
    PetscScalar *imat_a;

    for (i=0; i<ismax; i++) {
      mat       = (Mat_SeqAIJ*)submats[i]->data;
      imat_ilen = mat->ilen;
      imat_j    = mat->j;
      imat_i    = mat->i;
      imat_a    = mat->a;

      if (!allcolumns[i]) cmap_i = cmap[i];
      rmap_i = rmap[i];
      irow_i = irow[i];
      jmax   = nrow[i];
      for (j=0; j<jmax; j++) {
        l   = 0;
        row = irow_i[j];
        while (row >= C->rmap->range[l+1]) l++;
        proc = l;
        if (proc == rank) {
          old_row = row;
#if defined(PETSC_USE_CTABLE)
          ierr = PetscTableFind(rmap_i,row+1,&row);CHKERRQ(ierr);
          row--;
#else
          row = rmap_i[row];
#endif
          ilen_row = imat_ilen[row];
          ierr     = MatGetRow_MPIAIJ(C,old_row,&ncols,&cols,&vals);CHKERRQ(ierr);
          mat_i    = imat_i[row];
          mat_a    = imat_a + mat_i;
          mat_j    = imat_j + mat_i;
          if (!allcolumns[i]) {
            for (k=0; k<ncols; k++) {
#if defined(PETSC_USE_CTABLE)
              ierr = PetscTableFind(cmap_i,cols[k]+1,&tcol);CHKERRQ(ierr);
#else
              tcol = cmap_i[cols[k]];
#endif
              if (tcol) {
                *mat_j++ = tcol - 1;
                *mat_a++ = vals[k];
                ilen_row++;
              }
            }
          } else { /* allcolumns */
            for (k=0; k<ncols; k++) {
              *mat_j++ = cols[k];  /* global col index! */
              *mat_a++ = vals[k];
              ilen_row++;
            }
          }
          ierr = MatRestoreRow_MPIAIJ(C,old_row,&ncols,&cols,&vals);CHKERRQ(ierr);

          imat_ilen[row] = ilen_row;
        }
      }
    }
  }

  /*   Now assemble the off proc rows*/
  {
    PetscInt    *sbuf1_i,*rbuf2_i,*rbuf3_i,*imat_ilen,ilen;
    PetscInt    *imat_j,*imat_i;
    PetscScalar *imat_a,*rbuf4_i;

    for (tmp2=0; tmp2<nrqs; tmp2++) {
      ierr    = MPI_Waitany(nrqs,r_waits4,&idex2,r_status4+tmp2);CHKERRQ(ierr);
      idex    = pa[idex2];
      sbuf1_i = sbuf1[idex];
      jmax    = sbuf1_i[0];
      ct1     = 2*jmax + 1;
      ct2     = 0;
      rbuf2_i = rbuf2[idex2];
      rbuf3_i = rbuf3[idex2];
      rbuf4_i = rbuf4[idex2];
      for (j=1; j<=jmax; j++) {
        is_no     = sbuf1_i[2*j-1];
        rmap_i    = rmap[is_no];
        if (!allcolumns[is_no]) cmap_i = cmap[is_no];
        mat       = (Mat_SeqAIJ*)submats[is_no]->data;
        imat_ilen = mat->ilen;
        imat_j    = mat->j;
        imat_i    = mat->i;
        imat_a    = mat->a;
        max1      = sbuf1_i[2*j];
        for (k=0; k<max1; k++,ct1++) {
          row = sbuf1_i[ct1];
#if defined(PETSC_USE_CTABLE)
          ierr = PetscTableFind(rmap_i,row+1,&row);CHKERRQ(ierr);
          row--;
#else
          row = rmap_i[row];
#endif
          ilen  = imat_ilen[row];
          mat_i = imat_i[row];
          mat_a = imat_a + mat_i;
          mat_j = imat_j + mat_i;
          max2  = rbuf2_i[ct1];
          if (!allcolumns[is_no]) {
            for (l=0; l<max2; l++,ct2++) {

#if defined(PETSC_USE_CTABLE)
              ierr = PetscTableFind(cmap_i,rbuf3_i[ct2]+1,&tcol);CHKERRQ(ierr);
#else
              tcol = cmap_i[rbuf3_i[ct2]];
#endif
              if (tcol) {
                *mat_j++ = tcol - 1;
                *mat_a++ = rbuf4_i[ct2];
                ilen++;
              }
            }
          } else { /* allcolumns */
            for (l=0; l<max2; l++,ct2++) {
              *mat_j++ = rbuf3_i[ct2]; /* same global column index of C */
              *mat_a++ = rbuf4_i[ct2];
              ilen++;
            }
          }
          imat_ilen[row] = ilen;
        }
      }
    }
  }

  /* sort the rows */
  {
    PetscInt    *imat_ilen,*imat_j,*imat_i;
    PetscScalar *imat_a;

    for (i=0; i<ismax; i++) {
      mat       = (Mat_SeqAIJ*)submats[i]->data;
      imat_j    = mat->j;
      imat_i    = mat->i;
      imat_a    = mat->a;
      imat_ilen = mat->ilen;

      if (allcolumns[i]) continue;
      jmax = nrow[i];
      for (j=0; j<jmax; j++) {
        PetscInt ilen;

        mat_i = imat_i[j];
        mat_a = imat_a + mat_i;
        mat_j = imat_j + mat_i;
        ilen  = imat_ilen[j];
        ierr  = PetscSortIntWithMatScalarArray(ilen,mat_j,mat_a);CHKERRQ(ierr);
      }
    }
  }

  ierr = PetscFree(r_status4);CHKERRQ(ierr);
  ierr = PetscFree(r_waits4);CHKERRQ(ierr);
  if (nrqr) {ierr = MPI_Waitall(nrqr,s_waits4,s_status4);CHKERRQ(ierr);}
  ierr = PetscFree(s_waits4);CHKERRQ(ierr);
  ierr = PetscFree(s_status4);CHKERRQ(ierr);

  /* Restore the indices */
  for (i=0; i<ismax; i++) {
    ierr = ISRestoreIndices(isrow[i],irow+i);CHKERRQ(ierr);
    if (!allcolumns[i]) {
      ierr = ISRestoreIndices(iscol[i],icol+i);CHKERRQ(ierr);
    }
  }

  /* Destroy allocated memory */
  ierr = PetscFree4(irow,icol,nrow,ncol);CHKERRQ(ierr);
  ierr = PetscFree4(w1,w2,w3,w4);CHKERRQ(ierr);
  ierr = PetscFree(pa);CHKERRQ(ierr);

  ierr = PetscFree4(sbuf1,ptr,tmp,ctr);CHKERRQ(ierr);
  ierr = PetscFree(rbuf2);CHKERRQ(ierr);
  for (i=0; i<nrqr; ++i) {
    ierr = PetscFree(sbuf2[i]);CHKERRQ(ierr);
  }
  for (i=0; i<nrqs; ++i) {
    ierr = PetscFree(rbuf3[i]);CHKERRQ(ierr);
    ierr = PetscFree(rbuf4[i]);CHKERRQ(ierr);
  }

  ierr = PetscFree3(sbuf2,req_size,req_source);CHKERRQ(ierr);
  ierr = PetscFree(rbuf3);CHKERRQ(ierr);
  ierr = PetscFree(rbuf4);CHKERRQ(ierr);
  ierr = PetscFree(sbuf_aj[0]);CHKERRQ(ierr);
  ierr = PetscFree(sbuf_aj);CHKERRQ(ierr);
  ierr = PetscFree(sbuf_aa[0]);CHKERRQ(ierr);
  ierr = PetscFree(sbuf_aa);CHKERRQ(ierr);

#if defined(PETSC_USE_CTABLE)
  for (i=0; i<ismax; i++) {ierr = PetscTableDestroy((PetscTable*)&rmap[i]);CHKERRQ(ierr);}
#else
  if (ismax) {ierr = PetscFree(rmap[0]);CHKERRQ(ierr);}
#endif
  ierr = PetscFree(rmap);CHKERRQ(ierr);

  for (i=0; i<ismax; i++) {
    if (!allcolumns[i]) {
#if defined(PETSC_USE_CTABLE)
      ierr = PetscTableDestroy((PetscTable*)&cmap[i]);CHKERRQ(ierr);
#else
      ierr = PetscFree(cmap[i]);CHKERRQ(ierr);
#endif
    }
  }
  ierr = PetscFree(cmap);CHKERRQ(ierr);
  if (ismax) {ierr = PetscFree(lens[0]);CHKERRQ(ierr);}
  ierr = PetscFree(lens);CHKERRQ(ierr);

  for (i=0; i<ismax; i++) {
    ierr = MatAssemblyBegin(submats[i],MAT_FINAL_ASSEMBLY);CHKERRQ(ierr);
    ierr = MatAssemblyEnd(submats[i],MAT_FINAL_ASSEMBLY);CHKERRQ(ierr);
  }
  PetscFunctionReturn(0);
}

/*
 Permute A & B into C's *local* index space using rowemb,dcolemb for A and rowemb,ocolemb for B.
 Embeddings are supposed to be injections and the above implies that the range of rowemb is a subset
 of [0,m), dcolemb is in [0,n) and ocolemb is in [N-n).
 If pattern == DIFFERENT_NONZERO_PATTERN, C is preallocated according to A&B.
 After that B's columns are mapped into C's global column space, so that C is in the "disassembled"
 state, and needs to be "assembled" later by compressing B's column space.

 This function may be called in lieu of preallocation, so C should not be expected to be preallocated.
 Following this call, C->A & C->B have been created, even if empty.
 */
#undef __FUNCT__
#define __FUNCT__ "MatSetSeqMats_MPIAIJ"
PetscErrorCode MatSetSeqMats_MPIAIJ(Mat C,IS rowemb,IS dcolemb,IS ocolemb,MatStructure pattern,Mat A,Mat B)
{
  /* If making this function public, change the error returned in this function away from _PLIB. */
  PetscErrorCode ierr;
  Mat_MPIAIJ     *aij;
  Mat_SeqAIJ     *Baij;
  PetscBool      seqaij,Bdisassembled;
  PetscInt       m,n,*nz,i,j,ngcol,col,rstart,rend,shift,count;
  PetscScalar    v;
  const PetscInt *rowindices,*colindices;

  PetscFunctionBegin;
  /* Check to make sure the component matrices (and embeddings) are compatible with C. */
  if (A) {
    ierr = PetscObjectTypeCompare((PetscObject)A,MATSEQAIJ,&seqaij);CHKERRQ(ierr);
    if (!seqaij) SETERRQ(PETSC_COMM_SELF,PETSC_ERR_PLIB,"Diagonal matrix is of wrong type");
    if (rowemb) {
      ierr = ISGetLocalSize(rowemb,&m);CHKERRQ(ierr);
      if (m != A->rmap->n) SETERRQ2(PETSC_COMM_SELF,PETSC_ERR_PLIB,"Row IS of size %D is incompatible with diag matrix row size %D",m,A->rmap->n);
    } else {
      if (C->rmap->n != A->rmap->n) {
	SETERRQ(PETSC_COMM_SELF,PETSC_ERR_PLIB,"Diag seq matrix is row-incompatible with the MPIAIJ matrix");
      }
    }
    if (dcolemb) {
      ierr = ISGetLocalSize(dcolemb,&n);CHKERRQ(ierr);
      if (n != A->cmap->n) SETERRQ2(PETSC_COMM_SELF,PETSC_ERR_PLIB,"Diag col IS of size %D is incompatible with diag matrix col size %D",n,A->cmap->n);
    } else {
      if (C->cmap->n != A->cmap->n) SETERRQ(PETSC_COMM_SELF,PETSC_ERR_PLIB,"Diag seq matrix is col-incompatible with the MPIAIJ matrix");
    }
  }
  if (B) {
    ierr = PetscObjectTypeCompare((PetscObject)B,MATSEQAIJ,&seqaij);CHKERRQ(ierr);
    if (!seqaij) SETERRQ(PETSC_COMM_SELF,PETSC_ERR_PLIB,"Off-diagonal matrix is of wrong type");
    if (rowemb) {
      ierr = ISGetLocalSize(rowemb,&m);CHKERRQ(ierr);
      if (m != B->rmap->n) SETERRQ2(PETSC_COMM_SELF,PETSC_ERR_PLIB,"Row IS of size %D is incompatible with off-diag matrix row size %D",m,A->rmap->n);
    } else {
      if (C->rmap->n != B->rmap->n) {
	SETERRQ(PETSC_COMM_SELF,PETSC_ERR_PLIB,"Off-diag seq matrix is row-incompatible with the MPIAIJ matrix");
      }
    }
    if (ocolemb) {
      ierr = ISGetLocalSize(ocolemb,&n);CHKERRQ(ierr);
      if (n != B->cmap->n) SETERRQ2(PETSC_COMM_SELF,PETSC_ERR_PLIB,"Off-diag col IS of size %D is incompatible with off-diag matrix col size %D",n,B->cmap->n);
    } else {
      if (C->cmap->N - C->cmap->n != B->cmap->n) SETERRQ(PETSC_COMM_SELF,PETSC_ERR_PLIB,"Off-diag seq matrix is col-incompatible with the MPIAIJ matrix");
    }
  }

  aij    = (Mat_MPIAIJ*)(C->data);
  if (!aij->A) {
    /* Mimic parts of MatMPIAIJSetPreallocation() */
    ierr   = MatCreate(PETSC_COMM_SELF,&aij->A);CHKERRQ(ierr);
    ierr   = MatSetSizes(aij->A,C->rmap->n,C->cmap->n,C->rmap->n,C->cmap->n);CHKERRQ(ierr);
    ierr   = MatSetBlockSizesFromMats(aij->A,C,C);CHKERRQ(ierr);
    ierr   = MatSetType(aij->A,MATSEQAIJ);CHKERRQ(ierr);
    ierr   = PetscLogObjectParent((PetscObject)C,(PetscObject)aij->A);CHKERRQ(ierr);
  }
  if (A) {
    ierr   = MatSetSeqMat_SeqAIJ(aij->A,rowemb,dcolemb,pattern,A);CHKERRQ(ierr);
  } else {
    ierr = MatSetUp(aij->A);CHKERRQ(ierr);
  }
  if (B) { /* Destroy the old matrix or the column map, depending on the sparsity pattern. */
    /*
      If pattern == DIFFERENT_NONZERO_PATTERN, we reallocate B and
      need to "disassemble" B -- convert it to using C's global indices.
      To insert the values we take the safer, albeit more expensive, route of MatSetValues().

      If pattern == SUBSET_NONZERO_PATTERN, we do not "disassemble" B and do not reallocate;
      we MatZeroValues(B) first, so there may be a bunch of zeros that, perhaps, could be compacted out.

      TODO: Put B's values into aij->B's aij structure in place using the embedding ISs?
      At least avoid calling MatSetValues() and the implied searches?
    */

    if (B && pattern == DIFFERENT_NONZERO_PATTERN) {
#if defined(PETSC_USE_CTABLE)
      ierr = PetscTableDestroy(&aij->colmap);CHKERRQ(ierr);
#else
      ierr = PetscFree(aij->colmap);CHKERRQ(ierr);
      /* A bit of a HACK: ideally we should deal with case aij->B all in one code block below. */
      if (aij->B) {
        ierr = PetscLogObjectMemory((PetscObject)C,-aij->B->cmap->n*sizeof(PetscInt));CHKERRQ(ierr);
      }
#endif
      ngcol = 0;
      if (aij->lvec) {
	ierr = VecGetSize(aij->lvec,&ngcol);CHKERRQ(ierr);
      }
      if (aij->garray) {
	ierr = PetscFree(aij->garray);CHKERRQ(ierr);
	ierr = PetscLogObjectMemory((PetscObject)C,-ngcol*sizeof(PetscInt));CHKERRQ(ierr);
      }
      ierr = VecDestroy(&aij->lvec);CHKERRQ(ierr);
      ierr = VecScatterDestroy(&aij->Mvctx);CHKERRQ(ierr);
    }
    if (aij->B && B && pattern == DIFFERENT_NONZERO_PATTERN) {
      ierr = MatDestroy(&aij->B);CHKERRQ(ierr);
    }
    if (aij->B && B && pattern == SUBSET_NONZERO_PATTERN) {
      ierr = MatZeroEntries(aij->B);CHKERRQ(ierr);
    }
  }
  Bdisassembled = PETSC_FALSE;
  if (!aij->B) {
    ierr = MatCreate(PETSC_COMM_SELF,&aij->B);CHKERRQ(ierr);
    ierr = PetscLogObjectParent((PetscObject)C,(PetscObject)aij->B);CHKERRQ(ierr);
    ierr = MatSetSizes(aij->B,C->rmap->n,C->cmap->N,C->rmap->n,C->cmap->N);CHKERRQ(ierr);
    ierr = MatSetBlockSizesFromMats(aij->B,B,B);CHKERRQ(ierr);
    ierr = MatSetType(aij->B,MATSEQAIJ);CHKERRQ(ierr);
    Bdisassembled = PETSC_TRUE;
  }
  if (B) {
    Baij = (Mat_SeqAIJ*)(B->data);
    if (pattern == DIFFERENT_NONZERO_PATTERN) {
      ierr = PetscMalloc1(B->rmap->n,&nz);CHKERRQ(ierr);
      for (i=0; i<B->rmap->n; i++) {
	nz[i] = Baij->i[i+1] - Baij->i[i];
      }
      ierr = MatSeqAIJSetPreallocation(aij->B,0,nz);CHKERRQ(ierr);
      ierr = PetscFree(nz);CHKERRQ(ierr);
    }

    ierr  = PetscLayoutGetRange(C->rmap,&rstart,&rend);CHKERRQ(ierr);
    shift = rend-rstart;
    count = 0;
    rowindices = NULL;
    colindices = NULL;
    if (rowemb) {
      ierr = ISGetIndices(rowemb,&rowindices);CHKERRQ(ierr);
    }
    if (ocolemb) {
      ierr = ISGetIndices(ocolemb,&colindices);CHKERRQ(ierr);
    }
    for (i=0; i<B->rmap->n; i++) {
      PetscInt row;
      row = i;
      if (rowindices) row = rowindices[i];
      for (j=Baij->i[i]; j<Baij->i[i+1]; j++) {
	col  = Baij->j[count];
	if (colindices) col = colindices[col];
	if (Bdisassembled && col>=rstart) col += shift;
	v    = Baij->a[count];
	ierr = MatSetValues(aij->B,1,&row,1,&col,&v,INSERT_VALUES);CHKERRQ(ierr);
	++count;
      }
    }
    /* No assembly for aij->B is necessary. */
    /* FIXME: set aij->B's nonzerostate correctly. */
  } else {
    ierr = MatSetUp(aij->B);CHKERRQ(ierr);
  }
  C->preallocated  = PETSC_TRUE;
  C->was_assembled = PETSC_FALSE;
  C->assembled     = PETSC_FALSE;
   /*
      C will need to be assembled so that aij->B can be compressed into local form in MatSetUpMultiply_MPIAIJ().
      Furthermore, its nonzerostate will need to be based on that of aij->A's and aij->B's.
   */
  PetscFunctionReturn(0);
}

#undef __FUNCT__
#define __FUNCT__ "MatGetSeqMats_MPIAIJ"
/*
  B uses local indices with column indices ranging between 0 and N-n; they  must be interpreted using garray.
 */
PetscErrorCode MatGetSeqMats_MPIAIJ(Mat C,Mat *A,Mat *B)
{
  Mat_MPIAIJ *aij = (Mat_MPIAIJ*) (C->data);

  PetscFunctionBegin;
  PetscValidPointer(A,2);
  PetscValidPointer(B,3);
  /* FIXME: make sure C is assembled */
  *A = aij->A;
  *B = aij->B;
  /* Note that we don't incref *A and *B, so be careful! */
  PetscFunctionReturn(0);
}

/*
  Extract MPI submatrices encoded by pairs of IS that may live on subcomms of C.
  NOT SCALABLE due to the use of ISGetNonlocalIS() (see below).
*/
#undef __FUNCT__
#define __FUNCT__ "MatGetSubMatricesMPI_MPIXAIJ"
PetscErrorCode MatGetSubMatricesMPI_MPIXAIJ(Mat C,PetscInt ismax,const IS isrow[],const IS iscol[],MatReuse scall,Mat *submat[],
                                                 PetscErrorCode(*getsubmats_seq)(Mat,PetscInt,const IS[],const IS[],MatReuse,Mat**),
					         PetscErrorCode(*getlocalmats)(Mat,Mat*,Mat*),
					         PetscErrorCode(*setseqmat)(Mat,IS,IS,MatStructure,Mat),
					         PetscErrorCode(*setseqmats)(Mat,IS,IS,IS,MatStructure,Mat,Mat))
{
  PetscErrorCode ierr;
  PetscMPIInt    isize,flag;
  PetscInt       i,ii,cismax,ispar;
  Mat            *A,*B;
  IS             *isrow_p,*iscol_p,*cisrow,*ciscol,*ciscol_p;

  PetscFunctionBegin;
  if (!ismax) PetscFunctionReturn(0);

  for (i = 0, cismax = 0; i < ismax; ++i) {
    PetscMPIInt isize;
    ierr = MPI_Comm_compare(((PetscObject)isrow[i])->comm,((PetscObject)iscol[i])->comm,&flag);CHKERRQ(ierr);
    if (flag != MPI_IDENT) SETERRQ(PETSC_COMM_SELF, PETSC_ERR_ARG_WRONG, "Row and column index sets must have the same communicator");
    ierr = MPI_Comm_size(((PetscObject)isrow[i])->comm, &isize);CHKERRQ(ierr);
    if (isize > 1) ++cismax;
  }
  /*
     If cismax is zero on all C's ranks, then and only then can we use purely sequential matrix extraction.
     ispar counts the number of parallel ISs across C's comm.
  */
  ierr = MPIU_Allreduce(&cismax,&ispar,1,MPIU_INT,MPI_MAX,PetscObjectComm((PetscObject)C));CHKERRQ(ierr);
  if (!ispar) { /* Sequential ISs only across C's comm, so can call the sequential matrix extraction subroutine. */
    ierr = (*getsubmats_seq)(C,ismax,isrow,iscol,scall,submat);CHKERRQ(ierr);
    PetscFunctionReturn(0);
  }

  /* if (ispar) */
  /*
    Construct the "complements" -- the off-processor indices -- of the iscol ISs for parallel ISs only.
    These are used to extract the off-diag portion of the resulting parallel matrix.
    The row IS for the off-diag portion is the same as for the diag portion,
    so we merely alias (without increfing) the row IS, while skipping those that are sequential.
  */
  ierr = PetscMalloc2(cismax,&cisrow,cismax,&ciscol);CHKERRQ(ierr);
  ierr = PetscMalloc1(cismax,&ciscol_p);CHKERRQ(ierr);
  for (i = 0, ii = 0; i < ismax; ++i) {
    ierr = MPI_Comm_size(((PetscObject)isrow[i])->comm,&isize);CHKERRQ(ierr);
    if (isize > 1) {
      /*
	 TODO: This is the part that's ***NOT SCALABLE***.
	 To fix this we need to extract just the indices of C's nonzero columns
	 that lie on the intersection of isrow[i] and ciscol[ii] -- the nonlocal
	 part of iscol[i] -- without actually computing ciscol[ii]. This also has
	 to be done without serializing on the IS list, so, most likely, it is best
	 done by rewriting MatGetSubMatrices_MPIAIJ() directly.
      */
      ierr = ISGetNonlocalIS(iscol[i],&(ciscol[ii]));CHKERRQ(ierr);
      /* Now we have to
	 (a) make sure ciscol[ii] is sorted, since, even if the off-proc indices
	     were sorted on each rank, concatenated they might no longer be sorted;
	 (b) Use ISSortPermutation() to construct ciscol_p, the mapping from the
	     indices in the nondecreasing order to the original index positions.
	 If ciscol[ii] is strictly increasing, the permutation IS is NULL.
      */
      ierr = ISSortPermutation(ciscol[ii],PETSC_FALSE,ciscol_p+ii);CHKERRQ(ierr);
      ierr = ISSort(ciscol[ii]);CHKERRQ(ierr);
      ++ii;
    }
  }
  ierr = PetscMalloc2(ismax,&isrow_p,ismax,&iscol_p);CHKERRQ(ierr);
  for (i = 0, ii = 0; i < ismax; ++i) {
    PetscInt       j,issize;
    const PetscInt *indices;

    /*
       Permute the indices into a nondecreasing order. Reject row and col indices with duplicates.
     */
    ierr = ISSortPermutation(isrow[i],PETSC_FALSE,isrow_p+i);CHKERRQ(ierr);
    ierr = ISSort(isrow[i]);CHKERRQ(ierr);
    ierr = ISGetLocalSize(isrow[i],&issize);CHKERRQ(ierr);
    ierr = ISGetIndices(isrow[i],&indices);CHKERRQ(ierr);
    for (j = 1; j < issize; ++j) {
      if (indices[j] == indices[j-1]) {
	SETERRQ4(PETSC_COMM_SELF,PETSC_ERR_ARG_WRONG,"Repeated indices in row IS %D: indices at %D and %D are both %D",i,j-1,j,indices[j]);
      }
    }
    ierr = ISRestoreIndices(isrow[i],&indices);CHKERRQ(ierr);


    ierr = ISSortPermutation(iscol[i],PETSC_FALSE,iscol_p+i);CHKERRQ(ierr);
    ierr = ISSort(iscol[i]);CHKERRQ(ierr);
    ierr = ISGetLocalSize(iscol[i],&issize);CHKERRQ(ierr);
    ierr = ISGetIndices(iscol[i],&indices);CHKERRQ(ierr);
    for (j = 1; j < issize; ++j) {
      if (indices[j-1] == indices[j]) {
	SETERRQ4(PETSC_COMM_SELF,PETSC_ERR_ARG_WRONG,"Repeated indices in col IS %D: indices at %D and %D are both %D",i,j-1,j,indices[j]);
      }
    }
    ierr = ISRestoreIndices(iscol[i],&indices);CHKERRQ(ierr);
    ierr = MPI_Comm_size(((PetscObject)isrow[i])->comm,&isize);CHKERRQ(ierr);
    if (isize > 1) {
      cisrow[ii] = isrow[i];
      ++ii;
    }
  }
  /*
    Allocate the necessary arrays to hold the resulting parallel matrices as well as the intermediate
    array of sequential matrices underlying the resulting parallel matrices.
    Which arrays to allocate is based on the value of MatReuse scall and whether ISs are sorted and/or
    contain duplicates.

    There are as many diag matrices as there are original index sets. There are only as many parallel
    and off-diag matrices, as there are parallel (comm size > 1) index sets.

    ARRAYS that can hold Seq matrices get allocated in any event -- either here or by getsubmats_seq():
    - If the array of MPI matrices already exists and is being reused, we need to allocate the array
      and extract the underlying seq matrices into it to serve as placeholders, into which getsubmats_seq
      will deposite the extracted diag and off-diag parts. Thus, we allocate the A&B arrays and fill them
      with A[i] and B[ii] extracted from the corresponding MPI submat.
    - However, if the rows, A's column indices or B's column indices are not sorted, the extracted A[i] & B[ii]
      will have a different order from what getsubmats_seq expects.  To handle this case -- indicated
      by a nonzero isrow_p[i], iscol_p[i], or ciscol_p[ii] -- we duplicate A[i] --> AA[i], B[ii] --> BB[ii]
      (retrieve composed AA[i] or BB[ii]) and reuse them here. AA[i] and BB[ii] are then used to permute its
      values into A[i] and B[ii] sitting inside the corresponding submat.
    - If no reuse is taking place then getsubmats_seq will allocate the A&B arrays and create the corresponding
      A[i], B[ii], AA[i] or BB[ii] matrices.
  */
  /* Parallel matrix array is allocated here only if no reuse is taking place. If reused, it is passed in by the caller. */
  if (scall == MAT_INITIAL_MATRIX) {
    ierr = PetscMalloc1(ismax,submat);CHKERRQ(ierr);
    /* If not reusing, sequential matrix arrays are allocated by getsubmats_seq(). */
  } else {
    ierr = PetscMalloc1(ismax,&A);CHKERRQ(ierr);
    ierr = PetscMalloc1(cismax,&B);CHKERRQ(ierr);
    /* If parallel matrices are being reused, then simply reuse the underlying seq matrices as well, unless permutations are not NULL. */
    for (i = 0, ii = 0; i < ismax; ++i) {
      ierr = MPI_Comm_size(((PetscObject)isrow[i])->comm,&isize);CHKERRQ(ierr);
      if (isize > 1) {
	Mat AA,BB;
	ierr = (*getlocalmats)((*submat)[i],&AA,&BB);CHKERRQ(ierr);
	if (!isrow_p[i] && !iscol_p[i]) {
	  A[i] = AA;
	} else {
	  /* TODO: extract A[i] composed on AA. */
	  ierr = MatDuplicate(AA,MAT_SHARE_NONZERO_PATTERN,A+i);CHKERRQ(ierr);
	}
	if (!isrow_p[i] && !ciscol_p[ii]) {
	  B[ii] = BB;
	} else {
	  /* TODO: extract B[ii] composed on BB. */
	  ierr = MatDuplicate(BB,MAT_SHARE_NONZERO_PATTERN,B+ii);CHKERRQ(ierr);
	}
	++ii;
      } else {
	if (!isrow_p[i] && !iscol_p[i]) {
	  A[i] = (*submat)[i];
	} else {
	  /* TODO: extract A[i] composed on (*submat)[i]. */
	  ierr = MatDuplicate((*submat)[i],MAT_SHARE_NONZERO_PATTERN,A+i);CHKERRQ(ierr);
	}
      }
    }
  }
  /* Now obtain the sequential A and B submatrices separately. */
  ierr = (*getsubmats_seq)(C,ismax,isrow,iscol,scall,&A);CHKERRQ(ierr);
  ierr = (*getsubmats_seq)(C,cismax,cisrow,ciscol,scall,&B);CHKERRQ(ierr);
  /*
    If scall == MAT_REUSE_MATRIX AND the permutations are NULL, we are done, since the sequential
    matrices A & B have been extracted directly into the parallel matrices containing them, or
    simply into the sequential matrix identical with the corresponding A (if isize == 1).
    Note that in that case colmap doesn't need to be rebuilt, since the matrices are expected
    to have the same sparsity pattern.
    Otherwise, A and/or B have to be properly embedded into C's index spaces and the correct colmap
    must be constructed for C. This is done by setseqmat(s).
  */
  for (i = 0, ii = 0; i < ismax; ++i) {
    /*
       TODO: cache ciscol, permutation ISs and maybe cisrow? What about isrow & iscol?
       That way we can avoid sorting and computing permutations when reusing.
       To this end:
        - remove the old cache, if it exists, when extracting submatrices with MAT_INITIAL_MATRIX
	- if caching arrays to hold the ISs, make and compose a container for them so that it can
	  be destroyed upon destruction of C (use PetscContainerUserDestroy() to clear out the contents).
    */
    MatStructure pattern;
    if (scall == MAT_INITIAL_MATRIX) {
      pattern = DIFFERENT_NONZERO_PATTERN;
    } else {
      pattern = SAME_NONZERO_PATTERN;
    }
    ierr = MPI_Comm_size(((PetscObject)isrow[i])->comm,&isize);CHKERRQ(ierr);
    /* Construct submat[i] from the Seq pieces A (and B, if necessary). */
    if (isize > 1) {
      if (scall == MAT_INITIAL_MATRIX) {
	ierr = MatCreate(((PetscObject)isrow[i])->comm,(*submat)+i);CHKERRQ(ierr);
	ierr = MatSetSizes((*submat)[i],A[i]->rmap->n,A[i]->cmap->n,PETSC_DETERMINE,PETSC_DETERMINE);CHKERRQ(ierr);
	ierr = MatSetType((*submat)[i],MATMPIAIJ);CHKERRQ(ierr);
	ierr = PetscLayoutSetUp((*submat)[i]->rmap);CHKERRQ(ierr);
	ierr = PetscLayoutSetUp((*submat)[i]->cmap);CHKERRQ(ierr);
      }
      /*
	For each parallel isrow[i], insert the extracted sequential matrices into the parallel matrix.
      */
      {
	Mat AA,BB;
	AA = NULL;
	if (isrow_p[i] || iscol_p[i] || scall == MAT_INITIAL_MATRIX) AA = A[i];
	BB = NULL;
	if (isrow_p[i] || ciscol_p[ii] || scall == MAT_INITIAL_MATRIX) BB = B[ii];
	if (AA || BB) {
	  ierr = setseqmats((*submat)[i],isrow_p[i],iscol_p[i],ciscol_p[ii],pattern,AA,BB);CHKERRQ(ierr);
	  ierr = MatAssemblyBegin((*submat)[i],MAT_FINAL_ASSEMBLY);CHKERRQ(ierr);
	  ierr = MatAssemblyEnd((*submat)[i],MAT_FINAL_ASSEMBLY);CHKERRQ(ierr);
	}
	if (isrow_p[i] || iscol_p[i] || scall == MAT_INITIAL_MATRIX) {
	  /* TODO: Compose AA for future use, if (isrow_p[i] || iscol_p[i]) && MAT_INITIAL_MATRIX. */
	  ierr = MatDestroy(&AA);CHKERRQ(ierr);
	}
	if (isrow_p[i] || ciscol_p[ii] || scall == MAT_INITIAL_MATRIX) {
	  /* TODO: Compose BB for future use, if (isrow_p[i] || ciscol_p[i]) && MAT_INITIAL_MATRIX */
	  ierr = MatDestroy(&BB);CHKERRQ(ierr);
	}
      }
      ierr = ISDestroy(ciscol+ii);CHKERRQ(ierr);
      ierr = ISDestroy(ciscol_p+ii);CHKERRQ(ierr);
      ++ii;
    } else { /* if (isize == 1) */
      if (scall == MAT_INITIAL_MATRIX) {
	if (isrow_p[i] || iscol_p[i]) {
	  ierr = MatDuplicate(A[i],MAT_DO_NOT_COPY_VALUES,(*submat)+i);CHKERRQ(ierr);
	} else (*submat)[i] = A[i];
      }
      if (isrow_p[i] || iscol_p[i]) {
	ierr = setseqmat((*submat)[i],isrow_p[i],iscol_p[i],pattern,A[i]);CHKERRQ(ierr);
	/* Otherwise A is extracted straight into (*submats)[i]. */
	/* TODO: Compose A[i] on (*submat([i] for future use, if ((isrow_p[i] || iscol_p[i]) && MAT_INITIAL_MATRIX). */
	ierr = MatDestroy(A+i);CHKERRQ(ierr);
      }
    }
    ierr = ISDestroy(&isrow_p[i]);CHKERRQ(ierr);
    ierr = ISDestroy(&iscol_p[i]);CHKERRQ(ierr);
  }
  ierr = PetscFree2(cisrow,ciscol);CHKERRQ(ierr);
  ierr = PetscFree2(isrow_p,iscol_p);CHKERRQ(ierr);
  ierr = PetscFree(ciscol_p);CHKERRQ(ierr);
  ierr = PetscFree(A);CHKERRQ(ierr);
  ierr = PetscFree(B);CHKERRQ(ierr);
  PetscFunctionReturn(0);
}



#undef __FUNCT__
#define __FUNCT__ "MatGetSubMatricesMPI_MPIAIJ"
PetscErrorCode MatGetSubMatricesMPI_MPIAIJ(Mat C,PetscInt ismax,const IS isrow[],const IS iscol[],MatReuse scall,Mat *submat[])
{
  PetscErrorCode ierr;

  PetscFunctionBegin;
  ierr = MatGetSubMatricesMPI_MPIXAIJ(C,ismax,isrow,iscol,scall,submat,MatGetSubMatrices_MPIAIJ,MatGetSeqMats_MPIAIJ,MatSetSeqMat_SeqAIJ,MatSetSeqMats_MPIAIJ);CHKERRQ(ierr);
  PetscFunctionReturn(0);
}<|MERGE_RESOLUTION|>--- conflicted
+++ resolved
@@ -106,11 +106,7 @@
    * generally speaking, we do not need to exchange
    * data when overlap is 1
    * */
-<<<<<<< HEAD
-  ierr = MPI_Allreduce(&nrrows,&reducednrrows,1,MPIU_INT,MPIU_MAX,comm);CHKERRQ(ierr);
-=======
   ierr = MPIU_Allreduce(&nrrows,&reducednrrows,1,MPIU_INT,MPIU_MAX,comm);CHKERRQ(ierr);
->>>>>>> f6a9b476
   /* we do not have any messages
    * It usually corresponds to overlap 1
    * */
