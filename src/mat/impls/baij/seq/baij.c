#define PETSCMAT_DLL

/*
    Defines the basic matrix operations for the BAIJ (compressed row)
  matrix storage format.
*/
#include "src/mat/impls/baij/seq/baij.h"
#include "src/inline/spops.h"
#include "petscsys.h"                     /*I "petscmat.h" I*/

#include "src/inline/ilu.h"

#undef __FUNCT__
#define __FUNCT__ "MatSeqBAIJInvertBlockDiagonal"
/*@
  MatSeqBAIJInvertBlockDiagonal - Inverts the block diagonal entries.

  Collective on Mat

  Input Parameters:
. mat - the matrix

  Level: advanced
@*/
PetscErrorCode PETSCMAT_DLLEXPORT MatSeqBAIJInvertBlockDiagonal(Mat mat)
{
  PetscErrorCode ierr,(*f)(Mat);

  PetscFunctionBegin;
  PetscValidHeaderSpecific(mat,MAT_COOKIE,1);
  if (!mat->assembled) SETERRQ(PETSC_ERR_ARG_WRONGSTATE,"Not for unassembled matrix");
  if (mat->factor) SETERRQ(PETSC_ERR_ARG_WRONGSTATE,"Not for factored matrix"); 

  ierr = PetscObjectQueryFunction((PetscObject)mat,"MatSeqBAIJInvertBlockDiagonal_C",(void (**)(void))&f);CHKERRQ(ierr);
  if (f) {
    ierr = (*f)(mat);CHKERRQ(ierr);
  } else {
    SETERRQ(PETSC_ERR_SUP,"Currently only implemented for SeqBAIJ.");
  }
  PetscFunctionReturn(0);
}

EXTERN_C_BEGIN
#undef __FUNCT__  
#define __FUNCT__ "MatInvertBlockDiagonal_SeqBAIJ"
PetscErrorCode PETSCMAT_DLLEXPORT MatInvertBlockDiagonal_SeqBAIJ(Mat A)
{
  Mat_SeqBAIJ    *a = (Mat_SeqBAIJ*) A->data;
  PetscErrorCode ierr;
  PetscInt       *diag_offset,i,bs = A->rmap.bs,mbs = a->mbs;
  MatScalar      *v = a->a,*odiag,*diag,*mdiag;
  PetscReal      shift = 0.0;

  PetscFunctionBegin;
  if (a->idiagvalid) PetscFunctionReturn(0);
  ierr = MatMarkDiagonal_SeqBAIJ(A);CHKERRQ(ierr);
  diag_offset = a->diag;
  if (!a->idiag) {
    ierr = PetscMalloc(2*bs*bs*mbs*sizeof(PetscScalar),&a->idiag);CHKERRQ(ierr);
  }
  diag  = a->idiag;
  mdiag = a->idiag+bs*bs*mbs; 
  /* factor and invert each block */
  switch (bs){
    case 2:
      for (i=0; i<mbs; i++) {
        odiag   = v + 4*diag_offset[i];
        diag[0]  = odiag[0]; diag[1] = odiag[1]; diag[2] = odiag[2]; diag[3] = odiag[3];
	mdiag[0] = odiag[0]; mdiag[1] = odiag[1]; mdiag[2] = odiag[2]; mdiag[3] = odiag[3];
	ierr     = Kernel_A_gets_inverse_A_2(diag,shift);CHKERRQ(ierr);
	diag    += 4;
	mdiag   += 4;
      }
      break;
    case 3:
      for (i=0; i<mbs; i++) {
        odiag    = v + 9*diag_offset[i];
        diag[0]  = odiag[0]; diag[1] = odiag[1]; diag[2] = odiag[2]; diag[3] = odiag[3];
        diag[4]  = odiag[4]; diag[5] = odiag[5]; diag[6] = odiag[6]; diag[7] = odiag[7];
        diag[8]  = odiag[8]; 
        mdiag[0] = odiag[0]; mdiag[1] = odiag[1]; mdiag[2] = odiag[2]; mdiag[3] = odiag[3];
        mdiag[4] = odiag[4]; mdiag[5] = odiag[5]; mdiag[6] = odiag[6]; mdiag[7] = odiag[7];
        mdiag[8] = odiag[8]; 
	ierr     = Kernel_A_gets_inverse_A_3(diag,shift);CHKERRQ(ierr);
	diag    += 9;
	mdiag   += 9;
      }
      break;
    case 4:
      for (i=0; i<mbs; i++) {
        odiag  = v + 16*diag_offset[i];
        ierr   = PetscMemcpy(diag,odiag,16*sizeof(PetscScalar));CHKERRQ(ierr);
        ierr   = PetscMemcpy(mdiag,odiag,16*sizeof(PetscScalar));CHKERRQ(ierr);
	ierr   = Kernel_A_gets_inverse_A_4(diag,shift);CHKERRQ(ierr);
	diag  += 16;
	mdiag += 16;
      }
      break;
    case 5:
      for (i=0; i<mbs; i++) {
        odiag = v + 25*diag_offset[i];
        ierr   = PetscMemcpy(diag,odiag,25*sizeof(PetscScalar));CHKERRQ(ierr);
        ierr   = PetscMemcpy(mdiag,odiag,25*sizeof(PetscScalar));CHKERRQ(ierr);
	ierr   = Kernel_A_gets_inverse_A_5(diag,shift);CHKERRQ(ierr);
	diag  += 25;
	mdiag += 25;
      }
      break;
    default: 
      SETERRQ1(PETSC_ERR_SUP,"not supported for block size %D",bs);
  }
  a->idiagvalid = PETSC_TRUE;
  PetscFunctionReturn(0);
}
EXTERN_C_END

#undef __FUNCT__  
#define __FUNCT__ "MatPBRelax_SeqBAIJ_1"
PetscErrorCode MatPBRelax_SeqBAIJ_1(Mat A,Vec bb,PetscReal omega,MatSORType flag,PetscReal fshift,PetscInt its,PetscInt lits,Vec xx)
{
  Mat_SeqBAIJ        *a = (Mat_SeqBAIJ*)A->data;
  PetscScalar        *x,x1,s1;
  const PetscScalar  *b;
  const MatScalar    *aa = a->a, *idiag,*mdiag,*v;
  PetscErrorCode     ierr;
  PetscInt           m = a->mbs,i,i2,nz,idx;
  const PetscInt     *diag,*ai = a->i,*aj = a->j,*vi;

  PetscFunctionBegin;
  if (flag & SOR_EISENSTAT) SETERRQ(PETSC_ERR_SUP,"No support yet for Eisenstat");
  its = its*lits;
  if (its <= 0) SETERRQ2(PETSC_ERR_ARG_WRONG,"Relaxation requires global its %D and local its %D both positive",its,lits);
  if (fshift) SETERRQ(PETSC_ERR_SUP,"Sorry, no support for diagonal shift");
  if (omega != 1.0) SETERRQ(PETSC_ERR_SUP,"Sorry, no support for non-trivial relaxation factor");
  if ((flag & SOR_APPLY_UPPER) || (flag & SOR_APPLY_LOWER)) SETERRQ(PETSC_ERR_SUP,"Sorry, no support for applying upper or lower triangular parts");
  if (its > 1) SETERRQ(PETSC_ERR_SUP,"Sorry, no support yet for multiple point block SOR iterations");

  if (!a->idiagvalid){ierr = MatInvertBlockDiagonal_SeqBAIJ(A);CHKERRQ(ierr);}

  diag  = a->diag;
  idiag = a->idiag;
  ierr = VecGetArray(xx,&x);CHKERRQ(ierr);
  ierr = VecGetArray(bb,(PetscScalar**)&b);CHKERRQ(ierr);

  if (flag & SOR_ZERO_INITIAL_GUESS) {
    if (flag & SOR_FORWARD_SWEEP || flag & SOR_LOCAL_FORWARD_SWEEP){
      x[0] = b[0]*idiag[0];
      i2     = 1;
      idiag += 1;
      for (i=1; i<m; i++) {
        v     = aa + ai[i];
        vi    = aj + ai[i];
        nz    = diag[i] - ai[i];
        s1    = b[i2];
        while (nz--) {
          idx  = (*vi++);
          x1   = x[idx];
          s1  -= v[0]*x1;
          v   += 1;
        }
        x[i2]   = idiag[0]*s1;
        idiag   += 1;
        i2      += 1;
      }
      /* for logging purposes assume number of nonzero in lower half is 1/2 of total */
      ierr = PetscLogFlops(a->nz);CHKERRQ(ierr);
    }
    if ((flag & SOR_FORWARD_SWEEP || flag & SOR_LOCAL_FORWARD_SWEEP) && 
        (flag & SOR_BACKWARD_SWEEP || flag & SOR_LOCAL_BACKWARD_SWEEP)) {
      i2    = 0;
      mdiag = a->idiag+a->mbs;
      for (i=0; i<m; i++) {
        x1      = x[i2];
        x[i2]   = mdiag[0]*x1;
        mdiag  += 1;
        i2     += 1;
      }
      ierr = PetscLogFlops(m);CHKERRQ(ierr);
    } else if (flag & SOR_BACKWARD_SWEEP || flag & SOR_LOCAL_BACKWARD_SWEEP) {
      ierr = PetscMemcpy(x,b,A->rmap.N*sizeof(PetscScalar));CHKERRQ(ierr);
    }
    if (flag & SOR_BACKWARD_SWEEP || flag & SOR_LOCAL_BACKWARD_SWEEP){
      idiag   = a->idiag+a->mbs - 1;
      i2      = m - 1;
      x1      = x[i2];
      x[i2]   = idiag[0]*x1;
      idiag -= 1;
      i2    -= 1;
      for (i=m-2; i>=0; i--) {
        v     = aa + (diag[i]+1);
        vi    = aj + diag[i] + 1;
        nz    = ai[i+1] - diag[i] - 1;
        s1    = x[i2];
        while (nz--) {
          idx  = (*vi++);
          x1   = x[idx];
          s1  -= v[0]*x1;
          v   += 1;
        }
        x[i2]   = idiag[0]*s1;
        idiag   -= 2;
        i2      -= 1;
      }
      ierr = PetscLogFlops(a->nz);CHKERRQ(ierr);
    }
  } else {
    SETERRQ(PETSC_ERR_SUP,"Only supports point block SOR with zero initial guess");
  }
  ierr = VecRestoreArray(xx,&x);CHKERRQ(ierr);
  ierr = VecRestoreArray(bb,(PetscScalar**)&b);CHKERRQ(ierr);
  PetscFunctionReturn(0);
} 

#undef __FUNCT__  
#define __FUNCT__ "MatPBRelax_SeqBAIJ_2"
PetscErrorCode MatPBRelax_SeqBAIJ_2(Mat A,Vec bb,PetscReal omega,MatSORType flag,PetscReal fshift,PetscInt its,PetscInt lits,Vec xx)
{
  Mat_SeqBAIJ        *a = (Mat_SeqBAIJ*)A->data;
  PetscScalar        *x,x1,x2,s1,s2;
  const PetscScalar  *b;
  const MatScalar    *v,*aa = a->a, *idiag,*mdiag;
  PetscErrorCode     ierr;
  PetscInt           m = a->mbs,i,i2,nz,idx;
  const PetscInt     *diag,*ai = a->i,*aj = a->j,*vi;

  PetscFunctionBegin;
  if (flag & SOR_EISENSTAT) SETERRQ(PETSC_ERR_SUP,"No support yet for Eisenstat");
  its = its*lits;
  if (its <= 0) SETERRQ2(PETSC_ERR_ARG_WRONG,"Relaxation requires global its %D and local its %D both positive",its,lits);
  if (fshift) SETERRQ(PETSC_ERR_SUP,"Sorry, no support for diagonal shift");
  if (omega != 1.0) SETERRQ(PETSC_ERR_SUP,"Sorry, no support for non-trivial relaxation factor");
  if ((flag & SOR_APPLY_UPPER) || (flag & SOR_APPLY_LOWER)) SETERRQ(PETSC_ERR_SUP,"Sorry, no support for applying upper or lower triangular parts");
  if (its > 1) SETERRQ(PETSC_ERR_SUP,"Sorry, no support yet for multiple point block SOR iterations");

  if (!a->idiagvalid){ierr = MatInvertBlockDiagonal_SeqBAIJ(A);CHKERRQ(ierr);}

  diag  = a->diag;
  idiag = a->idiag;
  ierr = VecGetArray(xx,&x);CHKERRQ(ierr);
  ierr = VecGetArray(bb,(PetscScalar**)&b);CHKERRQ(ierr);

  if (flag & SOR_ZERO_INITIAL_GUESS) {
    if (flag & SOR_FORWARD_SWEEP || flag & SOR_LOCAL_FORWARD_SWEEP){
      x[0] = b[0]*idiag[0] + b[1]*idiag[2];
      x[1] = b[0]*idiag[1] + b[1]*idiag[3];
      i2     = 2;
      idiag += 4;
      for (i=1; i<m; i++) {
	v     = aa + 4*ai[i];
	vi    = aj + ai[i];
	nz    = diag[i] - ai[i];
	s1    = b[i2]; s2 = b[i2+1];
	while (nz--) {
	  idx  = 2*(*vi++);
	  x1   = x[idx]; x2 = x[1+idx];
	  s1  -= v[0]*x1 + v[2]*x2;
	  s2  -= v[1]*x1 + v[3]*x2;
	  v   += 4;
	}
	x[i2]   = idiag[0]*s1 + idiag[2]*s2;
	x[i2+1] = idiag[1]*s1 + idiag[3]*s2;
        idiag   += 4;
        i2      += 2;
      }
      /* for logging purposes assume number of nonzero in lower half is 1/2 of total */
      ierr = PetscLogFlops(4*(a->nz));CHKERRQ(ierr);
    }
    if ((flag & SOR_FORWARD_SWEEP || flag & SOR_LOCAL_FORWARD_SWEEP) && 
        (flag & SOR_BACKWARD_SWEEP || flag & SOR_LOCAL_BACKWARD_SWEEP)) {
      i2    = 0;
      mdiag = a->idiag+4*a->mbs;
      for (i=0; i<m; i++) {
        x1      = x[i2]; x2 = x[i2+1];
        x[i2]   = mdiag[0]*x1 + mdiag[2]*x2;
        x[i2+1] = mdiag[1]*x1 + mdiag[3]*x2;
        mdiag  += 4;
        i2     += 2;
      }
      ierr = PetscLogFlops(6*m);CHKERRQ(ierr);
    } else if (flag & SOR_BACKWARD_SWEEP || flag & SOR_LOCAL_BACKWARD_SWEEP) {
      ierr = PetscMemcpy(x,b,A->rmap.N*sizeof(PetscScalar));CHKERRQ(ierr);
    }
    if (flag & SOR_BACKWARD_SWEEP || flag & SOR_LOCAL_BACKWARD_SWEEP){
      idiag   = a->idiag+4*a->mbs - 4;
      i2      = 2*m - 2;
      x1      = x[i2]; x2 = x[i2+1];
      x[i2]   = idiag[0]*x1 + idiag[2]*x2;
      x[i2+1] = idiag[1]*x1 + idiag[3]*x2;
      idiag -= 4;
      i2    -= 2;
      for (i=m-2; i>=0; i--) {
	v     = aa + 4*(diag[i]+1);
	vi    = aj + diag[i] + 1;
	nz    = ai[i+1] - diag[i] - 1;
	s1    = x[i2]; s2 = x[i2+1];
	while (nz--) {
	  idx  = 2*(*vi++);
	  x1   = x[idx]; x2 = x[1+idx];
	  s1  -= v[0]*x1 + v[2]*x2;
	  s2  -= v[1]*x1 + v[3]*x2;
	  v   += 4;
	}
	x[i2]   = idiag[0]*s1 + idiag[2]*s2;
	x[i2+1] = idiag[1]*s1 + idiag[3]*s2;
        idiag   -= 4;
        i2      -= 2;
      }
      ierr = PetscLogFlops(4*(a->nz));CHKERRQ(ierr);
    }
  } else {
    SETERRQ(PETSC_ERR_SUP,"Only supports point block SOR with zero initial guess");
  }
  ierr = VecRestoreArray(xx,&x);CHKERRQ(ierr);
  ierr = VecRestoreArray(bb,(PetscScalar**)&b);CHKERRQ(ierr);
  PetscFunctionReturn(0);
} 

#undef __FUNCT__  
#define __FUNCT__ "MatPBRelax_SeqBAIJ_3"
PetscErrorCode MatPBRelax_SeqBAIJ_3(Mat A,Vec bb,PetscReal omega,MatSORType flag,PetscReal fshift,PetscInt its,PetscInt lits,Vec xx)
{
  Mat_SeqBAIJ        *a = (Mat_SeqBAIJ*)A->data;
  PetscScalar        *x,x1,x2,x3,s1,s2,s3;
  const MatScalar    *v,*aa = a->a, *idiag,*mdiag;
  const PetscScalar  *b;
  PetscErrorCode     ierr;
  PetscInt           m = a->mbs,i,i2,nz,idx;
  const PetscInt     *diag,*ai = a->i,*aj = a->j,*vi;

  PetscFunctionBegin;
  its = its*lits;
  if (flag & SOR_EISENSTAT) SETERRQ(PETSC_ERR_SUP,"No support yet for Eisenstat");
  if (its <= 0) SETERRQ2(PETSC_ERR_ARG_WRONG,"Relaxation requires global its %D and local its %D both positive",its,lits);
  if (fshift) SETERRQ(PETSC_ERR_SUP,"Sorry, no support for diagonal shift");
  if (omega != 1.0) SETERRQ(PETSC_ERR_SUP,"Sorry, no support for non-trivial relaxation factor");
  if ((flag & SOR_APPLY_UPPER) || (flag & SOR_APPLY_LOWER)) SETERRQ(PETSC_ERR_SUP,"Sorry, no support for applying upper or lower triangular parts");
  if (its > 1) SETERRQ(PETSC_ERR_SUP,"Sorry, no support yet for multiple point block SOR iterations");

  if (!a->idiagvalid){ierr = MatInvertBlockDiagonal_SeqBAIJ(A);CHKERRQ(ierr);}

  diag  = a->diag;
  idiag = a->idiag;
  ierr = VecGetArray(xx,&x);CHKERRQ(ierr);
  ierr = VecGetArray(bb,(PetscScalar**)&b);CHKERRQ(ierr);

  if (flag & SOR_ZERO_INITIAL_GUESS) {
    if (flag & SOR_FORWARD_SWEEP || flag & SOR_LOCAL_FORWARD_SWEEP){
      x[0] = b[0]*idiag[0] + b[1]*idiag[3] + b[2]*idiag[6];
      x[1] = b[0]*idiag[1] + b[1]*idiag[4] + b[2]*idiag[7];
      x[2] = b[0]*idiag[2] + b[1]*idiag[5] + b[2]*idiag[8];
      i2     = 3;
      idiag += 9;
      for (i=1; i<m; i++) {
        v     = aa + 9*ai[i];
        vi    = aj + ai[i];
        nz    = diag[i] - ai[i];
        s1    = b[i2]; s2 = b[i2+1]; s3 = b[i2+2];
        while (nz--) {
          idx  = 3*(*vi++);
          x1   = x[idx]; x2 = x[1+idx];x3 = x[2+idx];
          s1  -= v[0]*x1 + v[3]*x2 + v[6]*x3;
          s2  -= v[1]*x1 + v[4]*x2 + v[7]*x3;
          s3  -= v[2]*x1 + v[5]*x2 + v[8]*x3;
          v   += 9;
        }
        x[i2]   = idiag[0]*s1 + idiag[3]*s2 + idiag[6]*s3;
        x[i2+1] = idiag[1]*s1 + idiag[4]*s2 + idiag[7]*s3;
        x[i2+2] = idiag[2]*s1 + idiag[5]*s2 + idiag[8]*s3;
        idiag   += 9;
        i2      += 3;
      }
      /* for logging purposes assume number of nonzero in lower half is 1/2 of total */
      ierr = PetscLogFlops(9*(a->nz));CHKERRQ(ierr);
    }
    if ((flag & SOR_FORWARD_SWEEP || flag & SOR_LOCAL_FORWARD_SWEEP) && 
        (flag & SOR_BACKWARD_SWEEP || flag & SOR_LOCAL_BACKWARD_SWEEP)) {
      i2    = 0;
      mdiag = a->idiag+9*a->mbs;
      for (i=0; i<m; i++) {
        x1      = x[i2]; x2 = x[i2+1]; x3 = x[i2+2];
        x[i2]   = mdiag[0]*x1 + mdiag[3]*x2 + mdiag[6]*x3;
        x[i2+1] = mdiag[1]*x1 + mdiag[4]*x2 + mdiag[7]*x3;
        x[i2+2] = mdiag[2]*x1 + mdiag[5]*x2 + mdiag[8]*x3;
        mdiag  += 9;
        i2     += 3;
      }
      ierr = PetscLogFlops(15*m);CHKERRQ(ierr);
    } else if (flag & SOR_BACKWARD_SWEEP || flag & SOR_LOCAL_BACKWARD_SWEEP) {
      ierr = PetscMemcpy(x,b,A->rmap.N*sizeof(PetscScalar));CHKERRQ(ierr);
    }
    if (flag & SOR_BACKWARD_SWEEP || flag & SOR_LOCAL_BACKWARD_SWEEP){
      idiag   = a->idiag+9*a->mbs - 9;
      i2      = 3*m - 3;
      x1      = x[i2]; x2 = x[i2+1]; x3 = x[i2+2];
      x[i2]   = idiag[0]*x1 + idiag[3]*x2 + idiag[6]*x3;
      x[i2+1] = idiag[1]*x1 + idiag[4]*x2 + idiag[7]*x3;
      x[i2+2] = idiag[2]*x1 + idiag[5]*x2 + idiag[8]*x3;
      idiag -= 9;
      i2    -= 3;
      for (i=m-2; i>=0; i--) {
        v     = aa + 9*(diag[i]+1);
        vi    = aj + diag[i] + 1;
        nz    = ai[i+1] - diag[i] - 1;
        s1    = x[i2]; s2 = x[i2+1]; s3 = x[i2+2];
        while (nz--) {
          idx  = 3*(*vi++);
          x1   = x[idx]; x2 = x[1+idx]; x3 = x[2+idx];
          s1  -= v[0]*x1 + v[3]*x2 + v[6]*x3;
          s2  -= v[1]*x1 + v[4]*x2 + v[7]*x3;
          s3  -= v[2]*x1 + v[5]*x2 + v[8]*x3;
          v   += 9;
        }
        x[i2]   = idiag[0]*s1 + idiag[3]*s2 + idiag[6]*s3;
        x[i2+1] = idiag[1]*s1 + idiag[4]*s2 + idiag[7]*s3;
        x[i2+2] = idiag[2]*s1 + idiag[5]*s2 + idiag[8]*s3;
        idiag   -= 9;
        i2      -= 3;
      }
      ierr = PetscLogFlops(9*(a->nz));CHKERRQ(ierr);
    }
  } else {
    SETERRQ(PETSC_ERR_SUP,"Only supports point block SOR with zero initial guess");
  }
  ierr = VecRestoreArray(xx,&x);CHKERRQ(ierr);
  ierr = VecRestoreArray(bb,(PetscScalar**)&b);CHKERRQ(ierr);
  PetscFunctionReturn(0);
} 

#undef __FUNCT__  
#define __FUNCT__ "MatPBRelax_SeqBAIJ_4"
PetscErrorCode MatPBRelax_SeqBAIJ_4(Mat A,Vec bb,PetscReal omega,MatSORType flag,PetscReal fshift,PetscInt its,PetscInt lits,Vec xx)
{
  Mat_SeqBAIJ        *a = (Mat_SeqBAIJ*)A->data;
  PetscScalar        *x,x1,x2,x3,x4,s1,s2,s3,s4;
  const MatScalar    *v,*aa = a->a, *idiag,*mdiag;
  const PetscScalar  *b;
  PetscErrorCode     ierr;
  PetscInt           m = a->mbs,i,i2,nz,idx;
  const PetscInt     *diag,*ai = a->i,*aj = a->j,*vi;

  PetscFunctionBegin;
  if (flag & SOR_EISENSTAT) SETERRQ(PETSC_ERR_SUP,"No support yet for Eisenstat");
  its = its*lits;
  if (its <= 0) SETERRQ2(PETSC_ERR_ARG_WRONG,"Relaxation requires global its %D and local its %D both positive",its,lits);
  if (fshift) SETERRQ(PETSC_ERR_SUP,"Sorry, no support for diagonal shift");
  if (omega != 1.0) SETERRQ(PETSC_ERR_SUP,"Sorry, no support for non-trivial relaxation factor");
  if ((flag & SOR_APPLY_UPPER) || (flag & SOR_APPLY_LOWER)) SETERRQ(PETSC_ERR_SUP,"Sorry, no support for applying upper or lower triangular parts");
  if (its > 1) SETERRQ(PETSC_ERR_SUP,"Sorry, no support yet for multiple point block SOR iterations");

  if (!a->idiagvalid){ierr = MatInvertBlockDiagonal_SeqBAIJ(A);CHKERRQ(ierr);}

  diag  = a->diag;
  idiag = a->idiag;
  ierr = VecGetArray(xx,&x);CHKERRQ(ierr);
  ierr = VecGetArray(bb,(PetscScalar**)&b);CHKERRQ(ierr);

  if (flag & SOR_ZERO_INITIAL_GUESS) {
    if (flag & SOR_FORWARD_SWEEP || flag & SOR_LOCAL_FORWARD_SWEEP){
      x[0] = b[0]*idiag[0] + b[1]*idiag[4] + b[2]*idiag[8]  + b[3]*idiag[12];
      x[1] = b[0]*idiag[1] + b[1]*idiag[5] + b[2]*idiag[9]  + b[3]*idiag[13];
      x[2] = b[0]*idiag[2] + b[1]*idiag[6] + b[2]*idiag[10] + b[3]*idiag[14];
      x[3] = b[0]*idiag[3] + b[1]*idiag[7] + b[2]*idiag[11] + b[3]*idiag[15];
      i2     = 4;
      idiag += 16;
      for (i=1; i<m; i++) {
	v     = aa + 16*ai[i];
	vi    = aj + ai[i];
	nz    = diag[i] - ai[i];
	s1    = b[i2]; s2 = b[i2+1]; s3 = b[i2+2]; s4 = b[i2+3];
	while (nz--) {
	  idx  = 4*(*vi++);
	  x1   = x[idx]; x2 = x[1+idx]; x3 = x[2+idx]; x4 = x[3+idx];
	  s1  -= v[0]*x1 + v[4]*x2 + v[8]*x3  + v[12]*x4;
	  s2  -= v[1]*x1 + v[5]*x2 + v[9]*x3  + v[13]*x4;
	  s3  -= v[2]*x1 + v[6]*x2 + v[10]*x3 + v[14]*x4;
	  s4  -= v[3]*x1 + v[7]*x2 + v[11]*x3 + v[15]*x4;
	  v   += 16;
	}
	x[i2]   = idiag[0]*s1 + idiag[4]*s2 + idiag[8]*s3  + idiag[12]*s4;
	x[i2+1] = idiag[1]*s1 + idiag[5]*s2 + idiag[9]*s3  + idiag[13]*s4;
	x[i2+2] = idiag[2]*s1 + idiag[6]*s2 + idiag[10]*s3 + idiag[14]*s4;
	x[i2+3] = idiag[3]*s1 + idiag[7]*s2 + idiag[11]*s3 + idiag[15]*s4;
        idiag   += 16;
        i2      += 4;
      }
      /* for logging purposes assume number of nonzero in lower half is 1/2 of total */
      ierr = PetscLogFlops(16*(a->nz));CHKERRQ(ierr);
    }
    if ((flag & SOR_FORWARD_SWEEP || flag & SOR_LOCAL_FORWARD_SWEEP) && 
        (flag & SOR_BACKWARD_SWEEP || flag & SOR_LOCAL_BACKWARD_SWEEP)) {
      i2    = 0;
      mdiag = a->idiag+16*a->mbs;
      for (i=0; i<m; i++) {
        x1      = x[i2]; x2 = x[i2+1]; x3 = x[i2+2]; x4 = x[i2+3];
        x[i2]   = mdiag[0]*x1 + mdiag[4]*x2 + mdiag[8]*x3  + mdiag[12]*x4;
        x[i2+1] = mdiag[1]*x1 + mdiag[5]*x2 + mdiag[9]*x3  + mdiag[13]*x4;
        x[i2+2] = mdiag[2]*x1 + mdiag[6]*x2 + mdiag[10]*x3 + mdiag[14]*x4;
        x[i2+3] = mdiag[3]*x1 + mdiag[7]*x2 + mdiag[11]*x3 + mdiag[15]*x4;
        mdiag  += 16;
        i2     += 4;
      }
      ierr = PetscLogFlops(28*m);CHKERRQ(ierr);
    } else if (flag & SOR_BACKWARD_SWEEP || flag & SOR_LOCAL_BACKWARD_SWEEP) {
      ierr = PetscMemcpy(x,b,A->rmap.N*sizeof(PetscScalar));CHKERRQ(ierr);
    }
    if (flag & SOR_BACKWARD_SWEEP || flag & SOR_LOCAL_BACKWARD_SWEEP){
      idiag   = a->idiag+16*a->mbs - 16;
      i2      = 4*m - 4;
      x1      = x[i2]; x2 = x[i2+1]; x3 = x[i2+2]; x4 = x[i2+3];
      x[i2]   = idiag[0]*x1 + idiag[4]*x2 + idiag[8]*x3  + idiag[12]*x4;
      x[i2+1] = idiag[1]*x1 + idiag[5]*x2 + idiag[9]*x3  + idiag[13]*x4;
      x[i2+2] = idiag[2]*x1 + idiag[6]*x2 + idiag[10]*x3 + idiag[14]*x4;
      x[i2+3] = idiag[3]*x1 + idiag[7]*x2 + idiag[11]*x3 + idiag[15]*x4;
      idiag -= 16;
      i2    -= 4;
      for (i=m-2; i>=0; i--) {
	v     = aa + 16*(diag[i]+1);
	vi    = aj + diag[i] + 1;
	nz    = ai[i+1] - diag[i] - 1;
	s1    = x[i2]; s2 = x[i2+1]; s3 = x[i2+2]; s4 = x[i2+3];
	while (nz--) {
	  idx  = 4*(*vi++);
	  x1   = x[idx]; x2 = x[1+idx]; x3 = x[2+idx]; x4 = x[3+idx];
	  s1  -= v[0]*x1 + v[4]*x2 + v[8]*x3  + v[12]*x4;
	  s2  -= v[1]*x1 + v[5]*x2 + v[9]*x3  + v[13]*x4;
	  s3  -= v[2]*x1 + v[6]*x2 + v[10]*x3 + v[14]*x4;
	  s4  -= v[3]*x1 + v[7]*x2 + v[11]*x3 + v[15]*x4;
	  v   += 16;
	}
	x[i2]   = idiag[0]*s1 + idiag[4]*s2 + idiag[8]*s3  + idiag[12]*s4;
	x[i2+1] = idiag[1]*s1 + idiag[5]*s2 + idiag[9]*s3  + idiag[13]*s4;
	x[i2+2] = idiag[2]*s1 + idiag[6]*s2 + idiag[10]*s3 + idiag[14]*s4;
	x[i2+3] = idiag[3]*s1 + idiag[7]*s2 + idiag[11]*s3 + idiag[15]*s4;
        idiag   -= 16;
        i2      -= 4;
      }
      ierr = PetscLogFlops(16*(a->nz));CHKERRQ(ierr);
    }
  } else {
    SETERRQ(PETSC_ERR_SUP,"Only supports point block SOR with zero initial guess");
  }
  ierr = VecRestoreArray(xx,&x);CHKERRQ(ierr);
  ierr = VecRestoreArray(bb,(PetscScalar**)&b);CHKERRQ(ierr);
  PetscFunctionReturn(0);
} 

#undef __FUNCT__  
#define __FUNCT__ "MatPBRelax_SeqBAIJ_5"
PetscErrorCode MatPBRelax_SeqBAIJ_5(Mat A,Vec bb,PetscReal omega,MatSORType flag,PetscReal fshift,PetscInt its,PetscInt lits,Vec xx)
{
  Mat_SeqBAIJ        *a = (Mat_SeqBAIJ*)A->data;
  PetscScalar        *x,x1,x2,x3,x4,x5,s1,s2,s3,s4,s5;
  const MatScalar    *v,*aa = a->a, *idiag,*mdiag;
  const PetscScalar  *b;
  PetscErrorCode     ierr;
  PetscInt           m = a->mbs,i,i2,nz,idx;
  const PetscInt     *diag,*ai = a->i,*aj = a->j,*vi;

  PetscFunctionBegin;
  if (flag & SOR_EISENSTAT) SETERRQ(PETSC_ERR_SUP,"No support yet for Eisenstat");
  its = its*lits;
  if (its <= 0) SETERRQ2(PETSC_ERR_ARG_WRONG,"Relaxation requires global its %D and local its %D both positive",its,lits);
  if (fshift) SETERRQ(PETSC_ERR_SUP,"Sorry, no support for diagonal shift");
  if (omega != 1.0) SETERRQ(PETSC_ERR_SUP,"Sorry, no support for non-trivial relaxation factor");
  if ((flag & SOR_APPLY_UPPER) || (flag & SOR_APPLY_LOWER)) SETERRQ(PETSC_ERR_SUP,"Sorry, no support for applying upper or lower triangular parts");
  if (its > 1) SETERRQ(PETSC_ERR_SUP,"Sorry, no support yet for multiple point block SOR iterations");

  if (!a->idiagvalid){ierr = MatInvertBlockDiagonal_SeqBAIJ(A);CHKERRQ(ierr);}

  diag  = a->diag;
  idiag = a->idiag;
  ierr = VecGetArray(xx,&x);CHKERRQ(ierr);
  ierr = VecGetArray(bb,(PetscScalar**)&b);CHKERRQ(ierr);

  if (flag & SOR_ZERO_INITIAL_GUESS) {
    if (flag & SOR_FORWARD_SWEEP || flag & SOR_LOCAL_FORWARD_SWEEP){
      x[0] = b[0]*idiag[0] + b[1]*idiag[5] + b[2]*idiag[10] + b[3]*idiag[15] + b[4]*idiag[20];
      x[1] = b[0]*idiag[1] + b[1]*idiag[6] + b[2]*idiag[11] + b[3]*idiag[16] + b[4]*idiag[21];
      x[2] = b[0]*idiag[2] + b[1]*idiag[7] + b[2]*idiag[12] + b[3]*idiag[17] + b[4]*idiag[22];
      x[3] = b[0]*idiag[3] + b[1]*idiag[8] + b[2]*idiag[13] + b[3]*idiag[18] + b[4]*idiag[23];
      x[4] = b[0]*idiag[4] + b[1]*idiag[9] + b[2]*idiag[14] + b[3]*idiag[19] + b[4]*idiag[24];
      i2     = 5;
      idiag += 25;
      for (i=1; i<m; i++) {
	v     = aa + 25*ai[i];
	vi    = aj + ai[i];
	nz    = diag[i] - ai[i];
	s1    = b[i2]; s2 = b[i2+1]; s3 = b[i2+2]; s4 = b[i2+3]; s5 = b[i2+4];
	while (nz--) {
	  idx  = 5*(*vi++);
	  x1   = x[idx]; x2 = x[1+idx]; x3 = x[2+idx]; x4 = x[3+idx]; x5 = x[4+idx];
	  s1  -= v[0]*x1 + v[5]*x2 + v[10]*x3 + v[15]*x4 + v[20]*x5;
	  s2  -= v[1]*x1 + v[6]*x2 + v[11]*x3 + v[16]*x4 + v[21]*x5;
	  s3  -= v[2]*x1 + v[7]*x2 + v[12]*x3 + v[17]*x4 + v[22]*x5;
	  s4  -= v[3]*x1 + v[8]*x2 + v[13]*x3 + v[18]*x4 + v[23]*x5;
	  s5  -= v[4]*x1 + v[9]*x2 + v[14]*x3 + v[19]*x4 + v[24]*x5;
	  v   += 25;
	}
	x[i2]   = idiag[0]*s1 + idiag[5]*s2 + idiag[10]*s3 + idiag[15]*s4 + idiag[20]*s5;
	x[i2+1] = idiag[1]*s1 + idiag[6]*s2 + idiag[11]*s3 + idiag[16]*s4 + idiag[21]*s5;
	x[i2+2] = idiag[2]*s1 + idiag[7]*s2 + idiag[12]*s3 + idiag[17]*s4 + idiag[22]*s5;
	x[i2+3] = idiag[3]*s1 + idiag[8]*s2 + idiag[13]*s3 + idiag[18]*s4 + idiag[23]*s5;
	x[i2+4] = idiag[4]*s1 + idiag[9]*s2 + idiag[14]*s3 + idiag[19]*s4 + idiag[24]*s5;
        idiag   += 25;
        i2      += 5;
      }
      /* for logging purposes assume number of nonzero in lower half is 1/2 of total */
      ierr = PetscLogFlops(25*(a->nz));CHKERRQ(ierr);
    }
    if ((flag & SOR_FORWARD_SWEEP || flag & SOR_LOCAL_FORWARD_SWEEP) && 
        (flag & SOR_BACKWARD_SWEEP || flag & SOR_LOCAL_BACKWARD_SWEEP)) {
      i2    = 0;
      mdiag = a->idiag+25*a->mbs;
      for (i=0; i<m; i++) {
        x1      = x[i2]; x2 = x[i2+1]; x3 = x[i2+2]; x4 = x[i2+3]; x5 = x[i2+4];
        x[i2]   = mdiag[0]*x1 + mdiag[5]*x2 + mdiag[10]*x3 + mdiag[15]*x4 + mdiag[20]*x5;
        x[i2+1] = mdiag[1]*x1 + mdiag[6]*x2 + mdiag[11]*x3 + mdiag[16]*x4 + mdiag[21]*x5;
        x[i2+2] = mdiag[2]*x1 + mdiag[7]*x2 + mdiag[12]*x3 + mdiag[17]*x4 + mdiag[22]*x5;
        x[i2+3] = mdiag[3]*x1 + mdiag[8]*x2 + mdiag[13]*x3 + mdiag[18]*x4 + mdiag[23]*x5;
        x[i2+4] = mdiag[4]*x1 + mdiag[9]*x2 + mdiag[14]*x3 + mdiag[19]*x4 + mdiag[24]*x5;
        mdiag  += 25;
        i2     += 5;
      }
      ierr = PetscLogFlops(45*m);CHKERRQ(ierr);
    } else if (flag & SOR_BACKWARD_SWEEP || flag & SOR_LOCAL_BACKWARD_SWEEP) {
      ierr = PetscMemcpy(x,b,A->rmap.N*sizeof(PetscScalar));CHKERRQ(ierr);
    }
    if (flag & SOR_BACKWARD_SWEEP || flag & SOR_LOCAL_BACKWARD_SWEEP){
      idiag   = a->idiag+25*a->mbs - 25;
      i2      = 5*m - 5;
      x1      = x[i2]; x2 = x[i2+1]; x3 = x[i2+2]; x4 = x[i2+3]; x5 = x[i2+4];
      x[i2]   = idiag[0]*x1 + idiag[5]*x2 + idiag[10]*x3 + idiag[15]*x4 + idiag[20]*x5;
      x[i2+1] = idiag[1]*x1 + idiag[6]*x2 + idiag[11]*x3 + idiag[16]*x4 + idiag[21]*x5;
      x[i2+2] = idiag[2]*x1 + idiag[7]*x2 + idiag[12]*x3 + idiag[17]*x4 + idiag[22]*x5;
      x[i2+3] = idiag[3]*x1 + idiag[8]*x2 + idiag[13]*x3 + idiag[18]*x4 + idiag[23]*x5;
      x[i2+4] = idiag[4]*x1 + idiag[9]*x2 + idiag[14]*x3 + idiag[19]*x4 + idiag[24]*x5;
      idiag -= 25;
      i2    -= 5;
      for (i=m-2; i>=0; i--) {
	v     = aa + 25*(diag[i]+1);
	vi    = aj + diag[i] + 1;
	nz    = ai[i+1] - diag[i] - 1;
	s1    = x[i2]; s2 = x[i2+1]; s3 = x[i2+2]; s4 = x[i2+3]; s5 = x[i2+4];
	while (nz--) {
	  idx  = 5*(*vi++);
	  x1   = x[idx]; x2 = x[1+idx]; x3 = x[2+idx]; x4 = x[3+idx]; x5 = x[4+idx];
	  s1  -= v[0]*x1 + v[5]*x2 + v[10]*x3 + v[15]*x4 + v[20]*x5;
	  s2  -= v[1]*x1 + v[6]*x2 + v[11]*x3 + v[16]*x4 + v[21]*x5;
	  s3  -= v[2]*x1 + v[7]*x2 + v[12]*x3 + v[17]*x4 + v[22]*x5;
	  s4  -= v[3]*x1 + v[8]*x2 + v[13]*x3 + v[18]*x4 + v[23]*x5;
	  s5  -= v[4]*x1 + v[9]*x2 + v[14]*x3 + v[19]*x4 + v[24]*x5;
	  v   += 25;
	}
	x[i2]   = idiag[0]*s1 + idiag[5]*s2 + idiag[10]*s3 + idiag[15]*s4 + idiag[20]*s5;
	x[i2+1] = idiag[1]*s1 + idiag[6]*s2 + idiag[11]*s3 + idiag[16]*s4 + idiag[21]*s5;
	x[i2+2] = idiag[2]*s1 + idiag[7]*s2 + idiag[12]*s3 + idiag[17]*s4 + idiag[22]*s5;
	x[i2+3] = idiag[3]*s1 + idiag[8]*s2 + idiag[13]*s3 + idiag[18]*s4 + idiag[23]*s5;
	x[i2+4] = idiag[4]*s1 + idiag[9]*s2 + idiag[14]*s3 + idiag[19]*s4 + idiag[24]*s5;
        idiag   -= 25;
        i2      -= 5;
      }
      ierr = PetscLogFlops(25*(a->nz));CHKERRQ(ierr);
    }
  } else {
    SETERRQ(PETSC_ERR_SUP,"Only supports point block SOR with zero initial guess");
  }
  ierr = VecRestoreArray(xx,&x);CHKERRQ(ierr);
  ierr = VecRestoreArray(bb,(PetscScalar**)&b);CHKERRQ(ierr);
  PetscFunctionReturn(0);
} 

#undef __FUNCT__  
#define __FUNCT__ "MatPBRelax_SeqBAIJ_6"
PetscErrorCode MatPBRelax_SeqBAIJ_6(Mat A,Vec bb,PetscReal omega,MatSORType flag,PetscReal fshift,PetscInt its,PetscInt lits,Vec xx)
{
  Mat_SeqBAIJ        *a = (Mat_SeqBAIJ*)A->data;
  PetscScalar        *x,x1,x2,x3,x4,x5,x6,s1,s2,s3,s4,s5,s6;
  const MatScalar    *v,*aa = a->a, *idiag,*mdiag;
  const PetscScalar  *b;
  PetscErrorCode     ierr;
  PetscInt           m = a->mbs,i,i2,nz,idx;
  const PetscInt     *diag,*ai = a->i,*aj = a->j,*vi;

  PetscFunctionBegin;
  if (flag & SOR_EISENSTAT) SETERRQ(PETSC_ERR_SUP,"No support yet for Eisenstat");
  its = its*lits;
  if (its <= 0) SETERRQ2(PETSC_ERR_ARG_WRONG,"Relaxation requires global its %D and local its %D both positive",its,lits);
  if (fshift) SETERRQ(PETSC_ERR_SUP,"Sorry, no support for diagonal shift");
  if (omega != 1.0) SETERRQ(PETSC_ERR_SUP,"Sorry, no support for non-trivial relaxation factor");
  if ((flag & SOR_APPLY_UPPER) || (flag & SOR_APPLY_LOWER)) SETERRQ(PETSC_ERR_SUP,"Sorry, no support for applying upper or lower triangular parts");
  if (its > 1) SETERRQ(PETSC_ERR_SUP,"Sorry, no support yet for multiple point block SOR iterations");

  if (!a->idiagvalid){ierr = MatInvertBlockDiagonal_SeqBAIJ(A);CHKERRQ(ierr);}

  diag  = a->diag;
  idiag = a->idiag;
  ierr = VecGetArray(xx,&x);CHKERRQ(ierr);
  ierr = VecGetArray(bb,(PetscScalar**)&b);CHKERRQ(ierr);

  if (flag & SOR_ZERO_INITIAL_GUESS) {
    if (flag & SOR_FORWARD_SWEEP || flag & SOR_LOCAL_FORWARD_SWEEP){
      x[0] = b[0]*idiag[0] + b[1]*idiag[6]  + b[2]*idiag[12] + b[3]*idiag[18] + b[4]*idiag[24] + b[5]*idiag[30];
      x[1] = b[0]*idiag[1] + b[1]*idiag[7]  + b[2]*idiag[13] + b[3]*idiag[19] + b[4]*idiag[25] + b[5]*idiag[31];
      x[2] = b[0]*idiag[2] + b[1]*idiag[8]  + b[2]*idiag[14] + b[3]*idiag[20] + b[4]*idiag[26] + b[5]*idiag[32];
      x[3] = b[0]*idiag[3] + b[1]*idiag[9]  + b[2]*idiag[15] + b[3]*idiag[21] + b[4]*idiag[27] + b[5]*idiag[33];
      x[4] = b[0]*idiag[4] + b[1]*idiag[10] + b[2]*idiag[16] + b[3]*idiag[22] + b[4]*idiag[28] + b[5]*idiag[34];
      x[5] = b[0]*idiag[5] + b[1]*idiag[11] + b[2]*idiag[17] + b[3]*idiag[23] + b[4]*idiag[29] + b[5]*idiag[35];
      i2     = 6;
      idiag += 36;
      for (i=1; i<m; i++) {
        v     = aa + 36*ai[i];
        vi    = aj + ai[i];
        nz    = diag[i] - ai[i];
        s1    = b[i2]; s2 = b[i2+1]; s3 = b[i2+2]; s4 = b[i2+3]; s5 = b[i2+4]; s6 = b[i2+5];
        while (nz--) {
          idx  = 6*(*vi++);
          x1   = x[idx]; x2 = x[1+idx]; x3 = x[2+idx]; x4 = x[3+idx]; x5 = x[4+idx]; x6 = x[5+idx];
          s1  -= v[0]*x1 + v[6]*x2  + v[12]*x3 + v[18]*x4 + v[24]*x5 + v[30]*x6;
          s2  -= v[1]*x1 + v[7]*x2  + v[13]*x3 + v[19]*x4 + v[25]*x5 + v[31]*x6;
          s3  -= v[2]*x1 + v[8]*x2  + v[14]*x3 + v[20]*x4 + v[26]*x5 + v[32]*x6;
          s4  -= v[3]*x1 + v[9]*x2  + v[15]*x3 + v[21]*x4 + v[27]*x5 + v[33]*x6;
          s5  -= v[4]*x1 + v[10]*x2 + v[16]*x3 + v[22]*x4 + v[28]*x5 + v[34]*x6;
          s6  -= v[5]*x1 + v[11]*x2 + v[17]*x3 + v[23]*x4 + v[29]*x5 + v[35]*x6;
          v   += 36;
        }
        x[i2]   = idiag[0]*s1 + idiag[6]*s2  + idiag[12]*s3 + idiag[18]*s4 + idiag[24]*s5 + idiag[30]*s6;
        x[i2+1] = idiag[1]*s1 + idiag[7]*s2  + idiag[13]*s3 + idiag[19]*s4 + idiag[25]*s5 + idiag[31]*s6;
        x[i2+2] = idiag[2]*s1 + idiag[8]*s2  + idiag[14]*s3 + idiag[20]*s4 + idiag[26]*s5 + idiag[32]*s6;
        x[i2+3] = idiag[3]*s1 + idiag[9]*s2  + idiag[15]*s3 + idiag[21]*s4 + idiag[27]*s5 + idiag[33]*s6;
        x[i2+4] = idiag[4]*s1 + idiag[10]*s2 + idiag[16]*s3 + idiag[22]*s4 + idiag[28]*s5 + idiag[34]*s6;
        x[i2+5] = idiag[5]*s1 + idiag[11]*s2 + idiag[17]*s3 + idiag[23]*s4 + idiag[29]*s5 + idiag[35]*s6;
        idiag   += 36;
        i2      += 6;
      }
      /* for logging purposes assume number of nonzero in lower half is 1/2 of total */
      ierr = PetscLogFlops(36*(a->nz));CHKERRQ(ierr);
    }
    if ((flag & SOR_FORWARD_SWEEP || flag & SOR_LOCAL_FORWARD_SWEEP) && 
        (flag & SOR_BACKWARD_SWEEP || flag & SOR_LOCAL_BACKWARD_SWEEP)) {
      i2    = 0;
      mdiag = a->idiag+36*a->mbs;
      for (i=0; i<m; i++) {
        x1      = x[i2]; x2 = x[i2+1]; x3 = x[i2+2]; x4 = x[i2+3]; x5 = x[i2+4]; x6 = x[i2+5];
        x[i2]   = mdiag[0]*x1 + mdiag[6]*x2  + mdiag[12]*x3 + mdiag[18]*x4 + mdiag[24]*x5 + mdiag[30]*x6;
        x[i2+1] = mdiag[1]*x1 + mdiag[7]*x2  + mdiag[13]*x3 + mdiag[19]*x4 + mdiag[25]*x5 + mdiag[31]*x6;
        x[i2+2] = mdiag[2]*x1 + mdiag[8]*x2  + mdiag[14]*x3 + mdiag[20]*x4 + mdiag[26]*x5 + mdiag[32]*x6;
        x[i2+3] = mdiag[3]*x1 + mdiag[9]*x2  + mdiag[15]*x3 + mdiag[21]*x4 + mdiag[27]*x5 + mdiag[33]*x6;
        x[i2+4] = mdiag[4]*x1 + mdiag[10]*x2 + mdiag[16]*x3 + mdiag[22]*x4 + mdiag[28]*x5 + mdiag[34]*x6;
        x[i2+5] = mdiag[5]*x1 + mdiag[11]*x2 + mdiag[17]*x3 + mdiag[23]*x4 + mdiag[29]*x5 + mdiag[35]*x6;
        mdiag  += 36;
        i2     += 6;
      }
      ierr = PetscLogFlops(60*m);CHKERRQ(ierr);
    } else if (flag & SOR_BACKWARD_SWEEP || flag & SOR_LOCAL_BACKWARD_SWEEP) {
      ierr = PetscMemcpy(x,b,A->rmap.N*sizeof(PetscScalar));CHKERRQ(ierr);
    }
    if (flag & SOR_BACKWARD_SWEEP || flag & SOR_LOCAL_BACKWARD_SWEEP){
      idiag   = a->idiag+36*a->mbs - 36;
      i2      = 6*m - 6;
      x1      = x[i2]; x2 = x[i2+1]; x3 = x[i2+2]; x4 = x[i2+3]; x5 = x[i2+4]; x6 = x[i2+5];
      x[i2]   = idiag[0]*x1 + idiag[6]*x2  + idiag[12]*x3 + idiag[18]*x4 + idiag[24]*x5 + idiag[30]*x6;
      x[i2+1] = idiag[1]*x1 + idiag[7]*x2  + idiag[13]*x3 + idiag[19]*x4 + idiag[25]*x5 + idiag[31]*x6;
      x[i2+2] = idiag[2]*x1 + idiag[8]*x2  + idiag[14]*x3 + idiag[20]*x4 + idiag[26]*x5 + idiag[32]*x6;
      x[i2+3] = idiag[3]*x1 + idiag[9]*x2  + idiag[15]*x3 + idiag[21]*x4 + idiag[27]*x5 + idiag[33]*x6;
      x[i2+4] = idiag[4]*x1 + idiag[10]*x2 + idiag[16]*x3 + idiag[22]*x4 + idiag[28]*x5 + idiag[34]*x6;
      x[i2+5] = idiag[5]*x1 + idiag[11]*x2 + idiag[17]*x3 + idiag[23]*x4 + idiag[29]*x5 + idiag[35]*x6;
      idiag -= 36;
      i2    -= 6;
      for (i=m-2; i>=0; i--) {
        v     = aa + 36*(diag[i]+1);
        vi    = aj + diag[i] + 1;
        nz    = ai[i+1] - diag[i] - 1;
        s1    = x[i2]; s2 = x[i2+1]; s3 = x[i2+2]; s4 = x[i2+3]; s5 = x[i2+4]; s6 = x[i2+5];
        while (nz--) {
          idx  = 6*(*vi++);
          x1   = x[idx]; x2 = x[1+idx]; x3 = x[2+idx]; x4 = x[3+idx]; x5 = x[4+idx]; x6 = x[5+idx];
          s1  -= v[0]*x1 + v[6]*x2  + v[12]*x3 + v[18]*x4 + v[24]*x5 + v[30]*x6;
          s2  -= v[1]*x1 + v[7]*x2  + v[13]*x3 + v[19]*x4 + v[25]*x5 + v[31]*x6;
          s3  -= v[2]*x1 + v[8]*x2  + v[14]*x3 + v[20]*x4 + v[26]*x5 + v[32]*x6;
          s4  -= v[3]*x1 + v[9]*x2  + v[15]*x3 + v[21]*x4 + v[27]*x5 + v[33]*x6;
          s5  -= v[4]*x1 + v[10]*x2 + v[16]*x3 + v[22]*x4 + v[28]*x5 + v[34]*x6;
          s6  -= v[5]*x1 + v[11]*x2 + v[17]*x3 + v[23]*x4 + v[29]*x5 + v[35]*x6;
          v   += 36;
        }
        x[i2]   = idiag[0]*s1 + idiag[6]*s2  + idiag[12]*s3 + idiag[18]*s4 + idiag[24]*s5 + idiag[30]*s6;
        x[i2+1] = idiag[1]*s1 + idiag[7]*s2  + idiag[13]*s3 + idiag[19]*s4 + idiag[25]*s5 + idiag[31]*s6;
        x[i2+2] = idiag[2]*s1 + idiag[8]*s2  + idiag[14]*s3 + idiag[20]*s4 + idiag[26]*s5 + idiag[32]*s6;
        x[i2+3] = idiag[3]*s1 + idiag[9]*s2  + idiag[15]*s3 + idiag[21]*s4 + idiag[27]*s5 + idiag[33]*s6;
        x[i2+4] = idiag[4]*s1 + idiag[10]*s2 + idiag[16]*s3 + idiag[22]*s4 + idiag[28]*s5 + idiag[34]*s6;
        x[i2+5] = idiag[5]*s1 + idiag[11]*s2 + idiag[17]*s3 + idiag[23]*s4 + idiag[29]*s5 + idiag[35]*s6;
        idiag   -= 36;
        i2      -= 6;
      }
      ierr = PetscLogFlops(36*(a->nz));CHKERRQ(ierr);
    }
  } else {
    SETERRQ(PETSC_ERR_SUP,"Only supports point block SOR with zero initial guess");
  }
  ierr = VecRestoreArray(xx,&x);CHKERRQ(ierr);
  ierr = VecRestoreArray(bb,(PetscScalar**)&b);CHKERRQ(ierr);
  PetscFunctionReturn(0);
} 

#undef __FUNCT__  
#define __FUNCT__ "MatPBRelax_SeqBAIJ_7"
PetscErrorCode MatPBRelax_SeqBAIJ_7(Mat A,Vec bb,PetscReal omega,MatSORType flag,PetscReal fshift,PetscInt its,PetscInt lits,Vec xx)
{
  Mat_SeqBAIJ        *a = (Mat_SeqBAIJ*)A->data;
  PetscScalar        *x,x1,x2,x3,x4,x5,x6,x7,s1,s2,s3,s4,s5,s6,s7;
  const MatScalar    *v,*aa = a->a, *idiag,*mdiag;
  const PetscScalar  *b;
  PetscErrorCode     ierr;
  PetscInt           m = a->mbs,i,i2,nz,idx;
  const PetscInt     *diag,*ai = a->i,*aj = a->j,*vi;

  PetscFunctionBegin;
  if (flag & SOR_EISENSTAT) SETERRQ(PETSC_ERR_SUP,"No support yet for Eisenstat");
  its = its*lits;
  if (its <= 0) SETERRQ2(PETSC_ERR_ARG_WRONG,"Relaxation requires global its %D and local its %D both positive",its,lits);
  if (fshift) SETERRQ(PETSC_ERR_SUP,"Sorry, no support for diagonal shift");
  if (omega != 1.0) SETERRQ(PETSC_ERR_SUP,"Sorry, no support for non-trivial relaxation factor");
  if ((flag & SOR_APPLY_UPPER) || (flag & SOR_APPLY_LOWER)) SETERRQ(PETSC_ERR_SUP,"Sorry, no support for applying upper or lower triangular parts");
  if (its > 1) SETERRQ(PETSC_ERR_SUP,"Sorry, no support yet for multiple point block SOR iterations");

  if (!a->idiagvalid){ierr = MatInvertBlockDiagonal_SeqBAIJ(A);CHKERRQ(ierr);}

  diag  = a->diag;
  idiag = a->idiag;
  ierr = VecGetArray(xx,&x);CHKERRQ(ierr);
  ierr = VecGetArray(bb,(PetscScalar**)&b);CHKERRQ(ierr);

  if (flag & SOR_ZERO_INITIAL_GUESS) {
    if (flag & SOR_FORWARD_SWEEP || flag & SOR_LOCAL_FORWARD_SWEEP){
      x[0] = b[0]*idiag[0] + b[1]*idiag[7]  + b[2]*idiag[14] + b[3]*idiag[21] + b[4]*idiag[28] + b[5]*idiag[35] + b[6]*idiag[42];
      x[1] = b[0]*idiag[1] + b[1]*idiag[8]  + b[2]*idiag[15] + b[3]*idiag[22] + b[4]*idiag[29] + b[5]*idiag[36] + b[6]*idiag[43];
      x[2] = b[0]*idiag[2] + b[1]*idiag[9]  + b[2]*idiag[16] + b[3]*idiag[23] + b[4]*idiag[30] + b[5]*idiag[37] + b[6]*idiag[44];
      x[3] = b[0]*idiag[3] + b[1]*idiag[10] + b[2]*idiag[17] + b[3]*idiag[24] + b[4]*idiag[31] + b[5]*idiag[38] + b[6]*idiag[45];
      x[4] = b[0]*idiag[4] + b[1]*idiag[11] + b[2]*idiag[18] + b[3]*idiag[25] + b[4]*idiag[32] + b[5]*idiag[39] + b[6]*idiag[46];
      x[5] = b[0]*idiag[5] + b[1]*idiag[12] + b[2]*idiag[19] + b[3]*idiag[26] + b[4]*idiag[33] + b[5]*idiag[40] + b[6]*idiag[47];
      x[6] = b[0]*idiag[6] + b[1]*idiag[13] + b[2]*idiag[20] + b[3]*idiag[27] + b[4]*idiag[34] + b[5]*idiag[41] + b[6]*idiag[48];
      i2     = 7;
      idiag += 49;
      for (i=1; i<m; i++) {
        v     = aa + 49*ai[i];
        vi    = aj + ai[i];
        nz    = diag[i] - ai[i];
        s1    = b[i2]; s2 = b[i2+1]; s3 = b[i2+2]; s4 = b[i2+3]; s5 = b[i2+4]; s6 = b[i2+5]; s7 = b[i2+6];
        while (nz--) {
          idx  = 7*(*vi++);
          x1   = x[idx]; x2 = x[1+idx]; x3 = x[2+idx]; x4 = x[3+idx]; x5 = x[4+idx]; x6 = x[5+idx]; x7 = x[6+idx];
          s1  -= v[0]*x1 + v[7]*x2  + v[14]*x3 + v[21]*x4 + v[28]*x5 + v[35]*x6 + v[42]*x7;
          s2  -= v[1]*x1 + v[8]*x2  + v[15]*x3 + v[22]*x4 + v[29]*x5 + v[36]*x6 + v[43]*x7;
          s3  -= v[2]*x1 + v[9]*x2  + v[16]*x3 + v[23]*x4 + v[30]*x5 + v[37]*x6 + v[44]*x7;
          s4  -= v[3]*x1 + v[10]*x2 + v[17]*x3 + v[24]*x4 + v[31]*x5 + v[38]*x6 + v[45]*x7;
          s5  -= v[4]*x1 + v[11]*x2 + v[18]*x3 + v[25]*x4 + v[32]*x5 + v[39]*x6 + v[46]*x7;
          s6  -= v[5]*x1 + v[12]*x2 + v[19]*x3 + v[26]*x4 + v[33]*x5 + v[40]*x6 + v[47]*x7;
          s7  -= v[6]*x1 + v[13]*x2 + v[20]*x3 + v[27]*x4 + v[34]*x5 + v[41]*x6 + v[48]*x7;
          v   += 49;
        }
        x[i2]   = idiag[0]*s1 + idiag[7]*s2  + idiag[14]*s3 + idiag[21]*s4 + idiag[28]*s5 + idiag[35]*s6 + idiag[42]*s7;
        x[i2+1] = idiag[1]*s1 + idiag[8]*s2  + idiag[15]*s3 + idiag[22]*s4 + idiag[29]*s5 + idiag[36]*s6 + idiag[43]*s7;
        x[i2+2] = idiag[2]*s1 + idiag[9]*s2  + idiag[16]*s3 + idiag[23]*s4 + idiag[30]*s5 + idiag[37]*s6 + idiag[44]*s7;
        x[i2+3] = idiag[3]*s1 + idiag[10]*s2 + idiag[17]*s3 + idiag[24]*s4 + idiag[31]*s5 + idiag[38]*s6 + idiag[45]*s7;
        x[i2+4] = idiag[4]*s1 + idiag[11]*s2 + idiag[18]*s3 + idiag[25]*s4 + idiag[32]*s5 + idiag[39]*s6 + idiag[46]*s7;
        x[i2+5] = idiag[5]*s1 + idiag[12]*s2 + idiag[19]*s3 + idiag[26]*s4 + idiag[33]*s5 + idiag[40]*s6 + idiag[47]*s7;
        x[i2+6] = idiag[6]*s1 + idiag[13]*s2 + idiag[20]*s3 + idiag[27]*s4 + idiag[34]*s5 + idiag[41]*s6 + idiag[48]*s7;
        idiag   += 49;
        i2      += 7;
      }
      /* for logging purposes assume number of nonzero in lower half is 1/2 of total */
      ierr = PetscLogFlops(49*(a->nz));CHKERRQ(ierr);
    }
    if ((flag & SOR_FORWARD_SWEEP || flag & SOR_LOCAL_FORWARD_SWEEP) && 
        (flag & SOR_BACKWARD_SWEEP || flag & SOR_LOCAL_BACKWARD_SWEEP)) {
      i2    = 0;
      mdiag = a->idiag+49*a->mbs;
      for (i=0; i<m; i++) {
        x1      = x[i2]; x2 = x[i2+1]; x3 = x[i2+2]; x4 = x[i2+3]; x5 = x[i2+4]; x6 = x[i2+5]; x7 = x[i2+6];
        x[i2]   = mdiag[0]*x1 + mdiag[7]*x2  + mdiag[14]*x3 + mdiag[21]*x4 + mdiag[28]*x5 + mdiag[35]*x6 + mdiag[35]*x7;
        x[i2+1] = mdiag[1]*x1 + mdiag[8]*x2  + mdiag[15]*x3 + mdiag[22]*x4 + mdiag[29]*x5 + mdiag[36]*x6 + mdiag[36]*x7;
        x[i2+2] = mdiag[2]*x1 + mdiag[9]*x2  + mdiag[16]*x3 + mdiag[23]*x4 + mdiag[30]*x5 + mdiag[37]*x6 + mdiag[37]*x7;
        x[i2+3] = mdiag[3]*x1 + mdiag[10]*x2 + mdiag[17]*x3 + mdiag[24]*x4 + mdiag[31]*x5 + mdiag[38]*x6 + mdiag[38]*x7;
        x[i2+4] = mdiag[4]*x1 + mdiag[11]*x2 + mdiag[18]*x3 + mdiag[25]*x4 + mdiag[32]*x5 + mdiag[39]*x6 + mdiag[39]*x7;
        x[i2+5] = mdiag[5]*x1 + mdiag[12]*x2 + mdiag[19]*x3 + mdiag[26]*x4 + mdiag[33]*x5 + mdiag[40]*x6 + mdiag[40]*x7;
        x[i2+6] = mdiag[6]*x1 + mdiag[13]*x2 + mdiag[20]*x3 + mdiag[27]*x4 + mdiag[34]*x5 + mdiag[41]*x6 + mdiag[41]*x7;
        mdiag  += 36;
        i2     += 6;
      }
      ierr = PetscLogFlops(93*m);CHKERRQ(ierr);
    } else if (flag & SOR_BACKWARD_SWEEP || flag & SOR_LOCAL_BACKWARD_SWEEP) {
      ierr = PetscMemcpy(x,b,A->rmap.N*sizeof(PetscScalar));CHKERRQ(ierr);
    }
    if (flag & SOR_BACKWARD_SWEEP || flag & SOR_LOCAL_BACKWARD_SWEEP){
      idiag   = a->idiag+49*a->mbs - 49;
      i2      = 7*m - 7;
      x1      = x[i2]; x2 = x[i2+1]; x3 = x[i2+2]; x4 = x[i2+3]; x5 = x[i2+4]; x6 = x[i2+5]; x7 = x[i2+6];
      x[i2]   = idiag[0]*x1 + idiag[7]*x2  + idiag[14]*x3 + idiag[21]*x4 + idiag[28]*x5 + idiag[35]*x6 + idiag[42]*x7;
      x[i2+1] = idiag[1]*x1 + idiag[8]*x2  + idiag[15]*x3 + idiag[22]*x4 + idiag[29]*x5 + idiag[36]*x6 + idiag[43]*x7;
      x[i2+2] = idiag[2]*x1 + idiag[9]*x2  + idiag[16]*x3 + idiag[23]*x4 + idiag[30]*x5 + idiag[37]*x6 + idiag[44]*x7;
      x[i2+3] = idiag[3]*x1 + idiag[10]*x2 + idiag[17]*x3 + idiag[24]*x4 + idiag[31]*x5 + idiag[38]*x6 + idiag[45]*x7;
      x[i2+4] = idiag[4]*x1 + idiag[11]*x2 + idiag[18]*x3 + idiag[25]*x4 + idiag[32]*x5 + idiag[39]*x6 + idiag[46]*x7;
      x[i2+5] = idiag[5]*x1 + idiag[12]*x2 + idiag[19]*x3 + idiag[26]*x4 + idiag[33]*x5 + idiag[40]*x6 + idiag[47]*x7;
      x[i2+6] = idiag[6]*x1 + idiag[13]*x2 + idiag[20]*x3 + idiag[27]*x4 + idiag[34]*x5 + idiag[41]*x6 + idiag[48]*x7;
      idiag -= 49;
      i2    -= 7;
      for (i=m-2; i>=0; i--) {
        v     = aa + 49*(diag[i]+1);
        vi    = aj + diag[i] + 1;
        nz    = ai[i+1] - diag[i] - 1;
        s1    = x[i2]; s2 = x[i2+1]; s3 = x[i2+2]; s4 = x[i2+3]; s5 = x[i2+4]; s6 = x[i2+5]; s7 = x[i2+6];
        while (nz--) {
          idx  = 7*(*vi++);
          x1   = x[idx]; x2 = x[1+idx]; x3 = x[2+idx]; x4 = x[3+idx]; x5 = x[4+idx]; x6 = x[5+idx]; x7 = x[6+idx];
          s1  -= v[0]*x1 + v[7]*x2  + v[14]*x3 + v[21]*x4 + v[28]*x5 + v[35]*x6 + v[42]*x7;
          s2  -= v[1]*x1 + v[8]*x2  + v[15]*x3 + v[22]*x4 + v[29]*x5 + v[36]*x6 + v[43]*x7;
          s3  -= v[2]*x1 + v[9]*x2  + v[16]*x3 + v[23]*x4 + v[30]*x5 + v[37]*x6 + v[44]*x7;
          s4  -= v[3]*x1 + v[10]*x2 + v[17]*x3 + v[24]*x4 + v[31]*x5 + v[38]*x6 + v[45]*x7;
          s5  -= v[4]*x1 + v[11]*x2 + v[18]*x3 + v[25]*x4 + v[32]*x5 + v[39]*x6 + v[46]*x7;
          s6  -= v[5]*x1 + v[12]*x2 + v[19]*x3 + v[26]*x4 + v[33]*x5 + v[40]*x6 + v[47]*x7;
          s7  -= v[6]*x1 + v[13]*x2 + v[20]*x3 + v[27]*x4 + v[34]*x5 + v[41]*x6 + v[48]*x7;
          v   += 49;
        }
        x[i2]   = idiag[0]*s1 + idiag[7]*s2  + idiag[14]*s3 + idiag[21]*s4 + idiag[28]*s5 + idiag[35]*s6 + idiag[42]*s7;
        x[i2+1] = idiag[1]*s1 + idiag[8]*s2  + idiag[15]*s3 + idiag[22]*s4 + idiag[29]*s5 + idiag[36]*s6 + idiag[43]*s7;
        x[i2+2] = idiag[2]*s1 + idiag[9]*s2  + idiag[16]*s3 + idiag[23]*s4 + idiag[30]*s5 + idiag[37]*s6 + idiag[44]*s7;
        x[i2+3] = idiag[3]*s1 + idiag[10]*s2 + idiag[17]*s3 + idiag[24]*s4 + idiag[31]*s5 + idiag[38]*s6 + idiag[45]*s7;
        x[i2+4] = idiag[4]*s1 + idiag[11]*s2 + idiag[18]*s3 + idiag[25]*s4 + idiag[32]*s5 + idiag[39]*s6 + idiag[46]*s7;
        x[i2+5] = idiag[5]*s1 + idiag[12]*s2 + idiag[19]*s3 + idiag[26]*s4 + idiag[33]*s5 + idiag[40]*s6 + idiag[47]*s7;
        x[i2+6] = idiag[6]*s1 + idiag[13]*s2 + idiag[20]*s3 + idiag[27]*s4 + idiag[34]*s5 + idiag[41]*s6 + idiag[48]*s7;
        idiag   -= 49;
        i2      -= 7;
      }
      ierr = PetscLogFlops(49*(a->nz));CHKERRQ(ierr);
    }
  } else {
    SETERRQ(PETSC_ERR_SUP,"Only supports point block SOR with zero initial guess");
  }
  ierr = VecRestoreArray(xx,&x);CHKERRQ(ierr);
  ierr = VecRestoreArray(bb,(PetscScalar**)&b);CHKERRQ(ierr);
  PetscFunctionReturn(0);
} 

/*
    Special version for direct calls from Fortran (Used in PETSc-fun3d)
*/
#if defined(PETSC_HAVE_FORTRAN_CAPS)
#define matsetvaluesblocked4_ MATSETVALUESBLOCKED4
#elif !defined(PETSC_HAVE_FORTRAN_UNDERSCORE)
#define matsetvaluesblocked4_ matsetvaluesblocked4
#endif

EXTERN_C_BEGIN
#undef __FUNCT__  
#define __FUNCT__ "matsetvaluesblocked4_"
void PETSCMAT_DLLEXPORT matsetvaluesblocked4_(Mat *AA,PetscInt *mm,const PetscInt im[],PetscInt *nn,const PetscInt in[],const PetscScalar v[])
{
  Mat               A = *AA;
  Mat_SeqBAIJ       *a = (Mat_SeqBAIJ*)A->data;
  PetscInt          *rp,k,low,high,t,ii,jj,row,nrow,i,col,l,N,m = *mm,n = *nn;
  PetscInt          *ai=a->i,*ailen=a->ilen;
  PetscInt          *aj=a->j,stepval,lastcol = -1;
  const PetscScalar *value = v;
  MatScalar         *ap,*aa = a->a,*bap;

  PetscFunctionBegin;
  if (A->rmap.bs != 4) SETERRABORT(((PetscObject)A)->comm,PETSC_ERR_ARG_WRONG,"Can only be called with a block size of 4");
  stepval = (n-1)*4;
  for (k=0; k<m; k++) { /* loop over added rows */
    row  = im[k]; 
    rp   = aj + ai[row]; 
    ap   = aa + 16*ai[row];
    nrow = ailen[row]; 
    low  = 0;
    high = nrow;
    for (l=0; l<n; l++) { /* loop over added columns */
      col = in[l]; 
      if (col <= lastcol) low = 0; else high = nrow;
      lastcol = col;
      value = v + k*(stepval+4 + l)*4;
      while (high-low > 7) {
        t = (low+high)/2;
        if (rp[t] > col) high = t;
        else             low  = t;
      }
      for (i=low; i<high; i++) {
        if (rp[i] > col) break;
        if (rp[i] == col) {
          bap  = ap +  16*i;
          for (ii=0; ii<4; ii++,value+=stepval) {
            for (jj=ii; jj<16; jj+=4) {
              bap[jj] += *value++; 
            }
          }
          goto noinsert2;
        }
      } 
      N = nrow++ - 1; 
      high++; /* added new column index thus must search to one higher than before */
      /* shift up all the later entries in this row */
      for (ii=N; ii>=i; ii--) {
        rp[ii+1] = rp[ii];
        PetscMemcpy(ap+16*(ii+1),ap+16*(ii),16*sizeof(MatScalar));
      }
      if (N >= i) {
        PetscMemzero(ap+16*i,16*sizeof(MatScalar));
      }
      rp[i] = col; 
      bap   = ap +  16*i;
      for (ii=0; ii<4; ii++,value+=stepval) {
        for (jj=ii; jj<16; jj+=4) {
          bap[jj] = *value++; 
        }
      }
      noinsert2:;
      low = i;
    }
    ailen[row] = nrow;
  }
  PetscFunctionReturnVoid();
} 
EXTERN_C_END

#if defined(PETSC_HAVE_FORTRAN_CAPS)
#define matsetvalues4_ MATSETVALUES4
#elif !defined(PETSC_HAVE_FORTRAN_UNDERSCORE)
#define matsetvalues4_ matsetvalues4
#endif

EXTERN_C_BEGIN
#undef __FUNCT__  
#define __FUNCT__ "MatSetValues4_"
void PETSCMAT_DLLEXPORT matsetvalues4_(Mat *AA,PetscInt *mm,PetscInt *im,PetscInt *nn,PetscInt *in,PetscScalar *v)
{
  Mat         A = *AA;
  Mat_SeqBAIJ *a = (Mat_SeqBAIJ*)A->data;
  PetscInt    *rp,k,low,high,t,ii,row,nrow,i,col,l,N,n = *nn,m = *mm;
  PetscInt    *ai=a->i,*ailen=a->ilen;
  PetscInt    *aj=a->j,brow,bcol;
  PetscInt    ridx,cidx,lastcol = -1;
  MatScalar   *ap,value,*aa=a->a,*bap;
  
  PetscFunctionBegin;
  for (k=0; k<m; k++) { /* loop over added rows */
    row  = im[k]; brow = row/4;  
    rp   = aj + ai[brow]; 
    ap   = aa + 16*ai[brow];
    nrow = ailen[brow]; 
    low  = 0;
    high = nrow;
    for (l=0; l<n; l++) { /* loop over added columns */
      col = in[l]; bcol = col/4;
      ridx = row % 4; cidx = col % 4;
      value = v[l + k*n]; 
      if (col <= lastcol) low = 0; else high = nrow;
      lastcol = col;
      while (high-low > 7) {
        t = (low+high)/2;
        if (rp[t] > bcol) high = t;
        else              low  = t;
      }
      for (i=low; i<high; i++) {
        if (rp[i] > bcol) break;
        if (rp[i] == bcol) {
          bap  = ap +  16*i + 4*cidx + ridx;
          *bap += value;  
          goto noinsert1;
        }
      } 
      N = nrow++ - 1; 
      high++; /* added new column thus must search to one higher than before */
      /* shift up all the later entries in this row */
      for (ii=N; ii>=i; ii--) {
        rp[ii+1] = rp[ii];
        PetscMemcpy(ap+16*(ii+1),ap+16*(ii),16*sizeof(MatScalar));
      }
      if (N>=i) {
        PetscMemzero(ap+16*i,16*sizeof(MatScalar));
      }
      rp[i]                    = bcol; 
      ap[16*i + 4*cidx + ridx] = value; 
      noinsert1:;
      low = i;
    }
    ailen[brow] = nrow;
  }
  PetscFunctionReturnVoid();
} 
EXTERN_C_END

/*
     Checks for missing diagonals
*/
#undef __FUNCT__  
#define __FUNCT__ "MatMissingDiagonal_SeqBAIJ"
PetscErrorCode MatMissingDiagonal_SeqBAIJ(Mat A,PetscTruth *missing,PetscInt *d)
{
  Mat_SeqBAIJ    *a = (Mat_SeqBAIJ*)A->data; 
  PetscErrorCode ierr;
  PetscInt       *diag,*jj = a->j,i;

  PetscFunctionBegin;
  ierr = MatMarkDiagonal_SeqBAIJ(A);CHKERRQ(ierr);
  *missing = PETSC_FALSE;
  diag     = a->diag;
  for (i=0; i<a->mbs; i++) {
    if (jj[diag[i]] != i) {
      *missing  = PETSC_TRUE;
      if (d) *d = i;
    }
  }
  PetscFunctionReturn(0);
}

#undef __FUNCT__  
#define __FUNCT__ "MatMarkDiagonal_SeqBAIJ"
PetscErrorCode MatMarkDiagonal_SeqBAIJ(Mat A)
{
  Mat_SeqBAIJ    *a = (Mat_SeqBAIJ*)A->data; 
  PetscErrorCode ierr;
  PetscInt       i,j,m = a->mbs;

  PetscFunctionBegin;
  if (!a->diag) {
    ierr = PetscMalloc(m*sizeof(PetscInt),&a->diag);CHKERRQ(ierr);
  }
  for (i=0; i<m; i++) {
    a->diag[i] = a->i[i+1];
    for (j=a->i[i]; j<a->i[i+1]; j++) {
      if (a->j[j] == i) {
        a->diag[i] = j;
        break;
      }
    }
  }
  PetscFunctionReturn(0);
}


EXTERN PetscErrorCode MatToSymmetricIJ_SeqAIJ(PetscInt,PetscInt*,PetscInt*,PetscInt,PetscInt,PetscInt**,PetscInt**);

#undef __FUNCT__  
#define __FUNCT__ "MatGetRowIJ_SeqBAIJ"
static PetscErrorCode MatGetRowIJ_SeqBAIJ(Mat A,PetscInt oshift,PetscTruth symmetric,PetscTruth blockcompressed,PetscInt *nn,PetscInt *ia[],PetscInt *ja[],PetscTruth *done)
{
  Mat_SeqBAIJ    *a = (Mat_SeqBAIJ*)A->data;
  PetscErrorCode ierr;
  PetscInt       i,j,n = a->mbs,nz = a->i[n],bs = A->rmap.bs,nbs = 1,k,l,cnt;
  PetscInt       *tia, *tja;

  PetscFunctionBegin;
  *nn = n;
  if (!ia) PetscFunctionReturn(0);
  if (symmetric) {
    ierr = MatToSymmetricIJ_SeqAIJ(n,a->i,a->j,0,0,&tia,&tja);CHKERRQ(ierr);
  } else {
    tia = a->i; tja = a->j;
  }
    
  if (!blockcompressed && bs > 1) {
    (*nn) *= bs;
    nbs    = bs;
    /* malloc & create the natural set of indices */
    ierr = PetscMalloc((n+1)*bs*sizeof(PetscInt),ia);CHKERRQ(ierr);
    if (n) {
      (*ia)[0] = 0;
      for (j=1; j<bs; j++) {
        (*ia)[j] = (tia[1]-tia[0])*bs+(*ia)[j-1];
      }
    }

    for (i=1; i<n; i++) {
      (*ia)[i*bs] = (tia[i]-tia[i-1])*bs + (*ia)[i*bs-1];
      for (j=1; j<bs; j++) {
        (*ia)[i*bs+j] = (tia[i+1]-tia[i])*bs + (*ia)[i*bs+j-1];
      }
    }
    if (n) {
      (*ia)[n*bs] = (tia[n]-tia[n-1])*bs + (*ia)[n*bs-1];
    }

    if (ja) {
      ierr = PetscMalloc(nz*bs*bs*sizeof(PetscInt),ja);CHKERRQ(ierr);
      cnt = 0;
      for (i=0; i<n; i++) {
        for (j=0; j<bs; j++) {
          for (k=tia[i]; k<tia[i+1]; k++) {
            for (l=0; l<bs; l++) {
              (*ja)[cnt++] = bs*tja[k] + l;
	    }
          }
        }
      }
    }

    n     *= bs;
    nz *= bs*bs;
    if (symmetric) { /* deallocate memory allocated in MatToSymmetricIJ_SeqAIJ() */
      ierr = PetscFree(tia);CHKERRQ(ierr);
      ierr = PetscFree(tja);CHKERRQ(ierr);
    }
  } else {
    *ia = tia;
    if (ja) *ja = tja;
  }
  if (oshift == 1) {
    for (i=0; i<n+nbs; i++) (*ia)[i]++;
    if (ja) for (i=0; i<nz; i++) (*ja)[i]++;
  }
  PetscFunctionReturn(0); 
}

#undef __FUNCT__  
#define __FUNCT__ "MatRestoreRowIJ_SeqBAIJ" 
static PetscErrorCode MatRestoreRowIJ_SeqBAIJ(Mat A,PetscInt oshift,PetscTruth symmetric,PetscTruth blockcompressed,PetscInt *nn,PetscInt *ia[],PetscInt *ja[],PetscTruth *done)
{
  Mat_SeqBAIJ    *a = (Mat_SeqBAIJ*)A->data;
  PetscErrorCode ierr;
  PetscInt       i,n = a->mbs,nz = a->i[n];

  PetscFunctionBegin;
  if (!ia) PetscFunctionReturn(0);
  if (!blockcompressed && A->rmap.bs > 1) {
    ierr = PetscFree(*ia);CHKERRQ(ierr);
    if (ja) {ierr = PetscFree(*ja);CHKERRQ(ierr);}
  } else if (symmetric) {
    ierr = PetscFree(*ia);CHKERRQ(ierr);
    if (ja) {ierr = PetscFree(*ja);CHKERRQ(ierr);}
  } else if (oshift == 1) { /* blockcompressed */
    for (i=0; i<n+1; i++) a->i[i]--;
    if (ja) {for (i=0; i<nz; i++) a->j[i]--;}
  }
  PetscFunctionReturn(0); 
}

#undef __FUNCT__  
#define __FUNCT__ "MatDestroy_SeqBAIJ"
PetscErrorCode MatDestroy_SeqBAIJ(Mat A)
{
  Mat_SeqBAIJ    *a = (Mat_SeqBAIJ*)A->data;
  PetscErrorCode ierr;

  PetscFunctionBegin;
#if defined(PETSC_USE_LOG)
  PetscLogObjectState((PetscObject)A,"Rows=%D, Cols=%D, NZ=%D",A->rmap.N,A->cmap.n,a->nz);
#endif
  ierr = MatSeqXAIJFreeAIJ(A,&a->a,&a->j,&a->i);CHKERRQ(ierr);
  if (a->row) {
    ierr = ISDestroy(a->row);CHKERRQ(ierr);
  }
  if (a->col) {
    ierr = ISDestroy(a->col);CHKERRQ(ierr);
  }
  ierr = PetscFree(a->diag);CHKERRQ(ierr);
  ierr = PetscFree(a->idiag);CHKERRQ(ierr);
  ierr = PetscFree2(a->imax,a->ilen);CHKERRQ(ierr);
  ierr = PetscFree(a->solve_work);CHKERRQ(ierr);
  ierr = PetscFree(a->mult_work);CHKERRQ(ierr);
  if (a->icol) {ierr = ISDestroy(a->icol);CHKERRQ(ierr);}
  ierr = PetscFree(a->saved_values);CHKERRQ(ierr);
  ierr = PetscFree(a->xtoy);CHKERRQ(ierr);
  if (a->compressedrow.use){ierr = PetscFree(a->compressedrow.i);} 

  ierr = PetscFree(a);CHKERRQ(ierr);

  ierr = PetscObjectChangeTypeName((PetscObject)A,0);CHKERRQ(ierr);
  ierr = PetscObjectComposeFunction((PetscObject)A,"MatSeqBAIJInvertBlockDiagonal_C","",PETSC_NULL);CHKERRQ(ierr);
  ierr = PetscObjectComposeFunction((PetscObject)A,"MatStoreValues_C","",PETSC_NULL);CHKERRQ(ierr);
  ierr = PetscObjectComposeFunction((PetscObject)A,"MatRetrieveValues_C","",PETSC_NULL);CHKERRQ(ierr);
  ierr = PetscObjectComposeFunction((PetscObject)A,"MatSeqBAIJSetColumnIndices_C","",PETSC_NULL);CHKERRQ(ierr);
  ierr = PetscObjectComposeFunction((PetscObject)A,"MatConvert_seqbaij_seqaij_C","",PETSC_NULL);CHKERRQ(ierr);
  ierr = PetscObjectComposeFunction((PetscObject)A,"MatConvert_seqbaij_seqsbaij_C","",PETSC_NULL);CHKERRQ(ierr);
  ierr = PetscObjectComposeFunction((PetscObject)A,"MatSeqBAIJSetPreallocation_C","",PETSC_NULL);CHKERRQ(ierr);
  ierr = PetscObjectComposeFunction((PetscObject)A,"MatSeqBAIJSetPreallocationCSR_C","",PETSC_NULL);CHKERRQ(ierr);
  PetscFunctionReturn(0);
}

#undef __FUNCT__  
#define __FUNCT__ "MatSetOption_SeqBAIJ"
PetscErrorCode MatSetOption_SeqBAIJ(Mat A,MatOption op,PetscTruth flg)
{
  Mat_SeqBAIJ    *a = (Mat_SeqBAIJ*)A->data;
  PetscErrorCode ierr;

  PetscFunctionBegin;
  switch (op) {
  case MAT_ROW_ORIENTED:
    a->roworiented    = flg;
    break;
  case MAT_KEEP_ZEROED_ROWS:
    a->keepzeroedrows = flg;
    break;
  case MAT_NEW_NONZERO_LOCATIONS:
    a->nonew          = (flg ? 0 : 1);
    break;
  case MAT_NEW_NONZERO_LOCATION_ERR:
    a->nonew          = (flg ? -1 : 0);
    break;
  case MAT_NEW_NONZERO_ALLOCATION_ERR:
    a->nonew          = (flg ? -2 : 0);
    break;
  case MAT_NEW_DIAGONALS:
  case MAT_IGNORE_OFF_PROC_ENTRIES:
  case MAT_USE_HASH_TABLE:
    ierr = PetscInfo1(A,"Option %s ignored\n",MatOptions[op]);CHKERRQ(ierr);
    break;
  case MAT_SYMMETRIC:
  case MAT_STRUCTURALLY_SYMMETRIC:
  case MAT_HERMITIAN:
  case MAT_SYMMETRY_ETERNAL:
    ierr = PetscInfo1(A,"Option %s ignored\n",MatOptions[op]);CHKERRQ(ierr);
    break;
  default:
    SETERRQ1(PETSC_ERR_SUP,"unknown option %d",op);
  }
  PetscFunctionReturn(0);
}

#undef __FUNCT__  
#define __FUNCT__ "MatGetRow_SeqBAIJ"
PetscErrorCode MatGetRow_SeqBAIJ(Mat A,PetscInt row,PetscInt *nz,PetscInt **idx,PetscScalar **v)
{
  Mat_SeqBAIJ    *a = (Mat_SeqBAIJ*)A->data;
  PetscErrorCode ierr;
  PetscInt       itmp,i,j,k,M,*ai,*aj,bs,bn,bp,*idx_i,bs2;
  MatScalar      *aa,*aa_i;
  PetscScalar    *v_i;

  PetscFunctionBegin;
  bs  = A->rmap.bs;
  ai  = a->i;
  aj  = a->j;
  aa  = a->a;
  bs2 = a->bs2;
  
  if (row < 0 || row >= A->rmap.N) SETERRQ1(PETSC_ERR_ARG_OUTOFRANGE,"Row %D out of range", row);
  
  bn  = row/bs;   /* Block number */
  bp  = row % bs; /* Block Position */
  M   = ai[bn+1] - ai[bn];
  *nz = bs*M;
  
  if (v) {
    *v = 0;
    if (*nz) {
      ierr = PetscMalloc((*nz)*sizeof(PetscScalar),v);CHKERRQ(ierr);
      for (i=0; i<M; i++) { /* for each block in the block row */
        v_i  = *v + i*bs;
        aa_i = aa + bs2*(ai[bn] + i);
        for (j=bp,k=0; j<bs2; j+=bs,k++) {v_i[k] = aa_i[j];}
      }
    }
  }

  if (idx) {
    *idx = 0;
    if (*nz) {
      ierr = PetscMalloc((*nz)*sizeof(PetscInt),idx);CHKERRQ(ierr);
      for (i=0; i<M; i++) { /* for each block in the block row */
        idx_i = *idx + i*bs;
        itmp  = bs*aj[ai[bn] + i];
        for (j=0; j<bs; j++) {idx_i[j] = itmp++;}
      }
    }
  }
  PetscFunctionReturn(0);
}

#undef __FUNCT__  
#define __FUNCT__ "MatRestoreRow_SeqBAIJ"
PetscErrorCode MatRestoreRow_SeqBAIJ(Mat A,PetscInt row,PetscInt *nz,PetscInt **idx,PetscScalar **v)
{
  PetscErrorCode ierr;

  PetscFunctionBegin;
  if (idx) {ierr = PetscFree(*idx);CHKERRQ(ierr);}
  if (v)   {ierr = PetscFree(*v);CHKERRQ(ierr);}
  PetscFunctionReturn(0);
}

#undef __FUNCT__  
#define __FUNCT__ "MatTranspose_SeqBAIJ"
PetscErrorCode MatTranspose_SeqBAIJ(Mat A,MatReuse reuse,Mat *B)
{ 
  Mat_SeqBAIJ    *a=(Mat_SeqBAIJ *)A->data;
  Mat            C;
  PetscErrorCode ierr;
  PetscInt       i,j,k,*aj=a->j,*ai=a->i,bs=A->rmap.bs,mbs=a->mbs,nbs=a->nbs,len,*col;
  PetscInt       *rows,*cols,bs2=a->bs2;
  MatScalar      *array;

  PetscFunctionBegin;
  if (reuse == MAT_REUSE_MATRIX && A == *B && mbs != nbs) SETERRQ(PETSC_ERR_ARG_SIZ,"Square matrix only for in-place");
  if (reuse == MAT_INITIAL_MATRIX || A == *B) {
    ierr = PetscMalloc((1+nbs)*sizeof(PetscInt),&col);CHKERRQ(ierr);
    ierr = PetscMemzero(col,(1+nbs)*sizeof(PetscInt));CHKERRQ(ierr);

    for (i=0; i<ai[mbs]; i++) col[aj[i]] += 1;
    ierr = MatCreate(((PetscObject)A)->comm,&C);CHKERRQ(ierr);
    ierr = MatSetSizes(C,A->cmap.n,A->rmap.N,A->cmap.n,A->rmap.N);CHKERRQ(ierr);
    ierr = MatSetType(C,((PetscObject)A)->type_name);CHKERRQ(ierr);
    ierr = MatSeqBAIJSetPreallocation_SeqBAIJ(C,bs,PETSC_NULL,col);CHKERRQ(ierr);
    ierr = PetscFree(col);CHKERRQ(ierr);
  } else {
    C = *B;
  }

  array = a->a;
  ierr = PetscMalloc(2*bs*sizeof(PetscInt),&rows);CHKERRQ(ierr);
  cols = rows + bs;
  for (i=0; i<mbs; i++) {
    cols[0] = i*bs;
    for (k=1; k<bs; k++) cols[k] = cols[k-1] + 1;
    len = ai[i+1] - ai[i];
    for (j=0; j<len; j++) {
      rows[0] = (*aj++)*bs;
      for (k=1; k<bs; k++) rows[k] = rows[k-1] + 1;
      ierr = MatSetValues(C,bs,rows,bs,cols,array,INSERT_VALUES);CHKERRQ(ierr);
      array += bs2;
    }
  }
  ierr = PetscFree(rows);CHKERRQ(ierr);
  
  ierr = MatAssemblyBegin(C,MAT_FINAL_ASSEMBLY);CHKERRQ(ierr);
  ierr = MatAssemblyEnd(C,MAT_FINAL_ASSEMBLY);CHKERRQ(ierr);
  
  if (reuse == MAT_INITIAL_MATRIX || *B != A) {
    *B = C;
  } else {
    ierr = MatHeaderCopy(A,C);CHKERRQ(ierr);
  }
  PetscFunctionReturn(0);
}

#undef __FUNCT__  
#define __FUNCT__ "MatView_SeqBAIJ_Binary"
static PetscErrorCode MatView_SeqBAIJ_Binary(Mat A,PetscViewer viewer)
{
  Mat_SeqBAIJ    *a = (Mat_SeqBAIJ*)A->data;
  PetscErrorCode ierr;
  PetscInt       i,*col_lens,bs = A->rmap.bs,count,*jj,j,k,l,bs2=a->bs2;
  int            fd;
  PetscScalar    *aa;
  FILE           *file;

  PetscFunctionBegin;
  ierr        = PetscViewerBinaryGetDescriptor(viewer,&fd);CHKERRQ(ierr);
  ierr        = PetscMalloc((4+A->rmap.N)*sizeof(PetscInt),&col_lens);CHKERRQ(ierr);
  col_lens[0] = MAT_FILE_COOKIE;

  col_lens[1] = A->rmap.N;
  col_lens[2] = A->cmap.n;
  col_lens[3] = a->nz*bs2;

  /* store lengths of each row and write (including header) to file */
  count = 0;
  for (i=0; i<a->mbs; i++) {
    for (j=0; j<bs; j++) {
      col_lens[4+count++] = bs*(a->i[i+1] - a->i[i]);
    }
  }
  ierr = PetscBinaryWrite(fd,col_lens,4+A->rmap.N,PETSC_INT,PETSC_TRUE);CHKERRQ(ierr);
  ierr = PetscFree(col_lens);CHKERRQ(ierr);

  /* store column indices (zero start index) */
  ierr  = PetscMalloc((a->nz+1)*bs2*sizeof(PetscInt),&jj);CHKERRQ(ierr);
  count = 0;
  for (i=0; i<a->mbs; i++) {
    for (j=0; j<bs; j++) {
      for (k=a->i[i]; k<a->i[i+1]; k++) {
        for (l=0; l<bs; l++) {
          jj[count++] = bs*a->j[k] + l;
        }
      }
    }
  }
  ierr = PetscBinaryWrite(fd,jj,bs2*a->nz,PETSC_INT,PETSC_FALSE);CHKERRQ(ierr);
  ierr = PetscFree(jj);CHKERRQ(ierr);

  /* store nonzero values */
  ierr  = PetscMalloc((a->nz+1)*bs2*sizeof(PetscScalar),&aa);CHKERRQ(ierr);
  count = 0;
  for (i=0; i<a->mbs; i++) {
    for (j=0; j<bs; j++) {
      for (k=a->i[i]; k<a->i[i+1]; k++) {
        for (l=0; l<bs; l++) {
          aa[count++] = a->a[bs2*k + l*bs + j];
        }
      }
    }
  }
  ierr = PetscBinaryWrite(fd,aa,bs2*a->nz,PETSC_SCALAR,PETSC_FALSE);CHKERRQ(ierr);
  ierr = PetscFree(aa);CHKERRQ(ierr);

  ierr = PetscViewerBinaryGetInfoPointer(viewer,&file);CHKERRQ(ierr);
  if (file) {
    fprintf(file,"-matload_block_size %d\n",(int)A->rmap.bs);
  }
  PetscFunctionReturn(0);
}

#undef __FUNCT__  
#define __FUNCT__ "MatView_SeqBAIJ_ASCII"
static PetscErrorCode MatView_SeqBAIJ_ASCII(Mat A,PetscViewer viewer)
{
  Mat_SeqBAIJ       *a = (Mat_SeqBAIJ*)A->data;
  PetscErrorCode    ierr;
  PetscInt          i,j,bs = A->rmap.bs,k,l,bs2=a->bs2;
  PetscViewerFormat format;

  PetscFunctionBegin;
  ierr = PetscViewerGetFormat(viewer,&format);CHKERRQ(ierr);
  if (format == PETSC_VIEWER_ASCII_INFO || format == PETSC_VIEWER_ASCII_INFO_DETAIL) {
    ierr = PetscViewerASCIIPrintf(viewer,"  block size is %D\n",bs);CHKERRQ(ierr);
  } else if (format == PETSC_VIEWER_ASCII_MATLAB) {
    Mat aij;
    ierr = MatConvert(A,MATSEQAIJ,MAT_INITIAL_MATRIX,&aij);CHKERRQ(ierr);
    ierr = MatView(aij,viewer);CHKERRQ(ierr);
    ierr = MatDestroy(aij);CHKERRQ(ierr);
  } else if (format == PETSC_VIEWER_ASCII_FACTOR_INFO) {
     PetscFunctionReturn(0); 
  } else if (format == PETSC_VIEWER_ASCII_COMMON) {
    ierr = PetscViewerASCIIUseTabs(viewer,PETSC_NO);CHKERRQ(ierr);
    for (i=0; i<a->mbs; i++) {
      for (j=0; j<bs; j++) {
        ierr = PetscViewerASCIIPrintf(viewer,"row %D:",i*bs+j);CHKERRQ(ierr);
        for (k=a->i[i]; k<a->i[i+1]; k++) {
          for (l=0; l<bs; l++) {
#if defined(PETSC_USE_COMPLEX)
            if (PetscImaginaryPart(a->a[bs2*k + l*bs + j]) > 0.0 && PetscRealPart(a->a[bs2*k + l*bs + j]) != 0.0) {
              ierr = PetscViewerASCIIPrintf(viewer," (%D, %G + %Gi) ",bs*a->j[k]+l,
                      PetscRealPart(a->a[bs2*k + l*bs + j]),PetscImaginaryPart(a->a[bs2*k + l*bs + j]));CHKERRQ(ierr);
            } else if (PetscImaginaryPart(a->a[bs2*k + l*bs + j]) < 0.0 && PetscRealPart(a->a[bs2*k + l*bs + j]) != 0.0) {
              ierr = PetscViewerASCIIPrintf(viewer," (%D, %G - %Gi) ",bs*a->j[k]+l,
                      PetscRealPart(a->a[bs2*k + l*bs + j]),-PetscImaginaryPart(a->a[bs2*k + l*bs + j]));CHKERRQ(ierr);
            } else if (PetscRealPart(a->a[bs2*k + l*bs + j]) != 0.0) {
              ierr = PetscViewerASCIIPrintf(viewer," (%D, %G) ",bs*a->j[k]+l,PetscRealPart(a->a[bs2*k + l*bs + j]));CHKERRQ(ierr);
            }
#else
            if (a->a[bs2*k + l*bs + j] != 0.0) {
              ierr = PetscViewerASCIIPrintf(viewer," (%D, %G) ",bs*a->j[k]+l,a->a[bs2*k + l*bs + j]);CHKERRQ(ierr);
            }
#endif
          }
        }
        ierr = PetscViewerASCIIPrintf(viewer,"\n");CHKERRQ(ierr);
      }
    } 
    ierr = PetscViewerASCIIUseTabs(viewer,PETSC_YES);CHKERRQ(ierr);
  } else {
    ierr = PetscViewerASCIIUseTabs(viewer,PETSC_NO);CHKERRQ(ierr);
    for (i=0; i<a->mbs; i++) {
      for (j=0; j<bs; j++) {
        ierr = PetscViewerASCIIPrintf(viewer,"row %D:",i*bs+j);CHKERRQ(ierr);
        for (k=a->i[i]; k<a->i[i+1]; k++) {
          for (l=0; l<bs; l++) {
#if defined(PETSC_USE_COMPLEX)
            if (PetscImaginaryPart(a->a[bs2*k + l*bs + j]) > 0.0) {
              ierr = PetscViewerASCIIPrintf(viewer," (%D, %G + %G i) ",bs*a->j[k]+l,
                PetscRealPart(a->a[bs2*k + l*bs + j]),PetscImaginaryPart(a->a[bs2*k + l*bs + j]));CHKERRQ(ierr);
            } else if (PetscImaginaryPart(a->a[bs2*k + l*bs + j]) < 0.0) {
              ierr = PetscViewerASCIIPrintf(viewer," (%D, %G - %G i) ",bs*a->j[k]+l,
                PetscRealPart(a->a[bs2*k + l*bs + j]),-PetscImaginaryPart(a->a[bs2*k + l*bs + j]));CHKERRQ(ierr);
            } else {
              ierr = PetscViewerASCIIPrintf(viewer," (%D, %G) ",bs*a->j[k]+l,PetscRealPart(a->a[bs2*k + l*bs + j]));CHKERRQ(ierr);
            }
#else
            ierr = PetscViewerASCIIPrintf(viewer," (%D, %G) ",bs*a->j[k]+l,a->a[bs2*k + l*bs + j]);CHKERRQ(ierr);
#endif
          }
        }
        ierr = PetscViewerASCIIPrintf(viewer,"\n");CHKERRQ(ierr);
      }
    } 
    ierr = PetscViewerASCIIUseTabs(viewer,PETSC_YES);CHKERRQ(ierr);
  }
  ierr = PetscViewerFlush(viewer);CHKERRQ(ierr);
  PetscFunctionReturn(0);
}

#undef __FUNCT__  
#define __FUNCT__ "MatView_SeqBAIJ_Draw_Zoom"
static PetscErrorCode MatView_SeqBAIJ_Draw_Zoom(PetscDraw draw,void *Aa)
{
  Mat            A = (Mat) Aa;
  Mat_SeqBAIJ    *a=(Mat_SeqBAIJ*)A->data;
  PetscErrorCode ierr;
  PetscInt       row,i,j,k,l,mbs=a->mbs,color,bs=A->rmap.bs,bs2=a->bs2;
  PetscReal      xl,yl,xr,yr,x_l,x_r,y_l,y_r;
  MatScalar      *aa;
  PetscViewer    viewer;

  PetscFunctionBegin; 

  /* still need to add support for contour plot of nonzeros; see MatView_SeqAIJ_Draw_Zoom()*/
  ierr = PetscObjectQuery((PetscObject)A,"Zoomviewer",(PetscObject*)&viewer);CHKERRQ(ierr); 

  ierr = PetscDrawGetCoordinates(draw,&xl,&yl,&xr,&yr);CHKERRQ(ierr);

  /* loop over matrix elements drawing boxes */
  color = PETSC_DRAW_BLUE;
  for (i=0,row=0; i<mbs; i++,row+=bs) {
    for (j=a->i[i]; j<a->i[i+1]; j++) {
      y_l = A->rmap.N - row - 1.0; y_r = y_l + 1.0;
      x_l = a->j[j]*bs; x_r = x_l + 1.0;
      aa = a->a + j*bs2;
      for (k=0; k<bs; k++) {
        for (l=0; l<bs; l++) {
          if (PetscRealPart(*aa++) >=  0.) continue;
          ierr = PetscDrawRectangle(draw,x_l+k,y_l-l,x_r+k,y_r-l,color,color,color,color);CHKERRQ(ierr);
        }
      }
    } 
  }
  color = PETSC_DRAW_CYAN;
  for (i=0,row=0; i<mbs; i++,row+=bs) {
    for (j=a->i[i]; j<a->i[i+1]; j++) {
      y_l = A->rmap.N - row - 1.0; y_r = y_l + 1.0;
      x_l = a->j[j]*bs; x_r = x_l + 1.0;
      aa = a->a + j*bs2;
      for (k=0; k<bs; k++) {
        for (l=0; l<bs; l++) {
          if (PetscRealPart(*aa++) != 0.) continue;
          ierr = PetscDrawRectangle(draw,x_l+k,y_l-l,x_r+k,y_r-l,color,color,color,color);CHKERRQ(ierr);
        }
      }
    } 
  }

  color = PETSC_DRAW_RED;
  for (i=0,row=0; i<mbs; i++,row+=bs) {
    for (j=a->i[i]; j<a->i[i+1]; j++) {
      y_l = A->rmap.N - row - 1.0; y_r = y_l + 1.0;
      x_l = a->j[j]*bs; x_r = x_l + 1.0;
      aa = a->a + j*bs2;
      for (k=0; k<bs; k++) {
        for (l=0; l<bs; l++) {
          if (PetscRealPart(*aa++) <= 0.) continue;
          ierr = PetscDrawRectangle(draw,x_l+k,y_l-l,x_r+k,y_r-l,color,color,color,color);CHKERRQ(ierr);
        }
      }
    } 
  }
  PetscFunctionReturn(0);
}

#undef __FUNCT__  
#define __FUNCT__ "MatView_SeqBAIJ_Draw"
static PetscErrorCode MatView_SeqBAIJ_Draw(Mat A,PetscViewer viewer)
{
  PetscErrorCode ierr;
  PetscReal      xl,yl,xr,yr,w,h;
  PetscDraw      draw;
  PetscTruth     isnull;

  PetscFunctionBegin; 

  ierr = PetscViewerDrawGetDraw(viewer,0,&draw);CHKERRQ(ierr);
  ierr = PetscDrawIsNull(draw,&isnull);CHKERRQ(ierr); if (isnull) PetscFunctionReturn(0);

  ierr = PetscObjectCompose((PetscObject)A,"Zoomviewer",(PetscObject)viewer);CHKERRQ(ierr);
  xr  = A->cmap.n; yr = A->rmap.N; h = yr/10.0; w = xr/10.0; 
  xr += w;    yr += h;  xl = -w;     yl = -h;
  ierr = PetscDrawSetCoordinates(draw,xl,yl,xr,yr);CHKERRQ(ierr);
  ierr = PetscDrawZoom(draw,MatView_SeqBAIJ_Draw_Zoom,A);CHKERRQ(ierr);
  ierr = PetscObjectCompose((PetscObject)A,"Zoomviewer",PETSC_NULL);CHKERRQ(ierr);
  PetscFunctionReturn(0);
}

#undef __FUNCT__  
#define __FUNCT__ "MatView_SeqBAIJ"
PetscErrorCode MatView_SeqBAIJ(Mat A,PetscViewer viewer)
{
  PetscErrorCode ierr;
  PetscTruth     iascii,isbinary,isdraw;

  PetscFunctionBegin;
  ierr = PetscTypeCompare((PetscObject)viewer,PETSC_VIEWER_ASCII,&iascii);CHKERRQ(ierr);
  ierr = PetscTypeCompare((PetscObject)viewer,PETSC_VIEWER_BINARY,&isbinary);CHKERRQ(ierr);
  ierr = PetscTypeCompare((PetscObject)viewer,PETSC_VIEWER_DRAW,&isdraw);CHKERRQ(ierr);
  if (iascii){
    ierr = MatView_SeqBAIJ_ASCII(A,viewer);CHKERRQ(ierr);
  } else if (isbinary) {
    ierr = MatView_SeqBAIJ_Binary(A,viewer);CHKERRQ(ierr);
  } else if (isdraw) {
    ierr = MatView_SeqBAIJ_Draw(A,viewer);CHKERRQ(ierr);
  } else {
    Mat B;
    ierr = MatConvert(A,MATSEQAIJ,MAT_INITIAL_MATRIX,&B);CHKERRQ(ierr);
    ierr = MatView(B,viewer);CHKERRQ(ierr);
    ierr = MatDestroy(B);CHKERRQ(ierr);
  }
  PetscFunctionReturn(0);
}


#undef __FUNCT__  
#define __FUNCT__ "MatGetValues_SeqBAIJ"
PetscErrorCode MatGetValues_SeqBAIJ(Mat A,PetscInt m,const PetscInt im[],PetscInt n,const PetscInt in[],PetscScalar v[])
{
  Mat_SeqBAIJ *a = (Mat_SeqBAIJ*)A->data;
  PetscInt    *rp,k,low,high,t,row,nrow,i,col,l,*aj = a->j;
  PetscInt    *ai = a->i,*ailen = a->ilen;
  PetscInt    brow,bcol,ridx,cidx,bs=A->rmap.bs,bs2=a->bs2;
  MatScalar   *ap,*aa = a->a;

  PetscFunctionBegin;
  for (k=0; k<m; k++) { /* loop over rows */
    row  = im[k]; brow = row/bs;  
    if (row < 0) {v += n; continue;} /* SETERRQ(PETSC_ERR_ARG_OUTOFRANGE,"Negative row"); */
    if (row >= A->rmap.N) SETERRQ1(PETSC_ERR_ARG_OUTOFRANGE,"Row %D too large", row);
    rp   = aj + ai[brow] ; ap = aa + bs2*ai[brow] ;
    nrow = ailen[brow]; 
    for (l=0; l<n; l++) { /* loop over columns */
      if (in[l] < 0) {v++; continue;} /* SETERRQ(PETSC_ERR_ARG_OUTOFRANGE,"Negative column"); */
      if (in[l] >= A->cmap.n) SETERRQ1(PETSC_ERR_ARG_OUTOFRANGE,"Column %D too large", in[l]);
      col  = in[l] ; 
      bcol = col/bs;
      cidx = col%bs; 
      ridx = row%bs;
      high = nrow; 
      low  = 0; /* assume unsorted */
      while (high-low > 5) {
        t = (low+high)/2;
        if (rp[t] > bcol) high = t;
        else             low  = t;
      }
      for (i=low; i<high; i++) {
        if (rp[i] > bcol) break;
        if (rp[i] == bcol) {
          *v++ = ap[bs2*i+bs*cidx+ridx];
          goto finished;
        }
      } 
      *v++ = 0.0;
      finished:;
    }
  }
  PetscFunctionReturn(0);
} 

#define CHUNKSIZE 10
#undef __FUNCT__  
#define __FUNCT__ "MatSetValuesBlocked_SeqBAIJ"
PetscErrorCode MatSetValuesBlocked_SeqBAIJ(Mat A,PetscInt m,const PetscInt im[],PetscInt n,const PetscInt in[],const PetscScalar v[],InsertMode is)
{
  Mat_SeqBAIJ       *a = (Mat_SeqBAIJ*)A->data;
  PetscInt          *rp,k,low,high,t,ii,jj,row,nrow,i,col,l,rmax,N,lastcol = -1;
  PetscInt          *imax=a->imax,*ai=a->i,*ailen=a->ilen;
  PetscErrorCode    ierr;
  PetscInt          *aj=a->j,nonew=a->nonew,bs2=a->bs2,bs=A->rmap.bs,stepval;
  PetscTruth        roworiented=a->roworiented; 
  const PetscScalar *value = v;
  MatScalar         *ap,*aa = a->a,*bap;

  PetscFunctionBegin;
  if (roworiented) { 
    stepval = (n-1)*bs;
  } else {
    stepval = (m-1)*bs;
  }
  for (k=0; k<m; k++) { /* loop over added rows */
    row  = im[k]; 
    if (row < 0) continue;
#if defined(PETSC_USE_DEBUG)  
    if (row >= a->mbs) SETERRQ2(PETSC_ERR_ARG_OUTOFRANGE,"Row too large: row %D max %D",row,a->mbs-1);
#endif
    rp   = aj + ai[row]; 
    ap   = aa + bs2*ai[row];
    rmax = imax[row]; 
    nrow = ailen[row]; 
    low  = 0;
    high = nrow;
    for (l=0; l<n; l++) { /* loop over added columns */
      if (in[l] < 0) continue;
#if defined(PETSC_USE_DEBUG)  
      if (in[l] >= a->nbs) SETERRQ2(PETSC_ERR_ARG_OUTOFRANGE,"Column too large: col %D max %D",in[l],a->nbs-1);
#endif
      col = in[l]; 
      if (roworiented) { 
        value = v + k*(stepval+bs)*bs + l*bs;
      } else {
        value = v + l*(stepval+bs)*bs + k*bs;
      }
      if (col <= lastcol) low = 0; else high = nrow;
      lastcol = col;
      while (high-low > 7) {
        t = (low+high)/2;
        if (rp[t] > col) high = t;
        else             low  = t;
      }
      for (i=low; i<high; i++) {
        if (rp[i] > col) break;
        if (rp[i] == col) {
          bap  = ap +  bs2*i;
          if (roworiented) { 
            if (is == ADD_VALUES) {
              for (ii=0; ii<bs; ii++,value+=stepval) {
                for (jj=ii; jj<bs2; jj+=bs) {
                  bap[jj] += *value++; 
                }
              }
            } else {
              for (ii=0; ii<bs; ii++,value+=stepval) {
                for (jj=ii; jj<bs2; jj+=bs) {
                  bap[jj] = *value++; 
                }
              }
            }
          } else {
            if (is == ADD_VALUES) {
              for (ii=0; ii<bs; ii++,value+=stepval) {
                for (jj=0; jj<bs; jj++) {
                  *bap++ += *value++; 
                }
              }
            } else {
              for (ii=0; ii<bs; ii++,value+=stepval) {
                for (jj=0; jj<bs; jj++) {
                  *bap++  = *value++; 
                }
              }
            }
          }
          goto noinsert2;
        }
      } 
      if (nonew == 1) goto noinsert2;
      if (nonew == -1) SETERRQ2(PETSC_ERR_ARG_OUTOFRANGE,"Inserting a new nonzero (%D, %D) in the matrix", row, col);
      MatSeqXAIJReallocateAIJ(A,a->mbs,bs2,nrow,row,col,rmax,aa,ai,aj,rp,ap,imax,nonew,MatScalar);
      N = nrow++ - 1; high++;
      /* shift up all the later entries in this row */
      for (ii=N; ii>=i; ii--) {
        rp[ii+1] = rp[ii];
        ierr = PetscMemcpy(ap+bs2*(ii+1),ap+bs2*(ii),bs2*sizeof(MatScalar));CHKERRQ(ierr);
      }
      if (N >= i) {
        ierr = PetscMemzero(ap+bs2*i,bs2*sizeof(MatScalar));CHKERRQ(ierr);
      }
      rp[i] = col; 
      bap   = ap +  bs2*i;
      if (roworiented) { 
        for (ii=0; ii<bs; ii++,value+=stepval) {
          for (jj=ii; jj<bs2; jj+=bs) {
            bap[jj] = *value++; 
          }
        }
      } else {
        for (ii=0; ii<bs; ii++,value+=stepval) {
          for (jj=0; jj<bs; jj++) {
            *bap++  = *value++; 
          }
        }
      }
      noinsert2:;
      low = i;
    }
    ailen[row] = nrow;
  }
  PetscFunctionReturn(0);
} 

#undef __FUNCT__  
#define __FUNCT__ "MatAssemblyEnd_SeqBAIJ"
PetscErrorCode MatAssemblyEnd_SeqBAIJ(Mat A,MatAssemblyType mode)
{
  Mat_SeqBAIJ    *a = (Mat_SeqBAIJ*)A->data;
  PetscInt       fshift = 0,i,j,*ai = a->i,*aj = a->j,*imax = a->imax;
  PetscInt       m = A->rmap.N,*ip,N,*ailen = a->ilen;
  PetscErrorCode ierr;
  PetscInt       mbs = a->mbs,bs2 = a->bs2,rmax = 0;
  MatScalar      *aa = a->a,*ap;
  PetscReal      ratio=0.6; 

  PetscFunctionBegin;
  if (mode == MAT_FLUSH_ASSEMBLY) PetscFunctionReturn(0);

  if (m) rmax = ailen[0];
  for (i=1; i<mbs; i++) {
    /* move each row back by the amount of empty slots (fshift) before it*/
    fshift += imax[i-1] - ailen[i-1];
    rmax   = PetscMax(rmax,ailen[i]);
    if (fshift) {
      ip = aj + ai[i]; ap = aa + bs2*ai[i];
      N = ailen[i];
      for (j=0; j<N; j++) {
        ip[j-fshift] = ip[j];
        ierr = PetscMemcpy(ap+(j-fshift)*bs2,ap+j*bs2,bs2*sizeof(MatScalar));CHKERRQ(ierr);
      }
    } 
    ai[i] = ai[i-1] + ailen[i-1];
  }
  if (mbs) {
    fshift += imax[mbs-1] - ailen[mbs-1];
    ai[mbs] = ai[mbs-1] + ailen[mbs-1];
  }
  /* reset ilen and imax for each row */
  for (i=0; i<mbs; i++) {
    ailen[i] = imax[i] = ai[i+1] - ai[i];
  }
  a->nz = ai[mbs]; 

  /* diagonals may have moved, so kill the diagonal pointers */
  a->idiagvalid = PETSC_FALSE;
  if (fshift && a->diag) {
    ierr = PetscFree(a->diag);CHKERRQ(ierr);
    ierr = PetscLogObjectMemory(A,-(mbs+1)*sizeof(PetscInt));CHKERRQ(ierr);
    a->diag = 0;
  } 
  ierr = PetscInfo5(A,"Matrix size: %D X %D, block size %D; storage space: %D unneeded, %D used\n",m,A->cmap.n,A->rmap.bs,fshift*bs2,a->nz*bs2);CHKERRQ(ierr);
  ierr = PetscInfo1(A,"Number of mallocs during MatSetValues is %D\n",a->reallocs);CHKERRQ(ierr);
  ierr = PetscInfo1(A,"Most nonzeros blocks in any row is %D\n",rmax);CHKERRQ(ierr);
  a->reallocs          = 0;
  A->info.nz_unneeded  = (PetscReal)fshift*bs2;

  /* check for zero rows. If found a large number of zero rows, use CompressedRow functions */
  if (a->compressedrow.use){ 
    ierr = Mat_CheckCompressedRow(A,&a->compressedrow,a->i,mbs,ratio);CHKERRQ(ierr);
  } 

  A->same_nonzero = PETSC_TRUE;
  PetscFunctionReturn(0);
}

/* 
   This function returns an array of flags which indicate the locations of contiguous
   blocks that should be zeroed. for eg: if bs = 3  and is = [0,1,2,3,5,6,7,8,9]
   then the resulting sizes = [3,1,1,3,1] correspondig to sets [(0,1,2),(3),(5),(6,7,8),(9)]
   Assume: sizes should be long enough to hold all the values.
*/
#undef __FUNCT__  
#define __FUNCT__ "MatZeroRows_SeqBAIJ_Check_Blocks"
static PetscErrorCode MatZeroRows_SeqBAIJ_Check_Blocks(PetscInt idx[],PetscInt n,PetscInt bs,PetscInt sizes[], PetscInt *bs_max)
{
  PetscInt   i,j,k,row;
  PetscTruth flg;

  PetscFunctionBegin;
  for (i=0,j=0; i<n; j++) {
    row = idx[i];
    if (row%bs!=0) { /* Not the begining of a block */
      sizes[j] = 1;
      i++; 
    } else if (i+bs > n) { /* complete block doesn't exist (at idx end) */
      sizes[j] = 1;         /* Also makes sure atleast 'bs' values exist for next else */
      i++; 
    } else { /* Begining of the block, so check if the complete block exists */
      flg = PETSC_TRUE;
      for (k=1; k<bs; k++) {
        if (row+k != idx[i+k]) { /* break in the block */
          flg = PETSC_FALSE;
          break;
        }
      }
      if (flg) { /* No break in the bs */
        sizes[j] = bs;
        i+= bs;
      } else {
        sizes[j] = 1;
        i++;
      }
    }
  }
  *bs_max = j;
  PetscFunctionReturn(0);
}
  
#undef __FUNCT__  
#define __FUNCT__ "MatZeroRows_SeqBAIJ"
PetscErrorCode MatZeroRows_SeqBAIJ(Mat A,PetscInt is_n,const PetscInt is_idx[],PetscScalar diag)
{
  Mat_SeqBAIJ    *baij=(Mat_SeqBAIJ*)A->data;
  PetscErrorCode ierr;
  PetscInt       i,j,k,count,*rows;
  PetscInt       bs=A->rmap.bs,bs2=baij->bs2,*sizes,row,bs_max;
  PetscScalar    zero = 0.0;
  MatScalar      *aa;

  PetscFunctionBegin;
  /* Make a copy of the IS and  sort it */
  /* allocate memory for rows,sizes */
  ierr  = PetscMalloc((3*is_n+1)*sizeof(PetscInt),&rows);CHKERRQ(ierr);
  sizes = rows + is_n;

  /* copy IS values to rows, and sort them */
  for (i=0; i<is_n; i++) { rows[i] = is_idx[i]; }
  ierr = PetscSortInt(is_n,rows);CHKERRQ(ierr);
  if (baij->keepzeroedrows) {
    for (i=0; i<is_n; i++) { sizes[i] = 1; }
    bs_max = is_n;
    A->same_nonzero = PETSC_TRUE;
  } else {
    ierr = MatZeroRows_SeqBAIJ_Check_Blocks(rows,is_n,bs,sizes,&bs_max);CHKERRQ(ierr);
    A->same_nonzero = PETSC_FALSE;
  }

  for (i=0,j=0; i<bs_max; j+=sizes[i],i++) {
    row   = rows[j];
    if (row < 0 || row > A->rmap.N) SETERRQ1(PETSC_ERR_ARG_OUTOFRANGE,"row %D out of range",row);
    count = (baij->i[row/bs +1] - baij->i[row/bs])*bs;
    aa    = ((MatScalar*)(baij->a)) + baij->i[row/bs]*bs2 + (row%bs);
    if (sizes[i] == bs && !baij->keepzeroedrows) {
      if (diag != 0.0) {
        if (baij->ilen[row/bs] > 0) {
          baij->ilen[row/bs]       = 1;
          baij->j[baij->i[row/bs]] = row/bs;
          ierr = PetscMemzero(aa,count*bs*sizeof(MatScalar));CHKERRQ(ierr);
        } 
        /* Now insert all the diagonal values for this bs */
        for (k=0; k<bs; k++) {
          ierr = (*A->ops->setvalues)(A,1,rows+j+k,1,rows+j+k,&diag,INSERT_VALUES);CHKERRQ(ierr);
        } 
      } else { /* (diag == 0.0) */
        baij->ilen[row/bs] = 0;
      } /* end (diag == 0.0) */
    } else { /* (sizes[i] != bs) */
#if defined (PETSC_USE_DEBUG)
      if (sizes[i] != 1) SETERRQ(PETSC_ERR_PLIB,"Internal Error. Value should be 1");
#endif
      for (k=0; k<count; k++) { 
        aa[0] =  zero; 
        aa    += bs;
      }
      if (diag != 0.0) {
        ierr = (*A->ops->setvalues)(A,1,rows+j,1,rows+j,&diag,INSERT_VALUES);CHKERRQ(ierr);
      }
    }
  }

  ierr = PetscFree(rows);CHKERRQ(ierr);
  ierr = MatAssemblyEnd_SeqBAIJ(A,MAT_FINAL_ASSEMBLY);CHKERRQ(ierr);
  PetscFunctionReturn(0);
}

#undef __FUNCT__  
#define __FUNCT__ "MatSetValues_SeqBAIJ"
PetscErrorCode MatSetValues_SeqBAIJ(Mat A,PetscInt m,const PetscInt im[],PetscInt n,const PetscInt in[],const PetscScalar v[],InsertMode is)
{
  Mat_SeqBAIJ    *a = (Mat_SeqBAIJ*)A->data;
  PetscInt       *rp,k,low,high,t,ii,row,nrow,i,col,l,rmax,N,lastcol = -1;
  PetscInt       *imax=a->imax,*ai=a->i,*ailen=a->ilen;
  PetscInt       *aj=a->j,nonew=a->nonew,bs=A->rmap.bs,brow,bcol;
  PetscErrorCode ierr;
  PetscInt       ridx,cidx,bs2=a->bs2;
  PetscTruth     roworiented=a->roworiented;
  MatScalar      *ap,value,*aa=a->a,*bap;

  PetscFunctionBegin;
  for (k=0; k<m; k++) { /* loop over added rows */
    row  = im[k];
    brow = row/bs;  
    if (row < 0) continue;
#if defined(PETSC_USE_DEBUG)  
    if (row >= A->rmap.N) SETERRQ2(PETSC_ERR_ARG_OUTOFRANGE,"Row too large: row %D max %D",row,A->rmap.N-1);
#endif
    rp   = aj + ai[brow]; 
    ap   = aa + bs2*ai[brow];
    rmax = imax[brow]; 
    nrow = ailen[brow]; 
    low  = 0;
    high = nrow;
    for (l=0; l<n; l++) { /* loop over added columns */
      if (in[l] < 0) continue;
#if defined(PETSC_USE_DEBUG)  
      if (in[l] >= A->cmap.n) SETERRQ2(PETSC_ERR_ARG_OUTOFRANGE,"Column too large: col %D max %D",in[l],A->cmap.n-1);
#endif
      col = in[l]; bcol = col/bs;
      ridx = row % bs; cidx = col % bs;
      if (roworiented) {
        value = v[l + k*n]; 
      } else {
        value = v[k + l*m];
      }
      if (col <= lastcol) low = 0; else high = nrow;
      lastcol = col;
      while (high-low > 7) {
        t = (low+high)/2;
        if (rp[t] > bcol) high = t;
        else              low  = t;
      }
      for (i=low; i<high; i++) {
        if (rp[i] > bcol) break;
        if (rp[i] == bcol) {
          bap  = ap +  bs2*i + bs*cidx + ridx;
          if (is == ADD_VALUES) *bap += value;  
          else                  *bap  = value; 
          goto noinsert1;
        }
      } 
      if (nonew == 1) goto noinsert1;
      if (nonew == -1) SETERRQ2(PETSC_ERR_ARG_OUTOFRANGE,"Inserting a new nonzero (%D, %D) in the matrix", row, col);
      MatSeqXAIJReallocateAIJ(A,a->mbs,bs2,nrow,brow,bcol,rmax,aa,ai,aj,rp,ap,imax,nonew,MatScalar);
      N = nrow++ - 1; high++;
      /* shift up all the later entries in this row */
      for (ii=N; ii>=i; ii--) {
        rp[ii+1] = rp[ii];
        ierr     = PetscMemcpy(ap+bs2*(ii+1),ap+bs2*(ii),bs2*sizeof(MatScalar));CHKERRQ(ierr);
      }
      if (N>=i) {
        ierr = PetscMemzero(ap+bs2*i,bs2*sizeof(MatScalar));CHKERRQ(ierr);
      }
      rp[i]                      = bcol; 
      ap[bs2*i + bs*cidx + ridx] = value; 
      a->nz++;
      noinsert1:;
      low = i;
    }
    ailen[brow] = nrow;
  }
  A->same_nonzero = PETSC_FALSE;
  PetscFunctionReturn(0);
} 


#undef __FUNCT__  
#define __FUNCT__ "MatILUFactor_SeqBAIJ"
PetscErrorCode MatILUFactor_SeqBAIJ(Mat inA,IS row,IS col,MatFactorInfo *info)
{
  Mat_SeqBAIJ    *a = (Mat_SeqBAIJ*)inA->data;
  Mat            outA;
  PetscErrorCode ierr;
  PetscTruth     row_identity,col_identity;

  PetscFunctionBegin;
  if (info->levels != 0) SETERRQ(PETSC_ERR_SUP,"Only levels = 0 supported for in-place ILU");
  ierr = ISIdentity(row,&row_identity);CHKERRQ(ierr);
  ierr = ISIdentity(col,&col_identity);CHKERRQ(ierr);
  if (!row_identity || !col_identity) {
    SETERRQ(PETSC_ERR_ARG_WRONG,"Row and column permutations must be identity for in-place ILU");
  }

  outA          = inA; 
  inA->factor   = MAT_FACTOR_LU;

  ierr = MatMarkDiagonal_SeqBAIJ(inA);CHKERRQ(ierr);

  ierr = PetscObjectReference((PetscObject)row);CHKERRQ(ierr);
  if (a->row) { ierr = ISDestroy(a->row);CHKERRQ(ierr); }
  a->row = row;
  ierr = PetscObjectReference((PetscObject)col);CHKERRQ(ierr);
  if (a->col) { ierr = ISDestroy(a->col);CHKERRQ(ierr); }
  a->col = col;
  
  /* Create the invert permutation so that it can be used in MatLUFactorNumeric() */
  ierr = ISInvertPermutation(col,PETSC_DECIDE,&a->icol);CHKERRQ(ierr);
  ierr = PetscLogObjectParent(inA,a->icol);CHKERRQ(ierr);
  
  /*
      Blocksize 2, 3, 4, 5, 6 and 7 have a special faster factorization/solver 
      for ILU(0) factorization with natural ordering
  */
  if (inA->rmap.bs < 8) {
    ierr = MatSeqBAIJ_UpdateFactorNumeric_NaturalOrdering(inA);CHKERRQ(ierr);
  } else {
    if (!a->solve_work) {
      ierr = PetscMalloc((inA->rmap.N+inA->rmap.bs)*sizeof(PetscScalar),&a->solve_work);CHKERRQ(ierr);
      ierr = PetscLogObjectMemory(inA,(inA->rmap.N+inA->rmap.bs)*sizeof(PetscScalar));CHKERRQ(ierr);
    }
  }

  ierr = MatLUFactorNumeric(inA,info,&outA);CHKERRQ(ierr);

  PetscFunctionReturn(0);
}

EXTERN_C_BEGIN
#undef __FUNCT__  
#define __FUNCT__ "MatSeqBAIJSetColumnIndices_SeqBAIJ"
PetscErrorCode PETSCMAT_DLLEXPORT MatSeqBAIJSetColumnIndices_SeqBAIJ(Mat mat,PetscInt *indices)
{
  Mat_SeqBAIJ *baij = (Mat_SeqBAIJ *)mat->data;
  PetscInt    i,nz,nbs;

  PetscFunctionBegin;
  nz  = baij->maxnz/baij->bs2;
  nbs = baij->nbs;
  for (i=0; i<nz; i++) {
    baij->j[i] = indices[i];
  }
  baij->nz = nz;
  for (i=0; i<nbs; i++) {
    baij->ilen[i] = baij->imax[i];
  }

  PetscFunctionReturn(0);
}
EXTERN_C_END

#undef __FUNCT__  
#define __FUNCT__ "MatSeqBAIJSetColumnIndices"
/*@
    MatSeqBAIJSetColumnIndices - Set the column indices for all the rows
       in the matrix.

  Input Parameters:
+  mat - the SeqBAIJ matrix
-  indices - the column indices

  Level: advanced

  Notes:
    This can be called if you have precomputed the nonzero structure of the 
  matrix and want to provide it to the matrix object to improve the performance
  of the MatSetValues() operation.

    You MUST have set the correct numbers of nonzeros per row in the call to 
  MatCreateSeqBAIJ(), and the columns indices MUST be sorted.

    MUST be called before any calls to MatSetValues();

@*/ 
PetscErrorCode PETSCMAT_DLLEXPORT MatSeqBAIJSetColumnIndices(Mat mat,PetscInt *indices)
{
  PetscErrorCode ierr,(*f)(Mat,PetscInt *);

  PetscFunctionBegin;
  PetscValidHeaderSpecific(mat,MAT_COOKIE,1);
  PetscValidPointer(indices,2);
  ierr = PetscObjectQueryFunction((PetscObject)mat,"MatSeqBAIJSetColumnIndices_C",(void (**)(void))&f);CHKERRQ(ierr);
  if (f) {
    ierr = (*f)(mat,indices);CHKERRQ(ierr);
  } else {
    SETERRQ(PETSC_ERR_ARG_WRONG,"Wrong type of matrix to set column indices");
  }
  PetscFunctionReturn(0);
}

#undef __FUNCT__  
#define __FUNCT__ "MatGetRowMaxAbs_SeqBAIJ"
PetscErrorCode MatGetRowMaxAbs_SeqBAIJ(Mat A,Vec v,PetscInt idx[])
{
  Mat_SeqBAIJ    *a = (Mat_SeqBAIJ*)A->data;
  PetscErrorCode ierr;
  PetscInt       i,j,n,row,bs,*ai,*aj,mbs;
  PetscReal      atmp;
  PetscScalar    *x,zero = 0.0;
  MatScalar      *aa;
  PetscInt       ncols,brow,krow,kcol; 

  PetscFunctionBegin;
  if (A->factor) SETERRQ(PETSC_ERR_ARG_WRONGSTATE,"Not for factored matrix");  
  bs   = A->rmap.bs;
  aa   = a->a;
  ai   = a->i;
  aj   = a->j;
  mbs  = a->mbs;

  ierr = VecSet(v,zero);CHKERRQ(ierr);
  ierr = VecGetArray(v,&x);CHKERRQ(ierr);
  ierr = VecGetLocalSize(v,&n);CHKERRQ(ierr);
  if (n != A->rmap.N) SETERRQ(PETSC_ERR_ARG_SIZ,"Nonconforming matrix and vector");
  for (i=0; i<mbs; i++) {
    ncols = ai[1] - ai[0]; ai++;
    brow  = bs*i;
    for (j=0; j<ncols; j++){
      for (kcol=0; kcol<bs; kcol++){
        for (krow=0; krow<bs; krow++){         
          atmp = PetscAbsScalar(*aa);aa++;
          row = brow + krow;    /* row index */
          /* printf("val[%d,%d]: %G\n",row,bcol+kcol,atmp); */
          if (PetscAbsScalar(x[row]) < atmp) {x[row] = atmp; if (idx) idx[row] = bs*(*aj) + kcol;}
        }
      }
      aj++; 
    }   
  }
  ierr = VecRestoreArray(v,&x);CHKERRQ(ierr);
  PetscFunctionReturn(0);
}

#undef __FUNCT__  
#define __FUNCT__ "MatCopy_SeqBAIJ"
PetscErrorCode MatCopy_SeqBAIJ(Mat A,Mat B,MatStructure str)
{
  PetscErrorCode ierr;

  PetscFunctionBegin;
  /* If the two matrices have the same copy implementation, use fast copy. */
  if (str == SAME_NONZERO_PATTERN && (A->ops->copy == B->ops->copy)) {
    Mat_SeqBAIJ *a = (Mat_SeqBAIJ*)A->data; 
    Mat_SeqBAIJ *b = (Mat_SeqBAIJ*)B->data; 

    if (a->i[A->rmap.N] != b->i[B->rmap.N]) {
      SETERRQ(PETSC_ERR_ARG_INCOMP,"Number of nonzeros in two matrices are different");
    }
    ierr = PetscMemcpy(b->a,a->a,(a->i[A->rmap.N])*sizeof(PetscScalar));CHKERRQ(ierr);
  } else {
    ierr = MatCopy_Basic(A,B,str);CHKERRQ(ierr);
  }
  PetscFunctionReturn(0);
}

#undef __FUNCT__  
#define __FUNCT__ "MatSetUpPreallocation_SeqBAIJ"
PetscErrorCode MatSetUpPreallocation_SeqBAIJ(Mat A)
{
  PetscErrorCode ierr;

  PetscFunctionBegin;
  ierr =  MatSeqBAIJSetPreallocation_SeqBAIJ(A,PetscMax(A->rmap.bs,1),PETSC_DEFAULT,0);CHKERRQ(ierr);
  PetscFunctionReturn(0);
}

#undef __FUNCT__  
#define __FUNCT__ "MatGetArray_SeqBAIJ"
PetscErrorCode MatGetArray_SeqBAIJ(Mat A,PetscScalar *array[])
{
  Mat_SeqBAIJ *a = (Mat_SeqBAIJ*)A->data; 
  PetscFunctionBegin;
  *array = a->a;
  PetscFunctionReturn(0);
}

#undef __FUNCT__  
#define __FUNCT__ "MatRestoreArray_SeqBAIJ"
PetscErrorCode MatRestoreArray_SeqBAIJ(Mat A,PetscScalar *array[])
{
  PetscFunctionBegin;
  PetscFunctionReturn(0);
}

#include "petscblaslapack.h"
#undef __FUNCT__  
#define __FUNCT__ "MatAXPY_SeqBAIJ"
PetscErrorCode MatAXPY_SeqBAIJ(Mat Y,PetscScalar a,Mat X,MatStructure str)
{
  Mat_SeqBAIJ    *x  = (Mat_SeqBAIJ *)X->data,*y = (Mat_SeqBAIJ *)Y->data;
  PetscErrorCode ierr;
  PetscInt       i,bs=Y->rmap.bs,j,bs2;
  PetscBLASInt   one=1,bnz = PetscBLASIntCast(x->nz);

  PetscFunctionBegin;
  if (str == SAME_NONZERO_PATTERN) {   
    PetscScalar alpha = a;
    BLASaxpy_(&bnz,&alpha,x->a,&one,y->a,&one);
  } else if (str == SUBSET_NONZERO_PATTERN) { /* nonzeros of X is a subset of Y's */
    if (y->xtoy && y->XtoY != X) {
      ierr = PetscFree(y->xtoy);CHKERRQ(ierr);
      ierr = MatDestroy(y->XtoY);CHKERRQ(ierr);
    }
    if (!y->xtoy) { /* get xtoy */
      ierr = MatAXPYGetxtoy_Private(x->mbs,x->i,x->j,PETSC_NULL, y->i,y->j,PETSC_NULL, &y->xtoy);CHKERRQ(ierr);
      y->XtoY = X;
    }
    bs2 = bs*bs;
    for (i=0; i<x->nz; i++) {
      j = 0;
      while (j < bs2){
        y->a[bs2*y->xtoy[i]+j] += a*(x->a[bs2*i+j]); 
        j++; 
      }
    }
    ierr = PetscInfo3(Y,"ratio of nnz(X)/nnz(Y): %D/%D = %G\n",bs2*x->nz,bs2*y->nz,(PetscReal)(bs2*x->nz)/(bs2*y->nz));CHKERRQ(ierr);
  } else {
    ierr = MatAXPY_Basic(Y,a,X,str);CHKERRQ(ierr);
  }
  PetscFunctionReturn(0);
}

#undef __FUNCT__  
#define __FUNCT__ "MatRealPart_SeqBAIJ"
PetscErrorCode MatRealPart_SeqBAIJ(Mat A)
{
  Mat_SeqBAIJ    *a = (Mat_SeqBAIJ*)A->data; 
  PetscInt       i,nz = a->bs2*a->i[a->mbs];
  MatScalar      *aa = a->a;

  PetscFunctionBegin;  
  for (i=0; i<nz; i++) aa[i] = PetscRealPart(aa[i]);
  PetscFunctionReturn(0);
}

#undef __FUNCT__  
#define __FUNCT__ "MatImaginaryPart_SeqBAIJ"
PetscErrorCode MatImaginaryPart_SeqBAIJ(Mat A)
{
  Mat_SeqBAIJ    *a = (Mat_SeqBAIJ*)A->data; 
  PetscInt       i,nz = a->bs2*a->i[a->mbs];
  MatScalar      *aa = a->a;

  PetscFunctionBegin;  
  for (i=0; i<nz; i++) aa[i] = PetscImaginaryPart(aa[i]);
  PetscFunctionReturn(0);
}


/* -------------------------------------------------------------------*/
static struct _MatOps MatOps_Values = {MatSetValues_SeqBAIJ,
       MatGetRow_SeqBAIJ,
       MatRestoreRow_SeqBAIJ,
       MatMult_SeqBAIJ_N,
/* 4*/ MatMultAdd_SeqBAIJ_N,
       MatMultTranspose_SeqBAIJ,
       MatMultTransposeAdd_SeqBAIJ,
       MatSolve_SeqBAIJ_N,
       0,
       0,
/*10*/ 0,
       MatLUFactor_SeqBAIJ,
       0,
       0,
       MatTranspose_SeqBAIJ,
/*15*/ MatGetInfo_SeqBAIJ,
       MatEqual_SeqBAIJ,
       MatGetDiagonal_SeqBAIJ,
       MatDiagonalScale_SeqBAIJ,
       MatNorm_SeqBAIJ,
/*20*/ 0,
       MatAssemblyEnd_SeqBAIJ,
       0,
       MatSetOption_SeqBAIJ,
       MatZeroEntries_SeqBAIJ,
/*25*/ MatZeroRows_SeqBAIJ,
       MatLUFactorSymbolic_SeqBAIJ,
       MatLUFactorNumeric_SeqBAIJ_N,
       MatCholeskyFactorSymbolic_SeqBAIJ,
       MatCholeskyFactorNumeric_SeqBAIJ_N,
/*30*/ MatSetUpPreallocation_SeqBAIJ,
       MatILUFactorSymbolic_SeqBAIJ,
       MatICCFactorSymbolic_SeqBAIJ,
       MatGetArray_SeqBAIJ,
       MatRestoreArray_SeqBAIJ,
/*35*/ MatDuplicate_SeqBAIJ,
       0,
       0,
       MatILUFactor_SeqBAIJ,
       0,
/*40*/ MatAXPY_SeqBAIJ,
       MatGetSubMatrices_SeqBAIJ,
       MatIncreaseOverlap_SeqBAIJ,
       MatGetValues_SeqBAIJ,
       MatCopy_SeqBAIJ,
/*45*/ 0,
       MatScale_SeqBAIJ,
       0,
       0,
       0,
/*50*/ 0,
       MatGetRowIJ_SeqBAIJ,
       MatRestoreRowIJ_SeqBAIJ,
       0,
       0,
/*55*/ 0,
       0,
       0,
       0,
       MatSetValuesBlocked_SeqBAIJ,
/*60*/ MatGetSubMatrix_SeqBAIJ,
       MatDestroy_SeqBAIJ,
       MatView_SeqBAIJ,
       0,       
       0,
/*65*/ 0,
       0,
       0,
       0,
       0,
/*70*/ MatGetRowMaxAbs_SeqBAIJ,
       MatConvert_Basic,
       0,
       0,
       0,
/*75*/ 0,
       0,
       0,
       0,
       0,
/*80*/ 0,
       0,
       0,
       0,
       MatLoad_SeqBAIJ,
/*85*/ 0,
       0,
       0,
       0,
       0,
/*90*/ 0,
       0,
       0,
       0,
       0,
/*95*/ 0,
       0,
       0,
       0,
       0,
/*100*/0,
       0,
       0,
       0,
       0,
/*105*/0,
       MatRealPart_SeqBAIJ,
       MatImaginaryPart_SeqBAIJ,
       0,
       0,
/*110*/0,
       0,
       0,
       0,
       MatMissingDiagonal_SeqBAIJ
/*115*/
};

EXTERN_C_BEGIN
#undef __FUNCT__  
#define __FUNCT__ "MatStoreValues_SeqBAIJ"
PetscErrorCode PETSCMAT_DLLEXPORT MatStoreValues_SeqBAIJ(Mat mat)
{
  Mat_SeqBAIJ    *aij = (Mat_SeqBAIJ *)mat->data;
  PetscInt       nz = aij->i[mat->rmap.N]*mat->rmap.bs*aij->bs2;
  PetscErrorCode ierr;

  PetscFunctionBegin;
  if (aij->nonew != 1) {
    SETERRQ(PETSC_ERR_ORDER,"Must call MatSetOption(A,MAT_NEW_NONZERO_LOCATIONS,PETSC_FALSE);first");
  }

  /* allocate space for values if not already there */
  if (!aij->saved_values) {
    ierr = PetscMalloc((nz+1)*sizeof(PetscScalar),&aij->saved_values);CHKERRQ(ierr);
  }

  /* copy values over */
  ierr = PetscMemcpy(aij->saved_values,aij->a,nz*sizeof(PetscScalar));CHKERRQ(ierr);
  PetscFunctionReturn(0);
}
EXTERN_C_END

EXTERN_C_BEGIN
#undef __FUNCT__  
#define __FUNCT__ "MatRetrieveValues_SeqBAIJ"
PetscErrorCode PETSCMAT_DLLEXPORT MatRetrieveValues_SeqBAIJ(Mat mat)
{
  Mat_SeqBAIJ    *aij = (Mat_SeqBAIJ *)mat->data;
  PetscErrorCode ierr;
  PetscInt       nz = aij->i[mat->rmap.N]*mat->rmap.bs*aij->bs2;

  PetscFunctionBegin;
  if (aij->nonew != 1) {
    SETERRQ(PETSC_ERR_ORDER,"Must call MatSetOption(A,MAT_NEW_NONZERO_LOCATIONS,PETSC_FALSE);first");
  }
  if (!aij->saved_values) {
    SETERRQ(PETSC_ERR_ORDER,"Must call MatStoreValues(A);first");
  }

  /* copy values over */
  ierr = PetscMemcpy(aij->a,aij->saved_values,nz*sizeof(PetscScalar));CHKERRQ(ierr);
  PetscFunctionReturn(0);
}
EXTERN_C_END

EXTERN_C_BEGIN
extern PetscErrorCode PETSCMAT_DLLEXPORT MatConvert_SeqBAIJ_SeqAIJ(Mat, MatType,MatReuse,Mat*);
extern PetscErrorCode PETSCMAT_DLLEXPORT MatConvert_SeqBAIJ_SeqSBAIJ(Mat, MatType,MatReuse,Mat*);
EXTERN_C_END

EXTERN_C_BEGIN
#undef __FUNCT__  
#define __FUNCT__ "MatSeqBAIJSetPreallocation_SeqBAIJ"
PetscErrorCode PETSCMAT_DLLEXPORT MatSeqBAIJSetPreallocation_SeqBAIJ(Mat B,PetscInt bs,PetscInt nz,PetscInt *nnz)
{
  Mat_SeqBAIJ    *b;
  PetscErrorCode ierr;
  PetscInt       i,mbs,nbs,bs2,newbs = bs;
  PetscTruth     flg,skipallocation = PETSC_FALSE;

  PetscFunctionBegin;

  if (nz == MAT_SKIP_ALLOCATION) {
    skipallocation = PETSC_TRUE;
    nz             = 0;
  }

  ierr = PetscOptionsBegin(((PetscObject)B)->comm,((PetscObject)B)->prefix,"Block options for SEQBAIJ matrix 1","Mat");CHKERRQ(ierr);
    ierr = PetscOptionsInt("-mat_block_size","Set the blocksize used to store the matrix","MatSeqBAIJSetPreallocation",bs,&newbs,PETSC_NULL);CHKERRQ(ierr);
  ierr = PetscOptionsEnd();CHKERRQ(ierr);

  if (nnz && newbs != bs) {
    SETERRQ(PETSC_ERR_ARG_WRONG,"Cannot change blocksize from command line if setting nnz");
  }
  bs   = newbs;

  B->rmap.bs = B->cmap.bs = bs;
  ierr = PetscMapSetUp(&B->rmap);CHKERRQ(ierr);
  ierr = PetscMapSetUp(&B->cmap);CHKERRQ(ierr);

  B->preallocated = PETSC_TRUE;

  mbs  = B->rmap.n/bs;
  nbs  = B->cmap.n/bs;
  bs2  = bs*bs;

  if (mbs*bs!=B->rmap.n || nbs*bs!=B->cmap.n) {
    SETERRQ3(PETSC_ERR_ARG_SIZ,"Number rows %D, cols %D must be divisible by blocksize %D",B->rmap.N,B->cmap.n,bs);
  }

  if (nz == PETSC_DEFAULT || nz == PETSC_DECIDE) nz = 5;
  if (nz < 0) SETERRQ1(PETSC_ERR_ARG_OUTOFRANGE,"nz cannot be less than 0: value %D",nz);
  if (nnz) {
    for (i=0; i<mbs; i++) {
      if (nnz[i] < 0) SETERRQ2(PETSC_ERR_ARG_OUTOFRANGE,"nnz cannot be less than 0: local row %D value %D",i,nnz[i]);
      if (nnz[i] > nbs) SETERRQ3(PETSC_ERR_ARG_OUTOFRANGE,"nnz cannot be greater than block row length: local row %D value %D rowlength %D",i,nnz[i],nbs);
    }
  }

  b       = (Mat_SeqBAIJ*)B->data;
  ierr = PetscOptionsBegin(((PetscObject)B)->comm,PETSC_NULL,"Optimize options for SEQBAIJ matrix 2 ","Mat");CHKERRQ(ierr);
    ierr = PetscOptionsTruth("-mat_no_unroll","Do not optimize for block size (slow)",PETSC_NULL,PETSC_FALSE,&flg,PETSC_NULL);CHKERRQ(ierr);
  ierr = PetscOptionsEnd();CHKERRQ(ierr);

  B->ops->solve               = MatSolve_SeqBAIJ_Update;
  B->ops->solvetranspose      = MatSolveTranspose_SeqBAIJ_Update;
  if (!flg) {
    switch (bs) {
    case 1:
      B->ops->lufactornumeric = MatLUFactorNumeric_SeqBAIJ_1;  
      B->ops->mult            = MatMult_SeqBAIJ_1;
      B->ops->multadd         = MatMultAdd_SeqBAIJ_1;
      B->ops->pbrelax         = MatPBRelax_SeqBAIJ_1;
      break;
    case 2:
      B->ops->lufactornumeric = MatLUFactorNumeric_SeqBAIJ_2;  
      B->ops->mult            = MatMult_SeqBAIJ_2;
      B->ops->multadd         = MatMultAdd_SeqBAIJ_2;
      B->ops->pbrelax         = MatPBRelax_SeqBAIJ_2;
      break;
    case 3:
      B->ops->lufactornumeric = MatLUFactorNumeric_SeqBAIJ_3;  
      B->ops->mult            = MatMult_SeqBAIJ_3;
      B->ops->multadd         = MatMultAdd_SeqBAIJ_3;
      B->ops->pbrelax         = MatPBRelax_SeqBAIJ_3;
      break;
    case 4:
      B->ops->lufactornumeric = MatLUFactorNumeric_SeqBAIJ_4;  
      B->ops->mult            = MatMult_SeqBAIJ_4;
      B->ops->multadd         = MatMultAdd_SeqBAIJ_4;
      B->ops->pbrelax         = MatPBRelax_SeqBAIJ_4;
      break;
    case 5:
      B->ops->lufactornumeric = MatLUFactorNumeric_SeqBAIJ_5;  
      B->ops->mult            = MatMult_SeqBAIJ_5;
      B->ops->multadd         = MatMultAdd_SeqBAIJ_5;
      B->ops->pbrelax         = MatPBRelax_SeqBAIJ_5;
      break;
    case 6:
      B->ops->lufactornumeric = MatLUFactorNumeric_SeqBAIJ_6;  
      B->ops->mult            = MatMult_SeqBAIJ_6;
      B->ops->multadd         = MatMultAdd_SeqBAIJ_6;
      B->ops->pbrelax         = MatPBRelax_SeqBAIJ_6;
      break;
    case 7:
      B->ops->lufactornumeric = MatLUFactorNumeric_SeqBAIJ_7;  
      B->ops->mult            = MatMult_SeqBAIJ_7; 
      B->ops->multadd         = MatMultAdd_SeqBAIJ_7;
      B->ops->pbrelax         = MatPBRelax_SeqBAIJ_7;
      break;
    default:
      B->ops->lufactornumeric = MatLUFactorNumeric_SeqBAIJ_N;  
      B->ops->mult            = MatMult_SeqBAIJ_N; 
      B->ops->multadd         = MatMultAdd_SeqBAIJ_N;
      break;
    }
  }
  B->rmap.bs      = bs;
  b->mbs     = mbs;
  b->nbs     = nbs;
  if (!skipallocation) {
    if (!b->imax) {
      ierr = PetscMalloc2(mbs,PetscInt,&b->imax,mbs,PetscInt,&b->ilen);CHKERRQ(ierr);
    }
    /* b->ilen will count nonzeros in each block row so far. */
    for (i=0; i<mbs; i++) { b->ilen[i] = 0;}
    if (!nnz) {
      if (nz == PETSC_DEFAULT || nz == PETSC_DECIDE) nz = 5;
      else if (nz <= 0)        nz = 1;
      for (i=0; i<mbs; i++) b->imax[i] = nz;
      nz = nz*mbs;
    } else {
      nz = 0;
      for (i=0; i<mbs; i++) {b->imax[i] = nnz[i]; nz += nnz[i];}
    }

    /* allocate the matrix space */
    ierr = MatSeqXAIJFreeAIJ(B,&b->a,&b->j,&b->i);CHKERRQ(ierr);
    ierr = PetscMalloc3(bs2*nz,PetscScalar,&b->a,nz,PetscInt,&b->j,B->rmap.N+1,PetscInt,&b->i);CHKERRQ(ierr);
    ierr = PetscLogObjectMemory(B,(B->rmap.N+1)*sizeof(PetscInt)+nz*(bs2*sizeof(PetscScalar)+sizeof(PetscInt)));CHKERRQ(ierr);
    ierr  = PetscMemzero(b->a,nz*bs2*sizeof(MatScalar));CHKERRQ(ierr);
    ierr  = PetscMemzero(b->j,nz*sizeof(PetscInt));CHKERRQ(ierr);
    b->singlemalloc = PETSC_TRUE;
    b->i[0] = 0;
    for (i=1; i<mbs+1; i++) {
      b->i[i] = b->i[i-1] + b->imax[i-1];
    }
    b->free_a     = PETSC_TRUE;
    b->free_ij    = PETSC_TRUE;
  } else {
    b->free_a     = PETSC_FALSE;
    b->free_ij    = PETSC_FALSE;
  }

  B->rmap.bs          = bs;
  b->bs2              = bs2;
  b->mbs              = mbs;
  b->nz               = 0;
  b->maxnz            = nz*bs2;
  B->info.nz_unneeded = (PetscReal)b->maxnz;
  PetscFunctionReturn(0);
}
EXTERN_C_END

EXTERN_C_BEGIN
<<<<<<< HEAD
extern PetscErrorCode PETSCMAT_DLLEXPORT MatGetFactor_seqbaij_petsc(Mat,MatFactorType,Mat*);
EXTERN_C_END

=======
#undef __FUNCT__  
#define __FUNCT__ "MatSeqBAIJSetPreallocationCSR_SeqBAIJ"
PetscErrorCode MatSeqBAIJSetPreallocationCSR_SeqBAIJ(Mat B,PetscInt bs,const PetscInt I[],const PetscInt J[],const PetscScalar V[])
{
  PetscInt       i,m,nz,nz_max=0,*nnz;
  PetscScalar    *values=0;
  PetscErrorCode ierr;

  PetscFunctionBegin;

  if (bs < 1) SETERRQ1(PETSC_ERR_ARG_OUTOFRANGE,"Invalid block size specified, must be positive but it is %D",bs);
  B->rmap.bs = bs; 
  B->cmap.bs = bs;
  ierr = PetscMapSetUp(&B->rmap);CHKERRQ(ierr);
  ierr = PetscMapSetUp(&B->cmap);CHKERRQ(ierr);
  m = B->rmap.n/bs;

  if (I[0] != 0) { SETERRQ1(PETSC_ERR_ARG_OUTOFRANGE, "I[0] must be 0 but it is %D",I[0]); }
  ierr = PetscMalloc((m+1) * sizeof(PetscInt), &nnz);CHKERRQ(ierr);
  for(i=0; i<m; i++) {
    nz = I[i+1]- I[i];
    if (nz < 0) { SETERRQ2(PETSC_ERR_ARG_OUTOFRANGE, "Local row %D has a negative number of columns %D",i,nz); }
    nz_max = PetscMax(nz_max, nz);
    nnz[i] = nz; 
  }
  ierr = MatSeqBAIJSetPreallocation(B,bs,0,nnz);CHKERRQ(ierr);
  ierr = PetscFree(nnz);CHKERRQ(ierr);

  values = (PetscScalar*)V;
  if (!values) {
    ierr = PetscMalloc(bs*bs*(nz_max+1)*sizeof(PetscScalar),&values);CHKERRQ(ierr);
    ierr = PetscMemzero(values,bs*bs*nz_max*sizeof(PetscScalar));CHKERRQ(ierr);
  }
  for (i=0; i<m; i++) {
    PetscInt          ncols  = I[i+1] - I[i];
    const PetscInt    *icols = J + I[i];
    const PetscScalar *svals = values + (V ? (bs*bs*I[i]) : 0);
    ierr = MatSetValuesBlocked_SeqBAIJ(B,1,&i,ncols,icols,svals,INSERT_VALUES);CHKERRQ(ierr);
  }
  if (!V) { ierr = PetscFree(values);CHKERRQ(ierr); }
  ierr = MatAssemblyBegin(B,MAT_FINAL_ASSEMBLY);CHKERRQ(ierr);
  ierr = MatAssemblyEnd(B,MAT_FINAL_ASSEMBLY);CHKERRQ(ierr);

  PetscFunctionReturn(0);
}
EXTERN_C_END


>>>>>>> 6c08af04
/*MC
   MATSEQBAIJ - MATSEQBAIJ = "seqbaij" - A matrix type to be used for sequential block sparse matrices, based on 
   block sparse compressed row format.

   Options Database Keys:
. -mat_type seqbaij - sets the matrix type to "seqbaij" during a call to MatSetFromOptions()

  Level: beginner

.seealso: MatCreateSeqBAIJ()
M*/


EXTERN_C_BEGIN
#undef __FUNCT__  
#define __FUNCT__ "MatCreate_SeqBAIJ"
PetscErrorCode PETSCMAT_DLLEXPORT MatCreate_SeqBAIJ(Mat B)
{
  PetscErrorCode ierr;
  PetscMPIInt    size;
  Mat_SeqBAIJ    *b;

  PetscFunctionBegin;
  ierr = MPI_Comm_size(((PetscObject)B)->comm,&size);CHKERRQ(ierr);
  if (size > 1) SETERRQ(PETSC_ERR_ARG_WRONG,"Comm must be of size 1");

  ierr    = PetscNewLog(B,Mat_SeqBAIJ,&b);CHKERRQ(ierr);
  B->data = (void*)b;
  ierr    = PetscMemcpy(B->ops,&MatOps_Values,sizeof(struct _MatOps));CHKERRQ(ierr);
  B->mapping          = 0;
  b->row              = 0;
  b->col              = 0;
  b->icol             = 0;
  b->reallocs         = 0;
  b->saved_values     = 0;

  b->roworiented      = PETSC_TRUE;
  b->nonew            = 0;
  b->diag             = 0;
  b->solve_work       = 0;
  b->mult_work        = 0;
  B->spptr            = 0;
  B->info.nz_unneeded = (PetscReal)b->maxnz;
  b->keepzeroedrows   = PETSC_FALSE;
  b->xtoy              = 0;
  b->XtoY              = 0;
  b->compressedrow.use     = PETSC_FALSE;
  b->compressedrow.nrows   = 0;
  b->compressedrow.i       = PETSC_NULL;
  b->compressedrow.rindex  = PETSC_NULL;
  b->compressedrow.checked = PETSC_FALSE;
  B->same_nonzero          = PETSC_FALSE;

  ierr = PetscObjectComposeFunctionDynamic((PetscObject)B,"MatGetFactor_seqbaij_petsc_C",
                                     "MatGetFactor_seqbaij_petsc",
                                     MatGetFactor_seqbaij_petsc);CHKERRQ(ierr);
  ierr = PetscObjectComposeFunctionDynamic((PetscObject)B,"MatSeqBAIJInvertBlockDiagonal_C",
                                     "MatInvertBlockDiagonal_SeqBAIJ",
                                      MatInvertBlockDiagonal_SeqBAIJ);CHKERRQ(ierr);
  ierr = PetscObjectComposeFunctionDynamic((PetscObject)B,"MatStoreValues_C",
                                     "MatStoreValues_SeqBAIJ",
                                      MatStoreValues_SeqBAIJ);CHKERRQ(ierr);
  ierr = PetscObjectComposeFunctionDynamic((PetscObject)B,"MatRetrieveValues_C",
                                     "MatRetrieveValues_SeqBAIJ",
                                      MatRetrieveValues_SeqBAIJ);CHKERRQ(ierr);
  ierr = PetscObjectComposeFunctionDynamic((PetscObject)B,"MatSeqBAIJSetColumnIndices_C",
                                     "MatSeqBAIJSetColumnIndices_SeqBAIJ",
                                      MatSeqBAIJSetColumnIndices_SeqBAIJ);CHKERRQ(ierr);
  ierr = PetscObjectComposeFunctionDynamic((PetscObject)B,"MatConvert_seqbaij_seqaij_C",
                                     "MatConvert_SeqBAIJ_SeqAIJ",
                                      MatConvert_SeqBAIJ_SeqAIJ);CHKERRQ(ierr);
  ierr = PetscObjectComposeFunctionDynamic((PetscObject)B,"MatConvert_seqbaij_seqsbaij_C",
                                     "MatConvert_SeqBAIJ_SeqSBAIJ",
                                      MatConvert_SeqBAIJ_SeqSBAIJ);CHKERRQ(ierr);
  ierr = PetscObjectComposeFunctionDynamic((PetscObject)B,"MatSeqBAIJSetPreallocation_C",
                                     "MatSeqBAIJSetPreallocation_SeqBAIJ",
                                      MatSeqBAIJSetPreallocation_SeqBAIJ);CHKERRQ(ierr);
  ierr = PetscObjectComposeFunctionDynamic((PetscObject)B,"MatSeqBAIJSetPreallocationCSR_C",
                                     "MatSeqBAIJSetPreallocationCSR_SeqBAIJ",
                                      MatSeqBAIJSetPreallocationCSR_SeqBAIJ);CHKERRQ(ierr);
  ierr = PetscObjectChangeTypeName((PetscObject)B,MATSEQBAIJ);CHKERRQ(ierr);
  PetscFunctionReturn(0);
}
EXTERN_C_END

#undef __FUNCT__  
#define __FUNCT__ "MatDuplicateNoCreate_SeqBAIJ"
PetscErrorCode MatDuplicateNoCreate_SeqBAIJ(Mat A,MatDuplicateOption cpvalues,Mat *B)
{
  Mat            C = *B;
  Mat_SeqBAIJ    *c = (Mat_SeqBAIJ*)C->data,*a = (Mat_SeqBAIJ*)A->data;
  PetscErrorCode ierr;
  PetscInt       i,mbs = a->mbs,nz = a->nz,bs2 = a->bs2;

  PetscFunctionBegin;
  if (a->i[mbs] != nz) SETERRQ(PETSC_ERR_PLIB,"Corrupt matrix");

  ierr = PetscMalloc2(mbs,PetscInt,&c->imax,mbs,PetscInt,&c->ilen);CHKERRQ(ierr);
  for (i=0; i<mbs; i++) {
    c->imax[i] = a->imax[i];
    c->ilen[i] = a->ilen[i]; 
  }

  /* allocate the matrix space */
  ierr = PetscMalloc3(bs2*nz,PetscScalar,&c->a,nz,PetscInt,&c->j,mbs+1,PetscInt,&c->i);CHKERRQ(ierr);
  c->singlemalloc = PETSC_TRUE;
  ierr = PetscMemcpy(c->i,a->i,(mbs+1)*sizeof(PetscInt));CHKERRQ(ierr);
  if (mbs > 0) {
    ierr = PetscMemcpy(c->j,a->j,nz*sizeof(PetscInt));CHKERRQ(ierr);
    if (cpvalues == MAT_COPY_VALUES) {
      ierr = PetscMemcpy(c->a,a->a,bs2*nz*sizeof(MatScalar));CHKERRQ(ierr);
    } else {
      ierr = PetscMemzero(c->a,bs2*nz*sizeof(MatScalar));CHKERRQ(ierr);
    }
  }
  c->roworiented = a->roworiented;
  c->nonew       = a->nonew;
  ierr = PetscMapCopy(((PetscObject)A)->comm,&A->rmap,&C->rmap);CHKERRQ(ierr);  
  ierr = PetscMapCopy(((PetscObject)A)->comm,&A->cmap,&C->cmap);CHKERRQ(ierr);  
  c->bs2         = a->bs2;
  c->mbs         = a->mbs;
  c->nbs         = a->nbs;

  if (a->diag) {
    ierr = PetscMalloc((mbs+1)*sizeof(PetscInt),&c->diag);CHKERRQ(ierr);
    ierr = PetscLogObjectMemory(C,(mbs+1)*sizeof(PetscInt));CHKERRQ(ierr);
    for (i=0; i<mbs; i++) {
      c->diag[i] = a->diag[i];
    }
  } else c->diag        = 0;
  c->nz                 = a->nz;
  c->maxnz              = a->maxnz;
  c->solve_work         = 0;
  c->mult_work          = 0;
  c->free_a             = PETSC_TRUE;
  c->free_ij            = PETSC_TRUE;
  C->preallocated       = PETSC_TRUE;
  C->assembled          = PETSC_TRUE;

  c->compressedrow.use     = a->compressedrow.use;
  c->compressedrow.nrows   = a->compressedrow.nrows;
  c->compressedrow.checked = a->compressedrow.checked;
  if ( a->compressedrow.checked && a->compressedrow.use){
    i = a->compressedrow.nrows;
    ierr = PetscMalloc((2*i+1)*sizeof(PetscInt),&c->compressedrow.i);CHKERRQ(ierr);
    c->compressedrow.rindex = c->compressedrow.i + i + 1;
    ierr = PetscMemcpy(c->compressedrow.i,a->compressedrow.i,(i+1)*sizeof(PetscInt));CHKERRQ(ierr);
    ierr = PetscMemcpy(c->compressedrow.rindex,a->compressedrow.rindex,i*sizeof(PetscInt));CHKERRQ(ierr); 
  } else {
    c->compressedrow.use    = PETSC_FALSE;
    c->compressedrow.i      = PETSC_NULL;
    c->compressedrow.rindex = PETSC_NULL;
  }
  C->same_nonzero = A->same_nonzero;
  *B = C;
  ierr = PetscFListDuplicate(((PetscObject)A)->qlist,&((PetscObject)C)->qlist);CHKERRQ(ierr);
  PetscFunctionReturn(0);
}

#undef __FUNCT__  
#define __FUNCT__ "MatDuplicate_SeqBAIJ"
PetscErrorCode MatDuplicate_SeqBAIJ(Mat A,MatDuplicateOption cpvalues,Mat *B)
{
  Mat_SeqBAIJ    *c,*a = (Mat_SeqBAIJ*)A->data;
  PetscErrorCode ierr;
  PetscInt       i,mbs = a->mbs,nz = a->nz,bs2 = a->bs2;

  PetscFunctionBegin;
  ierr = MatCreate(((PetscObject)A)->comm,B);CHKERRQ(ierr);
  ierr = MatSetSizes(*B,A->rmap.N,A->cmap.n,A->rmap.N,A->cmap.n);CHKERRQ(ierr);
  ierr = MatSetType(*B,MATSEQBAIJ);CHKERRQ(ierr);
  ierr = MatDuplicateNoCreate_SeqBAIJ(A,cpvalues,B);
  PetscFunctionReturn(0);
}

#undef __FUNCT__  
#define __FUNCT__ "MatLoad_SeqBAIJ"
PetscErrorCode MatLoad_SeqBAIJ(PetscViewer viewer, const MatType type,Mat *A)
{
  Mat_SeqBAIJ    *a;
  Mat            B;
  PetscErrorCode ierr;
  PetscInt       i,nz,header[4],*rowlengths=0,M,N,bs=1;
  PetscInt       *mask,mbs,*jj,j,rowcount,nzcount,k,*browlengths,maskcount;
  PetscInt       kmax,jcount,block,idx,point,nzcountb,extra_rows;
  PetscInt       *masked,nmask,tmp,bs2,ishift;
  PetscMPIInt    size;
  int            fd;
  PetscScalar    *aa;
  MPI_Comm       comm = ((PetscObject)viewer)->comm;

  PetscFunctionBegin;
  ierr = PetscOptionsBegin(comm,PETSC_NULL,"Options for loading SEQBAIJ matrix","Mat");CHKERRQ(ierr);
    ierr = PetscOptionsInt("-matload_block_size","Set the blocksize used to store the matrix","MatLoad",bs,&bs,PETSC_NULL);CHKERRQ(ierr);
  ierr = PetscOptionsEnd();CHKERRQ(ierr);
  bs2  = bs*bs;

  ierr = MPI_Comm_size(comm,&size);CHKERRQ(ierr);
  if (size > 1) SETERRQ(PETSC_ERR_ARG_WRONG,"view must have one processor");
  ierr = PetscViewerBinaryGetDescriptor(viewer,&fd);CHKERRQ(ierr);
  ierr = PetscBinaryRead(fd,header,4,PETSC_INT);CHKERRQ(ierr);
  if (header[0] != MAT_FILE_COOKIE) SETERRQ(PETSC_ERR_FILE_UNEXPECTED,"not Mat object");
  M = header[1]; N = header[2]; nz = header[3];

  if (header[3] < 0) {
    SETERRQ(PETSC_ERR_FILE_UNEXPECTED,"Matrix stored in special format, cannot load as SeqBAIJ");
  }

  if (M != N) SETERRQ(PETSC_ERR_SUP,"Can only do square matrices");

  /* 
     This code adds extra rows to make sure the number of rows is 
    divisible by the blocksize
  */
  mbs        = M/bs;
  extra_rows = bs - M + bs*(mbs);
  if (extra_rows == bs) extra_rows = 0;
  else                  mbs++;
  if (extra_rows) {
    ierr = PetscInfo(viewer,"Padding loaded matrix to match blocksize\n");CHKERRQ(ierr);
  }

  /* read in row lengths */
  ierr = PetscMalloc((M+extra_rows)*sizeof(PetscInt),&rowlengths);CHKERRQ(ierr);
  ierr = PetscBinaryRead(fd,rowlengths,M,PETSC_INT);CHKERRQ(ierr);
  for (i=0; i<extra_rows; i++) rowlengths[M+i] = 1;

  /* read in column indices */
  ierr = PetscMalloc((nz+extra_rows)*sizeof(PetscInt),&jj);CHKERRQ(ierr);
  ierr = PetscBinaryRead(fd,jj,nz,PETSC_INT);CHKERRQ(ierr);
  for (i=0; i<extra_rows; i++) jj[nz+i] = M+i;

  /* loop over row lengths determining block row lengths */
  ierr     = PetscMalloc(mbs*sizeof(PetscInt),&browlengths);CHKERRQ(ierr);
  ierr     = PetscMemzero(browlengths,mbs*sizeof(PetscInt));CHKERRQ(ierr);
  ierr     = PetscMalloc(2*mbs*sizeof(PetscInt),&mask);CHKERRQ(ierr);
  ierr     = PetscMemzero(mask,mbs*sizeof(PetscInt));CHKERRQ(ierr);
  masked   = mask + mbs;
  rowcount = 0; nzcount = 0;
  for (i=0; i<mbs; i++) {
    nmask = 0;
    for (j=0; j<bs; j++) {
      kmax = rowlengths[rowcount];
      for (k=0; k<kmax; k++) {
        tmp = jj[nzcount++]/bs;
        if (!mask[tmp]) {masked[nmask++] = tmp; mask[tmp] = 1;}
      }
      rowcount++;
    }
    browlengths[i] += nmask;
    /* zero out the mask elements we set */
    for (j=0; j<nmask; j++) mask[masked[j]] = 0;
  }

  /* create our matrix */
  ierr = MatCreate(comm,&B);
  ierr = MatSetSizes(B,PETSC_DECIDE,PETSC_DECIDE,M+extra_rows,N+extra_rows);
  ierr = MatSetType(B,type);CHKERRQ(ierr);
  ierr = MatSeqBAIJSetPreallocation_SeqBAIJ(B,bs,0,browlengths);CHKERRQ(ierr);
  a = (Mat_SeqBAIJ*)B->data;

  /* set matrix "i" values */
  a->i[0] = 0;
  for (i=1; i<= mbs; i++) {
    a->i[i]      = a->i[i-1] + browlengths[i-1];
    a->ilen[i-1] = browlengths[i-1];
  }
  a->nz         = 0;
  for (i=0; i<mbs; i++) a->nz += browlengths[i];

  /* read in nonzero values */
  ierr = PetscMalloc((nz+extra_rows)*sizeof(PetscScalar),&aa);CHKERRQ(ierr);
  ierr = PetscBinaryRead(fd,aa,nz,PETSC_SCALAR);CHKERRQ(ierr);
  for (i=0; i<extra_rows; i++) aa[nz+i] = 1.0;

  /* set "a" and "j" values into matrix */
  nzcount = 0; jcount = 0;
  for (i=0; i<mbs; i++) {
    nzcountb = nzcount;
    nmask    = 0;
    for (j=0; j<bs; j++) {
      kmax = rowlengths[i*bs+j];
      for (k=0; k<kmax; k++) {
        tmp = jj[nzcount++]/bs;
	if (!mask[tmp]) { masked[nmask++] = tmp; mask[tmp] = 1;}
      }
    }
    /* sort the masked values */
    ierr = PetscSortInt(nmask,masked);CHKERRQ(ierr);

    /* set "j" values into matrix */
    maskcount = 1;
    for (j=0; j<nmask; j++) {
      a->j[jcount++]  = masked[j];
      mask[masked[j]] = maskcount++; 
    }
    /* set "a" values into matrix */
    ishift = bs2*a->i[i];
    for (j=0; j<bs; j++) {
      kmax = rowlengths[i*bs+j];
      for (k=0; k<kmax; k++) {
        tmp       = jj[nzcountb]/bs ;
        block     = mask[tmp] - 1;
        point     = jj[nzcountb] - bs*tmp;
        idx       = ishift + bs2*block + j + bs*point;
        a->a[idx] = (MatScalar)aa[nzcountb++];
      }
    }
    /* zero out the mask elements we set */
    for (j=0; j<nmask; j++) mask[masked[j]] = 0;
  }
  if (jcount != a->nz) SETERRQ(PETSC_ERR_FILE_UNEXPECTED,"Bad binary matrix");

  ierr = PetscFree(rowlengths);CHKERRQ(ierr);
  ierr = PetscFree(browlengths);CHKERRQ(ierr);
  ierr = PetscFree(aa);CHKERRQ(ierr);
  ierr = PetscFree(jj);CHKERRQ(ierr);
  ierr = PetscFree(mask);CHKERRQ(ierr);

  ierr = MatAssemblyBegin(B,MAT_FINAL_ASSEMBLY);CHKERRQ(ierr);
  ierr = MatAssemblyEnd(B,MAT_FINAL_ASSEMBLY);CHKERRQ(ierr);
  ierr = MatView_Private(B);CHKERRQ(ierr);

  *A = B;
  PetscFunctionReturn(0);
}

#undef __FUNCT__  
#define __FUNCT__ "MatCreateSeqBAIJ"
/*@C
   MatCreateSeqBAIJ - Creates a sparse matrix in block AIJ (block
   compressed row) format.  For good matrix assembly performance the
   user should preallocate the matrix storage by setting the parameter nz
   (or the array nnz).  By setting these parameters accurately, performance
   during matrix assembly can be increased by more than a factor of 50.

   Collective on MPI_Comm

   Input Parameters:
+  comm - MPI communicator, set to PETSC_COMM_SELF
.  bs - size of block
.  m - number of rows
.  n - number of columns
.  nz - number of nonzero blocks  per block row (same for all rows)
-  nnz - array containing the number of nonzero blocks in the various block rows 
         (possibly different for each block row) or PETSC_NULL

   Output Parameter:
.  A - the matrix 

   It is recommended that one use the MatCreate(), MatSetType() and/or MatSetFromOptions(),
   MatXXXXSetPreallocation() paradgm instead of this routine directly. This is definitely
   true if you plan to use the external direct solvers such as SuperLU, MUMPS or Spooles.
   [MatXXXXSetPreallocation() is, for example, MatSeqAIJSetPreallocation]

   Options Database Keys:
.   -mat_no_unroll - uses code that does not unroll the loops in the 
                     block calculations (much slower)
.    -mat_block_size - size of the blocks to use

   Level: intermediate

   Notes:
   The number of rows and columns must be divisible by blocksize.

   If the nnz parameter is given then the nz parameter is ignored

   A nonzero block is any block that as 1 or more nonzeros in it

   The block AIJ format is fully compatible with standard Fortran 77
   storage.  That is, the stored row and column indices can begin at
   either one (as in Fortran) or zero.  See the users' manual for details.

   Specify the preallocated storage with either nz or nnz (not both).
   Set nz=PETSC_DEFAULT and nnz=PETSC_NULL for PETSc to control dynamic memory 
   allocation.  For additional details, see the users manual chapter on
   matrices.

.seealso: MatCreate(), MatCreateSeqAIJ(), MatSetValues(), MatCreateMPIBAIJ()
@*/
PetscErrorCode PETSCMAT_DLLEXPORT MatCreateSeqBAIJ(MPI_Comm comm,PetscInt bs,PetscInt m,PetscInt n,PetscInt nz,const PetscInt nnz[],Mat *A)
{
  PetscErrorCode ierr;
 
  PetscFunctionBegin;
  ierr = MatCreate(comm,A);CHKERRQ(ierr);
  ierr = MatSetSizes(*A,m,n,m,n);CHKERRQ(ierr);
  ierr = MatSetType(*A,MATSEQBAIJ);CHKERRQ(ierr);
  ierr = MatSeqBAIJSetPreallocation_SeqBAIJ(*A,bs,nz,(PetscInt*)nnz);CHKERRQ(ierr);
  PetscFunctionReturn(0);
}

#undef __FUNCT__  
#define __FUNCT__ "MatSeqBAIJSetPreallocation"
/*@C
   MatSeqBAIJSetPreallocation - Sets the block size and expected nonzeros
   per row in the matrix. For good matrix assembly performance the
   user should preallocate the matrix storage by setting the parameter nz
   (or the array nnz).  By setting these parameters accurately, performance
   during matrix assembly can be increased by more than a factor of 50.

   Collective on MPI_Comm

   Input Parameters:
+  A - the matrix
.  bs - size of block
.  nz - number of block nonzeros per block row (same for all rows)
-  nnz - array containing the number of block nonzeros in the various block rows 
         (possibly different for each block row) or PETSC_NULL

   Options Database Keys:
.   -mat_no_unroll - uses code that does not unroll the loops in the 
                     block calculations (much slower)
.    -mat_block_size - size of the blocks to use

   Level: intermediate

   Notes:
   If the nnz parameter is given then the nz parameter is ignored

   You can call MatGetInfo() to get information on how effective the preallocation was;
   for example the fields mallocs,nz_allocated,nz_used,nz_unneeded;
   You can also run with the option -info and look for messages with the string 
   malloc in them to see if additional memory allocation was needed.

   The block AIJ format is fully compatible with standard Fortran 77
   storage.  That is, the stored row and column indices can begin at
   either one (as in Fortran) or zero.  See the users' manual for details.

   Specify the preallocated storage with either nz or nnz (not both).
   Set nz=PETSC_DEFAULT and nnz=PETSC_NULL for PETSc to control dynamic memory 
   allocation.  For additional details, see the users manual chapter on
   matrices.

.seealso: MatCreate(), MatCreateSeqAIJ(), MatSetValues(), MatCreateMPIBAIJ(), MatGetInfo()
@*/
PetscErrorCode PETSCMAT_DLLEXPORT MatSeqBAIJSetPreallocation(Mat B,PetscInt bs,PetscInt nz,const PetscInt nnz[])
{
  PetscErrorCode ierr,(*f)(Mat,PetscInt,PetscInt,const PetscInt[]);

  PetscFunctionBegin;
  ierr = PetscObjectQueryFunction((PetscObject)B,"MatSeqBAIJSetPreallocation_C",(void (**)(void))&f);CHKERRQ(ierr);
  if (f) {
    ierr = (*f)(B,bs,nz,nnz);CHKERRQ(ierr);
  }
  PetscFunctionReturn(0);
}

#undef __FUNCT__  
#define __FUNCT__ "MatSeqBAIJSetPreallocationCSR"
/*@C
   MatSeqBAIJSetPreallocationCSR - Allocates memory for a sparse sequential matrix in AIJ format
   (the default sequential PETSc format).  

   Collective on MPI_Comm

   Input Parameters:
+  A - the matrix 
.  i - the indices into j for the start of each local row (starts with zero)
.  j - the column indices for each local row (starts with zero) these must be sorted for each row
-  v - optional values in the matrix

   Level: developer

.keywords: matrix, aij, compressed row, sparse

.seealso: MatCreate(), MatCreateSeqBAIJ(), MatSetValues(), MatSeqBAIJSetPreallocation(), MATSEQBAIJ
@*/
PetscErrorCode PETSCMAT_DLLEXPORT MatSeqBAIJSetPreallocationCSR(Mat B,PetscInt bs,const PetscInt i[],const PetscInt j[], const PetscScalar v[])
{
  PetscErrorCode ierr,(*f)(Mat,PetscInt,const PetscInt[],const PetscInt[],const PetscScalar[]);

  PetscFunctionBegin;
  ierr = PetscObjectQueryFunction((PetscObject)B,"MatSeqBAIJSetPreallocationCSR_C",(void (**)(void))&f);CHKERRQ(ierr);
  if (f) {
    ierr = (*f)(B,bs,i,j,v);CHKERRQ(ierr);
  }
  PetscFunctionReturn(0);
}


#undef __FUNCT__  
#define __FUNCT__ "MatCreateSeqBAIJWithArrays"
/*@
     MatCreateSeqBAIJWithArrays - Creates an sequential BAIJ matrix using matrix elements 
              (upper triangular entries in CSR format) provided by the user.

     Collective on MPI_Comm

   Input Parameters:
+  comm - must be an MPI communicator of size 1
.  bs - size of block
.  m - number of rows
.  n - number of columns
.  i - row indices
.  j - column indices
-  a - matrix values

   Output Parameter:
.  mat - the matrix

   Level: intermediate

   Notes:
       The i, j, and a arrays are not copied by this routine, the user must free these arrays
    once the matrix is destroyed

       You cannot set new nonzero locations into this matrix, that will generate an error.

       The i and j indices are 0 based

.seealso: MatCreate(), MatCreateMPIBAIJ(), MatCreateSeqBAIJ()

@*/
PetscErrorCode PETSCMAT_DLLEXPORT MatCreateSeqBAIJWithArrays(MPI_Comm comm,PetscInt bs,PetscInt m,PetscInt n,PetscInt* i,PetscInt*j,PetscScalar *a,Mat *mat)
{
  PetscErrorCode ierr;
  PetscInt       ii;
  Mat_SeqBAIJ    *baij;

  PetscFunctionBegin;
  if (bs != 1) SETERRQ1(PETSC_ERR_SUP,"block size %D > 1 is not supported yet",bs);
  if (i[0]) SETERRQ(PETSC_ERR_ARG_OUTOFRANGE,"i (row indices) must start with 0");
  
  ierr = MatCreate(comm,mat);CHKERRQ(ierr);
  ierr = MatSetSizes(*mat,m,n,m,n);CHKERRQ(ierr);
  ierr = MatSetType(*mat,MATSEQBAIJ);CHKERRQ(ierr);
  ierr = MatSeqBAIJSetPreallocation_SeqBAIJ(*mat,bs,MAT_SKIP_ALLOCATION,0);CHKERRQ(ierr);
  baij = (Mat_SeqBAIJ*)(*mat)->data;
  ierr = PetscMalloc2(m,PetscInt,&baij->imax,m,PetscInt,&baij->ilen);CHKERRQ(ierr);

  baij->i = i;
  baij->j = j;
  baij->a = a;
  baij->singlemalloc = PETSC_FALSE;
  baij->nonew        = -1;             /*this indicates that inserting a new value in the matrix that generates a new nonzero is an error*/
  baij->free_a       = PETSC_FALSE; 
  baij->free_ij       = PETSC_FALSE; 

  for (ii=0; ii<m; ii++) {
    baij->ilen[ii] = baij->imax[ii] = i[ii+1] - i[ii];
#if defined(PETSC_USE_DEBUG)
    if (i[ii+1] - i[ii] < 0) SETERRQ2(PETSC_ERR_ARG_OUTOFRANGE,"Negative row length in i (row indices) row = %d length = %d",ii,i[ii+1] - i[ii]);
#endif    
  }
#if defined(PETSC_USE_DEBUG)
  for (ii=0; ii<baij->i[m]; ii++) {
    if (j[ii] < 0) SETERRQ2(PETSC_ERR_ARG_OUTOFRANGE,"Negative column index at location = %d index = %d",ii,j[ii]);
    if (j[ii] > n - 1) SETERRQ2(PETSC_ERR_ARG_OUTOFRANGE,"Column index to large at location = %d index = %d",ii,j[ii]);
  }
#endif    

  ierr = MatAssemblyBegin(*mat,MAT_FINAL_ASSEMBLY);CHKERRQ(ierr);
  ierr = MatAssemblyEnd(*mat,MAT_FINAL_ASSEMBLY);CHKERRQ(ierr);
  PetscFunctionReturn(0);
}<|MERGE_RESOLUTION|>--- conflicted
+++ resolved
@@ -2710,11 +2710,6 @@
 EXTERN_C_END
 
 EXTERN_C_BEGIN
-<<<<<<< HEAD
-extern PetscErrorCode PETSCMAT_DLLEXPORT MatGetFactor_seqbaij_petsc(Mat,MatFactorType,Mat*);
-EXTERN_C_END
-
-=======
 #undef __FUNCT__  
 #define __FUNCT__ "MatSeqBAIJSetPreallocationCSR_SeqBAIJ"
 PetscErrorCode MatSeqBAIJSetPreallocationCSR_SeqBAIJ(Mat B,PetscInt bs,const PetscInt I[],const PetscInt J[],const PetscScalar V[])
@@ -2763,7 +2758,10 @@
 EXTERN_C_END
 
 
->>>>>>> 6c08af04
+EXTERN_C_BEGIN
+extern PetscErrorCode PETSCMAT_DLLEXPORT MatGetFactor_seqbaij_petsc(Mat,MatFactorType,Mat*);
+EXTERN_C_END
+
 /*MC
    MATSEQBAIJ - MATSEQBAIJ = "seqbaij" - A matrix type to be used for sequential block sparse matrices, based on 
    block sparse compressed row format.
