#define PETSCMAT_DLL

#include "../src/mat/impls/baij/mpi/mpibaij.h"   /*I  "petscmat.h"  I*/
#include "petscblaslapack.h"

extern PetscErrorCode MatSetUpMultiply_MPIBAIJ(Mat); 
extern PetscErrorCode DisAssemble_MPIBAIJ(Mat);
extern PetscErrorCode MatIncreaseOverlap_MPIBAIJ(Mat,PetscInt,IS[],PetscInt);
extern PetscErrorCode MatGetSubMatrices_MPIBAIJ(Mat,PetscInt,const IS[],const IS[],MatReuse,Mat *[]);
extern PetscErrorCode MatGetValues_SeqBAIJ(Mat,PetscInt,const PetscInt[],PetscInt,const PetscInt [],PetscScalar []);
extern PetscErrorCode MatSetValues_SeqBAIJ(Mat,PetscInt,const PetscInt[],PetscInt,const PetscInt [],const PetscScalar [],InsertMode);
extern PetscErrorCode MatSetValuesBlocked_SeqBAIJ(Mat,PetscInt,const PetscInt[],PetscInt,const PetscInt[],const PetscScalar[],InsertMode);
extern PetscErrorCode MatGetRow_SeqBAIJ(Mat,PetscInt,PetscInt*,PetscInt*[],PetscScalar*[]);
extern PetscErrorCode MatRestoreRow_SeqBAIJ(Mat,PetscInt,PetscInt*,PetscInt*[],PetscScalar*[]);
extern PetscErrorCode MatZeroRows_SeqBAIJ(Mat,PetscInt,const PetscInt[],PetscScalar,Vec,Vec);

#undef __FUNCT__  
#define __FUNCT__ "MatGetRowMaxAbs_MPIBAIJ"
PetscErrorCode MatGetRowMaxAbs_MPIBAIJ(Mat A,Vec v,PetscInt idx[])
{
  Mat_MPIBAIJ    *a = (Mat_MPIBAIJ*)A->data;
  PetscErrorCode ierr;
  PetscInt       i,*idxb = 0;
  PetscScalar    *va,*vb;
  Vec            vtmp;

  PetscFunctionBegin; 
  ierr = MatGetRowMaxAbs(a->A,v,idx);CHKERRQ(ierr); 
  ierr = VecGetArray(v,&va);CHKERRQ(ierr);
  if (idx) {
    for (i=0; i<A->rmap->n; i++) {if (PetscAbsScalar(va[i])) idx[i] += A->cmap->rstart;}
  }

  ierr = VecCreateSeq(PETSC_COMM_SELF,A->rmap->n,&vtmp);CHKERRQ(ierr);
  if (idx) {ierr = PetscMalloc(A->rmap->n*sizeof(PetscInt),&idxb);CHKERRQ(ierr);}
  ierr = MatGetRowMaxAbs(a->B,vtmp,idxb);CHKERRQ(ierr);
  ierr = VecGetArray(vtmp,&vb);CHKERRQ(ierr);

  for (i=0; i<A->rmap->n; i++){
    if (PetscAbsScalar(va[i]) < PetscAbsScalar(vb[i])) {va[i] = vb[i]; if (idx) idx[i] = A->cmap->bs*a->garray[idxb[i]/A->cmap->bs] + (idxb[i] % A->cmap->bs);}
  }

  ierr = VecRestoreArray(v,&va);CHKERRQ(ierr); 
  ierr = VecRestoreArray(vtmp,&vb);CHKERRQ(ierr); 
  if (idxb) {ierr = PetscFree(idxb);CHKERRQ(ierr);}
  ierr = VecDestroy(vtmp);CHKERRQ(ierr);
  PetscFunctionReturn(0);
}

EXTERN_C_BEGIN
#undef __FUNCT__  
#define __FUNCT__ "MatStoreValues_MPIBAIJ"
PetscErrorCode  MatStoreValues_MPIBAIJ(Mat mat)
{
  Mat_MPIBAIJ    *aij = (Mat_MPIBAIJ *)mat->data;
  PetscErrorCode ierr;

  PetscFunctionBegin;
  ierr = MatStoreValues(aij->A);CHKERRQ(ierr);
  ierr = MatStoreValues(aij->B);CHKERRQ(ierr);
  PetscFunctionReturn(0);
}
EXTERN_C_END

EXTERN_C_BEGIN
#undef __FUNCT__  
#define __FUNCT__ "MatRetrieveValues_MPIBAIJ"
PetscErrorCode  MatRetrieveValues_MPIBAIJ(Mat mat)
{
  Mat_MPIBAIJ    *aij = (Mat_MPIBAIJ *)mat->data;
  PetscErrorCode ierr;

  PetscFunctionBegin;
  ierr = MatRetrieveValues(aij->A);CHKERRQ(ierr);
  ierr = MatRetrieveValues(aij->B);CHKERRQ(ierr);
  PetscFunctionReturn(0);
}
EXTERN_C_END

/* 
     Local utility routine that creates a mapping from the global column 
   number to the local number in the off-diagonal part of the local 
   storage of the matrix.  This is done in a non scalable way since the
   length of colmap equals the global matrix length. 
*/
#undef __FUNCT__  
#define __FUNCT__ "CreateColmap_MPIBAIJ_Private"
PetscErrorCode CreateColmap_MPIBAIJ_Private(Mat mat)
{
  Mat_MPIBAIJ    *baij = (Mat_MPIBAIJ*)mat->data;
  Mat_SeqBAIJ    *B = (Mat_SeqBAIJ*)baij->B->data;
  PetscErrorCode ierr;
  PetscInt       nbs = B->nbs,i,bs=mat->rmap->bs;

  PetscFunctionBegin;
#if defined (PETSC_USE_CTABLE)
  ierr = PetscTableCreate(baij->nbs,&baij->colmap);CHKERRQ(ierr); 
  for (i=0; i<nbs; i++){
    ierr = PetscTableAdd(baij->colmap,baij->garray[i]+1,i*bs+1);CHKERRQ(ierr);
  }
#else
  ierr = PetscMalloc((baij->Nbs+1)*sizeof(PetscInt),&baij->colmap);CHKERRQ(ierr);
  ierr = PetscLogObjectMemory(mat,baij->Nbs*sizeof(PetscInt));CHKERRQ(ierr);
  ierr = PetscMemzero(baij->colmap,baij->Nbs*sizeof(PetscInt));CHKERRQ(ierr);
  for (i=0; i<nbs; i++) baij->colmap[baij->garray[i]] = i*bs+1;
#endif
  PetscFunctionReturn(0);
}

#define  MatSetValues_SeqBAIJ_A_Private(row,col,value,addv) \
{ \
 \
    brow = row/bs;  \
    rp   = aj + ai[brow]; ap = aa + bs2*ai[brow]; \
    rmax = aimax[brow]; nrow = ailen[brow]; \
      bcol = col/bs; \
      ridx = row % bs; cidx = col % bs; \
      low = 0; high = nrow; \
      while (high-low > 3) { \
        t = (low+high)/2; \
        if (rp[t] > bcol) high = t; \
        else              low  = t; \
      } \
      for (_i=low; _i<high; _i++) { \
        if (rp[_i] > bcol) break; \
        if (rp[_i] == bcol) { \
          bap  = ap +  bs2*_i + bs*cidx + ridx; \
          if (addv == ADD_VALUES) *bap += value;  \
          else                    *bap  = value;  \
          goto a_noinsert; \
        } \
      } \
      if (a->nonew == 1) goto a_noinsert; \
      if (a->nonew == -1) SETERRQ2(PETSC_COMM_SELF,PETSC_ERR_ARG_OUTOFRANGE,"Inserting a new nonzero (%D, %D) into matrix", row, col); \
      MatSeqXAIJReallocateAIJ(A,a->mbs,bs2,nrow,brow,bcol,rmax,aa,ai,aj,rp,ap,aimax,a->nonew,MatScalar); \
      N = nrow++ - 1;  \
      /* shift up all the later entries in this row */ \
      for (ii=N; ii>=_i; ii--) { \
        rp[ii+1] = rp[ii]; \
        ierr = PetscMemcpy(ap+bs2*(ii+1),ap+bs2*(ii),bs2*sizeof(MatScalar));CHKERRQ(ierr); \
      } \
      if (N>=_i) { ierr = PetscMemzero(ap+bs2*_i,bs2*sizeof(MatScalar));CHKERRQ(ierr); }  \
      rp[_i]                      = bcol;  \
      ap[bs2*_i + bs*cidx + ridx] = value;  \
      a_noinsert:; \
    ailen[brow] = nrow; \
} 

#define  MatSetValues_SeqBAIJ_B_Private(row,col,value,addv) \
{ \
    brow = row/bs;  \
    rp   = bj + bi[brow]; ap = ba + bs2*bi[brow]; \
    rmax = bimax[brow]; nrow = bilen[brow]; \
      bcol = col/bs; \
      ridx = row % bs; cidx = col % bs; \
      low = 0; high = nrow; \
      while (high-low > 3) { \
        t = (low+high)/2; \
        if (rp[t] > bcol) high = t; \
        else              low  = t; \
      } \
      for (_i=low; _i<high; _i++) { \
        if (rp[_i] > bcol) break; \
        if (rp[_i] == bcol) { \
          bap  = ap +  bs2*_i + bs*cidx + ridx; \
          if (addv == ADD_VALUES) *bap += value;  \
          else                    *bap  = value;  \
          goto b_noinsert; \
        } \
      } \
      if (b->nonew == 1) goto b_noinsert; \
      if (b->nonew == -1) SETERRQ2(PETSC_COMM_SELF,PETSC_ERR_ARG_OUTOFRANGE,"Inserting a new nonzero (%D, %D) into matrix", row, col); \
      MatSeqXAIJReallocateAIJ(B,b->mbs,bs2,nrow,brow,bcol,rmax,ba,bi,bj,rp,ap,bimax,b->nonew,MatScalar); \
      CHKMEMQ;\
      N = nrow++ - 1;  \
      /* shift up all the later entries in this row */ \
      for (ii=N; ii>=_i; ii--) { \
        rp[ii+1] = rp[ii]; \
        ierr = PetscMemcpy(ap+bs2*(ii+1),ap+bs2*(ii),bs2*sizeof(MatScalar));CHKERRQ(ierr); \
      } \
      if (N>=_i) { ierr = PetscMemzero(ap+bs2*_i,bs2*sizeof(MatScalar));CHKERRQ(ierr);}  \
      rp[_i]                      = bcol;  \
      ap[bs2*_i + bs*cidx + ridx] = value;  \
      b_noinsert:; \
    bilen[brow] = nrow; \
} 

#undef __FUNCT__  
#define __FUNCT__ "MatSetValues_MPIBAIJ"
PetscErrorCode MatSetValues_MPIBAIJ(Mat mat,PetscInt m,const PetscInt im[],PetscInt n,const PetscInt in[],const PetscScalar v[],InsertMode addv)
{
  Mat_MPIBAIJ    *baij = (Mat_MPIBAIJ*)mat->data;
  MatScalar      value;
  PetscBool      roworiented = baij->roworiented;
  PetscErrorCode ierr;
  PetscInt       i,j,row,col;
  PetscInt       rstart_orig=mat->rmap->rstart;
  PetscInt       rend_orig=mat->rmap->rend,cstart_orig=mat->cmap->rstart;
  PetscInt       cend_orig=mat->cmap->rend,bs=mat->rmap->bs;

  /* Some Variables required in the macro */
  Mat            A = baij->A;
  Mat_SeqBAIJ    *a = (Mat_SeqBAIJ*)(A)->data; 
  PetscInt       *aimax=a->imax,*ai=a->i,*ailen=a->ilen,*aj=a->j; 
  MatScalar      *aa=a->a;

  Mat            B = baij->B;
  Mat_SeqBAIJ    *b = (Mat_SeqBAIJ*)(B)->data; 
  PetscInt       *bimax=b->imax,*bi=b->i,*bilen=b->ilen,*bj=b->j; 
  MatScalar      *ba=b->a;

  PetscInt       *rp,ii,nrow,_i,rmax,N,brow,bcol; 
  PetscInt       low,high,t,ridx,cidx,bs2=a->bs2; 
  MatScalar      *ap,*bap;

  PetscFunctionBegin;
  if (v) PetscValidScalarPointer(v,6);
  for (i=0; i<m; i++) {
    if (im[i] < 0) continue;
#if defined(PETSC_USE_DEBUG)
    if (im[i] >= mat->rmap->N) SETERRQ2(PETSC_COMM_SELF,PETSC_ERR_ARG_OUTOFRANGE,"Row too large: row %D max %D",im[i],mat->rmap->N-1);
#endif
    if (im[i] >= rstart_orig && im[i] < rend_orig) {
      row = im[i] - rstart_orig;
      for (j=0; j<n; j++) {
        if (in[j] >= cstart_orig && in[j] < cend_orig){
          col = in[j] - cstart_orig;
          if (roworiented) value = v[i*n+j]; else value = v[i+j*m];
          MatSetValues_SeqBAIJ_A_Private(row,col,value,addv);
          /* ierr = MatSetValues_SeqBAIJ(baij->A,1,&row,1,&col,&value,addv);CHKERRQ(ierr); */
        } else if (in[j] < 0) continue;
#if defined(PETSC_USE_DEBUG)
        else if (in[j] >= mat->cmap->N) SETERRQ2(PETSC_COMM_SELF,PETSC_ERR_ARG_OUTOFRANGE,"Column too large: col %D max %D",in[j],mat->cmap->N-1);
#endif
        else {
          if (mat->was_assembled) {
            if (!baij->colmap) {
              ierr = CreateColmap_MPIBAIJ_Private(mat);CHKERRQ(ierr);
            }
#if defined (PETSC_USE_CTABLE)
            ierr = PetscTableFind(baij->colmap,in[j]/bs + 1,&col);CHKERRQ(ierr);
            col  = col - 1;
#else
            col = baij->colmap[in[j]/bs] - 1;
#endif
            if (col < 0 && !((Mat_SeqBAIJ*)(baij->A->data))->nonew) {
              ierr = DisAssemble_MPIBAIJ(mat);CHKERRQ(ierr); 
              col =  in[j];
              /* Reinitialize the variables required by MatSetValues_SeqBAIJ_B_Private() */
              B = baij->B;
              b = (Mat_SeqBAIJ*)(B)->data; 
              bimax=b->imax;bi=b->i;bilen=b->ilen;bj=b->j; 
              ba=b->a;
            } else col += in[j]%bs;
          } else col = in[j];
          if (roworiented) value = v[i*n+j]; else value = v[i+j*m];
          MatSetValues_SeqBAIJ_B_Private(row,col,value,addv);
          /* ierr = MatSetValues_SeqBAIJ(baij->B,1,&row,1,&col,&value,addv);CHKERRQ(ierr); */
        }
      }
    } else {
      if (mat->nooffprocentries) SETERRQ1(PETSC_COMM_SELF,PETSC_ERR_ARG_WRONG,"Setting off process row %D even though MatSetOption(,MAT_NO_OFF_PROC_ENTRIES,PETSC_TRUE) was set",im[i]);
      if (!baij->donotstash) {
        if (roworiented) {
          ierr = MatStashValuesRow_Private(&mat->stash,im[i],n,in,v+i*n,PETSC_FALSE);CHKERRQ(ierr);
        } else {
          ierr = MatStashValuesCol_Private(&mat->stash,im[i],n,in,v+i,m,PETSC_FALSE);CHKERRQ(ierr);
        }
      }
    }
  }
  PetscFunctionReturn(0);
}

#undef __FUNCT__  
#define __FUNCT__ "MatSetValuesBlocked_MPIBAIJ"
PetscErrorCode MatSetValuesBlocked_MPIBAIJ(Mat mat,PetscInt m,const PetscInt im[],PetscInt n,const PetscInt in[],const PetscScalar v[],InsertMode addv)
{
  Mat_MPIBAIJ       *baij = (Mat_MPIBAIJ*)mat->data;
  const PetscScalar *value;
  MatScalar         *barray=baij->barray;
  PetscBool         roworiented = baij->roworiented;
  PetscErrorCode    ierr;
  PetscInt          i,j,ii,jj,row,col,rstart=baij->rstartbs;
  PetscInt          rend=baij->rendbs,cstart=baij->cstartbs,stepval;
  PetscInt          cend=baij->cendbs,bs=mat->rmap->bs,bs2=baij->bs2;
  
  PetscFunctionBegin;
  if(!barray) {
    ierr         = PetscMalloc(bs2*sizeof(MatScalar),&barray);CHKERRQ(ierr);
    baij->barray = barray;
  }

  if (roworiented) { 
    stepval = (n-1)*bs;
  } else {
    stepval = (m-1)*bs;
  }
  for (i=0; i<m; i++) {
    if (im[i] < 0) continue;
#if defined(PETSC_USE_DEBUG)
    if (im[i] >= baij->Mbs) SETERRQ2(PETSC_COMM_SELF,PETSC_ERR_ARG_OUTOFRANGE,"Row too large, row %D max %D",im[i],baij->Mbs-1);
#endif
    if (im[i] >= rstart && im[i] < rend) {
      row = im[i] - rstart;
      for (j=0; j<n; j++) {
        /* If NumCol = 1 then a copy is not required */
        if ((roworiented) && (n == 1)) {
          barray = (MatScalar*)v + i*bs2;
        } else if((!roworiented) && (m == 1)) {
          barray = (MatScalar*)v + j*bs2;
        } else { /* Here a copy is required */
          if (roworiented) { 
            value = v + (i*(stepval+bs) + j)*bs;
          } else {
	    value = v + (j*(stepval+bs) + i)*bs;
          }
          for (ii=0; ii<bs; ii++,value+=bs+stepval) {
            for (jj=0; jj<bs; jj++) {
              barray[jj]  = value[jj]; 
            }
            barray += bs;
          }
          barray -= bs2;
        }
          
        if (in[j] >= cstart && in[j] < cend){
          col  = in[j] - cstart;
          ierr = MatSetValuesBlocked_SeqBAIJ(baij->A,1,&row,1,&col,barray,addv);CHKERRQ(ierr);
        }
        else if (in[j] < 0) continue;
#if defined(PETSC_USE_DEBUG)
        else if (in[j] >= baij->Nbs) SETERRQ2(PETSC_COMM_SELF,PETSC_ERR_ARG_OUTOFRANGE,"Column too large, col %D max %D",in[j],baij->Nbs-1);
#endif
        else {
          if (mat->was_assembled) {
            if (!baij->colmap) {
              ierr = CreateColmap_MPIBAIJ_Private(mat);CHKERRQ(ierr);
            }

#if defined(PETSC_USE_DEBUG)
#if defined (PETSC_USE_CTABLE)
            { PetscInt data;
              ierr = PetscTableFind(baij->colmap,in[j]+1,&data);CHKERRQ(ierr);
              if ((data - 1) % bs) SETERRQ(PETSC_COMM_SELF,PETSC_ERR_PLIB,"Incorrect colmap");
            }
#else
            if ((baij->colmap[in[j]] - 1) % bs) SETERRQ(PETSC_COMM_SELF,PETSC_ERR_PLIB,"Incorrect colmap");
#endif
#endif
#if defined (PETSC_USE_CTABLE)
	    ierr = PetscTableFind(baij->colmap,in[j]+1,&col);CHKERRQ(ierr);
            col  = (col - 1)/bs;
#else
            col = (baij->colmap[in[j]] - 1)/bs;
#endif
            if (col < 0 && !((Mat_SeqBAIJ*)(baij->A->data))->nonew) {
              ierr = DisAssemble_MPIBAIJ(mat);CHKERRQ(ierr); 
              col =  in[j];              
            }
          }
          else col = in[j];
          ierr = MatSetValuesBlocked_SeqBAIJ(baij->B,1,&row,1,&col,barray,addv);CHKERRQ(ierr);
        }
      }
    } else {
      if (mat->nooffprocentries) SETERRQ1(PETSC_COMM_SELF,PETSC_ERR_ARG_WRONG,"Setting off process row %D even though MatSetOption(,MAT_NO_OFF_PROC_ENTRIES,PETSC_TRUE) was set",im[i]);
      if (!baij->donotstash) {
        if (roworiented) {
          ierr = MatStashValuesRowBlocked_Private(&mat->bstash,im[i],n,in,v,m,n,i);CHKERRQ(ierr);
        } else {
          ierr = MatStashValuesColBlocked_Private(&mat->bstash,im[i],n,in,v,m,n,i);CHKERRQ(ierr);
        }
      }
    }
  }
  PetscFunctionReturn(0);
}

#define HASH_KEY 0.6180339887
#define HASH(size,key,tmp) (tmp = (key)*HASH_KEY,(PetscInt)((size)*(tmp-(PetscInt)tmp)))
/* #define HASH(size,key) ((PetscInt)((size)*fmod(((key)*HASH_KEY),1))) */
/* #define HASH(size,key,tmp) ((PetscInt)((size)*fmod(((key)*HASH_KEY),1))) */
#undef __FUNCT__  
#define __FUNCT__ "MatSetValues_MPIBAIJ_HT"
PetscErrorCode MatSetValues_MPIBAIJ_HT(Mat mat,PetscInt m,const PetscInt im[],PetscInt n,const PetscInt in[],const PetscScalar v[],InsertMode addv)
{
  Mat_MPIBAIJ    *baij = (Mat_MPIBAIJ*)mat->data;
  PetscBool      roworiented = baij->roworiented;
  PetscErrorCode ierr;
  PetscInt       i,j,row,col;
  PetscInt       rstart_orig=mat->rmap->rstart;
  PetscInt       rend_orig=mat->rmap->rend,Nbs=baij->Nbs;
  PetscInt       h1,key,size=baij->ht_size,bs=mat->rmap->bs,*HT=baij->ht,idx;
  PetscReal      tmp;
  MatScalar      **HD = baij->hd,value;
#if defined(PETSC_USE_DEBUG)
  PetscInt       total_ct=baij->ht_total_ct,insert_ct=baij->ht_insert_ct;
#endif

  PetscFunctionBegin;
  if (v) PetscValidScalarPointer(v,6);
  for (i=0; i<m; i++) {
#if defined(PETSC_USE_DEBUG)
    if (im[i] < 0) SETERRQ(PETSC_COMM_SELF,PETSC_ERR_ARG_OUTOFRANGE,"Negative row");
    if (im[i] >= mat->rmap->N) SETERRQ2(PETSC_COMM_SELF,PETSC_ERR_ARG_OUTOFRANGE,"Row too large: row %D max %D",im[i],mat->rmap->N-1);
#endif
      row = im[i];
    if (row >= rstart_orig && row < rend_orig) {
      for (j=0; j<n; j++) {
        col = in[j];          
        if (roworiented) value = v[i*n+j]; else value = v[i+j*m];
        /* Look up PetscInto the Hash Table */
        key = (row/bs)*Nbs+(col/bs)+1;
        h1  = HASH(size,key,tmp);

        
        idx = h1;
#if defined(PETSC_USE_DEBUG)
        insert_ct++;
        total_ct++;
        if (HT[idx] != key) {
          for (idx=h1; (idx<size) && (HT[idx]!=key); idx++,total_ct++);
          if (idx == size) {
            for (idx=0; (idx<h1) && (HT[idx]!=key); idx++,total_ct++);
            if (idx == h1) {
              SETERRQ2(PETSC_COMM_SELF,PETSC_ERR_ARG_OUTOFRANGE,"(%D,%D) has no entry in the hash table", row, col);
            }
          }
        }
#else
        if (HT[idx] != key) {
          for (idx=h1; (idx<size) && (HT[idx]!=key); idx++);
          if (idx == size) {
            for (idx=0; (idx<h1) && (HT[idx]!=key); idx++);
            if (idx == h1) {
              SETERRQ2(PETSC_COMM_SELF,PETSC_ERR_ARG_OUTOFRANGE,"(%D,%D) has no entry in the hash table", row, col);
            }
          }
        }
#endif
        /* A HASH table entry is found, so insert the values at the correct address */
        if (addv == ADD_VALUES) *(HD[idx]+ (col % bs)*bs + (row % bs)) += value;
        else                    *(HD[idx]+ (col % bs)*bs + (row % bs))  = value;
      }
    } else {
      if (!baij->donotstash) {
        if (roworiented) {
          ierr = MatStashValuesRow_Private(&mat->stash,im[i],n,in,v+i*n,PETSC_FALSE);CHKERRQ(ierr);
        } else {
          ierr = MatStashValuesCol_Private(&mat->stash,im[i],n,in,v+i,m,PETSC_FALSE);CHKERRQ(ierr);
        }
      }
    }
  }
#if defined(PETSC_USE_DEBUG)
  baij->ht_total_ct = total_ct;
  baij->ht_insert_ct = insert_ct;
#endif
  PetscFunctionReturn(0);
}

#undef __FUNCT__  
#define __FUNCT__ "MatSetValuesBlocked_MPIBAIJ_HT"
PetscErrorCode MatSetValuesBlocked_MPIBAIJ_HT(Mat mat,PetscInt m,const PetscInt im[],PetscInt n,const PetscInt in[],const PetscScalar v[],InsertMode addv)
{
  Mat_MPIBAIJ       *baij = (Mat_MPIBAIJ*)mat->data;
  PetscBool         roworiented = baij->roworiented;
  PetscErrorCode    ierr;
  PetscInt          i,j,ii,jj,row,col;
  PetscInt          rstart=baij->rstartbs;
  PetscInt          rend=mat->rmap->rend,stepval,bs=mat->rmap->bs,bs2=baij->bs2,nbs2=n*bs2;
  PetscInt          h1,key,size=baij->ht_size,idx,*HT=baij->ht,Nbs=baij->Nbs;
  PetscReal         tmp;
  MatScalar         **HD = baij->hd,*baij_a;
  const PetscScalar *v_t,*value;
#if defined(PETSC_USE_DEBUG)
  PetscInt          total_ct=baij->ht_total_ct,insert_ct=baij->ht_insert_ct;
#endif
 
  PetscFunctionBegin;

  if (roworiented) { 
    stepval = (n-1)*bs;
  } else {
    stepval = (m-1)*bs;
  }
  for (i=0; i<m; i++) {
#if defined(PETSC_USE_DEBUG)
    if (im[i] < 0) SETERRQ1(PETSC_COMM_SELF,PETSC_ERR_ARG_OUTOFRANGE,"Negative row: %D",im[i]);
    if (im[i] >= baij->Mbs) SETERRQ2(PETSC_COMM_SELF,PETSC_ERR_ARG_OUTOFRANGE,"Row too large: row %D max %D",im[i],baij->Mbs-1);
#endif
    row   = im[i];
    v_t   = v + i*nbs2;
    if (row >= rstart && row < rend) {
      for (j=0; j<n; j++) {
        col = in[j];          

        /* Look up into the Hash Table */
        key = row*Nbs+col+1;
        h1  = HASH(size,key,tmp);
      
        idx = h1;
#if defined(PETSC_USE_DEBUG)
        total_ct++;
        insert_ct++;
       if (HT[idx] != key) {
          for (idx=h1; (idx<size) && (HT[idx]!=key); idx++,total_ct++);
          if (idx == size) {
            for (idx=0; (idx<h1) && (HT[idx]!=key); idx++,total_ct++);
            if (idx == h1) {
              SETERRQ2(PETSC_COMM_SELF,PETSC_ERR_ARG_OUTOFRANGE,"(%D,%D) has no entry in the hash table", row, col);
            }
          }
        }
#else  
        if (HT[idx] != key) {
          for (idx=h1; (idx<size) && (HT[idx]!=key); idx++);
          if (idx == size) {
            for (idx=0; (idx<h1) && (HT[idx]!=key); idx++);
            if (idx == h1) {
              SETERRQ2(PETSC_COMM_SELF,PETSC_ERR_ARG_OUTOFRANGE,"(%D,%D) has no entry in the hash table", row, col);
            }
          }
        }
#endif
        baij_a = HD[idx];
        if (roworiented) { 
          /*value = v + i*(stepval+bs)*bs + j*bs;*/
          /* value = v + (i*(stepval+bs)+j)*bs; */
          value = v_t;
          v_t  += bs;
          if (addv == ADD_VALUES) {
            for (ii=0; ii<bs; ii++,value+=stepval) {
              for (jj=ii; jj<bs2; jj+=bs) {
                baij_a[jj]  += *value++; 
              }
            }
          } else {
            for (ii=0; ii<bs; ii++,value+=stepval) {
              for (jj=ii; jj<bs2; jj+=bs) {
                baij_a[jj]  = *value++; 
              }
            }
          }
        } else {
          value = v + j*(stepval+bs)*bs + i*bs;
          if (addv == ADD_VALUES) {
            for (ii=0; ii<bs; ii++,value+=stepval,baij_a+=bs) {
              for (jj=0; jj<bs; jj++) {
                baij_a[jj]  += *value++; 
              }
            }
          } else {
            for (ii=0; ii<bs; ii++,value+=stepval,baij_a+=bs) {
              for (jj=0; jj<bs; jj++) {
                baij_a[jj]  = *value++; 
              }
            }
          }
        }
      }
    } else {
      if (!baij->donotstash) {
        if (roworiented) {
          ierr = MatStashValuesRowBlocked_Private(&mat->bstash,im[i],n,in,v,m,n,i);CHKERRQ(ierr);
        } else {
          ierr = MatStashValuesColBlocked_Private(&mat->bstash,im[i],n,in,v,m,n,i);CHKERRQ(ierr);
        }
      }
    }
  }
#if defined(PETSC_USE_DEBUG)
  baij->ht_total_ct = total_ct;
  baij->ht_insert_ct = insert_ct;
#endif
  PetscFunctionReturn(0);
}

#undef __FUNCT__  
#define __FUNCT__ "MatGetValues_MPIBAIJ"
PetscErrorCode MatGetValues_MPIBAIJ(Mat mat,PetscInt m,const PetscInt idxm[],PetscInt n,const PetscInt idxn[],PetscScalar v[])
{
  Mat_MPIBAIJ    *baij = (Mat_MPIBAIJ*)mat->data;
  PetscErrorCode ierr;
  PetscInt       bs=mat->rmap->bs,i,j,bsrstart = mat->rmap->rstart,bsrend = mat->rmap->rend;
  PetscInt       bscstart = mat->cmap->rstart,bscend = mat->cmap->rend,row,col,data;

  PetscFunctionBegin;
  for (i=0; i<m; i++) {
    if (idxm[i] < 0) continue; /* SETERRQ1(PETSC_COMM_SELF,PETSC_ERR_ARG_OUTOFRANGE,"Negative row: %D",idxm[i]);*/
    if (idxm[i] >= mat->rmap->N) SETERRQ2(PETSC_COMM_SELF,PETSC_ERR_ARG_OUTOFRANGE,"Row too large: row %D max %D",idxm[i],mat->rmap->N-1);
    if (idxm[i] >= bsrstart && idxm[i] < bsrend) {
      row = idxm[i] - bsrstart;
      for (j=0; j<n; j++) {
        if (idxn[j] < 0) continue; /* SETERRQ1(PETSC_COMM_SELF,PETSC_ERR_ARG_OUTOFRANGE,"Negative column: %D",idxn[j]); */
        if (idxn[j] >= mat->cmap->N) SETERRQ2(PETSC_COMM_SELF,PETSC_ERR_ARG_OUTOFRANGE,"Column too large: col %D max %D",idxn[j],mat->cmap->N-1);
        if (idxn[j] >= bscstart && idxn[j] < bscend){
          col = idxn[j] - bscstart;
          ierr = MatGetValues_SeqBAIJ(baij->A,1,&row,1,&col,v+i*n+j);CHKERRQ(ierr);
        } else {
          if (!baij->colmap) {
            ierr = CreateColmap_MPIBAIJ_Private(mat);CHKERRQ(ierr);
          } 
#if defined (PETSC_USE_CTABLE)
          ierr = PetscTableFind(baij->colmap,idxn[j]/bs+1,&data);CHKERRQ(ierr);
          data --;
#else
          data = baij->colmap[idxn[j]/bs]-1;
#endif
          if((data < 0) || (baij->garray[data/bs] != idxn[j]/bs)) *(v+i*n+j) = 0.0;
          else {
            col  = data + idxn[j]%bs;
            ierr = MatGetValues_SeqBAIJ(baij->B,1,&row,1,&col,v+i*n+j);CHKERRQ(ierr);
          } 
        }
      }
    } else {
      SETERRQ(PETSC_COMM_SELF,PETSC_ERR_SUP,"Only local values currently supported");
    }
  }
 PetscFunctionReturn(0);
}

#undef __FUNCT__  
#define __FUNCT__ "MatNorm_MPIBAIJ"
PetscErrorCode MatNorm_MPIBAIJ(Mat mat,NormType type,PetscReal *nrm)
{
  Mat_MPIBAIJ    *baij = (Mat_MPIBAIJ*)mat->data;
  Mat_SeqBAIJ    *amat = (Mat_SeqBAIJ*)baij->A->data,*bmat = (Mat_SeqBAIJ*)baij->B->data;
  PetscErrorCode ierr;
  PetscInt       i,j,bs2=baij->bs2,bs=baij->A->rmap->bs,nz,row,col;
  PetscReal      sum = 0.0;
  MatScalar      *v;

  PetscFunctionBegin;
  if (baij->size == 1) {
    ierr =  MatNorm(baij->A,type,nrm);CHKERRQ(ierr);
  } else {
    if (type == NORM_FROBENIUS) {
      v = amat->a;
      nz = amat->nz*bs2;
      for (i=0; i<nz; i++) {
#if defined(PETSC_USE_COMPLEX)
        sum += PetscRealPart(PetscConj(*v)*(*v)); v++;
#else
        sum += (*v)*(*v); v++;
#endif
      }
      v = bmat->a;
      nz = bmat->nz*bs2;
      for (i=0; i<nz; i++) {
#if defined(PETSC_USE_COMPLEX)
        sum += PetscRealPart(PetscConj(*v)*(*v)); v++;
#else
        sum += (*v)*(*v); v++;
#endif
      }
      ierr = MPI_Allreduce(&sum,nrm,1,MPIU_REAL,MPI_SUM,((PetscObject)mat)->comm);CHKERRQ(ierr);
      *nrm = sqrt(*nrm);
    } else if (type == NORM_1) { /* max column sum */
      PetscReal *tmp,*tmp2;
      PetscInt  *jj,*garray=baij->garray,cstart=baij->rstartbs;
      ierr = PetscMalloc2(mat->cmap->N,PetscReal,&tmp,mat->cmap->N,PetscReal,&tmp2);CHKERRQ(ierr);
      ierr = PetscMemzero(tmp,mat->cmap->N*sizeof(PetscReal));CHKERRQ(ierr);
      v = amat->a; jj = amat->j;
      for (i=0; i<amat->nz; i++) {
        for (j=0; j<bs; j++){
          col = bs*(cstart + *jj) + j; /* column index */
          for (row=0; row<bs; row++){
            tmp[col] += PetscAbsScalar(*v);  v++;
          }
        }
        jj++;
      }
      v = bmat->a; jj = bmat->j;
      for (i=0; i<bmat->nz; i++) {
        for (j=0; j<bs; j++){
          col = bs*garray[*jj] + j;
          for (row=0; row<bs; row++){
            tmp[col] += PetscAbsScalar(*v); v++;
          }
        }
        jj++;
      }
      ierr = MPI_Allreduce(tmp,tmp2,mat->cmap->N,MPIU_REAL,MPI_SUM,((PetscObject)mat)->comm);CHKERRQ(ierr);
      *nrm = 0.0;
      for (j=0; j<mat->cmap->N; j++) {
        if (tmp2[j] > *nrm) *nrm = tmp2[j];
      }
      ierr = PetscFree2(tmp,tmp2);CHKERRQ(ierr);
    } else if (type == NORM_INFINITY) { /* max row sum */
      PetscReal *sums;
      ierr = PetscMalloc(bs*sizeof(PetscReal),&sums);CHKERRQ(ierr);
      sum = 0.0;
      for (j=0; j<amat->mbs; j++) {
        for (row=0; row<bs; row++) sums[row] = 0.0;
        v = amat->a + bs2*amat->i[j];
        nz = amat->i[j+1]-amat->i[j];
        for (i=0; i<nz; i++) { 
          for (col=0; col<bs; col++){ 
            for (row=0; row<bs; row++){
              sums[row] += PetscAbsScalar(*v); v++;
            }
          }
        }
        v = bmat->a + bs2*bmat->i[j];
        nz = bmat->i[j+1]-bmat->i[j];
        for (i=0; i<nz; i++) {
          for (col=0; col<bs; col++){ 
            for (row=0; row<bs; row++){
              sums[row] += PetscAbsScalar(*v); v++;
            }
          }
        }
        for (row=0; row<bs; row++){
          if (sums[row] > sum) sum = sums[row];
        }
      }
      ierr = MPI_Allreduce(&sum,nrm,1,MPIU_REAL,MPI_MAX,((PetscObject)mat)->comm);CHKERRQ(ierr);
      ierr = PetscFree(sums);CHKERRQ(ierr);
    } else SETERRQ(((PetscObject)mat)->comm,PETSC_ERR_SUP,"No support for this norm yet");
  }
  PetscFunctionReturn(0);
}

/*
  Creates the hash table, and sets the table 
  This table is created only once. 
  If new entried need to be added to the matrix
  then the hash table has to be destroyed and
  recreated.
*/
#undef __FUNCT__  
#define __FUNCT__ "MatCreateHashTable_MPIBAIJ_Private"
PetscErrorCode MatCreateHashTable_MPIBAIJ_Private(Mat mat,PetscReal factor)
{
  Mat_MPIBAIJ    *baij = (Mat_MPIBAIJ*)mat->data;
  Mat            A = baij->A,B=baij->B;
  Mat_SeqBAIJ    *a=(Mat_SeqBAIJ *)A->data,*b=(Mat_SeqBAIJ *)B->data;
  PetscInt       i,j,k,nz=a->nz+b->nz,h1,*ai=a->i,*aj=a->j,*bi=b->i,*bj=b->j;
  PetscErrorCode ierr;
  PetscInt       ht_size,bs2=baij->bs2,rstart=baij->rstartbs;
  PetscInt       cstart=baij->cstartbs,*garray=baij->garray,row,col,Nbs=baij->Nbs;
  PetscInt       *HT,key;
  MatScalar      **HD;
  PetscReal      tmp;
#if defined(PETSC_USE_INFO)
  PetscInt       ct=0,max=0;
#endif

  PetscFunctionBegin;
  if (baij->ht) PetscFunctionReturn(0);

  baij->ht_size = (PetscInt)(factor*nz);
  ht_size       = baij->ht_size;
  
  /* Allocate Memory for Hash Table */
  ierr = PetscMalloc2(ht_size,MatScalar*,&baij->hd,ht_size,PetscInt,&baij->ht);CHKERRQ(ierr);
  ierr = PetscMemzero(baij->hd,ht_size*sizeof(MatScalar*));CHKERRQ(ierr);
  ierr = PetscMemzero(baij->ht,ht_size*sizeof(PetscInt));CHKERRQ(ierr);
  HD   = baij->hd;
  HT   = baij->ht;

  /* Loop Over A */
  for (i=0; i<a->mbs; i++) {
    for (j=ai[i]; j<ai[i+1]; j++) {
      row = i+rstart;
      col = aj[j]+cstart;
       
      key = row*Nbs + col + 1;
      h1  = HASH(ht_size,key,tmp);
      for (k=0; k<ht_size; k++){
        if (!HT[(h1+k)%ht_size]) {
          HT[(h1+k)%ht_size] = key;
          HD[(h1+k)%ht_size] = a->a + j*bs2;
          break;
#if defined(PETSC_USE_INFO)
        } else {
          ct++;
#endif
        }
      }
#if defined(PETSC_USE_INFO)
      if (k> max) max = k;
#endif
    }
  }
  /* Loop Over B */
  for (i=0; i<b->mbs; i++) {
    for (j=bi[i]; j<bi[i+1]; j++) {
      row = i+rstart;
      col = garray[bj[j]];
      key = row*Nbs + col + 1;
      h1  = HASH(ht_size,key,tmp);
      for (k=0; k<ht_size; k++){
        if (!HT[(h1+k)%ht_size]) {
          HT[(h1+k)%ht_size] = key;
          HD[(h1+k)%ht_size] = b->a + j*bs2;
          break;
#if defined(PETSC_USE_INFO)
        } else {
          ct++;
#endif
        }
      }
#if defined(PETSC_USE_INFO)
      if (k> max) max = k;
#endif
    }
  }
  
  /* Print Summary */
#if defined(PETSC_USE_INFO)
  for (i=0,j=0; i<ht_size; i++) {
    if (HT[i]) {j++;}
  }
  ierr = PetscInfo2(mat,"Average Search = %5.2f,max search = %D\n",(!j)? 0.0:((PetscReal)(ct+j))/j,max);CHKERRQ(ierr);
#endif
  PetscFunctionReturn(0);
}

#undef __FUNCT__  
#define __FUNCT__ "MatAssemblyBegin_MPIBAIJ"
PetscErrorCode MatAssemblyBegin_MPIBAIJ(Mat mat,MatAssemblyType mode)
{ 
  Mat_MPIBAIJ    *baij = (Mat_MPIBAIJ*)mat->data;
  PetscErrorCode ierr;
  PetscInt       nstash,reallocs;
  InsertMode     addv;

  PetscFunctionBegin;
  if (baij->donotstash || mat->nooffprocentries) {
    PetscFunctionReturn(0);
  }

  /* make sure all processors are either in INSERTMODE or ADDMODE */
  ierr = MPI_Allreduce(&mat->insertmode,&addv,1,MPI_INT,MPI_BOR,((PetscObject)mat)->comm);CHKERRQ(ierr);
  if (addv == (ADD_VALUES|INSERT_VALUES)) SETERRQ(((PetscObject)mat)->comm,PETSC_ERR_ARG_WRONGSTATE,"Some processors inserted others added");
  mat->insertmode = addv; /* in case this processor had no cache */

  ierr = MatStashScatterBegin_Private(mat,&mat->stash,mat->rmap->range);CHKERRQ(ierr);
  ierr = MatStashScatterBegin_Private(mat,&mat->bstash,baij->rangebs);CHKERRQ(ierr);
  ierr = MatStashGetInfo_Private(&mat->stash,&nstash,&reallocs);CHKERRQ(ierr);
  ierr = PetscInfo2(mat,"Stash has %D entries,uses %D mallocs.\n",nstash,reallocs);CHKERRQ(ierr);
  ierr = MatStashGetInfo_Private(&mat->bstash,&nstash,&reallocs);CHKERRQ(ierr);
  ierr = PetscInfo2(mat,"Block-Stash has %D entries, uses %D mallocs.\n",nstash,reallocs);CHKERRQ(ierr);
  PetscFunctionReturn(0);
}

#undef __FUNCT__  
#define __FUNCT__ "MatAssemblyEnd_MPIBAIJ"
PetscErrorCode MatAssemblyEnd_MPIBAIJ(Mat mat,MatAssemblyType mode)
{ 
  Mat_MPIBAIJ    *baij=(Mat_MPIBAIJ*)mat->data;
  Mat_SeqBAIJ    *a=(Mat_SeqBAIJ*)baij->A->data;
  PetscErrorCode ierr;
  PetscInt       i,j,rstart,ncols,flg,bs2=baij->bs2;
  PetscInt       *row,*col;
  PetscBool      r1,r2,r3,other_disassembled;
  MatScalar      *val;
  InsertMode     addv = mat->insertmode;
  PetscMPIInt    n;

  /* do not use 'b=(Mat_SeqBAIJ*)baij->B->data' as B can be reset in disassembly */
  PetscFunctionBegin;
  if (!baij->donotstash && !mat->nooffprocentries) {
    while (1) {
      ierr = MatStashScatterGetMesg_Private(&mat->stash,&n,&row,&col,&val,&flg);CHKERRQ(ierr);
      if (!flg) break;

      for (i=0; i<n;) {
        /* Now identify the consecutive vals belonging to the same row */
        for (j=i,rstart=row[j]; j<n; j++) { if (row[j] != rstart) break; }
        if (j < n) ncols = j-i;
        else       ncols = n-i;
        /* Now assemble all these values with a single function call */
        ierr = MatSetValues_MPIBAIJ(mat,1,row+i,ncols,col+i,val+i,addv);CHKERRQ(ierr);
        i = j;
      }
    }
    ierr = MatStashScatterEnd_Private(&mat->stash);CHKERRQ(ierr);
    /* Now process the block-stash. Since the values are stashed column-oriented,
       set the roworiented flag to column oriented, and after MatSetValues() 
       restore the original flags */
    r1 = baij->roworiented;
    r2 = a->roworiented;
    r3 = ((Mat_SeqBAIJ*)baij->B->data)->roworiented;
    baij->roworiented = PETSC_FALSE;
    a->roworiented    = PETSC_FALSE;
    (((Mat_SeqBAIJ*)baij->B->data))->roworiented    = PETSC_FALSE; /* b->roworiented */
    while (1) {
      ierr = MatStashScatterGetMesg_Private(&mat->bstash,&n,&row,&col,&val,&flg);CHKERRQ(ierr);
      if (!flg) break;
      
      for (i=0; i<n;) {
        /* Now identify the consecutive vals belonging to the same row */
        for (j=i,rstart=row[j]; j<n; j++) { if (row[j] != rstart) break; }
        if (j < n) ncols = j-i;
        else       ncols = n-i;
        ierr = MatSetValuesBlocked_MPIBAIJ(mat,1,row+i,ncols,col+i,val+i*bs2,addv);CHKERRQ(ierr);
        i = j;
      }
    }
    ierr = MatStashScatterEnd_Private(&mat->bstash);CHKERRQ(ierr);
    baij->roworiented = r1;
    a->roworiented    = r2;
    ((Mat_SeqBAIJ*)baij->B->data)->roworiented    = r3; /* b->roworiented */
  }
  
  ierr = MatAssemblyBegin(baij->A,mode);CHKERRQ(ierr);
  ierr = MatAssemblyEnd(baij->A,mode);CHKERRQ(ierr);

  /* determine if any processor has disassembled, if so we must 
     also disassemble ourselfs, in order that we may reassemble. */
  /*
     if nonzero structure of submatrix B cannot change then we know that
     no processor disassembled thus we can skip this stuff
  */
  if (!((Mat_SeqBAIJ*)baij->B->data)->nonew)  {
    ierr = MPI_Allreduce(&mat->was_assembled,&other_disassembled,1,MPI_INT,MPI_PROD,((PetscObject)mat)->comm);CHKERRQ(ierr);
    if (mat->was_assembled && !other_disassembled) {
      ierr = DisAssemble_MPIBAIJ(mat);CHKERRQ(ierr);
    }
  }

  if (!mat->was_assembled && mode == MAT_FINAL_ASSEMBLY) {
    ierr = MatSetUpMultiply_MPIBAIJ(mat);CHKERRQ(ierr);
  }
<<<<<<< HEAD
  ierr = MatSetOption(baij->B,MAT_CHECK_COMPRESSED_ROW,PETSC_TRUE);CHKERRQ(ierr);
=======
  ((Mat_SeqBAIJ*)baij->B->data)->compressedrow.use = PETSC_FALSE; /* b->compressedrow.use */
>>>>>>> 137837a0
  ierr = MatAssemblyBegin(baij->B,mode);CHKERRQ(ierr);
  ierr = MatAssemblyEnd(baij->B,mode);CHKERRQ(ierr);
  
#if defined(PETSC_USE_INFO)
  if (baij->ht && mode== MAT_FINAL_ASSEMBLY) {
    ierr = PetscInfo1(mat,"Average Hash Table Search in MatSetValues = %5.2f\n",((PetscReal)baij->ht_total_ct)/baij->ht_insert_ct);CHKERRQ(ierr);
    baij->ht_total_ct  = 0;
    baij->ht_insert_ct = 0;
  }
#endif
  if (baij->ht_flag && !baij->ht && mode == MAT_FINAL_ASSEMBLY) {
    ierr = MatCreateHashTable_MPIBAIJ_Private(mat,baij->ht_fact);CHKERRQ(ierr);
    mat->ops->setvalues        = MatSetValues_MPIBAIJ_HT;
    mat->ops->setvaluesblocked = MatSetValuesBlocked_MPIBAIJ_HT;
  }

  ierr = PetscFree2(baij->rowvalues,baij->rowindices);CHKERRQ(ierr);
  baij->rowvalues = 0;
  PetscFunctionReturn(0);
}

#undef __FUNCT__  
#define __FUNCT__ "MatView_MPIBAIJ_ASCIIorDraworSocket"
static PetscErrorCode MatView_MPIBAIJ_ASCIIorDraworSocket(Mat mat,PetscViewer viewer)
{
  Mat_MPIBAIJ       *baij = (Mat_MPIBAIJ*)mat->data;
  PetscErrorCode    ierr;
  PetscMPIInt       size = baij->size,rank = baij->rank;
  PetscInt          bs = mat->rmap->bs;
  PetscBool         iascii,isdraw;
  PetscViewer       sviewer;
  PetscViewerFormat format;

  PetscFunctionBegin;
  ierr = PetscTypeCompare((PetscObject)viewer,PETSCVIEWERASCII,&iascii);CHKERRQ(ierr);
  ierr = PetscTypeCompare((PetscObject)viewer,PETSCVIEWERDRAW,&isdraw);CHKERRQ(ierr);
  if (iascii) { 
    ierr = PetscViewerGetFormat(viewer,&format);CHKERRQ(ierr);
    if (format == PETSC_VIEWER_ASCII_INFO_DETAIL) {
      MatInfo info;
      ierr = MPI_Comm_rank(((PetscObject)mat)->comm,&rank);CHKERRQ(ierr);
      ierr = MatGetInfo(mat,MAT_LOCAL,&info);CHKERRQ(ierr);
      ierr = PetscViewerASCIISynchronizedPrintf(viewer,"[%d] Local rows %D nz %D nz alloced %D bs %D mem %D\n",
             rank,mat->rmap->n,(PetscInt)info.nz_used,(PetscInt)info.nz_allocated,mat->rmap->bs,(PetscInt)info.memory);CHKERRQ(ierr);
      ierr = MatGetInfo(baij->A,MAT_LOCAL,&info);CHKERRQ(ierr);
      ierr = PetscViewerASCIISynchronizedPrintf(viewer,"[%d] on-diagonal part: nz %D \n",rank,(PetscInt)info.nz_used);CHKERRQ(ierr);
      ierr = MatGetInfo(baij->B,MAT_LOCAL,&info);CHKERRQ(ierr);
      ierr = PetscViewerASCIISynchronizedPrintf(viewer,"[%d] off-diagonal part: nz %D \n",rank,(PetscInt)info.nz_used);CHKERRQ(ierr);
      ierr = PetscViewerFlush(viewer);CHKERRQ(ierr);
      ierr = PetscViewerASCIIPrintf(viewer,"Information on VecScatter used in matrix-vector product: \n");CHKERRQ(ierr);
      ierr = VecScatterView(baij->Mvctx,viewer);CHKERRQ(ierr);
      PetscFunctionReturn(0); 
    } else if (format == PETSC_VIEWER_ASCII_INFO) {
      ierr = PetscViewerASCIIPrintf(viewer,"  block size is %D\n",bs);CHKERRQ(ierr);
      PetscFunctionReturn(0);
    } else if (format == PETSC_VIEWER_ASCII_FACTOR_INFO) {
      PetscFunctionReturn(0);
    }
  }

  if (isdraw) {
    PetscDraw       draw;
    PetscBool  isnull;
    ierr = PetscViewerDrawGetDraw(viewer,0,&draw);CHKERRQ(ierr);
    ierr = PetscDrawIsNull(draw,&isnull);CHKERRQ(ierr); if (isnull) PetscFunctionReturn(0);
  }

  if (size == 1) {
    ierr = PetscObjectSetName((PetscObject)baij->A,((PetscObject)mat)->name);CHKERRQ(ierr);
    ierr = MatView(baij->A,viewer);CHKERRQ(ierr);
  } else {
    /* assemble the entire matrix onto first processor. */
    Mat         A;
    Mat_SeqBAIJ *Aloc;
    PetscInt    M = mat->rmap->N,N = mat->cmap->N,*ai,*aj,col,i,j,k,*rvals,mbs = baij->mbs;
    MatScalar   *a;

    /* Here we are creating a temporary matrix, so will assume MPIBAIJ is acceptable */
    /* Perhaps this should be the type of mat? */
    ierr = MatCreate(((PetscObject)mat)->comm,&A);CHKERRQ(ierr);
    if (!rank) {
      ierr = MatSetSizes(A,M,N,M,N);CHKERRQ(ierr);
    } else {
      ierr = MatSetSizes(A,0,0,M,N);CHKERRQ(ierr);
    }
    ierr = MatSetType(A,MATMPIBAIJ);CHKERRQ(ierr);
    ierr = MatMPIBAIJSetPreallocation(A,mat->rmap->bs,0,PETSC_NULL,0,PETSC_NULL);CHKERRQ(ierr);
    ierr = PetscLogObjectParent(mat,A);CHKERRQ(ierr);

    /* copy over the A part */
    Aloc = (Mat_SeqBAIJ*)baij->A->data;
    ai   = Aloc->i; aj = Aloc->j; a = Aloc->a;
    ierr = PetscMalloc(bs*sizeof(PetscInt),&rvals);CHKERRQ(ierr);

    for (i=0; i<mbs; i++) {
      rvals[0] = bs*(baij->rstartbs + i);
      for (j=1; j<bs; j++) { rvals[j] = rvals[j-1] + 1; }
      for (j=ai[i]; j<ai[i+1]; j++) {
        col = (baij->cstartbs+aj[j])*bs;
        for (k=0; k<bs; k++) {
          ierr = MatSetValues_MPIBAIJ(A,bs,rvals,1,&col,a,INSERT_VALUES);CHKERRQ(ierr);
          col++; a += bs;
        }
      }
    } 
    /* copy over the B part */
    Aloc = (Mat_SeqBAIJ*)baij->B->data;
    ai = Aloc->i; aj = Aloc->j; a = Aloc->a;
    for (i=0; i<mbs; i++) {
      rvals[0] = bs*(baij->rstartbs + i);
      for (j=1; j<bs; j++) { rvals[j] = rvals[j-1] + 1; }
      for (j=ai[i]; j<ai[i+1]; j++) {
        col = baij->garray[aj[j]]*bs;
        for (k=0; k<bs; k++) {
          ierr = MatSetValues_MPIBAIJ(A,bs,rvals,1,&col,a,INSERT_VALUES);CHKERRQ(ierr);
          col++; a += bs;
        }
      }
    } 
    ierr = PetscFree(rvals);CHKERRQ(ierr);
    ierr = MatAssemblyBegin(A,MAT_FINAL_ASSEMBLY);CHKERRQ(ierr);
    ierr = MatAssemblyEnd(A,MAT_FINAL_ASSEMBLY);CHKERRQ(ierr);
    /* 
       Everyone has to call to draw the matrix since the graphics waits are
       synchronized across all processors that share the PetscDraw object
    */
    ierr = PetscViewerGetSingleton(viewer,&sviewer);CHKERRQ(ierr);
    if (!rank) {
      ierr = PetscObjectSetName((PetscObject)((Mat_MPIBAIJ*)(A->data))->A,((PetscObject)mat)->name);CHKERRQ(ierr);
    /* Set the type name to MATMPIBAIJ so that the correct type can be printed out by PetscObjectPrintClassNamePrefixType() in MatView_SeqBAIJ_ASCII()*/
      PetscStrcpy(((PetscObject)((Mat_MPIBAIJ*)(A->data))->A)->type_name,MATMPIBAIJ);
      ierr = MatView(((Mat_MPIBAIJ*)(A->data))->A,sviewer);CHKERRQ(ierr);
    }
    ierr = PetscViewerRestoreSingleton(viewer,&sviewer);CHKERRQ(ierr);
    ierr = MatDestroy(A);CHKERRQ(ierr);
  }
  PetscFunctionReturn(0);
}

#undef __FUNCT__  
#define __FUNCT__ "MatView_MPIBAIJ_Binary"
static PetscErrorCode MatView_MPIBAIJ_Binary(Mat mat,PetscViewer viewer)
{
  Mat_MPIBAIJ    *a = (Mat_MPIBAIJ*)mat->data;
  Mat_SeqBAIJ*   A = (Mat_SeqBAIJ*)a->A->data;
  Mat_SeqBAIJ*   B = (Mat_SeqBAIJ*)a->B->data;
  PetscErrorCode ierr;
  PetscInt       i,*row_lens,*crow_lens,bs = mat->rmap->bs,count,j,k,bs2=a->bs2,header[4],nz,rlen;
  PetscInt       *range=0,nzmax,*column_indices,cnt,col,*garray = a->garray,cstart = mat->cmap->rstart/bs,len,pcnt,l,ll;
  int            fd;
  PetscScalar    *column_values;
  FILE           *file;
  PetscMPIInt    rank,size,tag = ((PetscObject)viewer)->tag;
  PetscInt       message_count,flowcontrolcount;

  PetscFunctionBegin;
  ierr = MPI_Comm_rank(((PetscObject)mat)->comm,&rank);CHKERRQ(ierr);
  ierr = MPI_Comm_size(((PetscObject)mat)->comm,&size);CHKERRQ(ierr);
  nz   = bs2*(A->nz + B->nz);
  rlen = mat->rmap->n;
  if (!rank) {
    header[0] = MAT_FILE_CLASSID;
    header[1] = mat->rmap->N;
    header[2] = mat->cmap->N;
    ierr = MPI_Reduce(&nz,&header[3],1,MPIU_INT,MPI_SUM,0,((PetscObject)mat)->comm);CHKERRQ(ierr);
    ierr = PetscViewerBinaryGetDescriptor(viewer,&fd);CHKERRQ(ierr);
    ierr = PetscBinaryWrite(fd,header,4,PETSC_INT,PETSC_TRUE);CHKERRQ(ierr);
    /* get largest number of rows any processor has */
    range = mat->rmap->range;
    for (i=1; i<size; i++) {
      rlen = PetscMax(rlen,range[i+1] - range[i]);
    }
  } else {
    ierr = MPI_Reduce(&nz,0,1,MPIU_INT,MPI_SUM,0,((PetscObject)mat)->comm);CHKERRQ(ierr);
  }

  ierr  = PetscMalloc((rlen/bs)*sizeof(PetscInt),&crow_lens);CHKERRQ(ierr);
  /* compute lengths of each row  */
  count = 0;
  for (i=0; i<a->mbs; i++) {
    crow_lens[i] = A->i[i+1] - A->i[i] + B->i[i+1] - B->i[i];
  }
  /* store the row lengths to the file */
  ierr = PetscViewerFlowControlStart(viewer,&message_count,&flowcontrolcount);CHKERRQ(ierr);
  if (!rank) {
    MPI_Status status;
    ierr  = PetscMalloc(rlen*sizeof(PetscInt),&row_lens);CHKERRQ(ierr);    
    rlen  = (range[1] - range[0])/bs;
    for (i=0; i<rlen; i++) {
      for (j=0; j<bs; j++) {
        row_lens[i*bs+j] = bs*crow_lens[i];
      }
    }
    ierr = PetscBinaryWrite(fd,row_lens,bs*rlen,PETSC_INT,PETSC_TRUE);CHKERRQ(ierr);
    for (i=1; i<size; i++) {
      rlen = (range[i+1] - range[i])/bs;
      ierr = PetscViewerFlowControlStepMaster(viewer,i,message_count,flowcontrolcount);CHKERRQ(ierr);
      ierr = MPI_Recv(crow_lens,rlen,MPIU_INT,i,tag,((PetscObject)mat)->comm,&status);CHKERRQ(ierr);
      for (k=0; k<rlen; k++) {
	for (j=0; j<bs; j++) {
	  row_lens[k*bs+j] = bs*crow_lens[k];
	}
      }
      ierr = PetscBinaryWrite(fd,row_lens,bs*rlen,PETSC_INT,PETSC_TRUE);CHKERRQ(ierr);
    }
    ierr = PetscViewerFlowControlEndMaster(viewer,message_count);CHKERRQ(ierr);
    ierr = PetscFree(row_lens);CHKERRQ(ierr);
  } else {
    ierr = PetscViewerFlowControlStepWorker(viewer,rank,message_count);CHKERRQ(ierr);
    ierr = MPI_Send(crow_lens,mat->rmap->n/bs,MPIU_INT,0,tag,((PetscObject)mat)->comm);CHKERRQ(ierr);
    ierr = PetscViewerFlowControlEndWorker(viewer,message_count);CHKERRQ(ierr);
  }
  ierr = PetscFree(crow_lens);CHKERRQ(ierr);

  /* load up the local column indices. Include for all rows not just one for each block row since process 0 does not have the
     information needed to make it for each row from a block row. This does require more communication but still not more than
     the communication needed for the nonzero values  */
  nzmax = nz; /*  space a largest processor needs */
  ierr = MPI_Reduce(&nz,&nzmax,1,MPIU_INT,MPI_MAX,0,((PetscObject)mat)->comm);CHKERRQ(ierr);
  ierr = PetscMalloc(nzmax*sizeof(PetscInt),&column_indices);CHKERRQ(ierr);
  cnt  = 0;
  for (i=0; i<a->mbs; i++) {
    pcnt = cnt;
    for (j=B->i[i]; j<B->i[i+1]; j++) {
      if ( (col = garray[B->j[j]]) > cstart) break;
      for (l=0; l<bs; l++) {
	column_indices[cnt++] = bs*col+l;
      }
    }
    for (k=A->i[i]; k<A->i[i+1]; k++) {
      for (l=0; l<bs; l++) {
        column_indices[cnt++] = bs*(A->j[k] + cstart)+l;
      }
    }
    for (; j<B->i[i+1]; j++) {
      for (l=0; l<bs; l++) {
        column_indices[cnt++] = bs*garray[B->j[j]]+l;
      }
    }
    len = cnt - pcnt;
    for (k=1; k<bs; k++) {
      ierr = PetscMemcpy(&column_indices[cnt],&column_indices[pcnt],len*sizeof(PetscInt));CHKERRQ(ierr);
      cnt += len;
    }
  }
  if (cnt != nz) SETERRQ2(PETSC_COMM_SELF,PETSC_ERR_LIB,"Internal PETSc error: cnt = %D nz = %D",cnt,nz);

  /* store the columns to the file */
  ierr = PetscViewerFlowControlStart(viewer,&message_count,&flowcontrolcount);CHKERRQ(ierr);
  if (!rank) {
    MPI_Status status;
    ierr = PetscBinaryWrite(fd,column_indices,nz,PETSC_INT,PETSC_TRUE);CHKERRQ(ierr);
    for (i=1; i<size; i++) {
      ierr = PetscViewerFlowControlStepMaster(viewer,i,message_count,flowcontrolcount);CHKERRQ(ierr);
      ierr = MPI_Recv(&cnt,1,MPIU_INT,i,tag,((PetscObject)mat)->comm,&status);CHKERRQ(ierr);
      ierr = MPI_Recv(column_indices,cnt,MPIU_INT,i,tag,((PetscObject)mat)->comm,&status);CHKERRQ(ierr);
      ierr = PetscBinaryWrite(fd,column_indices,cnt,PETSC_INT,PETSC_TRUE);CHKERRQ(ierr);
    }
    ierr = PetscViewerFlowControlEndMaster(viewer,message_count);CHKERRQ(ierr);
  } else {
    ierr = PetscViewerFlowControlStepWorker(viewer,rank,message_count);CHKERRQ(ierr);
    ierr = MPI_Send(&cnt,1,MPIU_INT,0,tag,((PetscObject)mat)->comm);CHKERRQ(ierr);
    ierr = MPI_Send(column_indices,cnt,MPIU_INT,0,tag,((PetscObject)mat)->comm);CHKERRQ(ierr);
    ierr = PetscViewerFlowControlEndWorker(viewer,message_count);CHKERRQ(ierr);
  }
  ierr = PetscFree(column_indices);CHKERRQ(ierr);

  /* load up the numerical values */
  ierr = PetscMalloc(nzmax*sizeof(PetscScalar),&column_values);CHKERRQ(ierr);
  cnt = 0;
  for (i=0; i<a->mbs; i++) {
    rlen = bs*(B->i[i+1] - B->i[i] + A->i[i+1] - A->i[i]);
    for (j=B->i[i]; j<B->i[i+1]; j++) {
      if ( garray[B->j[j]] > cstart) break;
      for (l=0; l<bs; l++) {
        for (ll=0; ll<bs; ll++) {
	  column_values[cnt + l*rlen + ll] = B->a[bs2*j+l+bs*ll];
        }
      }
      cnt += bs;
    }
    for (k=A->i[i]; k<A->i[i+1]; k++) {
      for (l=0; l<bs; l++) {
        for (ll=0; ll<bs; ll++) {
          column_values[cnt + l*rlen + ll] = A->a[bs2*k+l+bs*ll];
        }
      }
      cnt += bs;
    }
    for (; j<B->i[i+1]; j++) {
      for (l=0; l<bs; l++) {
        for (ll=0; ll<bs; ll++) {
	  column_values[cnt + l*rlen + ll] = B->a[bs2*j+l+bs*ll];
        }
      }
      cnt += bs;
    }
    cnt += (bs-1)*rlen;
  }
  if (cnt != nz) SETERRQ2(PETSC_COMM_SELF,PETSC_ERR_PLIB,"Internal PETSc error: cnt = %D nz = %D",cnt,nz);

  /* store the column values to the file */
  ierr = PetscViewerFlowControlStart(viewer,&message_count,&flowcontrolcount);CHKERRQ(ierr);
  if (!rank) {
    MPI_Status status;
    ierr = PetscBinaryWrite(fd,column_values,nz,PETSC_SCALAR,PETSC_TRUE);CHKERRQ(ierr);
    for (i=1; i<size; i++) {
      ierr = PetscViewerFlowControlStepMaster(viewer,i,message_count,flowcontrolcount);CHKERRQ(ierr);
      ierr = MPI_Recv(&cnt,1,MPIU_INT,i,tag,((PetscObject)mat)->comm,&status);CHKERRQ(ierr);
      ierr = MPI_Recv(column_values,cnt,MPIU_SCALAR,i,tag,((PetscObject)mat)->comm,&status);CHKERRQ(ierr);
      ierr = PetscBinaryWrite(fd,column_values,cnt,PETSC_SCALAR,PETSC_TRUE);CHKERRQ(ierr);
    }
    ierr = PetscViewerFlowControlEndMaster(viewer,message_count);CHKERRQ(ierr);
  } else {
    ierr = PetscViewerFlowControlStepWorker(viewer,rank,message_count);CHKERRQ(ierr);
    ierr = MPI_Send(&nz,1,MPIU_INT,0,tag,((PetscObject)mat)->comm);CHKERRQ(ierr);
    ierr = MPI_Send(column_values,nz,MPIU_SCALAR,0,tag,((PetscObject)mat)->comm);CHKERRQ(ierr);
    ierr = PetscViewerFlowControlEndWorker(viewer,message_count);CHKERRQ(ierr);
  }
  ierr = PetscFree(column_values);CHKERRQ(ierr);

  ierr = PetscViewerBinaryGetInfoPointer(viewer,&file);CHKERRQ(ierr);
  if (file) {
    fprintf(file,"-matload_block_size %d\n",(int)mat->rmap->bs);
  }
  PetscFunctionReturn(0);
}

#undef __FUNCT__  
#define __FUNCT__ "MatView_MPIBAIJ"
PetscErrorCode MatView_MPIBAIJ(Mat mat,PetscViewer viewer)
{
  PetscErrorCode ierr;
  PetscBool      iascii,isdraw,issocket,isbinary;

  PetscFunctionBegin;
  ierr = PetscTypeCompare((PetscObject)viewer,PETSCVIEWERASCII,&iascii);CHKERRQ(ierr);
  ierr = PetscTypeCompare((PetscObject)viewer,PETSCVIEWERDRAW,&isdraw);CHKERRQ(ierr);
  ierr = PetscTypeCompare((PetscObject)viewer,PETSCVIEWERSOCKET,&issocket);CHKERRQ(ierr);
  ierr = PetscTypeCompare((PetscObject)viewer,PETSCVIEWERBINARY,&isbinary);CHKERRQ(ierr);
  if (iascii || isdraw || issocket) { 
    ierr = MatView_MPIBAIJ_ASCIIorDraworSocket(mat,viewer);CHKERRQ(ierr);
  } else if (isbinary) { 
    ierr = MatView_MPIBAIJ_Binary(mat,viewer);CHKERRQ(ierr);
  } else {
    SETERRQ1(((PetscObject)mat)->comm,PETSC_ERR_SUP,"Viewer type %s not supported by MPIBAIJ matrices",((PetscObject)viewer)->type_name);
  }
  PetscFunctionReturn(0);
}

#undef __FUNCT__  
#define __FUNCT__ "MatDestroy_MPIBAIJ"
PetscErrorCode MatDestroy_MPIBAIJ(Mat mat)
{
  Mat_MPIBAIJ    *baij = (Mat_MPIBAIJ*)mat->data;
  PetscErrorCode ierr;

  PetscFunctionBegin;
#if defined(PETSC_USE_LOG)
  PetscLogObjectState((PetscObject)mat,"Rows=%D,Cols=%D",mat->rmap->N,mat->cmap->N);
#endif
  ierr = MatStashDestroy_Private(&mat->stash);CHKERRQ(ierr);
  ierr = MatStashDestroy_Private(&mat->bstash);CHKERRQ(ierr);
  if (baij->A){ierr = MatDestroy(baij->A);CHKERRQ(ierr);}
  if (baij->B){ierr = MatDestroy(baij->B);CHKERRQ(ierr);}
#if defined (PETSC_USE_CTABLE)
  if (baij->colmap) {ierr = PetscTableDestroy(baij->colmap);CHKERRQ(ierr);}
#else
  ierr = PetscFree(baij->colmap);CHKERRQ(ierr);
#endif
  ierr = PetscFree(baij->garray);CHKERRQ(ierr);
  if (baij->lvec)   {ierr = VecDestroy(baij->lvec);CHKERRQ(ierr);}
  if (baij->Mvctx)  {ierr = VecScatterDestroy(baij->Mvctx);CHKERRQ(ierr);}
  ierr = PetscFree2(baij->rowvalues,baij->rowindices);CHKERRQ(ierr);
  ierr = PetscFree(baij->barray);CHKERRQ(ierr);
  ierr = PetscFree2(baij->hd,baij->ht);CHKERRQ(ierr);
  ierr = PetscFree(baij->rangebs);CHKERRQ(ierr);
  ierr = PetscFree(baij);CHKERRQ(ierr);

  ierr = PetscObjectChangeTypeName((PetscObject)mat,0);CHKERRQ(ierr);
  ierr = PetscObjectComposeFunction((PetscObject)mat,"MatStoreValues_C","",PETSC_NULL);CHKERRQ(ierr);
  ierr = PetscObjectComposeFunction((PetscObject)mat,"MatRetrieveValues_C","",PETSC_NULL);CHKERRQ(ierr);
  ierr = PetscObjectComposeFunction((PetscObject)mat,"MatGetDiagonalBlock_C","",PETSC_NULL);CHKERRQ(ierr);
  ierr = PetscObjectComposeFunction((PetscObject)mat,"MatMPIBAIJSetPreallocation_C","",PETSC_NULL);CHKERRQ(ierr);
  ierr = PetscObjectComposeFunction((PetscObject)mat,"MatMPIBAIJSetPreallocationCSR_C","",PETSC_NULL);CHKERRQ(ierr);
  ierr = PetscObjectComposeFunction((PetscObject)mat,"MatDiagonalScaleLocal_C","",PETSC_NULL);CHKERRQ(ierr);
  ierr = PetscObjectComposeFunction((PetscObject)mat,"MatSetHashTableFactor_C","",PETSC_NULL);CHKERRQ(ierr);
  PetscFunctionReturn(0);
}

#undef __FUNCT__  
#define __FUNCT__ "MatMult_MPIBAIJ"
PetscErrorCode MatMult_MPIBAIJ(Mat A,Vec xx,Vec yy)
{
  Mat_MPIBAIJ    *a = (Mat_MPIBAIJ*)A->data;
  PetscErrorCode ierr;
  PetscInt       nt;

  PetscFunctionBegin;
  ierr = VecGetLocalSize(xx,&nt);CHKERRQ(ierr);
  if (nt != A->cmap->n) SETERRQ(PETSC_COMM_SELF,PETSC_ERR_ARG_SIZ,"Incompatible partition of A and xx");
  ierr = VecGetLocalSize(yy,&nt);CHKERRQ(ierr);
  if (nt != A->rmap->n) SETERRQ(PETSC_COMM_SELF,PETSC_ERR_ARG_SIZ,"Incompatible parition of A and yy");
  ierr = VecScatterBegin(a->Mvctx,xx,a->lvec,INSERT_VALUES,SCATTER_FORWARD);CHKERRQ(ierr);
  ierr = (*a->A->ops->mult)(a->A,xx,yy);CHKERRQ(ierr);
  ierr = VecScatterEnd(a->Mvctx,xx,a->lvec,INSERT_VALUES,SCATTER_FORWARD);CHKERRQ(ierr);
  ierr = (*a->B->ops->multadd)(a->B,a->lvec,yy,yy);CHKERRQ(ierr);
  PetscFunctionReturn(0);
}

#undef __FUNCT__  
#define __FUNCT__ "MatMultAdd_MPIBAIJ"
PetscErrorCode MatMultAdd_MPIBAIJ(Mat A,Vec xx,Vec yy,Vec zz)
{
  Mat_MPIBAIJ    *a = (Mat_MPIBAIJ*)A->data;
  PetscErrorCode ierr;

  PetscFunctionBegin;
  ierr = VecScatterBegin(a->Mvctx,xx,a->lvec,INSERT_VALUES,SCATTER_FORWARD);CHKERRQ(ierr);
  ierr = (*a->A->ops->multadd)(a->A,xx,yy,zz);CHKERRQ(ierr);
  ierr = VecScatterEnd(a->Mvctx,xx,a->lvec,INSERT_VALUES,SCATTER_FORWARD);CHKERRQ(ierr);
  ierr = (*a->B->ops->multadd)(a->B,a->lvec,zz,zz);CHKERRQ(ierr);
  PetscFunctionReturn(0);
}

#undef __FUNCT__  
#define __FUNCT__ "MatMultTranspose_MPIBAIJ"
PetscErrorCode MatMultTranspose_MPIBAIJ(Mat A,Vec xx,Vec yy)
{
  Mat_MPIBAIJ    *a = (Mat_MPIBAIJ*)A->data;
  PetscErrorCode ierr;
  PetscBool      merged;

  PetscFunctionBegin;
  ierr = VecScatterGetMerged(a->Mvctx,&merged);CHKERRQ(ierr);
  /* do nondiagonal part */
  ierr = (*a->B->ops->multtranspose)(a->B,xx,a->lvec);CHKERRQ(ierr);
  if (!merged) {
    /* send it on its way */
    ierr = VecScatterBegin(a->Mvctx,a->lvec,yy,ADD_VALUES,SCATTER_REVERSE);CHKERRQ(ierr);
    /* do local part */
    ierr = (*a->A->ops->multtranspose)(a->A,xx,yy);CHKERRQ(ierr);
    /* receive remote parts: note this assumes the values are not actually */
    /* inserted in yy until the next line */
    ierr = VecScatterEnd(a->Mvctx,a->lvec,yy,ADD_VALUES,SCATTER_REVERSE);CHKERRQ(ierr);
  } else {
    /* do local part */
    ierr = (*a->A->ops->multtranspose)(a->A,xx,yy);CHKERRQ(ierr);
    /* send it on its way */
    ierr = VecScatterBegin(a->Mvctx,a->lvec,yy,ADD_VALUES,SCATTER_REVERSE);CHKERRQ(ierr);
    /* values actually were received in the Begin() but we need to call this nop */
    ierr = VecScatterEnd(a->Mvctx,a->lvec,yy,ADD_VALUES,SCATTER_REVERSE);CHKERRQ(ierr);
  }
  PetscFunctionReturn(0);
}

#undef __FUNCT__  
#define __FUNCT__ "MatMultTransposeAdd_MPIBAIJ"
PetscErrorCode MatMultTransposeAdd_MPIBAIJ(Mat A,Vec xx,Vec yy,Vec zz)
{
  Mat_MPIBAIJ    *a = (Mat_MPIBAIJ*)A->data;
  PetscErrorCode ierr;

  PetscFunctionBegin;
  /* do nondiagonal part */
  ierr = (*a->B->ops->multtranspose)(a->B,xx,a->lvec);CHKERRQ(ierr);
  /* send it on its way */
  ierr = VecScatterBegin(a->Mvctx,a->lvec,zz,ADD_VALUES,SCATTER_REVERSE);CHKERRQ(ierr);
  /* do local part */
  ierr = (*a->A->ops->multtransposeadd)(a->A,xx,yy,zz);CHKERRQ(ierr);
  /* receive remote parts: note this assumes the values are not actually */
  /* inserted in yy until the next line, which is true for my implementation*/
  /* but is not perhaps always true. */
  ierr = VecScatterEnd(a->Mvctx,a->lvec,zz,ADD_VALUES,SCATTER_REVERSE);CHKERRQ(ierr);
  PetscFunctionReturn(0);
}

/*
  This only works correctly for square matrices where the subblock A->A is the 
   diagonal block
*/
#undef __FUNCT__  
#define __FUNCT__ "MatGetDiagonal_MPIBAIJ"
PetscErrorCode MatGetDiagonal_MPIBAIJ(Mat A,Vec v)
{
  Mat_MPIBAIJ    *a = (Mat_MPIBAIJ*)A->data;
  PetscErrorCode ierr;

  PetscFunctionBegin;
  if (A->rmap->N != A->cmap->N) SETERRQ(PETSC_COMM_SELF,PETSC_ERR_SUP,"Supports only square matrix where A->A is diag block");
  ierr = MatGetDiagonal(a->A,v);CHKERRQ(ierr);
  PetscFunctionReturn(0);
}

#undef __FUNCT__  
#define __FUNCT__ "MatScale_MPIBAIJ"
PetscErrorCode MatScale_MPIBAIJ(Mat A,PetscScalar aa)
{
  Mat_MPIBAIJ    *a = (Mat_MPIBAIJ*)A->data;
  PetscErrorCode ierr;

  PetscFunctionBegin;
  ierr = MatScale(a->A,aa);CHKERRQ(ierr);
  ierr = MatScale(a->B,aa);CHKERRQ(ierr);
  PetscFunctionReturn(0);
}

#undef __FUNCT__  
#define __FUNCT__ "MatGetRow_MPIBAIJ"
PetscErrorCode MatGetRow_MPIBAIJ(Mat matin,PetscInt row,PetscInt *nz,PetscInt **idx,PetscScalar **v)
{
  Mat_MPIBAIJ    *mat = (Mat_MPIBAIJ*)matin->data;
  PetscScalar    *vworkA,*vworkB,**pvA,**pvB,*v_p;
  PetscErrorCode ierr;
  PetscInt       bs = matin->rmap->bs,bs2 = mat->bs2,i,*cworkA,*cworkB,**pcA,**pcB;
  PetscInt       nztot,nzA,nzB,lrow,brstart = matin->rmap->rstart,brend = matin->rmap->rend;
  PetscInt       *cmap,*idx_p,cstart = mat->cstartbs;

  PetscFunctionBegin;
  if (row < brstart || row >= brend) SETERRQ(PETSC_COMM_SELF,PETSC_ERR_SUP,"Only local rows");
  if (mat->getrowactive) SETERRQ(PETSC_COMM_SELF,PETSC_ERR_ARG_WRONGSTATE,"Already active");
  mat->getrowactive = PETSC_TRUE;

  if (!mat->rowvalues && (idx || v)) {
    /*
        allocate enough space to hold information from the longest row.
    */
    Mat_SeqBAIJ *Aa = (Mat_SeqBAIJ*)mat->A->data,*Ba = (Mat_SeqBAIJ*)mat->B->data; 
    PetscInt     max = 1,mbs = mat->mbs,tmp;
    for (i=0; i<mbs; i++) {
      tmp = Aa->i[i+1] - Aa->i[i] + Ba->i[i+1] - Ba->i[i];
      if (max < tmp) { max = tmp; }
    }
    ierr = PetscMalloc2(max*bs2,PetscScalar,&mat->rowvalues,max*bs2,PetscInt,&mat->rowindices);CHKERRQ(ierr);
  }
  lrow = row - brstart;

  pvA = &vworkA; pcA = &cworkA; pvB = &vworkB; pcB = &cworkB;
  if (!v)   {pvA = 0; pvB = 0;}
  if (!idx) {pcA = 0; if (!v) pcB = 0;}
  ierr = (*mat->A->ops->getrow)(mat->A,lrow,&nzA,pcA,pvA);CHKERRQ(ierr);
  ierr = (*mat->B->ops->getrow)(mat->B,lrow,&nzB,pcB,pvB);CHKERRQ(ierr);
  nztot = nzA + nzB;

  cmap  = mat->garray;
  if (v  || idx) {
    if (nztot) {
      /* Sort by increasing column numbers, assuming A and B already sorted */
      PetscInt imark = -1;
      if (v) {
        *v = v_p = mat->rowvalues;
        for (i=0; i<nzB; i++) {
          if (cmap[cworkB[i]/bs] < cstart)   v_p[i] = vworkB[i];
          else break;
        }
        imark = i;
        for (i=0; i<nzA; i++)     v_p[imark+i] = vworkA[i];
        for (i=imark; i<nzB; i++) v_p[nzA+i]   = vworkB[i];
      }
      if (idx) {
        *idx = idx_p = mat->rowindices;
        if (imark > -1) {
          for (i=0; i<imark; i++) {
            idx_p[i] = cmap[cworkB[i]/bs]*bs + cworkB[i]%bs;
          }
        } else {
          for (i=0; i<nzB; i++) {
            if (cmap[cworkB[i]/bs] < cstart)   
              idx_p[i] = cmap[cworkB[i]/bs]*bs + cworkB[i]%bs ;
            else break;
          }
          imark = i;
        }
        for (i=0; i<nzA; i++)     idx_p[imark+i] = cstart*bs + cworkA[i];
        for (i=imark; i<nzB; i++) idx_p[nzA+i]   = cmap[cworkB[i]/bs]*bs + cworkB[i]%bs ;
      } 
    } else {
      if (idx) *idx = 0;
      if (v)   *v   = 0;
    }
  }
  *nz = nztot;
  ierr = (*mat->A->ops->restorerow)(mat->A,lrow,&nzA,pcA,pvA);CHKERRQ(ierr);
  ierr = (*mat->B->ops->restorerow)(mat->B,lrow,&nzB,pcB,pvB);CHKERRQ(ierr);
  PetscFunctionReturn(0);
}

#undef __FUNCT__  
#define __FUNCT__ "MatRestoreRow_MPIBAIJ"
PetscErrorCode MatRestoreRow_MPIBAIJ(Mat mat,PetscInt row,PetscInt *nz,PetscInt **idx,PetscScalar **v)
{
  Mat_MPIBAIJ *baij = (Mat_MPIBAIJ*)mat->data;

  PetscFunctionBegin;
  if (!baij->getrowactive) SETERRQ(PETSC_COMM_SELF,PETSC_ERR_ARG_WRONGSTATE,"MatGetRow not called");
  baij->getrowactive = PETSC_FALSE;
  PetscFunctionReturn(0);
}

#undef __FUNCT__  
#define __FUNCT__ "MatZeroEntries_MPIBAIJ"
PetscErrorCode MatZeroEntries_MPIBAIJ(Mat A)
{
  Mat_MPIBAIJ    *l = (Mat_MPIBAIJ*)A->data;
  PetscErrorCode ierr;

  PetscFunctionBegin;
  ierr = MatZeroEntries(l->A);CHKERRQ(ierr);
  ierr = MatZeroEntries(l->B);CHKERRQ(ierr);
  PetscFunctionReturn(0);
}

#undef __FUNCT__  
#define __FUNCT__ "MatGetInfo_MPIBAIJ"
PetscErrorCode MatGetInfo_MPIBAIJ(Mat matin,MatInfoType flag,MatInfo *info)
{
  Mat_MPIBAIJ    *a = (Mat_MPIBAIJ*)matin->data;
  Mat            A = a->A,B = a->B;
  PetscErrorCode ierr;
  PetscReal      isend[5],irecv[5];

  PetscFunctionBegin;
  info->block_size     = (PetscReal)matin->rmap->bs;
  ierr = MatGetInfo(A,MAT_LOCAL,info);CHKERRQ(ierr);
  isend[0] = info->nz_used; isend[1] = info->nz_allocated; isend[2] = info->nz_unneeded;
  isend[3] = info->memory;  isend[4] = info->mallocs;
  ierr = MatGetInfo(B,MAT_LOCAL,info);CHKERRQ(ierr);
  isend[0] += info->nz_used; isend[1] += info->nz_allocated; isend[2] += info->nz_unneeded;
  isend[3] += info->memory;  isend[4] += info->mallocs;
  if (flag == MAT_LOCAL) {
    info->nz_used      = isend[0];
    info->nz_allocated = isend[1];
    info->nz_unneeded  = isend[2];
    info->memory       = isend[3];
    info->mallocs      = isend[4];
  } else if (flag == MAT_GLOBAL_MAX) {
    ierr = MPI_Allreduce(isend,irecv,5,MPIU_REAL,MPI_MAX,((PetscObject)matin)->comm);CHKERRQ(ierr);
    info->nz_used      = irecv[0];
    info->nz_allocated = irecv[1];
    info->nz_unneeded  = irecv[2];
    info->memory       = irecv[3];
    info->mallocs      = irecv[4];
  } else if (flag == MAT_GLOBAL_SUM) {
    ierr = MPI_Allreduce(isend,irecv,5,MPIU_REAL,MPI_SUM,((PetscObject)matin)->comm);CHKERRQ(ierr);
    info->nz_used      = irecv[0];
    info->nz_allocated = irecv[1];
    info->nz_unneeded  = irecv[2];
    info->memory       = irecv[3];
    info->mallocs      = irecv[4];
  } else {
    SETERRQ1(((PetscObject)matin)->comm,PETSC_ERR_ARG_WRONG,"Unknown MatInfoType argument %d",(int)flag);
  }
  info->fill_ratio_given  = 0; /* no parallel LU/ILU/Cholesky */
  info->fill_ratio_needed = 0;
  info->factor_mallocs    = 0;
  PetscFunctionReturn(0);
}

#undef __FUNCT__  
#define __FUNCT__ "MatSetOption_MPIBAIJ"
PetscErrorCode MatSetOption_MPIBAIJ(Mat A,MatOption op,PetscBool  flg)
{
  Mat_MPIBAIJ    *a = (Mat_MPIBAIJ*)A->data;
  PetscErrorCode ierr;

  PetscFunctionBegin;
  switch (op) { 
  case MAT_NEW_NONZERO_LOCATIONS:
  case MAT_NEW_NONZERO_ALLOCATION_ERR:
  case MAT_UNUSED_NONZERO_LOCATION_ERR:
  case MAT_KEEP_NONZERO_PATTERN:
  case MAT_NEW_NONZERO_LOCATION_ERR:
    ierr = MatSetOption(a->A,op,flg);CHKERRQ(ierr);
    ierr = MatSetOption(a->B,op,flg);CHKERRQ(ierr);
    break;
  case MAT_ROW_ORIENTED:
    a->roworiented = flg;
    ierr = MatSetOption(a->A,op,flg);CHKERRQ(ierr);
    ierr = MatSetOption(a->B,op,flg);CHKERRQ(ierr);
    break;
  case MAT_NEW_DIAGONALS:
    ierr = PetscInfo1(A,"Option %s ignored\n",MatOptions[op]);CHKERRQ(ierr);
    break;
  case MAT_IGNORE_OFF_PROC_ENTRIES:
    a->donotstash = flg;
    break;
  case MAT_USE_HASH_TABLE:
    a->ht_flag = flg;
    break;
  case MAT_SYMMETRIC:
  case MAT_STRUCTURALLY_SYMMETRIC:
  case MAT_HERMITIAN:
  case MAT_SYMMETRY_ETERNAL:
    ierr = MatSetOption(a->A,op,flg);CHKERRQ(ierr);
    break;
  default: 
    SETERRQ1(((PetscObject)A)->comm,PETSC_ERR_SUP,"unknown option %d",op);
  }
  PetscFunctionReturn(0);
}

#undef __FUNCT__  
#define __FUNCT__ "MatTranspose_MPIBAIJ"
PetscErrorCode MatTranspose_MPIBAIJ(Mat A,MatReuse reuse,Mat *matout)
{ 
  Mat_MPIBAIJ    *baij = (Mat_MPIBAIJ*)A->data;
  Mat_SeqBAIJ    *Aloc;
  Mat            B;
  PetscErrorCode ierr;
  PetscInt       M=A->rmap->N,N=A->cmap->N,*ai,*aj,i,*rvals,j,k,col;
  PetscInt       bs=A->rmap->bs,mbs=baij->mbs;
  MatScalar      *a;
  
  PetscFunctionBegin;
  if (reuse == MAT_REUSE_MATRIX && A == *matout && M != N) SETERRQ(((PetscObject)A)->comm,PETSC_ERR_ARG_SIZ,"Square matrix only for in-place");
  if (reuse == MAT_INITIAL_MATRIX || *matout == A) {
    ierr = MatCreate(((PetscObject)A)->comm,&B);CHKERRQ(ierr);
    ierr = MatSetSizes(B,A->cmap->n,A->rmap->n,N,M);CHKERRQ(ierr);
    ierr = MatSetType(B,((PetscObject)A)->type_name);CHKERRQ(ierr);
    ierr = MatMPIBAIJSetPreallocation(B,A->rmap->bs,0,PETSC_NULL,0,PETSC_NULL);CHKERRQ(ierr);
  } else {
    B = *matout;
  }

  /* copy over the A part */
  Aloc = (Mat_SeqBAIJ*)baij->A->data;
  ai   = Aloc->i; aj = Aloc->j; a = Aloc->a;
  ierr = PetscMalloc(bs*sizeof(PetscInt),&rvals);CHKERRQ(ierr);
  
  for (i=0; i<mbs; i++) {
    rvals[0] = bs*(baij->rstartbs + i);
    for (j=1; j<bs; j++) { rvals[j] = rvals[j-1] + 1; }
    for (j=ai[i]; j<ai[i+1]; j++) {
      col = (baij->cstartbs+aj[j])*bs;
      for (k=0; k<bs; k++) {
        ierr = MatSetValues_MPIBAIJ(B,1,&col,bs,rvals,a,INSERT_VALUES);CHKERRQ(ierr);
        col++; a += bs;
      }
    }
  } 
  /* copy over the B part */
  Aloc = (Mat_SeqBAIJ*)baij->B->data;
  ai = Aloc->i; aj = Aloc->j; a = Aloc->a;
  for (i=0; i<mbs; i++) {
    rvals[0] = bs*(baij->rstartbs + i);
    for (j=1; j<bs; j++) { rvals[j] = rvals[j-1] + 1; }
    for (j=ai[i]; j<ai[i+1]; j++) {
      col = baij->garray[aj[j]]*bs;
      for (k=0; k<bs; k++) { 
        ierr = MatSetValues_MPIBAIJ(B,1,&col,bs,rvals,a,INSERT_VALUES);CHKERRQ(ierr);
        col++; a += bs;
      }
    }
  } 
  ierr = PetscFree(rvals);CHKERRQ(ierr);
  ierr = MatAssemblyBegin(B,MAT_FINAL_ASSEMBLY);CHKERRQ(ierr);
  ierr = MatAssemblyEnd(B,MAT_FINAL_ASSEMBLY);CHKERRQ(ierr);
  
  if (reuse == MAT_INITIAL_MATRIX || *matout != A) {
    *matout = B;
  } else {
    ierr = MatHeaderMerge(A,B);CHKERRQ(ierr);
  }
  PetscFunctionReturn(0);
}

#undef __FUNCT__  
#define __FUNCT__ "MatDiagonalScale_MPIBAIJ"
PetscErrorCode MatDiagonalScale_MPIBAIJ(Mat mat,Vec ll,Vec rr)
{
  Mat_MPIBAIJ    *baij = (Mat_MPIBAIJ*)mat->data;
  Mat            a = baij->A,b = baij->B;
  PetscErrorCode ierr;
  PetscInt       s1,s2,s3;

  PetscFunctionBegin;
  ierr = MatGetLocalSize(mat,&s2,&s3);CHKERRQ(ierr);
  if (rr) {
    ierr = VecGetLocalSize(rr,&s1);CHKERRQ(ierr);
    if (s1!=s3) SETERRQ(PETSC_COMM_SELF,PETSC_ERR_ARG_SIZ,"right vector non-conforming local size");
    /* Overlap communication with computation. */
    ierr = VecScatterBegin(baij->Mvctx,rr,baij->lvec,INSERT_VALUES,SCATTER_FORWARD);CHKERRQ(ierr);
  }
  if (ll) {
    ierr = VecGetLocalSize(ll,&s1);CHKERRQ(ierr);
    if (s1!=s2) SETERRQ(PETSC_COMM_SELF,PETSC_ERR_ARG_SIZ,"left vector non-conforming local size");
    ierr = (*b->ops->diagonalscale)(b,ll,PETSC_NULL);CHKERRQ(ierr);
  }
  /* scale  the diagonal block */
  ierr = (*a->ops->diagonalscale)(a,ll,rr);CHKERRQ(ierr);

  if (rr) {
    /* Do a scatter end and then right scale the off-diagonal block */
    ierr = VecScatterEnd(baij->Mvctx,rr,baij->lvec,INSERT_VALUES,SCATTER_FORWARD);CHKERRQ(ierr);
    ierr = (*b->ops->diagonalscale)(b,PETSC_NULL,baij->lvec);CHKERRQ(ierr);
  } 
  
  PetscFunctionReturn(0);
}

#undef __FUNCT__  
#define __FUNCT__ "MatZeroRows_MPIBAIJ"
PetscErrorCode MatZeroRows_MPIBAIJ(Mat A,PetscInt N,const PetscInt rows[],PetscScalar diag,Vec x,Vec b)
{
  Mat_MPIBAIJ       *l = (Mat_MPIBAIJ*)A->data;
  PetscErrorCode    ierr;
  PetscMPIInt       imdex,size = l->size,n,rank = l->rank;
  PetscInt          i,*owners = A->rmap->range;
  PetscInt          *nprocs,j,idx,nsends,row;
  PetscInt          nmax,*svalues,*starts,*owner,nrecvs;
  PetscInt          *rvalues,tag = ((PetscObject)A)->tag,count,base,slen,*source,lastidx = -1;
  PetscInt          *lens,*lrows,*values,rstart_bs=A->rmap->rstart;
  MPI_Comm          comm = ((PetscObject)A)->comm;
  MPI_Request       *send_waits,*recv_waits;
  MPI_Status        recv_status,*send_status;
  const PetscScalar *xx;
  PetscScalar       *bb;
#if defined(PETSC_DEBUG)
  PetscBool         found = PETSC_FALSE;
#endif
  
  PetscFunctionBegin;
  /*  first count number of contributors to each processor */
  ierr  = PetscMalloc(2*size*sizeof(PetscInt),&nprocs);CHKERRQ(ierr);
  ierr  = PetscMemzero(nprocs,2*size*sizeof(PetscInt));CHKERRQ(ierr);
  ierr  = PetscMalloc((N+1)*sizeof(PetscInt),&owner);CHKERRQ(ierr); /* see note*/
  j = 0;
  for (i=0; i<N; i++) {
    if (lastidx > (idx = rows[i])) j = 0;
    lastidx = idx;
    for (; j<size; j++) {
      if (idx >= owners[j] && idx < owners[j+1]) {
        nprocs[2*j]++; 
        nprocs[2*j+1] = 1;
        owner[i] = j; 
#if defined(PETSC_DEBUG)
        found = PETSC_TRUE; 
#endif
        break;
      }
    }
#if defined(PETSC_DEBUG)
    if (!found) SETERRQ(PETSC_COMM_SELF,PETSC_ERR_ARG_OUTOFRANGE,"Index out of range");
    found = PETSC_FALSE;
#endif
  }
  nsends = 0;  for (i=0; i<size; i++) { nsends += nprocs[2*i+1];} 
  
  if (A->nooffproczerorows) {
    if (nsends > 1) SETERRQ(PETSC_COMM_SELF,PETSC_ERR_ARG_WRONG,"You called MatSetOption(,MAT_NO_OFF_PROC_ZERO_ROWS,PETSC_TRUE) but set an off process zero row");
    nrecvs = nsends;
    nmax   = N;
  } else {
    /* inform other processors of number of messages and max length*/
    ierr = PetscMaxSum(comm,nprocs,&nmax,&nrecvs);CHKERRQ(ierr);
  }
  
  /* post receives:   */
  ierr = PetscMalloc((nrecvs+1)*(nmax+1)*sizeof(PetscInt),&rvalues);CHKERRQ(ierr);
  ierr = PetscMalloc((nrecvs+1)*sizeof(MPI_Request),&recv_waits);CHKERRQ(ierr);
  for (i=0; i<nrecvs; i++) {
    ierr = MPI_Irecv(rvalues+nmax*i,nmax,MPIU_INT,MPI_ANY_SOURCE,tag,comm,recv_waits+i);CHKERRQ(ierr);
  }
  
  /* do sends:
     1) starts[i] gives the starting index in svalues for stuff going to 
     the ith processor
  */
  ierr = PetscMalloc((N+1)*sizeof(PetscInt),&svalues);CHKERRQ(ierr);
  ierr = PetscMalloc((nsends+1)*sizeof(MPI_Request),&send_waits);CHKERRQ(ierr);
  ierr = PetscMalloc((size+1)*sizeof(PetscInt),&starts);CHKERRQ(ierr);
  starts[0]  = 0; 
  for (i=1; i<size; i++) { starts[i] = starts[i-1] + nprocs[2*i-2];} 
  for (i=0; i<N; i++) {
    svalues[starts[owner[i]]++] = rows[i];
  }
  
  starts[0] = 0;
  for (i=1; i<size+1; i++) { starts[i] = starts[i-1] + nprocs[2*i-2];} 
  count = 0;
  for (i=0; i<size; i++) {
    if (nprocs[2*i+1]) {
      ierr = MPI_Isend(svalues+starts[i],nprocs[2*i],MPIU_INT,i,tag,comm,send_waits+count++);CHKERRQ(ierr);
    }
  }
  ierr = PetscFree(starts);CHKERRQ(ierr);

  base = owners[rank];
  
  /*  wait on receives */
  ierr   = PetscMalloc2(nrecvs+1,PetscInt,&lens,nrecvs+1,PetscInt,&source);CHKERRQ(ierr);
  count  = nrecvs; 
  slen = 0;
  while (count) {
    ierr = MPI_Waitany(nrecvs,recv_waits,&imdex,&recv_status);CHKERRQ(ierr);
    /* unpack receives into our local space */
    ierr = MPI_Get_count(&recv_status,MPIU_INT,&n);CHKERRQ(ierr);
    source[imdex]  = recv_status.MPI_SOURCE;
    lens[imdex]    = n;
    slen          += n;
    count--;
  }
  ierr = PetscFree(recv_waits);CHKERRQ(ierr);
  
  /* move the data into the send scatter */
  ierr = PetscMalloc((slen+1)*sizeof(PetscInt),&lrows);CHKERRQ(ierr);
  count = 0;
  for (i=0; i<nrecvs; i++) {
    values = rvalues + i*nmax;
    for (j=0; j<lens[i]; j++) {
      lrows[count++] = values[j] - base;
    }
  }
  ierr = PetscFree(rvalues);CHKERRQ(ierr);
  ierr = PetscFree2(lens,source);CHKERRQ(ierr);
  ierr = PetscFree(owner);CHKERRQ(ierr);
  ierr = PetscFree(nprocs);CHKERRQ(ierr);
    
  /* fix right hand side if needed */
  if (x && b) {
    ierr = VecGetArrayRead(x,&xx);CHKERRQ(ierr);
    ierr = VecGetArray(b,&bb);CHKERRQ(ierr);
    for (i=0; i<slen; i++) {
      bb[lrows[i]] = diag*xx[lrows[i]];
    }
    ierr = VecRestoreArrayRead(x,&xx);CHKERRQ(ierr);
    ierr = VecRestoreArray(b,&bb);CHKERRQ(ierr);
  }

  /* actually zap the local rows */
  /*
        Zero the required rows. If the "diagonal block" of the matrix
     is square and the user wishes to set the diagonal we use separate
     code so that MatSetValues() is not called for each diagonal allocating
     new memory, thus calling lots of mallocs and slowing things down.

  */
  /* must zero l->B before l->A because the (diag) case below may put values into l->B*/
  ierr = MatZeroRows_SeqBAIJ(l->B,slen,lrows,0.0,0,0);CHKERRQ(ierr); 
  if ((diag != 0.0) && (l->A->rmap->N == l->A->cmap->N)) {
    ierr = MatZeroRows_SeqBAIJ(l->A,slen,lrows,diag,0,0);CHKERRQ(ierr);
  } else if (diag != 0.0) {
    ierr = MatZeroRows_SeqBAIJ(l->A,slen,lrows,0.0,0,0);CHKERRQ(ierr);
    if (((Mat_SeqBAIJ*)l->A->data)->nonew) SETERRQ(PETSC_COMM_SELF,PETSC_ERR_SUP,"MatZeroRows() on rectangular matrices cannot be used with the Mat options \n\
       MAT_NEW_NONZERO_LOCATIONS,MAT_NEW_NONZERO_LOCATION_ERR,MAT_NEW_NONZERO_ALLOCATION_ERR");
    for (i=0; i<slen; i++) {
      row  = lrows[i] + rstart_bs;
      ierr = MatSetValues(A,1,&row,1,&row,&diag,INSERT_VALUES);CHKERRQ(ierr);
    }
    ierr = MatAssemblyBegin(A,MAT_FINAL_ASSEMBLY);CHKERRQ(ierr);
    ierr = MatAssemblyEnd(A,MAT_FINAL_ASSEMBLY);CHKERRQ(ierr);
  } else {
    ierr = MatZeroRows_SeqBAIJ(l->A,slen,lrows,0.0,0,0);CHKERRQ(ierr);
  }

  ierr = PetscFree(lrows);CHKERRQ(ierr);

  /* wait on sends */
  if (nsends) {
    ierr = PetscMalloc(nsends*sizeof(MPI_Status),&send_status);CHKERRQ(ierr);
    ierr = MPI_Waitall(nsends,send_waits,send_status);CHKERRQ(ierr);
    ierr = PetscFree(send_status);CHKERRQ(ierr);
  }
  ierr = PetscFree(send_waits);CHKERRQ(ierr);
  ierr = PetscFree(svalues);CHKERRQ(ierr);

  PetscFunctionReturn(0);
}

#undef __FUNCT__  
#define __FUNCT__ "MatSetUnfactored_MPIBAIJ"
PetscErrorCode MatSetUnfactored_MPIBAIJ(Mat A)
{
  Mat_MPIBAIJ    *a   = (Mat_MPIBAIJ*)A->data;
  PetscErrorCode ierr;

  PetscFunctionBegin;
  ierr = MatSetUnfactored(a->A);CHKERRQ(ierr);
  PetscFunctionReturn(0);
}

static PetscErrorCode MatDuplicate_MPIBAIJ(Mat,MatDuplicateOption,Mat *);

#undef __FUNCT__  
#define __FUNCT__ "MatEqual_MPIBAIJ"
PetscErrorCode MatEqual_MPIBAIJ(Mat A,Mat B,PetscBool  *flag)
{
  Mat_MPIBAIJ    *matB = (Mat_MPIBAIJ*)B->data,*matA = (Mat_MPIBAIJ*)A->data;
  Mat            a,b,c,d;
  PetscBool      flg;
  PetscErrorCode ierr;

  PetscFunctionBegin;
  a = matA->A; b = matA->B;
  c = matB->A; d = matB->B;

  ierr = MatEqual(a,c,&flg);CHKERRQ(ierr);
  if (flg) {
    ierr = MatEqual(b,d,&flg);CHKERRQ(ierr);
  }
  ierr = MPI_Allreduce(&flg,flag,1,MPI_INT,MPI_LAND,((PetscObject)A)->comm);CHKERRQ(ierr);
  PetscFunctionReturn(0);
}

#undef __FUNCT__  
#define __FUNCT__ "MatCopy_MPIBAIJ"
PetscErrorCode MatCopy_MPIBAIJ(Mat A,Mat B,MatStructure str)
{
  PetscErrorCode ierr;
  Mat_MPIBAIJ    *a = (Mat_MPIBAIJ *)A->data;
  Mat_MPIBAIJ    *b = (Mat_MPIBAIJ *)B->data;

  PetscFunctionBegin;
  /* If the two matrices don't have the same copy implementation, they aren't compatible for fast copy. */
  if ((str != SAME_NONZERO_PATTERN) || (A->ops->copy != B->ops->copy)) {
    ierr = MatCopy_Basic(A,B,str);CHKERRQ(ierr);
  } else {
    ierr = MatCopy(a->A,b->A,str);CHKERRQ(ierr);
    ierr = MatCopy(a->B,b->B,str);CHKERRQ(ierr);  
  }
  PetscFunctionReturn(0);
}

#undef __FUNCT__  
#define __FUNCT__ "MatSetUpPreallocation_MPIBAIJ"
PetscErrorCode MatSetUpPreallocation_MPIBAIJ(Mat A)
{
  PetscErrorCode ierr;

  PetscFunctionBegin;
  ierr =  MatMPIBAIJSetPreallocation(A,-PetscMax(A->rmap->bs,1),PETSC_DEFAULT,0,PETSC_DEFAULT,0);CHKERRQ(ierr);
  PetscFunctionReturn(0);
}

#undef __FUNCT__  
#define __FUNCT__ "MatAXPY_MPIBAIJ"
PetscErrorCode MatAXPY_MPIBAIJ(Mat Y,PetscScalar a,Mat X,MatStructure str)
{
  PetscErrorCode ierr;
  Mat_MPIBAIJ    *xx=(Mat_MPIBAIJ *)X->data,*yy=(Mat_MPIBAIJ *)Y->data;
  PetscBLASInt   bnz,one=1;
  Mat_SeqBAIJ    *x,*y;

  PetscFunctionBegin;
  if (str == SAME_NONZERO_PATTERN) {  
    PetscScalar alpha = a;
    x = (Mat_SeqBAIJ *)xx->A->data;
    y = (Mat_SeqBAIJ *)yy->A->data;
    bnz = PetscBLASIntCast(x->nz);
    BLASaxpy_(&bnz,&alpha,x->a,&one,y->a,&one);    
    x = (Mat_SeqBAIJ *)xx->B->data;
    y = (Mat_SeqBAIJ *)yy->B->data;
    bnz = PetscBLASIntCast(x->nz);
    BLASaxpy_(&bnz,&alpha,x->a,&one,y->a,&one);
  } else {
    ierr = MatAXPY_Basic(Y,a,X,str);CHKERRQ(ierr);
  }
  PetscFunctionReturn(0);
}

#undef __FUNCT__  
#define __FUNCT__ "MatSetBlockSize_MPIBAIJ"
PetscErrorCode MatSetBlockSize_MPIBAIJ(Mat A,PetscInt bs)
{
  Mat_MPIBAIJ    *a   = (Mat_MPIBAIJ*)A->data;
  PetscInt rbs,cbs;
  PetscErrorCode ierr;

  PetscFunctionBegin;
  ierr = MatSetBlockSize(a->A,bs);CHKERRQ(ierr);
  ierr = MatSetBlockSize(a->B,bs);CHKERRQ(ierr);
  ierr = PetscLayoutGetBlockSize(A->rmap,&rbs);CHKERRQ(ierr);
  ierr = PetscLayoutGetBlockSize(A->cmap,&cbs);CHKERRQ(ierr);
  if (rbs != bs) SETERRQ2(PETSC_COMM_SELF,PETSC_ERR_ARG_SIZ,"Attempt to set block size %d with BAIJ %d",bs,rbs);
  if (cbs != bs) SETERRQ2(PETSC_COMM_SELF,PETSC_ERR_ARG_SIZ,"Attempt to set block size %d with BAIJ %d",bs,cbs);
  PetscFunctionReturn(0);
}

#undef __FUNCT__  
#define __FUNCT__ "MatRealPart_MPIBAIJ"
PetscErrorCode MatRealPart_MPIBAIJ(Mat A)
{
  Mat_MPIBAIJ   *a = (Mat_MPIBAIJ*)A->data; 
  PetscErrorCode ierr;

  PetscFunctionBegin;  
  ierr = MatRealPart(a->A);CHKERRQ(ierr);
  ierr = MatRealPart(a->B);CHKERRQ(ierr);
  PetscFunctionReturn(0);
}

#undef __FUNCT__  
#define __FUNCT__ "MatImaginaryPart_MPIBAIJ"
PetscErrorCode MatImaginaryPart_MPIBAIJ(Mat A)
{
  Mat_MPIBAIJ   *a = (Mat_MPIBAIJ*)A->data; 
  PetscErrorCode ierr;

  PetscFunctionBegin;  
  ierr = MatImaginaryPart(a->A);CHKERRQ(ierr);
  ierr = MatImaginaryPart(a->B);CHKERRQ(ierr);
  PetscFunctionReturn(0);
}

#undef __FUNCT__  
#define __FUNCT__ "MatGetSubMatrix_MPIBAIJ"
PetscErrorCode MatGetSubMatrix_MPIBAIJ(Mat mat,IS isrow,IS iscol,MatReuse call,Mat *newmat)
{
  PetscErrorCode ierr;
  IS             iscol_local;
  PetscInt       csize;

  PetscFunctionBegin;
  ierr = ISGetLocalSize(iscol,&csize);CHKERRQ(ierr);
  if (call == MAT_REUSE_MATRIX) {
    ierr = PetscObjectQuery((PetscObject)*newmat,"ISAllGather",(PetscObject*)&iscol_local);CHKERRQ(ierr);
    if (!iscol_local) SETERRQ(PETSC_COMM_SELF,PETSC_ERR_ARG_WRONGSTATE,"Submatrix passed in was not used before, cannot reuse");
  } else {
    ierr = ISAllGather(iscol,&iscol_local);CHKERRQ(ierr);
  }
  ierr = MatGetSubMatrix_MPIBAIJ_Private(mat,isrow,iscol_local,csize,call,newmat);CHKERRQ(ierr);
  if (call == MAT_INITIAL_MATRIX) {
    ierr = PetscObjectCompose((PetscObject)*newmat,"ISAllGather",(PetscObject)iscol_local);CHKERRQ(ierr);
    ierr = ISDestroy(iscol_local);CHKERRQ(ierr);
  }
  PetscFunctionReturn(0);
}

#undef __FUNCT__  
#define __FUNCT__ "MatGetSubMatrix_MPIBAIJ_Private"
/*
    Not great since it makes two copies of the submatrix, first an SeqBAIJ 
  in local and then by concatenating the local matrices the end result.
  Writing it directly would be much like MatGetSubMatrices_MPIBAIJ()
*/
PetscErrorCode MatGetSubMatrix_MPIBAIJ_Private(Mat mat,IS isrow,IS iscol,PetscInt csize,MatReuse call,Mat *newmat)
{
  PetscErrorCode ierr;
  PetscMPIInt    rank,size;
  PetscInt       i,m,n,rstart,row,rend,nz,*cwork,j,bs;
  PetscInt       *ii,*jj,nlocal,*dlens,*olens,dlen,olen,jend,mglobal;
  Mat            *local,M,Mreuse;
  MatScalar      *vwork,*aa;
  MPI_Comm       comm = ((PetscObject)mat)->comm;
  Mat_SeqBAIJ    *aij;


  PetscFunctionBegin;
  ierr = MPI_Comm_rank(comm,&rank);CHKERRQ(ierr);
  ierr = MPI_Comm_size(comm,&size);CHKERRQ(ierr);

  if (call ==  MAT_REUSE_MATRIX) {
    ierr = PetscObjectQuery((PetscObject)*newmat,"SubMatrix",(PetscObject *)&Mreuse);CHKERRQ(ierr);
    if (!Mreuse) SETERRQ(PETSC_COMM_SELF,PETSC_ERR_ARG_WRONGSTATE,"Submatrix passed in was not used before, cannot reuse");
    local = &Mreuse;
    ierr  = MatGetSubMatrices(mat,1,&isrow,&iscol,MAT_REUSE_MATRIX,&local);CHKERRQ(ierr);
  } else {
    ierr   = MatGetSubMatrices(mat,1,&isrow,&iscol,MAT_INITIAL_MATRIX,&local);CHKERRQ(ierr);
    Mreuse = *local;
    ierr   = PetscFree(local);CHKERRQ(ierr);
  }

  /* 
      m - number of local rows
      n - number of columns (same on all processors)
      rstart - first row in new global matrix generated
  */
  ierr = MatGetBlockSize(mat,&bs);CHKERRQ(ierr);
  ierr = MatGetSize(Mreuse,&m,&n);CHKERRQ(ierr);
  m    = m/bs;
  n    = n/bs;
  
  if (call == MAT_INITIAL_MATRIX) {
    aij = (Mat_SeqBAIJ*)(Mreuse)->data;
    ii  = aij->i;
    jj  = aij->j;

    /*
        Determine the number of non-zeros in the diagonal and off-diagonal 
        portions of the matrix in order to do correct preallocation
    */

    /* first get start and end of "diagonal" columns */
    if (csize == PETSC_DECIDE) {
      ierr = ISGetSize(isrow,&mglobal);CHKERRQ(ierr);
      if (mglobal == n*bs) { /* square matrix */
	nlocal = m;
      } else {
        nlocal = n/size + ((n % size) > rank);
      }
    } else {
      nlocal = csize/bs;
    }
    ierr   = MPI_Scan(&nlocal,&rend,1,MPIU_INT,MPI_SUM,comm);CHKERRQ(ierr);
    rstart = rend - nlocal;
    if (rank == size - 1 && rend != n) SETERRQ2(PETSC_COMM_SELF,PETSC_ERR_ARG_SIZ,"Local column sizes %D do not add up to total number of columns %D",rend,n);

    /* next, compute all the lengths */
    ierr  = PetscMalloc((2*m+1)*sizeof(PetscInt),&dlens);CHKERRQ(ierr);
    olens = dlens + m;
    for (i=0; i<m; i++) {
      jend = ii[i+1] - ii[i];
      olen = 0;
      dlen = 0;
      for (j=0; j<jend; j++) {
        if (*jj < rstart || *jj >= rend) olen++;
        else dlen++;
        jj++;
      }
      olens[i] = olen;
      dlens[i] = dlen;
    }
    ierr = MatCreate(comm,&M);CHKERRQ(ierr);
    ierr = MatSetSizes(M,bs*m,bs*nlocal,PETSC_DECIDE,bs*n);CHKERRQ(ierr);
    ierr = MatSetType(M,((PetscObject)mat)->type_name);CHKERRQ(ierr);
    ierr = MatMPIBAIJSetPreallocation(M,bs,0,dlens,0,olens);CHKERRQ(ierr);
    ierr = PetscFree(dlens);CHKERRQ(ierr);
  } else {
    PetscInt ml,nl;

    M = *newmat;
    ierr = MatGetLocalSize(M,&ml,&nl);CHKERRQ(ierr);
    if (ml != m) SETERRQ(PETSC_COMM_SELF,PETSC_ERR_ARG_SIZ,"Previous matrix must be same size/layout as request");
    ierr = MatZeroEntries(M);CHKERRQ(ierr);
    /*
         The next two lines are needed so we may call MatSetValues_MPIAIJ() below directly,
       rather than the slower MatSetValues().
    */
    M->was_assembled = PETSC_TRUE; 
    M->assembled     = PETSC_FALSE;
  }
  ierr = MatSetOption(M,MAT_ROW_ORIENTED,PETSC_FALSE);CHKERRQ(ierr);
  ierr = MatGetOwnershipRange(M,&rstart,&rend);CHKERRQ(ierr);
  aij = (Mat_SeqBAIJ*)(Mreuse)->data;
  ii  = aij->i;
  jj  = aij->j;
  aa  = aij->a;
  for (i=0; i<m; i++) {
    row   = rstart/bs + i;
    nz    = ii[i+1] - ii[i];
    cwork = jj;     jj += nz;
    vwork = aa;     aa += nz;
    ierr = MatSetValuesBlocked_MPIBAIJ(M,1,&row,nz,cwork,vwork,INSERT_VALUES);CHKERRQ(ierr);
  }

  ierr = MatAssemblyBegin(M,MAT_FINAL_ASSEMBLY);CHKERRQ(ierr);
  ierr = MatAssemblyEnd(M,MAT_FINAL_ASSEMBLY);CHKERRQ(ierr);
  *newmat = M;

  /* save submatrix used in processor for next request */
  if (call ==  MAT_INITIAL_MATRIX) {
    ierr = PetscObjectCompose((PetscObject)M,"SubMatrix",(PetscObject)Mreuse);CHKERRQ(ierr);
    ierr = PetscObjectDereference((PetscObject)Mreuse);CHKERRQ(ierr);
  }

  PetscFunctionReturn(0);
}

#undef __FUNCT__
#define __FUNCT__ "MatPermute_MPIBAIJ"
PetscErrorCode MatPermute_MPIBAIJ(Mat A,IS rowp,IS colp,Mat *B)
{
  MPI_Comm       comm,pcomm;
  PetscInt       first,local_size,nrows;
  const PetscInt *rows;
  PetscMPIInt    size;
  IS             crowp,growp,irowp,lrowp,lcolp,icolp;
  PetscErrorCode ierr;

  PetscFunctionBegin;
  ierr = PetscObjectGetComm((PetscObject)A,&comm);CHKERRQ(ierr);
  /* make a collective version of 'rowp' */
  ierr = PetscObjectGetComm((PetscObject)rowp,&pcomm);CHKERRQ(ierr);
  if (pcomm==comm) {
    crowp = rowp;
  } else {
    ierr = ISGetSize(rowp,&nrows);CHKERRQ(ierr);
    ierr = ISGetIndices(rowp,&rows);CHKERRQ(ierr);
    ierr = ISCreateGeneral(comm,nrows,rows,PETSC_COPY_VALUES,&crowp);CHKERRQ(ierr);
    ierr = ISRestoreIndices(rowp,&rows);CHKERRQ(ierr);
  }
  /* collect the global row permutation and invert it */
  ierr = ISAllGather(crowp,&growp);CHKERRQ(ierr);
  ierr = ISSetPermutation(growp);CHKERRQ(ierr);
  if (pcomm!=comm) {
    ierr = ISDestroy(crowp);CHKERRQ(ierr);
  }
  ierr = ISInvertPermutation(growp,PETSC_DECIDE,&irowp);CHKERRQ(ierr);
  /* get the local target indices */
  ierr = MatGetOwnershipRange(A,&first,PETSC_NULL);CHKERRQ(ierr);
  ierr = MatGetLocalSize(A,&local_size,PETSC_NULL);CHKERRQ(ierr);
  ierr = ISGetIndices(irowp,&rows);CHKERRQ(ierr);
  ierr = ISCreateGeneral(MPI_COMM_SELF,local_size,rows+first,PETSC_COPY_VALUES,&lrowp);CHKERRQ(ierr);
  ierr = ISRestoreIndices(irowp,&rows);CHKERRQ(ierr);
  ierr = ISDestroy(irowp);CHKERRQ(ierr);
  /* the column permutation is so much easier;
     make a local version of 'colp' and invert it */
  ierr = PetscObjectGetComm((PetscObject)colp,&pcomm);CHKERRQ(ierr);
  ierr = MPI_Comm_size(pcomm,&size);CHKERRQ(ierr);
  if (size==1) {
    lcolp = colp;
  } else {
    ierr = ISGetSize(colp,&nrows);CHKERRQ(ierr);
    ierr = ISGetIndices(colp,&rows);CHKERRQ(ierr);
    ierr = ISCreateGeneral(MPI_COMM_SELF,nrows,rows,PETSC_COPY_VALUES,&lcolp);CHKERRQ(ierr);
  }
  ierr = ISSetPermutation(lcolp);CHKERRQ(ierr);
  ierr = ISInvertPermutation(lcolp,PETSC_DECIDE,&icolp);CHKERRQ(ierr);
  ierr = ISSetPermutation(icolp);CHKERRQ(ierr);
  if (size>1) {
    ierr = ISRestoreIndices(colp,&rows);CHKERRQ(ierr);
    ierr = ISDestroy(lcolp);CHKERRQ(ierr);
  }
  /* now we just get the submatrix */
  ierr = MatGetSubMatrix_MPIBAIJ_Private(A,lrowp,icolp,local_size,MAT_INITIAL_MATRIX,B);CHKERRQ(ierr);
  /* clean up */
  ierr = ISDestroy(lrowp);CHKERRQ(ierr);
  ierr = ISDestroy(icolp);CHKERRQ(ierr);
  PetscFunctionReturn(0);
}

#undef __FUNCT__  
#define __FUNCT__ "MatGetGhosts_MPIBAIJ"
PetscErrorCode  MatGetGhosts_MPIBAIJ(Mat mat,PetscInt *nghosts,const PetscInt *ghosts[])
{
  Mat_MPIBAIJ    *baij = (Mat_MPIBAIJ*) mat->data;
  Mat_SeqBAIJ    *B = (Mat_SeqBAIJ*)baij->B->data;

  PetscFunctionBegin;
  if (nghosts) { *nghosts = B->nbs;}
  if (ghosts) {*ghosts = baij->garray;}
  PetscFunctionReturn(0);
}

extern PetscErrorCode CreateColmap_MPIBAIJ_Private(Mat);

#undef __FUNCT__  
#define __FUNCT__ "MatFDColoringCreate_MPIBAIJ"
/*
    This routine is almost identical to MatFDColoringCreate_MPIBAIJ()!
*/
PetscErrorCode MatFDColoringCreate_MPIBAIJ(Mat mat,ISColoring iscoloring,MatFDColoring c)
{
  Mat_MPIBAIJ            *baij = (Mat_MPIBAIJ*)mat->data;
  PetscErrorCode        ierr;
  PetscMPIInt           size,*ncolsonproc,*disp,nn;
  PetscInt              bs,i,n,nrows,j,k,m,*rows = 0,*A_ci,*A_cj,ncols,col;
  const PetscInt        *is;
  PetscInt              nis = iscoloring->n,nctot,*cols,*B_ci,*B_cj;
  PetscInt              *rowhit,M,cstart,cend,colb;
  PetscInt              *columnsforrow,l;
  IS                    *isa;
  PetscBool              done,flg;
  ISLocalToGlobalMapping map = mat->cbmapping;
  PetscInt               *ltog = (map ? map->indices : (PetscInt*) PETSC_NULL) ,ctype=c->ctype;

  PetscFunctionBegin;
  if (!mat->assembled) SETERRQ(((PetscObject)mat)->comm,PETSC_ERR_ARG_WRONGSTATE,"Matrix must be assembled first; MatAssemblyBegin/End();");
  if (ctype == IS_COLORING_GHOSTED && !map) SETERRQ(((PetscObject)mat)->comm,PETSC_ERR_ARG_INCOMP,"When using ghosted differencing matrix must have local to global mapping provided with MatSetLocalToGlobalMappingBlock");

  ierr = ISColoringGetIS(iscoloring,PETSC_IGNORE,&isa);CHKERRQ(ierr);
  ierr = MatGetBlockSize(mat,&bs);CHKERRQ(ierr);
  M                = mat->rmap->n/bs;
  cstart           = mat->cmap->rstart/bs;
  cend             = mat->cmap->rend/bs;
  c->M             = mat->rmap->N/bs;  /* set the global rows and columns and local rows */
  c->N             = mat->cmap->N/bs;
  c->m             = mat->rmap->n/bs;
  c->rstart        = mat->rmap->rstart/bs;

  c->ncolors       = nis;
  ierr             = PetscMalloc(nis*sizeof(PetscInt),&c->ncolumns);CHKERRQ(ierr);
  ierr             = PetscMalloc(nis*sizeof(PetscInt*),&c->columns);CHKERRQ(ierr); 
  ierr             = PetscMalloc(nis*sizeof(PetscInt),&c->nrows);CHKERRQ(ierr);
  ierr             = PetscMalloc(nis*sizeof(PetscInt*),&c->rows);CHKERRQ(ierr);
  ierr             = PetscMalloc(nis*sizeof(PetscInt*),&c->columnsforrow);CHKERRQ(ierr);
  ierr = PetscLogObjectMemory(c,5*nis*sizeof(PetscInt));CHKERRQ(ierr);

  /* Allow access to data structures of local part of matrix */
  if (!baij->colmap) {
    ierr = CreateColmap_MPIBAIJ_Private(mat);CHKERRQ(ierr);
  }
  ierr = MatGetColumnIJ(baij->A,0,PETSC_FALSE,PETSC_FALSE,&ncols,&A_ci,&A_cj,&done);CHKERRQ(ierr); 
  ierr = MatGetColumnIJ(baij->B,0,PETSC_FALSE,PETSC_FALSE,&ncols,&B_ci,&B_cj,&done);CHKERRQ(ierr); 
  
  ierr = PetscMalloc((M+1)*sizeof(PetscInt),&rowhit);CHKERRQ(ierr);
  ierr = PetscMalloc((M+1)*sizeof(PetscInt),&columnsforrow);CHKERRQ(ierr);

  for (i=0; i<nis; i++) {
    ierr = ISGetLocalSize(isa[i],&n);CHKERRQ(ierr);
    ierr = ISGetIndices(isa[i],&is);CHKERRQ(ierr);
    c->ncolumns[i] = n;
    if (n) {
      ierr = PetscMalloc(n*sizeof(PetscInt),&c->columns[i]);CHKERRQ(ierr);
      ierr = PetscLogObjectMemory(c,n*sizeof(PetscInt));CHKERRQ(ierr);
      ierr = PetscMemcpy(c->columns[i],is,n*sizeof(PetscInt));CHKERRQ(ierr);
    } else {
      c->columns[i]  = 0;
    }

    if (ctype == IS_COLORING_GLOBAL){
      /* Determine the total (parallel) number of columns of this color */
      ierr = MPI_Comm_size(((PetscObject)mat)->comm,&size);CHKERRQ(ierr); 
      ierr = PetscMalloc2(size,PetscMPIInt,&ncolsonproc,size,PetscMPIInt,&disp);CHKERRQ(ierr);

      nn   = PetscMPIIntCast(n);
      ierr = MPI_Allgather(&nn,1,MPI_INT,ncolsonproc,1,MPI_INT,((PetscObject)mat)->comm);CHKERRQ(ierr);
      nctot = 0; for (j=0; j<size; j++) {nctot += ncolsonproc[j];}
      if (!nctot) {
        ierr = PetscInfo(mat,"Coloring of matrix has some unneeded colors with no corresponding rows\n");CHKERRQ(ierr);
      }

      disp[0] = 0;
      for (j=1; j<size; j++) {
        disp[j] = disp[j-1] + ncolsonproc[j-1];
      }

      /* Get complete list of columns for color on each processor */
      ierr = PetscMalloc((nctot+1)*sizeof(PetscInt),&cols);CHKERRQ(ierr);
      ierr = MPI_Allgatherv((void*)is,n,MPIU_INT,cols,ncolsonproc,disp,MPIU_INT,((PetscObject)mat)->comm);CHKERRQ(ierr);
      ierr = PetscFree2(ncolsonproc,disp);CHKERRQ(ierr);
    } else if (ctype == IS_COLORING_GHOSTED){
      /* Determine local number of columns of this color on this process, including ghost points */
      nctot = n;
      ierr = PetscMalloc((nctot+1)*sizeof(PetscInt),&cols);CHKERRQ(ierr);
      ierr = PetscMemcpy(cols,is,n*sizeof(PetscInt));CHKERRQ(ierr);
    } else {
      SETERRQ(PETSC_COMM_SELF,PETSC_ERR_SUP,"Not provided for this MatFDColoring type");
    }

    /*
       Mark all rows affect by these columns
    */
    /* Temporary option to allow for debugging/testing */
    flg  = PETSC_FALSE;
    ierr = PetscOptionsGetBool(PETSC_NULL,"-matfdcoloring_slow",&flg,PETSC_NULL);CHKERRQ(ierr);
    if (!flg) {/*-----------------------------------------------------------------------------*/
      /* crude, fast version */
      ierr = PetscMemzero(rowhit,M*sizeof(PetscInt));CHKERRQ(ierr);
      /* loop over columns*/
      for (j=0; j<nctot; j++) {
        if (ctype == IS_COLORING_GHOSTED) {
          col = ltog[cols[j]];       
        } else {
          col  = cols[j];
        }
        if (col >= cstart && col < cend) {
          /* column is in diagonal block of matrix */
          rows = A_cj + A_ci[col-cstart]; 
          m    = A_ci[col-cstart+1] - A_ci[col-cstart];
        } else {
#if defined (PETSC_USE_CTABLE)
          ierr = PetscTableFind(baij->colmap,col+1,&colb);CHKERRQ(ierr);
	  colb --;
#else
          colb = baij->colmap[col] - 1;
#endif
          if (colb == -1) {
            m = 0; 
          } else {
            colb = colb/bs;
            rows = B_cj + B_ci[colb]; 
            m    = B_ci[colb+1] - B_ci[colb];
          }
        }
        /* loop over columns marking them in rowhit */
        for (k=0; k<m; k++) {
          rowhit[*rows++] = col + 1;
        }
      }

      /* count the number of hits */
      nrows = 0;
      for (j=0; j<M; j++) {
        if (rowhit[j]) nrows++;
      }
      c->nrows[i]         = nrows;
      ierr                = PetscMalloc((nrows+1)*sizeof(PetscInt),&c->rows[i]);CHKERRQ(ierr);
      ierr                = PetscMalloc((nrows+1)*sizeof(PetscInt),&c->columnsforrow[i]);CHKERRQ(ierr);
      ierr = PetscLogObjectMemory(c,2*(nrows+1)*sizeof(PetscInt));CHKERRQ(ierr);
      nrows = 0;
      for (j=0; j<M; j++) {
        if (rowhit[j]) {
          c->rows[i][nrows]           = j;
          c->columnsforrow[i][nrows] = rowhit[j] - 1;
          nrows++;
        }
      }
    } else {/*-------------------------------------------------------------------------------*/
      /* slow version, using rowhit as a linked list */
      PetscInt currentcol,fm,mfm;
      rowhit[M] = M;
      nrows     = 0;
      /* loop over columns*/
      for (j=0; j<nctot; j++) {
        if (ctype == IS_COLORING_GHOSTED) {
          col = ltog[cols[j]];
        } else {
          col  = cols[j];
        }
        if (col >= cstart && col < cend) {
          /* column is in diagonal block of matrix */
          rows = A_cj + A_ci[col-cstart]; 
          m    = A_ci[col-cstart+1] - A_ci[col-cstart];
        } else {
#if defined (PETSC_USE_CTABLE)
          ierr = PetscTableFind(baij->colmap,col+1,&colb);CHKERRQ(ierr);
          colb --;
#else
          colb = baij->colmap[col] - 1;
#endif
          if (colb == -1) {
            m = 0; 
          } else {
            colb = colb/bs;
            rows = B_cj + B_ci[colb]; 
            m    = B_ci[colb+1] - B_ci[colb];
          }
        }

        /* loop over columns marking them in rowhit */
        fm    = M; /* fm points to first entry in linked list */
        for (k=0; k<m; k++) {
          currentcol = *rows++;
	  /* is it already in the list? */
          do {
            mfm  = fm;
            fm   = rowhit[fm];
          } while (fm < currentcol);
          /* not in list so add it */
          if (fm != currentcol) {
            nrows++;
            columnsforrow[currentcol] = col;
            /* next three lines insert new entry into linked list */
            rowhit[mfm]               = currentcol;
            rowhit[currentcol]        = fm;
            fm                        = currentcol; 
            /* fm points to present position in list since we know the columns are sorted */
          } else {
            SETERRQ(PETSC_COMM_SELF,PETSC_ERR_PLIB,"Invalid coloring of matrix detected");
          }
        }
      }
      c->nrows[i]         = nrows;
      ierr = PetscMalloc((nrows+1)*sizeof(PetscInt),&c->rows[i]);CHKERRQ(ierr);
      ierr = PetscMalloc((nrows+1)*sizeof(PetscInt),&c->columnsforrow[i]);CHKERRQ(ierr);
      ierr = PetscLogObjectMemory(c,(nrows+1)*sizeof(PetscInt));CHKERRQ(ierr);
      /* now store the linked list of rows into c->rows[i] */
      nrows = 0;
      fm    = rowhit[M];
      do {
        c->rows[i][nrows]            = fm;
        c->columnsforrow[i][nrows++] = columnsforrow[fm];
        fm                           = rowhit[fm];
      } while (fm < M);
    } /* ---------------------------------------------------------------------------------------*/
    ierr = PetscFree(cols);CHKERRQ(ierr);
  }

  /* Optimize by adding the vscale, and scaleforrow[][] fields */
  /*
       vscale will contain the "diagonal" on processor scalings followed by the off processor
  */
  if (ctype == IS_COLORING_GLOBAL) {
    PetscInt *garray;
    ierr = PetscMalloc(baij->B->cmap->n*sizeof(PetscInt),&garray);CHKERRQ(ierr);
    for (i=0; i<baij->B->cmap->n/bs; i++) {
      for (j=0; j<bs; j++) {
        garray[i*bs+j] = bs*baij->garray[i]+j;
      }
    }
    ierr = VecCreateGhost(((PetscObject)mat)->comm,baij->A->rmap->n,PETSC_DETERMINE,baij->B->cmap->n,garray,&c->vscale);CHKERRQ(ierr);
    ierr = PetscFree(garray);CHKERRQ(ierr);
    CHKMEMQ;
    ierr = PetscMalloc(c->ncolors*sizeof(PetscInt*),&c->vscaleforrow);CHKERRQ(ierr);
    for (k=0; k<c->ncolors; k++) { 
      ierr = PetscMalloc((c->nrows[k]+1)*sizeof(PetscInt),&c->vscaleforrow[k]);CHKERRQ(ierr);
      for (l=0; l<c->nrows[k]; l++) {
        col = c->columnsforrow[k][l];
        if (col >= cstart && col < cend) {
          /* column is in diagonal block of matrix */
          colb = col - cstart;
        } else {
          /* column  is in "off-processor" part */
#if defined (PETSC_USE_CTABLE)
          ierr = PetscTableFind(baij->colmap,col+1,&colb);CHKERRQ(ierr);
          colb --;
#else
          colb = baij->colmap[col] - 1;
#endif
          colb = colb/bs;
          colb += cend - cstart;
        }
        c->vscaleforrow[k][l] = colb;
      }
    } 
  } else if (ctype == IS_COLORING_GHOSTED) {
    /* Get gtol mapping */
    PetscInt N = mat->cmap->N, *gtol;
    ierr = PetscMalloc((N+1)*sizeof(PetscInt),&gtol);CHKERRQ(ierr);
    for (i=0; i<N; i++) gtol[i] = -1;
    for (i=0; i<map->n; i++) gtol[ltog[i]] = i;
   
    c->vscale = 0; /* will be created in MatFDColoringApply() */
    ierr = PetscMalloc(c->ncolors*sizeof(PetscInt*),&c->vscaleforrow);CHKERRQ(ierr);
    for (k=0; k<c->ncolors; k++) { 
      ierr = PetscMalloc((c->nrows[k]+1)*sizeof(PetscInt),&c->vscaleforrow[k]);CHKERRQ(ierr);
      for (l=0; l<c->nrows[k]; l++) {
        col = c->columnsforrow[k][l];      /* global column index */
        c->vscaleforrow[k][l] = gtol[col]; /* local column index */
      }
    }
    ierr = PetscFree(gtol);CHKERRQ(ierr);
  }
  ierr = ISColoringRestoreIS(iscoloring,&isa);CHKERRQ(ierr);

  ierr = PetscFree(rowhit);CHKERRQ(ierr);
  ierr = PetscFree(columnsforrow);CHKERRQ(ierr);
  ierr = MatRestoreColumnIJ(baij->A,0,PETSC_FALSE,PETSC_FALSE,&ncols,&A_ci,&A_cj,&done);CHKERRQ(ierr); 
  ierr = MatRestoreColumnIJ(baij->B,0,PETSC_FALSE,PETSC_FALSE,&ncols,&B_ci,&B_cj,&done);CHKERRQ(ierr); 
    CHKMEMQ;
  PetscFunctionReturn(0);
}

#undef __FUNCT__  
#define __FUNCT__ "MatGetSeqNonzerostructure_MPIBAIJ" 
PetscErrorCode MatGetSeqNonzerostructure_MPIBAIJ(Mat A,Mat *newmat)
{
  Mat            B;
  Mat_MPIBAIJ    *a = (Mat_MPIBAIJ *)A->data;
  Mat_SeqBAIJ    *ad = (Mat_SeqBAIJ*)a->A->data,*bd = (Mat_SeqBAIJ*)a->B->data;
  Mat_SeqAIJ     *b;
  PetscErrorCode ierr;
  PetscMPIInt    size,rank,*recvcounts = 0,*displs = 0;
  PetscInt       sendcount,i,*rstarts = A->rmap->range,n,cnt,j,bs = A->rmap->bs;
  PetscInt       m,*garray = a->garray,*lens,*jsendbuf,*a_jsendbuf,*b_jsendbuf;

  PetscFunctionBegin;
  ierr = MPI_Comm_size(((PetscObject)A)->comm,&size);CHKERRQ(ierr);
  ierr = MPI_Comm_rank(((PetscObject)A)->comm,&rank);CHKERRQ(ierr);

  /* ----------------------------------------------------------------
     Tell every processor the number of nonzeros per row
  */
  ierr = PetscMalloc((A->rmap->N/bs)*sizeof(PetscInt),&lens);CHKERRQ(ierr);
  for (i=A->rmap->rstart/bs; i<A->rmap->rend/bs; i++) {
    lens[i] = ad->i[i-A->rmap->rstart/bs+1] - ad->i[i-A->rmap->rstart/bs] + bd->i[i-A->rmap->rstart/bs+1] - bd->i[i-A->rmap->rstart/bs];
  }
  sendcount = A->rmap->rend/bs - A->rmap->rstart/bs;
  ierr = PetscMalloc(2*size*sizeof(PetscMPIInt),&recvcounts);CHKERRQ(ierr);
  displs     = recvcounts + size;
  for (i=0; i<size; i++) {
    recvcounts[i] = A->rmap->range[i+1]/bs - A->rmap->range[i]/bs;
    displs[i]     = A->rmap->range[i]/bs;
  }
#if defined(PETSC_HAVE_MPI_IN_PLACE)
  ierr  = MPI_Allgatherv(MPI_IN_PLACE,0,MPI_DATATYPE_NULL,lens,recvcounts,displs,MPIU_INT,((PetscObject)A)->comm);CHKERRQ(ierr);
#else
  ierr  = MPI_Allgatherv(lens+A->rmap->rstart/bs,sendcount,MPIU_INT,lens,recvcounts,displs,MPIU_INT,((PetscObject)A)->comm);CHKERRQ(ierr);
#endif
  /* ---------------------------------------------------------------
     Create the sequential matrix of the same type as the local block diagonal
  */
  ierr  = MatCreate(PETSC_COMM_SELF,&B);CHKERRQ(ierr);
  ierr  = MatSetSizes(B,A->rmap->N/bs,A->cmap->N/bs,PETSC_DETERMINE,PETSC_DETERMINE);CHKERRQ(ierr);
  ierr  = MatSetType(B,MATSEQAIJ);CHKERRQ(ierr);
  ierr  = MatSeqAIJSetPreallocation(B,0,lens);CHKERRQ(ierr);
  b = (Mat_SeqAIJ *)B->data;

  /*--------------------------------------------------------------------
    Copy my part of matrix column indices over
  */
  sendcount  = ad->nz + bd->nz;
  jsendbuf   = b->j + b->i[rstarts[rank]/bs];
  a_jsendbuf = ad->j;
  b_jsendbuf = bd->j;
  n          = A->rmap->rend/bs - A->rmap->rstart/bs;
  cnt        = 0;
  for (i=0; i<n; i++) {

    /* put in lower diagonal portion */
    m = bd->i[i+1] - bd->i[i];
    while (m > 0) {
      /* is it above diagonal (in bd (compressed) numbering) */
      if (garray[*b_jsendbuf] > A->rmap->rstart/bs + i) break;
      jsendbuf[cnt++] = garray[*b_jsendbuf++];
      m--;
    }

    /* put in diagonal portion */
    for (j=ad->i[i]; j<ad->i[i+1]; j++) {
      jsendbuf[cnt++] = A->rmap->rstart/bs + *a_jsendbuf++;
    }

    /* put in upper diagonal portion */
    while (m-- > 0) {
      jsendbuf[cnt++] = garray[*b_jsendbuf++];
    }
  }
  if (cnt != sendcount) SETERRQ2(PETSC_COMM_SELF,PETSC_ERR_PLIB,"Corrupted PETSc matrix: nz given %D actual nz %D",sendcount,cnt);

  /*--------------------------------------------------------------------
    Gather all column indices to all processors
  */
  for (i=0; i<size; i++) {
    recvcounts[i] = 0;
    for (j=A->rmap->range[i]/bs; j<A->rmap->range[i+1]/bs; j++) {
      recvcounts[i] += lens[j];
    }
  }
  displs[0]  = 0;
  for (i=1; i<size; i++) {
    displs[i] = displs[i-1] + recvcounts[i-1];
  }
#if defined(PETSC_HAVE_MPI_IN_PLACE)
  ierr = MPI_Allgatherv(MPI_IN_PLACE,0,MPI_DATATYPE_NULL,b->j,recvcounts,displs,MPIU_INT,((PetscObject)A)->comm);CHKERRQ(ierr);
#else
  ierr = MPI_Allgatherv(jsendbuf,sendcount,MPIU_INT,b->j,recvcounts,displs,MPIU_INT,((PetscObject)A)->comm);CHKERRQ(ierr);
#endif
  /*--------------------------------------------------------------------
    Assemble the matrix into useable form (note numerical values not yet set)
  */
  /* set the b->ilen (length of each row) values */
  ierr = PetscMemcpy(b->ilen,lens,(A->rmap->N/bs)*sizeof(PetscInt));CHKERRQ(ierr);
  /* set the b->i indices */
  b->i[0] = 0;
  for (i=1; i<=A->rmap->N/bs; i++) {
    b->i[i] = b->i[i-1] + lens[i-1];
  }
  ierr = PetscFree(lens);CHKERRQ(ierr);
  ierr = MatAssemblyBegin(B,MAT_FINAL_ASSEMBLY);CHKERRQ(ierr);
  ierr = MatAssemblyEnd(B,MAT_FINAL_ASSEMBLY);CHKERRQ(ierr);
  ierr = PetscFree(recvcounts);CHKERRQ(ierr);

  if (A->symmetric){
    ierr = MatSetOption(B,MAT_SYMMETRIC,PETSC_TRUE);CHKERRQ(ierr);
  } else if (A->hermitian) {
    ierr = MatSetOption(B,MAT_HERMITIAN,PETSC_TRUE);CHKERRQ(ierr);
  } else if (A->structurally_symmetric) {
    ierr = MatSetOption(B,MAT_STRUCTURALLY_SYMMETRIC,PETSC_TRUE);CHKERRQ(ierr);
  }
  *newmat = B;
  PetscFunctionReturn(0);
}

#undef __FUNCT__  
#define __FUNCT__ "MatSOR_MPIBAIJ"
PetscErrorCode MatSOR_MPIBAIJ(Mat matin,Vec bb,PetscReal omega,MatSORType flag,PetscReal fshift,PetscInt its,PetscInt lits,Vec xx)
{
  Mat_MPIBAIJ    *mat = (Mat_MPIBAIJ*)matin->data;
  PetscErrorCode ierr; 
  Vec            bb1 = 0;

  PetscFunctionBegin;
  if (its > 1 || ~flag & SOR_ZERO_INITIAL_GUESS) {
    ierr = VecDuplicate(bb,&bb1);CHKERRQ(ierr);
  }

  if (flag == SOR_APPLY_UPPER) {
    ierr = (*mat->A->ops->sor)(mat->A,bb,omega,flag,fshift,lits,1,xx);CHKERRQ(ierr);
    PetscFunctionReturn(0);
  }

  if ((flag & SOR_LOCAL_SYMMETRIC_SWEEP) == SOR_LOCAL_SYMMETRIC_SWEEP){
    if (flag & SOR_ZERO_INITIAL_GUESS) {
      ierr = (*mat->A->ops->sor)(mat->A,bb,omega,flag,fshift,lits,1,xx);CHKERRQ(ierr);
      its--; 
    }
    
    while (its--) { 
      ierr = VecScatterBegin(mat->Mvctx,xx,mat->lvec,INSERT_VALUES,SCATTER_FORWARD);CHKERRQ(ierr);
      ierr = VecScatterEnd(mat->Mvctx,xx,mat->lvec,INSERT_VALUES,SCATTER_FORWARD);CHKERRQ(ierr);

      /* update rhs: bb1 = bb - B*x */ 
      ierr = VecScale(mat->lvec,-1.0);CHKERRQ(ierr);
      ierr = (*mat->B->ops->multadd)(mat->B,mat->lvec,bb,bb1);CHKERRQ(ierr);

      /* local sweep */
      ierr = (*mat->A->ops->sor)(mat->A,bb1,omega,SOR_SYMMETRIC_SWEEP,fshift,lits,1,xx);CHKERRQ(ierr);
    }
  } else if (flag & SOR_LOCAL_FORWARD_SWEEP){
    if (flag & SOR_ZERO_INITIAL_GUESS) {
      ierr = (*mat->A->ops->sor)(mat->A,bb,omega,flag,fshift,lits,1,xx);CHKERRQ(ierr);
      its--;
    }
    while (its--) {
      ierr = VecScatterBegin(mat->Mvctx,xx,mat->lvec,INSERT_VALUES,SCATTER_FORWARD);CHKERRQ(ierr);
      ierr = VecScatterEnd(mat->Mvctx,xx,mat->lvec,INSERT_VALUES,SCATTER_FORWARD);CHKERRQ(ierr);

      /* update rhs: bb1 = bb - B*x */ 
      ierr = VecScale(mat->lvec,-1.0);CHKERRQ(ierr);
      ierr = (*mat->B->ops->multadd)(mat->B,mat->lvec,bb,bb1);CHKERRQ(ierr);

      /* local sweep */
      ierr = (*mat->A->ops->sor)(mat->A,bb1,omega,SOR_FORWARD_SWEEP,fshift,lits,1,xx);CHKERRQ(ierr);
    }
  } else if (flag & SOR_LOCAL_BACKWARD_SWEEP){
    if (flag & SOR_ZERO_INITIAL_GUESS) {
      ierr = (*mat->A->ops->sor)(mat->A,bb,omega,flag,fshift,lits,1,xx);CHKERRQ(ierr);
      its--;
    }
    while (its--) {
      ierr = VecScatterBegin(mat->Mvctx,xx,mat->lvec,INSERT_VALUES,SCATTER_FORWARD);CHKERRQ(ierr);
      ierr = VecScatterEnd(mat->Mvctx,xx,mat->lvec,INSERT_VALUES,SCATTER_FORWARD);CHKERRQ(ierr);

      /* update rhs: bb1 = bb - B*x */ 
      ierr = VecScale(mat->lvec,-1.0);CHKERRQ(ierr);
      ierr = (*mat->B->ops->multadd)(mat->B,mat->lvec,bb,bb1);CHKERRQ(ierr);

      /* local sweep */
      ierr = (*mat->A->ops->sor)(mat->A,bb1,omega,SOR_BACKWARD_SWEEP,fshift,lits,1,xx);CHKERRQ(ierr);
    }
  } else SETERRQ(((PetscObject)matin)->comm,PETSC_ERR_SUP,"Parallel version of SOR requested not supported");

  if (bb1) {ierr = VecDestroy(bb1);CHKERRQ(ierr);}
  PetscFunctionReturn(0);
} 

extern PetscErrorCode  MatFDColoringApply_BAIJ(Mat,MatFDColoring,Vec,MatStructure*,void*);


/* -------------------------------------------------------------------*/
static struct _MatOps MatOps_Values = {
       MatSetValues_MPIBAIJ,
       MatGetRow_MPIBAIJ,
       MatRestoreRow_MPIBAIJ,
       MatMult_MPIBAIJ,
/* 4*/ MatMultAdd_MPIBAIJ,
       MatMultTranspose_MPIBAIJ,
       MatMultTransposeAdd_MPIBAIJ,
       0,
       0,
       0,
/*10*/ 0,
       0,
       0,
       MatSOR_MPIBAIJ,
       MatTranspose_MPIBAIJ,
/*15*/ MatGetInfo_MPIBAIJ,
       MatEqual_MPIBAIJ,
       MatGetDiagonal_MPIBAIJ,
       MatDiagonalScale_MPIBAIJ,
       MatNorm_MPIBAIJ,
/*20*/ MatAssemblyBegin_MPIBAIJ,
       MatAssemblyEnd_MPIBAIJ,
       MatSetOption_MPIBAIJ,
       MatZeroEntries_MPIBAIJ,
/*24*/ MatZeroRows_MPIBAIJ,
       0,
       0,
       0,
       0,
/*29*/ MatSetUpPreallocation_MPIBAIJ,
       0,
       0,
       0,
       0,
/*34*/ MatDuplicate_MPIBAIJ,
       0,
       0,
       0,
       0,
/*39*/ MatAXPY_MPIBAIJ,
       MatGetSubMatrices_MPIBAIJ,
       MatIncreaseOverlap_MPIBAIJ,
       MatGetValues_MPIBAIJ,
       MatCopy_MPIBAIJ,
/*44*/ 0,
       MatScale_MPIBAIJ,
       0,
       0,
       0,
/*49*/ MatSetBlockSize_MPIBAIJ,
       0,
       0,
       0,
       0,
/*54*/ MatFDColoringCreate_MPIBAIJ,
       0,
       MatSetUnfactored_MPIBAIJ,
       MatPermute_MPIBAIJ,
       MatSetValuesBlocked_MPIBAIJ,
/*59*/ MatGetSubMatrix_MPIBAIJ,
       MatDestroy_MPIBAIJ,
       MatView_MPIBAIJ,
       0,
       0,
/*64*/ 0,
       0,
       0,
       0,
       0,
/*69*/ MatGetRowMaxAbs_MPIBAIJ,
       0,
       0,
       0,
       0,
/*74*/ 0,
       MatFDColoringApply_BAIJ,
       0,
       0,
       0,
/*79*/ 0,
       0,
       0,
       0,
       MatLoad_MPIBAIJ,
/*84*/ 0,
       0,
       0,
       0,
       0,
/*89*/ 0,
       0,
       0,
       0,
       0,
/*94*/ 0,
       0,
       0,
       0,
       0,
/*99*/ 0,
       0,
       0,
       0,
       0,
/*104*/0,
       MatRealPart_MPIBAIJ,
       MatImaginaryPart_MPIBAIJ,
       0,
       0,
/*109*/0,
       0,
       0,
       0,
       0,
/*114*/MatGetSeqNonzerostructure_MPIBAIJ,
       0,
       MatGetGhosts_MPIBAIJ,
       0,
       0,
/*119*/0,
       0,
       0,
       0
};

EXTERN_C_BEGIN
#undef __FUNCT__  
#define __FUNCT__ "MatGetDiagonalBlock_MPIBAIJ"
PetscErrorCode  MatGetDiagonalBlock_MPIBAIJ(Mat A,PetscBool  *iscopy,MatReuse reuse,Mat *a)
{
  PetscFunctionBegin;
  *a      = ((Mat_MPIBAIJ *)A->data)->A;
  *iscopy = PETSC_FALSE;
  PetscFunctionReturn(0);
}
EXTERN_C_END

EXTERN_C_BEGIN
extern PetscErrorCode  MatConvert_MPIBAIJ_MPISBAIJ(Mat, MatType,MatReuse,Mat*);
EXTERN_C_END

EXTERN_C_BEGIN
#undef __FUNCT__  
#define __FUNCT__ "MatMPIBAIJSetPreallocationCSR_MPIBAIJ"
PetscErrorCode MatMPIBAIJSetPreallocationCSR_MPIBAIJ(Mat B,PetscInt bs,const PetscInt ii[],const PetscInt jj[],const PetscScalar V[])
{
  PetscInt       m,rstart,cstart,cend;
  PetscInt       i,j,d,nz,nz_max=0,*d_nnz=0,*o_nnz=0;
  const PetscInt *JJ=0;
  PetscScalar    *values=0;
  PetscErrorCode ierr;

  PetscFunctionBegin;

  if (bs < 1) SETERRQ1(((PetscObject)B)->comm,PETSC_ERR_ARG_OUTOFRANGE,"Invalid block size specified, must be positive but it is %D",bs);
  ierr = PetscLayoutSetBlockSize(B->rmap,bs);CHKERRQ(ierr);
  ierr = PetscLayoutSetBlockSize(B->cmap,bs);CHKERRQ(ierr);
  ierr = PetscLayoutSetUp(B->rmap);CHKERRQ(ierr);
  ierr = PetscLayoutSetUp(B->cmap);CHKERRQ(ierr);
  m      = B->rmap->n/bs;
  rstart = B->rmap->rstart/bs;
  cstart = B->cmap->rstart/bs;
  cend   = B->cmap->rend/bs;

  if (ii[0]) SETERRQ1(PETSC_COMM_SELF,PETSC_ERR_ARG_OUTOFRANGE,"ii[0] must be 0 but it is %D",ii[0]);
  ierr  = PetscMalloc2(m,PetscInt,&d_nnz,m,PetscInt,&o_nnz);CHKERRQ(ierr);
  for (i=0; i<m; i++) {
    nz = ii[i+1] - ii[i];
    if (nz < 0) SETERRQ2(PETSC_COMM_SELF,PETSC_ERR_ARG_OUTOFRANGE,"Local row %D has a negative number of columns %D",i,nz);
    nz_max = PetscMax(nz_max,nz);
    JJ  = jj + ii[i];
    for (j=0; j<nz; j++) {
      if (*JJ >= cstart) break;
      JJ++;
    }
    d = 0;
    for (; j<nz; j++) {
      if (*JJ++ >= cend) break;
      d++;
    }
    d_nnz[i] = d; 
    o_nnz[i] = nz - d;
  }
  ierr = MatMPIBAIJSetPreallocation(B,bs,0,d_nnz,0,o_nnz);CHKERRQ(ierr);
  ierr = PetscFree2(d_nnz,o_nnz);CHKERRQ(ierr);

  values = (PetscScalar*)V;
  if (!values) {
    ierr = PetscMalloc(bs*bs*nz_max*sizeof(PetscScalar),&values);CHKERRQ(ierr);
    ierr = PetscMemzero(values,bs*bs*nz_max*sizeof(PetscScalar));CHKERRQ(ierr);
  }
  for (i=0; i<m; i++) {
    PetscInt          row    = i + rstart;
    PetscInt          ncols  = ii[i+1] - ii[i];
    const PetscInt    *icols = jj + ii[i];
    const PetscScalar *svals = values + (V ? (bs*bs*ii[i]) : 0);
    ierr = MatSetValuesBlocked_MPIBAIJ(B,1,&row,ncols,icols,svals,INSERT_VALUES);CHKERRQ(ierr);
  }

  if (!V) { ierr = PetscFree(values);CHKERRQ(ierr); }
  ierr = MatAssemblyBegin(B,MAT_FINAL_ASSEMBLY);CHKERRQ(ierr);
  ierr = MatAssemblyEnd(B,MAT_FINAL_ASSEMBLY);CHKERRQ(ierr);

  PetscFunctionReturn(0);
}
EXTERN_C_END

#undef __FUNCT__  
#define __FUNCT__ "MatMPIBAIJSetPreallocationCSR"
/*@C
   MatMPIBAIJSetPreallocationCSR - Allocates memory for a sparse parallel matrix in BAIJ format
   (the default parallel PETSc format).  

   Collective on MPI_Comm

   Input Parameters:
+  A - the matrix 
.  bs - the block size
.  i - the indices into j for the start of each local row (starts with zero)
.  j - the column indices for each local row (starts with zero) these must be sorted for each row
-  v - optional values in the matrix

   Level: developer

.keywords: matrix, aij, compressed row, sparse, parallel

.seealso: MatCreate(), MatCreateSeqAIJ(), MatSetValues(), MatMPIBAIJSetPreallocation(), MatCreateMPIAIJ(), MPIAIJ
@*/
PetscErrorCode  MatMPIBAIJSetPreallocationCSR(Mat B,PetscInt bs,const PetscInt i[],const PetscInt j[], const PetscScalar v[])
{
  PetscErrorCode ierr;

  PetscFunctionBegin;
  ierr = PetscTryMethod(B,"MatMPIBAIJSetPreallocationCSR_C",(Mat,PetscInt,const PetscInt[],const PetscInt[],const PetscScalar[]),(B,bs,i,j,v));CHKERRQ(ierr);
  PetscFunctionReturn(0);
}

EXTERN_C_BEGIN
#undef __FUNCT__
#define __FUNCT__ "MatMPIBAIJSetPreallocation_MPIBAIJ"
PetscErrorCode  MatMPIBAIJSetPreallocation_MPIBAIJ(Mat B,PetscInt bs,PetscInt d_nz,PetscInt *d_nnz,PetscInt o_nz,PetscInt *o_nnz)
{
  Mat_MPIBAIJ    *b;
  PetscErrorCode ierr;
  PetscInt       i, newbs = PetscAbs(bs);

  PetscFunctionBegin;
  if (bs < 0) {
    ierr = PetscOptionsBegin(((PetscObject)B)->comm,((PetscObject)B)->prefix,"Options for MPIBAIJ matrix","Mat");CHKERRQ(ierr);
      ierr = PetscOptionsInt("-mat_block_size","Set the blocksize used to store the matrix","MatMPIBAIJSetPreallocation",newbs,&newbs,PETSC_NULL);CHKERRQ(ierr);
    ierr = PetscOptionsEnd();CHKERRQ(ierr);
    bs   = PetscAbs(bs);
  }
  if ((d_nnz || o_nnz) && newbs != bs) SETERRQ(PETSC_COMM_SELF,PETSC_ERR_ARG_WRONG,"Cannot change blocksize from command line if setting d_nnz or o_nnz");
  bs = newbs;


  if (bs < 1) SETERRQ(((PetscObject)B)->comm,PETSC_ERR_ARG_OUTOFRANGE,"Invalid block size specified, must be positive");
  if (d_nz == PETSC_DEFAULT || d_nz == PETSC_DECIDE) d_nz = 5;
  if (o_nz == PETSC_DEFAULT || o_nz == PETSC_DECIDE) o_nz = 2;
  if (d_nz < 0) SETERRQ1(PETSC_COMM_SELF,PETSC_ERR_ARG_OUTOFRANGE,"d_nz cannot be less than 0: value %D",d_nz);
  if (o_nz < 0) SETERRQ1(PETSC_COMM_SELF,PETSC_ERR_ARG_OUTOFRANGE,"o_nz cannot be less than 0: value %D",o_nz);
  
  ierr = PetscLayoutSetBlockSize(B->rmap,bs);CHKERRQ(ierr);
  ierr = PetscLayoutSetBlockSize(B->cmap,bs);CHKERRQ(ierr);
  ierr = PetscLayoutSetUp(B->rmap);CHKERRQ(ierr);
  ierr = PetscLayoutSetUp(B->cmap);CHKERRQ(ierr);

  if (d_nnz) {
    for (i=0; i<B->rmap->n/bs; i++) {
      if (d_nnz[i] < 0) SETERRQ2(PETSC_COMM_SELF,PETSC_ERR_ARG_OUTOFRANGE,"d_nnz cannot be less than -1: local row %D value %D",i,d_nnz[i]);
    }
  }
  if (o_nnz) {
    for (i=0; i<B->rmap->n/bs; i++) {
      if (o_nnz[i] < 0) SETERRQ2(PETSC_COMM_SELF,PETSC_ERR_ARG_OUTOFRANGE,"o_nnz cannot be less than -1: local row %D value %D",i,o_nnz[i]);
    }
  }

  b = (Mat_MPIBAIJ*)B->data;
  b->bs2 = bs*bs;
  b->mbs = B->rmap->n/bs;
  b->nbs = B->cmap->n/bs;
  b->Mbs = B->rmap->N/bs;
  b->Nbs = B->cmap->N/bs;

  for (i=0; i<=b->size; i++) {
    b->rangebs[i] = B->rmap->range[i]/bs;
  }
  b->rstartbs = B->rmap->rstart/bs;
  b->rendbs   = B->rmap->rend/bs;
  b->cstartbs = B->cmap->rstart/bs;
  b->cendbs   = B->cmap->rend/bs;

  if (!B->preallocated) {
    ierr = MatCreate(PETSC_COMM_SELF,&b->A);CHKERRQ(ierr);
    ierr = MatSetSizes(b->A,B->rmap->n,B->cmap->n,B->rmap->n,B->cmap->n);CHKERRQ(ierr);
    ierr = MatSetType(b->A,MATSEQBAIJ);CHKERRQ(ierr);
    ierr = PetscLogObjectParent(B,b->A);CHKERRQ(ierr);
    ierr = MatCreate(PETSC_COMM_SELF,&b->B);CHKERRQ(ierr);
    ierr = MatSetSizes(b->B,B->rmap->n,B->cmap->N,B->rmap->n,B->cmap->N);CHKERRQ(ierr);
    ierr = MatSetType(b->B,MATSEQBAIJ);CHKERRQ(ierr);
    ierr = PetscLogObjectParent(B,b->B);CHKERRQ(ierr);
    ierr = MatStashCreate_Private(((PetscObject)B)->comm,bs,&B->bstash);CHKERRQ(ierr);
  }

  ierr = MatSeqBAIJSetPreallocation(b->A,bs,d_nz,d_nnz);CHKERRQ(ierr);
  ierr = MatSeqBAIJSetPreallocation(b->B,bs,o_nz,o_nnz);CHKERRQ(ierr);
  B->preallocated = PETSC_TRUE;
  PetscFunctionReturn(0);
}
EXTERN_C_END

EXTERN_C_BEGIN
extern PetscErrorCode  MatDiagonalScaleLocal_MPIBAIJ(Mat,Vec);
extern PetscErrorCode  MatSetHashTableFactor_MPIBAIJ(Mat,PetscReal);
EXTERN_C_END


EXTERN_C_BEGIN
#undef __FUNCT__  
#define __FUNCT__ "MatConvert_MPIBAIJ_MPIAdj"
PetscErrorCode  MatConvert_MPIBAIJ_MPIAdj(Mat B, const MatType newtype,MatReuse reuse,Mat *adj)
{
  Mat_MPIBAIJ    *b = (Mat_MPIBAIJ*)B->data;
  PetscErrorCode ierr;
  Mat_SeqBAIJ    *d = (Mat_SeqBAIJ*) b->A->data,*o = (Mat_SeqBAIJ*) b->B->data;
  PetscInt       M = B->rmap->n/B->rmap->bs,i,*ii,*jj,cnt,j,k,rstart = B->rmap->rstart/B->rmap->bs;
  const PetscInt *id = d->i, *jd = d->j, *io = o->i, *jo = o->j, *garray = b->garray;

  PetscFunctionBegin;
  ierr = PetscMalloc((M+1)*sizeof(PetscInt),&ii);CHKERRQ(ierr);
  ii[0] = 0;
  CHKMEMQ;
  for (i=0; i<M; i++) {
    if ((id[i+1] - id[i]) < 0) SETERRQ3(PETSC_COMM_SELF,PETSC_ERR_PLIB,"Indices wrong %D %D %D",i,id[i],id[i+1]);
    if ((io[i+1] - io[i]) < 0) SETERRQ3(PETSC_COMM_SELF,PETSC_ERR_PLIB,"Indices wrong %D %D %D",i,io[i],io[i+1]);
    ii[i+1] = ii[i] + id[i+1] - id[i] + io[i+1] - io[i];
    /* remove one from count of matrix has diagonal */
    for (j=id[i]; j<id[i+1]; j++) {   
      if (jd[j] == i) {ii[i+1]--;break;}
    }
  CHKMEMQ;
  }
  ierr = PetscMalloc(ii[M]*sizeof(PetscInt),&jj);CHKERRQ(ierr);
  cnt = 0;
  for (i=0; i<M; i++) {
    for (j=io[i]; j<io[i+1]; j++) {
      if (garray[jo[j]] > rstart) break;
      jj[cnt++] = garray[jo[j]];
  CHKMEMQ;
    }
    for (k=id[i]; k<id[i+1]; k++) {
      if (jd[k] != i) {
        jj[cnt++] = rstart + jd[k];
  CHKMEMQ;
      }
    }
    for (;j<io[i+1]; j++) {
      jj[cnt++] = garray[jo[j]];
  CHKMEMQ;
    }
  }
  ierr = MatCreateMPIAdj(((PetscObject)B)->comm,M,B->cmap->N/B->rmap->bs,ii,jj,PETSC_NULL,adj);CHKERRQ(ierr);
  PetscFunctionReturn(0);
}
EXTERN_C_END

#include "../src/mat/impls/aij/mpi/mpiaij.h"
EXTERN_C_BEGIN
PetscErrorCode  MatConvert_SeqBAIJ_SeqAIJ(Mat,const MatType,MatReuse,Mat*);
EXTERN_C_END

EXTERN_C_BEGIN
#undef __FUNCT__ 
#define __FUNCT__ "MatConvert_MPIBAIJ_MPIAIJ"
PetscErrorCode  MatConvert_MPIBAIJ_MPIAIJ(Mat A,const MatType newtype,MatReuse reuse,Mat *newmat)
{ 
  PetscErrorCode ierr;
  Mat_MPIBAIJ    *a = (Mat_MPIBAIJ*)A->data;
  Mat            B;
  Mat_MPIAIJ     *b;

  PetscFunctionBegin;
  if (!A->assembled) SETERRQ(((PetscObject)A)->comm,PETSC_ERR_SUP,"Matrix must be assembled");

  ierr = MatCreate(((PetscObject)A)->comm,&B);CHKERRQ(ierr);
  ierr = MatSetSizes(B,A->rmap->n,A->cmap->n,A->rmap->N,A->cmap->N);CHKERRQ(ierr);
  ierr = MatSetType(B,newtype);CHKERRQ(ierr);
  ierr = MatMPIAIJSetPreallocation(B,0,PETSC_NULL,0,PETSC_NULL);CHKERRQ(ierr);
  b = (Mat_MPIAIJ*) B->data; 

  ierr = MatDestroy(b->A);CHKERRQ(ierr);
  ierr = MatDestroy(b->B);CHKERRQ(ierr);
  ierr = DisAssemble_MPIBAIJ(A);CHKERRQ(ierr);
  ierr = MatConvert_SeqBAIJ_SeqAIJ(a->A, MATSEQAIJ, MAT_INITIAL_MATRIX, &b->A);CHKERRQ(ierr);
  ierr = MatConvert_SeqBAIJ_SeqAIJ(a->B, MATSEQAIJ, MAT_INITIAL_MATRIX, &b->B);CHKERRQ(ierr);
  ierr = MatAssemblyBegin(B,MAT_FINAL_ASSEMBLY);CHKERRQ(ierr);
  ierr = MatAssemblyEnd(B,MAT_FINAL_ASSEMBLY);CHKERRQ(ierr);
  ierr = MatAssemblyBegin(A,MAT_FINAL_ASSEMBLY);CHKERRQ(ierr);
  ierr = MatAssemblyEnd(A,MAT_FINAL_ASSEMBLY);CHKERRQ(ierr);
  if (reuse == MAT_REUSE_MATRIX) {
    ierr = MatHeaderReplace(A,B);CHKERRQ(ierr);
  } else {
   *newmat = B;
  }
  PetscFunctionReturn(0);
}
EXTERN_C_END
 
EXTERN_C_BEGIN
#if defined(PETSC_HAVE_MUMPS)
extern PetscErrorCode MatGetFactor_baij_mumps(Mat,MatFactorType,Mat*);
#endif
EXTERN_C_END

/*MC
   MATMPIBAIJ - MATMPIBAIJ = "mpibaij" - A matrix type to be used for distributed block sparse matrices.

   Options Database Keys:
+ -mat_type mpibaij - sets the matrix type to "mpibaij" during a call to MatSetFromOptions()
. -mat_block_size <bs> - set the blocksize used to store the matrix
- -mat_use_hash_table <fact>

  Level: beginner

.seealso: MatCreateMPIBAIJ
M*/

EXTERN_C_BEGIN
#undef __FUNCT__  
#define __FUNCT__ "MatCreate_MPIBAIJ"
PetscErrorCode  MatCreate_MPIBAIJ(Mat B)
{
  Mat_MPIBAIJ    *b;
  PetscErrorCode ierr;
  PetscBool      flg;

  PetscFunctionBegin;
  ierr = PetscNewLog(B,Mat_MPIBAIJ,&b);CHKERRQ(ierr);
  B->data = (void*)b;


  ierr    = PetscMemcpy(B->ops,&MatOps_Values,sizeof(struct _MatOps));CHKERRQ(ierr);
  B->assembled  = PETSC_FALSE;

  B->insertmode = NOT_SET_VALUES;
  ierr = MPI_Comm_rank(((PetscObject)B)->comm,&b->rank);CHKERRQ(ierr);
  ierr = MPI_Comm_size(((PetscObject)B)->comm,&b->size);CHKERRQ(ierr);

  /* build local table of row and column ownerships */
  ierr = PetscMalloc((b->size+1)*sizeof(PetscInt),&b->rangebs);CHKERRQ(ierr);

  /* build cache for off array entries formed */
  ierr = MatStashCreate_Private(((PetscObject)B)->comm,1,&B->stash);CHKERRQ(ierr);
  b->donotstash  = PETSC_FALSE;
  b->colmap      = PETSC_NULL;
  b->garray      = PETSC_NULL;
  b->roworiented = PETSC_TRUE;

  /* stuff used in block assembly */
  b->barray       = 0;

  /* stuff used for matrix vector multiply */
  b->lvec         = 0;
  b->Mvctx        = 0;

  /* stuff for MatGetRow() */
  b->rowindices   = 0;
  b->rowvalues    = 0;
  b->getrowactive = PETSC_FALSE;

  /* hash table stuff */
  b->ht           = 0;
  b->hd           = 0;
  b->ht_size      = 0;
  b->ht_flag      = PETSC_FALSE;
  b->ht_fact      = 0;
  b->ht_total_ct  = 0;
  b->ht_insert_ct = 0;

  ierr = PetscOptionsBegin(((PetscObject)B)->comm,PETSC_NULL,"Options for loading MPIBAIJ matrix 1","Mat");CHKERRQ(ierr);
    ierr = PetscOptionsBool("-mat_use_hash_table","Use hash table to save memory in constructing matrix","MatSetOption",PETSC_FALSE,&flg,PETSC_NULL);CHKERRQ(ierr);
    if (flg) { 
      PetscReal fact = 1.39;
      ierr = MatSetOption(B,MAT_USE_HASH_TABLE,PETSC_TRUE);CHKERRQ(ierr);
      ierr = PetscOptionsReal("-mat_use_hash_table","Use hash table factor","MatMPIBAIJSetHashTableFactor",fact,&fact,PETSC_NULL);CHKERRQ(ierr);
      if (fact <= 1.0) fact = 1.39;
      ierr = MatMPIBAIJSetHashTableFactor(B,fact);CHKERRQ(ierr);
      ierr = PetscInfo1(B,"Hash table Factor used %5.2f\n",fact);CHKERRQ(ierr);
    }
  ierr = PetscOptionsEnd();CHKERRQ(ierr);

#if defined(PETSC_HAVE_MUMPS)
  ierr = PetscObjectComposeFunctionDynamic((PetscObject)B,"MatGetFactor_mumps_C", "MatGetFactor_baij_mumps",MatGetFactor_baij_mumps);CHKERRQ(ierr);
#endif
  ierr = PetscObjectComposeFunctionDynamic((PetscObject)B,"MatConvert_mpibaij_mpiadj_C",
                                     "MatConvert_MPIBAIJ_MPIAdj",
                                      MatConvert_MPIBAIJ_MPIAdj);CHKERRQ(ierr);
  ierr = PetscObjectComposeFunctionDynamic((PetscObject)B,"MatConvert_mpibaij_mpiaij_C",
                                     "MatConvert_MPIBAIJ_MPIAIJ",
                                      MatConvert_MPIBAIJ_MPIAIJ);CHKERRQ(ierr);
  ierr = PetscObjectComposeFunctionDynamic((PetscObject)B,"MatStoreValues_C",
                                     "MatStoreValues_MPIBAIJ",
                                     MatStoreValues_MPIBAIJ);CHKERRQ(ierr);
  ierr = PetscObjectComposeFunctionDynamic((PetscObject)B,"MatRetrieveValues_C",
                                     "MatRetrieveValues_MPIBAIJ",
                                     MatRetrieveValues_MPIBAIJ);CHKERRQ(ierr);
  ierr = PetscObjectComposeFunctionDynamic((PetscObject)B,"MatGetDiagonalBlock_C",
                                     "MatGetDiagonalBlock_MPIBAIJ",
                                     MatGetDiagonalBlock_MPIBAIJ);CHKERRQ(ierr);
  ierr = PetscObjectComposeFunctionDynamic((PetscObject)B,"MatMPIBAIJSetPreallocation_C",
                                     "MatMPIBAIJSetPreallocation_MPIBAIJ",
                                     MatMPIBAIJSetPreallocation_MPIBAIJ);CHKERRQ(ierr);
  ierr = PetscObjectComposeFunctionDynamic((PetscObject)B,"MatMPIBAIJSetPreallocationCSR_C",
				     "MatMPIBAIJSetPreallocationCSR_MPIBAIJ",
				     MatMPIBAIJSetPreallocationCSR_MPIBAIJ);CHKERRQ(ierr);
  ierr = PetscObjectComposeFunctionDynamic((PetscObject)B,"MatDiagonalScaleLocal_C",
                                     "MatDiagonalScaleLocal_MPIBAIJ",
                                     MatDiagonalScaleLocal_MPIBAIJ);CHKERRQ(ierr);
  ierr = PetscObjectComposeFunctionDynamic((PetscObject)B,"MatSetHashTableFactor_C",
                                     "MatSetHashTableFactor_MPIBAIJ",
                                     MatSetHashTableFactor_MPIBAIJ);CHKERRQ(ierr);
  ierr = PetscObjectChangeTypeName((PetscObject)B,MATMPIBAIJ);CHKERRQ(ierr);
  PetscFunctionReturn(0);
}
EXTERN_C_END

/*MC
   MATBAIJ - MATBAIJ = "baij" - A matrix type to be used for block sparse matrices.

   This matrix type is identical to MATSEQBAIJ when constructed with a single process communicator,
   and MATMPIBAIJ otherwise.

   Options Database Keys:
. -mat_type baij - sets the matrix type to "baij" during a call to MatSetFromOptions()

  Level: beginner

.seealso: MatCreateMPIBAIJ(),MATSEQBAIJ,MATMPIBAIJ, MatMPIBAIJSetPreallocation(), MatMPIBAIJSetPreallocationCSR()
M*/

EXTERN_C_BEGIN
#undef __FUNCT__
#define __FUNCT__ "MatCreate_BAIJ"
PetscErrorCode  MatCreate_BAIJ(Mat A) 
{
  PetscErrorCode ierr;
  PetscMPIInt    size;

  PetscFunctionBegin;
  ierr = MPI_Comm_size(((PetscObject)A)->comm,&size);CHKERRQ(ierr);
  if (size == 1) {
    ierr = MatSetType(A,MATSEQBAIJ);CHKERRQ(ierr);
  } else {
    ierr = MatSetType(A,MATMPIBAIJ);CHKERRQ(ierr);
  }
  PetscFunctionReturn(0);
}
EXTERN_C_END

#undef __FUNCT__  
#define __FUNCT__ "MatMPIBAIJSetPreallocation"
/*@C
   MatMPIBAIJSetPreallocation - Allocates memory for a sparse parallel matrix in block AIJ format
   (block compressed row).  For good matrix assembly performance
   the user should preallocate the matrix storage by setting the parameters 
   d_nz (or d_nnz) and o_nz (or o_nnz).  By setting these parameters accurately,
   performance can be increased by more than a factor of 50.

   Collective on Mat

   Input Parameters:
+  A - the matrix 
.  bs   - size of blockk
.  d_nz  - number of block nonzeros per block row in diagonal portion of local 
           submatrix  (same for all local rows)
.  d_nnz - array containing the number of block nonzeros in the various block rows 
           of the in diagonal portion of the local (possibly different for each block
           row) or PETSC_NULL.  You must leave room for the diagonal entry even if it is zero.
.  o_nz  - number of block nonzeros per block row in the off-diagonal portion of local
           submatrix (same for all local rows).
-  o_nnz - array containing the number of nonzeros in the various block rows of the
           off-diagonal portion of the local submatrix (possibly different for
           each block row) or PETSC_NULL.

   If the *_nnz parameter is given then the *_nz parameter is ignored

   Options Database Keys:
+   -mat_block_size - size of the blocks to use
-   -mat_use_hash_table <fact>

   Notes:
   If PETSC_DECIDE or  PETSC_DETERMINE is used for a particular argument on one processor
   than it must be used on all processors that share the object for that argument.

   Storage Information:
   For a square global matrix we define each processor's diagonal portion 
   to be its local rows and the corresponding columns (a square submatrix);  
   each processor's off-diagonal portion encompasses the remainder of the
   local matrix (a rectangular submatrix). 

   The user can specify preallocated storage for the diagonal part of
   the local submatrix with either d_nz or d_nnz (not both).  Set 
   d_nz=PETSC_DEFAULT and d_nnz=PETSC_NULL for PETSc to control dynamic
   memory allocation.  Likewise, specify preallocated storage for the
   off-diagonal part of the local submatrix with o_nz or o_nnz (not both).

   Consider a processor that owns rows 3, 4 and 5 of a parallel matrix. In
   the figure below we depict these three local rows and all columns (0-11).

.vb
           0 1 2 3 4 5 6 7 8 9 10 11
          -------------------
   row 3  |  o o o d d d o o o o o o
   row 4  |  o o o d d d o o o o o o
   row 5  |  o o o d d d o o o o o o
          -------------------
.ve
  
   Thus, any entries in the d locations are stored in the d (diagonal) 
   submatrix, and any entries in the o locations are stored in the
   o (off-diagonal) submatrix.  Note that the d and the o submatrices are
   stored simply in the MATSEQBAIJ format for compressed row storage.

   Now d_nz should indicate the number of block nonzeros per row in the d matrix,
   and o_nz should indicate the number of block nonzeros per row in the o matrix.
   In general, for PDE problems in which most nonzeros are near the diagonal,
   one expects d_nz >> o_nz.   For large problems you MUST preallocate memory
   or you will get TERRIBLE performance; see the users' manual chapter on
   matrices.

   You can call MatGetInfo() to get information on how effective the preallocation was;
   for example the fields mallocs,nz_allocated,nz_used,nz_unneeded;
   You can also run with the option -info and look for messages with the string 
   malloc in them to see if additional memory allocation was needed.

   Level: intermediate

.keywords: matrix, block, aij, compressed row, sparse, parallel

.seealso: MatCreate(), MatCreateSeqBAIJ(), MatSetValues(), MatCreateMPIBAIJ(), MatMPIBAIJSetPreallocationCSR()
@*/
PetscErrorCode  MatMPIBAIJSetPreallocation(Mat B,PetscInt bs,PetscInt d_nz,const PetscInt d_nnz[],PetscInt o_nz,const PetscInt o_nnz[])
{
  PetscErrorCode ierr;

  PetscFunctionBegin;
  ierr = PetscTryMethod(B,"MatMPIBAIJSetPreallocation_C",(Mat,PetscInt,PetscInt,const PetscInt[],PetscInt,const PetscInt[]),(B,bs,d_nz,d_nnz,o_nz,o_nnz));CHKERRQ(ierr);
  PetscFunctionReturn(0);
}

#undef __FUNCT__  
#define __FUNCT__ "MatCreateMPIBAIJ"
/*@C
   MatCreateMPIBAIJ - Creates a sparse parallel matrix in block AIJ format
   (block compressed row).  For good matrix assembly performance
   the user should preallocate the matrix storage by setting the parameters 
   d_nz (or d_nnz) and o_nz (or o_nnz).  By setting these parameters accurately,
   performance can be increased by more than a factor of 50.

   Collective on MPI_Comm

   Input Parameters:
+  comm - MPI communicator
.  bs   - size of blockk
.  m - number of local rows (or PETSC_DECIDE to have calculated if M is given)
           This value should be the same as the local size used in creating the 
           y vector for the matrix-vector product y = Ax.
.  n - number of local columns (or PETSC_DECIDE to have calculated if N is given)
           This value should be the same as the local size used in creating the 
           x vector for the matrix-vector product y = Ax.
.  M - number of global rows (or PETSC_DETERMINE to have calculated if m is given)
.  N - number of global columns (or PETSC_DETERMINE to have calculated if n is given)
.  d_nz  - number of nonzero blocks per block row in diagonal portion of local 
           submatrix  (same for all local rows)
.  d_nnz - array containing the number of nonzero blocks in the various block rows 
           of the in diagonal portion of the local (possibly different for each block
           row) or PETSC_NULL.  You must leave room for the diagonal entry even if it is zero.
.  o_nz  - number of nonzero blocks per block row in the off-diagonal portion of local
           submatrix (same for all local rows).
-  o_nnz - array containing the number of nonzero blocks in the various block rows of the
           off-diagonal portion of the local submatrix (possibly different for
           each block row) or PETSC_NULL.

   Output Parameter:
.  A - the matrix 

   Options Database Keys:
+   -mat_block_size - size of the blocks to use
-   -mat_use_hash_table <fact>

   It is recommended that one use the MatCreate(), MatSetType() and/or MatSetFromOptions(),
   MatXXXXSetPreallocation() paradgm instead of this routine directly. 
   [MatXXXXSetPreallocation() is, for example, MatSeqAIJSetPreallocation]

   Notes:
   If the *_nnz parameter is given then the *_nz parameter is ignored

   A nonzero block is any block that as 1 or more nonzeros in it

   The user MUST specify either the local or global matrix dimensions
   (possibly both).

   If PETSC_DECIDE or  PETSC_DETERMINE is used for a particular argument on one processor
   than it must be used on all processors that share the object for that argument.

   Storage Information:
   For a square global matrix we define each processor's diagonal portion 
   to be its local rows and the corresponding columns (a square submatrix);  
   each processor's off-diagonal portion encompasses the remainder of the
   local matrix (a rectangular submatrix). 

   The user can specify preallocated storage for the diagonal part of
   the local submatrix with either d_nz or d_nnz (not both).  Set 
   d_nz=PETSC_DEFAULT and d_nnz=PETSC_NULL for PETSc to control dynamic
   memory allocation.  Likewise, specify preallocated storage for the
   off-diagonal part of the local submatrix with o_nz or o_nnz (not both).

   Consider a processor that owns rows 3, 4 and 5 of a parallel matrix. In
   the figure below we depict these three local rows and all columns (0-11).

.vb
           0 1 2 3 4 5 6 7 8 9 10 11
          -------------------
   row 3  |  o o o d d d o o o o o o
   row 4  |  o o o d d d o o o o o o
   row 5  |  o o o d d d o o o o o o
          -------------------
.ve
  
   Thus, any entries in the d locations are stored in the d (diagonal) 
   submatrix, and any entries in the o locations are stored in the
   o (off-diagonal) submatrix.  Note that the d and the o submatrices are
   stored simply in the MATSEQBAIJ format for compressed row storage.

   Now d_nz should indicate the number of block nonzeros per row in the d matrix,
   and o_nz should indicate the number of block nonzeros per row in the o matrix.
   In general, for PDE problems in which most nonzeros are near the diagonal,
   one expects d_nz >> o_nz.   For large problems you MUST preallocate memory
   or you will get TERRIBLE performance; see the users' manual chapter on
   matrices.

   Level: intermediate

.keywords: matrix, block, aij, compressed row, sparse, parallel

.seealso: MatCreate(), MatCreateSeqBAIJ(), MatSetValues(), MatCreateMPIBAIJ(), MatMPIBAIJSetPreallocation(), MatMPIBAIJSetPreallocationCSR()
@*/
PetscErrorCode  MatCreateMPIBAIJ(MPI_Comm comm,PetscInt bs,PetscInt m,PetscInt n,PetscInt M,PetscInt N,PetscInt d_nz,const PetscInt d_nnz[],PetscInt o_nz,const PetscInt o_nnz[],Mat *A)
{
  PetscErrorCode ierr;
  PetscMPIInt    size;

  PetscFunctionBegin;
  ierr = MatCreate(comm,A);CHKERRQ(ierr);
  ierr = MatSetSizes(*A,m,n,M,N);CHKERRQ(ierr);
  ierr = MPI_Comm_size(comm,&size);CHKERRQ(ierr);
  if (size > 1) {
    ierr = MatSetType(*A,MATMPIBAIJ);CHKERRQ(ierr);
    ierr = MatMPIBAIJSetPreallocation(*A,bs,d_nz,d_nnz,o_nz,o_nnz);CHKERRQ(ierr);
  } else {
    ierr = MatSetType(*A,MATSEQBAIJ);CHKERRQ(ierr);
    ierr = MatSeqBAIJSetPreallocation(*A,bs,d_nz,d_nnz);CHKERRQ(ierr);
  }
  PetscFunctionReturn(0);
}

#undef __FUNCT__  
#define __FUNCT__ "MatDuplicate_MPIBAIJ"
static PetscErrorCode MatDuplicate_MPIBAIJ(Mat matin,MatDuplicateOption cpvalues,Mat *newmat)
{
  Mat            mat;
  Mat_MPIBAIJ    *a,*oldmat = (Mat_MPIBAIJ*)matin->data;
  PetscErrorCode ierr;
  PetscInt       len=0;

  PetscFunctionBegin;
  *newmat       = 0;
  ierr = MatCreate(((PetscObject)matin)->comm,&mat);CHKERRQ(ierr);
  ierr = MatSetSizes(mat,matin->rmap->n,matin->cmap->n,matin->rmap->N,matin->cmap->N);CHKERRQ(ierr);
  ierr = MatSetType(mat,((PetscObject)matin)->type_name);CHKERRQ(ierr);
  ierr = PetscMemcpy(mat->ops,matin->ops,sizeof(struct _MatOps));CHKERRQ(ierr);

  mat->factortype   = matin->factortype;
  mat->preallocated = PETSC_TRUE;
  mat->assembled    = PETSC_TRUE;
  mat->insertmode   = NOT_SET_VALUES;

  a      = (Mat_MPIBAIJ*)mat->data;
  mat->rmap->bs  = matin->rmap->bs;
  a->bs2   = oldmat->bs2;
  a->mbs   = oldmat->mbs;
  a->nbs   = oldmat->nbs;
  a->Mbs   = oldmat->Mbs;
  a->Nbs   = oldmat->Nbs;
  
  ierr = PetscLayoutCopy(matin->rmap,&mat->rmap);CHKERRQ(ierr);  
  ierr = PetscLayoutCopy(matin->cmap,&mat->cmap);CHKERRQ(ierr);  

  a->size         = oldmat->size;
  a->rank         = oldmat->rank;
  a->donotstash   = oldmat->donotstash;
  a->roworiented  = oldmat->roworiented;
  a->rowindices   = 0;
  a->rowvalues    = 0;
  a->getrowactive = PETSC_FALSE;
  a->barray       = 0;
  a->rstartbs     = oldmat->rstartbs;
  a->rendbs       = oldmat->rendbs;
  a->cstartbs     = oldmat->cstartbs;
  a->cendbs       = oldmat->cendbs;

  /* hash table stuff */
  a->ht           = 0;
  a->hd           = 0;
  a->ht_size      = 0;
  a->ht_flag      = oldmat->ht_flag;
  a->ht_fact      = oldmat->ht_fact;
  a->ht_total_ct  = 0;
  a->ht_insert_ct = 0;

  ierr = PetscMemcpy(a->rangebs,oldmat->rangebs,(a->size+1)*sizeof(PetscInt));CHKERRQ(ierr);
  if (oldmat->colmap) {
#if defined (PETSC_USE_CTABLE)
  ierr = PetscTableCreateCopy(oldmat->colmap,&a->colmap);CHKERRQ(ierr); 
#else
  ierr = PetscMalloc((a->Nbs)*sizeof(PetscInt),&a->colmap);CHKERRQ(ierr);
  ierr = PetscLogObjectMemory(mat,(a->Nbs)*sizeof(PetscInt));CHKERRQ(ierr);
  ierr = PetscMemcpy(a->colmap,oldmat->colmap,(a->Nbs)*sizeof(PetscInt));CHKERRQ(ierr);
#endif
  } else a->colmap = 0;

  if (oldmat->garray && (len = ((Mat_SeqBAIJ*)(oldmat->B->data))->nbs)) {
    ierr = PetscMalloc(len*sizeof(PetscInt),&a->garray);CHKERRQ(ierr);
    ierr = PetscLogObjectMemory(mat,len*sizeof(PetscInt));CHKERRQ(ierr);
    ierr = PetscMemcpy(a->garray,oldmat->garray,len*sizeof(PetscInt));CHKERRQ(ierr);
  } else a->garray = 0;
  
  ierr = MatStashCreate_Private(((PetscObject)matin)->comm,matin->rmap->bs,&mat->bstash);CHKERRQ(ierr);
  ierr = VecDuplicate(oldmat->lvec,&a->lvec);CHKERRQ(ierr);
  ierr = PetscLogObjectParent(mat,a->lvec);CHKERRQ(ierr);
  ierr = VecScatterCopy(oldmat->Mvctx,&a->Mvctx);CHKERRQ(ierr);
  ierr = PetscLogObjectParent(mat,a->Mvctx);CHKERRQ(ierr);

  ierr = MatDuplicate(oldmat->A,cpvalues,&a->A);CHKERRQ(ierr);
  ierr = PetscLogObjectParent(mat,a->A);CHKERRQ(ierr);
  ierr = MatDuplicate(oldmat->B,cpvalues,&a->B);CHKERRQ(ierr);
  ierr = PetscLogObjectParent(mat,a->B);CHKERRQ(ierr);
  ierr = PetscFListDuplicate(((PetscObject)matin)->qlist,&((PetscObject)mat)->qlist);CHKERRQ(ierr);
  *newmat = mat;

  PetscFunctionReturn(0);
}

#undef __FUNCT__  
#define __FUNCT__ "MatLoad_MPIBAIJ"
PetscErrorCode MatLoad_MPIBAIJ(Mat newmat,PetscViewer viewer)
{
  PetscErrorCode ierr;
  int            fd;
  PetscInt       i,nz,j,rstart,rend;
  PetscScalar    *vals,*buf;
  MPI_Comm       comm = ((PetscObject)viewer)->comm;
  MPI_Status     status;
  PetscMPIInt    rank,size,maxnz;
  PetscInt       header[4],*rowlengths = 0,M,N,m,*rowners,*cols;
  PetscInt       *locrowlens = PETSC_NULL,*procsnz = PETSC_NULL,*browners = PETSC_NULL;
  PetscInt       jj,*mycols,*ibuf,bs=1,Mbs,mbs,extra_rows,mmax;
  PetscMPIInt    tag = ((PetscObject)viewer)->tag;
  PetscInt       *dlens = PETSC_NULL,*odlens = PETSC_NULL,*mask = PETSC_NULL,*masked1 = PETSC_NULL,*masked2 = PETSC_NULL,rowcount,odcount;
  PetscInt       dcount,kmax,k,nzcount,tmp,mend,sizesset=1,grows,gcols;

  PetscFunctionBegin;
  ierr = PetscOptionsBegin(comm,PETSC_NULL,"Options for loading MPIBAIJ matrix 2","Mat");CHKERRQ(ierr);
    ierr = PetscOptionsInt("-matload_block_size","Set the blocksize used to store the matrix","MatLoad",bs,&bs,PETSC_NULL);CHKERRQ(ierr);
  ierr = PetscOptionsEnd();CHKERRQ(ierr);

  ierr = MPI_Comm_size(comm,&size);CHKERRQ(ierr);
  ierr = MPI_Comm_rank(comm,&rank);CHKERRQ(ierr);
  if (!rank) {
    ierr = PetscViewerBinaryGetDescriptor(viewer,&fd);CHKERRQ(ierr);
    ierr = PetscBinaryRead(fd,(char *)header,4,PETSC_INT);CHKERRQ(ierr);
    if (header[0] != MAT_FILE_CLASSID) SETERRQ(PETSC_COMM_SELF,PETSC_ERR_FILE_UNEXPECTED,"not matrix object");
  }

  if (newmat->rmap->n < 0 && newmat->rmap->N < 0 && newmat->cmap->n < 0 && newmat->cmap->N < 0) sizesset = 0;

  ierr = MPI_Bcast(header+1,3,MPIU_INT,0,comm);CHKERRQ(ierr);
  M = header[1]; N = header[2];

  /* If global rows/cols are set to PETSC_DECIDE, set it to the sizes given in the file */
  if (sizesset && newmat->rmap->N < 0) newmat->rmap->N = M;
  if (sizesset && newmat->cmap->N < 0) newmat->cmap->N = N;
  
  /* If global sizes are set, check if they are consistent with that given in the file */
  if (sizesset) {
    ierr = MatGetSize(newmat,&grows,&gcols);CHKERRQ(ierr);
  } 
  if (sizesset && newmat->rmap->N != grows) SETERRQ2(PETSC_COMM_SELF,PETSC_ERR_FILE_UNEXPECTED, "Inconsistent # of rows:Matrix in file has (%d) and input matrix has (%d)",M,grows);
  if (sizesset && newmat->cmap->N != gcols) SETERRQ2(PETSC_COMM_SELF,PETSC_ERR_FILE_UNEXPECTED, "Inconsistent # of cols:Matrix in file has (%d) and input matrix has (%d)",N,gcols);

  if (M != N) SETERRQ(((PetscObject)viewer)->comm,PETSC_ERR_SUP,"Can only do square matrices");

  /* 
     This code adds extra rows to make sure the number of rows is 
     divisible by the blocksize
  */
  Mbs        = M/bs;
  extra_rows = bs - M + bs*Mbs;
  if (extra_rows == bs) extra_rows = 0;
  else                  Mbs++;
  if (extra_rows && !rank) {
    ierr = PetscInfo(viewer,"Padding loaded matrix to match blocksize\n");CHKERRQ(ierr);
  }

  /* determine ownership of all rows */
  if (newmat->rmap->n < 0) { /* PETSC_DECIDE */
    mbs        = Mbs/size + ((Mbs % size) > rank);
    m          = mbs*bs;
  } else { /* User set */
    m          = newmat->rmap->n;
    mbs        = m/bs;
  }
  ierr       = PetscMalloc2(size+1,PetscInt,&rowners,size+1,PetscInt,&browners);CHKERRQ(ierr);
  ierr       = MPI_Allgather(&mbs,1,MPIU_INT,rowners+1,1,MPIU_INT,comm);CHKERRQ(ierr);

  /* process 0 needs enough room for process with most rows */
  if (!rank) {
    mmax = rowners[1];
    for (i=2; i<size; i++) {
      mmax = PetscMax(mmax,rowners[i]);
    }
    mmax*=bs;
  } else mmax = m;

  rowners[0] = 0;
  for (i=2; i<=size; i++)  rowners[i] += rowners[i-1];
  for (i=0; i<=size;  i++) browners[i] = rowners[i]*bs;
  rstart = rowners[rank]; 
  rend   = rowners[rank+1]; 

  /* distribute row lengths to all processors */
  ierr = PetscMalloc((mmax+1)*sizeof(PetscInt),&locrowlens);CHKERRQ(ierr);
  if (!rank) {
    mend = m;
    if (size == 1) mend = mend - extra_rows;
    ierr = PetscBinaryRead(fd,locrowlens,mend,PETSC_INT);CHKERRQ(ierr);
    for (j=mend; j<m; j++) locrowlens[j] = 1;
    ierr = PetscMalloc(m*sizeof(PetscInt),&rowlengths);CHKERRQ(ierr);
    ierr = PetscMalloc(size*sizeof(PetscInt),&procsnz);CHKERRQ(ierr);
    ierr = PetscMemzero(procsnz,size*sizeof(PetscInt));CHKERRQ(ierr);
    for (j=0; j<m; j++) {
      procsnz[0] += locrowlens[j];
    }
    for (i=1; i<size; i++) {
      mend = browners[i+1] - browners[i];
      if (i == size-1) mend = mend - extra_rows;
      ierr = PetscBinaryRead(fd,rowlengths,mend,PETSC_INT);CHKERRQ(ierr);
      for (j=mend; j<browners[i+1] - browners[i]; j++) rowlengths[j] = 1;
      /* calculate the number of nonzeros on each processor */
      for (j=0; j<browners[i+1]-browners[i]; j++) {
        procsnz[i] += rowlengths[j];
      }
      ierr = MPI_Send(rowlengths,browners[i+1]-browners[i],MPIU_INT,i,tag,comm);CHKERRQ(ierr);
    }
    ierr = PetscFree(rowlengths);CHKERRQ(ierr);
  } else {
    ierr = MPI_Recv(locrowlens,m,MPIU_INT,0,tag,comm,&status);CHKERRQ(ierr);
  }

  if (!rank) {
    /* determine max buffer needed and allocate it */
    maxnz = procsnz[0];
    for (i=1; i<size; i++) {
      maxnz = PetscMax(maxnz,procsnz[i]);
    }
    ierr = PetscMalloc(maxnz*sizeof(PetscInt),&cols);CHKERRQ(ierr);

    /* read in my part of the matrix column indices  */
    nz     = procsnz[0];
    ierr   = PetscMalloc((nz+1)*sizeof(PetscInt),&ibuf);CHKERRQ(ierr);
    mycols = ibuf;
    if (size == 1)  nz -= extra_rows;
    ierr = PetscBinaryRead(fd,mycols,nz,PETSC_INT);CHKERRQ(ierr);
    if (size == 1)  for (i=0; i< extra_rows; i++) { mycols[nz+i] = M+i; }

    /* read in every ones (except the last) and ship off */
    for (i=1; i<size-1; i++) {
      nz   = procsnz[i];
      ierr = PetscBinaryRead(fd,cols,nz,PETSC_INT);CHKERRQ(ierr);
      ierr = MPI_Send(cols,nz,MPIU_INT,i,tag,comm);CHKERRQ(ierr);
    }
    /* read in the stuff for the last proc */
    if (size != 1) {
      nz   = procsnz[size-1] - extra_rows;  /* the extra rows are not on the disk */
      ierr = PetscBinaryRead(fd,cols,nz,PETSC_INT);CHKERRQ(ierr);
      for (i=0; i<extra_rows; i++) cols[nz+i] = M+i;
      ierr = MPI_Send(cols,nz+extra_rows,MPIU_INT,size-1,tag,comm);CHKERRQ(ierr);
    }
    ierr = PetscFree(cols);CHKERRQ(ierr);
  } else {
    /* determine buffer space needed for message */
    nz = 0;
    for (i=0; i<m; i++) {
      nz += locrowlens[i];
    }
    ierr   = PetscMalloc((nz+1)*sizeof(PetscInt),&ibuf);CHKERRQ(ierr);
    mycols = ibuf;
    /* receive message of column indices*/
    ierr = MPI_Recv(mycols,nz,MPIU_INT,0,tag,comm,&status);CHKERRQ(ierr);
    ierr = MPI_Get_count(&status,MPIU_INT,&maxnz);CHKERRQ(ierr);
    if (maxnz != nz) SETERRQ(PETSC_COMM_SELF,PETSC_ERR_FILE_UNEXPECTED,"something is wrong with file");
  }
  
  /* loop over local rows, determining number of off diagonal entries */
  ierr     = PetscMalloc2(rend-rstart,PetscInt,&dlens,rend-rstart,PetscInt,&odlens);CHKERRQ(ierr);
  ierr     = PetscMalloc3(Mbs,PetscInt,&mask,Mbs,PetscInt,&masked1,Mbs,PetscInt,&masked2);CHKERRQ(ierr);
  ierr     = PetscMemzero(mask,Mbs*sizeof(PetscInt));CHKERRQ(ierr);
  ierr     = PetscMemzero(masked1,Mbs*sizeof(PetscInt));CHKERRQ(ierr);
  ierr     = PetscMemzero(masked2,Mbs*sizeof(PetscInt));CHKERRQ(ierr);
  rowcount = 0; nzcount = 0;
  for (i=0; i<mbs; i++) {
    dcount  = 0;
    odcount = 0;
    for (j=0; j<bs; j++) {
      kmax = locrowlens[rowcount];
      for (k=0; k<kmax; k++) {
        tmp = mycols[nzcount++]/bs;
        if (!mask[tmp]) {
          mask[tmp] = 1;
          if (tmp < rstart || tmp >= rend) masked2[odcount++] = tmp;
          else masked1[dcount++] = tmp;
        }
      }
      rowcount++;
    }
  
    dlens[i]  = dcount;
    odlens[i] = odcount;

    /* zero out the mask elements we set */
    for (j=0; j<dcount; j++) mask[masked1[j]] = 0;
    for (j=0; j<odcount; j++) mask[masked2[j]] = 0; 
  }

 
  if (!sizesset) {
    ierr = MatSetSizes(newmat,m,m,M+extra_rows,N+extra_rows);CHKERRQ(ierr);
  }
  ierr = MatMPIBAIJSetPreallocation(newmat,bs,0,dlens,0,odlens);CHKERRQ(ierr);

  if (!rank) {
    ierr = PetscMalloc((maxnz+1)*sizeof(PetscScalar),&buf);CHKERRQ(ierr);
    /* read in my part of the matrix numerical values  */
    nz = procsnz[0];
    vals = buf;
    mycols = ibuf;
    if (size == 1)  nz -= extra_rows;
    ierr = PetscBinaryRead(fd,vals,nz,PETSC_SCALAR);CHKERRQ(ierr);
    if (size == 1)  for (i=0; i< extra_rows; i++) { vals[nz+i] = 1.0; }

    /* insert into matrix */
    jj      = rstart*bs;
    for (i=0; i<m; i++) {
      ierr = MatSetValues_MPIBAIJ(newmat,1,&jj,locrowlens[i],mycols,vals,INSERT_VALUES);CHKERRQ(ierr);
      mycols += locrowlens[i];
      vals   += locrowlens[i];
      jj++;
    }
    /* read in other processors (except the last one) and ship out */
    for (i=1; i<size-1; i++) {
      nz   = procsnz[i];
      vals = buf;
      ierr = PetscBinaryRead(fd,vals,nz,PETSC_SCALAR);CHKERRQ(ierr);
      ierr = MPI_Send(vals,nz,MPIU_SCALAR,i,((PetscObject)newmat)->tag,comm);CHKERRQ(ierr);
    }
    /* the last proc */
    if (size != 1){
      nz   = procsnz[i] - extra_rows;
      vals = buf;
      ierr = PetscBinaryRead(fd,vals,nz,PETSC_SCALAR);CHKERRQ(ierr);
      for (i=0; i<extra_rows; i++) vals[nz+i] = 1.0;
      ierr = MPI_Send(vals,nz+extra_rows,MPIU_SCALAR,size-1,((PetscObject)newmat)->tag,comm);CHKERRQ(ierr);
    }
    ierr = PetscFree(procsnz);CHKERRQ(ierr);
  } else {
    /* receive numeric values */
    ierr = PetscMalloc((nz+1)*sizeof(PetscScalar),&buf);CHKERRQ(ierr);

    /* receive message of values*/
    vals   = buf;
    mycols = ibuf;
    ierr   = MPI_Recv(vals,nz,MPIU_SCALAR,0,((PetscObject)newmat)->tag,comm,&status);CHKERRQ(ierr);
    ierr   = MPI_Get_count(&status,MPIU_SCALAR,&maxnz);CHKERRQ(ierr);
    if (maxnz != nz) SETERRQ(PETSC_COMM_SELF,PETSC_ERR_FILE_UNEXPECTED,"something is wrong with file");

    /* insert into matrix */
    jj      = rstart*bs;
    for (i=0; i<m; i++) {
      ierr    = MatSetValues_MPIBAIJ(newmat,1,&jj,locrowlens[i],mycols,vals,INSERT_VALUES);CHKERRQ(ierr);
      mycols += locrowlens[i];
      vals   += locrowlens[i];
      jj++;
    }
  }
  ierr = PetscFree(locrowlens);CHKERRQ(ierr);
  ierr = PetscFree(buf);CHKERRQ(ierr);
  ierr = PetscFree(ibuf);CHKERRQ(ierr);
  ierr = PetscFree2(rowners,browners);CHKERRQ(ierr);
  ierr = PetscFree2(dlens,odlens);CHKERRQ(ierr);
  ierr = PetscFree3(mask,masked1,masked2);CHKERRQ(ierr);
  ierr = MatAssemblyBegin(newmat,MAT_FINAL_ASSEMBLY);CHKERRQ(ierr);
  ierr = MatAssemblyEnd(newmat,MAT_FINAL_ASSEMBLY);CHKERRQ(ierr);

  PetscFunctionReturn(0);
}

#undef __FUNCT__  
#define __FUNCT__ "MatMPIBAIJSetHashTableFactor"
/*@
   MatMPIBAIJSetHashTableFactor - Sets the factor required to compute the size of the HashTable.

   Input Parameters:
.  mat  - the matrix
.  fact - factor

   Not Collective, each process can use a different factor

   Level: advanced

  Notes:
   This can also be set by the command line option: -mat_use_hash_table <fact>

.keywords: matrix, hashtable, factor, HT

.seealso: MatSetOption()
@*/
PetscErrorCode  MatMPIBAIJSetHashTableFactor(Mat mat,PetscReal fact)
{
  PetscErrorCode ierr;

  PetscFunctionBegin;
  ierr = PetscTryMethod(mat,"MatSetHashTableFactor_C",(Mat,PetscReal),(mat,fact));CHKERRQ(ierr);
  PetscFunctionReturn(0);
}

EXTERN_C_BEGIN
#undef __FUNCT__  
#define __FUNCT__ "MatSetHashTableFactor_MPIBAIJ"
PetscErrorCode  MatSetHashTableFactor_MPIBAIJ(Mat mat,PetscReal fact)
{
  Mat_MPIBAIJ *baij;

  PetscFunctionBegin;
  baij = (Mat_MPIBAIJ*)mat->data;
  baij->ht_fact = fact;
  PetscFunctionReturn(0);
}
EXTERN_C_END

#undef __FUNCT__  
#define __FUNCT__ "MatMPIBAIJGetSeqBAIJ"
PetscErrorCode  MatMPIBAIJGetSeqBAIJ(Mat A,Mat *Ad,Mat *Ao,PetscInt *colmap[])
{
  Mat_MPIBAIJ *a = (Mat_MPIBAIJ *)A->data;
  PetscFunctionBegin;
  *Ad     = a->A;
  *Ao     = a->B;
  *colmap = a->garray;
  PetscFunctionReturn(0);
}  

/*
    Special version for direct calls from Fortran (to eliminate two function call overheads 
*/
#if defined(PETSC_HAVE_FORTRAN_CAPS)
#define matmpibaijsetvaluesblocked_ MATMPIBAIJSETVALUESBLOCKED
#elif !defined(PETSC_HAVE_FORTRAN_UNDERSCORE)
#define matmpibaijsetvaluesblocked_ matmpibaijsetvaluesblocked
#endif

#undef __FUNCT__  
#define __FUNCT__ "matmpibiajsetvaluesblocked"
/*@C
  MatMPIBAIJSetValuesBlocked - Direct Fortran call to replace call to MatSetValuesBlocked()

  Collective on Mat

  Input Parameters:
+ mat - the matrix
. min - number of input rows
. im - input rows
. nin - number of input columns
. in - input columns
. v - numerical values input
- addvin - INSERT_VALUES or ADD_VALUES

  Notes: This has a complete copy of MatSetValuesBlocked_MPIBAIJ() which is terrible code un-reuse.

  Level: advanced

.seealso:   MatSetValuesBlocked()
@*/
PetscErrorCode matmpibaijsetvaluesblocked_(Mat *matin,PetscInt *min,const PetscInt im[],PetscInt *nin,const PetscInt in[],const MatScalar v[],InsertMode *addvin)
{
  /* convert input arguments to C version */
  Mat             mat = *matin;
  PetscInt        m = *min, n = *nin; 
  InsertMode      addv = *addvin;

  Mat_MPIBAIJ     *baij = (Mat_MPIBAIJ*)mat->data;
  const MatScalar *value;
  MatScalar       *barray=baij->barray;
  PetscBool       roworiented = baij->roworiented;
  PetscErrorCode  ierr;
  PetscInt        i,j,ii,jj,row,col,rstart=baij->rstartbs;
  PetscInt        rend=baij->rendbs,cstart=baij->cstartbs,stepval;
  PetscInt        cend=baij->cendbs,bs=mat->rmap->bs,bs2=baij->bs2;
  
  PetscFunctionBegin;
  /* tasks normally handled by MatSetValuesBlocked() */
  if (mat->insertmode == NOT_SET_VALUES) {
    mat->insertmode = addv;
  }
#if defined(PETSC_USE_DEBUG) 
  else if (mat->insertmode != addv) SETERRQ(PETSC_COMM_SELF,PETSC_ERR_ARG_WRONGSTATE,"Cannot mix add values and insert values");
  if (mat->factortype) SETERRQ(PETSC_COMM_SELF,PETSC_ERR_ARG_WRONGSTATE,"Not for factored matrix"); 
#endif
  if (mat->assembled) {
    mat->was_assembled = PETSC_TRUE; 
    mat->assembled     = PETSC_FALSE;
  }
  ierr = PetscLogEventBegin(MAT_SetValues,mat,0,0,0);CHKERRQ(ierr);


  if(!barray) {
    ierr         = PetscMalloc(bs2*sizeof(MatScalar),&barray);CHKERRQ(ierr);
    baij->barray = barray;
  }

  if (roworiented) { 
    stepval = (n-1)*bs;
  } else {
    stepval = (m-1)*bs;
  }
  for (i=0; i<m; i++) {
    if (im[i] < 0) continue;
#if defined(PETSC_USE_DEBUG)
    if (im[i] >= baij->Mbs) SETERRQ2(PETSC_COMM_SELF,PETSC_ERR_ARG_OUTOFRANGE,"Row too large, row %D max %D",im[i],baij->Mbs-1);
#endif
    if (im[i] >= rstart && im[i] < rend) {
      row = im[i] - rstart;
      for (j=0; j<n; j++) {
        /* If NumCol = 1 then a copy is not required */
        if ((roworiented) && (n == 1)) {
          barray = (MatScalar*)v + i*bs2;
        } else if((!roworiented) && (m == 1)) {
          barray = (MatScalar*)v + j*bs2;
        } else { /* Here a copy is required */
          if (roworiented) { 
            value = v + i*(stepval+bs)*bs + j*bs;
          } else {
            value = v + j*(stepval+bs)*bs + i*bs;
          }
          for (ii=0; ii<bs; ii++,value+=stepval) {
            for (jj=0; jj<bs; jj++) {
              *barray++  = *value++; 
            }
          }
          barray -=bs2;
        }
          
        if (in[j] >= cstart && in[j] < cend){
          col  = in[j] - cstart;
          ierr = MatSetValuesBlocked_SeqBAIJ(baij->A,1,&row,1,&col,barray,addv);CHKERRQ(ierr);
        }
        else if (in[j] < 0) continue;
#if defined(PETSC_USE_DEBUG)
        else if (in[j] >= baij->Nbs) SETERRQ2(PETSC_COMM_SELF,PETSC_ERR_ARG_OUTOFRANGE,"Column too large, col %D max %D",in[j],baij->Nbs-1);
#endif
        else {
          if (mat->was_assembled) {
            if (!baij->colmap) {
              ierr = CreateColmap_MPIBAIJ_Private(mat);CHKERRQ(ierr);
            }

#if defined(PETSC_USE_DEBUG)
#if defined (PETSC_USE_CTABLE)
            { PetscInt data;
              ierr = PetscTableFind(baij->colmap,in[j]+1,&data);CHKERRQ(ierr);
              if ((data - 1) % bs) SETERRQ(PETSC_COMM_SELF,PETSC_ERR_PLIB,"Incorrect colmap");
            }
#else
            if ((baij->colmap[in[j]] - 1) % bs) SETERRQ(PETSC_COMM_SELF,PETSC_ERR_PLIB,"Incorrect colmap");
#endif
#endif
#if defined (PETSC_USE_CTABLE)
	    ierr = PetscTableFind(baij->colmap,in[j]+1,&col);CHKERRQ(ierr);
            col  = (col - 1)/bs;
#else
            col = (baij->colmap[in[j]] - 1)/bs;
#endif
            if (col < 0 && !((Mat_SeqBAIJ*)(baij->A->data))->nonew) {
              ierr = DisAssemble_MPIBAIJ(mat);CHKERRQ(ierr); 
              col =  in[j];              
            }
          }
          else col = in[j];
          ierr = MatSetValuesBlocked_SeqBAIJ(baij->B,1,&row,1,&col,barray,addv);CHKERRQ(ierr);
        }
      }
    } else {
      if (!baij->donotstash) {
        if (roworiented) {
          ierr = MatStashValuesRowBlocked_Private(&mat->bstash,im[i],n,in,v,m,n,i);CHKERRQ(ierr);
        } else {
          ierr = MatStashValuesColBlocked_Private(&mat->bstash,im[i],n,in,v,m,n,i);CHKERRQ(ierr);
        }
      }
    }
  }
  
  /* task normally handled by MatSetValuesBlocked() */
  ierr = PetscLogEventEnd(MAT_SetValues,mat,0,0,0);CHKERRQ(ierr);
  PetscFunctionReturn(0);
}

#undef __FUNCT__  
#define __FUNCT__ "MatCreateMPIBAIJWithArrays"
/*@
     MatCreateMPIBAIJWithArrays - creates a MPI BAIJ matrix using arrays that contain in standard
         CSR format the local rows. 

   Collective on MPI_Comm

   Input Parameters:
+  comm - MPI communicator
.  bs - the block size, only a block size of 1 is supported
.  m - number of local rows (Cannot be PETSC_DECIDE)
.  n - This value should be the same as the local size used in creating the 
       x vector for the matrix-vector product y = Ax. (or PETSC_DECIDE to have
       calculated if N is given) For square matrices n is almost always m.
.  M - number of global rows (or PETSC_DETERMINE to have calculated if m is given)
.  N - number of global columns (or PETSC_DETERMINE to have calculated if n is given)
.   i - row indices
.   j - column indices
-   a - matrix values

   Output Parameter:
.   mat - the matrix

   Level: intermediate

   Notes:
       The i, j, and a arrays ARE copied by this routine into the internal format used by PETSc;
     thus you CANNOT change the matrix entries by changing the values of a[] after you have 
     called this routine. Use MatCreateMPIAIJWithSplitArrays() to avoid needing to copy the arrays.

       The i and j indices are 0 based, and i indices are indices corresponding to the local j array.

.keywords: matrix, aij, compressed row, sparse, parallel

.seealso: MatCreate(), MatCreateSeqAIJ(), MatSetValues(), MatMPIAIJSetPreallocation(), MatMPIAIJSetPreallocationCSR(),
          MPIAIJ, MatCreateMPIAIJ(), MatCreateMPIAIJWithSplitArrays()
@*/
PetscErrorCode  MatCreateMPIBAIJWithArrays(MPI_Comm comm,PetscInt bs,PetscInt m,PetscInt n,PetscInt M,PetscInt N,const PetscInt i[],const PetscInt j[],const PetscScalar a[],Mat *mat)
{
  PetscErrorCode ierr;


 PetscFunctionBegin;
  if (i[0]) {
    SETERRQ(PETSC_COMM_SELF,PETSC_ERR_ARG_OUTOFRANGE,"i (row indices) must start with 0");
  }
  if (m < 0) SETERRQ(PETSC_COMM_SELF,PETSC_ERR_ARG_OUTOFRANGE,"local number of rows (m) cannot be PETSC_DECIDE, or negative");
  ierr = MatCreate(comm,mat);CHKERRQ(ierr);
  ierr = MatSetSizes(*mat,m,n,M,N);CHKERRQ(ierr);
  ierr = MatSetType(*mat,MATMPISBAIJ);CHKERRQ(ierr);
  ierr = MatMPIBAIJSetPreallocationCSR(*mat,bs,i,j,a);CHKERRQ(ierr);
  PetscFunctionReturn(0);
}<|MERGE_RESOLUTION|>--- conflicted
+++ resolved
@@ -927,11 +927,7 @@
   if (!mat->was_assembled && mode == MAT_FINAL_ASSEMBLY) {
     ierr = MatSetUpMultiply_MPIBAIJ(mat);CHKERRQ(ierr);
   }
-<<<<<<< HEAD
-  ierr = MatSetOption(baij->B,MAT_CHECK_COMPRESSED_ROW,PETSC_TRUE);CHKERRQ(ierr);
-=======
-  ((Mat_SeqBAIJ*)baij->B->data)->compressedrow.use = PETSC_FALSE; /* b->compressedrow.use */
->>>>>>> 137837a0
+  ierr = MatSetOption(baij->B,MAT_CHECK_COMPRESSED_ROW,PETSC_FALSE);CHKERRQ(ierr);
   ierr = MatAssemblyBegin(baij->B,mode);CHKERRQ(ierr);
   ierr = MatAssemblyEnd(baij->B,mode);CHKERRQ(ierr);
   
