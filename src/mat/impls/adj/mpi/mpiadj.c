--- conflicted
+++ resolved
@@ -661,11 +661,7 @@
   /*if we need to deal with edge weights ???*/
   if(a->values){isvalue=1;}else{isvalue=0;}
   /*involve a global communication */
-<<<<<<< HEAD
-  /*ierr = MPI_Allreduce(&isvalue,&isvalue,1,MPIU_INT,MPI_SUM,comm);CHKERRQ(ierr);*/
-=======
   /*ierr = MPIU_Allreduce(&isvalue,&isvalue,1,MPIU_INT,MPI_SUM,comm);CHKERRQ(ierr);*/
->>>>>>> f6a9b476
   if(isvalue){ierr = PetscCalloc1(Ncols_recv,&values_recv);CHKERRQ(ierr);}
   nroots = Ncols_send;
   ierr = PetscSFCreate(comm,&sf);CHKERRQ(ierr);
