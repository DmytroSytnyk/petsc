--- conflicted
+++ resolved
@@ -217,9 +217,6 @@
 }
 
 #undef __FUNCT__
-<<<<<<< HEAD
-#define __FUNCT__ "MatZeroRows_IS"
-=======
 #define __FUNCT__ "MatSetValuesBlockedLocal_IS"
 PetscErrorCode MatSetValuesBlockedLocal_IS(Mat A,PetscInt m,const PetscInt *rows, PetscInt n,const PetscInt *cols,const PetscScalar *values,InsertMode addv)
 {
@@ -231,9 +228,8 @@
   PetscFunctionReturn(0);
 }
 
-#undef __FUNCT__  
-#define __FUNCT__ "MatZeroRows_IS" 
->>>>>>> f0006bf2
+#undef __FUNCT__
+#define __FUNCT__ "MatZeroRows_IS"
 PetscErrorCode MatZeroRows_IS(Mat A,PetscInt n,const PetscInt rows[],PetscScalar diag,Vec x,Vec b)
 {
   Mat_IS         *is = (Mat_IS*)A->data;
