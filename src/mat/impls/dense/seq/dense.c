--- conflicted
+++ resolved
@@ -1299,13 +1299,8 @@
       v = mat->v + i;
       for (j=0; j<n; j++) { (*v) *= x; v+= m;}
     }
-<<<<<<< HEAD
     ierr = VecRestoreArrayRead(ll,&l);CHKERRQ(ierr);
-    ierr = PetscLogFlops(n*m);CHKERRQ(ierr);
-=======
-    ierr = VecRestoreArray(ll,&l);CHKERRQ(ierr);
     ierr = PetscLogFlops(1.0*n*m);CHKERRQ(ierr);
->>>>>>> eb3f19e4
   }
   if (rr) {
     ierr = VecGetSize(rr,&n);CHKERRQ(ierr);
@@ -1316,13 +1311,8 @@
       v = mat->v + i*m;
       for (j=0; j<m; j++) (*v++) *= x;
     }
-<<<<<<< HEAD
     ierr = VecRestoreArrayRead(rr,&r);CHKERRQ(ierr);
-    ierr = PetscLogFlops(n*m);CHKERRQ(ierr);
-=======
-    ierr = VecRestoreArray(rr,&r);CHKERRQ(ierr);
     ierr = PetscLogFlops(1.0*n*m);CHKERRQ(ierr);
->>>>>>> eb3f19e4
   }
   PetscFunctionReturn(0);
 }
