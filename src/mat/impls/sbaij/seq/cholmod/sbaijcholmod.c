
/*
   Provides an interface to the CHOLMOD sparse solver available through SuiteSparse version 4.2.1

   When build with PETSC_USE_64BIT_INDICES this will use Suitesparse_long as the
   integer type in UMFPACK, otherwise it will use int. This means
   all integers in this file as simply declared as PetscInt. Also it means
   that one cannot use 64BIT_INDICES on 32bit machines [as Suitesparse_long is 32bit only]

*/

#include <../src/mat/impls/sbaij/seq/sbaij.h>
#include <../src/mat/impls/sbaij/seq/cholmod/cholmodimpl.h>

/*
   This is a terrible hack, but it allows the error handler to retain a context.
   Note that this hack really cannot be made both reentrant and concurrent.
*/
static Mat static_F;

#undef __FUNCT__
#define __FUNCT__ "CholmodErrorHandler"
static void CholmodErrorHandler(int status,const char *file,int line,const char *message)
{
  PetscErrorCode ierr;

  PetscFunctionBegin;
  if (status > CHOLMOD_OK) {
    ierr = PetscInfo4(static_F,"CHOLMOD warning %d at %s:%d: %s\n",status,file,line,message);CHKERRV(ierr);
  } else if (status == CHOLMOD_OK) { /* Documentation says this can happen, but why? */
    ierr = PetscInfo3(static_F,"CHOLMOD OK at %s:%d: %s\n",file,line,message);CHKERRV(ierr);
  } else {
    ierr = PetscErrorPrintf("CHOLMOD error %d at %s:%d: %s\n",status,file,line,message);CHKERRV(ierr);
  }
  PetscFunctionReturnVoid();
}

#undef __FUNCT__
#define __FUNCT__ "CholmodStart"
PetscErrorCode  CholmodStart(Mat F)
{
  PetscErrorCode ierr;
  Mat_CHOLMOD    *chol=(Mat_CHOLMOD*)F->spptr;
  cholmod_common *c;
  PetscBool      flg;

  PetscFunctionBegin;
  if (chol->common) PetscFunctionReturn(0);
  ierr = PetscMalloc1(1,&chol->common);CHKERRQ(ierr);
  ierr = !cholmod_X_start(chol->common);CHKERRQ(ierr);

  c                = chol->common;
  c->error_handler = CholmodErrorHandler;

#define CHOLMOD_OPTION_DOUBLE(name,help) do {                            \
    PetscReal tmp = (PetscReal)c->name;                                  \
    ierr    = PetscOptionsReal("-mat_cholmod_" #name,help,"None",tmp,&tmp,NULL);CHKERRQ(ierr); \
    c->name = (double)tmp;                                               \
} while (0)

#define CHOLMOD_OPTION_INT(name,help) do {                               \
    PetscInt tmp = (PetscInt)c->name;                                    \
    ierr    = PetscOptionsInt("-mat_cholmod_" #name,help,"None",tmp,&tmp,NULL);CHKERRQ(ierr); \
    c->name = (int)tmp;                                                  \
} while (0)

#define CHOLMOD_OPTION_SIZE_T(name,help) do {                            \
    PetscInt tmp = (PetscInt)c->name;                                    \
    ierr = PetscOptionsInt("-mat_cholmod_" #name,help,"None",tmp,&tmp,NULL);CHKERRQ(ierr); \
    if (tmp < 0) SETERRQ(PetscObjectComm((PetscObject)F),PETSC_ERR_ARG_OUTOFRANGE,"value must be positive"); \
    c->name = (size_t)tmp;                                               \
} while (0)

#define CHOLMOD_OPTION_BOOL(name,help) do {                             \
    PetscBool tmp = (PetscBool) !!c->name;                              \
    ierr    = PetscOptionsBool("-mat_cholmod_" #name,help,"None",tmp,&tmp,NULL);CHKERRQ(ierr); \
    c->name = (int)tmp;                                                  \
} while (0)

  ierr = PetscOptionsBegin(PetscObjectComm((PetscObject)F),((PetscObject)F)->prefix,"CHOLMOD Options","Mat");CHKERRQ(ierr);
  /* CHOLMOD handles first-time packing and refactor-packing separately, but we usually want them to be the same. */
  chol->pack = (PetscBool)c->final_pack;

<<<<<<< HEAD
=======
#if defined(PETSC_USE_SUITESPARSE_GPU)
  c->useGPU = 1;
  CHOLMOD_OPTION_INT(useGPU,"Use GPU for BLAS 1, otherwise 0");
#endif

>>>>>>> dfdea288
  ierr = PetscOptionsBool("-mat_cholmod_pack","Pack factors after factorization [disable for frequent repeat factorization]","None",chol->pack,&chol->pack,NULL);CHKERRQ(ierr);
  c->final_pack = (int)chol->pack;

  CHOLMOD_OPTION_DOUBLE(dbound,"Minimum absolute value of diagonal entries of D");
  CHOLMOD_OPTION_DOUBLE(grow0,"Global growth ratio when factors are modified");
  CHOLMOD_OPTION_DOUBLE(grow1,"Column growth ratio when factors are modified");
  CHOLMOD_OPTION_SIZE_T(grow2,"Affine column growth constant when factors are modified");
  CHOLMOD_OPTION_SIZE_T(maxrank,"Max rank of update, larger values are faster but use more memory [2,4,8]");
  {
    static const char *const list[] = {"SIMPLICIAL","AUTO","SUPERNODAL","MatCholmodFactorType","MAT_CHOLMOD_FACTOR_",0};
    ierr = PetscOptionsEnum("-mat_cholmod_factor","Factorization method","None",list,(PetscEnum)c->supernodal,(PetscEnum*)&c->supernodal,NULL);CHKERRQ(ierr);
  }
  if (c->supernodal) CHOLMOD_OPTION_DOUBLE(supernodal_switch,"flop/nnz_L threshold for switching to supernodal factorization");
  CHOLMOD_OPTION_BOOL(final_asis,"Leave factors \"as is\"");
  CHOLMOD_OPTION_BOOL(final_pack,"Pack the columns when finished (use FALSE if the factors will be updated later)");
  if (!c->final_asis) {
    CHOLMOD_OPTION_BOOL(final_super,"Leave supernodal factors instead of converting to simplicial");
    CHOLMOD_OPTION_BOOL(final_ll,"Turn LDL' factorization into LL'");
    CHOLMOD_OPTION_BOOL(final_monotonic,"Ensure columns are monotonic when done");
    CHOLMOD_OPTION_BOOL(final_resymbol,"Remove numerically zero values resulting from relaxed supernodal amalgamation");
  }
  {
    PetscReal tmp[] = {(PetscReal)c->zrelax[0],(PetscReal)c->zrelax[1],(PetscReal)c->zrelax[2]};
    PetscInt  n     = 3;
    ierr = PetscOptionsRealArray("-mat_cholmod_zrelax","3 real supernodal relaxed amalgamation parameters","None",tmp,&n,&flg);CHKERRQ(ierr);
    if (flg && n != 3) SETERRQ(PetscObjectComm((PetscObject)F),PETSC_ERR_ARG_OUTOFRANGE,"must provide exactly 3 parameters to -mat_cholmod_zrelax");
    if (flg) while (n--) c->zrelax[n] = (double)tmp[n];
  }
  {
    PetscInt n,tmp[] = {(PetscInt)c->nrelax[0],(PetscInt)c->nrelax[1],(PetscInt)c->nrelax[2]};
    ierr = PetscOptionsIntArray("-mat_cholmod_nrelax","3 size_t supernodal relaxed amalgamation parameters","None",tmp,&n,&flg);CHKERRQ(ierr);
    if (flg && n != 3) SETERRQ(PetscObjectComm((PetscObject)F),PETSC_ERR_ARG_OUTOFRANGE,"must provide exactly 3 parameters to -mat_cholmod_nrelax");
    if (flg) while (n--) c->nrelax[n] = (size_t)tmp[n];
  }
  CHOLMOD_OPTION_BOOL(prefer_upper,"Work with upper triangular form [faster when using fill-reducing ordering, slower in natural ordering]");
  CHOLMOD_OPTION_BOOL(default_nesdis,"Use NESDIS instead of METIS for nested dissection");
  CHOLMOD_OPTION_INT(print,"Verbosity level");
  ierr = PetscOptionsEnd();CHKERRQ(ierr);
  PetscFunctionReturn(0);
}

#undef __FUNCT__
#define __FUNCT__ "MatWrapCholmod_seqsbaij"
static PetscErrorCode MatWrapCholmod_seqsbaij(Mat A,PetscBool values,cholmod_sparse *C,PetscBool  *aijalloc)
{
  Mat_SeqSBAIJ   *sbaij = (Mat_SeqSBAIJ*)A->data;
  PetscErrorCode ierr;

  PetscFunctionBegin;
  ierr = PetscMemzero(C,sizeof(*C));CHKERRQ(ierr);
  /* CHOLMOD uses column alignment, SBAIJ stores the upper factor, so we pass it on as a lower factor, swapping the meaning of row and column */
  C->nrow   = (size_t)A->cmap->n;
  C->ncol   = (size_t)A->rmap->n;
  C->nzmax  = (size_t)sbaij->maxnz;
  C->p      = sbaij->i;
  C->i      = sbaij->j;
  C->x      = sbaij->a;
  C->stype  = -1;
  C->itype  = CHOLMOD_INT_TYPE;
  C->xtype  = CHOLMOD_SCALAR_TYPE;
  C->dtype  = CHOLMOD_DOUBLE;
  C->sorted = 1;
  C->packed = 1;
  *aijalloc = PETSC_FALSE;
  PetscFunctionReturn(0);
}

#undef __FUNCT__
#define __FUNCT__ "VecWrapCholmodRead"
static PetscErrorCode VecWrapCholmodRead(Vec X,cholmod_dense *Y)
{
  PetscErrorCode    ierr;
  const PetscScalar *x;
  PetscInt          n;

  PetscFunctionBegin;
  ierr = PetscMemzero(Y,sizeof(*Y));CHKERRQ(ierr);
  ierr = VecGetArrayRead(X,&x);CHKERRQ(ierr);
  ierr = VecGetSize(X,&n);CHKERRQ(ierr);

  Y->x     = (double*)x;
  Y->nrow  = n;
  Y->ncol  = 1;
  Y->nzmax = n;
  Y->d     = n;
  Y->x     = (double*)x;
  Y->xtype = CHOLMOD_SCALAR_TYPE;
  Y->dtype = CHOLMOD_DOUBLE;
  PetscFunctionReturn(0);
}

#undef __FUNCT__
#define __FUNCT__ "VecUnWrapCholmodRead"
static PetscErrorCode VecUnWrapCholmodRead(Vec X,cholmod_dense *Y)
{
  PetscErrorCode    ierr;

  PetscFunctionBegin;
  ierr = VecRestoreArrayRead(X,PETSC_NULL);CHKERRQ(ierr);
  PetscFunctionReturn(0);
}

#undef __FUNCT__
#define __FUNCT__ "MatDestroy_CHOLMOD"
PetscErrorCode  MatDestroy_CHOLMOD(Mat F)
{
  PetscErrorCode ierr;
  Mat_CHOLMOD    *chol=(Mat_CHOLMOD*)F->spptr;

  PetscFunctionBegin;
  if (chol) {
    ierr = !cholmod_X_free_factor(&chol->factor,chol->common);CHKERRQ(ierr);
    ierr = !cholmod_X_finish(chol->common);CHKERRQ(ierr);
    ierr = PetscFree(chol->common);CHKERRQ(ierr);
    ierr = PetscFree(chol->matrix);CHKERRQ(ierr);
    ierr = (*chol->Destroy)(F);CHKERRQ(ierr);
  }
  ierr = PetscFree(F->spptr);CHKERRQ(ierr);
  PetscFunctionReturn(0);
}

static PetscErrorCode MatSolve_CHOLMOD(Mat,Vec,Vec);

/*static const char *const CholmodOrderingMethods[] = {"User","AMD","METIS","NESDIS(default)","Natural","NESDIS(small=20000)","NESDIS(small=4,no constrained)","NESDIS()"};*/

#undef __FUNCT__
#define __FUNCT__ "MatFactorInfo_CHOLMOD"
static PetscErrorCode MatFactorInfo_CHOLMOD(Mat F,PetscViewer viewer)
{
  Mat_CHOLMOD          *chol = (Mat_CHOLMOD*)F->spptr;
  const cholmod_common *c    = chol->common;
  PetscErrorCode       ierr;
  PetscInt             i;

  PetscFunctionBegin;
  if (F->ops->solve != MatSolve_CHOLMOD) PetscFunctionReturn(0);
  ierr = PetscViewerASCIIPrintf(viewer,"CHOLMOD run parameters:\n");CHKERRQ(ierr);
  ierr = PetscViewerASCIIPushTab(viewer);CHKERRQ(ierr);
  ierr = PetscViewerASCIIPrintf(viewer,"Pack factors after symbolic factorization: %s\n",chol->pack ? "TRUE" : "FALSE");CHKERRQ(ierr);
  ierr = PetscViewerASCIIPrintf(viewer,"Common.dbound            %g  (Smallest absolute value of diagonal entries of D)\n",c->dbound);CHKERRQ(ierr);
  ierr = PetscViewerASCIIPrintf(viewer,"Common.grow0             %g\n",c->grow0);CHKERRQ(ierr);
  ierr = PetscViewerASCIIPrintf(viewer,"Common.grow1             %g\n",c->grow1);CHKERRQ(ierr);
  ierr = PetscViewerASCIIPrintf(viewer,"Common.grow2             %u\n",(unsigned)c->grow2);CHKERRQ(ierr);
  ierr = PetscViewerASCIIPrintf(viewer,"Common.maxrank           %u\n",(unsigned)c->maxrank);CHKERRQ(ierr);
  ierr = PetscViewerASCIIPrintf(viewer,"Common.supernodal_switch %g\n",c->supernodal_switch);CHKERRQ(ierr);
  ierr = PetscViewerASCIIPrintf(viewer,"Common.supernodal        %d\n",c->supernodal);CHKERRQ(ierr);
  ierr = PetscViewerASCIIPrintf(viewer,"Common.final_asis        %d\n",c->final_asis);CHKERRQ(ierr);
  ierr = PetscViewerASCIIPrintf(viewer,"Common.final_super       %d\n",c->final_super);CHKERRQ(ierr);
  ierr = PetscViewerASCIIPrintf(viewer,"Common.final_ll          %d\n",c->final_ll);CHKERRQ(ierr);
  ierr = PetscViewerASCIIPrintf(viewer,"Common.final_pack        %d\n",c->final_pack);CHKERRQ(ierr);
  ierr = PetscViewerASCIIPrintf(viewer,"Common.final_monotonic   %d\n",c->final_monotonic);CHKERRQ(ierr);
  ierr = PetscViewerASCIIPrintf(viewer,"Common.final_resymbol    %d\n",c->final_resymbol);CHKERRQ(ierr);
  ierr = PetscViewerASCIIPrintf(viewer,"Common.zrelax            [%g,%g,%g]\n",c->zrelax[0],c->zrelax[1],c->zrelax[2]);CHKERRQ(ierr);
  ierr = PetscViewerASCIIPrintf(viewer,"Common.nrelax            [%u,%u,%u]\n",(unsigned)c->nrelax[0],(unsigned)c->nrelax[1],(unsigned)c->nrelax[2]);CHKERRQ(ierr);
  ierr = PetscViewerASCIIPrintf(viewer,"Common.prefer_upper      %d\n",c->prefer_upper);CHKERRQ(ierr);
  ierr = PetscViewerASCIIPrintf(viewer,"Common.print             %d\n",c->print);CHKERRQ(ierr);
  for (i=0; i<c->nmethods; i++) {
    ierr = PetscViewerASCIIPrintf(viewer,"Ordering method %D%s:\n",i,i==c->selected ? " [SELECTED]" : "");CHKERRQ(ierr);
    ierr = PetscViewerASCIIPrintf(viewer,"  lnz %g, fl %g, prune_dense %g, prune_dense2 %g\n",
                                  c->method[i].lnz,c->method[i].fl,c->method[i].prune_dense,c->method[i].prune_dense2);CHKERRQ(ierr);
  }
  ierr = PetscViewerASCIIPrintf(viewer,"Common.postorder         %d\n",c->postorder);CHKERRQ(ierr);
  ierr = PetscViewerASCIIPrintf(viewer,"Common.default_nesdis    %d (use NESDIS instead of METIS for nested dissection)\n",c->default_nesdis);CHKERRQ(ierr);
  /* Statistics */
  ierr = PetscViewerASCIIPrintf(viewer,"Common.fl                %g (flop count from most recent analysis)\n",c->fl);CHKERRQ(ierr);
  ierr = PetscViewerASCIIPrintf(viewer,"Common.lnz               %g (fundamental nz in L)\n",c->lnz);CHKERRQ(ierr);
  ierr = PetscViewerASCIIPrintf(viewer,"Common.anz               %g\n",c->anz);CHKERRQ(ierr);
  ierr = PetscViewerASCIIPrintf(viewer,"Common.modfl             %g (flop count from most recent update)\n",c->modfl);CHKERRQ(ierr);
  ierr = PetscViewerASCIIPrintf(viewer,"Common.malloc_count      %g (number of live objects)\n",(double)c->malloc_count);CHKERRQ(ierr);CHKERRQ(ierr);
  ierr = PetscViewerASCIIPrintf(viewer,"Common.memory_usage      %g (peak memory usage in bytes)\n",(double)c->memory_usage);CHKERRQ(ierr);CHKERRQ(ierr);
  ierr = PetscViewerASCIIPrintf(viewer,"Common.memory_inuse      %g (current memory usage in bytes)\n",(double)c->memory_inuse);CHKERRQ(ierr);CHKERRQ(ierr);
  ierr = PetscViewerASCIIPrintf(viewer,"Common.nrealloc_col      %g (number of column reallocations)\n",c->nrealloc_col);CHKERRQ(ierr);CHKERRQ(ierr);
  ierr = PetscViewerASCIIPrintf(viewer,"Common.nrealloc_factor   %g (number of factor reallocations due to column reallocations)\n",c->nrealloc_factor);CHKERRQ(ierr);CHKERRQ(ierr);
  ierr = PetscViewerASCIIPrintf(viewer,"Common.ndbounds_hit      %g (number of times diagonal was modified by dbound)\n",c->ndbounds_hit);CHKERRQ(ierr);CHKERRQ(ierr);
  ierr = PetscViewerASCIIPrintf(viewer,"Common.rowfacfl          %g (number of flops in last call to cholmod_rowfac)\n",c->rowfacfl);CHKERRQ(ierr);CHKERRQ(ierr);
  ierr = PetscViewerASCIIPrintf(viewer,"Common.aatfl             %g (number of flops to compute A(:,f)*A(:,f)')\n",c->aatfl);CHKERRQ(ierr);CHKERRQ(ierr);
#if defined(PETSC_USE_SUITESPARSE_GPU)
  ierr = PetscViewerASCIIPrintf(viewer,"Common.useGPU            %d\n",c->useGPU);CHKERRQ(ierr);CHKERRQ(ierr);
#endif
  ierr = PetscViewerASCIIPopTab(viewer);CHKERRQ(ierr);
  PetscFunctionReturn(0);
}

#undef __FUNCT__
#define __FUNCT__ "MatView_CHOLMOD"
PetscErrorCode  MatView_CHOLMOD(Mat F,PetscViewer viewer)
{
  PetscErrorCode    ierr;
  PetscBool         iascii;
  PetscViewerFormat format;

  PetscFunctionBegin;
  ierr = MatView_SeqSBAIJ(F,viewer);CHKERRQ(ierr);
  ierr = PetscObjectTypeCompare((PetscObject)viewer,PETSCVIEWERASCII,&iascii);CHKERRQ(ierr);
  if (iascii) {
    ierr = PetscViewerGetFormat(viewer,&format);CHKERRQ(ierr);
    if (format == PETSC_VIEWER_ASCII_INFO) {
      ierr = MatFactorInfo_CHOLMOD(F,viewer);CHKERRQ(ierr);
    }
  }
  PetscFunctionReturn(0);
}

#undef __FUNCT__
#define __FUNCT__ "MatSolve_CHOLMOD"
static PetscErrorCode MatSolve_CHOLMOD(Mat F,Vec B,Vec X)
{
  Mat_CHOLMOD    *chol = (Mat_CHOLMOD*)F->spptr;
  cholmod_dense  cholB,*cholX;
  PetscScalar    *x;
  PetscErrorCode ierr;

  PetscFunctionBegin;
  ierr     = VecWrapCholmodRead(B,&cholB);CHKERRQ(ierr);
  static_F = F;
  cholX    = cholmod_X_solve(CHOLMOD_A,chol->factor,&cholB,chol->common);
  if (!cholX) SETERRQ(PETSC_COMM_SELF,PETSC_ERR_LIB,"CHOLMOD failed");
  ierr = VecUnWrapCholmodRead(B,&cholB);CHKERRQ(ierr);
  ierr = VecGetArray(X,&x);CHKERRQ(ierr);
  ierr = PetscMemcpy(x,cholX->x,cholX->nrow*sizeof(*x));CHKERRQ(ierr);
  ierr = !cholmod_X_free_dense(&cholX,chol->common);CHKERRQ(ierr);
  ierr = VecRestoreArray(X,&x);CHKERRQ(ierr);
  PetscFunctionReturn(0);
}

#undef __FUNCT__
#define __FUNCT__ "MatCholeskyFactorNumeric_CHOLMOD"
static PetscErrorCode MatCholeskyFactorNumeric_CHOLMOD(Mat F,Mat A,const MatFactorInfo *info)
{
  Mat_CHOLMOD    *chol = (Mat_CHOLMOD*)F->spptr;
  cholmod_sparse cholA;
  PetscBool      aijalloc;
  PetscErrorCode ierr;

  PetscFunctionBegin;
  ierr     = (*chol->Wrap)(A,PETSC_TRUE,&cholA,&aijalloc);CHKERRQ(ierr);
  static_F = F;
  ierr     = !cholmod_X_factorize(&cholA,chol->factor,chol->common);
  if (ierr) SETERRQ1(PetscObjectComm((PetscObject)F),PETSC_ERR_LIB,"CHOLMOD factorization failed with status %d",chol->common->status);
  if (chol->common->status == CHOLMOD_NOT_POSDEF) SETERRQ1(PetscObjectComm((PetscObject)F),PETSC_ERR_MAT_CH_ZRPVT,"CHOLMOD detected that the matrix is not positive definite, failure at column %u",(unsigned)chol->factor->minor);

  if (aijalloc) {ierr = PetscFree3(cholA.p,cholA.i,cholA.x);CHKERRQ(ierr);}

  F->ops->solve          = MatSolve_CHOLMOD;
  F->ops->solvetranspose = MatSolve_CHOLMOD;
  PetscFunctionReturn(0);
}

#undef __FUNCT__
#define __FUNCT__ "MatCholeskyFactorSymbolic_CHOLMOD"
PetscErrorCode  MatCholeskyFactorSymbolic_CHOLMOD(Mat F,Mat A,IS perm,const MatFactorInfo *info)
{
  Mat_CHOLMOD    *chol = (Mat_CHOLMOD*)F->spptr;
  PetscErrorCode ierr;
  cholmod_sparse cholA;
  PetscBool      aijalloc;
  PetscInt       *fset = 0;
  size_t         fsize = 0;

  PetscFunctionBegin;
  ierr     = (*chol->Wrap)(A,PETSC_FALSE,&cholA,&aijalloc);CHKERRQ(ierr);
  static_F = F;
  if (chol->factor) {
    ierr = !cholmod_X_resymbol(&cholA,fset,fsize,(int)chol->pack,chol->factor,chol->common);
    if (ierr) SETERRQ1(PetscObjectComm((PetscObject)F),PETSC_ERR_LIB,"CHOLMOD analysis failed with status %d",chol->common->status);
  } else if (perm) {
    const PetscInt *ip;
    ierr         = ISGetIndices(perm,&ip);CHKERRQ(ierr);
    chol->factor = cholmod_X_analyze_p(&cholA,(PetscInt*)ip,fset,fsize,chol->common);
    if (!chol->factor) SETERRQ1(PetscObjectComm((PetscObject)F),PETSC_ERR_LIB,"CHOLMOD analysis failed with status %d",chol->common->status);
    ierr = ISRestoreIndices(perm,&ip);CHKERRQ(ierr);
  } else {
    chol->factor = cholmod_X_analyze(&cholA,chol->common);
    if (!chol->factor) SETERRQ1(PetscObjectComm((PetscObject)F),PETSC_ERR_LIB,"CHOLMOD analysis failed with status %d",chol->common->status);
  }

  if (aijalloc) {ierr = PetscFree3(cholA.p,cholA.i,cholA.x);CHKERRQ(ierr);}

  F->ops->choleskyfactornumeric = MatCholeskyFactorNumeric_CHOLMOD;
  PetscFunctionReturn(0);
}

#undef __FUNCT__
#define __FUNCT__ "MatFactorGetSolverPackage_seqsbaij_cholmod"
PetscErrorCode MatFactorGetSolverPackage_seqsbaij_cholmod(Mat A,const MatSolverPackage *type)
{
  PetscFunctionBegin;
  *type = MATSOLVERCHOLMOD;
  PetscFunctionReturn(0);
}

/*MC
  MATSOLVERCHOLMOD = "cholmod" - A matrix type providing direct solvers (Cholesky) for sequential matrices
  via the external package CHOLMOD.

  ./configure --download-suitesparse to install PETSc to use CHOLMOD

  Consult CHOLMOD documentation for more information about the Common parameters
  which correspond to the options database keys below.

  Options Database Keys:
+ -mat_cholmod_dbound <0>          - Minimum absolute value of diagonal entries of D (None)
. -mat_cholmod_grow0 <1.2>         - Global growth ratio when factors are modified (None)
. -mat_cholmod_grow1 <1.2>         - Column growth ratio when factors are modified (None)
. -mat_cholmod_grow2 <5>           - Affine column growth constant when factors are modified (None)
. -mat_cholmod_maxrank <8>         - Max rank of update, larger values are faster but use more memory [2,4,8] (None)
. -mat_cholmod_factor <AUTO>       - (choose one of) SIMPLICIAL AUTO SUPERNODAL
. -mat_cholmod_supernodal_switch <40> - flop/nnz_L threshold for switching to supernodal factorization (None)
. -mat_cholmod_final_asis <TRUE>   - Leave factors "as is" (None)
. -mat_cholmod_final_pack <TRUE>   - Pack the columns when finished (use FALSE if the factors will be updated later) (None)
. -mat_cholmod_zrelax <0.8>        - 3 real supernodal relaxed amalgamation parameters (None)
. -mat_cholmod_nrelax <4>          - 3 size_t supernodal relaxed amalgamation parameters (None)
. -mat_cholmod_prefer_upper <TRUE> - Work with upper triangular form (faster when using fill-reducing ordering, slower in natural ordering) (None)
- -mat_cholmod_print <3>           - Verbosity level (None)

   Level: beginner

   Note: CHOLMOD is part of SuiteSparse http://faculty.cse.tamu.edu/davis/suitesparse.html

.seealso: PCCHOLESKY, PCFactorSetMatSolverPackage(), MatSolverPackage
M*/

#undef __FUNCT__
#define __FUNCT__ "MatGetFactor_seqsbaij_cholmod"
PETSC_EXTERN PetscErrorCode MatGetFactor_seqsbaij_cholmod(Mat A,MatFactorType ftype,Mat *F)
{
  Mat            B;
  Mat_CHOLMOD    *chol;
  PetscErrorCode ierr;
  PetscInt       m=A->rmap->n,n=A->cmap->n,bs;

  PetscFunctionBegin;
  if (ftype != MAT_FACTOR_CHOLESKY) SETERRQ2(PETSC_COMM_SELF,PETSC_ERR_SUP,"CHOLMOD cannot do %s factorization with SBAIJ, only %s",
                                             MatFactorTypes[ftype],MatFactorTypes[MAT_FACTOR_CHOLESKY]);
  ierr = MatGetBlockSize(A,&bs);CHKERRQ(ierr);
  if (bs != 1) SETERRQ1(PetscObjectComm((PetscObject)A),PETSC_ERR_SUP,"CHOLMOD only supports block size=1, given %D",bs);
  /* Create the factorization matrix F */
  ierr = MatCreate(PetscObjectComm((PetscObject)A),&B);CHKERRQ(ierr);
  ierr = MatSetSizes(B,PETSC_DECIDE,PETSC_DECIDE,m,n);CHKERRQ(ierr);
  ierr = MatSetType(B,((PetscObject)A)->type_name);CHKERRQ(ierr);
  ierr = MatSeqSBAIJSetPreallocation(B,1,0,NULL);CHKERRQ(ierr);
  ierr = PetscNewLog(B,&chol);CHKERRQ(ierr);

  chol->Wrap    = MatWrapCholmod_seqsbaij;
  chol->Destroy = MatDestroy_SeqSBAIJ;
  B->spptr      = chol;

  B->ops->view                   = MatView_CHOLMOD;
  B->ops->choleskyfactorsymbolic = MatCholeskyFactorSymbolic_CHOLMOD;
  B->ops->destroy                = MatDestroy_CHOLMOD;
  ierr                           = PetscObjectComposeFunction((PetscObject)B,"MatFactorGetSolverPackage_C",MatFactorGetSolverPackage_seqsbaij_cholmod);CHKERRQ(ierr);
  B->factortype                  = MAT_FACTOR_CHOLESKY;
  B->assembled                   = PETSC_TRUE; /* required by -ksp_view */
  B->preallocated                = PETSC_TRUE;

  ierr = CholmodStart(B);CHKERRQ(ierr);
  *F   = B;
  PetscFunctionReturn(0);
}<|MERGE_RESOLUTION|>--- conflicted
+++ resolved
@@ -81,14 +81,11 @@
   /* CHOLMOD handles first-time packing and refactor-packing separately, but we usually want them to be the same. */
   chol->pack = (PetscBool)c->final_pack;
 
-<<<<<<< HEAD
-=======
 #if defined(PETSC_USE_SUITESPARSE_GPU)
   c->useGPU = 1;
   CHOLMOD_OPTION_INT(useGPU,"Use GPU for BLAS 1, otherwise 0");
 #endif
 
->>>>>>> dfdea288
   ierr = PetscOptionsBool("-mat_cholmod_pack","Pack factors after factorization [disable for frequent repeat factorization]","None",chol->pack,&chol->pack,NULL);CHKERRQ(ierr);
   c->final_pack = (int)chol->pack;
 
