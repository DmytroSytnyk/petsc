--- conflicted
+++ resolved
@@ -39,17 +39,10 @@
     if (!nz) continue; /* Move to the next row if the current row is empty */
     nonzerorow++;
     x1   = x[i];
-<<<<<<< HEAD
     sum = 0.0;
     jmin = 0;
     if(ib[0] == i) {
       sum  = v[0]*x1;          /* diagonal term */
-=======
-    sum = 0;
-    jmin = 0;
-    if(ib[0] == i) { /* (diag of A)*x */
-      sum += v[0]*x1;
->>>>>>> d4036a1a
       jmin++;
     }
     for (j=jmin; j<nz; j++) {
@@ -108,27 +101,17 @@
     sum = 0.0;
     jmin = 0;
     x1   = x[i];
-<<<<<<< HEAD
     if(ib[0] == i) {
       sum  = v[0]*x1;                /* diagonal term */
-=======
-    sum  = 0;
-    jmin = 0;
-    if(ib[0] == i) { /* (diag of A)*x */
-      sum += v[0]*x1;
->>>>>>> d4036a1a
+      jmin++;
+    }
       jmin++;
     }
     PetscPrefetchBlock(ib+nz,nz,0,PETSC_PREFETCH_HINT_NTA); /* Indices for the next row (assumes same size as this one) */
     PetscPrefetchBlock(v+nz,nz,0,PETSC_PREFETCH_HINT_NTA);  /* Entries for the next row */
     for (j=jmin; j<nz; j++) {
-<<<<<<< HEAD
-      ibt = ib[j];
-      vj  = v[j];
-=======
       ibt     = ib[j];
       vj      = v[j];
->>>>>>> d4036a1a
       z[ibt] += vj * x1;       /* (strict lower triangular part of A)*x  */
       sum    += vj * x[ibt];   /* (strict upper triangular part of A)*x  */
     }
