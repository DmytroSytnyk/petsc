
#include <../src/mat/impls/baij/mpi/mpibaij.h>    /*I "petscmat.h" I*/
#include <../src/mat/impls/sbaij/mpi/mpisbaij.h>
#include <../src/mat/impls/sbaij/seq/sbaij.h>
#include <petscblaslapack.h>

#if defined(PETSC_HAVE_ELEMENTAL)
PETSC_EXTERN PetscErrorCode MatConvert_MPISBAIJ_Elemental(Mat,MatType,MatReuse,Mat*);
#endif
#undef __FUNCT__
#define __FUNCT__ "MatStoreValues_MPISBAIJ"
PetscErrorCode  MatStoreValues_MPISBAIJ(Mat mat)
{
  Mat_MPISBAIJ   *aij = (Mat_MPISBAIJ*)mat->data;
  PetscErrorCode ierr;

  PetscFunctionBegin;
  ierr = MatStoreValues(aij->A);CHKERRQ(ierr);
  ierr = MatStoreValues(aij->B);CHKERRQ(ierr);
  PetscFunctionReturn(0);
}

#undef __FUNCT__
#define __FUNCT__ "MatRetrieveValues_MPISBAIJ"
PetscErrorCode  MatRetrieveValues_MPISBAIJ(Mat mat)
{
  Mat_MPISBAIJ   *aij = (Mat_MPISBAIJ*)mat->data;
  PetscErrorCode ierr;

  PetscFunctionBegin;
  ierr = MatRetrieveValues(aij->A);CHKERRQ(ierr);
  ierr = MatRetrieveValues(aij->B);CHKERRQ(ierr);
  PetscFunctionReturn(0);
}

#define  MatSetValues_SeqSBAIJ_A_Private(row,col,value,addv,orow,ocol)      \
  { \
 \
    brow = row/bs;  \
    rp   = aj + ai[brow]; ap = aa + bs2*ai[brow]; \
    rmax = aimax[brow]; nrow = ailen[brow]; \
    bcol = col/bs; \
    ridx = row % bs; cidx = col % bs; \
    low  = 0; high = nrow; \
    while (high-low > 3) { \
      t = (low+high)/2; \
      if (rp[t] > bcol) high = t; \
      else              low  = t; \
    } \
    for (_i=low; _i<high; _i++) { \
      if (rp[_i] > bcol) break; \
      if (rp[_i] == bcol) { \
        bap = ap + bs2*_i + bs*cidx + ridx; \
        if (addv == ADD_VALUES) *bap += value;  \
        else                    *bap  = value;  \
        goto a_noinsert; \
      } \
    } \
    if (a->nonew == 1) goto a_noinsert; \
    if (a->nonew == -1) SETERRQ2(PETSC_COMM_SELF,PETSC_ERR_ARG_OUTOFRANGE,"Inserting a new nonzero at global row/column (%D, %D) into matrix", orow, ocol); \
    MatSeqXAIJReallocateAIJ(A,a->mbs,bs2,nrow,brow,bcol,rmax,aa,ai,aj,rp,ap,aimax,a->nonew,MatScalar); \
    N = nrow++ - 1;  \
    /* shift up all the later entries in this row */ \
    for (ii=N; ii>=_i; ii--) { \
      rp[ii+1] = rp[ii]; \
      ierr     = PetscMemcpy(ap+bs2*(ii+1),ap+bs2*(ii),bs2*sizeof(MatScalar));CHKERRQ(ierr); \
    } \
    if (N>=_i) { ierr = PetscMemzero(ap+bs2*_i,bs2*sizeof(MatScalar));CHKERRQ(ierr); }  \
    rp[_i]                      = bcol;  \
    ap[bs2*_i + bs*cidx + ridx] = value;  \
    A->nonzerostate++;\
a_noinsert:; \
    ailen[brow] = nrow; \
  }

#define  MatSetValues_SeqSBAIJ_B_Private(row,col,value,addv,orow,ocol) \
  { \
    brow = row/bs;  \
    rp   = bj + bi[brow]; ap = ba + bs2*bi[brow]; \
    rmax = bimax[brow]; nrow = bilen[brow]; \
    bcol = col/bs; \
    ridx = row % bs; cidx = col % bs; \
    low  = 0; high = nrow; \
    while (high-low > 3) { \
      t = (low+high)/2; \
      if (rp[t] > bcol) high = t; \
      else              low  = t; \
    } \
    for (_i=low; _i<high; _i++) { \
      if (rp[_i] > bcol) break; \
      if (rp[_i] == bcol) { \
        bap = ap + bs2*_i + bs*cidx + ridx; \
        if (addv == ADD_VALUES) *bap += value;  \
        else                    *bap  = value;  \
        goto b_noinsert; \
      } \
    } \
    if (b->nonew == 1) goto b_noinsert; \
    if (b->nonew == -1) SETERRQ2(PETSC_COMM_SELF,PETSC_ERR_ARG_OUTOFRANGE,"Inserting a new nonzero at global row/column (%D, %D) into matrix", orow, ocol); \
    MatSeqXAIJReallocateAIJ(B,b->mbs,bs2,nrow,brow,bcol,rmax,ba,bi,bj,rp,ap,bimax,b->nonew,MatScalar); \
    N = nrow++ - 1;  \
    /* shift up all the later entries in this row */ \
    for (ii=N; ii>=_i; ii--) { \
      rp[ii+1] = rp[ii]; \
      ierr     = PetscMemcpy(ap+bs2*(ii+1),ap+bs2*(ii),bs2*sizeof(MatScalar));CHKERRQ(ierr); \
    } \
    if (N>=_i) { ierr = PetscMemzero(ap+bs2*_i,bs2*sizeof(MatScalar));CHKERRQ(ierr);}  \
    rp[_i]                      = bcol;  \
    ap[bs2*_i + bs*cidx + ridx] = value;  \
    B->nonzerostate++;\
b_noinsert:; \
    bilen[brow] = nrow; \
  }

/* Only add/insert a(i,j) with i<=j (blocks).
   Any a(i,j) with i>j input by user is ingored.
*/
#undef __FUNCT__
#define __FUNCT__ "MatSetValues_MPISBAIJ"
PetscErrorCode MatSetValues_MPISBAIJ(Mat mat,PetscInt m,const PetscInt im[],PetscInt n,const PetscInt in[],const PetscScalar v[],InsertMode addv)
{
  Mat_MPISBAIJ   *baij = (Mat_MPISBAIJ*)mat->data;
  MatScalar      value;
  PetscBool      roworiented = baij->roworiented;
  PetscErrorCode ierr;
  PetscInt       i,j,row,col;
  PetscInt       rstart_orig=mat->rmap->rstart;
  PetscInt       rend_orig  =mat->rmap->rend,cstart_orig=mat->cmap->rstart;
  PetscInt       cend_orig  =mat->cmap->rend,bs=mat->rmap->bs;

  /* Some Variables required in the macro */
  Mat          A     = baij->A;
  Mat_SeqSBAIJ *a    = (Mat_SeqSBAIJ*)(A)->data;
  PetscInt     *aimax=a->imax,*ai=a->i,*ailen=a->ilen,*aj=a->j;
  MatScalar    *aa   =a->a;

  Mat         B     = baij->B;
  Mat_SeqBAIJ *b    = (Mat_SeqBAIJ*)(B)->data;
  PetscInt    *bimax=b->imax,*bi=b->i,*bilen=b->ilen,*bj=b->j;
  MatScalar   *ba   =b->a;

  PetscInt  *rp,ii,nrow,_i,rmax,N,brow,bcol;
  PetscInt  low,high,t,ridx,cidx,bs2=a->bs2;
  MatScalar *ap,*bap;

  /* for stash */
  PetscInt  n_loc, *in_loc = NULL;
  MatScalar *v_loc = NULL;

  PetscFunctionBegin;
  if (!baij->donotstash) {
    if (n > baij->n_loc) {
      ierr = PetscFree(baij->in_loc);CHKERRQ(ierr);
      ierr = PetscFree(baij->v_loc);CHKERRQ(ierr);
      ierr = PetscMalloc1(n,&baij->in_loc);CHKERRQ(ierr);
      ierr = PetscMalloc1(n,&baij->v_loc);CHKERRQ(ierr);

      baij->n_loc = n;
    }
    in_loc = baij->in_loc;
    v_loc  = baij->v_loc;
  }

  for (i=0; i<m; i++) {
    if (im[i] < 0) continue;
#if defined(PETSC_USE_DEBUG)
    if (im[i] >= mat->rmap->N) SETERRQ2(PETSC_COMM_SELF,PETSC_ERR_ARG_OUTOFRANGE,"Row too large: row %D max %D",im[i],mat->rmap->N-1);
#endif
    if (im[i] >= rstart_orig && im[i] < rend_orig) { /* this processor entry */
      row = im[i] - rstart_orig;              /* local row index */
      for (j=0; j<n; j++) {
        if (im[i]/bs > in[j]/bs) {
          if (a->ignore_ltriangular) {
            continue;    /* ignore lower triangular blocks */
          } else SETERRQ(PETSC_COMM_SELF,PETSC_ERR_USER,"Lower triangular value cannot be set for sbaij format. Ignoring these values, run with -mat_ignore_lower_triangular or call MatSetOption(mat,MAT_IGNORE_LOWER_TRIANGULAR,PETSC_TRUE)");
        }
        if (in[j] >= cstart_orig && in[j] < cend_orig) {  /* diag entry (A) */
          col  = in[j] - cstart_orig;         /* local col index */
          brow = row/bs; bcol = col/bs;
          if (brow > bcol) continue;  /* ignore lower triangular blocks of A */
          if (roworiented) value = v[i*n+j];
          else             value = v[i+j*m];
          MatSetValues_SeqSBAIJ_A_Private(row,col,value,addv,im[i],in[j]);
          /* ierr = MatSetValues_SeqBAIJ(baij->A,1,&row,1,&col,&value,addv);CHKERRQ(ierr); */
        } else if (in[j] < 0) continue;
#if defined(PETSC_USE_DEBUG)
        else if (in[j] >= mat->cmap->N) SETERRQ2(PETSC_COMM_SELF,PETSC_ERR_ARG_OUTOFRANGE,"Column too large: col %D max %D",in[j],mat->cmap->N-1);
#endif
        else {  /* off-diag entry (B) */
          if (mat->was_assembled) {
            if (!baij->colmap) {
              ierr = MatCreateColmap_MPIBAIJ_Private(mat);CHKERRQ(ierr);
            }
#if defined(PETSC_USE_CTABLE)
            ierr = PetscTableFind(baij->colmap,in[j]/bs + 1,&col);CHKERRQ(ierr);
            col  = col - 1;
#else
            col = baij->colmap[in[j]/bs] - 1;
#endif
            if (col < 0 && !((Mat_SeqSBAIJ*)(baij->A->data))->nonew) {
              ierr = MatDisAssemble_MPISBAIJ(mat);CHKERRQ(ierr);
              col  =  in[j];
              /* Reinitialize the variables required by MatSetValues_SeqBAIJ_B_Private() */
              B    = baij->B;
              b    = (Mat_SeqBAIJ*)(B)->data;
              bimax= b->imax;bi=b->i;bilen=b->ilen;bj=b->j;
              ba   = b->a;
            } else col += in[j]%bs;
          } else col = in[j];
          if (roworiented) value = v[i*n+j];
          else             value = v[i+j*m];
          MatSetValues_SeqSBAIJ_B_Private(row,col,value,addv,im[i],in[j]);
          /* ierr = MatSetValues_SeqBAIJ(baij->B,1,&row,1,&col,&value,addv);CHKERRQ(ierr); */
        }
      }
    } else {  /* off processor entry */
      if (mat->nooffprocentries) SETERRQ1(PETSC_COMM_SELF,PETSC_ERR_ARG_WRONG,"Setting off process row %D even though MatSetOption(,MAT_NO_OFF_PROC_ENTRIES,PETSC_TRUE) was set",im[i]);
      if (!baij->donotstash) {
        mat->assembled = PETSC_FALSE;
        n_loc          = 0;
        for (j=0; j<n; j++) {
          if (im[i]/bs > in[j]/bs) continue; /* ignore lower triangular blocks */
          in_loc[n_loc] = in[j];
          if (roworiented) {
            v_loc[n_loc] = v[i*n+j];
          } else {
            v_loc[n_loc] = v[j*m+i];
          }
          n_loc++;
        }
        ierr = MatStashValuesRow_Private(&mat->stash,im[i],n_loc,in_loc,v_loc,PETSC_FALSE);CHKERRQ(ierr);
      }
    }
  }
  PetscFunctionReturn(0);
}

#undef __FUNCT__
#define __FUNCT__ "MatSetValuesBlocked_SeqSBAIJ_Inlined"
PETSC_STATIC_INLINE PetscErrorCode MatSetValuesBlocked_SeqSBAIJ_Inlined(Mat A,PetscInt row,PetscInt col,const PetscScalar v[],InsertMode is,PetscInt orow,PetscInt ocol)
{
  Mat_SeqSBAIJ      *a = (Mat_SeqSBAIJ*)A->data;
  PetscErrorCode    ierr;
  PetscInt          *rp,low,high,t,ii,jj,nrow,i,rmax,N;
  PetscInt          *imax      =a->imax,*ai=a->i,*ailen=a->ilen;
  PetscInt          *aj        =a->j,nonew=a->nonew,bs2=a->bs2,bs=A->rmap->bs;
  PetscBool         roworiented=a->roworiented;
  const PetscScalar *value     = v;
  MatScalar         *ap,*aa = a->a,*bap;

  PetscFunctionBegin;
  if (col < row) {
    if (a->ignore_ltriangular) PetscFunctionReturn(0); /* ignore lower triangular block */
    else SETERRQ(PETSC_COMM_SELF,PETSC_ERR_USER,"Lower triangular value cannot be set for sbaij format. Ignoring these values, run with -mat_ignore_lower_triangular or call MatSetOption(mat,MAT_IGNORE_LOWER_TRIANGULAR,PETSC_TRUE)");
  }
  rp   = aj + ai[row];
  ap   = aa + bs2*ai[row];
  rmax = imax[row];
  nrow = ailen[row];
  value = v;
  low   = 0;
  high  = nrow;

  while (high-low > 7) {
    t = (low+high)/2;
    if (rp[t] > col) high = t;
    else             low  = t;
  }
  for (i=low; i<high; i++) {
    if (rp[i] > col) break;
    if (rp[i] == col) {
      bap = ap +  bs2*i;
      if (roworiented) {
        if (is == ADD_VALUES) {
          for (ii=0; ii<bs; ii++) {
            for (jj=ii; jj<bs2; jj+=bs) {
              bap[jj] += *value++;
            }
          }
        } else {
          for (ii=0; ii<bs; ii++) {
            for (jj=ii; jj<bs2; jj+=bs) {
              bap[jj] = *value++;
            }
          }
        }
      } else {
        if (is == ADD_VALUES) {
          for (ii=0; ii<bs; ii++) {
            for (jj=0; jj<bs; jj++) {
              *bap++ += *value++;
            }
          }
        } else {
          for (ii=0; ii<bs; ii++) {
            for (jj=0; jj<bs; jj++) {
              *bap++  = *value++;
            }
          }
        }
      }
      goto noinsert2;
    }
  }
  if (nonew == 1) goto noinsert2;
  if (nonew == -1) SETERRQ2(PETSC_COMM_SELF,PETSC_ERR_ARG_OUTOFRANGE,"Inserting a new block index nonzero block (%D, %D) in the matrix", orow, ocol);
  MatSeqXAIJReallocateAIJ(A,a->mbs,bs2,nrow,row,col,rmax,aa,ai,aj,rp,ap,imax,nonew,MatScalar);
  N = nrow++ - 1; high++;
  /* shift up all the later entries in this row */
  for (ii=N; ii>=i; ii--) {
    rp[ii+1] = rp[ii];
    ierr     = PetscMemcpy(ap+bs2*(ii+1),ap+bs2*(ii),bs2*sizeof(MatScalar));CHKERRQ(ierr);
  }
  if (N >= i) {
    ierr = PetscMemzero(ap+bs2*i,bs2*sizeof(MatScalar));CHKERRQ(ierr);
  }
  rp[i] = col;
  bap   = ap +  bs2*i;
  if (roworiented) {
    for (ii=0; ii<bs; ii++) {
      for (jj=ii; jj<bs2; jj+=bs) {
        bap[jj] = *value++;
      }
    }
  } else {
    for (ii=0; ii<bs; ii++) {
      for (jj=0; jj<bs; jj++) {
        *bap++ = *value++;
      }
    }
  }
  noinsert2:;
  ailen[row] = nrow;
  PetscFunctionReturn(0);
}

#undef __FUNCT__
#define __FUNCT__ "MatSetValuesBlocked_SeqBAIJ_Inlined"
/*
   This routine is exactly duplicated in mpibaij.c
*/
PETSC_STATIC_INLINE PetscErrorCode MatSetValuesBlocked_SeqBAIJ_Inlined(Mat A,PetscInt row,PetscInt col,const PetscScalar v[],InsertMode is,PetscInt orow,PetscInt ocol)
{
  Mat_SeqBAIJ       *a = (Mat_SeqBAIJ*)A->data;
  PetscInt          *rp,low,high,t,ii,jj,nrow,i,rmax,N;
  PetscInt          *imax=a->imax,*ai=a->i,*ailen=a->ilen;
  PetscErrorCode    ierr;
  PetscInt          *aj        =a->j,nonew=a->nonew,bs2=a->bs2,bs=A->rmap->bs;
  PetscBool         roworiented=a->roworiented;
  const PetscScalar *value     = v;
  MatScalar         *ap,*aa = a->a,*bap;

  PetscFunctionBegin;
  rp   = aj + ai[row];
  ap   = aa + bs2*ai[row];
  rmax = imax[row];
  nrow = ailen[row];
  low  = 0;
  high = nrow;
  value = v;
  while (high-low > 7) {
    t = (low+high)/2;
    if (rp[t] > col) high = t;
    else             low  = t;
  }
  for (i=low; i<high; i++) {
    if (rp[i] > col) break;
    if (rp[i] == col) {
      bap = ap +  bs2*i;
      if (roworiented) {
        if (is == ADD_VALUES) {
          for (ii=0; ii<bs; ii++) {
            for (jj=ii; jj<bs2; jj+=bs) {
              bap[jj] += *value++;
            }
          }
        } else {
          for (ii=0; ii<bs; ii++) {
            for (jj=ii; jj<bs2; jj+=bs) {
              bap[jj] = *value++;
            }
          }
        }
      } else {
        if (is == ADD_VALUES) {
          for (ii=0; ii<bs; ii++,value+=bs) {
            for (jj=0; jj<bs; jj++) {
              bap[jj] += value[jj];
            }
            bap += bs;
          }
        } else {
          for (ii=0; ii<bs; ii++,value+=bs) {
            for (jj=0; jj<bs; jj++) {
              bap[jj]  = value[jj];
            }
            bap += bs;
          }
        }
      }
      goto noinsert2;
    }
  }
  if (nonew == 1) goto noinsert2;
  if (nonew == -1) SETERRQ2(PETSC_COMM_SELF,PETSC_ERR_ARG_OUTOFRANGE,"Inserting a new global block indexed nonzero block (%D, %D) in the matrix", orow, ocol);
  MatSeqXAIJReallocateAIJ(A,a->mbs,bs2,nrow,row,col,rmax,aa,ai,aj,rp,ap,imax,nonew,MatScalar);
  N = nrow++ - 1; high++;
  /* shift up all the later entries in this row */
  for (ii=N; ii>=i; ii--) {
    rp[ii+1] = rp[ii];
    ierr     = PetscMemcpy(ap+bs2*(ii+1),ap+bs2*(ii),bs2*sizeof(MatScalar));CHKERRQ(ierr);
  }
  if (N >= i) {
    ierr = PetscMemzero(ap+bs2*i,bs2*sizeof(MatScalar));CHKERRQ(ierr);
  }
  rp[i] = col;
  bap   = ap +  bs2*i;
  if (roworiented) {
    for (ii=0; ii<bs; ii++) {
      for (jj=ii; jj<bs2; jj+=bs) {
        bap[jj] = *value++;
      }
    }
  } else {
    for (ii=0; ii<bs; ii++) {
      for (jj=0; jj<bs; jj++) {
        *bap++ = *value++;
      }
    }
  }
  noinsert2:;
  ailen[row] = nrow;
  PetscFunctionReturn(0);
}

#undef __FUNCT__
#define __FUNCT__ "MatSetValuesBlocked_MPISBAIJ"
/*
    This routine could be optimized by removing the need for the block copy below and passing stride information
  to the above inline routines; similarly in MatSetValuesBlocked_MPIBAIJ()
*/
PetscErrorCode MatSetValuesBlocked_MPISBAIJ(Mat mat,PetscInt m,const PetscInt im[],PetscInt n,const PetscInt in[],const MatScalar v[],InsertMode addv)
{
  Mat_MPISBAIJ    *baij = (Mat_MPISBAIJ*)mat->data;
  const MatScalar *value;
  MatScalar       *barray     =baij->barray;
  PetscBool       roworiented = baij->roworiented,ignore_ltriangular = ((Mat_SeqSBAIJ*)baij->A->data)->ignore_ltriangular;
  PetscErrorCode  ierr;
  PetscInt        i,j,ii,jj,row,col,rstart=baij->rstartbs;
  PetscInt        rend=baij->rendbs,cstart=baij->rstartbs,stepval;
  PetscInt        cend=baij->rendbs,bs=mat->rmap->bs,bs2=baij->bs2;

  PetscFunctionBegin;
  if (!barray) {
    ierr         = PetscMalloc1(bs2,&barray);CHKERRQ(ierr);
    baij->barray = barray;
  }

  if (roworiented) {
    stepval = (n-1)*bs;
  } else {
    stepval = (m-1)*bs;
  }
  for (i=0; i<m; i++) {
    if (im[i] < 0) continue;
#if defined(PETSC_USE_DEBUG)
    if (im[i] >= baij->Mbs) SETERRQ2(PETSC_COMM_SELF,PETSC_ERR_ARG_OUTOFRANGE,"Block indexed row too large %D max %D",im[i],baij->Mbs-1);
#endif
    if (im[i] >= rstart && im[i] < rend) {
      row = im[i] - rstart;
      for (j=0; j<n; j++) {
        if (im[i] > in[j]) {
          if (ignore_ltriangular) continue; /* ignore lower triangular blocks */
          else SETERRQ(PETSC_COMM_SELF,PETSC_ERR_USER,"Lower triangular value cannot be set for sbaij format. Ignoring these values, run with -mat_ignore_lower_triangular or call MatSetOption(mat,MAT_IGNORE_LOWER_TRIANGULAR,PETSC_TRUE)");
        }
        /* If NumCol = 1 then a copy is not required */
        if ((roworiented) && (n == 1)) {
          barray = (MatScalar*) v + i*bs2;
        } else if ((!roworiented) && (m == 1)) {
          barray = (MatScalar*) v + j*bs2;
        } else { /* Here a copy is required */
          if (roworiented) {
            value = v + i*(stepval+bs)*bs + j*bs;
          } else {
            value = v + j*(stepval+bs)*bs + i*bs;
          }
          for (ii=0; ii<bs; ii++,value+=stepval) {
            for (jj=0; jj<bs; jj++) {
              *barray++ = *value++;
            }
          }
          barray -=bs2;
        }

        if (in[j] >= cstart && in[j] < cend) {
          col  = in[j] - cstart;
          ierr = MatSetValuesBlocked_SeqSBAIJ_Inlined(baij->A,row,col,barray,addv,im[i],in[j]);CHKERRQ(ierr);
        } else if (in[j] < 0) continue;
#if defined(PETSC_USE_DEBUG)
        else if (in[j] >= baij->Nbs) SETERRQ2(PETSC_COMM_SELF,PETSC_ERR_ARG_OUTOFRANGE,"Block indexed column too large %D max %D",in[j],baij->Nbs-1);
#endif
        else {
          if (mat->was_assembled) {
            if (!baij->colmap) {
              ierr = MatCreateColmap_MPIBAIJ_Private(mat);CHKERRQ(ierr);
            }

#if defined(PETSC_USE_DEBUG)
#if defined(PETSC_USE_CTABLE)
            { PetscInt data;
              ierr = PetscTableFind(baij->colmap,in[j]+1,&data);CHKERRQ(ierr);
              if ((data - 1) % bs) SETERRQ(PETSC_COMM_SELF,PETSC_ERR_PLIB,"Incorrect colmap");
            }
#else
            if ((baij->colmap[in[j]] - 1) % bs) SETERRQ(PETSC_COMM_SELF,PETSC_ERR_PLIB,"Incorrect colmap");
#endif
#endif
#if defined(PETSC_USE_CTABLE)
            ierr = PetscTableFind(baij->colmap,in[j]+1,&col);CHKERRQ(ierr);
            col  = (col - 1)/bs;
#else
            col = (baij->colmap[in[j]] - 1)/bs;
#endif
            if (col < 0 && !((Mat_SeqBAIJ*)(baij->A->data))->nonew) {
              ierr = MatDisAssemble_MPISBAIJ(mat);CHKERRQ(ierr);
              col  = in[j];
            }
          } else col = in[j];
          ierr = MatSetValuesBlocked_SeqBAIJ_Inlined(baij->B,row,col,barray,addv,im[i],in[j]);CHKERRQ(ierr);
        }
      }
    } else {
      if (mat->nooffprocentries) SETERRQ1(PETSC_COMM_SELF,PETSC_ERR_ARG_WRONG,"Setting off process block indexed row %D even though MatSetOption(,MAT_NO_OFF_PROC_ENTRIES,PETSC_TRUE) was set",im[i]);
      if (!baij->donotstash) {
        if (roworiented) {
          ierr = MatStashValuesRowBlocked_Private(&mat->bstash,im[i],n,in,v,m,n,i);CHKERRQ(ierr);
        } else {
          ierr = MatStashValuesColBlocked_Private(&mat->bstash,im[i],n,in,v,m,n,i);CHKERRQ(ierr);
        }
      }
    }
  }
  PetscFunctionReturn(0);
}

#undef __FUNCT__
#define __FUNCT__ "MatGetValues_MPISBAIJ"
PetscErrorCode MatGetValues_MPISBAIJ(Mat mat,PetscInt m,const PetscInt idxm[],PetscInt n,const PetscInt idxn[],PetscScalar v[])
{
  Mat_MPISBAIJ   *baij = (Mat_MPISBAIJ*)mat->data;
  PetscErrorCode ierr;
  PetscInt       bs       = mat->rmap->bs,i,j,bsrstart = mat->rmap->rstart,bsrend = mat->rmap->rend;
  PetscInt       bscstart = mat->cmap->rstart,bscend = mat->cmap->rend,row,col,data;

  PetscFunctionBegin;
  for (i=0; i<m; i++) {
    if (idxm[i] < 0) continue; /* SETERRQ1(PETSC_COMM_SELF,PETSC_ERR_ARG_OUTOFRANGE,"Negative row: %D",idxm[i]); */
    if (idxm[i] >= mat->rmap->N) SETERRQ2(PETSC_COMM_SELF,PETSC_ERR_ARG_OUTOFRANGE,"Row too large: row %D max %D",idxm[i],mat->rmap->N-1);
    if (idxm[i] >= bsrstart && idxm[i] < bsrend) {
      row = idxm[i] - bsrstart;
      for (j=0; j<n; j++) {
        if (idxn[j] < 0) continue; /* SETERRQ1(PETSC_COMM_SELF,PETSC_ERR_ARG_OUTOFRANGE,"Negative column %D",idxn[j]); */
        if (idxn[j] >= mat->cmap->N) SETERRQ2(PETSC_COMM_SELF,PETSC_ERR_ARG_OUTOFRANGE,"Column too large: col %D max %D",idxn[j],mat->cmap->N-1);
        if (idxn[j] >= bscstart && idxn[j] < bscend) {
          col  = idxn[j] - bscstart;
          ierr = MatGetValues_SeqSBAIJ(baij->A,1,&row,1,&col,v+i*n+j);CHKERRQ(ierr);
        } else {
          if (!baij->colmap) {
            ierr = MatCreateColmap_MPIBAIJ_Private(mat);CHKERRQ(ierr);
          }
#if defined(PETSC_USE_CTABLE)
          ierr = PetscTableFind(baij->colmap,idxn[j]/bs+1,&data);CHKERRQ(ierr);
          data--;
#else
          data = baij->colmap[idxn[j]/bs]-1;
#endif
          if ((data < 0) || (baij->garray[data/bs] != idxn[j]/bs)) *(v+i*n+j) = 0.0;
          else {
            col  = data + idxn[j]%bs;
            ierr = MatGetValues_SeqBAIJ(baij->B,1,&row,1,&col,v+i*n+j);CHKERRQ(ierr);
          }
        }
      }
    } else SETERRQ(PETSC_COMM_SELF,PETSC_ERR_SUP,"Only local values currently supported");
  }
  PetscFunctionReturn(0);
}

#undef __FUNCT__
#define __FUNCT__ "MatNorm_MPISBAIJ"
PetscErrorCode MatNorm_MPISBAIJ(Mat mat,NormType type,PetscReal *norm)
{
  Mat_MPISBAIJ   *baij = (Mat_MPISBAIJ*)mat->data;
  PetscErrorCode ierr;
  PetscReal      sum[2],*lnorm2;

  PetscFunctionBegin;
  if (baij->size == 1) {
    ierr =  MatNorm(baij->A,type,norm);CHKERRQ(ierr);
  } else {
    if (type == NORM_FROBENIUS) {
      ierr    = PetscMalloc1(2,&lnorm2);CHKERRQ(ierr);
      ierr    =  MatNorm(baij->A,type,lnorm2);CHKERRQ(ierr);
      *lnorm2 = (*lnorm2)*(*lnorm2); lnorm2++;            /* squar power of norm(A) */
      ierr    =  MatNorm(baij->B,type,lnorm2);CHKERRQ(ierr);
      *lnorm2 = (*lnorm2)*(*lnorm2); lnorm2--;             /* squar power of norm(B) */
      ierr    = MPI_Allreduce(lnorm2,sum,2,MPIU_REAL,MPIU_SUM,PetscObjectComm((PetscObject)mat));CHKERRQ(ierr);
      *norm   = PetscSqrtReal(sum[0] + 2*sum[1]);
      ierr    = PetscFree(lnorm2);CHKERRQ(ierr);
    } else if (type == NORM_INFINITY || type == NORM_1) { /* max row/column sum */
      Mat_SeqSBAIJ *amat=(Mat_SeqSBAIJ*)baij->A->data;
      Mat_SeqBAIJ  *bmat=(Mat_SeqBAIJ*)baij->B->data;
      PetscReal    *rsum,*rsum2,vabs;
      PetscInt     *jj,*garray=baij->garray,rstart=baij->rstartbs,nz;
      PetscInt     brow,bcol,col,bs=baij->A->rmap->bs,row,grow,gcol,mbs=amat->mbs;
      MatScalar    *v;

      ierr = PetscMalloc2(mat->cmap->N,&rsum,mat->cmap->N,&rsum2);CHKERRQ(ierr);
      ierr = PetscMemzero(rsum,mat->cmap->N*sizeof(PetscReal));CHKERRQ(ierr);
      /* Amat */
      v = amat->a; jj = amat->j;
      for (brow=0; brow<mbs; brow++) {
        grow = bs*(rstart + brow);
        nz   = amat->i[brow+1] - amat->i[brow];
        for (bcol=0; bcol<nz; bcol++) {
          gcol = bs*(rstart + *jj); jj++;
          for (col=0; col<bs; col++) {
            for (row=0; row<bs; row++) {
              vabs            = PetscAbsScalar(*v); v++;
              rsum[gcol+col] += vabs;
              /* non-diagonal block */
              if (bcol > 0 && vabs > 0.0) rsum[grow+row] += vabs;
            }
          }
        }
      }
      /* Bmat */
      v = bmat->a; jj = bmat->j;
      for (brow=0; brow<mbs; brow++) {
        grow = bs*(rstart + brow);
        nz = bmat->i[brow+1] - bmat->i[brow];
        for (bcol=0; bcol<nz; bcol++) {
          gcol = bs*garray[*jj]; jj++;
          for (col=0; col<bs; col++) {
            for (row=0; row<bs; row++) {
              vabs            = PetscAbsScalar(*v); v++;
              rsum[gcol+col] += vabs;
              rsum[grow+row] += vabs;
            }
          }
        }
      }
      ierr  = MPI_Allreduce(rsum,rsum2,mat->cmap->N,MPIU_REAL,MPIU_SUM,PetscObjectComm((PetscObject)mat));CHKERRQ(ierr);
      *norm = 0.0;
      for (col=0; col<mat->cmap->N; col++) {
        if (rsum2[col] > *norm) *norm = rsum2[col];
      }
      ierr = PetscFree2(rsum,rsum2);CHKERRQ(ierr);
    } else SETERRQ(PETSC_COMM_SELF,PETSC_ERR_SUP,"No support for this norm yet");
  }
  PetscFunctionReturn(0);
}

#undef __FUNCT__
#define __FUNCT__ "MatAssemblyBegin_MPISBAIJ"
PetscErrorCode MatAssemblyBegin_MPISBAIJ(Mat mat,MatAssemblyType mode)
{
  Mat_MPISBAIJ   *baij = (Mat_MPISBAIJ*)mat->data;
  PetscErrorCode ierr;
  PetscInt       nstash,reallocs;
  InsertMode     addv;

  PetscFunctionBegin;
  if (baij->donotstash || mat->nooffprocentries) PetscFunctionReturn(0);

  /* make sure all processors are either in INSERTMODE or ADDMODE */
  ierr = MPI_Allreduce((PetscEnum*)&mat->insertmode,(PetscEnum*)&addv,1,MPIU_ENUM,MPI_BOR,PetscObjectComm((PetscObject)mat));CHKERRQ(ierr);
  if (addv == (ADD_VALUES|INSERT_VALUES)) SETERRQ(PetscObjectComm((PetscObject)mat),PETSC_ERR_ARG_WRONGSTATE,"Some processors inserted others added");
  mat->insertmode = addv; /* in case this processor had no cache */

  ierr = MatStashScatterBegin_Private(mat,&mat->stash,mat->rmap->range);CHKERRQ(ierr);
  ierr = MatStashScatterBegin_Private(mat,&mat->bstash,baij->rangebs);CHKERRQ(ierr);
  ierr = MatStashGetInfo_Private(&mat->stash,&nstash,&reallocs);CHKERRQ(ierr);
  ierr = PetscInfo2(mat,"Stash has %D entries,uses %D mallocs.\n",nstash,reallocs);CHKERRQ(ierr);
  ierr = MatStashGetInfo_Private(&mat->stash,&nstash,&reallocs);CHKERRQ(ierr);
  ierr = PetscInfo2(mat,"Block-Stash has %D entries, uses %D mallocs.\n",nstash,reallocs);CHKERRQ(ierr);
  PetscFunctionReturn(0);
}

#undef __FUNCT__
#define __FUNCT__ "MatAssemblyEnd_MPISBAIJ"
PetscErrorCode MatAssemblyEnd_MPISBAIJ(Mat mat,MatAssemblyType mode)
{
  Mat_MPISBAIJ   *baij=(Mat_MPISBAIJ*)mat->data;
  Mat_SeqSBAIJ   *a   =(Mat_SeqSBAIJ*)baij->A->data;
  PetscErrorCode ierr;
  PetscInt       i,j,rstart,ncols,flg,bs2=baij->bs2;
  PetscInt       *row,*col;
  PetscBool      other_disassembled;
  PetscMPIInt    n;
  PetscBool      r1,r2,r3;
  MatScalar      *val;
  InsertMode     addv = mat->insertmode;

  /* do not use 'b=(Mat_SeqBAIJ*)baij->B->data' as B can be reset in disassembly */
  PetscFunctionBegin;
  if (!baij->donotstash &&  !mat->nooffprocentries) {
    while (1) {
      ierr = MatStashScatterGetMesg_Private(&mat->stash,&n,&row,&col,&val,&flg);CHKERRQ(ierr);
      if (!flg) break;

      for (i=0; i<n;) {
        /* Now identify the consecutive vals belonging to the same row */
        for (j=i,rstart=row[j]; j<n; j++) {
          if (row[j] != rstart) break;
        }
        if (j < n) ncols = j-i;
        else       ncols = n-i;
        /* Now assemble all these values with a single function call */
        ierr = MatSetValues_MPISBAIJ(mat,1,row+i,ncols,col+i,val+i,addv);CHKERRQ(ierr);
        i    = j;
      }
    }
    ierr = MatStashScatterEnd_Private(&mat->stash);CHKERRQ(ierr);
    /* Now process the block-stash. Since the values are stashed column-oriented,
       set the roworiented flag to column oriented, and after MatSetValues()
       restore the original flags */
    r1 = baij->roworiented;
    r2 = a->roworiented;
    r3 = ((Mat_SeqBAIJ*)baij->B->data)->roworiented;

    baij->roworiented = PETSC_FALSE;
    a->roworiented    = PETSC_FALSE;

    ((Mat_SeqBAIJ*)baij->B->data)->roworiented = PETSC_FALSE; /* b->roworinted */
    while (1) {
      ierr = MatStashScatterGetMesg_Private(&mat->bstash,&n,&row,&col,&val,&flg);CHKERRQ(ierr);
      if (!flg) break;

      for (i=0; i<n;) {
        /* Now identify the consecutive vals belonging to the same row */
        for (j=i,rstart=row[j]; j<n; j++) {
          if (row[j] != rstart) break;
        }
        if (j < n) ncols = j-i;
        else       ncols = n-i;
        ierr = MatSetValuesBlocked_MPISBAIJ(mat,1,row+i,ncols,col+i,val+i*bs2,addv);CHKERRQ(ierr);
        i    = j;
      }
    }
    ierr = MatStashScatterEnd_Private(&mat->bstash);CHKERRQ(ierr);

    baij->roworiented = r1;
    a->roworiented    = r2;

    ((Mat_SeqBAIJ*)baij->B->data)->roworiented = r3; /* b->roworinted */
  }

  ierr = MatAssemblyBegin(baij->A,mode);CHKERRQ(ierr);
  ierr = MatAssemblyEnd(baij->A,mode);CHKERRQ(ierr);

  /* determine if any processor has disassembled, if so we must
     also disassemble ourselfs, in order that we may reassemble. */
  /*
     if nonzero structure of submatrix B cannot change then we know that
     no processor disassembled thus we can skip this stuff
  */
  if (!((Mat_SeqBAIJ*)baij->B->data)->nonew) {
    ierr = MPI_Allreduce(&mat->was_assembled,&other_disassembled,1,MPIU_BOOL,MPI_PROD,PetscObjectComm((PetscObject)mat));CHKERRQ(ierr);
    if (mat->was_assembled && !other_disassembled) {
      ierr = MatDisAssemble_MPISBAIJ(mat);CHKERRQ(ierr);
    }
  }

  if (!mat->was_assembled && mode == MAT_FINAL_ASSEMBLY) {
    ierr = MatSetUpMultiply_MPISBAIJ(mat);CHKERRQ(ierr); /* setup Mvctx and sMvctx */
  }
  ierr = MatAssemblyBegin(baij->B,mode);CHKERRQ(ierr);
  ierr = MatAssemblyEnd(baij->B,mode);CHKERRQ(ierr);

  ierr = PetscFree2(baij->rowvalues,baij->rowindices);CHKERRQ(ierr);

  baij->rowvalues = 0;

  /* if no new nonzero locations are allowed in matrix then only set the matrix state the first time through */
  if ((!mat->was_assembled && mode == MAT_FINAL_ASSEMBLY) || !((Mat_SeqBAIJ*)(baij->A->data))->nonew) {
    PetscObjectState state = baij->A->nonzerostate + baij->B->nonzerostate;
    ierr = MPI_Allreduce(&state,&mat->nonzerostate,1,MPIU_INT64,MPI_SUM,PetscObjectComm((PetscObject)mat));CHKERRQ(ierr);
  }
  PetscFunctionReturn(0);
}

extern PetscErrorCode MatView_SeqSBAIJ_ASCII(Mat,PetscViewer);
extern PetscErrorCode MatSetValues_MPIBAIJ(Mat,PetscInt,const PetscInt[],PetscInt,const PetscInt[],const PetscScalar[],InsertMode);
#include <petscdraw.h>
#undef __FUNCT__
#define __FUNCT__ "MatView_MPISBAIJ_ASCIIorDraworSocket"
static PetscErrorCode MatView_MPISBAIJ_ASCIIorDraworSocket(Mat mat,PetscViewer viewer)
{
  Mat_MPISBAIJ      *baij = (Mat_MPISBAIJ*)mat->data;
  PetscErrorCode    ierr;
  PetscInt          bs   = mat->rmap->bs;
  PetscMPIInt       rank = baij->rank;
  PetscBool         iascii,isdraw;
  PetscViewer       sviewer;
  PetscViewerFormat format;

  PetscFunctionBegin;
  ierr = PetscObjectTypeCompare((PetscObject)viewer,PETSCVIEWERASCII,&iascii);CHKERRQ(ierr);
  ierr = PetscObjectTypeCompare((PetscObject)viewer,PETSCVIEWERDRAW,&isdraw);CHKERRQ(ierr);
  if (iascii) {
    ierr = PetscViewerGetFormat(viewer,&format);CHKERRQ(ierr);
    if (format == PETSC_VIEWER_ASCII_INFO_DETAIL) {
      MatInfo info;
      ierr = MPI_Comm_rank(PetscObjectComm((PetscObject)mat),&rank);CHKERRQ(ierr);
      ierr = MatGetInfo(mat,MAT_LOCAL,&info);CHKERRQ(ierr);
      ierr = PetscViewerASCIISynchronizedAllow(viewer,PETSC_TRUE);CHKERRQ(ierr);
      ierr = PetscViewerASCIISynchronizedPrintf(viewer,"[%d] Local rows %D nz %D nz alloced %D bs %D mem %D\n",rank,mat->rmap->n,(PetscInt)info.nz_used,(PetscInt)info.nz_allocated,mat->rmap->bs,(PetscInt)info.memory);CHKERRQ(ierr);
      ierr = MatGetInfo(baij->A,MAT_LOCAL,&info);CHKERRQ(ierr);
      ierr = PetscViewerASCIISynchronizedPrintf(viewer,"[%d] on-diagonal part: nz %D \n",rank,(PetscInt)info.nz_used);CHKERRQ(ierr);
      ierr = MatGetInfo(baij->B,MAT_LOCAL,&info);CHKERRQ(ierr);
      ierr = PetscViewerASCIISynchronizedPrintf(viewer,"[%d] off-diagonal part: nz %D \n",rank,(PetscInt)info.nz_used);CHKERRQ(ierr);
      ierr = PetscViewerFlush(viewer);CHKERRQ(ierr);
      ierr = PetscViewerASCIISynchronizedAllow(viewer,PETSC_FALSE);CHKERRQ(ierr);
      ierr = PetscViewerASCIIPrintf(viewer,"Information on VecScatter used in matrix-vector product: \n");CHKERRQ(ierr);
      ierr = VecScatterView(baij->Mvctx,viewer);CHKERRQ(ierr);
      PetscFunctionReturn(0);
    } else if (format == PETSC_VIEWER_ASCII_INFO) {
      ierr = PetscViewerASCIIPrintf(viewer,"  block size is %D\n",bs);CHKERRQ(ierr);
      PetscFunctionReturn(0);
    } else if (format == PETSC_VIEWER_ASCII_FACTOR_INFO) {
      PetscFunctionReturn(0);
    }
  }

  if (isdraw) {
    PetscDraw draw;
    PetscBool isnull;
    ierr = PetscViewerDrawGetDraw(viewer,0,&draw);CHKERRQ(ierr);
    ierr = PetscDrawIsNull(draw,&isnull);CHKERRQ(ierr); if (isnull) PetscFunctionReturn(0);
  }

  {
    /* assemble the entire matrix onto first processor. */
    Mat          A;
    Mat_SeqSBAIJ *Aloc;
    Mat_SeqBAIJ  *Bloc;
    PetscInt     M = mat->rmap->N,N = mat->cmap->N,*ai,*aj,col,i,j,k,*rvals,mbs = baij->mbs;
    MatScalar    *a;
    const char   *matname;

    /* Should this be the same type as mat? */
    ierr = MatCreate(PetscObjectComm((PetscObject)mat),&A);CHKERRQ(ierr);
    if (!rank) {
      ierr = MatSetSizes(A,M,N,M,N);CHKERRQ(ierr);
    } else {
      ierr = MatSetSizes(A,0,0,M,N);CHKERRQ(ierr);
    }
    ierr = MatSetType(A,MATMPISBAIJ);CHKERRQ(ierr);
    ierr = MatMPISBAIJSetPreallocation(A,mat->rmap->bs,0,NULL,0,NULL);CHKERRQ(ierr);
    ierr = MatSetOption(A,MAT_NEW_NONZERO_LOCATION_ERR,PETSC_FALSE);CHKERRQ(ierr);
    ierr = PetscLogObjectParent((PetscObject)mat,(PetscObject)A);CHKERRQ(ierr);

    /* copy over the A part */
    Aloc = (Mat_SeqSBAIJ*)baij->A->data;
    ai   = Aloc->i; aj = Aloc->j; a = Aloc->a;
    ierr = PetscMalloc1(bs,&rvals);CHKERRQ(ierr);

    for (i=0; i<mbs; i++) {
      rvals[0] = bs*(baij->rstartbs + i);
      for (j=1; j<bs; j++) rvals[j] = rvals[j-1] + 1;
      for (j=ai[i]; j<ai[i+1]; j++) {
        col = (baij->cstartbs+aj[j])*bs;
        for (k=0; k<bs; k++) {
          ierr = MatSetValues_MPISBAIJ(A,bs,rvals,1,&col,a,INSERT_VALUES);CHKERRQ(ierr);
          col++;
          a += bs;
        }
      }
    }
    /* copy over the B part */
    Bloc = (Mat_SeqBAIJ*)baij->B->data;
    ai   = Bloc->i; aj = Bloc->j; a = Bloc->a;
    for (i=0; i<mbs; i++) {

      rvals[0] = bs*(baij->rstartbs + i);
      for (j=1; j<bs; j++) rvals[j] = rvals[j-1] + 1;
      for (j=ai[i]; j<ai[i+1]; j++) {
        col = baij->garray[aj[j]]*bs;
        for (k=0; k<bs; k++) {
          ierr = MatSetValues_MPIBAIJ(A,bs,rvals,1,&col,a,INSERT_VALUES);CHKERRQ(ierr);
          col++;
          a += bs;
        }
      }
    }
    ierr = PetscFree(rvals);CHKERRQ(ierr);
    ierr = MatAssemblyBegin(A,MAT_FINAL_ASSEMBLY);CHKERRQ(ierr);
    ierr = MatAssemblyEnd(A,MAT_FINAL_ASSEMBLY);CHKERRQ(ierr);
    /*
       Everyone has to call to draw the matrix since the graphics waits are
       synchronized across all processors that share the PetscDraw object
    */
    ierr = PetscViewerGetSingleton(viewer,&sviewer);CHKERRQ(ierr);
    ierr = PetscObjectGetName((PetscObject)mat,&matname);CHKERRQ(ierr);
    if (!rank) {
      ierr = PetscObjectSetName((PetscObject)((Mat_MPISBAIJ*)(A->data))->A,matname);CHKERRQ(ierr);
      ierr = MatView_SeqSBAIJ_ASCII(((Mat_MPISBAIJ*)(A->data))->A,sviewer);CHKERRQ(ierr);
    }
    ierr = PetscViewerRestoreSingleton(viewer,&sviewer);CHKERRQ(ierr);
    ierr = MatDestroy(&A);CHKERRQ(ierr);
  }
  PetscFunctionReturn(0);
}

#undef __FUNCT__
#define __FUNCT__ "MatView_MPISBAIJ"
PetscErrorCode MatView_MPISBAIJ(Mat mat,PetscViewer viewer)
{
  PetscErrorCode ierr;
  PetscBool      iascii,isdraw,issocket,isbinary;

  PetscFunctionBegin;
  ierr = PetscObjectTypeCompare((PetscObject)viewer,PETSCVIEWERASCII,&iascii);CHKERRQ(ierr);
  ierr = PetscObjectTypeCompare((PetscObject)viewer,PETSCVIEWERDRAW,&isdraw);CHKERRQ(ierr);
  ierr = PetscObjectTypeCompare((PetscObject)viewer,PETSCVIEWERSOCKET,&issocket);CHKERRQ(ierr);
  ierr = PetscObjectTypeCompare((PetscObject)viewer,PETSCVIEWERBINARY,&isbinary);CHKERRQ(ierr);
  if (iascii || isdraw || issocket || isbinary) {
    ierr = MatView_MPISBAIJ_ASCIIorDraworSocket(mat,viewer);CHKERRQ(ierr);
  }
  PetscFunctionReturn(0);
}

#undef __FUNCT__
#define __FUNCT__ "MatDestroy_MPISBAIJ"
PetscErrorCode MatDestroy_MPISBAIJ(Mat mat)
{
  Mat_MPISBAIJ   *baij = (Mat_MPISBAIJ*)mat->data;
  PetscErrorCode ierr;

  PetscFunctionBegin;
#if defined(PETSC_USE_LOG)
  PetscLogObjectState((PetscObject)mat,"Rows=%D,Cols=%D",mat->rmap->N,mat->cmap->N);
#endif
  ierr = MatStashDestroy_Private(&mat->stash);CHKERRQ(ierr);
  ierr = MatStashDestroy_Private(&mat->bstash);CHKERRQ(ierr);
  ierr = MatDestroy(&baij->A);CHKERRQ(ierr);
  ierr = MatDestroy(&baij->B);CHKERRQ(ierr);
#if defined(PETSC_USE_CTABLE)
  ierr = PetscTableDestroy(&baij->colmap);CHKERRQ(ierr);
#else
  ierr = PetscFree(baij->colmap);CHKERRQ(ierr);
#endif
  ierr = PetscFree(baij->garray);CHKERRQ(ierr);
  ierr = VecDestroy(&baij->lvec);CHKERRQ(ierr);
  ierr = VecScatterDestroy(&baij->Mvctx);CHKERRQ(ierr);
  ierr = VecDestroy(&baij->slvec0);CHKERRQ(ierr);
  ierr = VecDestroy(&baij->slvec0b);CHKERRQ(ierr);
  ierr = VecDestroy(&baij->slvec1);CHKERRQ(ierr);
  ierr = VecDestroy(&baij->slvec1a);CHKERRQ(ierr);
  ierr = VecDestroy(&baij->slvec1b);CHKERRQ(ierr);
  ierr = VecScatterDestroy(&baij->sMvctx);CHKERRQ(ierr);
  ierr = PetscFree2(baij->rowvalues,baij->rowindices);CHKERRQ(ierr);
  ierr = PetscFree(baij->barray);CHKERRQ(ierr);
  ierr = PetscFree(baij->hd);CHKERRQ(ierr);
  ierr = VecDestroy(&baij->diag);CHKERRQ(ierr);
  ierr = VecDestroy(&baij->bb1);CHKERRQ(ierr);
  ierr = VecDestroy(&baij->xx1);CHKERRQ(ierr);
#if defined(PETSC_USE_REAL_MAT_SINGLE)
  ierr = PetscFree(baij->setvaluescopy);CHKERRQ(ierr);
#endif
  ierr = PetscFree(baij->in_loc);CHKERRQ(ierr);
  ierr = PetscFree(baij->v_loc);CHKERRQ(ierr);
  ierr = PetscFree(baij->rangebs);CHKERRQ(ierr);
  ierr = PetscFree(mat->data);CHKERRQ(ierr);

  ierr = PetscObjectChangeTypeName((PetscObject)mat,0);CHKERRQ(ierr);
  ierr = PetscObjectComposeFunction((PetscObject)mat,"MatStoreValues_C",NULL);CHKERRQ(ierr);
  ierr = PetscObjectComposeFunction((PetscObject)mat,"MatRetrieveValues_C",NULL);CHKERRQ(ierr);
  ierr = PetscObjectComposeFunction((PetscObject)mat,"MatGetDiagonalBlock_C",NULL);CHKERRQ(ierr);
  ierr = PetscObjectComposeFunction((PetscObject)mat,"MatMPISBAIJSetPreallocation_C",NULL);CHKERRQ(ierr);
  ierr = PetscObjectComposeFunction((PetscObject)mat,"MatConvert_mpisbaij_mpisbstrm_C",NULL);CHKERRQ(ierr);
#if defined(PETSC_HAVE_ELEMENTAL)
  ierr = PetscObjectComposeFunction((PetscObject)mat,"MatConvert_mpisbaij_elemental_C",NULL);CHKERRQ(ierr);
#endif
  PetscFunctionReturn(0);
}

#undef __FUNCT__
#define __FUNCT__ "MatMult_MPISBAIJ_Hermitian"
PetscErrorCode MatMult_MPISBAIJ_Hermitian(Mat A,Vec xx,Vec yy)
{
<<<<<<< HEAD
  Mat_MPISBAIJ   *a = (Mat_MPISBAIJ*)A->data;
  PetscErrorCode ierr;
  PetscInt       nt,mbs=a->mbs,bs=A->rmap->bs;
  PetscScalar    *from;
=======
  Mat_MPISBAIJ      *a = (Mat_MPISBAIJ*)A->data;
  PetscErrorCode    ierr;
  PetscInt          nt,mbs=a->mbs,bs=A->rmap->bs;
  PetscScalar       *from;
>>>>>>> ca6f645d
  const PetscScalar *x;

  PetscFunctionBegin;
  ierr = VecGetLocalSize(xx,&nt);CHKERRQ(ierr);
  if (nt != A->cmap->n) SETERRQ(PETSC_COMM_SELF,PETSC_ERR_ARG_SIZ,"Incompatible partition of A and xx");

  /* diagonal part */
  ierr = (*a->A->ops->mult)(a->A,xx,a->slvec1a);CHKERRQ(ierr);
  ierr = VecSet(a->slvec1b,0.0);CHKERRQ(ierr);

  /* subdiagonal part */
  ierr = (*a->B->ops->multhermitiantranspose)(a->B,xx,a->slvec0b);CHKERRQ(ierr);

  /* copy x into the vec slvec0 */
  ierr = VecGetArray(a->slvec0,&from);CHKERRQ(ierr);
  ierr = VecGetArrayRead(xx,&x);CHKERRQ(ierr);

  ierr = PetscMemcpy(from,x,bs*mbs*sizeof(MatScalar));CHKERRQ(ierr);
  ierr = VecRestoreArray(a->slvec0,&from);CHKERRQ(ierr);
  ierr = VecRestoreArrayRead(xx,&x);CHKERRQ(ierr);

  ierr = VecScatterBegin(a->sMvctx,a->slvec0,a->slvec1,ADD_VALUES,SCATTER_FORWARD);CHKERRQ(ierr);
  ierr = VecScatterEnd(a->sMvctx,a->slvec0,a->slvec1,ADD_VALUES,SCATTER_FORWARD);CHKERRQ(ierr);
  /* supperdiagonal part */
  ierr = (*a->B->ops->multadd)(a->B,a->slvec1b,a->slvec1a,yy);CHKERRQ(ierr);
  PetscFunctionReturn(0);
}

#undef __FUNCT__
#define __FUNCT__ "MatMult_MPISBAIJ"
PetscErrorCode MatMult_MPISBAIJ(Mat A,Vec xx,Vec yy)
{
  Mat_MPISBAIJ      *a = (Mat_MPISBAIJ*)A->data;
  PetscErrorCode    ierr;
  PetscInt          nt,mbs=a->mbs,bs=A->rmap->bs;
  PetscScalar       *from;
  const PetscScalar *x;

  PetscFunctionBegin;
  ierr = VecGetLocalSize(xx,&nt);CHKERRQ(ierr);
  if (nt != A->cmap->n) SETERRQ(PETSC_COMM_SELF,PETSC_ERR_ARG_SIZ,"Incompatible partition of A and xx");

  /* diagonal part */
  ierr = (*a->A->ops->mult)(a->A,xx,a->slvec1a);CHKERRQ(ierr);
  ierr = VecSet(a->slvec1b,0.0);CHKERRQ(ierr);

  /* subdiagonal part */
  ierr = (*a->B->ops->multtranspose)(a->B,xx,a->slvec0b);CHKERRQ(ierr);

  /* copy x into the vec slvec0 */
  ierr = VecGetArray(a->slvec0,&from);CHKERRQ(ierr);
  ierr = VecGetArrayRead(xx,&x);CHKERRQ(ierr);

  ierr = PetscMemcpy(from,x,bs*mbs*sizeof(MatScalar));CHKERRQ(ierr);
  ierr = VecRestoreArray(a->slvec0,&from);CHKERRQ(ierr);
  ierr = VecRestoreArrayRead(xx,&x);CHKERRQ(ierr);

  ierr = VecScatterBegin(a->sMvctx,a->slvec0,a->slvec1,ADD_VALUES,SCATTER_FORWARD);CHKERRQ(ierr);
  ierr = VecScatterEnd(a->sMvctx,a->slvec0,a->slvec1,ADD_VALUES,SCATTER_FORWARD);CHKERRQ(ierr);
  /* supperdiagonal part */
  ierr = (*a->B->ops->multadd)(a->B,a->slvec1b,a->slvec1a,yy);CHKERRQ(ierr);
  PetscFunctionReturn(0);
}

#undef __FUNCT__
#define __FUNCT__ "MatMult_MPISBAIJ_2comm"
PetscErrorCode MatMult_MPISBAIJ_2comm(Mat A,Vec xx,Vec yy)
{
  Mat_MPISBAIJ   *a = (Mat_MPISBAIJ*)A->data;
  PetscErrorCode ierr;
  PetscInt       nt;

  PetscFunctionBegin;
  ierr = VecGetLocalSize(xx,&nt);CHKERRQ(ierr);
  if (nt != A->cmap->n) SETERRQ(PETSC_COMM_SELF,PETSC_ERR_ARG_SIZ,"Incompatible partition of A and xx");

  ierr = VecGetLocalSize(yy,&nt);CHKERRQ(ierr);
  if (nt != A->rmap->N) SETERRQ(PETSC_COMM_SELF,PETSC_ERR_ARG_SIZ,"Incompatible parition of A and yy");

  ierr = VecScatterBegin(a->Mvctx,xx,a->lvec,INSERT_VALUES,SCATTER_FORWARD);CHKERRQ(ierr);
  /* do diagonal part */
  ierr = (*a->A->ops->mult)(a->A,xx,yy);CHKERRQ(ierr);
  /* do supperdiagonal part */
  ierr = VecScatterEnd(a->Mvctx,xx,a->lvec,INSERT_VALUES,SCATTER_FORWARD);CHKERRQ(ierr);
  ierr = (*a->B->ops->multadd)(a->B,a->lvec,yy,yy);CHKERRQ(ierr);
  /* do subdiagonal part */
  ierr = (*a->B->ops->multtranspose)(a->B,xx,a->lvec);CHKERRQ(ierr);
  ierr = VecScatterBegin(a->Mvctx,a->lvec,yy,ADD_VALUES,SCATTER_REVERSE);CHKERRQ(ierr);
  ierr = VecScatterEnd(a->Mvctx,a->lvec,yy,ADD_VALUES,SCATTER_REVERSE);CHKERRQ(ierr);
  PetscFunctionReturn(0);
}

#undef __FUNCT__
#define __FUNCT__ "MatMultAdd_MPISBAIJ"
PetscErrorCode MatMultAdd_MPISBAIJ(Mat A,Vec xx,Vec yy,Vec zz)
{
  Mat_MPISBAIJ      *a = (Mat_MPISBAIJ*)A->data;
  PetscErrorCode    ierr;
  PetscInt          mbs=a->mbs,bs=A->rmap->bs;
  PetscScalar       *from,zero=0.0;
  const PetscScalar *x;

  PetscFunctionBegin;
  /*
  PetscSynchronizedPrintf(PetscObjectComm((PetscObject)A)," MatMultAdd is called ...\n");
  PetscSynchronizedFlush(PetscObjectComm((PetscObject)A),PETSC_STDOUT);
  */
  /* diagonal part */
  ierr = (*a->A->ops->multadd)(a->A,xx,yy,a->slvec1a);CHKERRQ(ierr);
  ierr = VecSet(a->slvec1b,zero);CHKERRQ(ierr);

  /* subdiagonal part */
  ierr = (*a->B->ops->multtranspose)(a->B,xx,a->slvec0b);CHKERRQ(ierr);

  /* copy x into the vec slvec0 */
  ierr = VecGetArray(a->slvec0,&from);CHKERRQ(ierr);
  ierr = VecGetArrayRead(xx,&x);CHKERRQ(ierr);
  ierr = PetscMemcpy(from,x,bs*mbs*sizeof(MatScalar));CHKERRQ(ierr);
  ierr = VecRestoreArray(a->slvec0,&from);CHKERRQ(ierr);

  ierr = VecScatterBegin(a->sMvctx,a->slvec0,a->slvec1,ADD_VALUES,SCATTER_FORWARD);CHKERRQ(ierr);
  ierr = VecRestoreArrayRead(xx,&x);CHKERRQ(ierr);
  ierr = VecScatterEnd(a->sMvctx,a->slvec0,a->slvec1,ADD_VALUES,SCATTER_FORWARD);CHKERRQ(ierr);

  /* supperdiagonal part */
  ierr = (*a->B->ops->multadd)(a->B,a->slvec1b,a->slvec1a,zz);CHKERRQ(ierr);
  PetscFunctionReturn(0);
}

#undef __FUNCT__
#define __FUNCT__ "MatMultAdd_MPISBAIJ_2comm"
PetscErrorCode MatMultAdd_MPISBAIJ_2comm(Mat A,Vec xx,Vec yy,Vec zz)
{
  Mat_MPISBAIJ   *a = (Mat_MPISBAIJ*)A->data;
  PetscErrorCode ierr;

  PetscFunctionBegin;
  ierr = VecScatterBegin(a->Mvctx,xx,a->lvec,INSERT_VALUES,SCATTER_FORWARD);CHKERRQ(ierr);
  /* do diagonal part */
  ierr = (*a->A->ops->multadd)(a->A,xx,yy,zz);CHKERRQ(ierr);
  /* do supperdiagonal part */
  ierr = VecScatterEnd(a->Mvctx,xx,a->lvec,INSERT_VALUES,SCATTER_FORWARD);CHKERRQ(ierr);
  ierr = (*a->B->ops->multadd)(a->B,a->lvec,zz,zz);CHKERRQ(ierr);

  /* do subdiagonal part */
  ierr = (*a->B->ops->multtranspose)(a->B,xx,a->lvec);CHKERRQ(ierr);
  ierr = VecScatterBegin(a->Mvctx,a->lvec,zz,ADD_VALUES,SCATTER_REVERSE);CHKERRQ(ierr);
  ierr = VecScatterEnd(a->Mvctx,a->lvec,zz,ADD_VALUES,SCATTER_REVERSE);CHKERRQ(ierr);
  PetscFunctionReturn(0);
}

/*
  This only works correctly for square matrices where the subblock A->A is the
   diagonal block
*/
#undef __FUNCT__
#define __FUNCT__ "MatGetDiagonal_MPISBAIJ"
PetscErrorCode MatGetDiagonal_MPISBAIJ(Mat A,Vec v)
{
  Mat_MPISBAIJ   *a = (Mat_MPISBAIJ*)A->data;
  PetscErrorCode ierr;

  PetscFunctionBegin;
  /* if (a->rmap->N != a->cmap->N) SETERRQ(PETSC_COMM_SELF,PETSC_ERR_SUP,"Supports only square matrix where A->A is diag block"); */
  ierr = MatGetDiagonal(a->A,v);CHKERRQ(ierr);
  PetscFunctionReturn(0);
}

#undef __FUNCT__
#define __FUNCT__ "MatScale_MPISBAIJ"
PetscErrorCode MatScale_MPISBAIJ(Mat A,PetscScalar aa)
{
  Mat_MPISBAIJ   *a = (Mat_MPISBAIJ*)A->data;
  PetscErrorCode ierr;

  PetscFunctionBegin;
  ierr = MatScale(a->A,aa);CHKERRQ(ierr);
  ierr = MatScale(a->B,aa);CHKERRQ(ierr);
  PetscFunctionReturn(0);
}

#undef __FUNCT__
#define __FUNCT__ "MatGetRow_MPISBAIJ"
PetscErrorCode MatGetRow_MPISBAIJ(Mat matin,PetscInt row,PetscInt *nz,PetscInt **idx,PetscScalar **v)
{
  Mat_MPISBAIJ   *mat = (Mat_MPISBAIJ*)matin->data;
  PetscScalar    *vworkA,*vworkB,**pvA,**pvB,*v_p;
  PetscErrorCode ierr;
  PetscInt       bs = matin->rmap->bs,bs2 = mat->bs2,i,*cworkA,*cworkB,**pcA,**pcB;
  PetscInt       nztot,nzA,nzB,lrow,brstart = matin->rmap->rstart,brend = matin->rmap->rend;
  PetscInt       *cmap,*idx_p,cstart = mat->rstartbs;

  PetscFunctionBegin;
  if (mat->getrowactive) SETERRQ(PETSC_COMM_SELF,PETSC_ERR_ARG_WRONGSTATE,"Already active");
  mat->getrowactive = PETSC_TRUE;

  if (!mat->rowvalues && (idx || v)) {
    /*
        allocate enough space to hold information from the longest row.
    */
    Mat_SeqSBAIJ *Aa = (Mat_SeqSBAIJ*)mat->A->data;
    Mat_SeqBAIJ  *Ba = (Mat_SeqBAIJ*)mat->B->data;
    PetscInt     max = 1,mbs = mat->mbs,tmp;
    for (i=0; i<mbs; i++) {
      tmp = Aa->i[i+1] - Aa->i[i] + Ba->i[i+1] - Ba->i[i]; /* row length */
      if (max < tmp) max = tmp;
    }
    ierr = PetscMalloc2(max*bs2,&mat->rowvalues,max*bs2,&mat->rowindices);CHKERRQ(ierr);
  }

  if (row < brstart || row >= brend) SETERRQ(PETSC_COMM_SELF,PETSC_ERR_SUP,"Only local rows");
  lrow = row - brstart;  /* local row index */

  pvA = &vworkA; pcA = &cworkA; pvB = &vworkB; pcB = &cworkB;
  if (!v)   {pvA = 0; pvB = 0;}
  if (!idx) {pcA = 0; if (!v) pcB = 0;}
  ierr  = (*mat->A->ops->getrow)(mat->A,lrow,&nzA,pcA,pvA);CHKERRQ(ierr);
  ierr  = (*mat->B->ops->getrow)(mat->B,lrow,&nzB,pcB,pvB);CHKERRQ(ierr);
  nztot = nzA + nzB;

  cmap = mat->garray;
  if (v  || idx) {
    if (nztot) {
      /* Sort by increasing column numbers, assuming A and B already sorted */
      PetscInt imark = -1;
      if (v) {
        *v = v_p = mat->rowvalues;
        for (i=0; i<nzB; i++) {
          if (cmap[cworkB[i]/bs] < cstart) v_p[i] = vworkB[i];
          else break;
        }
        imark = i;
        for (i=0; i<nzA; i++)     v_p[imark+i] = vworkA[i];
        for (i=imark; i<nzB; i++) v_p[nzA+i]   = vworkB[i];
      }
      if (idx) {
        *idx = idx_p = mat->rowindices;
        if (imark > -1) {
          for (i=0; i<imark; i++) {
            idx_p[i] = cmap[cworkB[i]/bs]*bs + cworkB[i]%bs;
          }
        } else {
          for (i=0; i<nzB; i++) {
            if (cmap[cworkB[i]/bs] < cstart) idx_p[i] = cmap[cworkB[i]/bs]*bs + cworkB[i]%bs;
            else break;
          }
          imark = i;
        }
        for (i=0; i<nzA; i++)     idx_p[imark+i] = cstart*bs + cworkA[i];
        for (i=imark; i<nzB; i++) idx_p[nzA+i]   = cmap[cworkB[i]/bs]*bs + cworkB[i]%bs ;
      }
    } else {
      if (idx) *idx = 0;
      if (v)   *v   = 0;
    }
  }
  *nz  = nztot;
  ierr = (*mat->A->ops->restorerow)(mat->A,lrow,&nzA,pcA,pvA);CHKERRQ(ierr);
  ierr = (*mat->B->ops->restorerow)(mat->B,lrow,&nzB,pcB,pvB);CHKERRQ(ierr);
  PetscFunctionReturn(0);
}

#undef __FUNCT__
#define __FUNCT__ "MatRestoreRow_MPISBAIJ"
PetscErrorCode MatRestoreRow_MPISBAIJ(Mat mat,PetscInt row,PetscInt *nz,PetscInt **idx,PetscScalar **v)
{
  Mat_MPISBAIJ *baij = (Mat_MPISBAIJ*)mat->data;

  PetscFunctionBegin;
  if (!baij->getrowactive) SETERRQ(PETSC_COMM_SELF,PETSC_ERR_ARG_WRONGSTATE,"MatGetRow() must be called first");
  baij->getrowactive = PETSC_FALSE;
  PetscFunctionReturn(0);
}

#undef __FUNCT__
#define __FUNCT__ "MatGetRowUpperTriangular_MPISBAIJ"
PetscErrorCode MatGetRowUpperTriangular_MPISBAIJ(Mat A)
{
  Mat_MPISBAIJ *a  = (Mat_MPISBAIJ*)A->data;
  Mat_SeqSBAIJ *aA = (Mat_SeqSBAIJ*)a->A->data;

  PetscFunctionBegin;
  aA->getrow_utriangular = PETSC_TRUE;
  PetscFunctionReturn(0);
}
#undef __FUNCT__
#define __FUNCT__ "MatRestoreRowUpperTriangular_MPISBAIJ"
PetscErrorCode MatRestoreRowUpperTriangular_MPISBAIJ(Mat A)
{
  Mat_MPISBAIJ *a  = (Mat_MPISBAIJ*)A->data;
  Mat_SeqSBAIJ *aA = (Mat_SeqSBAIJ*)a->A->data;

  PetscFunctionBegin;
  aA->getrow_utriangular = PETSC_FALSE;
  PetscFunctionReturn(0);
}

#undef __FUNCT__
#define __FUNCT__ "MatRealPart_MPISBAIJ"
PetscErrorCode MatRealPart_MPISBAIJ(Mat A)
{
  Mat_MPISBAIJ   *a = (Mat_MPISBAIJ*)A->data;
  PetscErrorCode ierr;

  PetscFunctionBegin;
  ierr = MatRealPart(a->A);CHKERRQ(ierr);
  ierr = MatRealPart(a->B);CHKERRQ(ierr);
  PetscFunctionReturn(0);
}

#undef __FUNCT__
#define __FUNCT__ "MatImaginaryPart_MPISBAIJ"
PetscErrorCode MatImaginaryPart_MPISBAIJ(Mat A)
{
  Mat_MPISBAIJ   *a = (Mat_MPISBAIJ*)A->data;
  PetscErrorCode ierr;

  PetscFunctionBegin;
  ierr = MatImaginaryPart(a->A);CHKERRQ(ierr);
  ierr = MatImaginaryPart(a->B);CHKERRQ(ierr);
  PetscFunctionReturn(0);
}

/* Check if isrow is a subset of iscol_local, called by MatGetSubMatrix_MPISBAIJ()
   Input: isrow       - distributed(parallel), 
          iscol_local - locally owned (seq) 
*/
#undef __FUNCT__
#define __FUNCT__ "ISEqual_private"
PetscErrorCode ISEqual_private(IS isrow,IS iscol_local,PetscBool  *flg)
{
  PetscErrorCode ierr;
  PetscInt       sz1,sz2,*a1,*a2,i,j,k,nmatch;
  const PetscInt *ptr1,*ptr2;

  PetscFunctionBegin;
  ierr = ISGetLocalSize(isrow,&sz1);CHKERRQ(ierr);
  ierr = ISGetLocalSize(iscol_local,&sz2);CHKERRQ(ierr);
  if (sz1 > sz2) {
    *flg = PETSC_FALSE; 
    PetscFunctionReturn(0);
  }

  ierr = ISGetIndices(isrow,&ptr1);CHKERRQ(ierr);
  ierr = ISGetIndices(iscol_local,&ptr2);CHKERRQ(ierr);

  ierr = PetscMalloc1(sz1,&a1);CHKERRQ(ierr);
  ierr = PetscMalloc1(sz2,&a2);CHKERRQ(ierr);
  ierr = PetscMemcpy(a1,ptr1,sz1*sizeof(PetscInt));CHKERRQ(ierr);
  ierr = PetscMemcpy(a2,ptr2,sz2*sizeof(PetscInt));CHKERRQ(ierr);
  ierr = PetscSortInt(sz1,a1);CHKERRQ(ierr);
  ierr = PetscSortInt(sz2,a2);CHKERRQ(ierr);

  nmatch=0;
  k     = 0;
  for (i=0; i<sz1; i++){
    for (j=k; j<sz2; j++){
      if (a1[i] == a2[j]) {
        k = j; nmatch++;
        break;
      }
    }
  }
  ierr = ISRestoreIndices(isrow,&ptr1);CHKERRQ(ierr);
  ierr = ISRestoreIndices(iscol_local,&ptr2);CHKERRQ(ierr);
  ierr = PetscFree(a1);CHKERRQ(ierr);
  ierr = PetscFree(a2);CHKERRQ(ierr);
  if (nmatch < sz1) {
    *flg = PETSC_FALSE; 
  } else {
    *flg = PETSC_TRUE;
  }
  PetscFunctionReturn(0);
}

#undef __FUNCT__
#define __FUNCT__ "MatGetSubMatrix_MPISBAIJ"
PetscErrorCode MatGetSubMatrix_MPISBAIJ(Mat mat,IS isrow,IS iscol,MatReuse call,Mat *newmat)
{
  PetscErrorCode ierr;
  IS             iscol_local;
  PetscInt       csize;
  PetscBool      isequal;

  PetscFunctionBegin;
  ierr = ISGetLocalSize(iscol,&csize);CHKERRQ(ierr);
  if (call == MAT_REUSE_MATRIX) {
    ierr = PetscObjectQuery((PetscObject)*newmat,"ISAllGather",(PetscObject*)&iscol_local);CHKERRQ(ierr);
    if (!iscol_local) SETERRQ(PETSC_COMM_SELF,PETSC_ERR_ARG_WRONGSTATE,"Submatrix passed in was not used before, cannot reuse");
  } else {
    ierr = ISAllGather(iscol,&iscol_local);CHKERRQ(ierr);
    ierr = ISEqual_private(isrow,iscol_local,&isequal);CHKERRQ(ierr);
    if (!isequal) SETERRQ(PETSC_COMM_SELF,PETSC_ERR_ARG_INCOMP,"For symmetric format, iscol must equal isrow");
  }

  /* now call MatGetSubMatrix_MPIBAIJ() */
  ierr = MatGetSubMatrix_MPIBAIJ_Private(mat,isrow,iscol_local,csize,call,newmat);CHKERRQ(ierr); 
  if (call == MAT_INITIAL_MATRIX) {
    ierr = PetscObjectCompose((PetscObject)*newmat,"ISAllGather",(PetscObject)iscol_local);CHKERRQ(ierr);
    ierr = ISDestroy(&iscol_local);CHKERRQ(ierr);
  }
  PetscFunctionReturn(0);
}

#undef __FUNCT__
#define __FUNCT__ "MatZeroEntries_MPISBAIJ"
PetscErrorCode MatZeroEntries_MPISBAIJ(Mat A)
{
  Mat_MPISBAIJ   *l = (Mat_MPISBAIJ*)A->data;
  PetscErrorCode ierr;

  PetscFunctionBegin;
  ierr = MatZeroEntries(l->A);CHKERRQ(ierr);
  ierr = MatZeroEntries(l->B);CHKERRQ(ierr);
  PetscFunctionReturn(0);
}

#undef __FUNCT__
#define __FUNCT__ "MatGetInfo_MPISBAIJ"
PetscErrorCode MatGetInfo_MPISBAIJ(Mat matin,MatInfoType flag,MatInfo *info)
{
  Mat_MPISBAIJ   *a = (Mat_MPISBAIJ*)matin->data;
  Mat            A  = a->A,B = a->B;
  PetscErrorCode ierr;
  PetscReal      isend[5],irecv[5];

  PetscFunctionBegin;
  info->block_size = (PetscReal)matin->rmap->bs;

  ierr = MatGetInfo(A,MAT_LOCAL,info);CHKERRQ(ierr);

  isend[0] = info->nz_used; isend[1] = info->nz_allocated; isend[2] = info->nz_unneeded;
  isend[3] = info->memory;  isend[4] = info->mallocs;

  ierr = MatGetInfo(B,MAT_LOCAL,info);CHKERRQ(ierr);

  isend[0] += info->nz_used; isend[1] += info->nz_allocated; isend[2] += info->nz_unneeded;
  isend[3] += info->memory;  isend[4] += info->mallocs;
  if (flag == MAT_LOCAL) {
    info->nz_used      = isend[0];
    info->nz_allocated = isend[1];
    info->nz_unneeded  = isend[2];
    info->memory       = isend[3];
    info->mallocs      = isend[4];
  } else if (flag == MAT_GLOBAL_MAX) {
    ierr = MPI_Allreduce(isend,irecv,5,MPIU_REAL,MPIU_MAX,PetscObjectComm((PetscObject)matin));CHKERRQ(ierr);

    info->nz_used      = irecv[0];
    info->nz_allocated = irecv[1];
    info->nz_unneeded  = irecv[2];
    info->memory       = irecv[3];
    info->mallocs      = irecv[4];
  } else if (flag == MAT_GLOBAL_SUM) {
    ierr = MPI_Allreduce(isend,irecv,5,MPIU_REAL,MPIU_SUM,PetscObjectComm((PetscObject)matin));CHKERRQ(ierr);

    info->nz_used      = irecv[0];
    info->nz_allocated = irecv[1];
    info->nz_unneeded  = irecv[2];
    info->memory       = irecv[3];
    info->mallocs      = irecv[4];
  } else SETERRQ1(PETSC_COMM_SELF,PETSC_ERR_ARG_WRONG,"Unknown MatInfoType argument %d",(int)flag);
  info->fill_ratio_given  = 0; /* no parallel LU/ILU/Cholesky */
  info->fill_ratio_needed = 0;
  info->factor_mallocs    = 0;
  PetscFunctionReturn(0);
}

#undef __FUNCT__
#define __FUNCT__ "MatSetOption_MPISBAIJ"
PetscErrorCode MatSetOption_MPISBAIJ(Mat A,MatOption op,PetscBool flg)
{
  Mat_MPISBAIJ   *a  = (Mat_MPISBAIJ*)A->data;
  Mat_SeqSBAIJ   *aA = (Mat_SeqSBAIJ*)a->A->data;
  PetscErrorCode ierr;

  PetscFunctionBegin;
  switch (op) {
  case MAT_NEW_NONZERO_LOCATIONS:
  case MAT_NEW_NONZERO_ALLOCATION_ERR:
  case MAT_UNUSED_NONZERO_LOCATION_ERR:
  case MAT_KEEP_NONZERO_PATTERN:
  case MAT_NEW_NONZERO_LOCATION_ERR:
    ierr = MatSetOption(a->A,op,flg);CHKERRQ(ierr);
    ierr = MatSetOption(a->B,op,flg);CHKERRQ(ierr);
    break;
  case MAT_ROW_ORIENTED:
    a->roworiented = flg;

    ierr = MatSetOption(a->A,op,flg);CHKERRQ(ierr);
    ierr = MatSetOption(a->B,op,flg);CHKERRQ(ierr);
    break;
  case MAT_NEW_DIAGONALS:
    ierr = PetscInfo1(A,"Option %s ignored\n",MatOptions[op]);CHKERRQ(ierr);
    break;
  case MAT_IGNORE_OFF_PROC_ENTRIES:
    a->donotstash = flg;
    break;
  case MAT_USE_HASH_TABLE:
    a->ht_flag = flg;
    break;
  case MAT_HERMITIAN:
    if (!A->assembled) SETERRQ(PETSC_COMM_SELF,PETSC_ERR_ARG_WRONGSTATE,"Must call MatAssemblyEnd() first");
    ierr = MatSetOption(a->A,op,flg);CHKERRQ(ierr);

    A->ops->mult = MatMult_MPISBAIJ_Hermitian;
    break;
  case MAT_SPD:
    A->spd_set = PETSC_TRUE;
    A->spd     = flg;
    if (flg) {
      A->symmetric                  = PETSC_TRUE;
      A->structurally_symmetric     = PETSC_TRUE;
      A->symmetric_set              = PETSC_TRUE;
      A->structurally_symmetric_set = PETSC_TRUE;
    }
    break;
  case MAT_SYMMETRIC:
    ierr = MatSetOption(a->A,op,flg);CHKERRQ(ierr);
    break;
  case MAT_STRUCTURALLY_SYMMETRIC:
    ierr = MatSetOption(a->A,op,flg);CHKERRQ(ierr);
    break;
  case MAT_SYMMETRY_ETERNAL:
    if (!flg) SETERRQ(PETSC_COMM_SELF,PETSC_ERR_SUP,"Matrix must be symmetric");
    ierr = PetscInfo1(A,"Option %s ignored\n",MatOptions[op]);CHKERRQ(ierr);
    break;
  case MAT_IGNORE_LOWER_TRIANGULAR:
    aA->ignore_ltriangular = flg;
    break;
  case MAT_ERROR_LOWER_TRIANGULAR:
    aA->ignore_ltriangular = flg;
    break;
  case MAT_GETROW_UPPERTRIANGULAR:
    aA->getrow_utriangular = flg;
    break;
  default:
    SETERRQ1(PETSC_COMM_SELF,PETSC_ERR_SUP,"unknown option %d",op);
  }
  PetscFunctionReturn(0);
}

#undef __FUNCT__
#define __FUNCT__ "MatTranspose_MPISBAIJ"
PetscErrorCode MatTranspose_MPISBAIJ(Mat A,MatReuse reuse,Mat *B)
{
  PetscErrorCode ierr;

  PetscFunctionBegin;
  if (MAT_INITIAL_MATRIX || *B != A) {
    ierr = MatDuplicate(A,MAT_COPY_VALUES,B);CHKERRQ(ierr);
  }
  PetscFunctionReturn(0);
}

#undef __FUNCT__
#define __FUNCT__ "MatDiagonalScale_MPISBAIJ"
PetscErrorCode MatDiagonalScale_MPISBAIJ(Mat mat,Vec ll,Vec rr)
{
  Mat_MPISBAIJ   *baij = (Mat_MPISBAIJ*)mat->data;
  Mat            a     = baij->A, b=baij->B;
  PetscErrorCode ierr;
  PetscInt       nv,m,n;
  PetscBool      flg;

  PetscFunctionBegin;
  if (ll != rr) {
    ierr = VecEqual(ll,rr,&flg);CHKERRQ(ierr);
    if (!flg) SETERRQ(PETSC_COMM_SELF,PETSC_ERR_ARG_OUTOFRANGE,"For symmetric format, left and right scaling vectors must be same\n");
  }
  if (!ll) PetscFunctionReturn(0);

  ierr = MatGetLocalSize(mat,&m,&n);CHKERRQ(ierr);
  if (m != n) SETERRQ2(PETSC_COMM_SELF,PETSC_ERR_ARG_SIZ,"For symmetric format, local size %d %d must be same",m,n);

  ierr = VecGetLocalSize(rr,&nv);CHKERRQ(ierr);
  if (nv!=n) SETERRQ(PETSC_COMM_SELF,PETSC_ERR_ARG_SIZ,"Left and right vector non-conforming local size");

  ierr = VecScatterBegin(baij->Mvctx,rr,baij->lvec,INSERT_VALUES,SCATTER_FORWARD);CHKERRQ(ierr);

  /* left diagonalscale the off-diagonal part */
  ierr = (*b->ops->diagonalscale)(b,ll,NULL);CHKERRQ(ierr);

  /* scale the diagonal part */
  ierr = (*a->ops->diagonalscale)(a,ll,rr);CHKERRQ(ierr);

  /* right diagonalscale the off-diagonal part */
  ierr = VecScatterEnd(baij->Mvctx,rr,baij->lvec,INSERT_VALUES,SCATTER_FORWARD);CHKERRQ(ierr);
  ierr = (*b->ops->diagonalscale)(b,NULL,baij->lvec);CHKERRQ(ierr);
  PetscFunctionReturn(0);
}

#undef __FUNCT__
#define __FUNCT__ "MatSetUnfactored_MPISBAIJ"
PetscErrorCode MatSetUnfactored_MPISBAIJ(Mat A)
{
  Mat_MPISBAIJ   *a = (Mat_MPISBAIJ*)A->data;
  PetscErrorCode ierr;

  PetscFunctionBegin;
  ierr = MatSetUnfactored(a->A);CHKERRQ(ierr);
  PetscFunctionReturn(0);
}

static PetscErrorCode MatDuplicate_MPISBAIJ(Mat,MatDuplicateOption,Mat*);

#undef __FUNCT__
#define __FUNCT__ "MatEqual_MPISBAIJ"
PetscErrorCode MatEqual_MPISBAIJ(Mat A,Mat B,PetscBool  *flag)
{
  Mat_MPISBAIJ   *matB = (Mat_MPISBAIJ*)B->data,*matA = (Mat_MPISBAIJ*)A->data;
  Mat            a,b,c,d;
  PetscBool      flg;
  PetscErrorCode ierr;

  PetscFunctionBegin;
  a = matA->A; b = matA->B;
  c = matB->A; d = matB->B;

  ierr = MatEqual(a,c,&flg);CHKERRQ(ierr);
  if (flg) {
    ierr = MatEqual(b,d,&flg);CHKERRQ(ierr);
  }
  ierr = MPI_Allreduce(&flg,flag,1,MPIU_BOOL,MPI_LAND,PetscObjectComm((PetscObject)A));CHKERRQ(ierr);
  PetscFunctionReturn(0);
}

#undef __FUNCT__
#define __FUNCT__ "MatCopy_MPISBAIJ"
PetscErrorCode MatCopy_MPISBAIJ(Mat A,Mat B,MatStructure str)
{
  PetscErrorCode ierr;
  Mat_MPISBAIJ   *a = (Mat_MPISBAIJ*)A->data;
  Mat_MPISBAIJ   *b = (Mat_MPISBAIJ*)B->data;

  PetscFunctionBegin;
  /* If the two matrices don't have the same copy implementation, they aren't compatible for fast copy. */
  if ((str != SAME_NONZERO_PATTERN) || (A->ops->copy != B->ops->copy)) {
    ierr = MatGetRowUpperTriangular(A);CHKERRQ(ierr);
    ierr = MatCopy_Basic(A,B,str);CHKERRQ(ierr);
    ierr = MatRestoreRowUpperTriangular(A);CHKERRQ(ierr);
  } else {
    ierr = MatCopy(a->A,b->A,str);CHKERRQ(ierr);
    ierr = MatCopy(a->B,b->B,str);CHKERRQ(ierr);
  }
  PetscFunctionReturn(0);
}

#undef __FUNCT__
#define __FUNCT__ "MatSetUp_MPISBAIJ"
PetscErrorCode MatSetUp_MPISBAIJ(Mat A)
{
  PetscErrorCode ierr;

  PetscFunctionBegin;
  ierr = MatMPISBAIJSetPreallocation(A,A->rmap->bs,PETSC_DEFAULT,0,PETSC_DEFAULT,0);CHKERRQ(ierr);
  PetscFunctionReturn(0);
}

#undef __FUNCT__
#define __FUNCT__ "MatAXPY_MPISBAIJ"
PetscErrorCode MatAXPY_MPISBAIJ(Mat Y,PetscScalar a,Mat X,MatStructure str)
{
  PetscErrorCode ierr;
  Mat_MPISBAIJ   *xx=(Mat_MPISBAIJ*)X->data,*yy=(Mat_MPISBAIJ*)Y->data;
  PetscBLASInt   bnz,one=1;
  Mat_SeqSBAIJ   *xa,*ya;
  Mat_SeqBAIJ    *xb,*yb;

  PetscFunctionBegin;
  if (str == SAME_NONZERO_PATTERN) {
    PetscScalar alpha = a;
    xa   = (Mat_SeqSBAIJ*)xx->A->data;
    ya   = (Mat_SeqSBAIJ*)yy->A->data;
    ierr = PetscBLASIntCast(xa->nz,&bnz);CHKERRQ(ierr);
    PetscStackCallBLAS("BLASaxpy",BLASaxpy_(&bnz,&alpha,xa->a,&one,ya->a,&one));
    xb   = (Mat_SeqBAIJ*)xx->B->data;
    yb   = (Mat_SeqBAIJ*)yy->B->data;
    ierr = PetscBLASIntCast(xb->nz,&bnz);CHKERRQ(ierr);
    PetscStackCallBLAS("BLASaxpy",BLASaxpy_(&bnz,&alpha,xb->a,&one,yb->a,&one));
    ierr = PetscObjectStateIncrease((PetscObject)Y);CHKERRQ(ierr);
  } else if (str == SUBSET_NONZERO_PATTERN) { /* nonzeros of X is a subset of Y's */
    ierr = MatSetOption(X,MAT_GETROW_UPPERTRIANGULAR,PETSC_TRUE);CHKERRQ(ierr);
    ierr = MatAXPY_Basic(Y,a,X,str);CHKERRQ(ierr);
    ierr = MatSetOption(X,MAT_GETROW_UPPERTRIANGULAR,PETSC_FALSE);CHKERRQ(ierr);
  } else {
    Mat      B;
    PetscInt *nnz_d,*nnz_o,bs=Y->rmap->bs;
    if (bs != X->rmap->bs) SETERRQ(PETSC_COMM_SELF,PETSC_ERR_ARG_SIZ,"Matrices must have same block size");
    ierr = MatGetRowUpperTriangular(X);CHKERRQ(ierr);
    ierr = MatGetRowUpperTriangular(Y);CHKERRQ(ierr);
    ierr = PetscMalloc1(yy->A->rmap->N,&nnz_d);CHKERRQ(ierr);
    ierr = PetscMalloc1(yy->B->rmap->N,&nnz_o);CHKERRQ(ierr);
    ierr = MatCreate(PetscObjectComm((PetscObject)Y),&B);CHKERRQ(ierr);
    ierr = PetscObjectSetName((PetscObject)B,((PetscObject)Y)->name);CHKERRQ(ierr);
    ierr = MatSetSizes(B,Y->rmap->n,Y->cmap->n,Y->rmap->N,Y->cmap->N);CHKERRQ(ierr);
    ierr = MatSetBlockSizesFromMats(B,Y,Y);CHKERRQ(ierr);
    ierr = MatSetType(B,MATMPISBAIJ);CHKERRQ(ierr);
    ierr = MatAXPYGetPreallocation_SeqSBAIJ(yy->A,xx->A,nnz_d);CHKERRQ(ierr);
    ierr = MatAXPYGetPreallocation_MPIBAIJ(yy->B,yy->garray,xx->B,xx->garray,nnz_o);CHKERRQ(ierr);
    ierr = MatMPISBAIJSetPreallocation(B,bs,0,nnz_d,0,nnz_o);CHKERRQ(ierr);
    ierr = MatAXPY_BasicWithPreallocation(B,Y,a,X,str);CHKERRQ(ierr);
    ierr = MatHeaderReplace(Y,B);CHKERRQ(ierr);
    ierr = PetscFree(nnz_d);CHKERRQ(ierr);
    ierr = PetscFree(nnz_o);CHKERRQ(ierr);
    ierr = MatRestoreRowUpperTriangular(X);CHKERRQ(ierr);
    ierr = MatRestoreRowUpperTriangular(Y);CHKERRQ(ierr);
  }
  PetscFunctionReturn(0);
}

#undef __FUNCT__
#define __FUNCT__ "MatGetSubMatrices_MPISBAIJ"
PetscErrorCode MatGetSubMatrices_MPISBAIJ(Mat A,PetscInt n,const IS irow[],const IS icol[],MatReuse scall,Mat *B[])
{
  PetscErrorCode ierr;
  PetscInt       i;
  PetscBool      flg,sorted;

  PetscFunctionBegin;
  for (i = 0; i < n; i++) {
    ierr = ISSorted(irow[i],&sorted);CHKERRQ(ierr);
    if (!sorted) SETERRQ1(PETSC_COMM_SELF,PETSC_ERR_ARG_WRONGSTATE,"Row index set %d not sorted",i);
    ierr = ISSorted(icol[i],&sorted);CHKERRQ(ierr);
    if (!sorted) SETERRQ1(PETSC_COMM_SELF,PETSC_ERR_ARG_WRONGSTATE,"Column index set %d not sorted",i);
  }
  ierr = MatGetSubMatrices_MPIBAIJ(A,n,irow,icol,scall,B);CHKERRQ(ierr);
  for (i=0; i<n; i++) {
    ierr = ISEqual(irow[i],icol[i],&flg);CHKERRQ(ierr);
    if (!flg) { /* *B[i] is non-symmetric, set flag */
      ierr = MatSetOption(*B[i],MAT_SYMMETRIC,PETSC_FALSE);CHKERRQ(ierr);
    }
  }
  PetscFunctionReturn(0);
}

#undef __FUNCT__
#define __FUNCT__ "MatShift_MPISBAIJ"
PetscErrorCode MatShift_MPISBAIJ(Mat Y,PetscScalar a)
{
  PetscErrorCode ierr;
  Mat_MPISBAIJ    *maij = (Mat_MPISBAIJ*)Y->data;
  Mat_SeqSBAIJ    *aij = (Mat_SeqSBAIJ*)maij->A->data,*bij = (Mat_SeqSBAIJ*)maij->B->data;

  PetscFunctionBegin;
  if (!aij->nz && !bij->nz) {
    ierr = MatMPISBAIJSetPreallocation(Y,Y->rmap->bs,1,NULL,0,NULL);CHKERRQ(ierr);
  }
  ierr = MatShift_Basic(Y,a);CHKERRQ(ierr);
  PetscFunctionReturn(0);
}

/* -------------------------------------------------------------------*/
static struct _MatOps MatOps_Values = {MatSetValues_MPISBAIJ,
                                       MatGetRow_MPISBAIJ,
                                       MatRestoreRow_MPISBAIJ,
                                       MatMult_MPISBAIJ,
                               /*  4*/ MatMultAdd_MPISBAIJ,
                                       MatMult_MPISBAIJ,       /* transpose versions are same as non-transpose */
                                       MatMultAdd_MPISBAIJ,
                                       0,
                                       0,
                                       0,
                               /* 10*/ 0,
                                       0,
                                       0,
                                       MatSOR_MPISBAIJ,
                                       MatTranspose_MPISBAIJ,
                               /* 15*/ MatGetInfo_MPISBAIJ,
                                       MatEqual_MPISBAIJ,
                                       MatGetDiagonal_MPISBAIJ,
                                       MatDiagonalScale_MPISBAIJ,
                                       MatNorm_MPISBAIJ,
                               /* 20*/ MatAssemblyBegin_MPISBAIJ,
                                       MatAssemblyEnd_MPISBAIJ,
                                       MatSetOption_MPISBAIJ,
                                       MatZeroEntries_MPISBAIJ,
                               /* 24*/ 0,
                                       0,
                                       0,
                                       0,
                                       0,
                               /* 29*/ MatSetUp_MPISBAIJ,
                                       0,
                                       0,
                                       0,
                                       0,
                               /* 34*/ MatDuplicate_MPISBAIJ,
                                       0,
                                       0,
                                       0,
                                       0,
                               /* 39*/ MatAXPY_MPISBAIJ,
                                       MatGetSubMatrices_MPISBAIJ,
                                       MatIncreaseOverlap_MPISBAIJ,
                                       MatGetValues_MPISBAIJ,
                                       MatCopy_MPISBAIJ,
                               /* 44*/ 0,
                                       MatScale_MPISBAIJ,
                                       MatShift_MPISBAIJ,
                                       0,
                                       0,
                               /* 49*/ 0,
                                       0,
                                       0,
                                       0,
                                       0,
                               /* 54*/ 0,
                                       0,
                                       MatSetUnfactored_MPISBAIJ,
                                       0,
                                       MatSetValuesBlocked_MPISBAIJ,
                               /* 59*/ MatGetSubMatrix_MPISBAIJ,
                                       0,
                                       0,
                                       0,
                                       0,
                               /* 64*/ 0,
                                       0,
                                       0,
                                       0,
                                       0,
                               /* 69*/ MatGetRowMaxAbs_MPISBAIJ,
                                       0,
                                       0,
                                       0,
                                       0,
                               /* 74*/ 0,
                                       0,
                                       0,
                                       0,
                                       0,
                               /* 79*/ 0,
                                       0,
                                       0,
                                       0,
                                       MatLoad_MPISBAIJ,
                               /* 84*/ 0,
                                       0,
                                       0,
                                       0,
                                       0,
                               /* 89*/ 0,
                                       0,
                                       0,
                                       0,
                                       0,
                               /* 94*/ 0,
                                       0,
                                       0,
                                       0,
                                       0,
                               /* 99*/ 0,
                                       0,
                                       0,
                                       0,
                                       0,
                               /*104*/ 0,
                                       MatRealPart_MPISBAIJ,
                                       MatImaginaryPart_MPISBAIJ,
                                       MatGetRowUpperTriangular_MPISBAIJ,
                                       MatRestoreRowUpperTriangular_MPISBAIJ,
                               /*109*/ 0,
                                       0,
                                       0,
                                       0,
                                       0,
                               /*114*/ 0,
                                       0,
                                       0,
                                       0,
                                       0,
                               /*119*/ 0,
                                       0,
                                       0,
                                       0,
                                       0,
                               /*124*/ 0,
                                       0,
                                       0,
                                       0,
                                       0,
                               /*129*/ 0,
                                       0,
                                       0,
                                       0,
                                       0,
                               /*134*/ 0,
                                       0,
                                       0,
                                       0,
                                       0,
                               /*139*/ 0,
                                       0,
                                       0,
                                       0,
                                       0,
                                /*144*/MatCreateMPIMatConcatenateSeqMat_MPISBAIJ
};

#undef __FUNCT__
#define __FUNCT__ "MatGetDiagonalBlock_MPISBAIJ"
PetscErrorCode  MatGetDiagonalBlock_MPISBAIJ(Mat A,Mat *a)
{
  PetscFunctionBegin;
  *a = ((Mat_MPISBAIJ*)A->data)->A;
  PetscFunctionReturn(0);
}

#undef __FUNCT__
#define __FUNCT__ "MatMPISBAIJSetPreallocation_MPISBAIJ"
PetscErrorCode  MatMPISBAIJSetPreallocation_MPISBAIJ(Mat B,PetscInt bs,PetscInt d_nz,const PetscInt *d_nnz,PetscInt o_nz,const PetscInt *o_nnz)
{
  Mat_MPISBAIJ   *b;
  PetscErrorCode ierr;
  PetscInt       i,mbs,Mbs;

  PetscFunctionBegin;
  ierr = MatSetBlockSize(B,PetscAbs(bs));CHKERRQ(ierr);
  ierr = PetscLayoutSetUp(B->rmap);CHKERRQ(ierr);
  ierr = PetscLayoutSetUp(B->cmap);CHKERRQ(ierr);
  ierr = PetscLayoutGetBlockSize(B->rmap,&bs);CHKERRQ(ierr);

  b   = (Mat_MPISBAIJ*)B->data;
  mbs = B->rmap->n/bs;
  Mbs = B->rmap->N/bs;
  if (mbs*bs != B->rmap->n) SETERRQ2(PETSC_COMM_SELF,PETSC_ERR_ARG_SIZ,"No of local rows %D must be divisible by blocksize %D",B->rmap->N,bs);

  B->rmap->bs = bs;
  b->bs2      = bs*bs;
  b->mbs      = mbs;
  b->Mbs      = Mbs;
  b->nbs      = B->cmap->n/bs;
  b->Nbs      = B->cmap->N/bs;

  for (i=0; i<=b->size; i++) {
    b->rangebs[i] = B->rmap->range[i]/bs;
  }
  b->rstartbs = B->rmap->rstart/bs;
  b->rendbs   = B->rmap->rend/bs;

  b->cstartbs = B->cmap->rstart/bs;
  b->cendbs   = B->cmap->rend/bs;

  if (!B->preallocated) {
    ierr = MatCreate(PETSC_COMM_SELF,&b->A);CHKERRQ(ierr);
    ierr = MatSetSizes(b->A,B->rmap->n,B->cmap->n,B->rmap->n,B->cmap->n);CHKERRQ(ierr);
    ierr = MatSetType(b->A,MATSEQSBAIJ);CHKERRQ(ierr);
    ierr = PetscLogObjectParent((PetscObject)B,(PetscObject)b->A);CHKERRQ(ierr);
    ierr = MatCreate(PETSC_COMM_SELF,&b->B);CHKERRQ(ierr);
    ierr = MatSetSizes(b->B,B->rmap->n,B->cmap->N,B->rmap->n,B->cmap->N);CHKERRQ(ierr);
    ierr = MatSetType(b->B,MATSEQBAIJ);CHKERRQ(ierr);
    ierr = PetscLogObjectParent((PetscObject)B,(PetscObject)b->B);CHKERRQ(ierr);
    ierr = MatStashCreate_Private(PetscObjectComm((PetscObject)B),bs,&B->bstash);CHKERRQ(ierr);
  }

  ierr = MatSeqSBAIJSetPreallocation(b->A,bs,d_nz,d_nnz);CHKERRQ(ierr);
  ierr = MatSeqBAIJSetPreallocation(b->B,bs,o_nz,o_nnz);CHKERRQ(ierr);

  B->preallocated = PETSC_TRUE;
  PetscFunctionReturn(0);
}

#undef __FUNCT__
#define __FUNCT__ "MatMPISBAIJSetPreallocationCSR_MPISBAIJ"
PetscErrorCode MatMPISBAIJSetPreallocationCSR_MPISBAIJ(Mat B,PetscInt bs,const PetscInt ii[],const PetscInt jj[],const PetscScalar V[])
{
  PetscInt       m,rstart,cstart,cend;
  PetscInt       i,j,d,nz,nz_max=0,*d_nnz=0,*o_nnz=0;
  const PetscInt *JJ    =0;
  PetscScalar    *values=0;
  PetscErrorCode ierr;

  PetscFunctionBegin;
  if (bs < 1) SETERRQ1(PetscObjectComm((PetscObject)B),PETSC_ERR_ARG_OUTOFRANGE,"Invalid block size specified, must be positive but it is %D",bs);
  ierr   = PetscLayoutSetBlockSize(B->rmap,bs);CHKERRQ(ierr);
  ierr   = PetscLayoutSetBlockSize(B->cmap,bs);CHKERRQ(ierr);
  ierr   = PetscLayoutSetUp(B->rmap);CHKERRQ(ierr);
  ierr   = PetscLayoutSetUp(B->cmap);CHKERRQ(ierr);
  ierr   = PetscLayoutGetBlockSize(B->rmap,&bs);CHKERRQ(ierr);
  m      = B->rmap->n/bs;
  rstart = B->rmap->rstart/bs;
  cstart = B->cmap->rstart/bs;
  cend   = B->cmap->rend/bs;

  if (ii[0]) SETERRQ1(PETSC_COMM_SELF,PETSC_ERR_ARG_OUTOFRANGE,"ii[0] must be 0 but it is %D",ii[0]);
  ierr = PetscMalloc2(m,&d_nnz,m,&o_nnz);CHKERRQ(ierr);
  for (i=0; i<m; i++) {
    nz = ii[i+1] - ii[i];
    if (nz < 0) SETERRQ2(PETSC_COMM_SELF,PETSC_ERR_ARG_OUTOFRANGE,"Local row %D has a negative number of columns %D",i,nz);
    nz_max = PetscMax(nz_max,nz);
    JJ     = jj + ii[i];
    for (j=0; j<nz; j++) {
      if (*JJ >= cstart) break;
      JJ++;
    }
    d = 0;
    for (; j<nz; j++) {
      if (*JJ++ >= cend) break;
      d++;
    }
    d_nnz[i] = d;
    o_nnz[i] = nz - d;
  }
  ierr = MatMPISBAIJSetPreallocation(B,bs,0,d_nnz,0,o_nnz);CHKERRQ(ierr);
  ierr = PetscFree2(d_nnz,o_nnz);CHKERRQ(ierr);

  values = (PetscScalar*)V;
  if (!values) {
    ierr = PetscMalloc1(bs*bs*nz_max,&values);CHKERRQ(ierr);
    ierr = PetscMemzero(values,bs*bs*nz_max*sizeof(PetscScalar));CHKERRQ(ierr);
  }
  for (i=0; i<m; i++) {
    PetscInt          row    = i + rstart;
    PetscInt          ncols  = ii[i+1] - ii[i];
    const PetscInt    *icols = jj + ii[i];
    const PetscScalar *svals = values + (V ? (bs*bs*ii[i]) : 0);
    ierr = MatSetValuesBlocked_MPISBAIJ(B,1,&row,ncols,icols,svals,INSERT_VALUES);CHKERRQ(ierr);
  }

  if (!V) { ierr = PetscFree(values);CHKERRQ(ierr); }
  ierr = MatAssemblyBegin(B,MAT_FINAL_ASSEMBLY);CHKERRQ(ierr);
  ierr = MatAssemblyEnd(B,MAT_FINAL_ASSEMBLY);CHKERRQ(ierr);
  ierr = MatSetOption(B,MAT_NEW_NONZERO_LOCATION_ERR,PETSC_TRUE);CHKERRQ(ierr);
  PetscFunctionReturn(0);
}

/*MC
   MATMPISBAIJ - MATMPISBAIJ = "mpisbaij" - A matrix type to be used for distributed symmetric sparse block matrices,
   based on block compressed sparse row format.  Only the upper triangular portion of the "diagonal" portion of
   the matrix is stored.

  For complex numbers by default this matrix is symmetric, NOT Hermitian symmetric. To make it Hermitian symmetric you
  can call MatSetOption(Mat, MAT_HERMITIAN);

   Options Database Keys:
. -mat_type mpisbaij - sets the matrix type to "mpisbaij" during a call to MatSetFromOptions()

  Level: beginner

.seealso: MatCreateMPISBAIJ
M*/

PETSC_EXTERN PetscErrorCode MatConvert_MPISBAIJ_MPISBSTRM(Mat,MatType,MatReuse,Mat*);

#undef __FUNCT__
#define __FUNCT__ "MatCreate_MPISBAIJ"
PETSC_EXTERN PetscErrorCode MatCreate_MPISBAIJ(Mat B)
{
  Mat_MPISBAIJ   *b;
  PetscErrorCode ierr;
  PetscBool      flg = PETSC_FALSE;

  PetscFunctionBegin;
  ierr    = PetscNewLog(B,&b);CHKERRQ(ierr);
  B->data = (void*)b;
  ierr    = PetscMemcpy(B->ops,&MatOps_Values,sizeof(struct _MatOps));CHKERRQ(ierr);

  B->ops->destroy = MatDestroy_MPISBAIJ;
  B->ops->view    = MatView_MPISBAIJ;
  B->assembled    = PETSC_FALSE;
  B->insertmode   = NOT_SET_VALUES;

  ierr = MPI_Comm_rank(PetscObjectComm((PetscObject)B),&b->rank);CHKERRQ(ierr);
  ierr = MPI_Comm_size(PetscObjectComm((PetscObject)B),&b->size);CHKERRQ(ierr);

  /* build local table of row and column ownerships */
  ierr = PetscMalloc1(b->size+2,&b->rangebs);CHKERRQ(ierr);

  /* build cache for off array entries formed */
  ierr = MatStashCreate_Private(PetscObjectComm((PetscObject)B),1,&B->stash);CHKERRQ(ierr);

  b->donotstash  = PETSC_FALSE;
  b->colmap      = NULL;
  b->garray      = NULL;
  b->roworiented = PETSC_TRUE;

  /* stuff used in block assembly */
  b->barray = 0;

  /* stuff used for matrix vector multiply */
  b->lvec    = 0;
  b->Mvctx   = 0;
  b->slvec0  = 0;
  b->slvec0b = 0;
  b->slvec1  = 0;
  b->slvec1a = 0;
  b->slvec1b = 0;
  b->sMvctx  = 0;

  /* stuff for MatGetRow() */
  b->rowindices   = 0;
  b->rowvalues    = 0;
  b->getrowactive = PETSC_FALSE;

  /* hash table stuff */
  b->ht           = 0;
  b->hd           = 0;
  b->ht_size      = 0;
  b->ht_flag      = PETSC_FALSE;
  b->ht_fact      = 0;
  b->ht_total_ct  = 0;
  b->ht_insert_ct = 0;

  /* stuff for MatGetSubMatrices_MPIBAIJ_local() */
  b->ijonly = PETSC_FALSE;

  b->in_loc = 0;
  b->v_loc  = 0;
  b->n_loc  = 0;

  ierr = PetscObjectComposeFunction((PetscObject)B,"MatStoreValues_C",MatStoreValues_MPISBAIJ);CHKERRQ(ierr);
  ierr = PetscObjectComposeFunction((PetscObject)B,"MatRetrieveValues_C",MatRetrieveValues_MPISBAIJ);CHKERRQ(ierr);
  ierr = PetscObjectComposeFunction((PetscObject)B,"MatGetDiagonalBlock_C",MatGetDiagonalBlock_MPISBAIJ);CHKERRQ(ierr);
  ierr = PetscObjectComposeFunction((PetscObject)B,"MatMPISBAIJSetPreallocation_C",MatMPISBAIJSetPreallocation_MPISBAIJ);CHKERRQ(ierr);
  ierr = PetscObjectComposeFunction((PetscObject)B,"MatMPISBAIJSetPreallocationCSR_C",MatMPISBAIJSetPreallocationCSR_MPISBAIJ);CHKERRQ(ierr);
  ierr = PetscObjectComposeFunction((PetscObject)B,"MatConvert_mpisbaij_mpisbstrm_C",MatConvert_MPISBAIJ_MPISBSTRM);CHKERRQ(ierr);
#if defined(PETSC_HAVE_ELEMENTAL)
  ierr = PetscObjectComposeFunction((PetscObject)B,"MatConvert_mpisbaij_elemental_C",MatConvert_MPISBAIJ_Elemental);CHKERRQ(ierr);
#endif

  B->symmetric                  = PETSC_TRUE;
  B->structurally_symmetric     = PETSC_TRUE;
  B->symmetric_set              = PETSC_TRUE;
  B->structurally_symmetric_set = PETSC_TRUE;

  ierr = PetscObjectChangeTypeName((PetscObject)B,MATMPISBAIJ);CHKERRQ(ierr);
  ierr      = PetscOptionsBegin(PetscObjectComm((PetscObject)B),NULL,"Options for loading MPISBAIJ matrix 1","Mat");CHKERRQ(ierr);
  ierr      = PetscOptionsBool("-mat_use_hash_table","Use hash table to save memory in constructing matrix","MatSetOption",flg,&flg,NULL);CHKERRQ(ierr);
  if (flg) {
    PetscReal fact = 1.39;
    ierr = MatSetOption(B,MAT_USE_HASH_TABLE,PETSC_TRUE);CHKERRQ(ierr);
    ierr = PetscOptionsReal("-mat_use_hash_table","Use hash table factor","MatMPIBAIJSetHashTableFactor",fact,&fact,NULL);CHKERRQ(ierr);
    if (fact <= 1.0) fact = 1.39;
    ierr = MatMPIBAIJSetHashTableFactor(B,fact);CHKERRQ(ierr);
    ierr = PetscInfo1(B,"Hash table Factor used %5.2f\n",fact);CHKERRQ(ierr);
  }
  ierr = PetscOptionsEnd();CHKERRQ(ierr);
  PetscFunctionReturn(0);
}

/*MC
   MATSBAIJ - MATSBAIJ = "sbaij" - A matrix type to be used for symmetric block sparse matrices.

   This matrix type is identical to MATSEQSBAIJ when constructed with a single process communicator,
   and MATMPISBAIJ otherwise.

   Options Database Keys:
. -mat_type sbaij - sets the matrix type to "sbaij" during a call to MatSetFromOptions()

  Level: beginner

.seealso: MatCreateMPISBAIJ,MATSEQSBAIJ,MATMPISBAIJ
M*/

#undef __FUNCT__
#define __FUNCT__ "MatMPISBAIJSetPreallocation"
/*@C
   MatMPISBAIJSetPreallocation - For good matrix assembly performance
   the user should preallocate the matrix storage by setting the parameters
   d_nz (or d_nnz) and o_nz (or o_nnz).  By setting these parameters accurately,
   performance can be increased by more than a factor of 50.

   Collective on Mat

   Input Parameters:
+  B - the matrix
.  bs   - size of block, the blocks are ALWAYS square. One can use MatSetBlockSizes() to set a different row and column blocksize but the row
          blocksize always defines the size of the blocks. The column blocksize sets the blocksize of the vectors obtained with MatCreateVecs()
.  d_nz  - number of block nonzeros per block row in diagonal portion of local
           submatrix  (same for all local rows)
.  d_nnz - array containing the number of block nonzeros in the various block rows
           in the upper triangular and diagonal part of the in diagonal portion of the local
           (possibly different for each block row) or NULL.  If you plan to factor the matrix you must leave room
           for the diagonal entry and set a value even if it is zero.
.  o_nz  - number of block nonzeros per block row in the off-diagonal portion of local
           submatrix (same for all local rows).
-  o_nnz - array containing the number of nonzeros in the various block rows of the
           off-diagonal portion of the local submatrix that is right of the diagonal
           (possibly different for each block row) or NULL.


   Options Database Keys:
.   -mat_no_unroll - uses code that does not unroll the loops in the
                     block calculations (much slower)
.   -mat_block_size - size of the blocks to use

   Notes:

   If PETSC_DECIDE or  PETSC_DETERMINE is used for a particular argument on one processor
   than it must be used on all processors that share the object for that argument.

   If the *_nnz parameter is given then the *_nz parameter is ignored

   Storage Information:
   For a square global matrix we define each processor's diagonal portion
   to be its local rows and the corresponding columns (a square submatrix);
   each processor's off-diagonal portion encompasses the remainder of the
   local matrix (a rectangular submatrix).

   The user can specify preallocated storage for the diagonal part of
   the local submatrix with either d_nz or d_nnz (not both).  Set
   d_nz=PETSC_DEFAULT and d_nnz=NULL for PETSc to control dynamic
   memory allocation.  Likewise, specify preallocated storage for the
   off-diagonal part of the local submatrix with o_nz or o_nnz (not both).

   You can call MatGetInfo() to get information on how effective the preallocation was;
   for example the fields mallocs,nz_allocated,nz_used,nz_unneeded;
   You can also run with the option -info and look for messages with the string
   malloc in them to see if additional memory allocation was needed.

   Consider a processor that owns rows 3, 4 and 5 of a parallel matrix. In
   the figure below we depict these three local rows and all columns (0-11).

.vb
           0 1 2 3 4 5 6 7 8 9 10 11
          --------------------------
   row 3  |. . . d d d o o o o  o  o
   row 4  |. . . d d d o o o o  o  o
   row 5  |. . . d d d o o o o  o  o
          --------------------------
.ve

   Thus, any entries in the d locations are stored in the d (diagonal)
   submatrix, and any entries in the o locations are stored in the
   o (off-diagonal) submatrix.  Note that the d matrix is stored in
   MatSeqSBAIJ format and the o submatrix in MATSEQBAIJ format.

   Now d_nz should indicate the number of block nonzeros per row in the upper triangular
   plus the diagonal part of the d matrix,
   and o_nz should indicate the number of block nonzeros per row in the o matrix

   In general, for PDE problems in which most nonzeros are near the diagonal,
   one expects d_nz >> o_nz.   For large problems you MUST preallocate memory
   or you will get TERRIBLE performance; see the users' manual chapter on
   matrices.

   Level: intermediate

.keywords: matrix, block, aij, compressed row, sparse, parallel

.seealso: MatCreate(), MatCreateSeqSBAIJ(), MatSetValues(), MatCreateBAIJ(), PetscSplitOwnership()
@*/
PetscErrorCode  MatMPISBAIJSetPreallocation(Mat B,PetscInt bs,PetscInt d_nz,const PetscInt d_nnz[],PetscInt o_nz,const PetscInt o_nnz[])
{
  PetscErrorCode ierr;

  PetscFunctionBegin;
  PetscValidHeaderSpecific(B,MAT_CLASSID,1);
  PetscValidType(B,1);
  PetscValidLogicalCollectiveInt(B,bs,2);
  ierr = PetscTryMethod(B,"MatMPISBAIJSetPreallocation_C",(Mat,PetscInt,PetscInt,const PetscInt[],PetscInt,const PetscInt[]),(B,bs,d_nz,d_nnz,o_nz,o_nnz));CHKERRQ(ierr);
  PetscFunctionReturn(0);
}

#undef __FUNCT__
#define __FUNCT__ "MatCreateSBAIJ"
/*@C
   MatCreateSBAIJ - Creates a sparse parallel matrix in symmetric block AIJ format
   (block compressed row).  For good matrix assembly performance
   the user should preallocate the matrix storage by setting the parameters
   d_nz (or d_nnz) and o_nz (or o_nnz).  By setting these parameters accurately,
   performance can be increased by more than a factor of 50.

   Collective on MPI_Comm

   Input Parameters:
+  comm - MPI communicator
.  bs   - size of block, the blocks are ALWAYS square. One can use MatSetBlockSizes() to set a different row and column blocksize but the row
          blocksize always defines the size of the blocks. The column blocksize sets the blocksize of the vectors obtained with MatCreateVecs()
.  m - number of local rows (or PETSC_DECIDE to have calculated if M is given)
           This value should be the same as the local size used in creating the
           y vector for the matrix-vector product y = Ax.
.  n - number of local columns (or PETSC_DECIDE to have calculated if N is given)
           This value should be the same as the local size used in creating the
           x vector for the matrix-vector product y = Ax.
.  M - number of global rows (or PETSC_DETERMINE to have calculated if m is given)
.  N - number of global columns (or PETSC_DETERMINE to have calculated if n is given)
.  d_nz  - number of block nonzeros per block row in diagonal portion of local
           submatrix  (same for all local rows)
.  d_nnz - array containing the number of block nonzeros in the various block rows
           in the upper triangular portion of the in diagonal portion of the local
           (possibly different for each block block row) or NULL.
           If you plan to factor the matrix you must leave room for the diagonal entry and
           set its value even if it is zero.
.  o_nz  - number of block nonzeros per block row in the off-diagonal portion of local
           submatrix (same for all local rows).
-  o_nnz - array containing the number of nonzeros in the various block rows of the
           off-diagonal portion of the local submatrix (possibly different for
           each block row) or NULL.

   Output Parameter:
.  A - the matrix

   Options Database Keys:
.   -mat_no_unroll - uses code that does not unroll the loops in the
                     block calculations (much slower)
.   -mat_block_size - size of the blocks to use
.   -mat_mpi - use the parallel matrix data structures even on one processor
               (defaults to using SeqBAIJ format on one processor)

   It is recommended that one use the MatCreate(), MatSetType() and/or MatSetFromOptions(),
   MatXXXXSetPreallocation() paradgm instead of this routine directly.
   [MatXXXXSetPreallocation() is, for example, MatSeqAIJSetPreallocation]

   Notes:
   The number of rows and columns must be divisible by blocksize.
   This matrix type does not support complex Hermitian operation.

   The user MUST specify either the local or global matrix dimensions
   (possibly both).

   If PETSC_DECIDE or  PETSC_DETERMINE is used for a particular argument on one processor
   than it must be used on all processors that share the object for that argument.

   If the *_nnz parameter is given then the *_nz parameter is ignored

   Storage Information:
   For a square global matrix we define each processor's diagonal portion
   to be its local rows and the corresponding columns (a square submatrix);
   each processor's off-diagonal portion encompasses the remainder of the
   local matrix (a rectangular submatrix).

   The user can specify preallocated storage for the diagonal part of
   the local submatrix with either d_nz or d_nnz (not both).  Set
   d_nz=PETSC_DEFAULT and d_nnz=NULL for PETSc to control dynamic
   memory allocation.  Likewise, specify preallocated storage for the
   off-diagonal part of the local submatrix with o_nz or o_nnz (not both).

   Consider a processor that owns rows 3, 4 and 5 of a parallel matrix. In
   the figure below we depict these three local rows and all columns (0-11).

.vb
           0 1 2 3 4 5 6 7 8 9 10 11
          --------------------------
   row 3  |. . . d d d o o o o  o  o
   row 4  |. . . d d d o o o o  o  o
   row 5  |. . . d d d o o o o  o  o
          --------------------------
.ve

   Thus, any entries in the d locations are stored in the d (diagonal)
   submatrix, and any entries in the o locations are stored in the
   o (off-diagonal) submatrix.  Note that the d matrix is stored in
   MatSeqSBAIJ format and the o submatrix in MATSEQBAIJ format.

   Now d_nz should indicate the number of block nonzeros per row in the upper triangular
   plus the diagonal part of the d matrix,
   and o_nz should indicate the number of block nonzeros per row in the o matrix.
   In general, for PDE problems in which most nonzeros are near the diagonal,
   one expects d_nz >> o_nz.   For large problems you MUST preallocate memory
   or you will get TERRIBLE performance; see the users' manual chapter on
   matrices.

   Level: intermediate

.keywords: matrix, block, aij, compressed row, sparse, parallel

.seealso: MatCreate(), MatCreateSeqSBAIJ(), MatSetValues(), MatCreateBAIJ()
@*/

PetscErrorCode  MatCreateSBAIJ(MPI_Comm comm,PetscInt bs,PetscInt m,PetscInt n,PetscInt M,PetscInt N,PetscInt d_nz,const PetscInt d_nnz[],PetscInt o_nz,const PetscInt o_nnz[],Mat *A)
{
  PetscErrorCode ierr;
  PetscMPIInt    size;

  PetscFunctionBegin;
  ierr = MatCreate(comm,A);CHKERRQ(ierr);
  ierr = MatSetSizes(*A,m,n,M,N);CHKERRQ(ierr);
  ierr = MPI_Comm_size(comm,&size);CHKERRQ(ierr);
  if (size > 1) {
    ierr = MatSetType(*A,MATMPISBAIJ);CHKERRQ(ierr);
    ierr = MatMPISBAIJSetPreallocation(*A,bs,d_nz,d_nnz,o_nz,o_nnz);CHKERRQ(ierr);
  } else {
    ierr = MatSetType(*A,MATSEQSBAIJ);CHKERRQ(ierr);
    ierr = MatSeqSBAIJSetPreallocation(*A,bs,d_nz,d_nnz);CHKERRQ(ierr);
  }
  PetscFunctionReturn(0);
}


#undef __FUNCT__
#define __FUNCT__ "MatDuplicate_MPISBAIJ"
static PetscErrorCode MatDuplicate_MPISBAIJ(Mat matin,MatDuplicateOption cpvalues,Mat *newmat)
{
  Mat            mat;
  Mat_MPISBAIJ   *a,*oldmat = (Mat_MPISBAIJ*)matin->data;
  PetscErrorCode ierr;
  PetscInt       len=0,nt,bs=matin->rmap->bs,mbs=oldmat->mbs;
  PetscScalar    *array;

  PetscFunctionBegin;
  *newmat = 0;

  ierr = MatCreate(PetscObjectComm((PetscObject)matin),&mat);CHKERRQ(ierr);
  ierr = MatSetSizes(mat,matin->rmap->n,matin->cmap->n,matin->rmap->N,matin->cmap->N);CHKERRQ(ierr);
  ierr = MatSetType(mat,((PetscObject)matin)->type_name);CHKERRQ(ierr);
  ierr = PetscMemcpy(mat->ops,matin->ops,sizeof(struct _MatOps));CHKERRQ(ierr);
  ierr = PetscLayoutReference(matin->rmap,&mat->rmap);CHKERRQ(ierr);
  ierr = PetscLayoutReference(matin->cmap,&mat->cmap);CHKERRQ(ierr);

  mat->factortype   = matin->factortype;
  mat->preallocated = PETSC_TRUE;
  mat->assembled    = PETSC_TRUE;
  mat->insertmode   = NOT_SET_VALUES;

  a      = (Mat_MPISBAIJ*)mat->data;
  a->bs2 = oldmat->bs2;
  a->mbs = oldmat->mbs;
  a->nbs = oldmat->nbs;
  a->Mbs = oldmat->Mbs;
  a->Nbs = oldmat->Nbs;


  a->size         = oldmat->size;
  a->rank         = oldmat->rank;
  a->donotstash   = oldmat->donotstash;
  a->roworiented  = oldmat->roworiented;
  a->rowindices   = 0;
  a->rowvalues    = 0;
  a->getrowactive = PETSC_FALSE;
  a->barray       = 0;
  a->rstartbs     = oldmat->rstartbs;
  a->rendbs       = oldmat->rendbs;
  a->cstartbs     = oldmat->cstartbs;
  a->cendbs       = oldmat->cendbs;

  /* hash table stuff */
  a->ht           = 0;
  a->hd           = 0;
  a->ht_size      = 0;
  a->ht_flag      = oldmat->ht_flag;
  a->ht_fact      = oldmat->ht_fact;
  a->ht_total_ct  = 0;
  a->ht_insert_ct = 0;

  ierr = PetscMemcpy(a->rangebs,oldmat->rangebs,(a->size+2)*sizeof(PetscInt));CHKERRQ(ierr);
  if (oldmat->colmap) {
#if defined(PETSC_USE_CTABLE)
    ierr = PetscTableCreateCopy(oldmat->colmap,&a->colmap);CHKERRQ(ierr);
#else
    ierr = PetscMalloc1(a->Nbs,&a->colmap);CHKERRQ(ierr);
    ierr = PetscLogObjectMemory((PetscObject)mat,(a->Nbs)*sizeof(PetscInt));CHKERRQ(ierr);
    ierr = PetscMemcpy(a->colmap,oldmat->colmap,(a->Nbs)*sizeof(PetscInt));CHKERRQ(ierr);
#endif
  } else a->colmap = 0;

  if (oldmat->garray && (len = ((Mat_SeqBAIJ*)(oldmat->B->data))->nbs)) {
    ierr = PetscMalloc1(len,&a->garray);CHKERRQ(ierr);
    ierr = PetscLogObjectMemory((PetscObject)mat,len*sizeof(PetscInt));CHKERRQ(ierr);
    ierr = PetscMemcpy(a->garray,oldmat->garray,len*sizeof(PetscInt));CHKERRQ(ierr);
  } else a->garray = 0;

  ierr = MatStashCreate_Private(PetscObjectComm((PetscObject)matin),matin->rmap->bs,&mat->bstash);CHKERRQ(ierr);
  ierr = VecDuplicate(oldmat->lvec,&a->lvec);CHKERRQ(ierr);
  ierr = PetscLogObjectParent((PetscObject)mat,(PetscObject)a->lvec);CHKERRQ(ierr);
  ierr = VecScatterCopy(oldmat->Mvctx,&a->Mvctx);CHKERRQ(ierr);
  ierr = PetscLogObjectParent((PetscObject)mat,(PetscObject)a->Mvctx);CHKERRQ(ierr);

  ierr = VecDuplicate(oldmat->slvec0,&a->slvec0);CHKERRQ(ierr);
  ierr = PetscLogObjectParent((PetscObject)mat,(PetscObject)a->slvec0);CHKERRQ(ierr);
  ierr = VecDuplicate(oldmat->slvec1,&a->slvec1);CHKERRQ(ierr);
  ierr = PetscLogObjectParent((PetscObject)mat,(PetscObject)a->slvec1);CHKERRQ(ierr);

  ierr = VecGetLocalSize(a->slvec1,&nt);CHKERRQ(ierr);
  ierr = VecGetArray(a->slvec1,&array);CHKERRQ(ierr);
  ierr = VecCreateSeqWithArray(PETSC_COMM_SELF,1,bs*mbs,array,&a->slvec1a);CHKERRQ(ierr);
  ierr = VecCreateSeqWithArray(PETSC_COMM_SELF,1,nt-bs*mbs,array+bs*mbs,&a->slvec1b);CHKERRQ(ierr);
  ierr = VecRestoreArray(a->slvec1,&array);CHKERRQ(ierr);
  ierr = VecGetArray(a->slvec0,&array);CHKERRQ(ierr);
  ierr = VecCreateSeqWithArray(PETSC_COMM_SELF,1,nt-bs*mbs,array+bs*mbs,&a->slvec0b);CHKERRQ(ierr);
  ierr = VecRestoreArray(a->slvec0,&array);CHKERRQ(ierr);
  ierr = PetscLogObjectParent((PetscObject)mat,(PetscObject)a->slvec0);CHKERRQ(ierr);
  ierr = PetscLogObjectParent((PetscObject)mat,(PetscObject)a->slvec1);CHKERRQ(ierr);
  ierr = PetscLogObjectParent((PetscObject)mat,(PetscObject)a->slvec0b);CHKERRQ(ierr);
  ierr = PetscLogObjectParent((PetscObject)mat,(PetscObject)a->slvec1a);CHKERRQ(ierr);
  ierr = PetscLogObjectParent((PetscObject)mat,(PetscObject)a->slvec1b);CHKERRQ(ierr);

  /* ierr =  VecScatterCopy(oldmat->sMvctx,&a->sMvctx); - not written yet, replaced by the lazy trick: */
  ierr      = PetscObjectReference((PetscObject)oldmat->sMvctx);CHKERRQ(ierr);
  a->sMvctx = oldmat->sMvctx;
  ierr      = PetscLogObjectParent((PetscObject)mat,(PetscObject)a->sMvctx);CHKERRQ(ierr);

  ierr    = MatDuplicate(oldmat->A,cpvalues,&a->A);CHKERRQ(ierr);
  ierr    = PetscLogObjectParent((PetscObject)mat,(PetscObject)a->A);CHKERRQ(ierr);
  ierr    = MatDuplicate(oldmat->B,cpvalues,&a->B);CHKERRQ(ierr);
  ierr    = PetscLogObjectParent((PetscObject)mat,(PetscObject)a->B);CHKERRQ(ierr);
  ierr    = PetscFunctionListDuplicate(((PetscObject)matin)->qlist,&((PetscObject)mat)->qlist);CHKERRQ(ierr);
  *newmat = mat;
  PetscFunctionReturn(0);
}

#undef __FUNCT__
#define __FUNCT__ "MatLoad_MPISBAIJ"
PetscErrorCode MatLoad_MPISBAIJ(Mat newmat,PetscViewer viewer)
{
  PetscErrorCode ierr;
  PetscInt       i,nz,j,rstart,rend;
  PetscScalar    *vals,*buf;
  MPI_Comm       comm;
  MPI_Status     status;
  PetscMPIInt    rank,size,tag = ((PetscObject)viewer)->tag,*sndcounts = 0,*browners,maxnz,*rowners,mmbs;
  PetscInt       header[4],*rowlengths = 0,M,N,m,*cols,*locrowlens;
  PetscInt       *procsnz = 0,jj,*mycols,*ibuf;
  PetscInt       bs = newmat->rmap->bs,Mbs,mbs,extra_rows;
  PetscInt       *dlens,*odlens,*mask,*masked1,*masked2,rowcount,odcount;
  PetscInt       dcount,kmax,k,nzcount,tmp;
  int            fd;

  PetscFunctionBegin;
  /* force binary viewer to load .info file if it has not yet done so */
  ierr = PetscViewerSetUp(viewer);CHKERRQ(ierr);
  ierr = PetscObjectGetComm((PetscObject)viewer,&comm);CHKERRQ(ierr);
  ierr = PetscOptionsBegin(comm,NULL,"Options for loading MPISBAIJ matrix 2","Mat");CHKERRQ(ierr);
  ierr = PetscOptionsInt("-matload_block_size","Set the blocksize used to store the matrix","MatLoad",bs,&bs,NULL);CHKERRQ(ierr);
  ierr = PetscOptionsEnd();CHKERRQ(ierr);
  if (bs < 0) bs = 1;

  ierr = MPI_Comm_size(comm,&size);CHKERRQ(ierr);
  ierr = MPI_Comm_rank(comm,&rank);CHKERRQ(ierr);
  ierr = PetscViewerBinaryGetDescriptor(viewer,&fd);CHKERRQ(ierr);
  if (!rank) {
    ierr = PetscBinaryRead(fd,(char*)header,4,PETSC_INT);CHKERRQ(ierr);
    if (header[0] != MAT_FILE_CLASSID) SETERRQ(PETSC_COMM_SELF,PETSC_ERR_FILE_UNEXPECTED,"not matrix object");
    if (header[3] < 0) SETERRQ(PETSC_COMM_SELF,PETSC_ERR_FILE_UNEXPECTED,"Matrix stored in special format, cannot load as MPISBAIJ");
  }

  ierr = MPI_Bcast(header+1,3,MPIU_INT,0,comm);CHKERRQ(ierr);
  M    = header[1];
  N    = header[2];

  /* If global sizes are set, check if they are consistent with that given in the file */
  if (newmat->rmap->N >= 0 && newmat->rmap->N != M) SETERRQ2(PETSC_COMM_SELF,PETSC_ERR_FILE_UNEXPECTED, "Inconsistent # of rows:Matrix in file has (%D) and input matrix has (%D)",newmat->rmap->N,M);
  if (newmat->cmap->N >= 0 && newmat->cmap->N != N) SETERRQ2(PETSC_COMM_SELF,PETSC_ERR_FILE_UNEXPECTED, "Inconsistent # of cols:Matrix in file has (%D) and input matrix has (%D)",newmat->cmap->N,N);

  if (M != N) SETERRQ(PETSC_COMM_SELF,PETSC_ERR_SUP,"Can only do square matrices");

  /*
     This code adds extra rows to make sure the number of rows is
     divisible by the blocksize
  */
  Mbs        = M/bs;
  extra_rows = bs - M + bs*(Mbs);
  if (extra_rows == bs) extra_rows = 0;
  else                  Mbs++;
  if (extra_rows &&!rank) {
    ierr = PetscInfo(viewer,"Padding loaded matrix to match blocksize\n");CHKERRQ(ierr);
  }

  /* determine ownership of all rows */
  if (newmat->rmap->n < 0) { /* PETSC_DECIDE */
    mbs = Mbs/size + ((Mbs % size) > rank);
    m   = mbs*bs;
  } else { /* User Set */
    m   = newmat->rmap->n;
    mbs = m/bs;
  }
  ierr       = PetscMalloc2(size+1,&rowners,size+1,&browners);CHKERRQ(ierr);
  ierr       = PetscMPIIntCast(mbs,&mmbs);CHKERRQ(ierr);
  ierr       = MPI_Allgather(&mmbs,1,MPI_INT,rowners+1,1,MPI_INT,comm);CHKERRQ(ierr);
  rowners[0] = 0;
  for (i=2; i<=size; i++) rowners[i] += rowners[i-1];
  for (i=0; i<=size; i++) browners[i] = rowners[i]*bs;
  rstart = rowners[rank];
  rend   = rowners[rank+1];

  /* distribute row lengths to all processors */
  ierr = PetscMalloc1((rend-rstart)*bs,&locrowlens);CHKERRQ(ierr);
  if (!rank) {
    ierr = PetscMalloc1(M+extra_rows,&rowlengths);CHKERRQ(ierr);
    ierr = PetscBinaryRead(fd,rowlengths,M,PETSC_INT);CHKERRQ(ierr);
    for (i=0; i<extra_rows; i++) rowlengths[M+i] = 1;
    ierr = PetscMalloc1(size,&sndcounts);CHKERRQ(ierr);
    for (i=0; i<size; i++) sndcounts[i] = browners[i+1] - browners[i];
    ierr = MPI_Scatterv(rowlengths,sndcounts,browners,MPIU_INT,locrowlens,(rend-rstart)*bs,MPIU_INT,0,comm);CHKERRQ(ierr);
    ierr = PetscFree(sndcounts);CHKERRQ(ierr);
  } else {
    ierr = MPI_Scatterv(0,0,0,MPIU_INT,locrowlens,(rend-rstart)*bs,MPIU_INT,0,comm);CHKERRQ(ierr);
  }

  if (!rank) {   /* procs[0] */
    /* calculate the number of nonzeros on each processor */
    ierr = PetscMalloc1(size,&procsnz);CHKERRQ(ierr);
    ierr = PetscMemzero(procsnz,size*sizeof(PetscInt));CHKERRQ(ierr);
    for (i=0; i<size; i++) {
      for (j=rowners[i]*bs; j< rowners[i+1]*bs; j++) {
        procsnz[i] += rowlengths[j];
      }
    }
    ierr = PetscFree(rowlengths);CHKERRQ(ierr);

    /* determine max buffer needed and allocate it */
    maxnz = 0;
    for (i=0; i<size; i++) {
      maxnz = PetscMax(maxnz,procsnz[i]);
    }
    ierr = PetscMalloc1(maxnz,&cols);CHKERRQ(ierr);

    /* read in my part of the matrix column indices  */
    nz     = procsnz[0];
    ierr   = PetscMalloc1(nz,&ibuf);CHKERRQ(ierr);
    mycols = ibuf;
    if (size == 1) nz -= extra_rows;
    ierr = PetscBinaryRead(fd,mycols,nz,PETSC_INT);CHKERRQ(ierr);
    if (size == 1) {
      for (i=0; i< extra_rows; i++) mycols[nz+i] = M+i;
    }

    /* read in every ones (except the last) and ship off */
    for (i=1; i<size-1; i++) {
      nz   = procsnz[i];
      ierr = PetscBinaryRead(fd,cols,nz,PETSC_INT);CHKERRQ(ierr);
      ierr = MPI_Send(cols,nz,MPIU_INT,i,tag,comm);CHKERRQ(ierr);
    }
    /* read in the stuff for the last proc */
    if (size != 1) {
      nz   = procsnz[size-1] - extra_rows;  /* the extra rows are not on the disk */
      ierr = PetscBinaryRead(fd,cols,nz,PETSC_INT);CHKERRQ(ierr);
      for (i=0; i<extra_rows; i++) cols[nz+i] = M+i;
      ierr = MPI_Send(cols,nz+extra_rows,MPIU_INT,size-1,tag,comm);CHKERRQ(ierr);
    }
    ierr = PetscFree(cols);CHKERRQ(ierr);
  } else {  /* procs[i], i>0 */
    /* determine buffer space needed for message */
    nz = 0;
    for (i=0; i<m; i++) nz += locrowlens[i];
    ierr   = PetscMalloc1(nz,&ibuf);CHKERRQ(ierr);
    mycols = ibuf;
    /* receive message of column indices*/
    ierr = MPI_Recv(mycols,nz,MPIU_INT,0,tag,comm,&status);CHKERRQ(ierr);
    ierr = MPI_Get_count(&status,MPIU_INT,&maxnz);CHKERRQ(ierr);
    if (maxnz != nz) SETERRQ(PETSC_COMM_SELF,PETSC_ERR_FILE_UNEXPECTED,"something is wrong with file");
  }

  /* loop over local rows, determining number of off diagonal entries */
  ierr     = PetscMalloc2(rend-rstart,&dlens,rend-rstart,&odlens);CHKERRQ(ierr);
  ierr     = PetscMalloc3(Mbs,&mask,Mbs,&masked1,Mbs,&masked2);CHKERRQ(ierr);
  ierr     = PetscMemzero(mask,Mbs*sizeof(PetscInt));CHKERRQ(ierr);
  ierr     = PetscMemzero(masked1,Mbs*sizeof(PetscInt));CHKERRQ(ierr);
  ierr     = PetscMemzero(masked2,Mbs*sizeof(PetscInt));CHKERRQ(ierr);
  rowcount = 0;
  nzcount  = 0;
  for (i=0; i<mbs; i++) {
    dcount  = 0;
    odcount = 0;
    for (j=0; j<bs; j++) {
      kmax = locrowlens[rowcount];
      for (k=0; k<kmax; k++) {
        tmp = mycols[nzcount++]/bs; /* block col. index */
        if (!mask[tmp]) {
          mask[tmp] = 1;
          if (tmp < rstart || tmp >= rend) masked2[odcount++] = tmp; /* entry in off-diag portion */
          else masked1[dcount++] = tmp; /* entry in diag portion */
        }
      }
      rowcount++;
    }

    dlens[i]  = dcount;  /* d_nzz[i] */
    odlens[i] = odcount; /* o_nzz[i] */

    /* zero out the mask elements we set */
    for (j=0; j<dcount; j++) mask[masked1[j]] = 0;
    for (j=0; j<odcount; j++) mask[masked2[j]] = 0;
  }
  ierr = MatSetSizes(newmat,m,m,M+extra_rows,N+extra_rows);CHKERRQ(ierr);
  ierr = MatMPISBAIJSetPreallocation(newmat,bs,0,dlens,0,odlens);CHKERRQ(ierr);
  ierr = MatSetOption(newmat,MAT_IGNORE_LOWER_TRIANGULAR,PETSC_TRUE);CHKERRQ(ierr);

  if (!rank) {
    ierr = PetscMalloc1(maxnz,&buf);CHKERRQ(ierr);
    /* read in my part of the matrix numerical values  */
    nz     = procsnz[0];
    vals   = buf;
    mycols = ibuf;
    if (size == 1) nz -= extra_rows;
    ierr = PetscBinaryRead(fd,vals,nz,PETSC_SCALAR);CHKERRQ(ierr);
    if (size == 1) {
      for (i=0; i< extra_rows; i++) vals[nz+i] = 1.0;
    }

    /* insert into matrix */
    jj = rstart*bs;
    for (i=0; i<m; i++) {
      ierr    = MatSetValues(newmat,1,&jj,locrowlens[i],mycols,vals,INSERT_VALUES);CHKERRQ(ierr);
      mycols += locrowlens[i];
      vals   += locrowlens[i];
      jj++;
    }

    /* read in other processors (except the last one) and ship out */
    for (i=1; i<size-1; i++) {
      nz   = procsnz[i];
      vals = buf;
      ierr = PetscBinaryRead(fd,vals,nz,PETSC_SCALAR);CHKERRQ(ierr);
      ierr = MPI_Send(vals,nz,MPIU_SCALAR,i,((PetscObject)newmat)->tag,comm);CHKERRQ(ierr);
    }
    /* the last proc */
    if (size != 1) {
      nz   = procsnz[i] - extra_rows;
      vals = buf;
      ierr = PetscBinaryRead(fd,vals,nz,PETSC_SCALAR);CHKERRQ(ierr);
      for (i=0; i<extra_rows; i++) vals[nz+i] = 1.0;
      ierr = MPI_Send(vals,nz+extra_rows,MPIU_SCALAR,size-1,((PetscObject)newmat)->tag,comm);CHKERRQ(ierr);
    }
    ierr = PetscFree(procsnz);CHKERRQ(ierr);

  } else {
    /* receive numeric values */
    ierr = PetscMalloc1(nz,&buf);CHKERRQ(ierr);

    /* receive message of values*/
    vals   = buf;
    mycols = ibuf;
    ierr   = MPI_Recv(vals,nz,MPIU_SCALAR,0,((PetscObject)newmat)->tag,comm,&status);CHKERRQ(ierr);
    ierr   = MPI_Get_count(&status,MPIU_SCALAR,&maxnz);CHKERRQ(ierr);
    if (maxnz != nz) SETERRQ(PETSC_COMM_SELF,PETSC_ERR_FILE_UNEXPECTED,"something is wrong with file");

    /* insert into matrix */
    jj = rstart*bs;
    for (i=0; i<m; i++) {
      ierr    = MatSetValues_MPISBAIJ(newmat,1,&jj,locrowlens[i],mycols,vals,INSERT_VALUES);CHKERRQ(ierr);
      mycols += locrowlens[i];
      vals   += locrowlens[i];
      jj++;
    }
  }

  ierr = PetscFree(locrowlens);CHKERRQ(ierr);
  ierr = PetscFree(buf);CHKERRQ(ierr);
  ierr = PetscFree(ibuf);CHKERRQ(ierr);
  ierr = PetscFree2(rowners,browners);CHKERRQ(ierr);
  ierr = PetscFree2(dlens,odlens);CHKERRQ(ierr);
  ierr = PetscFree3(mask,masked1,masked2);CHKERRQ(ierr);
  ierr = MatAssemblyBegin(newmat,MAT_FINAL_ASSEMBLY);CHKERRQ(ierr);
  ierr = MatAssemblyEnd(newmat,MAT_FINAL_ASSEMBLY);CHKERRQ(ierr);
  PetscFunctionReturn(0);
}

#undef __FUNCT__
#define __FUNCT__ "MatMPISBAIJSetHashTableFactor"
/*XXXXX@
   MatMPISBAIJSetHashTableFactor - Sets the factor required to compute the size of the HashTable.

   Input Parameters:
.  mat  - the matrix
.  fact - factor

   Not Collective on Mat, each process can have a different hash factor

   Level: advanced

  Notes:
   This can also be set by the command line option: -mat_use_hash_table fact

.keywords: matrix, hashtable, factor, HT

.seealso: MatSetOption()
@XXXXX*/


#undef __FUNCT__
#define __FUNCT__ "MatGetRowMaxAbs_MPISBAIJ"
PetscErrorCode MatGetRowMaxAbs_MPISBAIJ(Mat A,Vec v,PetscInt idx[])
{
  Mat_MPISBAIJ   *a = (Mat_MPISBAIJ*)A->data;
  Mat_SeqBAIJ    *b = (Mat_SeqBAIJ*)(a->B)->data;
  PetscReal      atmp;
  PetscReal      *work,*svalues,*rvalues;
  PetscErrorCode ierr;
  PetscInt       i,bs,mbs,*bi,*bj,brow,j,ncols,krow,kcol,col,row,Mbs,bcol;
  PetscMPIInt    rank,size;
  PetscInt       *rowners_bs,dest,count,source;
  PetscScalar    *va;
  MatScalar      *ba;
  MPI_Status     stat;

  PetscFunctionBegin;
  if (idx) SETERRQ(PETSC_COMM_SELF,PETSC_ERR_SUP,"Send email to petsc-maint@mcs.anl.gov");
  ierr = MatGetRowMaxAbs(a->A,v,NULL);CHKERRQ(ierr);
  ierr = VecGetArray(v,&va);CHKERRQ(ierr);

  ierr = MPI_Comm_size(PetscObjectComm((PetscObject)A),&size);CHKERRQ(ierr);
  ierr = MPI_Comm_rank(PetscObjectComm((PetscObject)A),&rank);CHKERRQ(ierr);

  bs  = A->rmap->bs;
  mbs = a->mbs;
  Mbs = a->Mbs;
  ba  = b->a;
  bi  = b->i;
  bj  = b->j;

  /* find ownerships */
  rowners_bs = A->rmap->range;

  /* each proc creates an array to be distributed */
  ierr = PetscMalloc1(bs*Mbs,&work);CHKERRQ(ierr);
  ierr = PetscMemzero(work,bs*Mbs*sizeof(PetscReal));CHKERRQ(ierr);

  /* row_max for B */
  if (rank != size-1) {
    for (i=0; i<mbs; i++) {
      ncols = bi[1] - bi[0]; bi++;
      brow  = bs*i;
      for (j=0; j<ncols; j++) {
        bcol = bs*(*bj);
        for (kcol=0; kcol<bs; kcol++) {
          col  = bcol + kcol;                /* local col index */
          col += rowners_bs[rank+1];      /* global col index */
          for (krow=0; krow<bs; krow++) {
            atmp = PetscAbsScalar(*ba); ba++;
            row  = brow + krow;   /* local row index */
            if (PetscRealPart(va[row]) < atmp) va[row] = atmp;
            if (work[col] < atmp) work[col] = atmp;
          }
        }
        bj++;
      }
    }

    /* send values to its owners */
    for (dest=rank+1; dest<size; dest++) {
      svalues = work + rowners_bs[dest];
      count   = rowners_bs[dest+1]-rowners_bs[dest];
      ierr    = MPI_Send(svalues,count,MPIU_REAL,dest,rank,PetscObjectComm((PetscObject)A));CHKERRQ(ierr);
    }
  }

  /* receive values */
  if (rank) {
    rvalues = work;
    count   = rowners_bs[rank+1]-rowners_bs[rank];
    for (source=0; source<rank; source++) {
      ierr = MPI_Recv(rvalues,count,MPIU_REAL,MPI_ANY_SOURCE,MPI_ANY_TAG,PetscObjectComm((PetscObject)A),&stat);CHKERRQ(ierr);
      /* process values */
      for (i=0; i<count; i++) {
        if (PetscRealPart(va[i]) < rvalues[i]) va[i] = rvalues[i];
      }
    }
  }

  ierr = VecRestoreArray(v,&va);CHKERRQ(ierr);
  ierr = PetscFree(work);CHKERRQ(ierr);
  PetscFunctionReturn(0);
}

#undef __FUNCT__
#define __FUNCT__ "MatSOR_MPISBAIJ"
PetscErrorCode MatSOR_MPISBAIJ(Mat matin,Vec bb,PetscReal omega,MatSORType flag,PetscReal fshift,PetscInt its,PetscInt lits,Vec xx)
{
  Mat_MPISBAIJ      *mat = (Mat_MPISBAIJ*)matin->data;
  PetscErrorCode    ierr;
  PetscInt          mbs=mat->mbs,bs=matin->rmap->bs;
  PetscScalar       *x,*ptr,*from;
  Vec               bb1;
  const PetscScalar *b;

  PetscFunctionBegin;
  if (its <= 0 || lits <= 0) SETERRQ2(PETSC_COMM_SELF,PETSC_ERR_ARG_WRONG,"Relaxation requires global its %D and local its %D both positive",its,lits);
  if (bs > 1) SETERRQ(PETSC_COMM_SELF,PETSC_ERR_SUP,"SSOR for block size > 1 is not yet implemented");

  if (flag == SOR_APPLY_UPPER) {
    ierr = (*mat->A->ops->sor)(mat->A,bb,omega,flag,fshift,lits,1,xx);CHKERRQ(ierr);
    PetscFunctionReturn(0);
  }

  if ((flag & SOR_LOCAL_SYMMETRIC_SWEEP) == SOR_LOCAL_SYMMETRIC_SWEEP) {
    if (flag & SOR_ZERO_INITIAL_GUESS) {
      ierr = (*mat->A->ops->sor)(mat->A,bb,omega,flag,fshift,lits,lits,xx);CHKERRQ(ierr);
      its--;
    }

    ierr = VecDuplicate(bb,&bb1);CHKERRQ(ierr);
    while (its--) {

      /* lower triangular part: slvec0b = - B^T*xx */
      ierr = (*mat->B->ops->multtranspose)(mat->B,xx,mat->slvec0b);CHKERRQ(ierr);

      /* copy xx into slvec0a */
      ierr = VecGetArray(mat->slvec0,&ptr);CHKERRQ(ierr);
      ierr = VecGetArray(xx,&x);CHKERRQ(ierr);
      ierr = PetscMemcpy(ptr,x,bs*mbs*sizeof(MatScalar));CHKERRQ(ierr);
      ierr = VecRestoreArray(mat->slvec0,&ptr);CHKERRQ(ierr);

      ierr = VecScale(mat->slvec0,-1.0);CHKERRQ(ierr);

      /* copy bb into slvec1a */
      ierr = VecGetArray(mat->slvec1,&ptr);CHKERRQ(ierr);
      ierr = VecGetArrayRead(bb,&b);CHKERRQ(ierr);
      ierr = PetscMemcpy(ptr,b,bs*mbs*sizeof(MatScalar));CHKERRQ(ierr);
      ierr = VecRestoreArray(mat->slvec1,&ptr);CHKERRQ(ierr);

      /* set slvec1b = 0 */
      ierr = VecSet(mat->slvec1b,0.0);CHKERRQ(ierr);

      ierr = VecScatterBegin(mat->sMvctx,mat->slvec0,mat->slvec1,ADD_VALUES,SCATTER_FORWARD);CHKERRQ(ierr);
      ierr = VecRestoreArray(xx,&x);CHKERRQ(ierr);
      ierr = VecRestoreArrayRead(bb,&b);CHKERRQ(ierr);
      ierr = VecScatterEnd(mat->sMvctx,mat->slvec0,mat->slvec1,ADD_VALUES,SCATTER_FORWARD);CHKERRQ(ierr);

      /* upper triangular part: bb1 = bb1 - B*x */
      ierr = (*mat->B->ops->multadd)(mat->B,mat->slvec1b,mat->slvec1a,bb1);CHKERRQ(ierr);

      /* local diagonal sweep */
      ierr = (*mat->A->ops->sor)(mat->A,bb1,omega,SOR_SYMMETRIC_SWEEP,fshift,lits,lits,xx);CHKERRQ(ierr);
    }
    ierr = VecDestroy(&bb1);CHKERRQ(ierr);
  } else if ((flag & SOR_LOCAL_FORWARD_SWEEP) && (its == 1) && (flag & SOR_ZERO_INITIAL_GUESS)) {
    ierr = (*mat->A->ops->sor)(mat->A,bb,omega,flag,fshift,lits,1,xx);CHKERRQ(ierr);
  } else if ((flag & SOR_LOCAL_BACKWARD_SWEEP) && (its == 1) && (flag & SOR_ZERO_INITIAL_GUESS)) {
    ierr = (*mat->A->ops->sor)(mat->A,bb,omega,flag,fshift,lits,1,xx);CHKERRQ(ierr);
  } else if (flag & SOR_EISENSTAT) {
    Vec               xx1;
    PetscBool         hasop;
    const PetscScalar *diag;
    PetscScalar       *sl,scale = (omega - 2.0)/omega;
    PetscInt          i,n;

    if (!mat->xx1) {
      ierr = VecDuplicate(bb,&mat->xx1);CHKERRQ(ierr);
      ierr = VecDuplicate(bb,&mat->bb1);CHKERRQ(ierr);
    }
    xx1 = mat->xx1;
    bb1 = mat->bb1;

    ierr = (*mat->A->ops->sor)(mat->A,bb,omega,(MatSORType)(SOR_ZERO_INITIAL_GUESS | SOR_LOCAL_BACKWARD_SWEEP),fshift,lits,1,xx);CHKERRQ(ierr);

    if (!mat->diag) {
      /* this is wrong for same matrix with new nonzero values */
      ierr = MatCreateVecs(matin,&mat->diag,NULL);CHKERRQ(ierr);
      ierr = MatGetDiagonal(matin,mat->diag);CHKERRQ(ierr);
    }
    ierr = MatHasOperation(matin,MATOP_MULT_DIAGONAL_BLOCK,&hasop);CHKERRQ(ierr);

    if (hasop) {
      ierr = MatMultDiagonalBlock(matin,xx,bb1);CHKERRQ(ierr);
      ierr = VecAYPX(mat->slvec1a,scale,bb);CHKERRQ(ierr);
    } else {
      /*
          These two lines are replaced by code that may be a bit faster for a good compiler
      ierr = VecPointwiseMult(mat->slvec1a,mat->diag,xx);CHKERRQ(ierr);
      ierr = VecAYPX(mat->slvec1a,scale,bb);CHKERRQ(ierr);
      */
      ierr = VecGetArray(mat->slvec1a,&sl);CHKERRQ(ierr);
      ierr = VecGetArrayRead(mat->diag,&diag);CHKERRQ(ierr);
      ierr = VecGetArrayRead(bb,&b);CHKERRQ(ierr);
      ierr = VecGetArray(xx,&x);CHKERRQ(ierr);
      ierr = VecGetLocalSize(xx,&n);CHKERRQ(ierr);
      if (omega == 1.0) {
        for (i=0; i<n; i++) sl[i] = b[i] - diag[i]*x[i];
        ierr = PetscLogFlops(2.0*n);CHKERRQ(ierr);
      } else {
        for (i=0; i<n; i++) sl[i] = b[i] + scale*diag[i]*x[i];
        ierr = PetscLogFlops(3.0*n);CHKERRQ(ierr);
      }
      ierr = VecRestoreArray(mat->slvec1a,&sl);CHKERRQ(ierr);
      ierr = VecRestoreArrayRead(mat->diag,&diag);CHKERRQ(ierr);
      ierr = VecRestoreArrayRead(bb,&b);CHKERRQ(ierr);
      ierr = VecRestoreArray(xx,&x);CHKERRQ(ierr);
    }

    /* multiply off-diagonal portion of matrix */
    ierr = VecSet(mat->slvec1b,0.0);CHKERRQ(ierr);
    ierr = (*mat->B->ops->multtranspose)(mat->B,xx,mat->slvec0b);CHKERRQ(ierr);
    ierr = VecGetArray(mat->slvec0,&from);CHKERRQ(ierr);
    ierr = VecGetArray(xx,&x);CHKERRQ(ierr);
    ierr = PetscMemcpy(from,x,bs*mbs*sizeof(MatScalar));CHKERRQ(ierr);
    ierr = VecRestoreArray(mat->slvec0,&from);CHKERRQ(ierr);
    ierr = VecRestoreArray(xx,&x);CHKERRQ(ierr);
    ierr = VecScatterBegin(mat->sMvctx,mat->slvec0,mat->slvec1,ADD_VALUES,SCATTER_FORWARD);CHKERRQ(ierr);
    ierr = VecScatterEnd(mat->sMvctx,mat->slvec0,mat->slvec1,ADD_VALUES,SCATTER_FORWARD);CHKERRQ(ierr);
    ierr = (*mat->B->ops->multadd)(mat->B,mat->slvec1b,mat->slvec1a,mat->slvec1a);CHKERRQ(ierr);

    /* local sweep */
    ierr = (*mat->A->ops->sor)(mat->A,mat->slvec1a,omega,(MatSORType)(SOR_ZERO_INITIAL_GUESS | SOR_LOCAL_FORWARD_SWEEP),fshift,lits,1,xx1);CHKERRQ(ierr);
    ierr = VecAXPY(xx,1.0,xx1);CHKERRQ(ierr);
  } else SETERRQ(PETSC_COMM_SELF,PETSC_ERR_SUP,"MatSORType is not supported for SBAIJ matrix format");
  PetscFunctionReturn(0);
}

#undef __FUNCT__
#define __FUNCT__ "MatSOR_MPISBAIJ_2comm"
PetscErrorCode MatSOR_MPISBAIJ_2comm(Mat matin,Vec bb,PetscReal omega,MatSORType flag,PetscReal fshift,PetscInt its,PetscInt lits,Vec xx)
{
  Mat_MPISBAIJ   *mat = (Mat_MPISBAIJ*)matin->data;
  PetscErrorCode ierr;
  Vec            lvec1,bb1;

  PetscFunctionBegin;
  if (its <= 0 || lits <= 0) SETERRQ2(PETSC_COMM_SELF,PETSC_ERR_ARG_WRONG,"Relaxation requires global its %D and local its %D both positive",its,lits);
  if (matin->rmap->bs > 1) SETERRQ(PETSC_COMM_SELF,PETSC_ERR_SUP,"SSOR for block size > 1 is not yet implemented");

  if ((flag & SOR_LOCAL_SYMMETRIC_SWEEP) == SOR_LOCAL_SYMMETRIC_SWEEP) {
    if (flag & SOR_ZERO_INITIAL_GUESS) {
      ierr = (*mat->A->ops->sor)(mat->A,bb,omega,flag,fshift,lits,lits,xx);CHKERRQ(ierr);
      its--;
    }

    ierr = VecDuplicate(mat->lvec,&lvec1);CHKERRQ(ierr);
    ierr = VecDuplicate(bb,&bb1);CHKERRQ(ierr);
    while (its--) {
      ierr = VecScatterBegin(mat->Mvctx,xx,mat->lvec,INSERT_VALUES,SCATTER_FORWARD);CHKERRQ(ierr);

      /* lower diagonal part: bb1 = bb - B^T*xx */
      ierr = (*mat->B->ops->multtranspose)(mat->B,xx,lvec1);CHKERRQ(ierr);
      ierr = VecScale(lvec1,-1.0);CHKERRQ(ierr);

      ierr = VecScatterEnd(mat->Mvctx,xx,mat->lvec,INSERT_VALUES,SCATTER_FORWARD);CHKERRQ(ierr);
      ierr = VecCopy(bb,bb1);CHKERRQ(ierr);
      ierr = VecScatterBegin(mat->Mvctx,lvec1,bb1,ADD_VALUES,SCATTER_REVERSE);CHKERRQ(ierr);

      /* upper diagonal part: bb1 = bb1 - B*x */
      ierr = VecScale(mat->lvec,-1.0);CHKERRQ(ierr);
      ierr = (*mat->B->ops->multadd)(mat->B,mat->lvec,bb1,bb1);CHKERRQ(ierr);

      ierr = VecScatterEnd(mat->Mvctx,lvec1,bb1,ADD_VALUES,SCATTER_REVERSE);CHKERRQ(ierr);

      /* diagonal sweep */
      ierr = (*mat->A->ops->sor)(mat->A,bb1,omega,SOR_SYMMETRIC_SWEEP,fshift,lits,lits,xx);CHKERRQ(ierr);
    }
    ierr = VecDestroy(&lvec1);CHKERRQ(ierr);
    ierr = VecDestroy(&bb1);CHKERRQ(ierr);
  } else SETERRQ(PETSC_COMM_SELF,PETSC_ERR_SUP,"MatSORType is not supported for SBAIJ matrix format");
  PetscFunctionReturn(0);
}

#undef __FUNCT__
#define __FUNCT__ "MatCreateMPISBAIJWithArrays"
/*@
     MatCreateMPISBAIJWithArrays - creates a MPI SBAIJ matrix using arrays that contain in standard
         CSR format the local rows.

   Collective on MPI_Comm

   Input Parameters:
+  comm - MPI communicator
.  bs - the block size, only a block size of 1 is supported
.  m - number of local rows (Cannot be PETSC_DECIDE)
.  n - This value should be the same as the local size used in creating the
       x vector for the matrix-vector product y = Ax. (or PETSC_DECIDE to have
       calculated if N is given) For square matrices n is almost always m.
.  M - number of global rows (or PETSC_DETERMINE to have calculated if m is given)
.  N - number of global columns (or PETSC_DETERMINE to have calculated if n is given)
.   i - row indices
.   j - column indices
-   a - matrix values

   Output Parameter:
.   mat - the matrix

   Level: intermediate

   Notes:
       The i, j, and a arrays ARE copied by this routine into the internal format used by PETSc;
     thus you CANNOT change the matrix entries by changing the values of a[] after you have
     called this routine. Use MatCreateMPIAIJWithSplitArrays() to avoid needing to copy the arrays.

       The i and j indices are 0 based, and i indices are indices corresponding to the local j array.

.keywords: matrix, aij, compressed row, sparse, parallel

.seealso: MatCreate(), MatCreateSeqAIJ(), MatSetValues(), MatMPIAIJSetPreallocation(), MatMPIAIJSetPreallocationCSR(),
          MPIAIJ, MatCreateAIJ(), MatCreateMPIAIJWithSplitArrays()
@*/
PetscErrorCode  MatCreateMPISBAIJWithArrays(MPI_Comm comm,PetscInt bs,PetscInt m,PetscInt n,PetscInt M,PetscInt N,const PetscInt i[],const PetscInt j[],const PetscScalar a[],Mat *mat)
{
  PetscErrorCode ierr;


  PetscFunctionBegin;
  if (i[0]) SETERRQ(PETSC_COMM_SELF,PETSC_ERR_ARG_OUTOFRANGE,"i (row indices) must start with 0");
  if (m < 0) SETERRQ(PETSC_COMM_SELF,PETSC_ERR_ARG_OUTOFRANGE,"local number of rows (m) cannot be PETSC_DECIDE, or negative");
  ierr = MatCreate(comm,mat);CHKERRQ(ierr);
  ierr = MatSetSizes(*mat,m,n,M,N);CHKERRQ(ierr);
  ierr = MatSetType(*mat,MATMPISBAIJ);CHKERRQ(ierr);
  ierr = MatMPISBAIJSetPreallocationCSR(*mat,bs,i,j,a);CHKERRQ(ierr);
  PetscFunctionReturn(0);
}


#undef __FUNCT__
#define __FUNCT__ "MatMPISBAIJSetPreallocationCSR"
/*@C
   MatMPISBAIJSetPreallocationCSR - Allocates memory for a sparse parallel matrix in BAIJ format
   (the default parallel PETSc format).

   Collective on MPI_Comm

   Input Parameters:
+  B - the matrix
.  bs - the block size
.  i - the indices into j for the start of each local row (starts with zero)
.  j - the column indices for each local row (starts with zero) these must be sorted for each row
-  v - optional values in the matrix

   Level: developer

.keywords: matrix, aij, compressed row, sparse, parallel

.seealso: MatCreate(), MatCreateSeqAIJ(), MatSetValues(), MatMPIBAIJSetPreallocation(), MatCreateAIJ(), MPIAIJ
@*/
PetscErrorCode  MatMPISBAIJSetPreallocationCSR(Mat B,PetscInt bs,const PetscInt i[],const PetscInt j[], const PetscScalar v[])
{
  PetscErrorCode ierr;

  PetscFunctionBegin;
  ierr = PetscTryMethod(B,"MatMPISBAIJSetPreallocationCSR_C",(Mat,PetscInt,const PetscInt[],const PetscInt[],const PetscScalar[]),(B,bs,i,j,v));CHKERRQ(ierr);
  PetscFunctionReturn(0);
}

#undef __FUNCT__
#define __FUNCT__ "MatCreateMPIMatConcatenateSeqMat_MPISBAIJ"
PetscErrorCode MatCreateMPIMatConcatenateSeqMat_MPISBAIJ(MPI_Comm comm,Mat inmat,PetscInt n,MatReuse scall,Mat *outmat)
{
  PetscErrorCode ierr;
  PetscInt       m,N,i,rstart,nnz,Ii,bs,cbs;
  PetscInt       *indx;
  PetscScalar    *values;

  PetscFunctionBegin;
  ierr = MatGetSize(inmat,&m,&N);CHKERRQ(ierr);
  if (scall == MAT_INITIAL_MATRIX) { /* symbolic phase */
    Mat_SeqSBAIJ   *a = (Mat_SeqSBAIJ*)inmat->data;
    PetscInt       *dnz,*onz,sum,bs,cbs,mbs,Nbs;
    PetscInt       *bindx,rmax=a->rmax,j;
   
    ierr = MatGetBlockSizes(inmat,&bs,&cbs);CHKERRQ(ierr);
    mbs = m/bs; Nbs = N/cbs;
    if (n == PETSC_DECIDE) {
      ierr = PetscSplitOwnership(comm,&n,&Nbs);CHKERRQ(ierr);
    }
    /* Check sum(n) = Nbs */
    ierr = MPI_Allreduce(&n,&sum,1,MPIU_INT,MPI_SUM,comm);CHKERRQ(ierr);
    if (sum != Nbs) SETERRQ1(PETSC_COMM_SELF,PETSC_ERR_ARG_INCOMP,"Sum of local columns != global columns %d",Nbs);

    ierr    = MPI_Scan(&mbs, &rstart,1,MPIU_INT,MPI_SUM,comm);CHKERRQ(ierr);
    rstart -= mbs;

    ierr = PetscMalloc1(rmax,&bindx);CHKERRQ(ierr);
    ierr = MatPreallocateInitialize(comm,mbs,n,dnz,onz);CHKERRQ(ierr);
    ierr = MatSetOption(inmat,MAT_GETROW_UPPERTRIANGULAR,PETSC_TRUE);CHKERRQ(ierr);
    for (i=0; i<mbs; i++) {
      ierr = MatGetRow_SeqSBAIJ(inmat,i*bs,&nnz,&indx,NULL);CHKERRQ(ierr); /* non-blocked nnz and indx */
      nnz = nnz/bs;
      for (j=0; j<nnz; j++) bindx[j] = indx[j*bs]/bs;
      ierr = MatPreallocateSet(i+rstart,nnz,bindx,dnz,onz);CHKERRQ(ierr);
      ierr = MatRestoreRow_SeqSBAIJ(inmat,i*bs,&nnz,&indx,NULL);CHKERRQ(ierr);
    }
    ierr = MatSetOption(inmat,MAT_GETROW_UPPERTRIANGULAR,PETSC_FALSE);CHKERRQ(ierr);
    ierr = PetscFree(bindx);CHKERRQ(ierr);

    ierr = MatCreate(comm,outmat);CHKERRQ(ierr);
    ierr = MatSetSizes(*outmat,m,n*bs,PETSC_DETERMINE,PETSC_DETERMINE);CHKERRQ(ierr);
    ierr = MatSetBlockSizes(*outmat,bs,cbs);CHKERRQ(ierr);
    ierr = MatSetType(*outmat,MATMPISBAIJ);CHKERRQ(ierr);
    ierr = MatMPISBAIJSetPreallocation(*outmat,bs,0,dnz,0,onz);CHKERRQ(ierr);
    ierr = MatPreallocateFinalize(dnz,onz);CHKERRQ(ierr);
  } 
 
  /* numeric phase */
  ierr = MatGetBlockSizes(inmat,&bs,&cbs);CHKERRQ(ierr);
  ierr = MatGetOwnershipRange(*outmat,&rstart,NULL);CHKERRQ(ierr);

  ierr = MatSetOption(inmat,MAT_GETROW_UPPERTRIANGULAR,PETSC_TRUE);CHKERRQ(ierr);
  for (i=0; i<m; i++) {
    ierr = MatGetRow_SeqSBAIJ(inmat,i,&nnz,&indx,&values);CHKERRQ(ierr);
    Ii   = i + rstart;
    ierr = MatSetValues(*outmat,1,&Ii,nnz,indx,values,INSERT_VALUES);CHKERRQ(ierr);
    ierr = MatRestoreRow_SeqSBAIJ(inmat,i,&nnz,&indx,&values);CHKERRQ(ierr);
  }
  ierr = MatSetOption(inmat,MAT_GETROW_UPPERTRIANGULAR,PETSC_FALSE);CHKERRQ(ierr);
  ierr = MatAssemblyBegin(*outmat,MAT_FINAL_ASSEMBLY);CHKERRQ(ierr);
  ierr = MatAssemblyEnd(*outmat,MAT_FINAL_ASSEMBLY);CHKERRQ(ierr);
  PetscFunctionReturn(0);
}<|MERGE_RESOLUTION|>--- conflicted
+++ resolved
@@ -990,17 +990,10 @@
 #define __FUNCT__ "MatMult_MPISBAIJ_Hermitian"
 PetscErrorCode MatMult_MPISBAIJ_Hermitian(Mat A,Vec xx,Vec yy)
 {
-<<<<<<< HEAD
-  Mat_MPISBAIJ   *a = (Mat_MPISBAIJ*)A->data;
-  PetscErrorCode ierr;
-  PetscInt       nt,mbs=a->mbs,bs=A->rmap->bs;
-  PetscScalar    *from;
-=======
   Mat_MPISBAIJ      *a = (Mat_MPISBAIJ*)A->data;
   PetscErrorCode    ierr;
   PetscInt          nt,mbs=a->mbs,bs=A->rmap->bs;
   PetscScalar       *from;
->>>>>>> ca6f645d
   const PetscScalar *x;
 
   PetscFunctionBegin;
