--- conflicted
+++ resolved
@@ -7,43 +7,6 @@
 #include "src/mat/impls/aij/seq/spooles/spooles.h"
 #include "src/mat/impls/sbaij/mpi/mpisbaij.h"
 
-<<<<<<< HEAD
-=======
-#undef __FUNCT__  
-#define __FUNCT__ "MatDestroy_MPISBAIJSpooles"
-PetscErrorCode MatDestroy_MPISBAIJSpooles(Mat A) 
-{
-  PetscErrorCode ierr;
-  
-  PetscFunctionBegin;
-  /* MPISBAIJ_Spooles isn't really the matrix that USES spooles, */
-  /* rather it is a factory class for creating a symmetric matrix that can */
-  /* invoke Spooles' parallel cholesky solver. */
-  /* As a result, we don't have to clean up the stuff set for use in spooles */
-  /* as in MatDestroy_MPIAIJ_Spooles. */
-  ierr = MatConvert_Spooles_Base(A,MATMPISBAIJ,MAT_REUSE_MATRIX,&A);CHKERRQ(ierr);
-  ierr = (*A->ops->destroy)(A);CHKERRQ(ierr);
-  PetscFunctionReturn(0);
-}
-
-#undef __FUNCT__
-#define __FUNCT__ "MatAssemblyEnd_MPISBAIJSpooles"
-PetscErrorCode MatAssemblyEnd_MPISBAIJSpooles(Mat A,MatAssemblyType mode) {
-  PetscErrorCode ierr;
-  int bs;
-  Mat_Spooles *lu=(Mat_Spooles *)(A->spptr);
-
-  PetscFunctionBegin;
-  ierr = (*lu->MatAssemblyEnd)(A,mode);CHKERRQ(ierr);
-  ierr = MatGetBlockSize(A,&bs);CHKERRQ(ierr);
-  if (bs > 1) SETERRQ1(PETSC_ERR_SUP,"Block size %D not supported by Spooles",bs);
-  lu->MatCholeskyFactorSymbolic  = A->ops->choleskyfactorsymbolic;
-  A->ops->choleskyfactorsymbolic = MatCholeskyFactorSymbolic_MPISBAIJSpooles;  
-  PetscFunctionReturn(0);
-}
-
-#if !defined(PETSC_USE_COMPLEX)
->>>>>>> 6c08af04
 /* 
   input:
    F:                 numeric factor
