/*$Id: sbaijov.c,v 1.65 2001/08/06 21:15:42 bsmith Exp $*/

/*
   Routines to compute overlapping regions of a parallel MPI matrix.
   Used for finding submatrices that were shared across processors.
*/
#include "src/mat/impls/sbaij/mpi/mpisbaij.h"
#include "petscbt.h"

static int MatIncreaseOverlap_MPISBAIJ_Once(Mat,int,IS *);
static int MatIncreaseOverlap_MPISBAIJ_Local(Mat,int *,int **,PetscBT*);
static int MatIncreaseOverlap_MPISBAIJ_Receive(Mat,int,int **,int**,int*);
 
/* this function is sasme as MatCompressIndicesGeneral_MPIBAIJ -- should be removed! */
#undef __FUNCT__  
#define __FUNCT__ "MatCompressIndicesGeneral_MPISBAIJ"
static int MatCompressIndicesGeneral_MPISBAIJ(Mat C,int imax,const IS is_in[],IS is_out[])
{
  Mat_MPISBAIJ        *baij = (Mat_MPISBAIJ*)C->data;
  int                ierr,isz,bs = baij->bs,n,i,j,*idx,ival;
#if defined (PETSC_USE_CTABLE)
  PetscTable         gid1_lid1;
  int                tt, gid1, *nidx;
  PetscTablePosition tpos;
#else
  int                Nbs,*nidx;
  PetscBT            table;
#endif

  PetscFunctionBegin;
  /* printf(" ...MatCompressIndicesGeneral_MPISBAIJ is called ...\n"); */
#if defined (PETSC_USE_CTABLE)
  ierr = PetscTableCreate(baij->mbs,&gid1_lid1);CHKERRQ(ierr);
#else
  Nbs  = baij->Nbs;
  ierr = PetscMalloc((Nbs+1)*sizeof(int),&nidx);CHKERRQ(ierr); 
  ierr = PetscBTCreate(Nbs,table);CHKERRQ(ierr);
#endif
  for (i=0; i<imax; i++) {
    isz  = 0;
#if defined (PETSC_USE_CTABLE)
    ierr = PetscTableRemoveAll(gid1_lid1);CHKERRQ(ierr);
#else
    ierr = PetscBTMemzero(Nbs,table);CHKERRQ(ierr);
#endif
    ierr = ISGetIndices(is_in[i],&idx);CHKERRQ(ierr);
    ierr = ISGetLocalSize(is_in[i],&n);CHKERRQ(ierr);
    for (j=0; j<n ; j++) {
      ival = idx[j]/bs; /* convert the indices into block indices */
#if defined (PETSC_USE_CTABLE)
      ierr = PetscTableFind(gid1_lid1,ival+1,&tt);CHKERRQ(ierr);
      if (!tt) {
	ierr = PetscTableAdd(gid1_lid1,ival+1,isz+1);CHKERRQ(ierr);
        isz++;
      }
#else
      if (ival>Nbs) SETERRQ(PETSC_ERR_ARG_OUTOFRANGE,"index greater than mat-dim");
      if(!PetscBTLookupSet(table,ival)) { nidx[isz++] = ival;}
#endif
    }
    ierr = ISRestoreIndices(is_in[i],&idx);CHKERRQ(ierr);
#if defined (PETSC_USE_CTABLE)
    ierr = PetscMalloc((isz+1)*sizeof(int),&nidx);CHKERRQ(ierr); 
    ierr = PetscTableGetHeadPosition(gid1_lid1,&tpos);CHKERRQ(ierr); 
    j = 0;
    while (tpos) {  
      ierr = PetscTableGetNext(gid1_lid1,&tpos,&gid1,&tt);CHKERRQ(ierr);
      if (tt-- > isz) { SETERRQ(PETSC_ERR_ARG_OUTOFRANGE,"index greater than array-dim"); }
      nidx[tt] = gid1 - 1;
      j++;
    }
    if (j != isz) { SETERRQ(PETSC_ERR_ARG_OUTOFRANGE,"table error: jj != isz"); }
    ierr = ISCreateGeneral(PETSC_COMM_SELF,isz,nidx,(is_out+i));CHKERRQ(ierr);
    ierr = PetscFree(nidx);CHKERRQ(ierr);
#else
    ierr = ISCreateGeneral(PETSC_COMM_SELF,isz,nidx,(is_out+i));CHKERRQ(ierr);
#endif
  }
#if defined (PETSC_USE_CTABLE)
  ierr = PetscTableDelete(gid1_lid1);CHKERRQ(ierr);
#else
  ierr = PetscBTDestroy(table);CHKERRQ(ierr);
  ierr = PetscFree(nidx);CHKERRQ(ierr);
#endif
  PetscFunctionReturn(0);
}

#undef __FUNCT__  
#define __FUNCT__ "MatCompressIndicesSorted_MPISBAIJ"
static int MatCompressIndicesSorted_MPISBAIJ(Mat C,int imax,const IS is_in[],IS is_out[])
{
  Mat_MPISBAIJ  *baij = (Mat_MPISBAIJ*)C->data;
  int          ierr,bs=baij->bs,i,j,k,val,n,*idx,*nidx,*idx_local;
  PetscTruth   flg;
#if defined (PETSC_USE_CTABLE)
  int maxsz;
#else
  int Nbs=baij->Nbs;
#endif
  PetscFunctionBegin;
  printf(" ... MatCompressIndicesSorted_MPISBAIJ is called ...\n");
  for (i=0; i<imax; i++) {
    ierr = ISSorted(is_in[i],&flg);CHKERRQ(ierr);
    if (!flg) SETERRQ(PETSC_ERR_ARG_WRONGSTATE,"Indices are not sorted");
  }
#if defined (PETSC_USE_CTABLE)
  /* Now check max size */
  for (i=0,maxsz=0; i<imax; i++) {
    ierr = ISGetIndices(is_in[i],&idx);CHKERRQ(ierr);
    ierr = ISGetLocalSize(is_in[i],&n);CHKERRQ(ierr);
    if (n%bs !=0) SETERRQ(1,"Indices are not block ordered");
    n = n/bs; /* The reduced index size */
    if (n > maxsz) maxsz = n;
  }
  ierr = PetscMalloc((maxsz+1)*sizeof(int),&nidx);CHKERRQ(ierr);   
#else
  ierr = PetscMalloc((Nbs+1)*sizeof(int),&nidx);CHKERRQ(ierr); 
#endif
  /* Now check if the indices are in block order */
  for (i=0; i<imax; i++) {
    ierr = ISGetIndices(is_in[i],&idx);CHKERRQ(ierr);
    ierr = ISGetLocalSize(is_in[i],&n);CHKERRQ(ierr);
    if (n%bs !=0) SETERRQ(1,"Indices are not block ordered");

    n = n/bs; /* The reduced index size */
    idx_local = idx;
    for (j=0; j<n ; j++) {
      val = idx_local[0];
      if (val%bs != 0) SETERRQ(1,"Indices are not block ordered");
      for (k=0; k<bs; k++) {
        if (val+k != idx_local[k]) SETERRQ(1,"Indices are not block ordered");
      }
      nidx[j] = val/bs;
      idx_local +=bs;
    }
    ierr = ISRestoreIndices(is_in[i],&idx);CHKERRQ(ierr);
    ierr = ISCreateGeneral(PETSC_COMM_SELF,n,nidx,(is_out+i));CHKERRQ(ierr);
  }
  ierr = PetscFree(nidx);CHKERRQ(ierr);

  PetscFunctionReturn(0);
}

#undef __FUNCT__  
#define __FUNCT__ "MatExpandIndices_MPISBAIJ"
static int MatExpandIndices_MPISBAIJ(Mat C,int imax,const IS is_in[],IS is_out[])
{
  Mat_MPISBAIJ  *baij = (Mat_MPISBAIJ*)C->data;
  int          ierr,bs = baij->bs,n,i,j,k,*idx,*nidx;
#if defined (PETSC_USE_CTABLE)
  int          maxsz;
#else
  int          Nbs = baij->Nbs;
#endif

  PetscFunctionBegin;
  /* printf(" ... MatExpandIndices_MPISBAIJ is called ...\n"); */
#if defined (PETSC_USE_CTABLE)
  /* Now check max size */
  for (i=0,maxsz=0; i<imax; i++) {
    ierr = ISGetIndices(is_in[i],&idx);CHKERRQ(ierr);
    ierr = ISGetLocalSize(is_in[i],&n);CHKERRQ(ierr);
    if (n*bs > maxsz) maxsz = n*bs;
  }
  ierr = PetscMalloc((maxsz+1)*sizeof(int),&nidx);CHKERRQ(ierr);   
#else
  ierr = PetscMalloc((Nbs*bs+1)*sizeof(int),&nidx);CHKERRQ(ierr); 
#endif

  for (i=0; i<imax; i++) {
    ierr = ISGetIndices(is_in[i],&idx);CHKERRQ(ierr);
    ierr = ISGetLocalSize(is_in[i],&n);CHKERRQ(ierr);
    for (j=0; j<n ; ++j){
      for (k=0; k<bs; k++)
        nidx[j*bs+k] = idx[j]*bs+k;
    }
    ierr = ISRestoreIndices(is_in[i],&idx);CHKERRQ(ierr);
    ierr = ISCreateGeneral(PETSC_COMM_SELF,n*bs,nidx,is_out+i);CHKERRQ(ierr);
  }
  ierr = PetscFree(nidx);CHKERRQ(ierr);
  PetscFunctionReturn(0);
}


#undef __FUNCT__  
#define __FUNCT__ "MatIncreaseOverlap_MPISBAIJ"
int MatIncreaseOverlap_MPISBAIJ(Mat C,int is_max,IS is[],int ov)
{
  int i,ierr;
  IS  *is_new;

  PetscFunctionBegin;
  ierr = PetscMalloc(is_max*sizeof(IS),&is_new);CHKERRQ(ierr);
  /* Convert the indices into block format */
  ierr = MatCompressIndicesGeneral_MPISBAIJ(C,is_max,is,is_new);CHKERRQ(ierr);
  if (ov < 0){ SETERRQ(PETSC_ERR_ARG_OUTOFRANGE,"Negative overlap specified\n");}
  for (i=0; i<ov; ++i) {
    ierr = MatIncreaseOverlap_MPISBAIJ_Once(C,is_max,is_new);CHKERRQ(ierr);
  }
  for (i=0; i<is_max; i++) {ierr = ISDestroy(is[i]);CHKERRQ(ierr);}
  ierr = MatExpandIndices_MPISBAIJ(C,is_max,is_new,is);CHKERRQ(ierr);
  for (i=0; i<is_max; i++) {ierr = ISDestroy(is_new[i]);CHKERRQ(ierr);}
  ierr = PetscFree(is_new);CHKERRQ(ierr);
  PetscFunctionReturn(0);
}

#undef __FUNCT__  
#define __FUNCT__ "MatIncreaseOverlap_MPISBAIJ_Once"
static int MatIncreaseOverlap_MPISBAIJ_Once(Mat C,int is_max,IS is[])
{
  Mat_MPISBAIJ  *c = (Mat_MPISBAIJ*)C->data;
  int         **idx,*n,len,*idx_i,*nidx,*nidx_i,isz,col;
  int         size,rank,Mbs,i,j,k,ierr,nrqs,msz,*outdat,*indat;
  int         tag1,tag2,flag,proc_id;
  int *nidx,*nidx_i;
  MPI_Comm    comm;
  MPI_Request *s_waits1,*s_waits2,r_req;
  MPI_Status  *s_status,r_status;
  PetscBT     *table;
  PetscBT     table_i;
  PetscBT     *table_tmp;

  PetscFunctionBegin;

  comm = C->comm;
  size = c->size;
  rank = c->rank;
  Mbs  = c->Mbs;

  /* int prid=0; */

  len  = is_max*sizeof(PetscBT) + (Mbs/PETSC_BITS_PER_BYTE+1)*is_max*sizeof(char) + 1;
  ierr = PetscMalloc(len,&table);CHKERRQ(ierr);
  char *t_p;
  t_p  = (char *)(table + is_max);
  for (i=0; i<is_max; i++) {
      table[i] = t_p + (Mbs/PETSC_BITS_PER_BYTE+1)*i;
  }

  ierr = PetscMalloc(len,&table_tmp);CHKERRQ(ierr);
  t_p  = (char *)(table_tmp + is_max);
  for (i=0; i<is_max; i++) {
      table_tmp[i] = t_p + (Mbs/PETSC_BITS_PER_BYTE+1)*i;
  }

  /* 1. Send is[] to all other processors */
  /*--------------------------------------*/
  /* This processor sends its is[] to all other processors in the format:
       outdat[0]          = is_max, no of is in this processor
       outdat[1]          = n[0], size of is[0]
        ...
       outdat[is_max]     = n[is_max-1], size of is[is_max-1]
       outdat[is_max + 1] = data(is[0])
        ...
       outdat[is_max+1+sum(n[k]), k=0,...,i-1] = data(is[i])
        ...
  */
  ierr = PetscObjectGetNewTag((PetscObject)C,&tag1);CHKERRQ(ierr);
  ierr = PetscObjectGetNewTag((PetscObject)C,&tag2);CHKERRQ(ierr);

  len  = (is_max+1)*sizeof(int*)+ (is_max)*sizeof(int); 
  ierr = PetscMalloc(len,&idx);CHKERRQ(ierr);
  n    = (int*)(idx + is_max);
  
  /* Allocate Memory for outgoing messages */
  len = 1 + is_max;
  for (i=0; i<is_max; i++) {
    ierr = ISGetIndices(is[i],&idx[i]);CHKERRQ(ierr);
    ierr = ISGetLocalSize(is[i],&n[i]);CHKERRQ(ierr);
    len += n[i];
  }
  ierr = PetscMalloc(len*sizeof(int),&outdat);CHKERRQ(ierr);
  
  /* Form the outgoing messages */
  outdat[0] = is_max;
  for (i=0; i<is_max; i++) {
    outdat[i+1] = n[i];
  }
  k = is_max + 1;
  for (i=0; i<is_max; i++) { /* for is[i] */
    idx_i = idx[i];
    for (j=0; j<n[i]; j++){
      outdat[k] = *(idx_i); 
      k++; idx_i++;
    }
  }
  if (k != len) SETERRQ2(1,"Error on forming the outgoing messages: k %d != len %d",k,len);

  /*  Now  post the sends */
  ierr = PetscMalloc(size*sizeof(MPI_Request),&s_waits1);CHKERRQ(ierr);
  
  k = 0;
  for (proc_id=0; proc_id<size; ++proc_id) { /* send outdat to processor [proc_id] */
    if (proc_id != rank){
      ierr = MPI_Isend(outdat,len,MPI_INT,proc_id,tag1,comm,s_waits1+k);CHKERRQ(ierr);
      /* printf(" [%d] send %d msg to [%d] \n",rank,len,proc_id); */
      k++;
    }
  }

  /* 2. Do local work on this processor's is[] */
  /*-------------------------------------------*/
<<<<<<< HEAD
  ierr = MatIncreaseOverlap_MPISBAIJ_Local(C,outdat,&nidx);CHKERRQ(ierr);
=======
  ierr = MatIncreaseOverlap_MPISBAIJ_Local(C,outdat,&nidx,table);CHKERRQ(ierr);
>>>>>>> fc70d14e

  for (i=0; i<is_max; i++){
    ierr = ISRestoreIndices(is[i],idx+i);CHKERRQ(ierr);
    ierr = ISDestroy(is[i]);CHKERRQ(ierr); 
  }

  /* 3. Receive other's is[] and process. Then send back */
  /*----------------------------------------------------*/
  /* Send is done */
  nrqs = size-1;
  ierr = PetscMalloc(size*sizeof(MPI_Status),&s_status);CHKERRQ(ierr);
  ierr = MPI_Waitall(nrqs,s_waits1,s_status);CHKERRQ(ierr);

  /* save n[i] */
  for (i=0; i<is_max; i++){
    n[i] = outdat[1+i];
  }
  ierr = PetscFree(outdat);CHKERRQ(ierr);
  ierr = PetscMalloc(size*sizeof(MPI_Request),&s_waits2);CHKERRQ(ierr);
  int **outdat_ptr;
  ierr = PetscMalloc(size*sizeof(int**),&outdat_ptr);
  k = 0;
  do {
    /* Receive messages */
    ierr = MPI_Iprobe(MPI_ANY_SOURCE,tag1,comm,&flag,&r_status);
    if (flag){
      ierr = MPI_Get_count(&r_status,MPI_INT,&len);
      proc_id = r_status.MPI_SOURCE;
      ierr = PetscMalloc(len*sizeof(int),&indat);CHKERRQ(ierr);
      ierr = MPI_Irecv(indat,len,MPI_INT,proc_id,r_status.MPI_TAG,comm,&r_req);
      /* printf(" [%d] recv %d msg from [%d]\n",rank,len,proc_id); */

      /*  Process messages */
      ierr = MatIncreaseOverlap_MPISBAIJ_Local(C,indat,&outdat_ptr[k],table_tmp);CHKERRQ(ierr);
      outdat = outdat_ptr[k];
      len = 1 + outdat[0];
      for (i=0; i<outdat[0]; i++){
        len += outdat[1 + i];
      }

      /* Send messages back */
      /* printf(" [%d] send %d msg back to [%d] \n",rank,len,proc_id); */
      ierr = MPI_Isend(outdat,len,MPI_INT,proc_id,tag2,comm,&s_waits2[k]);CHKERRQ(ierr);

      ierr = PetscFree(indat);CHKERRQ(ierr);
      k++;
    }
  } while (k < nrqs);

  /* 4. Receive work done on other processors, then merge */
  /*--------------------------------------------------------*/
  ierr = MPI_Waitall(nrqs,s_waits2,s_status);CHKERRQ(ierr);
  for (k=0; k<nrqs; k++){
    ierr = PetscFree(outdat_ptr[k]);CHKERRQ(ierr); 
  }
  ierr = PetscFree(outdat_ptr);CHKERRQ(ierr);

  /* allocate memory for merged data */
  int *mydata,*mydata_i;
  ierr = PetscMalloc((1+is_max*(Mbs+1))*sizeof(int),&mydata);CHKERRQ(ierr); 

  /* copy nidx into mydata */
  k = is_max + 1;
  for (i=0; i<is_max; i++){
    mydata[1+i] = nidx[1+i]; /* size of is[i] before merge */
    mydata_i = mydata + 1 + is_max + Mbs*i;
    for (j=0; j<nidx[1+i]; j++){
      mydata_i[j] = nidx[k++];
    }
  }

  k = 0;
  do {
    /* Receive messages */
    ierr = MPI_Iprobe(MPI_ANY_SOURCE,tag2,comm,&flag,&r_status);
    if (flag){
      ierr = MPI_Get_count(&r_status,MPI_INT,&len);
      proc_id = r_status.MPI_SOURCE;
      ierr = ierr = PetscMalloc(len*sizeof(int),&indat);CHKERRQ(ierr);
      ierr = MPI_Irecv(indat,len,MPI_INT,proc_id,r_status.MPI_TAG,comm,&r_req);
      /* printf(" [%d] recv %d msg from [%d]\n",rank,len,proc_id); */

      /*  merge indat into mydata */
      nidx_i   = indat + 1 + is_max;
      for (i=0; i<is_max; i++){
        table_i  = table[i];
        mydata_i = mydata + 1 + is_max + Mbs*i;
        isz = mydata[1+i]; /* size of is[i] from nidx */
        
        for (j=0; j<indat[1+i]; j++){
          col = nidx_i[j];
          if (!PetscBTLookupSet(table_i,col)) {mydata_i[isz++] = col;}
        }
        mydata[1+i] = isz;
        if (i < is_max - 1){
          nidx_i += indat[1+i]; /* ptr to is[i+1] array from indat */
        }
      } /* for (i=0; i<is_max; i++) */

      k++;
      ierr = PetscFree(indat);CHKERRQ(ierr);
    }
  } while (k < nrqs);

  /* 5. Create new is[] */
  /*--------------------*/ 
  for (i=0; i<is_max; i++) {
    mydata_i = mydata + 1 + is_max + Mbs*i;
    ierr = ISCreateGeneral(PETSC_COMM_SELF,mydata[1+i],mydata_i,is+i);CHKERRQ(ierr);
  }

  ierr = PetscFree(mydata);CHKERRQ(ierr);
  ierr = PetscFree(nidx);CHKERRQ(ierr); 
  ierr = PetscFree(idx);CHKERRQ(ierr);
  ierr = PetscFree(s_waits1);CHKERRQ(ierr);
  ierr = PetscFree(s_waits2);CHKERRQ(ierr);
  ierr = PetscFree(s_status);CHKERRQ(ierr);
  ierr = PetscFree(table);CHKERRQ(ierr);
  ierr = PetscFree(table_tmp);CHKERRQ(ierr);
  PetscFunctionReturn(0);
}

#undef __FUNCT__  
#define __FUNCT__ "MatIncreaseOverlap_MPISBAIJ_Local"
/*  
   MatIncreaseOverlap_MPISBAIJ_Local - Called by MatIncreaseOverlap, to do 
       the work on the local processor.

     Inputs:
      C      - MAT_MPISBAIJ;
      data   - holds is[] in the format:
        data[0]          = is_max, no of is 
        data[1]          = size of is[0]
        ...
        data[is_max]     = size of is[is_max-1]
        data[is_max + 1] = is[0] array
        ...
        data[is_max+1+sum(n[k]), k=0,...,i-1] = is[i] array
        ...
      
     Output:  
       data_new   - holds new is[] in the same format as data
       table      - table[i]: mark the indices of is[i], i=0,...,is_max.
*/
static int MatIncreaseOverlap_MPISBAIJ_Local(Mat C,int *data,int **data_new,PetscBT *table)
{
  Mat_MPISBAIJ *c = (Mat_MPISBAIJ*)C->data;
  Mat_SeqSBAIJ *a = (Mat_SeqSBAIJ*)(c->A)->data;
  Mat_SeqBAIJ  *b = (Mat_SeqBAIJ*)(c->B)->data;
  int          ierr,row,mbs,Mbs,*nidx,*nidx_i,col,isz,isz0,*ai,*aj,bs,*bi,*bj,*garray,rstart,l;
  int          a_start,a_end,b_start,b_end,i,j,k,is_max,*idx_i,n;
  PetscBT      table0; 
  PetscBT      table_i; /* poits to i-th table */
  
  PetscFunctionBegin;
  Mbs = c->Mbs; mbs = a->mbs; bs = a->bs;
  ai = a->i; aj = a->j;
  bi = b->i; bj = b->j;
  garray = c->garray;
  rstart = c->rstart;
  is_max = data[0];

  /* int rank=c->rank,prid=0; */ /* for debugging */

  ierr = PetscBTCreate(Mbs,table0);CHKERRQ(ierr);
  
  ierr = PetscMalloc((1+is_max*(Mbs+1))*sizeof(int),&nidx);CHKERRQ(ierr); 
  nidx[0] = is_max; 

  idx_i  = data + is_max + 1; /* ptr to input is[0] array */
  nidx_i = nidx + is_max + 1; /* ptr to active is[0] array */
  for (i=0; i<is_max; i++) { /* for each is */
    isz  = 0;
    table_i = table[i];
    ierr = PetscBTMemzero(Mbs,table_i);CHKERRQ(ierr);
    n = data[1+i]; /* size of input is[i] */
    
    if (n > 0) {
     
      /* Enter input is[i] into active is[i] */
      for (j=0; j<n; j++){
        col = idx_i[j]; 
        if (col >= Mbs) SETERRQ2(PETSC_ERR_ARG_OUTOFRANGE,"index col %d >= Mbs %d",col,Mbs);
        if(!PetscBTLookupSet(table_i,col)) { nidx_i[isz++] = col;}
      }     
  
      /* set table0 for lookup */
      ierr = PetscBTMemzero(Mbs,table0);CHKERRQ(ierr);
      for (l=0; l<isz; l++) PetscBTSet(table0,nidx_i[l]);

      isz0 = isz; /* size of input is[i] after removing repeated indices */
      k = 0;  /* no. of indices from input is[i] that have been examined */
      for (row=0; row<mbs; row++){ 
        a_start = ai[row]; a_end = ai[row+1];
        b_start = bi[row]; b_end = bi[row+1];
        if (PetscBTLookup(table0,row+rstart)){ /* row is on nidx_i - row search: collect all col in this row */
          for (l = a_start; l<a_end ; l++){ /* Amat */
            col = aj[l] + rstart;
            if (!PetscBTLookupSet(table_i,col)) {nidx_i[isz++] = col;}
          }
          for (l = b_start; l<b_end ; l++){ /* Bmat */
            col = garray[bj[l]];
            if (!PetscBTLookupSet(table_i,col)) {nidx_i[isz++] = col;}
          }
          k++;
          if (k >= isz0) break; /* for (row=0; row<mbs; row++) */
        } else { /* row is not on nidx_i - col serach: add row onto nidx_i if there is a col in nidx_i */
          for (l = a_start; l<a_end ; l++){ /* Amat */
            col = aj[l] + rstart;
            if (PetscBTLookup(table0,col)){
              if (!PetscBTLookupSet(table_i,row+rstart)) {nidx_i[isz++] = row+rstart;}
              break; /* for l = start; l<end ; l++) */
            }
          } 
          for (l = b_start; l<b_end ; l++){ /* Bmat */
            col = garray[bj[l]];
            if (PetscBTLookup(table0,col)){
              if (!PetscBTLookupSet(table_i,row+rstart)) {nidx_i[isz++] = row+rstart;}
              break; /* for l = start; l<end ; l++) */
            }
          } 
        }
      } /* for (row=0; row<mbs; row++) */
    } /* if (n > 0) */

    if (i < is_max - 1){
      idx_i  += n;   /* ptr to input is[i+1] array */
      nidx_i += isz; /* ptr to active is[i+1] array */
    }
<<<<<<< HEAD
    data[1+i] = isz;
  } /* for each is */
=======
    nidx[1+i] = isz; /* size of new is[i] */
  } /* /* for each is */
>>>>>>> fc70d14e
  *data_new = nidx;
  ierr = PetscBTDestroy(table0);CHKERRQ(ierr); 
  
  PetscFunctionReturn(0);
}

<|MERGE_RESOLUTION|>--- conflicted
+++ resolved
@@ -212,7 +212,6 @@
   int         **idx,*n,len,*idx_i,*nidx,*nidx_i,isz,col;
   int         size,rank,Mbs,i,j,k,ierr,nrqs,msz,*outdat,*indat;
   int         tag1,tag2,flag,proc_id;
-  int *nidx,*nidx_i;
   MPI_Comm    comm;
   MPI_Request *s_waits1,*s_waits2,r_req;
   MPI_Status  *s_status,r_status;
@@ -300,11 +299,7 @@
 
   /* 2. Do local work on this processor's is[] */
   /*-------------------------------------------*/
-<<<<<<< HEAD
-  ierr = MatIncreaseOverlap_MPISBAIJ_Local(C,outdat,&nidx);CHKERRQ(ierr);
-=======
   ierr = MatIncreaseOverlap_MPISBAIJ_Local(C,outdat,&nidx,table);CHKERRQ(ierr);
->>>>>>> fc70d14e
 
   for (i=0; i<is_max; i++){
     ierr = ISRestoreIndices(is[i],idx+i);CHKERRQ(ierr);
@@ -534,13 +529,8 @@
       idx_i  += n;   /* ptr to input is[i+1] array */
       nidx_i += isz; /* ptr to active is[i+1] array */
     }
-<<<<<<< HEAD
-    data[1+i] = isz;
-  } /* for each is */
-=======
     nidx[1+i] = isz; /* size of new is[i] */
   } /* /* for each is */
->>>>>>> fc70d14e
   *data_new = nidx;
   ierr = PetscBTDestroy(table0);CHKERRQ(ierr); 
   
