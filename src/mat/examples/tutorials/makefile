--- conflicted
+++ resolved
@@ -74,11 +74,6 @@
 	-${CLINKER}  -o ex17 ex17.o ${PETSC_MAT_LIB}
 	${RM} ex17.o
 
-<<<<<<< HEAD
-# See http://www.mcs.anl.gov/petsc/documentation/faq.html#datafiles for how to obtain the datafiles used below
-runex1:
-	-@${MPIEXEC} -n 1 ./ex1 -f0 ${DATAFILESPATH}/matrices/medium -viewer_binary_skip_info
-
 runex4_1:
 	-@${MPIEXEC} -n 1 ./ex4 > ex4_1.tmp 2>&1;   \
 	   if (${DIFF} output/ex4_1.out ex4_1.tmp) then true; \
@@ -91,91 +86,5 @@
 	   else printf "${PWD}\nPossible problem with ex4_2, diffs above\n=========================================\n"; fi; \
 	   ${RM} -f ex4_2.tmp
 
-runex5:
-	-@${MPIEXEC} -n 2 ./ex5 -f ${DATAFILESPATH}/matrices/medium -viewer_binary_skip_info
-
-runex8:
-	-@${MPIEXEC} -n 1 ./ex8 > ex8_1.tmp 2>&1;   \
-	   if (${DIFF} output/ex8_1.out ex8_1.tmp) then true; \
-	   else printf "${PWD}\nPossible problem with ex8, diffs above\n=========================================\n"; fi; \
-	   ${RM} -f ex8_1.tmp
-
-runex8_2:
-	-@${MPIEXEC} -n 2 ./ex8 > ex8_2.tmp 2>&1;   \
-	   if (${DIFF} output/ex8_2.out ex8_2.tmp) then true; \
-	   else printf "${PWD}\nPossible problem with ex8_2, diffs above\n=========================================\n"; fi; \
-	   ${RM} -f ex8_2.tmp
-
-runex9:
-	-@${MPIEXEC} -n 2 ./ex9 -f ${DATAFILESPATH}/matrices/medium -viewer_binary_skip_info
-
-runex10_seqaij:
-	-@${MPIEXEC} -n 1 ./ex10 -f ${DATAFILESPATH}/matrices/small -a_mat_type seqaij  > ex10_seqaij.tmp 2>&1;   \
-	   if (${DIFF} output/ex10_seqaij.out ex10_seqaij.tmp) then true; \
-	   else printf "${PWD}\nPossible problem with ex10_seqaij, diffs above\n=========================================\n"; fi; \
-	   ${RM} -f ex10_seqaij.tmp
-
-runex10_seqdense:
-	-@${MPIEXEC} -n 1 ./ex10 -f ${DATAFILESPATH}/matrices/small -a_mat_type seqdense > ex10_seqdense.tmp 2>&1;   \
-	   if (${DIFF} output/ex10_seqdense.out ex10_seqdense.tmp) then true; \
-	   else printf "${PWD}\nPossible problem with ex10_seqdense, diffs above\n=========================================\n"; fi; \
-	   ${RM} -f ex10_seqdense.tmp
-
-runex10_mpiaij:
-	-@${MPIEXEC} -n 2 ./ex10 -f ${DATAFILESPATH}/matrices/small -a_mat_type mpiaij > ex10_mpiaij.tmp 2>&1;   \
-	   if (${DIFF} output/ex10_mpiaij.out ex10_mpiaij.tmp) then true; \
-	   else printf "${PWD}\nPossible problem with ex10_mpiaij, diffs above\n=========================================\n"; fi; \
-	   ${RM} -f ex10_mpiaij.tmp
-
-runex10_mpidense:
-	-@${MPIEXEC} -n 2 ./ex10 -f ${DATAFILESPATH}/matrices/small -a_mat_type mpidense > ex10_mpidense.tmp 2>&1;   \
-	   if (${DIFF} output/ex10_mpidense.out ex10_mpidense.tmp) then true; \
-	   else printf "${PWD}\nPossible problem with ex10_mpidense, diffs above\n=========================================\n"; fi; \
-	   ${RM} -f ex10_mpidense.tmp
-
-runex11:
-	-@${MPIEXEC} -n 2 ./ex11 > ex11_1.tmp 2>&1;   \
-	   if (${DIFF} output/ex11_1.out ex11_1.tmp) then true; \
-	   else printf "${PWD}\nPossible problem with ex11, diffs above\n=========================================\n"; fi; \
-	   ${RM} -f ex11_1.tmp
-
-runex12:
-	-@${MPIEXEC} -n 1 ./ex12 -f0 ${wPETSC_DIR}/share/petsc/datafiles/matrices/ns-real-int32-float64 > ex12_1.tmp 2>&1;   \
-	   if (${DIFF} output/ex12.out ex12_1.tmp) then true; \
-	   else printf "${PWD}\nPossible problem with ex12, diffs above\n=========================================\n"; fi; \
-	   ${RM} -f ex12_1.tmp
-
-runex15:
-	-@x="bad"; ${MPIEXEC} -n 3 ./ex15 -mat_partitioning_type parmetis > ex15_1.tmp 2>&1;   \
-	   if (${DIFF} output/ex15_1.out ex15_1.tmp > /dev/null 2>&1) then x='good'; fi; \
-	   if (${DIFF} output/ex15_1_alt.out ex15_1.tmp > /dev/null 2>&1) then x='good'; fi; \
-           if [ "$$x" = "bad" ]; then ${DIFF} output/ex15_1.out ex15_1.tmp ; ${DIFF} output/ex15_1_alt.out ex15_1.tmp ; printf "${PWD}\nPossible problem with ex15, diffs above\n=========================================\n"; fi; \
-	   ${RM} -f ex15_1.tmp
-
-runex15_2:
-	-@${MPIEXEC} -n 3 ./ex15 -mat_partitioning_type ptscotch > ex15_2.tmp 2>&1;   \
-	   if (${DIFF} output/ex15_2.out ex15_2.tmp) then true; \
-	   else printf "${PWD}\nPossible problem with ex15_2, diffs above\n=========================================\n"; fi; \
-	   ${RM} -f ex15_2.tmp
-
-runex17:
-	-@${MPIEXEC} -n 8 ./ex17 -emptyranks 0,2,4 -bigranks 1,3,7 > ex17_1.tmp 2>&1;   \
-	   ${DIFF} output/ex17_1.out ex17_1.tmp || printf "${PWD}\nPossible problem with ex17_1, diffs above\n=========================================\n"; \
-	   ${RM} -f ex17_1.tmp
-
-#-------------------------------------------------------------
-TESTEXAMPLES_C		    = ex4.PETSc runex4_1 runex4_2 ex4.rm ex5.PETSc ex5.rm ex10.PETSc ex8.PETSc runex8 runex8_2 ex8.rm  ex10.rm ex12.PETSc ex12.rm
-TESTEXAMPLES_C_X	    = ex2.PETSc ex2.rm
-TESTEXAMPLES_DOUBLEINT32    = ex12.PETSc runex12 ex12.rm
-TESTEXAMPLES_FORTRAN	    =
-TESTEXAMPLES_C_X_MPIUNI     =
-TESTEXAMPLES_DATAFILESPATH  = ex1.PETSc runex1 ex1.rm ex5.PETSc runex5 ex5.rm ex9.PETSc runex9 ex9.rm ex10.PETSc runex10_seqaij runex10_seqdense runex10_mpiaij runex10_mpidense ex10.rm
-TESTEXAMPLES_FORTRAN_MPIUNI =
-TESTEXAMPLES_13		    = ex1.PETSc ex1.rm
-TESTEXAMPLES_PARMETIS      = ex11.PETSc runex11 ex11.rm ex15.PETSc runex15 ex15.rm
-TESTEXAMPLES_PTSCOTCH       = ex15.PETSc runex15_2 ex15.rm
-
-
-=======
->>>>>>> 2ee2b166
+TESTEXAMPLES_C		    = ex4.PETSc runex4_1 runex4_2 ex4.rm
 include ${PETSC_DIR}/lib/petsc/conf/test
