--- conflicted
+++ resolved
@@ -12,13 +12,8 @@
                 ex49.c ex50.c ex51.c ex52.c ex53.c ex54.c ex55.c ex56.c \
                 ex57.c ex58.c ex59.c ex60.c ex61.c ex62.c ex64.c ex65.c \
                 ex66.c ex68.c ex70.c ex71.c ex72.c ex73.c ex74.c ex75.c \
-<<<<<<< HEAD
                 ex76.c ex77.c ex78.c ex80.c ex81.c ex82.c ex83.c ex86.c ex87.c \
                 ex88.c ex91.c ex92.c ex93.c ex94.c ex95.c ex96.c ex97.c ex98.c \
-=======
-                ex76.c ex77.c ex78.c ex80.c ex81.c ex82.c ex86.c ex87.c ex88.c \
-                ex91.c ex92.c ex93.c ex94.c ex95.c ex96.c ex97.c ex98.c \
->>>>>>> 57079150
                 ex99.c ex100.c ex101.c ex102.c  ex104.c ex106.c \
                 ex108.c ex109.c ex110.c ex111.c ex112.c ex113.c \
                 ex114.c ex116.c ex117.c ex118.c ex119.c ex120.c \
@@ -347,7 +342,6 @@
 
 ex82: ex82.o chkopts
 	-${CLINKER} -o ex82 ex82.o ${PETSC_MAT_LIB}
-<<<<<<< HEAD
 	${RM} ex82.o
 	
 ex83: ex83.o chkopts
@@ -358,9 +352,6 @@
 	-${CLINKER} -o ex84 ex84.o ${PETSC_MAT_LIB}
 	${RM} ex84.o		
 		
-=======
-	${RM} ex82.o	
->>>>>>> 57079150
 
 ex79f: ex79f.o chkopts
 	-${FLINKER} -o ex79f ex79f.o ${PETSC_MAT_LIB}
