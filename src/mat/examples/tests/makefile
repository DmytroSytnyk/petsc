
CFLAGS		 =
FFLAGS		 =
CPPFLAGS         =
FPPFLAGS         =
LOCDIR		 = src/mat/examples/tests/
EXAMPLESC	 = ex1.c ex2.c ex3.c ex4.c ex5.c ex6.c ex7.c ex8.c ex9.c \
                ex10.c ex11.c ex12.c ex13.c ex14.c ex15.c ex16.c ex17.c ex18.c \
                ex19.c ex20.c ex21.c ex22.c ex24.c ex25.c ex27.c ex28.c ex29.c \
                ex30.c ex31.c ex32.c ex33.c ex34.c ex35.c ex37.c ex38.c \
                ex40.c ex41.c ex42.c ex43.c ex44.c ex45.c ex47.c ex48.c \
                ex49.c ex50.c ex51.c ex52.c ex53.c ex54.c ex55.c ex56.c \
                ex57.c ex58.c ex59.c ex60.c ex61.c ex62.c ex64.c ex65.c \
                ex66.c ex68.c ex70.c ex71.c ex72.c ex73.c ex74.c ex75.c \
                ex76.c ex77.c ex78.c ex80.c ex81.c ex86.c ex87.c ex88.c \
                ex91.c ex92.c ex93.c ex94.c ex95.c ex96.c ex97.c ex98.c \
                ex99.c ex100.c ex101.c ex102.c  ex104.c ex106.c \
                ex108.c ex109.c ex110.c ex111.c ex112.c ex113.c \
                ex114.c ex116.c ex117.c ex118.c ex119.c ex120.c \
                ex121.c ex122.c ex124.c ex125.c ex127.c ex128.c \
                ex129.c ex130.c ex131.c ex132.c ex133.c ex134.c ex135.c \
                ex136.c ex137.c ex138.c ex139.c ex140.c ex141.c ex142.c \
                ex143.c ex144.c ex145.c ex146.c ex147.c ex148.c ex149.c \
<<<<<<< HEAD
                ex150.c ex151.c ex152.c ex153.c ex155.c ex157.c ex158.c ex159.c ex164.c ex169.c ex171.c ex172.c ex173.c ex174.c ex180.c \
                ex181.c ex182.c
=======
                ex150.c ex151.c ex152.c ex153.c ex155.c ex157.c ex158.c ex159.c ex164.c ex169.c ex180.c ex190.c
>>>>>>> 461878b2
EXAMPLESF	 = ex16f90.F ex36f.F ex58f.F ex63f.F ex67f.F ex79f.F ex85f.F ex105f.F ex120f.F ex126f.F ex171f.F

include ${PETSC_DIR}/lib/petsc-conf/variables
include ${PETSC_DIR}/lib/petsc-conf/rules

ex1: ex1.o  chkopts
	-${CLINKER}  -o ex1 ex1.o ${PETSC_MAT_LIB}
	${RM} ex1.o

ex2: ex2.o chkopts
	-${CLINKER} -o ex2 ex2.o ${PETSC_MAT_LIB}
	${RM} ex2.o

ex3: ex3.o chkopts
	-${CLINKER} -o ex3 ex3.o ${PETSC_MAT_LIB}
	${RM} ex3.o

ex4: ex4.o chkopts
	-${CLINKER} -o ex4 ex4.o ${PETSC_MAT_LIB}
	${RM} ex4.o

ex5: ex5.o chkopts
	-${CLINKER}  -o ex5 ex5.o ${PETSC_MAT_LIB}
	${RM} ex5.o

ex6: ex6.o chkopts
	-${CLINKER} -o ex6 ex6.o ${PETSC_MAT_LIB}
	${RM} ex6.o

ex7: ex7.o chkopts
	-${CLINKER} -o ex7 ex7.o ${PETSC_MAT_LIB}
	${RM} ex7.o

ex8: ex8.o chkopts
	-${CLINKER} -o ex8 ex8.o ${PETSC_MAT_LIB}
	${RM} ex8.o

ex9: ex9.o chkopts
	-${CLINKER} -o ex9 ex9.o ${PETSC_MAT_LIB}
	${RM} ex9.o

ex10: ex10.o chkopts
	-${CLINKER} -o ex10 ex10.o ${PETSC_MAT_LIB}
	${RM} ex10.o

ex11: ex11.o chkopts
	-${CLINKER} -o ex11 ex11.o ${PETSC_MAT_LIB}
	${RM} ex11.o

ex12: ex12.o chkopts
	-${CLINKER} -o ex12 ex12.o ${PETSC_MAT_LIB}
	${RM} ex12.o

ex13: ex13.o chkopts
	-${CLINKER} -o ex13 ex13.o ${PETSC_MAT_LIB}
	${RM} ex13.o

ex14: ex14.o chkopts
	-${CLINKER} -o ex14 ex14.o ${PETSC_MAT_LIB}
	${RM} ex14.o

ex15: ex15.o chkopts
	-${CLINKER} -o ex15 ex15.o ${PETSC_MAT_LIB}
	${RM} ex15.o

ex16: ex16.o chkopts
	-${CLINKER} -o ex16 ex16.o ${PETSC_MAT_LIB}
	${RM} ex16.o

ex16f90: ex16f90.o chkopts
	-${FLINKER} -o ex16f90 ex16f90.o ${PETSC_MAT_LIB}
	${RM} ex16f90.o

ex17: ex17.o chkopts
	-${CLINKER} -o ex17 ex17.o ${PETSC_MAT_LIB}
	${RM} ex17.o

ex18: ex18.o chkopts
	-${CLINKER} -o ex18 ex18.o ${PETSC_MAT_LIB}
	${RM} ex18.o

ex19: ex19.o chkopts
	-${CLINKER} -o ex19 ex19.o ${PETSC_MAT_LIB}
	${RM} ex19.o

ex20: ex20.o chkopts
	-${CLINKER} -o ex20 ex20.o ${PETSC_MAT_LIB}
	${RM} ex20.o

ex21: ex21.o chkopts
	-${CLINKER} -o ex21 ex21.o ${PETSC_MAT_LIB}
	${RM} ex21.o

ex22: ex22.o chkopts
	-${CLINKER} -o ex22 ex22.o ${PETSC_MAT_LIB}
	${RM} ex22.o

ex24: ex24.o chkopts
	-${CLINKER} -o ex24 ex24.o ${PETSC_MAT_LIB}
	${RM} ex24.o

ex25: ex25.o chkopts
	-${CLINKER} -o ex25 ex25.o ${PETSC_MAT_LIB}
	${RM} ex25.o

ex27: ex27.o chkopts
	-${CLINKER} -o ex27 ex27.o ${PETSC_MAT_LIB}
	${RM} ex27.o

ex28: ex28.o chkopts
	-${CLINKER} -o ex28 ex28.o ${PETSC_MAT_LIB}
	${RM} ex28.o

ex29: ex29.o chkopts
	-${CLINKER} -o ex29 ex29.o ${PETSC_MAT_LIB}
	${RM} ex29.o

ex30: ex30.o chkopts
	-${CLINKER} -o ex30 ex30.o ${PETSC_MAT_LIB}
	${RM} ex30.o

ex31: ex31.o chkopts
	-${CLINKER} -o ex31 ex31.o ${PETSC_MAT_LIB}
	${RM} ex31.o

ex32: ex32.o chkopts
	-${CLINKER} -o ex32 ex32.o ${PETSC_MAT_LIB}
	${RM} ex32.o

ex33: ex33.o chkopts
	-${CLINKER} -o ex33 ex33.o ${PETSC_MAT_LIB}
	${RM} ex33.o

ex34: ex34.o chkopts
	-${CLINKER} -o ex34 ex34.o ${PETSC_MAT_LIB}
	${RM} ex34.o

ex35: ex35.o chkopts
	-${CLINKER} -o ex35 ex35.o ${PETSC_MAT_LIB}
	${RM} ex35.o

ex36f: ex36f.o chkopts
	-${FLINKER} -o ex36f ex36f.o ${PETSC_MAT_LIB}
	${RM} ex36f.o

ex37: ex37.o chkopts
	-${CLINKER} -o ex37 ex37.o ${PETSC_MAT_LIB}
	${RM} ex37.o

ex38: ex38.o chkopts
	-${CLINKER} -o ex38 ex38.o ${PETSC_MAT_LIB}
	${RM} ex38.o

ex39: ex39.o chkopts
	-${CLINKER} -o ex39 ex39.o ${PETSC_MAT_LIB}
	${RM} ex39.o

ex40: ex40.o chkopts
	-${CLINKER} -o ex40 ex40.o ${PETSC_MAT_LIB}
	${RM} ex40.o

ex41: ex41.o chkopts
	-${CLINKER} -o ex41 ex41.o ${PETSC_MAT_LIB}
	${RM} ex41.o

ex42: ex42.o chkopts
	-${CLINKER} -o ex42 ex42.o ${PETSC_MAT_LIB}
	${RM} ex42.o

ex43: ex43.o chkopts
	-${CLINKER} -o ex43 ex43.o ${PETSC_MAT_LIB}
	${RM} ex43.o

ex44: ex44.o chkopts
	-${CLINKER} -o ex44 ex44.o ${PETSC_MAT_LIB}
	${RM} ex44.o

ex45: ex45.o chkopts
	-${CLINKER} -o ex45 ex45.o ${PETSC_MAT_LIB}
	${RM} ex45.o

ex47: ex47.o chkopts
	-${CLINKER} -o ex47 ex47.o ${PETSC_MAT_LIB}
	${RM} ex47.o

ex48: ex48.o chkopts
	-${CLINKER} -o ex48 ex48.o ${PETSC_MAT_LIB}
	${RM} ex48.o

ex49: ex49.o chkopts
	-${CLINKER} -o ex49 ex49.o ${PETSC_MAT_LIB}
	${RM} ex49.o

ex50: ex50.o chkopts
	-${CLINKER} -o ex50 ex50.o ${PETSC_MAT_LIB}
	${RM} ex50.o

ex51: ex51.o chkopts
	-${CLINKER} -o ex51 ex51.o ${PETSC_MAT_LIB}
	${RM} ex51.o

ex52: ex52.o chkopts
	-${CLINKER} -o ex52 ex52.o ${PETSC_MAT_LIB}
	${RM} ex52.o

ex53: ex53.o chkopts
	-${CLINKER} -o ex53 ex53.o ${PETSC_MAT_LIB}
	${RM} ex53.o

ex54: ex54.o chkopts
	-${CLINKER} -o ex54 ex54.o ${PETSC_MAT_LIB}
	${RM} ex54.o

ex55: ex55.o chkopts
	-${CLINKER} -o ex55 ex55.o ${PETSC_MAT_LIB}
	${RM} ex55.o

ex56: ex56.o chkopts
	-${CLINKER} -o ex56 ex56.o ${PETSC_MAT_LIB}
	${RM} ex56.o

ex57: ex57.o chkopts
	-${CLINKER} -o ex57 ex57.o ${PETSC_MAT_LIB}
	${RM} ex57.o

ex58: ex58.o chkopts
	-${CLINKER} -o ex58 ex58.o ${PETSC_MAT_LIB}
	${RM} ex58.o

ex58f: ex58f.o chkopts
	-${FLINKER} -o ex58f ex58f.o ${PETSC_MAT_LIB}
	${RM} ex58f.o

ex59: ex59.o chkopts
	-${CLINKER} -o ex59 ex59.o ${PETSC_DM_LIB}
	${RM} ex59.o

ex60: ex60.o chkopts
	-${CLINKER} -o ex60 ex60.o ${PETSC_MAT_LIB}
	${RM} ex60.o

ex61: ex61.o chkopts
	-${CLINKER} -o ex61 ex61.o ${PETSC_MAT_LIB}
	${RM} ex61.o

ex62: ex62.o chkopts
	-${CLINKER} -o ex62 ex62.o ${PETSC_MAT_LIB}
	${RM} ex62.o

ex63f: ex63f.o chkopts
	-${FLINKER} -o ex63f ex63f.o ${PETSC_MAT_LIB}
	${RM} ex63f.o

ex64: ex64.o chkopts
	-${CLINKER} -o ex64 ex64.o ${PETSC_MAT_LIB}
	${RM} ex64.o

ex65: ex65.o chkopts
	-${CLINKER} -o ex65 ex65.o ${PETSC_MAT_LIB}
	${RM} ex65.o

ex66: ex66.o chkopts
	-${CLINKER} -o ex66 ex66.o ${PETSC_MAT_LIB}
	${RM} ex66.o

ex67f: ex67f.o chkopts
	-${FLINKER} -o ex67f ex67f.o ${PETSC_MAT_LIB}
	${RM} ex67f.o

ex68: ex68.o chkopts
	-${CLINKER} -o ex68 ex68.o ${PETSC_MAT_LIB}
	${RM} ex68.o

ex70: ex70.o chkopts
	-${CLINKER} -o ex70 ex70.o ${PETSC_MAT_LIB}
	${RM} ex70.o

ex71: ex71.o chkopts
	-${CLINKER} -o ex71 ex71.o ${PETSC_MAT_LIB}
	${RM} ex71.o

ex72: ex72.o chkopts
	-${CLINKER} -o ex72 ex72.o ${PETSC_MAT_LIB}
	${RM} ex72.o

ex73: ex73.o chkopts
	-${CLINKER} -o ex73 ex73.o ${PETSC_MAT_LIB}
	${RM} ex73.o

ex74: ex74.o chkopts
	-${CLINKER} -o ex74 ex74.o ${PETSC_MAT_LIB}
	${RM} ex74.o

ex75: ex75.o chkopts
	-${CLINKER} -o ex75 ex75.o ${PETSC_MAT_LIB}
	${RM} ex75.o

ex76: ex76.o chkopts
	-${CLINKER} -o ex76 ex76.o ${PETSC_MAT_LIB}
	${RM} ex76.o

ex77: ex77.o chkopts
	-${CLINKER} -o ex77 ex77.o ${PETSC_MAT_LIB}
	${RM} ex77.o
ex78: ex78.o chkopts
	-${CLINKER} -o ex78 ex78.o ${PETSC_MAT_LIB}
	${RM} ex78.o

ex80: ex80.o chkopts
	-${CLINKER} -o ex80 ex80.o ${PETSC_MAT_LIB}
	${RM} ex80.o

ex81: ex81.o chkopts
	-${CLINKER} -o ex81 ex81.o ${PETSC_MAT_LIB}
	${RM} ex81.o

ex79f: ex79f.o chkopts
	-${FLINKER} -o ex79f ex79f.o ${PETSC_MAT_LIB}
	${RM} ex79f.o
ex85f: ex85f.o chkopts
	-${FLINKER} -o ex85f ex85f.o ${PETSC_MAT_LIB}
	${RM} ex85f.o

ex86: ex86.o chkopts
	-${CLINKER} -o ex86 ex86.o ${PETSC_MAT_LIB}
	${RM} ex86.o

ex87: ex87.o chkopts
	-${CLINKER} -o ex87 ex87.o ${PETSC_MAT_LIB}
	${RM} ex87.o

ex88: ex88.o chkopts
	-${CLINKER} -o ex88 ex88.o ${PETSC_MAT_LIB}
	${RM} ex88.o

ex91: ex91.o chkopts
	-${CLINKER} -o ex91 ex91.o ${PETSC_MAT_LIB}
	${RM} ex91.o

ex92: ex92.o chkopts
	-${CLINKER} -o ex92 ex92.o ${PETSC_MAT_LIB}
	${RM} ex92.o

ex93: ex93.o chkopts
	-${CLINKER} -o ex93 ex93.o ${PETSC_MAT_LIB}
	${RM} ex93.o

ex94: ex94.o chkopts
	-${CLINKER} -o ex94 ex94.o ${PETSC_MAT_LIB}
	${RM} ex94.o

ex95: ex95.o chkopts
	-${CLINKER} -o ex95 ex95.o ${PETSC_MAT_LIB}
	${RM} ex95.o

ex96: ex96.o chkopts
	-${CLINKER} -o ex96 ex96.o ${PETSC_KSP_LIB}
	${RM} ex96.o

ex97: ex97.o chkopts
	-${CLINKER} -o ex97 ex97.o ${PETSC_KSP_LIB}
	${RM} ex97.o

ex98: ex98.o chkopts
	-${CLINKER} -o ex98 ex98.o ${PETSC_KSP_LIB}
	${RM} ex98.o

ex99: ex99.o chkopts
	-${CLINKER} -o ex99 ex99.o ${PETSC_MAT_LIB}
	${RM} ex99.o

ex100: ex100.o chkopts
	-${CLINKER} -o ex100 ex100.o ${PETSC_MAT_LIB}
	${RM} ex100.o

ex101: ex101.o chkopts
	-${CLINKER} -o ex101 ex101.o ${PETSC_MAT_LIB}
	${RM} ex101.o

ex102: ex102.o chkopts
	-${CLINKER} -o ex102 ex102.o ${PETSC_MAT_LIB}
	${RM} ex102.o

ex103: ex103.o chkopts
	-${CLINKER} -o ex103 ex103.o ${PETSC_MAT_LIB}
	${RM} ex103.o

ex104: ex104.o chkopts
	-${CLINKER} -o ex104 ex104.o ${PETSC_MAT_LIB}
	${RM} ex104.o

ex105f: ex105f.o chkopts
	-${FLINKER} -o ex105f ex105f.o ${PETSC_MAT_LIB}
	${RM} ex105f.o

ex106: ex106.o chkopts
	-${CLINKER} -o ex106 ex106.o ${PETSC_MAT_LIB}
	${RM} ex106.o

ex107: ex107.o chkopts
	-${CLINKER} -o ex107 ex107.o ${PETSC_MAT_LIB}
	${RM} ex107.o

ex108: ex108.o chkopts
	-${CLINKER} -o ex108 ex108.o ${PETSC_MAT_LIB}
	${RM} ex108.o

ex109: ex109.o chkopts
	-${CLINKER} -o ex109 ex109.o ${PETSC_MAT_LIB}
	${RM} ex109.o

ex110: ex110.o chkopts
	-${CLINKER} -o ex110 ex110.o ${PETSC_MAT_LIB}
	${RM} ex110.o

ex111: ex111.o chkopts
	-${CLINKER} -o ex111 ex111.o ${PETSC_MAT_LIB}
	${RM} ex111.o

ex112: ex112.o chkopts
	-${CLINKER} -o ex112 ex112.o ${PETSC_MAT_LIB}
	${RM} ex112.o

ex113: ex113.o chkopts
	-${CLINKER} -o ex113 ex113.o ${PETSC_MAT_LIB}
	${RM} ex113.o

ex114: ex114.o chkopts
	-${CLINKER} -o ex114 ex114.o ${PETSC_MAT_LIB}
	${RM} ex114.o

ex115: ex115.o chkopts
	-${CLINKER} -o ex115 ex115.o ${PETSC_MAT_LIB}
	${RM} ex115.o

ex116: ex116.o chkopts
	-${CLINKER} -o ex116 ex116.o ${PETSC_MAT_LIB}
	${RM} ex116.o

ex117: ex117.o chkopts
	-${CLINKER} -o ex117 ex117.o ${PETSC_MAT_LIB}
	${RM} ex117.o

ex118: ex118.o chkopts
	-${CLINKER} -o ex118 ex118.o ${PETSC_MAT_LIB}
	${RM} ex118.o

ex119: ex119.o chkopts
	-${CLINKER} -o ex119 ex119.o ${PETSC_MAT_LIB}
	${RM} ex119.o

ex120: ex120.o chkopts
	-${CLINKER} -o ex120 ex120.o ${PETSC_MAT_LIB}
	${RM} ex120.o

ex120f: ex120f.o chkopts
	-${FLINKER} -o ex120f ex120f.o ${PETSC_MAT_LIB}
	${RM} ex120f.o

ex121: ex121.o chkopts
	-${CLINKER} -o ex121 ex121.o ${PETSC_MAT_LIB}
	${RM} ex121.o

ex122: ex122.o chkopts
	-${CLINKER} -o ex122 ex122.o ${PETSC_MAT_LIB}
	${RM} ex122.o

ex123: ex123.o chkopts
	-${CLINKER} -o ex123 ex123.o ${PETSC_MAT_LIB}
	${RM} ex123.o

ex124: ex124.o chkopts
	-${CLINKER} -o ex124 ex124.o ${PETSC_MAT_LIB}
	${RM} ex124.o

ex125: ex125.o chkopts
	-${CLINKER} -o ex125 ex125.o ${PETSC_MAT_LIB}
	${RM} ex125.o

ex126f: ex126f.o chkopts
	-${FLINKER} -o ex126f ex126f.o ${PETSC_MAT_LIB}
	${RM} ex126f.o

ex127: ex127.o chkopts
	-${CLINKER} -o ex127 ex127.o ${PETSC_MAT_LIB}
	${RM} ex127.o

ex128: ex128.o chkopts
	-${CLINKER} -o ex128 ex128.o ${PETSC_MAT_LIB}
	${RM} ex128.o

ex129: ex129.o chkopts
	-${CLINKER} -o ex129 ex129.o ${PETSC_DM_LIB}
	${RM} ex129.o

ex130: ex130.o chkopts
	-${CLINKER} -o ex130 ex130.o ${PETSC_MAT_LIB}
	${RM} ex130.o

ex131: ex131.o chkopts
	-${CLINKER} -o ex131 ex131.o ${PETSC_MAT_LIB}
	${RM} ex131.o

ex132: ex132.o chkopts
	-${CLINKER} -o ex132 ex132.o ${PETSC_MAT_LIB}
	${RM} ex132.o

ex133: ex133.o chkopts
	-${CLINKER} -o ex133 ex133.o ${PETSC_MAT_LIB}
	${RM} ex133.o

ex134: ex134.o chkopts
	-${CLINKER} -o ex134 ex134.o ${PETSC_MAT_LIB}
	${RM} ex134.o

ex135: ex135.o chkopts
	-${CLINKER} -o ex135 ex135.o ${PETSC_MAT_LIB}
	${RM} ex135.o

ex136: ex136.o chkopts
	-${CLINKER} -o ex136 ex136.o ${PETSC_MAT_LIB}
	${RM} ex136.o

ex137: ex137.o chkopts
	-${CLINKER} -o ex137 ex137.o ${PETSC_MAT_LIB}
	${RM} ex137.o

ex138: ex138.o chkopts
	-${CLINKER} -o ex138 ex138.o ${PETSC_MAT_LIB}
	${RM} ex138.o

ex139: ex139.o chkopts
	-${CLINKER} -o ex139 ex139.o ${PETSC_MAT_LIB}
	${RM} ex139.o

ex140: ex140.o chkopts
	-${CLINKER} -o ex140 ex140.o ${PETSC_MAT_LIB}
	${RM} ex140.o

ex141: ex141.o chkopts
	-${CLINKER} -o ex141 ex141.o ${PETSC_MAT_LIB}
	${RM} ex141.o

ex142: ex142.o chkopts
	-${CLINKER} -o ex142 ex142.o ${PETSC_MAT_LIB}
	${RM} ex142.o

ex143: ex143.o chkopts
	-${CLINKER} -o ex143 ex143.o ${PETSC_MAT_LIB}
	${RM} ex143.o

ex144: ex144.o chkopts
	-${CLINKER} -o ex144 ex144.o ${PETSC_MAT_LIB}
	${RM} ex144.o

ex145: ex145.o chkopts
	-${CLINKER} -o ex145 ex145.o ${PETSC_MAT_LIB}
	${RM} ex145.o

ex146: ex146.o chkopts
	-${CLINKER} -o ex146 ex146.o ${PETSC_MAT_LIB}
	${RM} ex146.o

ex147: ex147.o chkopts
	-${CLINKER} -o ex147 ex147.o ${PETSC_MAT_LIB}
	${RM} ex147.o

ex148: ex148.o chkopts
	-${CLINKER} -o ex148 ex148.o ${PETSC_MAT_LIB}
	${RM} ex148.o

ex149: ex149.o chkopts
	-${CLINKER} -o ex149 ex149.o ${PETSC_MAT_LIB}
	${RM} ex149.o

ex150: ex150.o chkopts
	-${CLINKER} -o ex150 ex150.o ${PETSC_MAT_LIB}
	${RM} ex150.o

ex151: ex151.o chkopts
	-${CLINKER} -o ex151 ex151.o ${PETSC_MAT_LIB}
	${RM} ex151.o

ex152: ex152.o chkopts
	-${CLINKER} -o ex152 ex152.o ${PETSC_MAT_LIB}
	${RM} ex152.o

ex153: ex153.o chkopts
	-${CLINKER} -o ex153 ex153.o ${PETSC_MAT_LIB}
	${RM} ex153.o

ex155: ex155.o chkopts
	-${CLINKER} -o ex155 ex155.o ${PETSC_MAT_LIB}
	${RM} ex155.o

ex156: ex156.o chkopts
	-${CLINKER} -o ex156 ex156.o ${PETSC_MAT_LIB}
	${RM} ex156.o

ex157: ex157.o chkopts
	-${CLINKER} -o ex157 ex157.o ${PETSC_MAT_LIB}
	${RM} ex157.o

ex158: ex158.o chkopts
	-${CLINKER} -o ex158 ex158.o ${PETSC_MAT_LIB}
	${RM} ex158.o

ex159: ex159.o chkopts
	-${CLINKER} -o ex159 ex159.o ${PETSC_MAT_LIB}
	${RM} ex159.o

ex160: ex160.o chkopts
	-${CLINKER} -o ex160 ex160.o ${PETSC_MAT_LIB}
	${RM} ex160.o

ex161: ex161.o chkopts
	-${CLINKER} -o ex161 ex161.o ${PETSC_MAT_LIB}
	${RM} ex161.o

ex162: ex162.o chkopts
	-${CLINKER} -o ex162 ex162.o ${PETSC_MAT_LIB}
	${RM} ex162.o

ex163: ex163.o chkopts
	-${CLINKER} -o ex163 ex163.o ${PETSC_MAT_LIB}
	${RM} ex163.o

ex164: ex164.o chkopts
	-${CLINKER} -o ex164 ex164.o ${PETSC_MAT_LIB}
	${RM} ex164.o

ex165: ex165.o chkopts
	-${CLINKER} -o ex165 ex165.o ${PETSC_MAT_LIB}
	${RM} ex165.o

ex166: ex166.o chkopts
	-${CLINKER} -o ex166 ex166.o ${PETSC_MAT_LIB}
	${RM} ex166.o

ex167: ex167.o chkopts
	-${CLINKER} -o ex167 ex167.o ${PETSC_MAT_LIB}
	${RM} ex167.o

ex168: ex168.o chkopts
	-${CLINKER} -o ex168 ex168.o ${PETSC_MAT_LIB}
	${RM} ex168.o

ex169: ex169.o chkopts
	-${CLINKER} -o ex169 ex169.o ${PETSC_MAT_LIB}
	${RM} ex169.o

ex171: ex171.o chkopts
	-${CLINKER} -o ex171 ex171.o ${PETSC_MAT_LIB}
	${RM} ex171.o

ex171f: ex171f.o chkopts
	-${FLINKER} -o ex171f ex171f.o ${PETSC_MAT_LIB}
	${RM} ex171f.o

ex172: ex172.o chkopts
	-${CLINKER} -o ex172 ex172.o ${PETSC_MAT_LIB}
	${RM} ex172.o


ex173: ex173.o chkopts
	-${CLINKER} -o ex173 ex173.o ${PETSC_MAT_LIB}
	${RM} ex173.o

ex174: ex174.o chkopts
	-${CLINKER} -o ex174 ex174.o ${PETSC_MAT_LIB}
	${RM} ex174.o

ex180: ex180.o chkopts
	-${CLINKER} -o ex180 ex180.o ${PETSC_MAT_LIB}
	${RM} ex180.o

<<<<<<< HEAD
ex181: ex181.o chkopts
	-${CLINKER} -o ex181 ex181.o ${PETSC_MAT_LIB}
	${RM} ex181.o

ex182: ex182.o chkopts
	-${CLINKER} -o ex182 ex182.o ${PETSC_MAT_LIB}
	${RM} ex182.o
=======
ex190: ex190.o chkopts
	-${CLINKER} -o ex190 ex190.o ${PETSC_MAT_LIB}
	${RM} ex190.o
>>>>>>> 461878b2

#-----------------------------------------------------------------------------
NPROCS    = 1 3
MATSHAPES = A B
runex1:
	-@${MPIEXEC} -n 1  ./ex1 > ex1_1.tmp 2>&1;   \
	   if (${DIFF} output/ex1_1.out ex1_1.tmp) then true; \
	   else printf "${PWD}\nPossible problem with ex1_1, diffs above\n=========================================\n"; fi; \
	   ${RM} -f ex1_1.tmp

runex2:
	-@${MPIEXEC} -n 1 ./ex2 -mat_type seqaij -rectA | grep -v "Mat Object" > ex2_1.tmp 2>&1; \
	if (${DIFF} output/ex2_11_A.out ex2_1.tmp) then true; \
	else printf "${PWD}\nPossible problem with ex2_11_A for seqaij, diffs above\n=========================================\n"; fi; \
	${RM} -f ex2_1.tmp;

	-@${MPIEXEC} -n 1 ./ex2 -mat_type seqdense -rectA | grep -v "Mat Object" > ex2_1.tmp 2>&1; \
	if (${DIFF} output/ex2_12_A.out ex2_1.tmp) then true; \
	else printf "${PWD}\nPossible problem with ex2_12_A for seqdense, diffs above\n=========================================\n"; fi; \
	${RM} -f ex2_1.tmp;

	-@${MPIEXEC} -n 1 ./ex2 -mat_type seqaij -rectB | grep -v "Mat Object" > ex2_1.tmp 2>&1; \
	if (${DIFF} output/ex2_11_B.out ex2_1.tmp) then true; \
	else printf "${PWD}\nPossible problem with ex2_11_B for seqaij, diffs above\n=========================================\n"; fi; \
	${RM} -f ex2_1.tmp;

	-@${MPIEXEC} -n 1 ./ex2 -mat_type seqdense -rectB | grep -v "Mat Object" > ex2_1.tmp 2>&1; \
	if (${DIFF} output/ex2_12_B.out ex2_1.tmp) then true; \
	else printf "${PWD}\nPossible problem with ex2_12_B for seqdense, diffs above\n=========================================\n"; fi; \
	${RM} -f ex2_1.tmp;

runex2_2:
	-@${MPIEXEC} -n 1 ./ex2 -mat_type mpiaij > ex2_1.tmp 2>&1; \
	if (${DIFF} output/ex2_21.out ex2_1.tmp) then true; \
	else printf "${PWD}\nPossible problem with ex2_21 for mpiaij,np = 1,diffs above\n=========================================\n"; fi; \
	${RM} -f ex2_1.tmp;

	-@${MPIEXEC} -n 1 ./ex2 -mat_type mpidense > ex2_1.tmp 2>&1; \
	if (${DIFF} output/ex2_22.out ex2_1.tmp) then true; \
	else printf "${PWD}\nPossible problem with ex2_22 for mpidense,np = 1,diffs above\n=========================================\n"; fi; \
	${RM} -f ex2_1.tmp;

	-@${MPIEXEC} -n 3 ./ex2 -mat_type mpiaij > ex2_1.tmp 2>&1; \
	if (${DIFF} output/ex2_23.out ex2_1.tmp) then true; \
	else printf "${PWD}\nPossible problem with ex2_23 for mpiaij,np = 3,diffs above\n=========================================\n"; fi; \
	${RM} -f ex2_1.tmp;

	-@${MPIEXEC} -n 3 ./ex2 -mat_type mpidense > ex2_1.tmp 2>&1; \
	if (${DIFF} output/ex2_24.out ex2_1.tmp) then true; \
	else printf "${PWD}\nPossible problem with ex2_24 for mpidense,np = 3,diffs above\n=========================================\n"; fi; \
	${RM} -f ex2_1.tmp;

runex2_3:
	-@${MPIEXEC} -n 2 ./ex2 -mat_type mpiaij -rectA > ex2_3.tmp 2>&1;   \
	   if (${DIFF} output/ex2_3.out ex2_3.tmp) then true; \
	   else printf "${PWD}\nPossible problem with ex2_3, diffs above\n=========================================\n"; fi; \
	   ${RM} -f ex2_3.tmp
runex2_4:
	-@${MPIEXEC} -n 2 ./ex2 -mat_type mpidense -rectA > ex2_4.tmp 2>&1;   \
	   if (${DIFF} output/ex2_4.out ex2_4.tmp) then true; \
	   else printf "${PWD}\nPossible problem with ex2_4, diffs above\n=========================================\n"; fi; \
	   ${RM} -f ex2_4.tmp

runex3:
	-@${MPIEXEC} -n 1 ./ex3 > ex3_1.tmp 2>&1;   \
	   if (${DIFF} output/ex3_1.out ex3_1.tmp) then true; \
	   else printf "${PWD}\nPossible problem with ex3_1, diffs above\n=========================================\n"; fi; \
	   ${RM} -f ex3_1.tmp

runex4:
	-@${MPIEXEC} -n 1 ./ex4 -mat_type mpiaij > ex4_1.tmp 2>&1; \
	if (${DIFF} output/ex4_1.out ex4_1.tmp) then true; \
	else printf "${PWD}\nPossible problem with ex4_1 for mpiaij,np = 1,diffs above\n=========================================\n"; fi; \
	${RM} -f ex4_1.tmp;

	-@${MPIEXEC} -n 1 ./ex4 -mat_type mpidense > ex4_1.tmp 2>&1; \
	if (${DIFF} output/ex4_2.out ex4_1.tmp) then true; \
	else printf "${PWD}\nPossible problem with ex4_2 for mpidense,np = 1,diffs above\n=========================================\n"; fi; \
	${RM} -f ex4_1.tmp;

	-@${MPIEXEC} -n 3 ./ex4 -mat_type mpiaij > ex4_1.tmp 2>&1; \
	if (${DIFF} output/ex4_3.out ex4_1.tmp) then true; \
	else printf "${PWD}\nPossible problem with ex4_3 for mpiaij,np = 3,diffs above\n=========================================\n"; fi; \
	${RM} -f ex4_1.tmp;

	-@${MPIEXEC} -n 3 ./ex4 -mat_type mpidense > ex4_1.tmp 2>&1; \
	if (${DIFF} output/ex4_4.out ex4_1.tmp) then true; \
	else printf "${PWD}\nPossible problem with ex4_4 for mpidense,np = 3,diffs above\n=========================================\n"; fi; \
	${RM} -f ex4_1.tmp;

runex5:
	-@${MPIEXEC} -n 1 ./ex5 -mat_type seqaij -rectA > ex5_1.tmp 2>&1; \
	if (${DIFF} output/ex5_11_A.out ex5_1.tmp) then true; \
	else printf "${PWD}\nPossible problem with ex5_11_A for seqaij, diffs above\n=========================================\n"; fi; \
	${RM} -f ex5_1.tmp;

	-@${MPIEXEC} -n 1 ./ex5 -mat_type seqdense -rectA > ex5_1.tmp 2>&1; \
	if (${DIFF} output/ex5_12_A.out ex5_1.tmp) then true; \
	else printf "${PWD}\nPossible problem with ex5_12_A for seqdense, diffs above\n=========================================\n"; fi; \
	${RM} -f ex5_1.tmp;

	-@${MPIEXEC} -n 1 ./ex5 -mat_type seqaij -rectB > ex5_1.tmp 2>&1; \
	if (${DIFF} output/ex5_11_B.out ex5_1.tmp) then true; \
	else printf "${PWD}\nPossible problem with ex5_11_B for seqaij, diffs above\n=========================================\n"; fi; \
	${RM} -f ex5_1.tmp;

	-@${MPIEXEC} -n 1 ./ex5 -mat_type seqdense -rectB > ex5_1.tmp 2>&1; \
	if (${DIFF} output/ex5_12_B.out ex5_1.tmp) then true; \
	else printf "${PWD}\nPossible problem with ex5_12_B for seqdense, diffs above\n=========================================\n"; fi; \
	${RM} -f ex5_1.tmp;

runex5_2:
	-@${MPIEXEC} -n 1 ./ex5 -mat_type mpiaij > ex5_1.tmp 2>&1; \
	if (${DIFF} output/ex5_21.out ex5_1.tmp) then true; \
	else printf "${PWD}\nPossible problem with ex5_21 for mpiaij,np = 1,diffs above\n=========================================\n"; fi; \
	${RM} -f ex5_1.tmp;

	-@${MPIEXEC} -n 1 ./ex5 -mat_type mpidense > ex5_1.tmp 2>&1; \
	if (${DIFF} output/ex5_22.out ex5_1.tmp) then true; \
	else printf "${PWD}\nPossible problem with ex5_22 for mpidense,np = 1,diffs above\n=========================================\n"; fi; \
	${RM} -f ex5_1.tmp;

	-@${MPIEXEC} -n 3 ./ex5 -mat_type mpiaij > ex5_1.tmp 2>&1; \
	if (${DIFF} output/ex5_23.out ex5_1.tmp) then true; \
	else printf "${PWD}\nPossible problem with ex5_23 for mpiaij,np = 3,diffs above\n=========================================\n"; fi; \
	${RM} -f ex5_1.tmp;

	-@${MPIEXEC} -n 3 ./ex5 -mat_type mpidense > ex5_1.tmp 2>&1; \
	if (${DIFF} output/ex5_24.out ex5_1.tmp) then true; \
	else printf "${PWD}\nPossible problem with ex5_24 for mpidense,np = 3,diffs above\n=========================================\n"; fi; \
	${RM} -f ex5_1.tmp;

runex5_3:	
	-@${MPIEXEC} -n 1 ./ex5 -mat_type mpiaij -test_diagonalscale > ex5_3.tmp 2>&1; \
	if (${DIFF} output/ex5_31.out ex5_3.tmp) then true; \
	else printf "${PWD}\nPossible problem with ex5_31 for mpiaij,np = 1,diffs above\n=========================================\n"; fi; \
	${RM} -f ex5_3.tmp;

	-@${MPIEXEC} -n 1 ./ex5 -mat_type mpibaij -test_diagonalscale > ex5_3.tmp 2>&1; \
	if (${DIFF} output/ex5_32.out ex5_3.tmp) then true; \
	else printf "${PWD}\nPossible problem with ex5_32 for mpibaij,np = 1,diffs above\n=========================================\n"; fi; \
	${RM} -f ex5_3.tmp;

	-@${MPIEXEC} -n 3 ./ex5 -mat_type mpiaij -test_diagonalscale > ex5_3.tmp 2>&1; \
	if (${DIFF} output/ex5_33.out ex5_3.tmp) then true; \
	else printf "${PWD}\nPossible problem with ex5_33 for mpiaij,np = 3,diffs above\n=========================================\n"; fi; \
	${RM} -f ex5_3.tmp;

	-@${MPIEXEC} -n 3 ./ex5 -mat_type mpibaij -test_diagonalscale > ex5_3.tmp 2>&1; \
	if (${DIFF} output/ex5_34.out ex5_3.tmp) then true; \
	else printf "${PWD}\nPossible problem with ex5_34 for mpibaij,np = 3,diffs above\n=========================================\n"; fi; \
	${RM} -f ex5_3.tmp;

runex6:
	-@${MPIEXEC} -n 1  ./ex6 > ex6_1.tmp 2>&1;   \
	   if (${DIFF} output/ex6_1.out ex6_1.tmp) then true; \
	   else printf "${PWD}\nPossible problem with ex6_1, diffs above\n=========================================\n"; fi; \
	   ${RM} -f ex6_1.tmp
runex7:
	-@${MPIEXEC} -n 1  ./ex7 | grep -v "MPI processes" > ex7_1.tmp 2>&1;   \
	   if (${DIFF} output/ex7_1.out ex7_1.tmp) then true; \
	   else printf "${PWD}\nPossible problem with ex7_1, diffs above\n=========================================\n"; fi; \
	   ${RM} -f ex7_1.tmp
runex8:
	-@${MPIEXEC} -n 1  ./ex8 > ex8_1.tmp 2>&1;   \
	   if (${DIFF} output/ex8_1.out ex8_1.tmp) then true; \
	   else printf "${PWD}\nPossible problem with ex8_1, diffs above\n=========================================\n"; fi; \
	   ${RM} -f ex8_1.tmp
runex9:
	-@${MPIEXEC} -n 3 ./ex9 -view_info > ex9.tmp 2>&1;   \
	   if (${DIFF} output/ex9_1.out ex9.tmp) then true; \
	   else printf "${PWD}\nPossible problem with ex9_1, diffs above\n=========================================\n"; fi; \
	   ${RM} -f ex9.tmp
runex9_2:
	-@${MPIEXEC} -n 3 ./ex9 -nsubcomms 2 -view_mat -psubcomm_type interlaced > ex9.tmp 2>&1;   \
	   if (${DIFF} output/ex9_2.out ex9.tmp) then true; \
	   else printf "${PWD}\nPossible problem with ex9_2, diffs above\n=========================================\n"; fi; \
	   ${RM} -f ex9.tmp
runex9_3:
	-@${MPIEXEC} -n 3 ./ex9 -nsubcomms 2 -view_mat -psubcomm_type contiguous > ex9.tmp 2>&1;   \
	   if (${DIFF} output/ex9_3.out ex9.tmp) then true; \
	   else printf "${PWD}\nPossible problem with ex9_3, diffs above\n=========================================\n"; fi; \
	   ${RM} -f ex9.tmp
runex9_3_baij:
	-@${MPIEXEC} -n 3 ./ex9 -mat_type baij -nsubcomms 2 -view_mat > ex9.tmp 2>&1;   \
	   if (${DIFF} output/ex9_3_baij.out ex9.tmp) then true; \
	   else printf "${PWD}\nPossible problem with ex9_3_baij, diffs above\n=========================================\n"; fi; \
	   ${RM} -f ex9.tmp
runex9_4_baij:
	-@${MPIEXEC} -n 3 ./ex9 -mat_type baij -nsubcomms 2 -view_mat -psubcomm_type interlaced > ex9.tmp 2>&1;   \
	   if (${DIFF} output/ex9_4_baij.out ex9.tmp) then true; \
	   else printf "${PWD}\nPossible problem with ex9_4_baij, diffs above\n=========================================\n"; fi; \
	   ${RM} -f ex9.tmp
runex9_3_sbaij:
	-@${MPIEXEC} -n 3 ./ex9 -mat_type sbaij -nsubcomms 2 -view_mat > ex9.tmp 2>&1;   \
	   if (${DIFF} output/ex9_3_sbaij.out ex9.tmp) then true; \
	   else printf "${PWD}\nPossible problem with ex9_3_sbaij, diffs above\n=========================================\n"; fi; \
	   ${RM} -f ex9.tmp
runex9_4_sbaij:
	-@${MPIEXEC} -n 3 ./ex9 -mat_type sbaij -nsubcomms 2 -view_mat -psubcomm_type interlaced > ex9.tmp 2>&1;   \
	   if (${DIFF} output/ex9_4_sbaij.out ex9.tmp) then true; \
	   else printf "${PWD}\nPossible problem with ex9_4_sbaij, diffs above\n=========================================\n"; fi; \
	   ${RM} -f ex9.tmp

runex10:
	-@${MPIEXEC} -n 1  ./ex10 > ex10_1.tmp 2>&1;   \
	   if (${DIFF} output/ex10_1.out ex10_1.tmp) then true; \
	   else printf "${PWD}\nPossible problem with ex10_1, diffs above\n=========================================\n"; fi; \
	   ${RM} -f ex10_1.tmp
runex11:
	-@${MPIEXEC} -n 1  ./ex11 > ex11_1.tmp 2>&1;   \
	   if (${DIFF} output/ex11_1.out ex11_1.tmp) then true; \
	   else printf "${PWD}\nPossible problem with ex11_1, diffs above\n=========================================\n"; fi; \
	   ${RM} -f ex11_1.tmp
runex11_2:
	-@${MPIEXEC} -n 1  ./ex11 -mat_type seqbaij -mat_block_size 5 > ex11_2.tmp 2>&1;   \
	   if (${DIFF} output/ex11_2.out ex11_2.tmp) then true; \
	   else printf "${PWD}\nPossible problem with ex11_2, diffs above\n=========================================\n"; fi; \
	   ${RM} -f ex11_2.tmp
runex11_3:
	-@${MPIEXEC} -n 1  ./ex11 -keep_nonzero_pattern > ex11_3.tmp 2>&1;   \
	   if (${DIFF} output/ex11_3.out ex11_3.tmp) then true; \
	   else printf "${PWD}\nPossible problem with ex11_3, diffs above\n=========================================\n"; fi; \
	   ${RM} -f ex11_3.tmp
runex11_4:
	-@${MPIEXEC} -n 1  ./ex11 -keep_nonzero_pattern -mat_type seqbaij -mat_block_size 5 > ex11_4.tmp 2>&1; \
	   if (${DIFF} output/ex11_4.out ex11_4.tmp) then true; \
	   else printf "${PWD}\nPossible problem with ex11_4, diffs above\n=========================================\n"; fi; \
	   ${RM} -f ex11_4.tmp

runex12:
	-@${MPIEXEC}  -n 2 ./ex12 | grep -v "MPI processes" > ex12_1.tmp 2>&1;   \
	   if (${DIFF} output/ex12_1.out ex12_1.tmp) then true; \
	   else printf "${PWD}\nPossible problem with ex12_1, diffs above\n=========================================\n"; fi; \
	   ${RM} -f ex12_1.tmp
runex12_2:
	-@${MPIEXEC}  -n 3 ./ex12 -mat_type mpibaij -mat_block_size 3 | grep -v "MPI processes" > ex12_2.tmp 2>&1;   \
	   if (${DIFF} output/ex12_2.out ex12_2.tmp) then true; \
	   else printf "${PWD}\nPossible problem with ex12_2, diffs above\n=========================================\n"; fi; \
	   ${RM} -f ex12_2.tmp
runex12_3:
	-@${MPIEXEC}  -n 3 ./ex12 -mat_type mpiaij -keep_nonzero_pattern | grep -v "MPI processes"> ex12_3.tmp 2>&1;   \
	   if (${DIFF} output/ex12_3.out ex12_3.tmp) then true; \
	   else printf "${PWD}\nPossible problem with ex12_3, diffs above\n=========================================\n"; fi; \
	   ${RM} -f ex12_3.tmp
runex12_4:
	-@${MPIEXEC} -n 3 ./ex12 -keep_nonzero_pattern -mat_type mpibaij -mat_block_size 3 | grep -v "MPI processes"> ex12_4.tmp 2>&1; \
	   if (${DIFF} output/ex12_4.out ex12_4.tmp) then true; \
	   else printf "${PWD}\nPossible problem with ex12_4, diffs above\n=========================================\n"; fi; \
	   ${RM} -f ex12_4.tmp
runex13:
	-@${MPIEXEC} -n 1  ./ex13 | grep -v "MPI processes" > ex13_1.tmp 2>&1;   \
	   if (${DIFF} output/ex13_1.out ex13_1.tmp) then true; \
	   else printf "${PWD}\nPossible problem with ex13_1, diffs above\n=========================================\n"; fi; \
	   ${RM} -f ex13_1.tmp
runex14:
	-@${MPIEXEC} -n 1  ./ex14 > ex14_1.tmp 2>&1;   \
	   if (${DIFF} output/ex14_1.out ex14_1.tmp) then true; \
	   else printf "${PWD}\nPossible problem with ex14_1, diffs above\n=========================================\n"; fi; \
	   ${RM} -f ex14_1.tmp
runex15:
	-@${MPIEXEC} -n 1  ./ex15  > ex15_1.tmp 2>&1;	\
	   if (${DIFF} output/ex15_1.out ex15_1.tmp) then true; \
	   else printf "${PWD}\nPossible problem with ex15_1, diffs above\n=========================================\n"; fi; \
	   ${RM} -f ex15_1.tmp
runex16:
	-@${MPIEXEC} -n 2 ./ex16  > ex16_1.tmp 2>&1;	\
	   if (${DIFF} output/ex16_1.out ex16_1.tmp) then true; \
	   else printf "${PWD}\nPossible problem with ex16_1, diffs above\n=========================================\n"; fi; \
	   ${RM} -f ex16_1.tmp
runex16f90:
	-@${MPIEXEC} -n 2 ./ex16f90 | sort  > ex16f90_1.tmp 2>&1;	\
	   if (${DIFF} output/ex16f90_1.out ex16f90_1.tmp) then true; \
	   else printf "${PWD}\nPossible problem with ex16f90_1, diffs above\n=========================================\n"; fi; \
	   ${RM} -f ex16f90_1.tmp
runex17:
	-@${MPIEXEC} -n 1  ./ex17 > ex17_1.tmp 2>&1;   \
	   if (${DIFF} output/ex17_1.out ex17_1.tmp) then true; \
	   else printf "${PWD}\nPossible problem with ex17_1, diffs above\n=========================================\n"; fi; \
	   ${RM} -f ex17_1.tmp
runex18:
	-@${MPIEXEC}  -n 1 ./ex18 > ex18_0.tmp 2>&1;   \
	   if (${DIFF} output/ex18_0.out ex18_0.tmp) then true; \
	   else printf "${PWD}\nPossible problem with ex18_0, diffs above\n=========================================\n"; fi; \
	   ${RM} -f ex18_0.tmp
runex18_1:
	-@${MPIEXEC}  -n 2 ./ex18 > ex18_1.tmp 2>&1;   \
	   if (${DIFF} output/ex18_1.out ex18_1.tmp) then true; \
	   else printf "${PWD}\nPossible problem with ex18_1, diffs above\n=========================================\n"; fi; \
	   ${RM} -f ex18_1.tmp
runex18_2:
	-@${MPIEXEC}  -n 7 ./ex18 > ex18_2.tmp 2>&1;   \
	   if (${DIFF} output/ex18_2.out ex18_2.tmp) then true; \
	   else printf "${PWD}\nPossible problem with ex18_2, diffs above\n=========================================\n"; fi; \
	   ${RM} -f ex18_2.tmp
runex18_3:
	-@${MPIEXEC}  -n 1 ./ex18 -mat_type baij > ex18_3.tmp 2>&1;   \
	   if (${DIFF} output/ex18_3.out ex18_3.tmp) then true; \
	   else printf "${PWD}\nPossible problem with ex18_3, diffs above\n=========================================\n"; fi; \
	   ${RM} -f ex18_3.tmp
runex18_4:
	-@${MPIEXEC}  -n 2 ./ex18 -mat_type baij > ex18_4.tmp 2>&1;   \
	   if (${DIFF} output/ex18_4.out ex18_4.tmp) then true; \
	   else printf "${PWD}\nPossible problem with ex18_4, diffs above\n=========================================\n"; fi; \
	   ${RM} -f ex18_4.tmp
runex18_5:
	-@${MPIEXEC}  -n 7 ./ex18 -mat_type baij > ex18_5.tmp 2>&1;   \
	   if (${DIFF} output/ex18_5.out ex18_5.tmp) then true; \
	   else printf "${PWD}\nPossible problem with ex18_5, diffs above\n=========================================\n"; fi; \
	   ${RM} -f ex18_5.tmp
runex18_6:
	-@${MPIEXEC}  -n 1 ./ex18 -bs 2 -mat_type baij > ex18_6.tmp 2>&1;   \
	   if (${DIFF} output/ex18_6.out ex18_6.tmp) then true; \
	   else printf "${PWD}\nPossible problem with ex18_6, diffs above\n=========================================\n"; fi; \
	   ${RM} -f ex18_6.tmp
runex18_7:
	-@${MPIEXEC}  -n 2 ./ex18 -bs 2 -mat_type baij > ex18_7.tmp 2>&1;   \
	   if (${DIFF} output/ex18_7.out ex18_7.tmp) then true; \
	   else printf "${PWD}\nPossible problem with ex18_7, diffs above\n=========================================\n"; fi; \
	   ${RM} -f ex18_7.tmp
runex18_8:
	-@${MPIEXEC}  -n 7 ./ex18 -bs 2 -mat_type baij > ex18_8.tmp 2>&1;   \
	   if (${DIFF} output/ex18_8.out ex18_8.tmp) then true; \
	   else printf "${PWD}\nPossible problem with ex18_8, diffs above\n=========================================\n"; fi; \
	   ${RM} -f ex18_8.tmp
runex18_9:
	-@${MPIEXEC}  -n 1 ./ex18 -bs 2 -nonlocal_bc > ex18_9.tmp 2>&1;   \
	   if (${DIFF} output/ex18_9.out ex18_9.tmp) then true; \
	   else printf "${PWD}\nPossible problem with ex18_9, diffs above\n=========================================\n"; fi; \
	   ${RM} -f ex18_9.tmp
runex18_10:
	-@${MPIEXEC}  -n 2 ./ex18 -bs 2 -nonlocal_bc > ex18_10.tmp 2>&1;   \
	   if (${DIFF} output/ex18_10.out ex18_10.tmp) then true; \
	   else printf "${PWD}\nPossible problem with ex18_10, diffs above\n=========================================\n"; fi; \
	   ${RM} -f ex18_10.tmp
runex18_11:
	-@${MPIEXEC}  -n 7 ./ex18 -bs 2 -nonlocal_bc > ex18_11.tmp 2>&1;   \
	   if (${DIFF} output/ex18_11.out ex18_11.tmp) then true; \
	   else printf "${PWD}\nPossible problem with ex18_11, diffs above\n=========================================\n"; fi; \
	   ${RM} -f ex18_11.tmp
runex18_12:
	-@${MPIEXEC}  -n 1 ./ex18 -bs 2 -nonlocal_bc -mat_type baij > ex18_12.tmp 2>&1;   \
	   if (${DIFF} output/ex18_12.out ex18_12.tmp) then true; \
	   else printf "${PWD}\nPossible problem with ex18_12, diffs above\n=========================================\n"; fi; \
	   ${RM} -f ex18_12.tmp
runex18_13:
	-@${MPIEXEC}  -n 2 ./ex18 -bs 2 -nonlocal_bc -mat_type baij > ex18_13.tmp 2>&1;   \
	   if (${DIFF} output/ex18_13.out ex18_13.tmp) then true; \
	   else printf "${PWD}\nPossible problem with ex18_13, diffs above\n=========================================\n"; fi; \
	   ${RM} -f ex18_13.tmp
runex18_14:
	-@${MPIEXEC}  -n 7 ./ex18 -bs 2 -nonlocal_bc -mat_type baij > ex18_14.tmp 2>&1;   \
	   if (${DIFF} output/ex18_14.out ex18_14.tmp) then true; \
	   else printf "${PWD}\nPossible problem with ex18_14, diffs above\n=========================================\n"; fi; \
	   ${RM} -f ex18_14.tmp
runex19:
	-@${MPIEXEC}  -n 4 ./ex19 > ex19_1.tmp 2>&1;   \
	   if (${DIFF} output/ex19_1.out ex19_1.tmp) then true; \
	   else printf "${PWD}\nPossible problem with ex19_1, diffs above\n=========================================\n"; fi; \
	   ${RM} -f ex19_1.tmp
runex20:
	-@${MPIEXEC} -n 1  ./ex20 -conv_mat_type seqaij > ex20_1.tmp 2>&1;	\
	   if (${DIFF} output/ex20_1.out ex20_1.tmp) then true; \
	   else printf "${PWD}\nPossible problem with ex20_1, diffs above\n=========================================\n"; fi; \
	   ${RM} -f ex20_1.tmp
runex21:
	-@${MPIEXEC} -n 1  ./ex21 -mat_type seqaij > ex21_1.tmp 2>&1;   \
	   if (${DIFF} output/ex21_1.out ex21_1.tmp) then true; \
	   else printf "${PWD}\nPossible problem with ex21_1, diffs above\n=========================================\n"; fi; \
	   ${RM} -f ex21_1.tmp
runex22:
	-@${MPIEXEC} -n 1  ./ex22 > ex22_1.tmp 2>&1;   \
	   if (${DIFF} output/ex22_1.out ex22_1.tmp) then true; \
	   else printf "${PWD}\nPossible problem with ex22_1, diffs above\n=========================================\n"; fi; \
	   ${RM} -f ex22_1.tmp
runex29:
	-@${MPIEXEC} -n 1 ./ex29 > ex29_1.tmp 2>&1;   \
	   if (${DIFF} output/ex29_1.out ex29_1.tmp) then true; \
	   else printf "${PWD}\nPossible problem with ex29_1, diffs above\n=========================================\n"; fi; \
	   ${RM} -f ex29_1.tmp
runex30:
	-@${MPIEXEC} -n 1 ./ex30 -mat_ordering -display_matrices -nox | grep -v "MPI processes" > ex30_1.tmp 2>&1;   \
	   if (${DIFF} output/ex30_1.out ex30_1.tmp) then true; \
	   else printf "${PWD}\nPossible problem with ex30_1, diffs above\n=========================================\n"; fi; \
	   ${RM} -f ex30_1.tmp
runex30_2:
	-@${MPIEXEC} -n 1 ./ex30 -mat_ordering -display_matrices -nox -lu > ex30_2.tmp 2>&1;   \
	   if (${DIFF} output/ex30_2.out ex30_2.tmp) then true; \
	   else printf "${PWD}\nPossible problem with ex30_2, diffs above\n=========================================\n"; fi; \
	   ${RM} -f ex30_2.tmp
runex30_3:
	-@${MPIEXEC} -n 1 ./ex30 -mat_ordering -lu -triangular_solve > ex30_3.tmp 2>&1;   \
	   if (${DIFF} output/ex30_3.out ex30_3.tmp) then true; \
	   else printf "${PWD}\nPossible problem with ex30_3, diffs above\n=========================================\n"; fi; \
	   ${RM} -f ex30_3.tmp
runex30_4:
	-@${MPIEXEC} -n 1 ./ex30 > ex30_4.tmp 2>&1;   \
	   if (${DIFF} output/ex30_4.out ex30_4.tmp) then true; \
	   else printf "${PWD}\nPossible problem with ex30_4, diffs above\n=========================================\n"; fi; \
	   ${RM} -f ex30_4.tmp
runex30_5:
	-@${MPIEXEC} -n 1 ./ex30 -lu > ex30_5.tmp 2>&1;   \
	   if (${DIFF} output/ex30_5.out ex30_5.tmp) then true; \
	   else printf "${PWD}\nPossible problem with ex30_5, diffs above\n=========================================\n"; fi; \
	   ${RM} -f ex30_5.tmp
runex30_6:
	-@${MPIEXEC} -n 1 ./ex30 -lu -triangular_solve > ex30_3.tmp 2>&1;   \
	   if (${DIFF} output/ex30_3.out ex30_3.tmp) then true; \
	   else printf "${PWD}\nPossible problem with ex30_6, diffs above\n=========================================\n"; fi; \
	   ${RM} -f ex30_3.tmp

runex31:
	-@${MPIEXEC} -n 1  ./ex31 | grep -v "MPI processes" > ex31_1.tmp 2>&1;   \
	   if (${DIFF} output/ex31_1.out ex31_1.tmp) then true; \
	   else printf "${PWD}\nPossible problem with ex31_1, diffs above\n=========================================\n"; fi; \
	   ${RM} -f ex31_1.tmp
runex35:
	-@${MPIEXEC} -n 1  ./ex35 > ex35_1.tmp	2>&1;	\
	   if (${DIFF} output/ex35_1.out ex35_1.tmp) then true; \
	   else printf "${PWD}\nPossible problem with ex35_1, diffs above\n=========================================\n"; fi; \
	   ${RM} -f ex35_1.tmp
runex36f:
	-@${MPIEXEC} -n 1  ./ex36f > ex36_1.tmp 2>&1;   \
	   if (${DIFF} output/ex36_1.out ex36_1.tmp) then true; \
	   else printf "${PWD}\nPossible problem with ex36f_1, diffs above\n=========================================\n"; fi; \
	   ${RM} -f ex36_1.tmp
runex37:
	-@${MPIEXEC} -n 1 ./ex37 | grep -v "MPI processes"> ex37_1.tmp 2>&1;   \
	   if (${DIFF} output/ex37_1.out ex37_1.tmp) then true; \
	   else printf "${PWD}\nPossible problem with ex37_1, diffs above\n=========================================\n"; fi; \
	   ${RM} -f ex37_1.tmp
runex37_2:
	-@${MPIEXEC} -n 3 ./ex37  | grep -v "MPI processes"> ex37_1.tmp 2>&1;   \
	   if (${DIFF} output/ex37_2.out ex37_1.tmp) then true; \
	   else printf "${PWD}\nPossible problem with ex37_2, diffs above\n=========================================\n"; fi; \
	   ${RM} -f ex37_1.tmp
runex37_3:
	-@${MPIEXEC} -n 1 ./ex37 -mat_type baij -mat_block_size 1 | grep -v "MPI processes" > ex37_1.tmp 2>&1;   \
	   if (${DIFF} output/ex37_3.out ex37_1.tmp) then true; \
	   else printf "${PWD}\nPossible problem with ex37_3, diffs above\n=========================================\n"; fi; \
	   ${RM} -f ex37_1.tmp
runex37_4:
	-@${MPIEXEC} -n 1 ./ex37 -mat_type baij -mat_block_size 2  | grep -v "MPI processes"> ex37_1.tmp 2>&1;   \
	   if (${DIFF} output/ex37_4.out ex37_1.tmp) then true; \
	   else printf "${PWD}\nPossible problem with ex37_4, diffs above\n=========================================\n"; fi; \
	   ${RM} -f ex37_1.tmp
runex37_5:
	-@${MPIEXEC} -n 2 ./ex37 -mat_type baij -mat_block_size 1  | grep -v "MPI processes"> ex37_1.tmp 2>&1;   \
	   if (${DIFF} output/ex37_5.out ex37_1.tmp) then true; \
	   else printf "${PWD}\nPossible problem with ex37_5, diffs above\n=========================================\n"; fi; \
	   ${RM} -f ex37_1.tmp
runex37_6:
	-@${MPIEXEC} -n 2 ./ex37 -mat_type baij -mat_block_size 2  | grep -v "MPI processes"> ex37_1.tmp 2>&1;   \
	   if (${DIFF} output/ex37_6.out ex37_1.tmp) then true; \
	   else printf "${PWD}\nPossible problem with ex37_6, diffs above\n=========================================\n"; fi; \
	   ${RM} -f ex37_1.tmp
runex38:
	-@${MPIEXEC} -n 2 ./ex38 -mat_type elemental -m 2 -n 3 > ex38_1.tmp 2>&1;   \
	   ${DIFF} output/ex38_1.out ex38_1.tmp || printf "${PWD}\nPossible problem with ex38_1, diffs above\n=========================================\n"; \
	   ${RM} -f ex38_1.tmp
runex38_2:
	-@${MPIEXEC} -n 6 ./ex38 -mat_type elemental -m 2 -n 2 > ex38_2.tmp 2>&1;   \
	   ${DIFF} output/ex38_2.out ex38_2.tmp || printf "${PWD}\nPossible problem with ex38_2, diffs above\n=========================================\n"; \
	   ${RM} -f ex38_2.tmp
runex38_3:
	-@${MPIEXEC} -n 6 ./ex38 -mat_type elemental -m 2 -n 2 -test_matmatmult > ex38_2.tmp 2>&1;   \
	   ${DIFF} output/ex38_2.out ex38_2.tmp || printf "${PWD}\nPossible problem with ex38_3, diffs above\n=========================================\n"; \
	   ${RM} -f ex38_2.tmp
runex39:
	-@${MPIEXEC} -n 2 ./ex39 -m 3 -n 2 > ex39_1.tmp 2>&1;   \
	   ${DIFF} output/ex39_1.out ex39_1.tmp || printf "${PWD}\nPossible problem with ex39_1, diffs above\n=========================================\n"; \
	   ${RM} -f ex39_1.tmp
runex39_2:
	-@${MPIEXEC} -n 6 ./ex39 -m 2 -n 3 > ex39_2.tmp 2>&1;   \
	   ${DIFF} output/ex39_2.out ex39_2.tmp || printf "${PWD}\nPossible problem with ex39_2, diffs above\n=========================================\n"; \
	   ${RM} -f ex39_2.tmp


# See http://www.mcs.anl.gov/petsc/documentation/faq.html#datafiles for how to obtain the datafiles used below
runex40:
	-@${MPIEXEC} -n 3 ./ex40 -f ${DATAFILESPATH}/matrices/arco1 -nd 7 -ov 2 > ex40_1.tmp 2>&1; \
	   grep -v "flg =1" ex40_1.tmp > ex40_12.tmp; \
	   if (${DIFF} output/ex40_1.out ex40_12.tmp) then true; \
	   else printf "${PWD}\nPossible problem with ex40_1, diffs above\n=========================================\n"; fi; \
	   ${RM} -f ex40_1.tmp ex40_12.tmp
runex41:
	-@${MPIEXEC} -n 3 ./ex41 -f ${DATAFILESPATH}/matrices/arco1 -nd 3 -ov 1 > ex41_1.tmp 2>&1; \
	   grep -v "flg =1" ex41_1.tmp > ex41_12.tmp; \
	   if (${DIFF} output/ex41_1.out ex41_12.tmp) then true; \
	   else printf "${PWD}\nPossible problem with ex41_1, diffs above\n=========================================\n"; fi; \
	   ${RM} -f ex41_1.tmp ex41_12.tmp
runex42:
	-@${MPIEXEC} -n 3 ./ex42 -f ${DATAFILESPATH}/matrices/arco1 \
	   -nd 5 -ov 2  > ex42_1.tmp 2>&1; \
	   grep -v "flg =1" ex42_1.tmp > ex42_12.tmp; \
	   if (${DIFF} output/ex42_1.out ex42_12.tmp) then true; \
	   else printf "${PWD}\nPossible problem with ex42_1, diffs above\n=========================================\n"; fi; \
	   ${RM} -f ex42_1.tmp ex42_12.tmp
runex42_2:
	-@${MPIEXEC} -n 1  ./ex42 -f ${DATAFILESPATH}/matrices/arco1 \
	   -nd 5 -ov 2 > ex42_2.tmp 2>&1; \
	   if (${DIFF} output/ex42_2.out ex42_2.tmp) then true; \
	   else printf "${PWD}\nPossible problem with ex42_2, diffs above\n=========================================\n"; fi; \
	   ${RM} -f ex42_2.tmp

# See http://www.mcs.anl.gov/petsc/documentation/faq.html#datafiles for how to obtain the datafiles used below
runex47:
	-@${MPIEXEC} -n 1  ./ex47 -f ${DATAFILESPATH}/matrices/cfd.1.10 -mat_block_size 5 > ex47_1.tmp 2>&1; \
	   if (${DIFF} output/ex47_1.out ex47_1.tmp) then true; \
	   else printf "${PWD}\nPossible problem with ex47_1, diffs above\n=========================================\n"; fi; \
	   ${RM} -f ex47_1.tmp

MATBLOCKSIZE   = 1 2 3 4 5 6 7 8
runex48:
	-@touch ex48_1.tmp;\
	for bs in ${MATBLOCKSIZE}; do \
	  ${MPIEXEC} -n 1  ./ex48 -mat_block_size  $$bs >> ex48_1.tmp 2>&1; \
	done; \
	if (${DIFF} output/ex48_1.out ex48_1.tmp) then true; \
	else printf "${PWD}\nPossible problem with ex48_1, diffs above\n========================================= with: -mat_block_size  $$bs"; fi; \
	${RM} -f ex48_1.tmp

MATSIZE        = 11 13
OVERLAP        = 1 3
NODOMAINS      = 7
runex51:
	-@touch ex51_1.tmp;\
	for bs in ${MATBLOCKSIZE}; do \
	    for matsize in ${MATSIZE}; do \
	      for ov in ${OVERLAP}; do\
	        for nd in ${NODOMAINS}; do \
	          ${MPIEXEC} -n 1  ./ex51 -mat_block_size $$bs -ov $$ov \
                     -mat_size $$matsize -nd $$nd >> ex51_1.tmp 2>&1; \
		done;\
	      done;\
	    done;\
	done;\
	  grep -v "flg =1" ex51_1.tmp > ex51_12.tmp; \
	  if (${DIFF} output/ex51_1.out ex51_12.tmp) then true; \
	  else printf "${PWD}\nPossible problem with ex51_1, diffs above\n=========================================\n"; fi; \
	  ${RM} -f ex51_1.tmp ex51_12.tmp

runex52_1:
	-@${MPIEXEC} -n 3 ./ex52 -mat_block_size 2 -test_setvaluesblocked > ex52_1.tmp 2>&1;\
	if (${DIFF} output/ex52_1.out ex52_1.tmp) then true; \
	else printf "${PWD}\nPossible problem with ex52_1, diffs above\n=========================================\n"; fi; \
	${RM} -f ex52_1.tmp

runex52_2:
	-@${MPIEXEC} -n 3 ./ex52 -mat_block_size 2 -test_setvaluesblocked -column_oriented > ex52_2.tmp 2>&1;\
	if (${DIFF} output/ex52_2.out ex52_2.tmp) then true; \
	else printf "${PWD}\nPossible problem with ex52_2, diffs above\n=========================================\n"; fi; \
	${RM} -f ex52_2.tmp

runex52_3:
	-@${MPIEXEC} -n 3 ./ex52 -mat_block_size 1 -test_setvaluesblocked > ex52_3.tmp 2>&1;\
	if (${DIFF} output/ex52_3.out ex52_3.tmp) then true; \
	else printf "${PWD}\nPossible problem with ex52_3, diffs above\n=========================================\n"; fi; \
	${RM} -f ex52_3.tmp

runex52_4:
	-@${MPIEXEC} -n 3 ./ex52 -mat_block_size 1 -test_setvaluesblocked -column_oriented > ex52_4.tmp 2>&1;\
	if (${DIFF} output/ex52_4.out ex52_4.tmp) then true; \
	else printf "${PWD}\nPossible problem with ex52_4, diffs above\n=========================================\n"; fi; \
	${RM} -f ex52_4.tmp

# See http://www.mcs.anl.gov/petsc/documentation/faq.html#datafiles for how to obtain the datafiles used below
runex53:
	-@${MPIEXEC} -n 3 ./ex53 -matload_block_size 1 -f ${DATAFILESPATH}/matrices/small > ex53_1.tmp 2>&1;\
	${MPIEXEC} -n 3 ./ex53 -matload_block_size 2 -f ${DATAFILESPATH}/matrices/small >> ex53_1.tmp 2>&1;\
	${MPIEXEC} -n 4 ./ex53 -matload_block_size 3 -f ${DATAFILESPATH}/matrices/small >> ex53_1.tmp 2>&1;\
	${MPIEXEC} -n 3 ./ex53 -matload_block_size 4 -f ${DATAFILESPATH}/matrices/small >> ex53_1.tmp 2>&1;\
	${MPIEXEC} -n 3 ./ex53 -matload_block_size 5 -f ${DATAFILESPATH}/matrices/small >> ex53_1.tmp 2>&1;\
	${MPIEXEC} -n 3 ./ex53 -matload_block_size 6 -f ${DATAFILESPATH}/matrices/small >> ex53_1.tmp 2>&1;\
	${MPIEXEC} -n 3 ./ex53 -matload_block_size 7 -f ${DATAFILESPATH}/matrices/small >> ex53_1.tmp 2>&1;\
	${MPIEXEC} -n 3 ./ex53 -matload_block_size 8 -f ${DATAFILESPATH}/matrices/small >> ex53_1.tmp 2>&1;\
	if (${DIFF} output/ex53_1.out ex53_1.tmp) then true; \
	else printf "${PWD}\nPossible problem with ex53_1, diffs above\n=========================================\n"; fi; \
	${RM} -f ex53_1.tmp

runex54:
	-@for bs in ${MATBLOCKSIZE}; do \
	    for matsize in ${MATSIZE}; do \
	      for ov in ${OVERLAP}; do\
	        for nd in ${NODOMAINS}; do \
		  for np in ${NPROCS}; do \
                    ${MPIEXEC} -n $$np ./ex54 -mat_block_size $$bs -ov $$ov -mat_size $$matsize -nd $$nd ;\
		  done; \
		done;\
	      done;\
	    done;\
	done;

runex55:
	-@${MPIEXEC} -n 1  ./ex55  > ex55_1.tmp 2>&1;   \
	   if (${DIFF} output/ex55_1.out ex55_1.tmp) then true; \
	   else printf "${PWD}\nPossible problem with ex55_1, diffs above\n=========================================\n"; fi; \
	   ${RM} -f ex55_1.tmp

runex55_2:
	-@${MPIEXEC} -n 3  ./ex55  > ex55_2.tmp 2>&1;   \
	   if (${DIFF} output/ex55_2.out ex55_2.tmp) then true; \
	   else printf "${PWD}\nPossible problem with ex55_2, diffs above\n=========================================\n"; fi; \
	   ${RM} -f ex55_2.tmp

runex56:
	-@${MPIEXEC} -n 1 ./ex56 | grep -v "MPI processes" > ex56_1.tmp 2>&1;   \
	   if (${DIFF} output/ex56_1.out ex56_1.tmp) then true; \
	   else printf "${PWD}\nPossible problem with ex56_1, diffs above\n=========================================\n"; fi; \
	   ${RM} -f ex56_1.tmp

runex56_4:
	-@${MPIEXEC} -n 3 ./ex56 -ass_extern | grep -v "MPI processes"> ex56_4.tmp 2>&1;   \
	   if (${DIFF} output/ex56_4.out ex56_4.tmp) then true; \
	   else printf "${PWD}\nPossible problem with ex56_4, diffs above\n=========================================\n"; fi; \
	   ${RM} -f ex56_4.tmp

runex56_5:
	-@${MPIEXEC} -n 3 ./ex56 -ass_extern -zero_rows| grep -v "MPI processes" > ex56_5.tmp 2>&1;   \
	   if (${DIFF} output/ex56_5.out ex56_5.tmp) then true; \
	   else printf "${PWD}\nPossible problem with ex56_5, diffs above\n=========================================\n"; fi; \
	   ${RM} -f ex56_5.tmp

runex59:
	-@${MPIEXEC} -n 1 ./ex59  > ex59_1.tmp 2>&1;   \
	   if (${DIFF} output/ex59_1.out ex59_1.tmp) then true; \
	   else printf "${PWD}\nPossible problem with ex59_1, diffs above\n=========================================\n"; fi; \
	   ${RM} -f ex59_1.tmp

runex59_2:
	-@${MPIEXEC} -n 3 ./ex59  > ex59_2.tmp 2>&1;   \
	   if (${DIFF} output/ex59_2.out ex59_2.tmp) then true; \
	   else printf "${PWD}\nPossible problem with ex59_2, diffs above\n=========================================\n"; fi; \
	   ${RM} -f ex59_2.tmp
runex59_baij:
	-@${MPIEXEC} -n 1 ./ex59 -mat_type baij > ex59_1.tmp 2>&1;   \
	   if (${DIFF} output/ex59_1_baij.out ex59_1.tmp) then true; \
	   else printf "${PWD}\nPossible problem with ex59_1_baij, diffs above\n=========================================\n"; fi; \
	   ${RM} -f ex59_1.tmp
runex59_2_baij:
	-@${MPIEXEC} -n 3 ./ex59 -mat_type baij > ex59_2.tmp 2>&1;   \
	   if (${DIFF} output/ex59_2_baij.out ex59_2.tmp) then true; \
	   else printf "${PWD}\nPossible problem with ex59_2_baij, diffs above\n=========================================\n"; fi; \
	   ${RM} -f ex59_2.tmp
runex59_sbaij:
	-@${MPIEXEC} -n 1 ./ex59 -mat_type sbaij > ex59_1.tmp 2>&1;   \
	   if (${DIFF} output/ex59_1_sbaij.out ex59_1.tmp) then true; \
	   else printf "${PWD}\nPossible problem with ex59_1_sbaij, diffs above\n=========================================\n"; fi; \
	   ${RM} -f ex59_1.tmp
runex59_2_sbaij:
	-@${MPIEXEC} -n 3 ./ex59 -mat_type sbaij > ex59_2.tmp 2>&1;   \
	   if (${DIFF} output/ex59_2_sbaij.out ex59_2.tmp) then true; \
	   else printf "${PWD}\nPossible problem with ex59_2_sbaij, diffs above\n=========================================\n"; fi; \
	   ${RM} -f ex59_2.tmp

runex60:
	-@${MPIEXEC} -n 3  ./ex60  -col 7 > ex60_1.tmp 2>&1;   \
	   if (${DIFF} output/ex60_1.out ex60_1.tmp) then true; \
	   else printf "${PWD}\nPossible problem with ex60_1, diffs above\n=========================================\n"; fi; \
	   ${RM} -f ex60_1.tmp

runex61:
	-@${MPIEXEC} -n 1 ./ex61  > ex61_1.tmp 2>&1;   \
	   if (${DIFF} output/ex61_1.out ex61_1.tmp) then true; \
	   else printf "${PWD}\nPossible problem with ex61_1, diffs above\n=========================================\n"; fi; \
	   ${RM} -f ex61_1.tmp

runex61_2:
	-@${MPIEXEC} -n 1  ./ex61 -baij  > ex61_2.tmp 2>&1;   \
	   if (${DIFF} output/ex61_2.out ex61_2.tmp) then true; \
	   else printf "${PWD}\nPossible problem with ex61_2, diffs above\n=========================================\n"; fi; \
	   ${RM} -f ex61_2.tmp
runex63f:
	-@${MPIEXEC} -n 2  ./ex63f  > ex63_1.tmp 2>&1;   \
	   if (${DIFF} output/ex63_1.out ex63_1.tmp) then true; \
	   else printf "${PWD}\nPossible problem with ex63f_1, diffs above\n=========================================\n"; fi; \
	   ${RM} -f ex63_1.tmp dense.mat
runex67f:
	-@${MPIEXEC} -n 1  ./ex67f -binary_read_double -options_left false  > ex67f_1.tmp 2>&1;   \
	   if (${DIFF} output/ex67f_1.out ex67f_1.tmp) then true; \
	   else printf "${PWD}\nPossible problem with ex67f_1, diffs above\n=========================================\n"; fi; \
	   ${RM} -f ex67f_1.tmp
runex68:
	-@${MPIEXEC} -n 1 ./ex68  > ex68_1.tmp 2>&1; \
	   ${DIFF} output/ex68_1.out ex68_1.tmp || printf "${PWD}\nPossible problem with ex68, diffs above\n=========================================\n"; \
	   ${RM} -f ex68_1.tmp

# See http://www.mcs.anl.gov/petsc/documentation/faq.html#datafiles for how to obtain the datafiles used below
runex73:
	-@${MPIEXEC} -n 3  ./ex73  -nox -f ${DATAFILESPATH}/matrices/arco1 -mat_partitioning_type parmetis -viewer_binary_skip_info

MATBLOCKSIZE   = 1 2 3 4 5 6 7 8
runex74:
	-@touch ex74_1.tmp;\
	for bs in ${MATBLOCKSIZE}; do \
	  ${MPIEXEC} -n 1  ./ex74 -bs  $$bs >> ex74_1.tmp 2>&1; \
	done; \
	if (${DIFF} output/ex74_1.out ex74_1.tmp) then true; \
	else printf "${PWD}\nPossible problem with ex74_1, diffs above\n=========================================\n"; fi; \
	${RM} -f ex74_1.tmp

NPROCS    = 1 2 3
runex75:
	-@touch ex75_1.tmp;\
	for np in ${NPROCS}; do \
	  for bs in ${MATBLOCKSIZE}; do \
	   ${MPIEXEC} -n $$np ./ex75 -bs  $$bs -mat_ignore_lower_triangular >> ex75_1.tmp 2>&1; \
	  done; \
	done; \
	if (${DIFF} output/ex75_1.out ex75_1.tmp) then true; \
	else printf "${PWD}\nPossible problem with ex75_1, diffs above\n=========================================\n"; fi; \
	${RM} -f ex75_1.tmp

runex76:
	-@touch ex76_1.tmp;\
	for bs in ${MATBLOCKSIZE}; do \
	  ${MPIEXEC} -n 1 ./ex76 -bs  $$bs >> ex76_1.tmp 2>&1; \
	done; \
	if (${DIFF} output/ex76_1.out ex76_1.tmp) then true; \
	else printf "${PWD}\nPossible problem with ex76, diffs above\n=========================================\n"; fi; \
	${RM} -f ex76_1.tmp

runex76_2:
	-@touch ex76_1.tmp;\
	${MPIEXEC} -n 1 ./ex76 -testaij -reorder 1 >> ex76_1.tmp 2>&1; \
	if (${DIFF} output/ex76_1.out ex76_1.tmp) then true; \
	else printf "${PWD}\nPossible problem with ex76_2, diffs above\n=========================================\n"; fi; \
	${RM} -f ex76_1.tmp

runex76_3:
	-@touch ex76_1.tmp;\
	${MPIEXEC} -n 1 ./ex76 -testaij >> ex76_1.tmp 2>&1; \
	if (${DIFF} output/ex76_1.out ex76_1.tmp) then true; \
	else printf "${PWD}\nPossible problem with ex76_3, diffs above\n=========================================\n"; fi; \
	${RM} -f ex76_1.tmp

#runex77:
#	-@touch ex77_1.tmp;\
#	for bs in ${MATBLOCKSIZE}; do \
#	  ${MPIEXEC} -n 1  ex77 -bs  $$bs >> ex77_1.tmp 2>&1; \
#	done; \
#	if (${DIFF} output/ex77_1.out ex77_1.tmp) then true; \
#	else printf "${PWD}\nPossible problem with ex77_1, diffs above\n=========================================\n"; fi; \
#	${RM} -f ex77_1.tmp

runex78:
	-@${MPIEXEC} -n 1 ./ex78 -Ain ~/matrices/indefinite/afiro_A.dat -bin \
	   ~/matrices/indefinite/afiro_b.dat -uin ~/matrices/indefinite/afiro_u.dat > ex78_1.tmp 2>&1;   \
	   if (${DIFF} output/ex78_1.out ex78_1.tmp) then true; \
	   else printf "${PWD}\nPossible problem with ex78_1, diffs above\n=========================================\n"; fi; \
	   ${RM} -f ex78_1.tmp
runex79f:
	-@${MPIEXEC} -n 1 ./ex79f -binary_read_double -options_left false  > ex79f_1.tmp 2>&1;   \
	   if (${DIFF} output/ex79f_1.out ex79f_1.tmp) then true; \
	   else printf "${PWD}\nPossible problem with ex79f_1, diffs above\n=========================================\n"; fi; \
	   ${RM} -f ex79f_1.tmp
runex85f:
	-@${MPIEXEC} -n 1 ./ex85f  > ex85f_1.tmp 2>&1;   \
	   if (${DIFF} output/ex85f_1.out ex85f_1.tmp) then true; \
	   else printf "${PWD}\nPossible problem with ex85f_1, diffs above\n=========================================\n"; fi; \
	   ${RM} -f ex85f_1.tmp

runex86:
	-@${MPIEXEC} -n 3 ./ex86 > ex86_1.tmp 2>&1;   \
	   ${DIFF} output/ex86_1.out ex86_1.tmp || printf "${PWD}\nPossible problem with ex86_1, diffs above\n=========================================\n"; \
	   ${RM} -f ex86_1.tmp
runex86_2:
	-@${MPIEXEC} -n 3 ./ex86 -mat_type baij > ex86_1.tmp 2>&1;   \
	   ${DIFF} output/ex86_2.out ex86_1.tmp || printf "${PWD}\nPossible problem with ex86_2, diffs above\n=========================================\n"; \
	   ${RM} -f ex86_1.tmp
runex86_3:
	-@${MPIEXEC} -n 3 ./ex86 -mat_type baij -bs 2 > ex86_1.tmp 2>&1;   \
	   ${DIFF} output/ex86_3.out ex86_1.tmp || printf "${PWD}\nPossible problem with ex86_3, diffs above\n=========================================\n"; \
	   ${RM} -f ex86_1.tmp

runex88:
	-@${MPIEXEC} -n 1  ./ex88 > ex88_1.tmp 2>&1;   \
	   ${DIFF} output/ex88_1.out ex88_1.tmp || printf "${PWD}\nPossible problem with ex88_1, diffs above\n=========================================\n"; \
	   ${RM} -f ex88_1.tmp
runex91:
	-@${MPIEXEC} -n 1 ./ex91 -ov 2 > ex91_1.tmp 2>&1;   \
	   if (${DIFF} output/ex91_1.out ex91_1.tmp) then true; \
	   else printf "${PWD}\nPossible problem with ex91_1, diffs above\n=========================================\n"; fi; \
	   ${RM} -f ex91_1.tmp

OVERLAP   = 1 3
BS        = 2 8
runex92:
	-@touch ex92_1.tmp;\
	  for ov in ${OVERLAP}; do \
            for bs in ${BS}; do \
	      ${MPIEXEC} -n 1 ./ex92 -ov $$ov -mat_block_size $$bs -test_overlap -test_submat >> ex92_1.tmp 2>&1; \
	    done; \
	  done; \
	if (${DIFF} output/ex92_1.out ex92_1.tmp) then true; \
	else printf "${PWD}\nPossible problem with ex92_1: ./ex92 -ov  $$ov -mat_block_size $$bs -test_overlap -test_submat, diffs above\n=========================================\n"; fi; \
	${RM} -f ex92_1.tmp

NPROCS    = 3 4
runex92_2:
	-@touch ex92_1.tmp;\
	for np in ${NPROCS}; do \
	  for ov in ${OVERLAP}; do \
            for bs in ${BS}; do \
	      ${MPIEXEC} -n $$np ./ex92 -ov $$ov -mat_block_size $$bs -test_overlap -test_submat >> ex92_1.tmp 2>&1; \
	    done; \
	  done; \
	done; \
	if (${DIFF} output/ex92_1.out ex92_1.tmp) then true; \
	else printf "${PWD}\nPossible problem with ex92_2, -n $$np ./ex92 -ov $$ov -mat_block_size $$bs -test_overlap -test_submat, diffs above\n=========================================\n"; fi; \
	${RM} -f ex92_1.tmp

runex92_3:
	-@touch ex92_1.tmp;\
	for np in ${NPROCS}; do \
	  for ov in ${OVERLAP}; do \
            for bs in ${BS}; do \
	      ${MPIEXEC} -n $$np  ./ex92 -ov $$ov -mat_block_size $$bs -test_overlap -test_allcols >> ex92_1.tmp 2>&1; \
	    done; \
	  done; \
	done; \
	if (${DIFF} output/ex92_1.out ex92_1.tmp) then true; \
	else printf "${PWD}\nPossible problem with ex92_3, -n $$np ./ex92 -ov  $$ov -mat_block_size $$bs -test_overlap -test_allcols, diffs above\n=========================================\n"; fi; \
	${RM} -f ex92_1.tmp

runex92_4:
	-@touch ex92_1.tmp;\
	for np in ${NPROCS}; do \
	  for ov in ${OVERLAP}; do \
            for bs in ${BS}; do \
	      ${MPIEXEC} -n $$np  ./ex92 -ov $$ov -mat_block_size $$bs -test_submat -test_allcols >> ex92_1.tmp 2>&1; \
	    done; \
	  done; \
	done; \
	if (${DIFF} output/ex92_1.out ex92_1.tmp) then true; \
	else printf "${PWD}\nPossible problem with ex92_4, -n $$np ./ex92 -ov  $$ov -mat_block_size $$bs -test_submat -test_allcols, diffs above\n=========================================\n"; fi; \
	${RM} -f ex92_1.tmp

runex93:
	-@${MPIEXEC} -n 1 ./ex93 > ex93_1.tmp 2>&1; \
	   if (${DIFF} output/ex93_1.out ex93_1.tmp) then true; \
	   else printf "${PWD}\nPossible problem with ex93_1, diffs above\n=========================================\n"; fi; \
	   ${RM} -f ex93_1.tmp
runex93_scalable:
	-@${MPIEXEC} -n 1 ./ex93 -matmatmult_via scalable > ex93_1.tmp 2>&1; \
	   if (${DIFF} output/ex93_1.out ex93_1.tmp) then true; \
	   else printf "${PWD}\nPossible problem with ex93_scalable, diffs above\n=========================================\n"; fi; \
	   ${RM} -f ex93_1.tmp
runex93_scalable_fast:
	-@${MPIEXEC} -n 1 ./ex93 -matmatmult_via scalable_fast > ex93_1.tmp 2>&1; \
	   if (${DIFF} output/ex93_1.out ex93_1.tmp) then true; \
	   else printf "${PWD}\nPossible problem with ex93_scalable_fast, diffs above\n=========================================\n"; fi; \
	   ${RM} -f ex93_1.tmp
runex93_heap:
	-@${MPIEXEC} -n 1 ./ex93 -matmatmult_via heap> ex93_1.tmp 2>&1; \
	   if (${DIFF} output/ex93_1.out ex93_1.tmp) then true; \
	   else printf "${PWD}\nPossible problem with ex93_heap, diffs above\n=========================================\n"; fi; \
	   ${RM} -f ex93_1.tmp
runex93_btheap:
	-@${MPIEXEC} -n 1 ./ex93 -matmatmult_via btheap> ex93_1.tmp 2>&1; \
	   if (${DIFF} output/ex93_1.out ex93_1.tmp) then true; \
	   else printf "${PWD}\nPossible problem with ex93_btheap, diffs above\n=========================================\n"; fi; \
	   ${RM} -f ex93_1.tmp
runex93_llcondensed:
	-@${MPIEXEC} -n 1 ./ex93 -matmatmult_via llcondensed > ex93_1.tmp 2>&1; \
	   if (${DIFF} output/ex93_1.out ex93_1.tmp) then true; \
	   else printf "${PWD}\nPossible problem with ex93_llcondensed, diffs above\n=========================================\n"; fi; \
	   ${RM} -f ex93_1.tmp
runex93_2:
	-@${MPIEXEC} -n 2 ./ex93 -matmatmult_via nonscalable > ex93_1.tmp 2>&1; \
	   if (${DIFF} output/ex93_2.out ex93_1.tmp) then true; \
	   else printf "${PWD}\nPossible problem with ex93_2, diffs above\n=========================================\n"; fi; \
	   ${RM} -f ex93_1.tmp
runex93_3:
	-@${MPIEXEC} -n 2 ./ex93  > ex93_1.tmp 2>&1; \
	   if (${DIFF} output/ex93_2.out ex93_1.tmp) then true; \
	   else printf "${PWD}\nPossible problem with ex93_3, diffs above\n=========================================\n"; fi; \
	   ${RM} -f ex93_1.tmp

# See http://www.mcs.anl.gov/petsc/documentation/faq.html#datafiles for how to obtain the datafiles used below
runex94_matmatmult:
	-@${MPIEXEC} -n 1 ./ex94 -f0 ${DATAFILESPATH}/matrices/arco1 -f1 ${DATAFILESPATH}/matrices/arco1 -viewer_binary_skip_info > ex94_1.tmp 2>&1; \
	   if (${DIFF} output/ex94_1.out ex94_1.tmp) then true; \
	   else printf "${PWD}\nPossible problem with ex94_matmatmult, diffs above\n=========================================\n"; fi; \
	   ${RM} -f ex94_1.tmp
runex94_matmatmult_2:
	-@${MPIEXEC} -n 1 ./ex94 -f0 ${DATAFILESPATH}/matrices/arco1 -f1 ${DATAFILESPATH}/matrices/arco1 -viewer_binary_skip_info > ex94_1.tmp 2>&1; \
	   if (${DIFF} output/ex94_1.out ex94_1.tmp) then true; \
	   else printf "${PWD}\nPossible problem with ex94_matmatmult_2, diffs above\n=========================================\n"; fi; \
	   ${RM} -f ex94_1.tmp
runex94_scalable0:
	-@${MPIEXEC} -n 1 ./ex94 -f0 ${DATAFILESPATH}/matrices/arco1 -f1 ${DATAFILESPATH}/matrices/arco1 -viewer_binary_skip_info -matptap_via nonscalable > ex94_1.tmp 2>&1; \
	   if (${DIFF} output/ex94_1.out ex94_1.tmp) then true; \
	   else printf "${PWD}\nPossible problem with ex94_scalable0, diffs above\n=========================================\n"; fi; \
	   ${RM} -f ex94_1.tmp
runex94_scalable1:
	-@${MPIEXEC} -n 1 ./ex94 -f0 ${DATAFILESPATH}/matrices/arco1 -f1 ${DATAFILESPATH}/matrices/arco1 -viewer_binary_skip_info > ex94_1.tmp 2>&1; \
	   if (${DIFF} output/ex94_1.out ex94_1.tmp) then true; \
	   else printf "${PWD}\nPossible problem with ex94_scalable1, diffs above\n=========================================\n"; fi; \
	   ${RM} -f ex94_1.tmp
runex94_2_mattransposematmult_nonscalable:
	-@${MPIEXEC} -n 3 ./ex94 -f0 ${DATAFILESPATH}/matrices/medium -f1 ${DATAFILESPATH}/matrices/medium -mattransposematmult_via nonscalable> ex94_2.tmp 2>&1; \
	   if (${DIFF} output/ex94_1.out ex94_2.tmp) then true; \
	   else printf "${PWD}\nPossible problem with ex94_2_mattransposematmult, diffs above\n=========================================\n"; fi; \
	   ${RM} -f ex94_2.tmp
runex94_2_mattransposematmult_matmatmult:
	-@${MPIEXEC} -n 3 ./ex94 -f0 ${DATAFILESPATH}/matrices/medium -f1 ${DATAFILESPATH}/matrices/medium -mattransposematmult_via matmatmult> ex94_2.tmp 2>&1; \
	   if (${DIFF} output/ex94_1.out ex94_2.tmp) then true; \
	   else printf "${PWD}\nPossible problem with ex94_2_mattransposematmult, diffs above\n=========================================\n"; fi; \
	   ${RM} -f ex94_2.tmp

runex94_axpy_seqaij:
	-@${MPIEXEC} -n 1 ./ex94 -f0 ${DATAFILESPATH}/matrices/EigenProblems/jifengzhao/petsc_stiff20.dat -f1 ${DATAFILESPATH}/matrices/EigenProblems/jifengzhao/petsc_mass20.dat -test_MatAXPY > ex94_1.tmp 2>&1; \
	   if (${DIFF} output/ex94_1.out ex94_1.tmp) then true; \
	   else printf "${PWD}\nPossible problem with ex94_axpy_seqaij, diffs above\n=========================================\n"; fi; \
	   ${RM} -f ex94_1.tmp
runex94_axpy_mpiaij:
	-@${MPIEXEC} -n 8 ./ex94 -f0 ${DATAFILESPATH}/matrices/EigenProblems/jifengzhao/petsc_stiff20.dat -f1 ${DATAFILESPATH}/matrices/EigenProblems/jifengzhao/petsc_mass20.dat -test_MatAXPY > ex94_1.tmp 2>&1; \
	   if (${DIFF} output/ex94_1.out ex94_1.tmp) then true; \
	   else printf "${PWD}\nPossible problem with ex94_axpy_mpiaij, diffs above\n=========================================\n"; fi; \
	   ${RM} -f ex94_1.tmp

runex94_axpy_seqbaij:
	-@${MPIEXEC} -n 1 ./ex94 -f0 ${DATAFILESPATH}/matrices/EigenProblems/jifengzhao/petsc_stiff20.dat -f1 ${DATAFILESPATH}/matrices/EigenProblems/jifengzhao/petsc_mass20.dat -test_MatAXPY -mat_type baij > ex94_1.tmp 2>&1; \
	   if (${DIFF} output/ex94_1.out ex94_1.tmp) then true; \
	   else printf "${PWD}\nPossible problem with ex94_axpy_seqbaij, diffs above\n=========================================\n"; fi; \
	   ${RM} -f ex94_1.tmp
runex94_axpy_mpibaij:
	-@${MPIEXEC} -n 8 ./ex94 -f0 ${DATAFILESPATH}/matrices/EigenProblems/jifengzhao/petsc_stiff20.dat -f1 ${DATAFILESPATH}/matrices/EigenProblems/jifengzhao/petsc_mass20.dat -test_MatAXPY -mat_type baij > ex94_1.tmp 2>&1; \
	   if (${DIFF} output/ex94_1.out ex94_1.tmp) then true; \
	   else printf "${PWD}\nPossible problem with ex94_axpy_mpibaij, diffs above\n=========================================\n"; fi; \
	   ${RM} -f ex94_1.tmp

runex94_axpy_seqsbaij:
	-@${MPIEXEC} -n 1 ./ex94 -f0 ${DATAFILESPATH}/matrices/EigenProblems/jifengzhao/petsc_stiff20.dat -f1 ${DATAFILESPATH}/matrices/EigenProblems/jifengzhao/petsc_mass20.dat -test_MatAXPY -mat_type sbaij > ex94_1.tmp 2>&1; \
	   if (${DIFF} output/ex94_1.out ex94_1.tmp) then true; \
	   else printf "${PWD}\nPossible problem with ex94_axpy_seqsbaij, diffs above\n=========================================\n"; fi; \
	   ${RM} -f ex94_1.tmp
runex94_axpy_mpisbaij:
	-@${MPIEXEC} -n 8 ./ex94 -f0 ${DATAFILESPATH}/matrices/EigenProblems/jifengzhao/petsc_stiff20.dat -f1 ${DATAFILESPATH}/matrices/EigenProblems/jifengzhao/petsc_mass20.dat -test_MatAXPY -mat_type sbaij > ex94_1.tmp 2>&1; \
	   if (${DIFF} output/ex94_1.out ex94_1.tmp) then true; \
	   else printf "${PWD}\nPossible problem with ex94_axpy_mpisbaij, diffs above\n=========================================\n"; fi; \
	   ${RM} -f ex94_1.tmp

runex95:
	-@${MPIEXEC} -n 3 ./ex95 | grep -v "MPI processes" > ex95_1.tmp 2>&1; \
	   if (${DIFF} output/ex95_1.out ex95_1.tmp) then true; \
	   else printf "${PWD}\nPossible problem with ex95_1, diffs above\n=========================================\n"; fi; \
	   ${RM} -f ex95_1.tmp
runex95_2:
	-@${MPIEXEC} -n 1 ./ex95 | grep -v "MPI processes" > ex95_1.tmp 2>&1; \
	   if (${DIFF} output/ex95_2.out ex95_1.tmp) then true; \
	   else printf "${PWD}\nPossible problem with ex95_2, diffs above\n=========================================\n"; fi; \
	   ${RM} -f ex95_1.tmp

runex96:
	-@${MPIEXEC} -n 3 ./ex96 -Mx 10 -My 5 > ex96.tmp 2>&1; \
	   if (${DIFF} output/ex96.out ex96.tmp) then true; \
	   else printf "${PWD}\nPossible problem with ex96, diffs above\n=========================================\n"; fi; \
	   ${RM} -f ex96.tmp

runex97:
	-@${MPIEXEC} -n 3 ./ex97 > ex97.tmp 2>&1; \
	   ${DIFF} output/ex97_1.out ex97.tmp || printf "${PWD}\nPossible problem with ex97, diffs above\n=========================================\n"; \
	   ${RM} -f ex97.tmp

runex98:
	-@${MPIEXEC} -n 4 ./ex98  > ex98.tmp 2>&1; \
	   if (${DIFF} output/ex98.out ex98.tmp) then true; \
	   else printf "${PWD}\nPossible problem with ex98, diffs above\n=========================================\n"; fi; \
	   ${RM} -f ex98.tmp

# See http://www.mcs.anl.gov/petsc/documentation/faq.html#datafiles for how to obtain the datafiles used below
NPROCS    = 1 3
DOF       = 1 2 3 4 5 6 8 9 16
runex100:
	-@touch ex100.tmp;\
	for np in ${NPROCS}; do \
	  for dof in ${DOF}; do \
	    ${MPIEXEC} -n $$np ./ex100 -f ${DATAFILESPATH}/matrices/arco1 -dof $$dof -viewer_binary_skip_info > ex100.tmp 2>&1; \
	    if (${DIFF} output/ex100.out ex100.tmp) then true; \
            else printf "${PWD}\nPossible problem with ex100 with:";\
	    echo ${MPIEXEC} -n $$np ./ex100 -f ${DATAFILESPATH}/matrices/arco1 -dof $$dof -viewer_binary_skip_info; fi; \
	  done; \
	done; \
	${RM} -f ex100.tmp

runex101:
	-@${MPIEXEC} -n 1  ./ex101  > ex101.tmp 2>&1;   \
	   if (${DIFF} output/ex101.out ex101.tmp) then true; \
	   else printf "${PWD}\nPossible problem with ex101_1, diffs above\n=========================================\n"; fi; \
	   ${RM} -f ex101.tmp

runex102:
	-@${MPIEXEC} -n 2 ./ex102 -view_product > ex102.tmp 2>&1; \
	   if (${DIFF} output/ex102_1.out ex102.tmp) then true; \
	   else printf "${PWD}\nPossible problem with ex102, diffs above\n=========================================\n"; fi; \
	   ${RM} -f ex102.tmp

runex103:
	-@${MPIEXEC} -n 6 ./ex103 > ex103.tmp 2>&1; \
	   if (${DIFF} output/ex103.out ex103.tmp) then true; \
	   else printf "${PWD}\nPossible problem with ex103, diffs above\n=========================================\n"; fi; \
	   ${RM} -f ex103.tmp
runex103_1:
	-@${MPIEXEC} -n 6 ./ex103 -mat_type aij > ex103.tmp 2>&1; \
	   if (${DIFF} output/ex103.out ex103.tmp) then true; \
	   else printf "${PWD}\nPossible problem with ex103_1, diffs above\n=========================================\n"; fi; \
	   ${RM} -f ex103.tmp
runex103_2:
	-@${MPIEXEC} -n 6 ./ex103 -mat_type elemental > ex103.tmp 2>&1; \
	   if (${DIFF} output/ex103.out ex103.tmp) then true; \
	   else printf "${PWD}\nPossible problem with ex103_2, diffs above\n=========================================\n"; fi; \
	   ${RM} -f ex103.tmp

runex104:
	-@${MPIEXEC} -n 1 ./ex104 > ex104.tmp 2>&1; \
	   if (${DIFF} output/ex104.out ex104.tmp) then true; \
	   else printf "${PWD}\nPossible problem with ex104, diffs above\n=========================================\n"; fi; \
	   ${RM} -f ex104.tmp
runex104_elemental:
	-@${MPIEXEC} -n 1 ./ex104 -mat_type elemental > ex104.tmp 2>&1; \
	   if (${DIFF} output/ex104.out ex104.tmp) then true; \
	   else printf "${PWD}\nPossible problem with ex104_elemental, diffs above\n=========================================\n"; fi; \
	   ${RM} -f ex104.tmp
runex104_elemental_2:
	-@${MPIEXEC} -n 3 ./ex104 -mat_type elemental > ex104.tmp 2>&1; \
	   if (${DIFF} output/ex104.out ex104.tmp) then true; \
	   else printf "${PWD}\nPossible problem with ex104_elemental_2, diffs above\n=========================================\n"; fi; \
	   ${RM} -f ex104.tmp

runex109:
	-@${MPIEXEC} -n 1 ./ex109 > ex109.tmp 2>&1; \
	   if (${DIFF} output/ex109.out ex109.tmp) then true; \
	   else printf "${PWD}\nPossible problem with ex109, diffs above\n=========================================\n"; fi; \
	   ${RM} -f ex109.tmp
runex109_1:
	-@${MPIEXEC} -n 1 ./ex109 -M 10 -N 10> ex109.tmp 2>&1; \
	   if (${DIFF} output/ex109.out ex109.tmp) then true; \
	   else printf "${PWD}\nPossible problem with ex109_1, diffs above\n=========================================\n"; fi; \
	   ${RM} -f ex109.tmp
runex109_2:
	-@${MPIEXEC} -n 3 ./ex109 > ex109.tmp 2>&1; \
	   if (${DIFF} output/ex109.out ex109.tmp) then true; \
	   else printf "${PWD}\nPossible problem with ex109_2, diffs above\n=========================================\n"; fi; \
	   ${RM} -f ex109.tmp

runex110:
	-@${MPIEXEC} -n 3 ./ex110

runex112:
	-@${MPIEXEC} -n 1 ./ex112 -mat_fftw_plannerflags FFTW_ESTIMATE > ex112_1.tmp 2>&1;   \
	   if (${DIFF} output/ex112.out ex112_1.tmp) then true; \
	   else printf "${PWD}\nPossible problem with ex112_1, diffs above\n=========================================\n"; fi; \
	   ${RM} -f ex112_1.tmp

runex112_2: #error for complex, 32bit
	-@${MPIEXEC} -n 1 ./ex112 -mat_fftw_plannerflags FFTW_MEASURE > ex112_2.tmp 2>&1;   \
	   if (${DIFF} output/ex112.out ex112_2.tmp) then true; \
	   else printf "${PWD}\nPossible problem with ex112_2, diffs above\n=========================================\n"; fi; \
	   ${RM} -f ex112_2.tmp

runex112_3:
	-@${MPIEXEC} -n 1 ./ex112 -mat_fftw_plannerflags FFTW_PATIENT > ex112_3.tmp 2>&1;   \
	   if (${DIFF} output/ex112.out ex112_3.tmp) then true; \
	   else printf "${PWD}\nPossible problem with ex112_3, diffs above\n=========================================\n"; fi; \
	   ${RM} -f ex112_3.tmp

runex112_4:
	-@${MPIEXEC} -n 1 ./ex112 -mat_fftw_plannerflags FFTW_EXHAUSTIVE > ex112_4.tmp 2>&1;   \
	   if (${DIFF} output/ex112.out ex112_4.tmp) then true; \
	   else printf "${PWD}\nPossible problem with ex112_4, diffs above\n=========================================\n"; fi; \
	   ${RM} -f ex112_4.tmp

runex114:
	-@${MPIEXEC} -n 1 ./ex114 > ex114_1.tmp 2>&1;   \
	   if (${DIFF} output/ex114.out ex114_1.tmp) then true; \
	   else printf "${PWD}\nPossible problem with ex114_1, diffs above\n=========================================\n"; fi; \
	   ${RM} -f ex114_1.tmp
runex114_2:
	-@${MPIEXEC} -n 2 ./ex114 > ex114_2.tmp 2>&1;   \
	   if (${DIFF} output/ex114_2.out ex114_2.tmp) then true; \
	   else printf "${PWD}\nPossible problem with ex114_2, diffs above\n=========================================\n"; fi; \
	   ${RM} -f ex114_2.tmp
runex114_3:
	-@${MPIEXEC} -n 2 ./ex114 -mat_type baij> ex114_3.tmp 2>&1;   \
	   if (${DIFF} output/ex114_3.out ex114_3.tmp) then true; \
	   else printf "${PWD}\nPossible problem with ex114_3, diffs above\n=========================================\n"; fi; \
	   ${RM} -f ex114_3.tmp

runex120:
	-@${MPIEXEC} -n 1 ./ex120 > ex120_1.tmp 2>&1;   \
	   if (${DIFF} output/ex120_1.out ex120_1.tmp) then true; \
	   else printf "${PWD}\nPossible problem with ex120_1, diffs above\n=========================================\n"; fi; \
	   ${RM} -f ex120_1.tmp
runex120_2:
	-@${MPIEXEC} -n 1 ./ex120 -test_zheevx > ex120.tmp 2>&1;   \
	   if (${DIFF} output/ex120_2.out ex120.tmp) then true; \
	   else printf "${PWD}\nPossible problem with ex120_2, diffs above\n=========================================\n"; fi; \
	   ${RM} -f ex120.tmp
runex120_3:
	-@${MPIEXEC} -n 1 ./ex120 -test_zhegv > ex120.tmp 2>&1;   \
	   if (${DIFF} output/ex120_3.out ex120.tmp) then true; \
	   else printf "${PWD}\nPossible problem with ex120_3, diffs above\n=========================================\n"; fi; \
	   ${RM} -f ex120.tmp
runex120_4:
	-@${MPIEXEC} -n 1 ./ex120 -test_zhegvx > ex120.tmp 2>&1;   \
	   if (${DIFF} output/ex120_4.out ex120.tmp) then true; \
	   else printf "${PWD}\nPossible problem with ex120_4, diffs above\n=========================================\n"; fi; \
	   ${RM} -f ex120.tmp

runex121:
	-@${MPIEXEC} -n 1 ./ex121 > ex121_1.tmp 2>&1;   \
	   if (${DIFF} output/ex121.out ex121_1.tmp) then true; \
	   else printf "${PWD}\nPossible problem with ex121_1, diffs above\n=========================================\n"; fi; \
	   ${RM} -f ex121_1.tmp

runex122:
	-@${MPIEXEC} -n 1 ./ex122 > ex122.tmp 2>&1; \
	   if (${DIFF} output/ex122.out ex122.tmp) then true; \
	   else printf "${PWD}\nPossible problem with ex122, diffs above\n=========================================\n"; fi; \
	   ${RM} -f ex122.tmp

runex125:
	-@${MPIEXEC} -n 1 ./ex125 -f ${DATAFILESPATH}/matrices/small -mat_solver_package 10 > ex125.tmp 2>&1; \
	   if (${DIFF} output/ex125.out ex125.tmp) then true; \
	   else printf "${PWD}\nPossible problem with ex125, diffs above\n=========================================\n"; fi; \
	   ${RM} -f ex125.tmp
runex125_mumps:
	-@${MPIEXEC} -n 1 ./ex125 -f ${DATAFILESPATH}/matrices/small -mat_solver_package 2 > ex125.tmp 2>&1; \
	   if (${DIFF} output/ex125_mumps.out ex125.tmp) then true; \
	   else printf "${PWD}\nPossible problem with ex125_mumps, diffs above\n=========================================\n"; fi; \
	   ${RM} -f ex125.tmp
runex125_mumps_2:
	-@${MPIEXEC} -n 3 ./ex125 -f ${DATAFILESPATH}/matrices/small -mat_solver_package 2 > ex125.tmp 2>&1; \
	   if (${DIFF} output/ex125_mumps.out ex125.tmp) then true; \
	   else printf "${PWD}\nPossible problem with ex125_mumps_2, diffs above\n=========================================\n"; fi; \
	   ${RM} -f ex125.tmp

runex126f:
	-@${MPIEXEC} -n 1 ./ex126f  > ex126_1.tmp 2>&1;   \
	   if (${DIFF} output/ex126_1.out ex126_1.tmp) then true; \
	   else printf "${PWD}\nPossible problem with ex126f_1, diffs above\n=========================================\n"; fi; \
	   ${RM} -f ex126_1.tmp

runex127:
	-@${MPIEXEC} -n 1 ./ex127 -n 1000 > ex127.tmp 2>&1; \
	   if (${DIFF} output/ex127.out ex127.tmp) then true; \
	   else printf "${PWD}\nPossible problem with ex127, diffs above\n=========================================\n"; fi; \
	   ${RM} -f ex127.tmp
runex127_2:
	-@${MPIEXEC} -n 3 ./ex127 -n 1000 > ex127.tmp 2>&1; \
	   if (${DIFF} output/ex127.out ex127.tmp) then true; \
	   else printf "${PWD}\nPossible problem with ex127_2, diffs above\n=========================================\n"; fi; \
	   ${RM} -f ex127.tmp

runex128:
	-@${MPIEXEC} -n 1 ./ex128  > ex128.tmp 2>&1; \
	   if (${DIFF} output/ex128.out ex128.tmp) then true; \
	   else printf "${PWD}\nPossible problem with ex128, diffs above\n=========================================\n"; fi; \
	   ${RM} -f ex128.tmp
runex128_2:
	-@${MPIEXEC} -n 1 ./ex128 -cholesky -triangular_solve > ex128.tmp 2>&1; \
	   if (${DIFF} output/ex128_2.out ex128.tmp) then true; \
	   else printf "${PWD}\nPossible problem with ex128_2, diffs above\n=========================================\n"; fi; \
	   ${RM} -f ex128.tmp

runex129:
	-@${MPIEXEC} -n 1 ./ex129 -mat_type aij -dof 1 > ex129.tmp 2>&1; \
	   if (${DIFF} output/ex129.out ex129.tmp) then true; \
	   else printf "${PWD}\nPossible problem with ex129, diffs above\n=========================================\n"; fi; \
	   ${RM} -f ex129.tmp
runex129_2:
	-@${MPIEXEC} -n 1 ./ex129 -mat_type aij -dof 1 -inplacelu > ex129.tmp 2>&1; \
	   if (${DIFF} output/ex129.out ex129.tmp) then true; \
	   else printf "${PWD}\nPossible problem with ex129_2, diffs above\n=========================================\n"; fi; \
	   ${RM} -f ex129.tmp

runex134:
	-@${MPIEXEC} -n 2 ./ex134 -mat_ignore_lower_triangular | ${SED} 's,mem [0-9]\{4\},mem SKIP,' > ex134_1.tmp 2>&1; \
	   ${DIFF} output/ex134_1.out ex134_1.tmp || printf "${PWD}\nPossible problem with ex134, diffs above\n=========================================\n"; \
	   ${RM} -f ex134_1.tmp

runex135:
	-@${MPIEXEC} -n 4 ./ex135 -n 1000 -mat_view ascii::ascii_info_detail | ${SED} 's,mem [0-9]\{5\},mem SKIP,' > ex135_1.tmp 2>&1; \
	   ${DIFF} output/ex135_1.out ex135_1.tmp || printf "${PWD}\nPossible problem with ex135, diffs above\n=========================================\n"; \
	   ${RM} -f ex135_1.tmp

runex136:
	-@${MPIEXEC} -n 3 ./ex136 -f  ${DATAFILESPATH}/matrices/cfd.2.100 -mat_view ascii::ascii_info  > ex136_1.tmp 2>&1; \
	   ${DIFF} output/ex136_1.out ex136_1.tmp || printf "${PWD}\nPossible problem with ex136, diffs above\n=========================================\n"; \
	   ${RM} -f ex136_1.tmp
runex136_2:
	-@${MPIEXEC} -n 5 ./ex136 -f  ${DATAFILESPATH}/matrices/cfd.2.100 -mat_view ascii::ascii_info > ex136_2.tmp 2>&1; \
	   ${DIFF} output/ex136_2.out ex136_2.tmp || printf "${PWD}\nPossible problem with ex136_2, diffs above\n=========================================\n"; \
	   ${RM} -f ex136_2.tmp
runex136_3:
	-@${MPIEXEC} -n 7 ./ex136 -f  ${DATAFILESPATH}/matrices/cfd.2.100 -mat_view ascii::ascii_info  > ex136_3.tmp 2>&1; \
	   ${DIFF} output/ex136_3.out ex136_3.tmp || printf "${PWD}\nPossible problem with ex136_3, diffs above\n=========================================\n"; \
	   ${RM} -f ex136_3.tmp
runex136_4:
	-@${MPIEXEC} -n 3 ./ex136 -f  ${DATAFILESPATH}/matrices/cfd.2.100 -mat_view ascii::ascii_info -mat_type baij > ex136_4.tmp 2>&1; \
	   ${DIFF} output/ex136_4.out ex136_4.tmp || printf "${PWD}\nPossible problem with ex136_4, diffs above\n=========================================\n"; \
	   ${RM} -f ex136_4.tmp
runex136_5:
	-@${MPIEXEC} -n 5 ./ex136 -f  ${DATAFILESPATH}/matrices/cfd.2.100 -mat_view ascii::ascii_info -mat_type baij > ex136_5.tmp 2>&1; \
	   ${DIFF} output/ex136_5.out ex136_5.tmp || printf "${PWD}\nPossible problem with ex136_5, diffs above\n=========================================\n"; \
	   ${RM} -f ex136_5.tmp
runex136_6:
	-@${MPIEXEC} -n 7 ./ex136 -f  ${DATAFILESPATH}/matrices/cfd.2.100 -mat_view ascii::ascii_info -mat_type baij> ex136_6.tmp 2>&1; \
	   ${DIFF} output/ex136_6.out ex136_6.tmp || printf "${PWD}\nPossible problem with ex136_6, diffs above\n=========================================\n"; \
	   ${RM} -f ex136_6.tmp
runex137:
	-@${MPIEXEC} -n 2 ./ex137  > ex137_1.tmp 2>&1; \
	   ${DIFF} output/ex137_1.out ex137_1.tmp || printf "${PWD}\nPossible problem with ex137, diffs above\n=========================================\n"; \
	   ${RM} -f ex137_1.tmp

runex138_1:
	-@${MPIEXEC} -n 2 ./ex138 -f ${DATAFILESPATH}/matrices/small -mat_type aij > ex138.tmp 2>&1; \
	    ${DIFF} output/ex138.out ex138.tmp || printf "${PWD}\nPossible problem with ex138 nblock=1, diffs above\n=========================================\n"; \
	    ${RM} -f ex138.tmp

runex138_2:
	-@for nblock in 2 3; do \
	    ${MPIEXEC} -n 2 ./ex138 -f ${DATAFILESPATH}/matrices/small -mat_type baij -matload_block_size $${nblock} > ex138.tmp 2>&1; \
	    ${DIFF} output/ex138.out ex138.tmp || printf "${PWD}\nPossible problem with ex138 nblock=$${nblock}, diffs above\n=========================================\n"; \
	    ${RM} -f ex138.tmp; \
	  done

runex139:
	-@for blocked in 0 1; do \
	    for mtype in aij baij; do \
	      ${MPIEXEC} -n 2 ./ex139 -blocked $$blocked -mat_type $$mtype | ${SED} 's,baij,aij,' > ex139_1.tmp 2>&1; \
	      ${DIFF} output/ex139_1.out ex139_1.tmp || printf "${PWD}\nPossible problem with ex139 blocked=$${blocked} $${mtype}, diffs above\n=========================================\n"; \
	      ${RM} -f ex139_1.tmp; \
	    done; \
	  done

runex140:
	-@${MPIEXEC} -n 1 ./ex140 -f ${DATAFILESPATH}/matrices/small -aij
	-@if [ "${MATLAB_COMMMAN}" != "" ]; then \
           ${MATLAB_COMMAND} -nodesktop -nojvm -nodisplay -r "ex140; exit"  > ex140_1.tmp 2>&1; \
	   ${DIFF} output/ex140_1.out ex140_1.tmp || printf "${PWD}\nPossible problem with ex140, diffs above\n=========================================\n";\
         fi
	-@${RM} -f ex140_1.tmp binaryoutput binaryoutput.info

runex140_2:
	-@${MPIEXEC} -n 1 ./ex140  -f ${DATAFILESPATH}/matrices/small -matload_block_size 2
	-@if [ "${MATLAB_COMMMAN}" != "" ]; then \
           ${MATLAB_COMMAND} -nodesktop -nojvm -nodisplay -r "ex140; exit"  > ex140_2.tmp 2>&1; \
	   ${DIFF} output/ex140_1.out ex140_2.tmp || printf "${PWD}\nPossible problem with ex140_2, diffs above\n=========================================\n"; \
         fi
	-@${RM} -f ex140_2.tmp binaryoutput binaryoutput.info

runex140_3:
	-@${MPIEXEC} -n 1 ./ex140  -f ${DATAFILESPATH}/matrices/small -matload_block_size 4 -sbaij
	-@if [ "${MATLAB_COMMMAN}" != "" ]; then \
           ${MATLAB_COMMAND} -nodesktop -nojvm -nodisplay -r "ex140; exit"  > ex140_3.tmp 2>&1; \
	   ${DIFF} output/ex140_1.out ex140_3.tmp || printf "${PWD}\nPossible problem with ex140_3, diffs above\n=========================================\n"; \
         fi
	-@${RM} -f ex140_3.tmp binaryoutput binaryoutput.info

runex140_4:
	-@${MPIEXEC} -n 3 ./ex140  -f ${DATAFILESPATH}/matrices/small  -aij
	-@if [ "${MATLAB_COMMMAN}" != "" ]; then \
           ${MATLAB_COMMAND} -nodesktop -nojvm -nodisplay -r "ex140; exit"  > ex140_4.tmp 2>&1; \
	   ${DIFF} output/ex140_1.out ex140_4.tmp || printf "${PWD}\nPossible problem with ex140_4, diffs above\n=========================================\n"; \
         fi
	-@${RM} -f ex140_4.tmp binaryoutput binaryoutput.info

runex141:
	-@${MPIEXEC} -n 1 ./ex141  > ex141.tmp 2>&1; \
	   ${DIFF} output/ex141.out ex141.tmp || printf "${PWD}\nPossible problem with ex141, diffs above\n=========================================\n"; \
	   ${RM} -f ex141.tmp

runex142:
	-@${MPIEXEC} -n 1 ./ex142  > ex142.tmp 2>&1; \
	   ${DIFF} output/ex142.out ex142.tmp || printf "${PWD}\nPossible problem with ex142, diffs above\n=========================================\n"; \
	   ${RM} -f ex142.tmp

runex143:
	-@${MPIEXEC} -n 1 ./ex143  > ex143.tmp 2>&1; \
	   ${DIFF} output/ex143.out ex143.tmp || printf "${PWD}\nPossible problem with ex143, diffs above\n=========================================\n"; \
	   ${RM} -f ex143.tmp
runex143_2:
	-@${MPIEXEC} -n 3 ./ex143  > ex143.tmp 2>&1; \
	   ${DIFF} output/ex143.out ex143.tmp || printf "${PWD}\nPossible problem with ex143_2, diffs above\n=========================================\n"; \
	   ${RM} -f ex143.tmp

runex144:
	-@${MPIEXEC} -n 1 ./ex144  > ex144.tmp 2>&1; \
	   ${DIFF} output/ex144.out ex144.tmp || printf "${PWD}\nPossible problem with ex144, diffs above\n=========================================\n"; \
	   ${RM} -f ex144.tmp
runex144_2:
	-@${MPIEXEC} -n 3 ./ex144  > ex144.tmp 2>&1; \
	   ${DIFF} output/ex144.out ex144.tmp || printf "${PWD}\nPossible problem with ex144_2, diffs above\n=========================================\n"; \
	   ${RM} -f ex144.tmp

runex145:
	-@${MPIEXEC} -n 2 ./ex145  > ex145.tmp 2>&1; \
	   ${DIFF} output/ex145.out ex145.tmp || printf "${PWD}\nPossible problem with ex145, diffs above\n=========================================\n"; \
	   ${RM} -f ex145.tmp
runex145_2:
	-@${MPIEXEC} -n 6 ./ex145  > ex145.tmp 2>&1; \
	   ${DIFF} output/ex145.out ex145.tmp || printf "${PWD}\nPossible problem with ex145_2, diffs above\n=========================================\n"; \
	   ${RM} -f ex145.tmp

runex148:
	-@${MPIEXEC} -n 1 ./ex148  > ex148.tmp 2>&1; \
	   ${DIFF} output/ex148.out ex148.tmp || printf "${PWD}\nPossible problem with ex148, diffs above\n=========================================\n"; \
	   ${RM} -f ex148.tmp
runex148_2:
	-@${MPIEXEC} -n 3 ./ex148  > ex148.tmp 2>&1; \
	   ${DIFF} output/ex148.out ex148.tmp || printf "${PWD}\nPossible problem with ex148_2, diffs above\n=========================================\n"; \
	   ${RM} -f ex148.tmp

runex151:
	-@${MPIEXEC} -n 1 ./ex151 -view_sparse > ex151_1.tmp 2>&1; \
	   ${DIFF} output/ex151_1.out ex151_1.tmp || printf "${PWD}\nPossible problem with ex151, diffs above\n=========================================\n"; \
	   ${RM} -f ex151_1.tmp
runex151_2:
	-@${MPIEXEC} -n 2 ./ex151 -view_sparse > ex151_2.tmp 2>&1; \
	   ${DIFF} output/ex151_2.out ex151_2.tmp || printf "${PWD}\nPossible problem with ex151_2, diffs above\n=========================================\n"; \
	   ${RM} -f ex151_2.tmp
runex151_2b:
	-@${MPIEXEC} -n 2 ./ex151 -mat_type baij -view_sparse > ex151_2b.tmp 2>&1; \
	   ${DIFF} output/ex151_2b.out ex151_2b.tmp || printf "${PWD}\nPossible problem with ex151_2b, diffs above\n=========================================\n"; \
	   ${RM} -f ex151_2b.tmp
runex151_3:
	-@${MPIEXEC} -n 3 ./ex151 -view_sparse > ex151_3.tmp 2>&1; \
	   ${DIFF} output/ex151_3.out ex151_3.tmp || printf "${PWD}\nPossible problem with ex151_3, diffs above\n=========================================\n"; \
	   ${RM} -f ex151_3.tmp
runex151_3b:
	-@${MPIEXEC} -n 3 ./ex151 -mat_type baij -view_sparse > ex151_3b.tmp 2>&1; \
	   ${DIFF} output/ex151_3b.out ex151_3b.tmp || printf "${PWD}\nPossible problem with ex151_3b, diffs above\n=========================================\n"; \
	   ${RM} -f ex151_3b.tmp

runex152:
	-@${MPIEXEC} -n 2 ./ex152 -prefix ${DATAFILESPATH}/parmetis-test/testnp2 > ex152_1.tmp 2>&1; \
	   ${DIFF} output/ex152_1.out ex152_1.tmp || printf "${PWD}\nPossible problem with ex152, diffs above\n=========================================\n"; \
	   ${RM} -f ex152_1.tmp
runex152_2:
	-@${MPIEXEC} -n 4 ./ex152 -prefix ${DATAFILESPATH}/parmetis-test/testnp4 > ex152_2.tmp 2>&1; \
	   ${DIFF} output/ex152_2.out ex152_2.tmp || printf "${PWD}\nPossible problem with ex152, diffs above\n=========================================\n"; \
	   ${RM} -f ex152_2.tmp
runex158:
	-@${MPIEXEC} -n 1 ./ex158 > ex158.tmp 2>&1; \
	   ${DIFF} output/ex158.out ex158.tmp || printf "${PWD}\nPossible problem with ex158, diffs above\n=========================================\n"; \
	   ${RM} -f ex158.tmp
runex158_2:  
	-@${MPIEXEC} -n 3 ./ex158 > ex158_2.tmp 2>&1; \
	   ${DIFF} output/ex158_2.out ex158_2.tmp || printf "${PWD}\nPossible problem with ex158_2, diffs above\n=========================================\n"; \
	   ${RM} -f ex158_2.tmp

runex159:
	-@${MPIEXEC} -n 3 ./ex159 > ex159_1.tmp 2>&1; \
	   ${DIFF} output/ex159_1.out ex159_1.tmp || printf "${PWD}\nPossible problem with ex159_1, diffs above\n=========================================\n"; \
	   ${RM} -f ex159_1.tmp
runex159_nest:
	-@${MPIEXEC} -n 3 ./ex159 -nest > ex159_nest.tmp 2>&1; \
	   ${DIFF} output/ex159_nest.out ex159_nest.tmp || printf "${PWD}\nPossible problem with ex159_nest, diffs above\n=========================================\n"; \
	   ${RM} -f ex159_nest.tmp

runex160:
	-@${MPIEXEC} -n 1 ./ex160  > ex160.tmp 2>&1; \
	   ${DIFF} output/ex160.out ex160.tmp || printf "${PWD}\nPossible problem with ex160, diffs above\n=========================================\n"; \
	   ${RM} -f ex160.tmp

runex161:
	-@${MPIEXEC} -n 1 ./ex161  > ex161.tmp 2>&1; \
	   ${DIFF} output/ex161.out ex161.tmp || printf "${PWD}\nPossible problem with ex161, diffs above\n=========================================\n"; \
	   ${RM} -f ex161.tmp
runex161_2:
	-@${MPIEXEC} -n 1 ./ex161 -matmattransmult_color -mat_no_inode > ex161.tmp 2>&1; \
	   ${DIFF} output/ex161.out ex161.tmp || printf "${PWD}\nPossible problem with ex161_2, diffs above\n=========================================\n"; \
	   ${RM} -f ex161.tmp
runex161_3:
	-@${MPIEXEC} -n 1 ./ex161 -matmattransmult_color -mat_no_inode -matden2sp_brows 3 > ex161.tmp 2>&1; \
	   ${DIFF} output/ex161.out ex161.tmp || printf "${PWD}\nPossible problem with ex161_3, diffs above\n=========================================\n"; \
	   ${RM} -f ex161.tmp
runex161_4:
	-@${MPIEXEC} -n 1 ./ex161 -matmattransmult_color -mat_no_inode -A_matrart_via matmattransposemult > ex161.tmp 2>&1; \
	   ${DIFF} output/ex161.out ex161.tmp || printf "${PWD}\nPossible problem with ex161_4, diffs above\n=========================================\n"; \
	   ${RM} -f ex161.tmp
runex161_5:
	-@${MPIEXEC} -n 1 ./ex161 -matmattransmult_color -mat_no_inode -A_matrart_via coloring_rart > ex161.tmp 2>&1; \
	   ${DIFF} output/ex161.out ex161.tmp || printf "${PWD}\nPossible problem with ex161_5, diffs above\n=========================================\n"; \
	   ${RM} -f ex161.tmp

runex163:
	-@${MPIEXEC} -n 1 ./ex163 -f ${DATAFILESPATH}/matrices/small > ex163.tmp 2>&1; \
	   ${DIFF} output/ex163.out ex163.tmp || printf "${PWD}\nPossible problem with ex163, diffs above\n=========================================\n"; \
	   ${RM} -f ex163.tmp
runex163_2:
	-@${MPIEXEC} -n 3 ./ex163 -f ${DATAFILESPATH}/matrices/small > ex163.tmp 2>&1; \
	   ${DIFF} output/ex163.out ex163.tmp || printf "${PWD}\nPossible problem with ex163_2, diffs above\n=========================================\n"; \
	   ${RM} -f ex163.tmp

runex164:
	-@${MPIEXEC} -n 1 ./ex164  > ex164.tmp 2>&1; \
	   ${DIFF} output/ex164_1.out ex164.tmp || printf "${PWD}\nPossible problem with ex164, diffs above\n=========================================\n"; \
	   ${RM} -f ex164.tmp

runex169:
	-@${MPIEXEC} -n 4 ./ex169   -f0 ${PETSC_DIR}/share/petsc/datafiles/matrices/ns-real-int32-float64 -malloc_dump > ex169.tmp 2>&1; \
	   ${DIFF} output/ex169_1.out ex169.tmp || printf "${PWD}\nPossible problem with ex169, diffs above\n=========================================\n"; \
	   ${RM} -f ex169.tmp

runex171:
	-@${MPIEXEC} -n 4 ./ex171   -f ${PETSC_DIR}/share/petsc/datafiles/matrices/ns-real-int32-float64 -malloc_dump > ex171.tmp 2>&1; \
	   ${DIFF} output/ex171_1.out ex171.tmp || printf "${PWD}\nPossible problem with ex171, diffs above\n=========================================\n"; \
	   ${RM} -f ex171.tmp


runex180:
	-@${MPIEXEC} -n 1 ./ex180 -mat_type aij  -f ${PETSC_DIR}/share/petsc/datafiles/matrices/ns-real-int32-float64 -malloc_dump > ex180.tmp 2>&1; \
	  ${MPIEXEC} -n 2 ./ex180 -mat_type aij  -f ${PETSC_DIR}/share/petsc/datafiles/matrices/ns-real-int32-float64 -malloc_dump >> ex180.tmp 2>&1; \
	  ${MPIEXEC} -n 1 ./ex180 -mat_type baij  -f ${PETSC_DIR}/share/petsc/datafiles/matrices/ns-real-int32-float64 -malloc_dump >> ex180.tmp 2>&1; \
	  ${MPIEXEC} -n 2 ./ex180 -mat_type baij  -f ${PETSC_DIR}/share/petsc/datafiles/matrices/ns-real-int32-float64 -malloc_dump >> ex180.tmp 2>&1; \
	  ${MPIEXEC} -n 1 ./ex180 -mat_type sbaij  -f ${PETSC_DIR}/share/petsc/datafiles/matrices/ns-real-int32-float64 -malloc_dump >> ex180.tmp 2>&1; \
	  ${MPIEXEC} -n 2 ./ex180 -mat_type sbaij  -f ${PETSC_DIR}/share/petsc/datafiles/matrices/ns-real-int32-float64 -malloc_dump >> ex180.tmp 2>&1; \
	  ${MPIEXEC} -n 1 ./ex180 -mat_type sbaij -matload_block_size 4 -f ${PETSC_DIR}/share/petsc/datafiles/matrices/ns-real-int32-float64 -malloc_dump >> ex180.tmp 2>&1; \
	   ${DIFF} output/ex180_1.out ex180.tmp || printf "${PWD}\nPossible problem with ex180, diffs above\n=========================================\n"; \
	   ${RM} -f ex180.tmp

runex171f:
	-@${MPIEXEC} -n 1 ./ex171f

<<<<<<< HEAD
runex172:
	-@${MPIEXEC} -n 4 ./ex172 > ex172.tmp 2>&1; \
	   ${DIFF} output/ex172.out ex172.tmp || printf "${PWD}\nPossible problem with ex172, diffs above\n=========================================\n"; \
	   ${RM} -f ex172.tmp
runex172_2:
	-@${MPIEXEC} -n 4 ./ex172 -different > ex172.tmp 2>&1; \
	   ${DIFF} output/ex172.out ex172.tmp || printf "${PWD}\nPossible problem with ex172_2, diffs above\n=========================================\n"; \
	   ${RM} -f ex172.tmp
runex172_3:
	-@${MPIEXEC} -n 4 ./ex172 -skip > ex172.tmp 2>&1; \
	   ${DIFF} output/ex172.out ex172.tmp || printf "${PWD}\nPossible problem with ex172_3, diffs above\n=========================================\n"; \
	   ${RM} -f ex172.tmp
runex172_4:
	-@${MPIEXEC} -n 4 ./ex172 -different -skip > ex172.tmp 2>&1; \
	   ${DIFF} output/ex172.out ex172.tmp || printf "${PWD}\nPossible problem with ex172_4, diffs above\n=========================================\n"; \
	   ${RM} -f ex172.tmp
runex172_baij:
	-@${MPIEXEC} -n 1 ./ex172 -mat_type baij> ex172.tmp 2>&1; \
	   ${DIFF} output/ex172.out ex172.tmp || printf "${PWD}\nPossible problem with ex172_baij, diffs above\n=========================================\n"; \
	   ${RM} -f ex172.tmp
runex172_mpibaij:
	-@${MPIEXEC} -n 4 ./ex172 -mat_type baij> ex172.tmp 2>&1; \
	   ${DIFF} output/ex172.out ex172.tmp || printf "${PWD}\nPossible problem with ex172_mpibaij, diffs above\n=========================================\n"; \
	   ${RM} -f ex172.tmp
runex172_sbaij:
	-@${MPIEXEC} -n 1 ./ex172 -mat_type sbaij> ex172.tmp 2>&1; \
	   ${DIFF} output/ex172.out ex172.tmp || printf "${PWD}\nPossible problem with ex172_sbaij, diffs above\n=========================================\n"; \
	   ${RM} -f ex172.tmp
runex172_mpisbaij:
	-@${MPIEXEC} -n 4 ./ex172 -mat_type sbaij> ex172.tmp 2>&1; \
	   ${DIFF} output/ex172.out ex172.tmp || printf "${PWD}\nPossible problem with ex172_mpisbaij, diffs above\n=========================================\n"; \
	   ${RM} -f ex172.tmp
runex173:
	-@${MPIEXEC} -n 1 ./ex173 -f0 ${PETSC_DIR}/share/petsc/datafiles/matrices/ns-real-int32-float64 > ex173.tmp 3>&1; \
	   ${DIFF} output/ex173_1.out ex173.tmp || printf "${PWD}\nPossible problem with ex173, diffs above\n=========================================\n"; \
	   ${RM} -f ex173.tmp

runex174:
	-@${MPIEXEC} -n 1 ./ex174 -fA ${DATAFILESPATH}/matrices/EigenProblems/Eigdftb/dftb_bin/graphene_xxs_A_aij -fB ${DATAFILESPATH}/matrices/EigenProblems/Eigdftb/dftb_bin/graphene_xxs_B_aij -vl -0.8 -vu -0.75 > ex174.tmp 2>&1; \
	   if (${DIFF} output/ex174.out ex174.tmp) then true; \
	   else printf "${PWD}\nPossible problem with ex174_1, diffs above\n=========================================\n"; fi; \
	   ${RM} -f ex174.tmp
runex174_dense:
	-@${MPIEXEC} -n 1 ./ex174 -fA ${DATAFILESPATH}/matrices/EigenProblems/Eigdftb/dftb_bin/graphene_xxs_A_aij -fB ${DATAFILESPATH}/matrices/EigenProblems/Eigdftb/dftb_bin/graphene_xxs_B_aij -vl -0.8 -vu -0.75 -orig_mat_type dense > ex174.tmp 2>&1; \
	   if (${DIFF} output/ex174_dense.out ex174.tmp) then true; \
	   else printf "${PWD}\nPossible problem with ex174_dense, diffs above\n=========================================\n"; fi; \
	   ${RM} -f ex174.tmp
runex174_elemental:
	-@${MPIEXEC} -n 1 ./ex174 -fA ${DATAFILESPATH}/matrices/EigenProblems/Eigdftb/dftb_bin/graphene_xxs_A_aij -fB ${DATAFILESPATH}/matrices/EigenProblems/Eigdftb/dftb_bin/graphene_xxs_B_aij -vl -0.8 -vu -0.75 -orig_mat_type elemental > ex174.tmp 2>&1; \
	   if (${DIFF} output/ex174_elemental.out ex174.tmp) then true; \
	   else printf "${PWD}\nPossible problem with ex174_elemental, diffs above\n=========================================\n"; fi; \
	   ${RM} -f ex174.tmp
runex174_sbaij:
	-@${MPIEXEC} -n 1 ./ex174 -fA ${DATAFILESPATH}/matrices/EigenProblems/Eigdftb/dftb_bin/graphene_xxs_A -fB ${DATAFILESPATH}/matrices/EigenProblems/Eigdftb/dftb_bin/graphene_xxs_B -vl -0.8 -vu -0.75 -orig_mat_type sbaij > ex174.tmp 2>&1; \
	   if (${DIFF} output/ex174_sbaij.out ex174.tmp) then true; \
	   else printf "${PWD}\nPossible problem with ex174_sbaij, diffs above\n=========================================\n"; fi; \
	   ${RM} -f ex174.tmp
runex174_2:
	-@${MPIEXEC} -n 8 ./ex174 -fA ${DATAFILESPATH}/matrices/EigenProblems/Eigdftb/dftb_bin/graphene_xxs_A_aij -fB ${DATAFILESPATH}/matrices/EigenProblems/Eigdftb/dftb_bin/graphene_xxs_B_aij -vl -0.8 -vu -0.75 > ex174.tmp 2>&1; \
	   if (${DIFF} output/ex174.out ex174.tmp) then true; \
	   else printf "${PWD}\nPossible problem with ex174_2, diffs above\n=========================================\n"; fi; \
	   ${RM} -f ex174.tmp
runex174_2_dense:
	-@${MPIEXEC} -n 8 ./ex174 -fA ${DATAFILESPATH}/matrices/EigenProblems/Eigdftb/dftb_bin/graphene_xxs_A_aij -fB ${DATAFILESPATH}/matrices/EigenProblems/Eigdftb/dftb_bin/graphene_xxs_B_aij -vl -0.8 -vu -0.75 -orig_mat_type dense > ex174.tmp 2>&1; \
	   if (${DIFF} output/ex174_dense.out ex174.tmp) then true; \
	   else printf "${PWD}\nPossible problem with ex174_2_dense, diffs above\n=========================================\n"; fi; \
	   ${RM} -f ex174.tmp
runex174_2_elemental:
	-@${MPIEXEC} -n 8 ./ex174 -fA ${DATAFILESPATH}/matrices/EigenProblems/Eigdftb/dftb_bin/graphene_xxs_A_aij -fB ${DATAFILESPATH}/matrices/EigenProblems/Eigdftb/dftb_bin/graphene_xxs_B_aij -vl -0.8 -vu -0.75 -orig_mat_type elemental > ex174.tmp 2>&1; \
	   if (${DIFF} output/ex174_elemental.out ex174.tmp) then true; \
	   else printf "${PWD}\nPossible problem with ex174_elemental, diffs above\n=========================================\n"; fi; \
	   ${RM} -f ex174.tmp
runex174_2_sbaij:
	-@${MPIEXEC} -n 8 ./ex174 -fA ${DATAFILESPATH}/matrices/EigenProblems/Eigdftb/dftb_bin/graphene_xxs_A -fB ${DATAFILESPATH}/matrices/EigenProblems/Eigdftb/dftb_bin/graphene_xxs_B -vl -0.8 -vu -0.75 -orig_mat_type sbaij > ex174.tmp 2>&1; \
	   if (${DIFF} output/ex174_sbaij.out ex174.tmp) then true; \
	   else printf "${PWD}\nPossible problem with ex174_2_sbaij, diffs above\n=========================================\n"; fi; \
	   ${RM} -f ex174.tmp

runex181:
	-@${MPIEXEC} -n 2 ./ex181 |grep -v "Mat Object" > ex181.tmp 2>&1; \
	   ${DIFF} output/ex181.out ex181.tmp || printf "${PWD}\nPossible problem with ex181, diffs above\n=========================================\n"; \
	   ${RM} -f ex181.tmp

runex182:
	-@${MPIEXEC} -n 1 ./ex182 -info | grep malloc | sort  > ex182.tmp 2>&1; \
	   ${DIFF} output/ex182_1.out ex182.tmp || printf "${PWD}\nPossible problem with ex182, diffs above\n=========================================\n"; \
	   ${RM} -f ex182.tmp

runex182_2:
	-@${MPIEXEC} -n 2 ./ex182 -info | grep malloc | sort  > ex182.tmp 2>&1; \
	   ${DIFF} output/ex182_2.out ex182.tmp || printf "${PWD}\nPossible problem with ex182_2, diffs above\n=========================================\n"; \
	   ${RM} -f ex182.tmp

runex182_3:
	-@${MPIEXEC} -n 1 ./ex182 -info -mat_type baij | grep malloc | sort  > ex182.tmp 2>&1; \
	   ${DIFF} output/ex182_3.out ex182.tmp || printf "${PWD}\nPossible problem with ex182_3, diffs above\n=========================================\n"; \
	   ${RM} -f ex182.tmp

runex182_4:
	-@${MPIEXEC} -n 2 ./ex182 -info -mat_type baij | grep malloc | sort  > ex182.tmp 2>&1; \
	   ${DIFF} output/ex182_4.out ex182.tmp || printf "${PWD}\nPossible problem with ex182_4, diffs above\n=========================================\n"; \
	   ${RM} -f ex182.tmp

runex182_5:
	-@${MPIEXEC} -n 1 ./ex182 -info -mat_type sbaij | grep malloc | sort  > ex182.tmp 2>&1; \
	   ${DIFF} output/ex182_5.out ex182.tmp || printf "${PWD}\nPossible problem with ex182_5, diffs above\n=========================================\n"; \
	   ${RM} -f ex182.tmp

runex182_6:
	-@${MPIEXEC} -n 2 ./ex182 -info -mat_type sbaij | grep malloc | sort  > ex182.tmp 2>&1; \
	   ${DIFF} output/ex182_6.out ex182.tmp || printf "${PWD}\nPossible problem with ex182_6, diffs above\n=========================================\n"; \
	   ${RM} -f ex182.tmp
=======
runex190:
	  -@${MPIEXEC} -n 2 ./ex190 -mat_type aij -mat_view -f ${PETSC_DIR}/share/petsc/datafiles/matrices/ns-real-int32-float64  > ex190.tmp 2>&1; \
	  ${MPIEXEC} -n 2 ./ex190 -mat_type baij -mat_view -f ${PETSC_DIR}/share/petsc/datafiles/matrices/ns-real-int32-float64  >> ex190.tmp 2>&1; \
	  ${MPIEXEC} -n 2 ./ex190 -mat_type sbaij -mat_view -f ${PETSC_DIR}/share/petsc/datafiles/matrices/ns-real-int32-float64  >> ex190.tmp 2>&1; \
	   ${DIFF} output/ex190_1.out ex190.tmp || printf "${PWD}\nPossible problem with ex190, diffs above\n=========================================\n"; \
	   ${RM} -f ex190.tmp
>>>>>>> 461878b2


TESTEXAMPLES_C		       = ex1.PETSc runex1 ex1.rm ex3.PETSc runex3 ex3.rm ex4.PETSc ex4.rm  ex5.PETSc runex5 runex5_2 ex5.rm \
                                 ex6.PETSc runex6 ex6.rm ex8.PETSc runex8 ex8.rm \
                                 ex9.PETSc runex9 runex9_2 runex9_3 runex9_3_baij runex9_3_sbaij runex9_4_baij runex9_4_sbaij ex9.rm \
                                 ex10.PETSc runex10 ex10.rm ex11.PETSc runex11 runex11_2 runex11_3 runex11_4 ex11.rm ex14.PETSc \
                                 runex14 ex14.rm ex15.PETSc runex15 ex15.rm \
                                 ex18.PETSc runex18 runex18_1 runex18_2 runex18_3 runex18_4 runex18_5 runex18_6 runex18_7 runex18_8 \
                                 runex18_9 runex18_10 runex18_11 runex18_12 runex18_13 runex18_14 ex18.rm \
                                 ex19.PETSc ex19.rm ex20.PETSc runex20 \
                                 ex20.rm ex21.PETSc runex21 ex21.rm ex22.PETSc runex22 ex22.rm ex16.PETSc runex16 ex16.rm \
                                 ex29.PETSc runex29 ex29.rm \
                                 ex45.PETSc ex45.rm ex55.PETSc runex55 runex55_2 ex55.rm \
                                 ex59.PETSc runex59 runex59_2 runex59_baij runex59_2_baij  runex59_sbaij runex59_2_sbaij ex59.rm\
                                 ex60.PETSc runex60 ex60.rm ex61.PETSc runex61 runex61_2 ex61.rm ex65.PETSc \
                                 ex65.rm ex66.PETSc ex66.rm ex68.PETSc runex68 ex68.rm ex98.PETSc runex98 ex98.rm ex102.PETSc runex102 ex102.rm\
                                 ex52.PETSc runex52_1 runex52_2 runex52_3 runex52_4 ex52.rm \
                                 ex86.PETSc runex86 runex86_2 runex86_3 ex86.rm \
                                 ex88.PETSc runex88 ex88.rm ex92.PETSc runex92 runex92_2 runex92_3 runex92_4 ex92.rm \
                                 ex93.PETSc runex93 runex93_scalable runex93_scalable_fast runex93_heap runex93_btheap runex93_llcondensed \
                                 runex93_2 runex93_3 ex93.rm \
                                 ex97.PETSc runex97 ex97.rm ex104.PETSc runex104 ex104.rm \
                                 ex109.PETSc runex109 runex109_1 runex109_2 ex109.rm ex110.PETSc runex110 ex110.rm ex122.PETSc runex122 ex122.rm \
                                 ex114.PETSc runex114 runex114_2 runex114_3 ex114.rm ex117.PETSc ex117.rm ex118.PETSc ex118.rm ex119.PETSc ex119.rm \
                                 ex128.PETSc runex128 runex128_2 ex128.rm ex129.PETSc runex129 runex129_2 ex129.rm ex131.PETSc ex131.rm ex132.PETSc ex132.rm \
                                 ex133.PETSc ex133.rm ex134.PETSc runex134 ex134.rm ex135.PETSc runex135 ex135.rm ex136.PETSc ex136.rm \
                                 ex137.PETSc runex137 ex137.rm \
                                 ex139.PETSc runex139 ex139.rm ex141.PETSc runex141 ex141.rm \
                                 ex159.PETSc runex159 runex159_nest ex159.rm \
                                 ex160.PETSc runex160 ex160.rm ex161.PETSc runex161 runex161_2 runex161_3 runex161_4 runex161_5 ex161.rm \
                                 ex164.PETSc runex164 ex164.rm ex172.PETSc runex172 runex172_2 runex172_3 runex172_4 \
                                 runex172_baij runex172_mpibaij runex172_sbaij runex172_mpisbaij ex172.rm ex181.PETSc runex181 ex181.rm\
                                 ex182.PETSc runex182 runex182_2 runex182_3 runex182_4 runex182_5 runex182_6 ex182.rm
TESTEXAMPLES_C_X	       = ex2.PETSc runex2 ex2.rm ex7.PETSc runex7 ex7.rm \
                                 ex12.PETSc runex12 runex12_2 runex12_3 runex12_4 ex12.rm ex13.PETSc runex13 ex13.rm \
                                 ex17.PETSc runex17 ex17.rm ex19.PETSc runex19 ex19.rm ex24.PETSc ex24.rm ex25.PETSc \
                                 ex25.rm ex27.PETSc ex27.rm ex28.PETSc ex28.rm \
                                 ex30.PETSc runex30 runex30_2 runex30_3 runex30_4 runex30_5 runex30_6 ex30.rm ex31.PETSc \
                                 runex31 ex31.rm ex33.PETSc ex33.rm ex34.PETSc ex34.rm ex35.PETSc runex35 \
                                 ex35.rm ex37.PETSc runex37 runex37_2 runex37_3 runex37_4 runex37_5 runex37_6 ex37.rm \
                                 ex38.PETSc ex38.rm ex43.PETSc ex43.rm ex48.PETSc \
                                 runex48 ex48.rm ex49.PETSc ex49.rm ex51.PETSc runex51 ex51.rm ex52.PETSc ex52.rm \
                                 ex54.PETSc runex54 ex54.rm ex56.PETSc runex56 runex56_4 runex56_5 \
                                 ex56.rm ex74.PETSc runex74 ex74.rm ex75.PETSc runex75 ex75.rm ex76.PETSc runex76 \
                                 runex76_3 ex76.rm ex77.PETSc  ex77.rm ex94.PETSc ex94.rm \
                                 ex96.PETSc runex96 ex96.rm ex95.PETSc runex95 runex95_2 ex95.rm
TESTEXAMPLES_FORTRAN	       = ex36f.PETSc runex36f ex36f.rm ex63f.PETSc runex63f ex63f.rm ex67f.PETSc ex67f.rm \
                                 ex85f.PETSc runex85f ex85f.rm ex105f.PETSc ex105f.rm ex126f.PETSc runex126f ex126f.rm ex171f.PETSc runex171f ex171f.rm
TESTEXAMPLES_FORTRAN_MPIUNI    = ex36f.PETSc runex36f ex36f.rm
TESTEXAMPLES_C_X_MPIUNI      = ex1.PETSc runex1 ex1.rm ex2.PETSc runex2 ex2.rm ex4.PETSc ex4.rm ex5.PETSc runex5 \
                                 ex5.rm ex6.PETSc runex6 ex6.rm ex10.PETSc runex10 ex10.rm ex14.PETSc runex14 ex14.rm \
                                 ex15.PETSc runex15 ex15.rm ex20.PETSc runex20 ex20.rm ex21.PETSc runex21 ex21.rm ex35.PETSc \
                                 runex35 ex35.rm  ex48.PETSc runex48 ex48.rm ex71.PETSc ex71.rm \
                                 ex95.PETSc  ex95.rm ex101.PETSc runex101 ex101.rm
TESTEXAMPLES_C_NOCOMPLEX       = ex32.PETSc ex32.rm  ex50.PETSc ex50.rm  ex99.PETSc ex99.rm \
                                 ex151.PETSc runex151 runex151_2 runex151_2b runex151_3 runex151_3b ex151.rm
TESTEXAMPLES_DATAFILESPATH     = ex40.PETSc runex40 ex40.rm ex41.PETSc runex41 ex41.rm ex42.PETSc runex42 \
                                 ex42.rm  ex41.PETSc ex41.rm ex47.PETSc ex47.rm ex53.PETSc runex53 ex53.rm \
                                 ex94.PETSc runex94_matmatmult runex94_matmatmult_2 runex94_scalable0 runex94_scalable1 \
                                 runex94_2_mattransposematmult_nonscalable runex94_2_mattransposematmult_matmatmult ex94.rm \
                                 ex136.PETSc runex136 runex136_2 runex136_3 \
                                 runex136_4 runex136_5 runex136_6 ex136.rm \
                                 ex138.PETSc runex138_1 runex138_2 ex138.rm \
                                 ex140.PETSc runex140 runex140_2 runex140_3 runex140_4 ex140.rm \
                                 ex100.PETSc runex100 ex100.rm ex125.PETSc runex125 ex125.rm \
<<<<<<< HEAD
                                 ex173.PETSc runex173 ex173.rm ex163.PETSc runex163 runex163_2 ex163.rm ex169.PETSc runex169 ex169.rm ex171.PETSc runex171 ex171.rm \
                                 ex180.PETSc runex180 ex180.rm
=======
                                 ex163.PETSc runex163 runex163_2 ex163.rm ex169.PETSc runex169 ex169.rm  ex180.PETSc runex180 ex180.rm  ex190.PETSc runex190 ex190.rm
>>>>>>> 461878b2
TESTEXAMPLES_FORTRAN_NOCOMPLEX = ex67f.PETSc runex67f ex67f.rm ex79f.PETSc runex79f ex79f.rm
TESTEXAMPLES_F90	       = ex16f90.PETSc runex16f90 ex16f90.rm
TESTEXAMPLES_13		       = ex58f.PETSc ex58f.rm ex70.PETSc ex70.rm ex72.PETSc ex72.rm
TESTEXAMPLES_PARMETIS	       = ex73.PETSc ex73.rm ex152.PETSc runex152 runex152_2 ex152.rm
TESTEXAMPLES_FFTW_REAL         = ex142.PETSc runex142 ex142.rm ex144.PETSc runex144 runex144_2 ex144.rm \
                                 ex148.PETsc runex148 runex148_2 ex148.rm ex158.PETsc runex158 runex158_2 ex158.rm
TESTEXAMPLES_FFTW_COMPLEX       = ex112.PETSc runex112 runex112_3 runex112_4 ex112.rm ex121.PETSc ex121.rm \
                                 ex143.PETSc runex143 runex143_2 ex143.rm \
TESTEXAMPLES_C_COMPLEX	       = ex127.PETSc runex127 runex127_2 ex127.rm
TESTEXAMPLES_ELEMENTAL         = ex38.PETSc runex38 runex38_2 runex38_3 ex38.rm \
                                 ex39.PETSc runex39 runex39_2 ex39.rm \
                                 ex103.PETSc runex103 runex103_1 runex103_2 ex103.rm \
                                 ex104.PETSc runex104_elemental runex104_elemental_2 ex104.rm \
                                 ex145.PETSc runex145 runex145_2 ex145.rm \
                                 ex174.PETSc runex174 runex174_dense runex174_elemental runex174_sbaij \
                                 runex174_2 runex174_2_dense runex174_2_elemental runex174_2_sbaij ex174.rm
TESTEXAMPLES_MUMPS             = ex125.PETSc runex125_mumps runex125_mumps_2 ex125.rm

include ${PETSC_DIR}/lib/petsc-conf/test<|MERGE_RESOLUTION|>--- conflicted
+++ resolved
@@ -21,12 +21,8 @@
                 ex129.c ex130.c ex131.c ex132.c ex133.c ex134.c ex135.c \
                 ex136.c ex137.c ex138.c ex139.c ex140.c ex141.c ex142.c \
                 ex143.c ex144.c ex145.c ex146.c ex147.c ex148.c ex149.c \
-<<<<<<< HEAD
                 ex150.c ex151.c ex152.c ex153.c ex155.c ex157.c ex158.c ex159.c ex164.c ex169.c ex171.c ex172.c ex173.c ex174.c ex180.c \
-                ex181.c ex182.c
-=======
-                ex150.c ex151.c ex152.c ex153.c ex155.c ex157.c ex158.c ex159.c ex164.c ex169.c ex180.c ex190.c
->>>>>>> 461878b2
+                ex181.c ex182.c ex190.c
 EXAMPLESF	 = ex16f90.F ex36f.F ex58f.F ex63f.F ex67f.F ex79f.F ex85f.F ex105f.F ex120f.F ex126f.F ex171f.F
 
 include ${PETSC_DIR}/lib/petsc-conf/variables
@@ -703,7 +699,6 @@
 	-${CLINKER} -o ex180 ex180.o ${PETSC_MAT_LIB}
 	${RM} ex180.o
 
-<<<<<<< HEAD
 ex181: ex181.o chkopts
 	-${CLINKER} -o ex181 ex181.o ${PETSC_MAT_LIB}
 	${RM} ex181.o
@@ -711,11 +706,10 @@
 ex182: ex182.o chkopts
 	-${CLINKER} -o ex182 ex182.o ${PETSC_MAT_LIB}
 	${RM} ex182.o
-=======
+
 ex190: ex190.o chkopts
 	-${CLINKER} -o ex190 ex190.o ${PETSC_MAT_LIB}
 	${RM} ex190.o
->>>>>>> 461878b2
 
 #-----------------------------------------------------------------------------
 NPROCS    = 1 3
@@ -2144,7 +2138,6 @@
 runex171f:
 	-@${MPIEXEC} -n 1 ./ex171f
 
-<<<<<<< HEAD
 runex172:
 	-@${MPIEXEC} -n 4 ./ex172 > ex172.tmp 2>&1; \
 	   ${DIFF} output/ex172.out ex172.tmp || printf "${PWD}\nPossible problem with ex172, diffs above\n=========================================\n"; \
@@ -2257,14 +2250,14 @@
 	-@${MPIEXEC} -n 2 ./ex182 -info -mat_type sbaij | grep malloc | sort  > ex182.tmp 2>&1; \
 	   ${DIFF} output/ex182_6.out ex182.tmp || printf "${PWD}\nPossible problem with ex182_6, diffs above\n=========================================\n"; \
 	   ${RM} -f ex182.tmp
-=======
+
+
 runex190:
 	  -@${MPIEXEC} -n 2 ./ex190 -mat_type aij -mat_view -f ${PETSC_DIR}/share/petsc/datafiles/matrices/ns-real-int32-float64  > ex190.tmp 2>&1; \
 	  ${MPIEXEC} -n 2 ./ex190 -mat_type baij -mat_view -f ${PETSC_DIR}/share/petsc/datafiles/matrices/ns-real-int32-float64  >> ex190.tmp 2>&1; \
 	  ${MPIEXEC} -n 2 ./ex190 -mat_type sbaij -mat_view -f ${PETSC_DIR}/share/petsc/datafiles/matrices/ns-real-int32-float64  >> ex190.tmp 2>&1; \
 	   ${DIFF} output/ex190_1.out ex190.tmp || printf "${PWD}\nPossible problem with ex190, diffs above\n=========================================\n"; \
 	   ${RM} -f ex190.tmp
->>>>>>> 461878b2
 
 
 TESTEXAMPLES_C		       = ex1.PETSc runex1 ex1.rm ex3.PETSc runex3 ex3.rm ex4.PETSc ex4.rm  ex5.PETSc runex5 runex5_2 ex5.rm \
@@ -2330,12 +2323,8 @@
                                  ex138.PETSc runex138_1 runex138_2 ex138.rm \
                                  ex140.PETSc runex140 runex140_2 runex140_3 runex140_4 ex140.rm \
                                  ex100.PETSc runex100 ex100.rm ex125.PETSc runex125 ex125.rm \
-<<<<<<< HEAD
                                  ex173.PETSc runex173 ex173.rm ex163.PETSc runex163 runex163_2 ex163.rm ex169.PETSc runex169 ex169.rm ex171.PETSc runex171 ex171.rm \
-                                 ex180.PETSc runex180 ex180.rm
-=======
-                                 ex163.PETSc runex163 runex163_2 ex163.rm ex169.PETSc runex169 ex169.rm  ex180.PETSc runex180 ex180.rm  ex190.PETSc runex190 ex190.rm
->>>>>>> 461878b2
+                                 ex180.PETSc runex180 ex180.rm  ex190.PETSc runex190 ex190.rm
 TESTEXAMPLES_FORTRAN_NOCOMPLEX = ex67f.PETSc runex67f ex67f.rm ex79f.PETSc runex79f ex79f.rm
 TESTEXAMPLES_F90	       = ex16f90.PETSc runex16f90 ex16f90.rm
 TESTEXAMPLES_13		       = ex58f.PETSc ex58f.rm ex70.PETSc ex70.rm ex72.PETSc ex72.rm
