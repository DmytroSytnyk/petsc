
CFLAGS		 =
FFLAGS		 =
CPPFLAGS         =
FPPFLAGS         =
LOCDIR		 = src/mat/examples/tests/
EXAMPLESC	 = ex1.c ex2.c ex3.c ex4.c ex5.c ex6.c ex7.c ex8.c ex9.c \
                ex10.c ex11.c ex12.c ex13.c ex14.c ex15.c ex16.c ex17.c ex18.c \
                ex19.c ex20.c ex21.c ex22.c ex23.c ex24.c ex25.c ex26.c ex27.c ex28.c ex29.c \
                ex30.c ex31.c ex32.c ex33.c ex34.c ex35.c ex37.c ex38.c \
                ex40.c ex41.c ex42.c ex43.c ex44.c ex45.c ex46.c ex47.c ex48.c \
                ex49.c ex50.c ex51.c ex52.c ex53.c ex54.c ex55.c ex56.c \
                ex57.c ex58.c ex59.c ex60.c ex61.c ex62.c ex64.c ex65.c \
                ex66.c ex68.c ex70.c ex71.c ex72.c ex73.c ex74.c ex75.c \
                ex76.c ex77.c ex78.c ex80.c ex82.c ex83.c ex86.c ex87.c \
                ex88.c ex91.c ex92.c ex93.c ex94.c ex95.c ex96.c ex97.c ex98.c \
                ex100.c ex101.c ex102.c  ex104.c ex106.c \
                ex108.c ex109.c ex110.c ex111.c ex112.c ex113.c \
                ex114.c ex115.c ex116.c ex117.c ex118.c ex119.c ex120.c \
                ex121.c ex122.c ex124.c ex125.c ex127.c ex128.c \
                ex129.c ex130.c ex131.c ex132.c ex133.c ex134.c ex135.c \
                ex136.c ex137.c ex138.c ex139.c ex140.c ex141.c ex142.c \
                ex143.c ex144.c ex145.c ex146.c ex147.c ex148.c ex149.c \
                ex150.c ex151.c ex152.c ex153.c ex155.c ex157.c ex158.c ex159.c ex164.c ex169.c ex171.c ex172.c ex173.c ex174.cxx ex175.c ex180.c \
                ex181.c ex182.c ex183.c ex300.c ex190.c ex191.c ex192.c ex193.c ex194.c ex195.c ex197.c ex198.c ex199.c ex200.c \
                ex202.c ex203.c ex205.c ex206.c ex207.c ex208.c ex209.c ex210.c

EXAMPLESF	 = ex16f90.F90 ex36f.F ex58f.F ex63f.F ex67f.F ex79f.F90 ex85f.F ex105f.F ex120f.F ex126f.F ex171f.F ex196f90.F90 ex201f.F

include ${PETSC_DIR}/lib/petsc/conf/variables
include ${PETSC_DIR}/lib/petsc/conf/rules

ex1: ex1.o  chkopts
	-${CLINKER}  -o ex1 ex1.o ${PETSC_MAT_LIB}
	${RM} ex1.o

ex2: ex2.o chkopts
	-${CLINKER} -o ex2 ex2.o ${PETSC_MAT_LIB}
	${RM} ex2.o

ex3: ex3.o chkopts
	-${CLINKER} -o ex3 ex3.o ${PETSC_MAT_LIB}
	${RM} ex3.o

ex4: ex4.o chkopts
	-${CLINKER} -o ex4 ex4.o ${PETSC_MAT_LIB}
	${RM} ex4.o

ex5: ex5.o chkopts
	-${CLINKER}  -o ex5 ex5.o ${PETSC_MAT_LIB}
	${RM} ex5.o

ex6: ex6.o chkopts
	-${CLINKER} -o ex6 ex6.o ${PETSC_MAT_LIB}
	${RM} ex6.o

ex7: ex7.o chkopts
	-${CLINKER} -o ex7 ex7.o ${PETSC_MAT_LIB}
	${RM} ex7.o

ex8: ex8.o chkopts
	-${CLINKER} -o ex8 ex8.o ${PETSC_MAT_LIB}
	${RM} ex8.o

ex9: ex9.o chkopts
	-${CLINKER} -o ex9 ex9.o ${PETSC_MAT_LIB}
	${RM} ex9.o

ex10: ex10.o chkopts
	-${CLINKER} -o ex10 ex10.o ${PETSC_MAT_LIB}
	${RM} ex10.o

ex11: ex11.o chkopts
	-${CLINKER} -o ex11 ex11.o ${PETSC_MAT_LIB}
	${RM} ex11.o

ex12: ex12.o chkopts
	-${CLINKER} -o ex12 ex12.o ${PETSC_MAT_LIB}
	${RM} ex12.o

ex13: ex13.o chkopts
	-${CLINKER} -o ex13 ex13.o ${PETSC_MAT_LIB}
	${RM} ex13.o

ex14: ex14.o chkopts
	-${CLINKER} -o ex14 ex14.o ${PETSC_MAT_LIB}
	${RM} ex14.o

ex15: ex15.o chkopts
	-${CLINKER} -o ex15 ex15.o ${PETSC_MAT_LIB}
	${RM} ex15.o

ex16: ex16.o chkopts
	-${CLINKER} -o ex16 ex16.o ${PETSC_MAT_LIB}
	${RM} ex16.o

ex16f90: ex16f90.o chkopts
	-${FLINKER} -o ex16f90 ex16f90.o ${PETSC_MAT_LIB}
	${RM} ex16f90.o

ex17: ex17.o chkopts
	-${CLINKER} -o ex17 ex17.o ${PETSC_MAT_LIB}
	${RM} ex17.o

ex18: ex18.o chkopts
	-${CLINKER} -o ex18 ex18.o ${PETSC_MAT_LIB}
	${RM} ex18.o

ex19: ex19.o chkopts
	-${CLINKER} -o ex19 ex19.o ${PETSC_MAT_LIB}
	${RM} ex19.o

ex20: ex20.o chkopts
	-${CLINKER} -o ex20 ex20.o ${PETSC_MAT_LIB}
	${RM} ex20.o

ex21: ex21.o chkopts
	-${CLINKER} -o ex21 ex21.o ${PETSC_MAT_LIB}
	${RM} ex21.o

ex22: ex22.o chkopts
	-${CLINKER} -o ex22 ex22.o ${PETSC_MAT_LIB}
	${RM} ex22.o

ex23: ex23.o chkopts
	-${CLINKER} -o ex23 ex23.o ${PETSC_MAT_LIB}
	${RM} ex23.o

ex24: ex24.o chkopts
	-${CLINKER} -o ex24 ex24.o ${PETSC_MAT_LIB}
	${RM} ex24.o

ex25: ex25.o chkopts
	-${CLINKER} -o ex25 ex25.o ${PETSC_MAT_LIB}
	${RM} ex25.o

ex26: ex26.o chkopts
	-${CLINKER} -o ex26 ex26.o ${PETSC_MAT_LIB}
	${RM} ex26.o

ex27: ex27.o chkopts
	-${CLINKER} -o ex27 ex27.o ${PETSC_MAT_LIB}
	${RM} ex27.o

ex28: ex28.o chkopts
	-${CLINKER} -o ex28 ex28.o ${PETSC_MAT_LIB}
	${RM} ex28.o

ex29: ex29.o chkopts
	-${CLINKER} -o ex29 ex29.o ${PETSC_MAT_LIB}
	${RM} ex29.o

ex30: ex30.o chkopts
	-${CLINKER} -o ex30 ex30.o ${PETSC_MAT_LIB}
	${RM} ex30.o

ex31: ex31.o chkopts
	-${CLINKER} -o ex31 ex31.o ${PETSC_MAT_LIB}
	${RM} ex31.o

ex32: ex32.o chkopts
	-${CLINKER} -o ex32 ex32.o ${PETSC_MAT_LIB}
	${RM} ex32.o

ex33: ex33.o chkopts
	-${CLINKER} -o ex33 ex33.o ${PETSC_MAT_LIB}
	${RM} ex33.o

ex34: ex34.o chkopts
	-${CLINKER} -o ex34 ex34.o ${PETSC_MAT_LIB}
	${RM} ex34.o

ex35: ex35.o chkopts
	-${CLINKER} -o ex35 ex35.o ${PETSC_MAT_LIB}
	${RM} ex35.o

ex36f: ex36f.o chkopts
	-${FLINKER} -o ex36f ex36f.o ${PETSC_MAT_LIB}
	${RM} ex36f.o

ex37: ex37.o chkopts
	-${CLINKER} -o ex37 ex37.o ${PETSC_MAT_LIB}
	${RM} ex37.o

ex38: ex38.o chkopts
	-${CLINKER} -o ex38 ex38.o ${PETSC_MAT_LIB}
	${RM} ex38.o

ex39: ex39.o chkopts
	-${CLINKER} -o ex39 ex39.o ${PETSC_MAT_LIB}
	${RM} ex39.o

ex40: ex40.o chkopts
	-${CLINKER} -o ex40 ex40.o ${PETSC_MAT_LIB}
	${RM} ex40.o

ex41: ex41.o chkopts
	-${CLINKER} -o ex41 ex41.o ${PETSC_MAT_LIB}
	${RM} ex41.o

ex42: ex42.o chkopts
	-${CLINKER} -o ex42 ex42.o ${PETSC_MAT_LIB}
	${RM} ex42.o

ex43: ex43.o chkopts
	-${CLINKER} -o ex43 ex43.o ${PETSC_MAT_LIB}
	${RM} ex43.o

ex44: ex44.o chkopts
	-${CLINKER} -o ex44 ex44.o ${PETSC_MAT_LIB}
	${RM} ex44.o

ex45: ex45.o chkopts
	-${CLINKER} -o ex45 ex45.o ${PETSC_MAT_LIB}
	${RM} ex45.o

ex46: ex46.o chkopts
	-${CLINKER} -o ex46 ex46.o ${PETSC_MAT_LIB}
	${RM} ex46.o

ex47: ex47.o chkopts
	-${CLINKER} -o ex47 ex47.o ${PETSC_MAT_LIB}
	${RM} ex47.o

ex48: ex48.o chkopts
	-${CLINKER} -o ex48 ex48.o ${PETSC_MAT_LIB}
	${RM} ex48.o

ex49: ex49.o chkopts
	-${CLINKER} -o ex49 ex49.o ${PETSC_MAT_LIB}
	${RM} ex49.o

ex50: ex50.o chkopts
	-${CLINKER} -o ex50 ex50.o ${PETSC_MAT_LIB}
	${RM} ex50.o

ex51: ex51.o chkopts
	-${CLINKER} -o ex51 ex51.o ${PETSC_MAT_LIB}
	${RM} ex51.o

ex52: ex52.o chkopts
	-${CLINKER} -o ex52 ex52.o ${PETSC_MAT_LIB}
	${RM} ex52.o

ex53: ex53.o chkopts
	-${CLINKER} -o ex53 ex53.o ${PETSC_MAT_LIB}
	${RM} ex53.o

ex54: ex54.o chkopts
	-${CLINKER} -o ex54 ex54.o ${PETSC_MAT_LIB}
	${RM} ex54.o

ex55: ex55.o chkopts
	-${CLINKER} -o ex55 ex55.o ${PETSC_MAT_LIB}
	${RM} ex55.o

ex56: ex56.o chkopts
	-${CLINKER} -o ex56 ex56.o ${PETSC_MAT_LIB}
	${RM} ex56.o

ex57: ex57.o chkopts
	-${CLINKER} -o ex57 ex57.o ${PETSC_MAT_LIB}
	${RM} ex57.o

ex58: ex58.o chkopts
	-${CLINKER} -o ex58 ex58.o ${PETSC_MAT_LIB}
	${RM} ex58.o

ex58f: ex58f.o chkopts
	-${FLINKER} -o ex58f ex58f.o ${PETSC_MAT_LIB}
	${RM} ex58f.o

ex59: ex59.o chkopts
	-${CLINKER} -o ex59 ex59.o ${PETSC_MAT_LIB}
	${RM} ex59.o

ex60: ex60.o chkopts
	-${CLINKER} -o ex60 ex60.o ${PETSC_MAT_LIB}
	${RM} ex60.o

ex61: ex61.o chkopts
	-${CLINKER} -o ex61 ex61.o ${PETSC_MAT_LIB}
	${RM} ex61.o

ex62: ex62.o chkopts
	-${CLINKER} -o ex62 ex62.o ${PETSC_MAT_LIB}
	${RM} ex62.o

ex63f: ex63f.o chkopts
	-${FLINKER} -o ex63f ex63f.o ${PETSC_MAT_LIB}
	${RM} ex63f.o

ex64: ex64.o chkopts
	-${CLINKER} -o ex64 ex64.o ${PETSC_MAT_LIB}
	${RM} ex64.o

ex65: ex65.o chkopts
	-${CLINKER} -o ex65 ex65.o ${PETSC_MAT_LIB}
	${RM} ex65.o

ex66: ex66.o chkopts
	-${CLINKER} -o ex66 ex66.o ${PETSC_MAT_LIB}
	${RM} ex66.o

ex67f: ex67f.o chkopts
	-${FLINKER} -o ex67f ex67f.o ${PETSC_MAT_LIB}
	${RM} ex67f.o

ex68: ex68.o chkopts
	-${CLINKER} -o ex68 ex68.o ${PETSC_MAT_LIB}
	${RM} ex68.o

ex70: ex70.o chkopts
	-${CLINKER} -o ex70 ex70.o ${PETSC_MAT_LIB}
	${RM} ex70.o

ex71: ex71.o chkopts
	-${CLINKER} -o ex71 ex71.o ${PETSC_MAT_LIB}
	${RM} ex71.o

ex72: ex72.o chkopts
	-${CLINKER} -o ex72 ex72.o ${PETSC_MAT_LIB}
	${RM} ex72.o

ex73: ex73.o chkopts
	-${CLINKER} -o ex73 ex73.o ${PETSC_MAT_LIB}
	${RM} ex73.o

ex74: ex74.o chkopts
	-${CLINKER} -o ex74 ex74.o ${PETSC_MAT_LIB}
	${RM} ex74.o

ex75: ex75.o chkopts
	-${CLINKER} -o ex75 ex75.o ${PETSC_MAT_LIB}
	${RM} ex75.o

ex76: ex76.o chkopts
	-${CLINKER} -o ex76 ex76.o ${PETSC_MAT_LIB}
	${RM} ex76.o

ex77: ex77.o chkopts
	-${CLINKER} -o ex77 ex77.o ${PETSC_MAT_LIB}
	${RM} ex77.o
ex78: ex78.o chkopts
	-${CLINKER} -o ex78 ex78.o ${PETSC_MAT_LIB}
	${RM} ex78.o

ex80: ex80.o chkopts
	-${CLINKER} -o ex80 ex80.o ${PETSC_MAT_LIB}
	${RM} ex80.o

ex82: ex82.o chkopts
	-${CLINKER} -o ex82 ex82.o ${PETSC_MAT_LIB}
	${RM} ex82.o

ex83: ex83.o chkopts
	-${CLINKER} -o ex83 ex83.o ${PETSC_MAT_LIB}
	${RM} ex83.o

ex79f: ex79f.o chkopts
	-${FLINKER} -o ex79f ex79f.o ${PETSC_MAT_LIB}
	${RM} ex79f.o
ex85f: ex85f.o chkopts
	-${FLINKER} -o ex85f ex85f.o ${PETSC_MAT_LIB}
	${RM} ex85f.o

ex86: ex86.o chkopts
	-${CLINKER} -o ex86 ex86.o ${PETSC_MAT_LIB}
	${RM} ex86.o

ex87: ex87.o chkopts
	-${CLINKER} -o ex87 ex87.o ${PETSC_MAT_LIB}
	${RM} ex87.o

ex88: ex88.o chkopts
	-${CLINKER} -o ex88 ex88.o ${PETSC_MAT_LIB}
	${RM} ex88.o

ex91: ex91.o chkopts
	-${CLINKER} -o ex91 ex91.o ${PETSC_MAT_LIB}
	${RM} ex91.o

ex92: ex92.o chkopts
	-${CLINKER} -o ex92 ex92.o ${PETSC_MAT_LIB}
	${RM} ex92.o

ex93: ex93.o chkopts
	-${CLINKER} -o ex93 ex93.o ${PETSC_MAT_LIB}
	${RM} ex93.o

ex94: ex94.o chkopts
	-${CLINKER} -o ex94 ex94.o ${PETSC_MAT_LIB}
	${RM} ex94.o

ex95: ex95.o chkopts
	-${CLINKER} -o ex95 ex95.o ${PETSC_MAT_LIB}
	${RM} ex95.o

ex96: ex96.o chkopts
	-${CLINKER} -o ex96 ex96.o ${PETSC_KSP_LIB}
	${RM} ex96.o

ex97: ex97.o chkopts
	-${CLINKER} -o ex97 ex97.o ${PETSC_KSP_LIB}
	${RM} ex97.o

ex98: ex98.o chkopts
	-${CLINKER} -o ex98 ex98.o ${PETSC_KSP_LIB}
	${RM} ex98.o

ex99: ex99.o chkopts
	-${CLINKER} -o ex99 ex99.o ${PETSC_MAT_LIB}
	${RM} ex99.o

ex100: ex100.o chkopts
	-${CLINKER} -o ex100 ex100.o ${PETSC_MAT_LIB}
	${RM} ex100.o

ex101: ex101.o chkopts
	-${CLINKER} -o ex101 ex101.o ${PETSC_MAT_LIB}
	${RM} ex101.o

ex102: ex102.o chkopts
	-${CLINKER} -o ex102 ex102.o ${PETSC_MAT_LIB}
	${RM} ex102.o

ex103: ex103.o chkopts
	-${CLINKER} -o ex103 ex103.o ${PETSC_MAT_LIB}
	${RM} ex103.o

ex104: ex104.o chkopts
	-${CLINKER} -o ex104 ex104.o ${PETSC_MAT_LIB}
	${RM} ex104.o

ex105f: ex105f.o chkopts
	-${FLINKER} -o ex105f ex105f.o ${PETSC_MAT_LIB}
	${RM} ex105f.o

ex106: ex106.o chkopts
	-${CLINKER} -o ex106 ex106.o ${PETSC_MAT_LIB}
	${RM} ex106.o

ex107: ex107.o chkopts
	-${CLINKER} -o ex107 ex107.o ${PETSC_MAT_LIB}
	${RM} ex107.o

ex108: ex108.o chkopts
	-${CLINKER} -o ex108 ex108.o ${PETSC_MAT_LIB}
	${RM} ex108.o

ex109: ex109.o chkopts
	-${CLINKER} -o ex109 ex109.o ${PETSC_MAT_LIB}
	${RM} ex109.o

ex110: ex110.o chkopts
	-${CLINKER} -o ex110 ex110.o ${PETSC_MAT_LIB}
	${RM} ex110.o

ex111: ex111.o chkopts
	-${CLINKER} -o ex111 ex111.o ${PETSC_MAT_LIB}
	${RM} ex111.o

ex112: ex112.o chkopts
	-${CLINKER} -o ex112 ex112.o ${PETSC_MAT_LIB}
	${RM} ex112.o

ex113: ex113.o chkopts
	-${CLINKER} -o ex113 ex113.o ${PETSC_MAT_LIB}
	${RM} ex113.o

ex114: ex114.o chkopts
	-${CLINKER} -o ex114 ex114.o ${PETSC_MAT_LIB}
	${RM} ex114.o

ex115: ex115.o chkopts
	-${CLINKER} -o ex115 ex115.o ${PETSC_MAT_LIB}
	${RM} ex115.o

ex116: ex116.o chkopts
	-${CLINKER} -o ex116 ex116.o ${PETSC_MAT_LIB}
	${RM} ex116.o

ex117: ex117.o chkopts
	-${CLINKER} -o ex117 ex117.o ${PETSC_MAT_LIB}
	${RM} ex117.o

ex118: ex118.o chkopts
	-${CLINKER} -o ex118 ex118.o ${PETSC_MAT_LIB}
	${RM} ex118.o

ex119: ex119.o chkopts
	-${CLINKER} -o ex119 ex119.o ${PETSC_MAT_LIB}
	${RM} ex119.o

ex120: ex120.o chkopts
	-${CLINKER} -o ex120 ex120.o ${PETSC_MAT_LIB}
	${RM} ex120.o

ex120f: ex120f.o chkopts
	-${FLINKER} -o ex120f ex120f.o ${PETSC_MAT_LIB}
	${RM} ex120f.o

ex121: ex121.o chkopts
	-${CLINKER} -o ex121 ex121.o ${PETSC_MAT_LIB}
	${RM} ex121.o

ex122: ex122.o chkopts
	-${CLINKER} -o ex122 ex122.o ${PETSC_MAT_LIB}
	${RM} ex122.o

ex123: ex123.o chkopts
	-${CLINKER} -o ex123 ex123.o ${PETSC_MAT_LIB}
	${RM} ex123.o

ex124: ex124.o chkopts
	-${CLINKER} -o ex124 ex124.o ${PETSC_MAT_LIB}
	${RM} ex124.o

ex125: ex125.o chkopts
	-${CLINKER} -o ex125 ex125.o ${PETSC_MAT_LIB}
	${RM} ex125.o

ex126f: ex126f.o chkopts
	-${FLINKER} -o ex126f ex126f.o ${PETSC_MAT_LIB}
	${RM} ex126f.o

ex127: ex127.o chkopts
	-${CLINKER} -o ex127 ex127.o ${PETSC_MAT_LIB}
	${RM} ex127.o

ex128: ex128.o chkopts
	-${CLINKER} -o ex128 ex128.o ${PETSC_MAT_LIB}
	${RM} ex128.o

ex129: ex129.o chkopts
	-${CLINKER} -o ex129 ex129.o ${PETSC_DM_LIB}
	${RM} ex129.o

ex130: ex130.o chkopts
	-${CLINKER} -o ex130 ex130.o ${PETSC_MAT_LIB}
	${RM} ex130.o

ex131: ex131.o chkopts
	-${CLINKER} -o ex131 ex131.o ${PETSC_MAT_LIB}
	${RM} ex131.o

ex132: ex132.o chkopts
	-${CLINKER} -o ex132 ex132.o ${PETSC_MAT_LIB}
	${RM} ex132.o

ex133: ex133.o chkopts
	-${CLINKER} -o ex133 ex133.o ${PETSC_MAT_LIB}
	${RM} ex133.o

ex134: ex134.o chkopts
	-${CLINKER} -o ex134 ex134.o ${PETSC_MAT_LIB}
	${RM} ex134.o

ex135: ex135.o chkopts
	-${CLINKER} -o ex135 ex135.o ${PETSC_MAT_LIB}
	${RM} ex135.o

ex136: ex136.o chkopts
	-${CLINKER} -o ex136 ex136.o ${PETSC_MAT_LIB}
	${RM} ex136.o

ex137: ex137.o chkopts
	-${CLINKER} -o ex137 ex137.o ${PETSC_MAT_LIB}
	${RM} ex137.o

ex138: ex138.o chkopts
	-${CLINKER} -o ex138 ex138.o ${PETSC_MAT_LIB}
	${RM} ex138.o

ex139: ex139.o chkopts
	-${CLINKER} -o ex139 ex139.o ${PETSC_MAT_LIB}
	${RM} ex139.o

ex140: ex140.o chkopts
	-${CLINKER} -o ex140 ex140.o ${PETSC_MAT_LIB}
	${RM} ex140.o

ex141: ex141.o chkopts
	-${CLINKER} -o ex141 ex141.o ${PETSC_MAT_LIB}
	${RM} ex141.o

ex142: ex142.o chkopts
	-${CLINKER} -o ex142 ex142.o ${PETSC_MAT_LIB}
	${RM} ex142.o

ex143: ex143.o chkopts
	-${CLINKER} -o ex143 ex143.o ${PETSC_MAT_LIB}
	${RM} ex143.o

ex144: ex144.o chkopts
	-${CLINKER} -o ex144 ex144.o ${PETSC_MAT_LIB}
	${RM} ex144.o

ex145: ex145.o chkopts
	-${CLINKER} -o ex145 ex145.o ${PETSC_MAT_LIB}
	${RM} ex145.o

ex146: ex146.o chkopts
	-${CLINKER} -o ex146 ex146.o ${PETSC_MAT_LIB}
	${RM} ex146.o

ex147: ex147.o chkopts
	-${CLINKER} -o ex147 ex147.o ${PETSC_MAT_LIB}
	${RM} ex147.o

ex148: ex148.o chkopts
	-${CLINKER} -o ex148 ex148.o ${PETSC_MAT_LIB}
	${RM} ex148.o

ex149: ex149.o chkopts
	-${CLINKER} -o ex149 ex149.o ${PETSC_MAT_LIB}
	${RM} ex149.o

ex150: ex150.o chkopts
	-${CLINKER} -o ex150 ex150.o ${PETSC_MAT_LIB}
	${RM} ex150.o

ex151: ex151.o chkopts
	-${CLINKER} -o ex151 ex151.o ${PETSC_MAT_LIB}
	${RM} ex151.o

ex152: ex152.o chkopts
	-${CLINKER} -o ex152 ex152.o ${PETSC_MAT_LIB}
	${RM} ex152.o

ex153: ex153.o chkopts
	-${CLINKER} -o ex153 ex153.o ${PETSC_MAT_LIB}
	${RM} ex153.o

ex155: ex155.o chkopts
	-${CLINKER} -o ex155 ex155.o ${PETSC_MAT_LIB}
	${RM} ex155.o

ex156: ex156.o chkopts
	-${CLINKER} -o ex156 ex156.o ${PETSC_MAT_LIB}
	${RM} ex156.o

ex157: ex157.o chkopts
	-${CLINKER} -o ex157 ex157.o ${PETSC_MAT_LIB}
	${RM} ex157.o

ex158: ex158.o chkopts
	-${CLINKER} -o ex158 ex158.o ${PETSC_MAT_LIB}
	${RM} ex158.o

ex159: ex159.o chkopts
	-${CLINKER} -o ex159 ex159.o ${PETSC_MAT_LIB}
	${RM} ex159.o

ex160: ex160.o chkopts
	-${CLINKER} -o ex160 ex160.o ${PETSC_MAT_LIB}
	${RM} ex160.o

ex161: ex161.o chkopts
	-${CLINKER} -o ex161 ex161.o ${PETSC_MAT_LIB}
	${RM} ex161.o

ex162: ex162.o chkopts
	-${CLINKER} -o ex162 ex162.o ${PETSC_MAT_LIB}
	${RM} ex162.o

ex163: ex163.o chkopts
	-${CLINKER} -o ex163 ex163.o ${PETSC_MAT_LIB}
	${RM} ex163.o

ex164: ex164.o chkopts
	-${CLINKER} -o ex164 ex164.o ${PETSC_MAT_LIB}
	${RM} ex164.o

ex165: ex165.o chkopts
	-${CLINKER} -o ex165 ex165.o ${PETSC_MAT_LIB}
	${RM} ex165.o

ex166: ex166.o chkopts
	-${CLINKER} -o ex166 ex166.o ${PETSC_MAT_LIB}
	${RM} ex166.o

ex167: ex167.o chkopts
	-${CLINKER} -o ex167 ex167.o ${PETSC_MAT_LIB}
	${RM} ex167.o

ex168: ex168.o chkopts
	-${CLINKER} -o ex168 ex168.o ${PETSC_MAT_LIB}
	${RM} ex168.o

ex169: ex169.o chkopts
	-${CLINKER} -o ex169 ex169.o ${PETSC_MAT_LIB}
	${RM} ex169.o

ex171: ex171.o chkopts
	-${CLINKER} -o ex171 ex171.o ${PETSC_MAT_LIB}
	${RM} ex171.o

ex171f: ex171f.o chkopts
	-${FLINKER} -o ex171f ex171f.o ${PETSC_MAT_LIB}
	${RM} ex171f.o

ex172: ex172.o chkopts
	-${CLINKER} -o ex172 ex172.o ${PETSC_MAT_LIB}
	${RM} ex172.o


ex173: ex173.o chkopts
	-${CLINKER} -o ex173 ex173.o ${PETSC_MAT_LIB}
	${RM} ex173.o

ex174: ex174.o chkopts
	-${CLINKER} -o ex174 ex174.o ${PETSC_MAT_LIB}
	${RM} ex174.o

ex175: ex175.o chkopts
	-${CLINKER} -o ex175 ex175.o ${PETSC_MAT_LIB}
	${RM} ex175.o

ex180: ex180.o chkopts
	-${CLINKER} -o ex180 ex180.o ${PETSC_MAT_LIB}
	${RM} ex180.o

ex181: ex181.o chkopts
	-${CLINKER} -o ex181 ex181.o ${PETSC_MAT_LIB}
	${RM} ex181.o

ex182: ex182.o chkopts
	-${CLINKER} -o ex182 ex182.o ${PETSC_MAT_LIB}
	${RM} ex182.o

ex183: ex183.o chkopts
	-${CLINKER} -o ex183 ex183.o ${PETSC_MAT_LIB}
	${RM} ex183.o

ex300: ex300.o chkopts
	-${CLINKER} -o ex300 ex300.o ${PETSC_MAT_LIB}
	${RM} ex300.o

ex190: ex190.o chkopts
	-${CLINKER} -o ex190 ex190.o ${PETSC_MAT_LIB}
	${RM} ex190.o

ex191: ex191.o chkopts
	-${CLINKER} -o ex191 ex191.o ${PETSC_MAT_LIB}
	${RM} ex191.o

ex192: ex192.o chkopts
	-${CLINKER} -o ex192 ex192.o ${PETSC_MAT_LIB}
	${RM} ex192.o

ex193: ex193.o chkopts
	-${CLINKER} -o ex193 ex193.o ${PETSC_MAT_LIB}
	${RM} ex193.o

ex194: ex194.o chkopts
	-${CLINKER} -o ex194 ex194.o ${PETSC_MAT_LIB}
	${RM} ex194.o

ex195: ex195.o chkopts
	-${CLINKER} -o ex195 ex195.o ${PETSC_MAT_LIB}
	${RM} ex195.o

ex196f90: ex196f90.o chkopts
	-${FLINKER} -o ex196f90 ex196f90.o ${PETSC_MAT_LIB}
	${RM} ex196f90.o

ex197: ex197.o chkopts
	-${CLINKER} -o ex197 ex197.o ${PETSC_MAT_LIB}
	${RM} ex197.o

ex198: ex198.o chkopts
	-${CLINKER} -o ex198 ex198.o ${PETSC_MAT_LIB}
	${RM} ex198.o

ex199: ex199.o chkopts
	-${CLINKER} -o ex199 ex199.o ${PETSC_MAT_LIB}
	${RM} ex199.o

ex200: ex200.o chkopts
	-${CLINKER} -o ex200 ex200.o ${PETSC_MAT_LIB}
	${RM} ex200.o

ex201f: ex201f.o chkopts
	-${FLINKER} -o ex201f ex201f.o ${PETSC_MAT_LIB}
	${RM} ex201f.o

ex202: ex202.o chkopts
	-${CLINKER} -o ex202 ex202.o ${PETSC_MAT_LIB}
	${RM} ex202.o

ex203: ex203.o chkopts
	-${CLINKER} -o ex203 ex203.o ${PETSC_MAT_LIB}
	${RM} ex203.o

ex204: ex204.o chkopts
	-${CLINKER} -o ex204 ex204.o ${PETSC_MAT_LIB}
	${RM} ex204.o

ex205: ex205.o chkopts
	-${CLINKER} -o ex205 ex205.o ${PETSC_MAT_LIB}
	${RM} ex205.o

ex206: ex206.o chkopts
	-${CLINKER} -o ex206 ex206.o ${PETSC_MAT_LIB}
	${RM} ex206.o

ex207: ex207.o chkopts
	-${CLINKER} -o ex207 ex207.o ${PETSC_MAT_LIB}
	${RM} ex207.o

ex208: ex208.o chkopts
	-${CLINKER} -o ex208 ex208.o ${PETSC_MAT_LIB}
	${RM} ex208.o

ex209: ex209.o chkopts
	-${CLINKER} -o ex209 ex209.o ${PETSC_MAT_LIB}
	${RM} ex209.o

ex210: ex210.o chkopts
	-${CLINKER} -o ex210 ex210.o ${PETSC_MAT_LIB}
	${RM} ex210.o

#-----------------------------------------------------------------------------
NPROCS    = 1 3
MATSHAPES = A B
runex1:
	-@${MPIEXEC} -n 1  ./ex1 > ex1_1.tmp 2>&1;   \
	   if (${DIFF} output/ex1_1.out ex1_1.tmp) then true; \
	   else printf "${PWD}\nPossible problem with ex1_1, diffs above\n=========================================\n"; fi; \
	   ${RM} -f ex1_1.tmp

runex2:
	-@${MPIEXEC} -n 1 ./ex2 -mat_type seqaij -rectA | grep -v "Mat Object" > ex2_1.tmp 2>&1; \
	if (${DIFF} output/ex2_11_A.out ex2_1.tmp) then true; \
	else printf "${PWD}\nPossible problem with ex2_11_A for seqaij, diffs above\n=========================================\n"; fi; \
	${RM} -f ex2_1.tmp;

	-@${MPIEXEC} -n 1 ./ex2 -mat_type seqdense -rectA | grep -v "Mat Object" > ex2_1.tmp 2>&1; \
	if (${DIFF} output/ex2_12_A.out ex2_1.tmp) then true; \
	else printf "${PWD}\nPossible problem with ex2_12_A for seqdense, diffs above\n=========================================\n"; fi; \
	${RM} -f ex2_1.tmp;

	-@${MPIEXEC} -n 1 ./ex2 -mat_type seqaij -rectB | grep -v "Mat Object" > ex2_1.tmp 2>&1; \
	if (${DIFF} output/ex2_11_B.out ex2_1.tmp) then true; \
	else printf "${PWD}\nPossible problem with ex2_11_B for seqaij, diffs above\n=========================================\n"; fi; \
	${RM} -f ex2_1.tmp;

	-@${MPIEXEC} -n 1 ./ex2 -mat_type seqdense -rectB | grep -v "Mat Object" > ex2_1.tmp 2>&1; \
	if (${DIFF} output/ex2_12_B.out ex2_1.tmp) then true; \
	else printf "${PWD}\nPossible problem with ex2_12_B for seqdense, diffs above\n=========================================\n"; fi; \
	${RM} -f ex2_1.tmp;

runex2_2:
	-@${MPIEXEC} -n 1 ./ex2 -mat_type mpiaij > ex2_1.tmp 2>&1; \
	if (${DIFF} output/ex2_21.out ex2_1.tmp) then true; \
	else printf "${PWD}\nPossible problem with ex2_21 for mpiaij,np = 1,diffs above\n=========================================\n"; fi; \
	${RM} -f ex2_1.tmp;

	-@${MPIEXEC} -n 1 ./ex2 -mat_type mpidense > ex2_1.tmp 2>&1; \
	if (${DIFF} output/ex2_22.out ex2_1.tmp) then true; \
	else printf "${PWD}\nPossible problem with ex2_22 for mpidense,np = 1,diffs above\n=========================================\n"; fi; \
	${RM} -f ex2_1.tmp;

	-@${MPIEXEC} -n 3 ./ex2 -mat_type mpiaij > ex2_1.tmp 2>&1; \
	if (${DIFF} output/ex2_23.out ex2_1.tmp) then true; \
	else printf "${PWD}\nPossible problem with ex2_23 for mpiaij,np = 3,diffs above\n=========================================\n"; fi; \
	${RM} -f ex2_1.tmp;

	-@${MPIEXEC} -n 3 ./ex2 -mat_type mpidense > ex2_1.tmp 2>&1; \
	if (${DIFF} output/ex2_24.out ex2_1.tmp) then true; \
	else printf "${PWD}\nPossible problem with ex2_24 for mpidense,np = 3,diffs above\n=========================================\n"; fi; \
	${RM} -f ex2_1.tmp;

runex2_3:
	-@${MPIEXEC} -n 2 ./ex2 -mat_type mpiaij -rectA > ex2_3.tmp 2>&1;   \
	   if (${DIFF} output/ex2_3.out ex2_3.tmp) then true; \
	   else printf "${PWD}\nPossible problem with ex2_3, diffs above\n=========================================\n"; fi; \
	   ${RM} -f ex2_3.tmp
runex2_4:
	-@${MPIEXEC} -n 2 ./ex2 -mat_type mpidense -rectA > ex2_4.tmp 2>&1;   \
	   if (${DIFF} output/ex2_4.out ex2_4.tmp) then true; \
	   else printf "${PWD}\nPossible problem with ex2_4, diffs above\n=========================================\n"; fi; \
	   ${RM} -f ex2_4.tmp

runex2_aijcusparse:
	-@${MPIEXEC} -n 1 ./ex2 -mat_type seqaijcusparse -rectA | grep -v "Mat Object" > ex2_1_aijcusparse.tmp 2>&1; \
	if (${DIFF} output/ex2_11_A_aijcusparse.out ex2_1_aijcusparse.tmp) then true; \
	else printf "${PWD}\nPossible problem with ex2_11_A for seqaijcusparse, diffs above\n=========================================\n"; fi; \
	${RM} -f ex2_1_aijcusparse.tmp;

	-@${MPIEXEC} -n 1 ./ex2 -mat_type seqaijcusparse -rectB | grep -v "Mat Object" > ex2_1_aijcusparse.tmp 2>&1; \
	if (${DIFF} output/ex2_11_B_aijcusparse.out ex2_1_aijcusparse.tmp) then true; \
	else printf "${PWD}\nPossible problem with ex2_11_B for seqaijcusparse, diffs above\n=========================================\n"; fi; \
	${RM} -f ex2_1_aijcusparse.tmp;

runex2_2_aijcusparse:
	-@${MPIEXEC} -n 1 ./ex2 -mat_type mpiaijcusparse > ex2_1_aijcusparse.tmp 2>&1; \
	if (${DIFF} output/ex2_21_aijcusparse.out ex2_1_aijcusparse.tmp) then true; \
	else printf "${PWD}\nPossible problem with ex2_21 for mpiaijcusparse,np = 1,diffs above\n=========================================\n"; fi; \
	${RM} -f ex2_1_aijcusparse.tmp;

	-@${MPIEXEC} -n 3 ./ex2 -mat_type mpiaijcusparse > ex2_1_aijcusparse.tmp 2>&1; \
	if (${DIFF} output/ex2_23_aijcusparse.out ex2_1_aijcusparse.tmp) then true; \
	else printf "${PWD}\nPossible problem with ex2_23 for mpiaijcusparse,np = 3,diffs above\n=========================================\n"; fi; \
	${RM} -f ex2_1_aijcusparse.tmp;

runex2_3_aijcusparse:
	-@${MPIEXEC} -n 2 ./ex2 -mat_type mpiaijcusparse -rectA > ex2_3_aijcusparse.tmp 2>&1;   \
	   if (${DIFF} output/ex2_3_aijcusparse.out ex2_3_aijcusparse.tmp) then true; \
	   else printf "${PWD}\nPossible problem with ex2_3, for mpiaijcusparse diffs above\n=========================================\n"; fi; \
	   ${RM} -f ex2_3_aijcusparse.tmp

runex3:
	-@${MPIEXEC} -n 1 ./ex3 > ex3_1.tmp 2>&1;   \
	   if (${DIFF} output/ex3_1.out ex3_1.tmp) then true; \
	   else printf "${PWD}\nPossible problem with ex3_1, diffs above\n=========================================\n"; fi; \
	   ${RM} -f ex3_1.tmp

runex4:
	-@${MPIEXEC} -n 1 ./ex4 -mat_type aij > ex4_1.tmp 2>&1; \
	if (${DIFF} output/ex4_1.out ex4_1.tmp) then true; \
	else printf "${PWD}\nPossible problem with ex4_1 for mpiaij,np = 1,diffs above\n=========================================\n"; fi; \
	${RM} -f ex4_1.tmp;
runex4_2:
	-@${MPIEXEC} -n 1 ./ex4 -mat_type dense > ex4_1.tmp 2>&1; \
	if (${DIFF} output/ex4_2.out ex4_1.tmp) then true; \
	else printf "${PWD}\nPossible problem with ex4_2 for mpidense,np = 1,diffs above\n=========================================\n"; fi; \
	${RM} -f ex4_1.tmp;
runex4_3:
	-@${MPIEXEC} -n 3 ./ex4 -mat_type aij > ex4_1.tmp 2>&1; \
	if (${DIFF} output/ex4_3.out ex4_1.tmp) then true; \
	else printf "${PWD}\nPossible problem with ex4_3 for mpiaij,np = 3,diffs above\n=========================================\n"; fi; \
	${RM} -f ex4_1.tmp;
runex4_4:
	-@${MPIEXEC} -n 3 ./ex4 -mat_type dense > ex4_1.tmp 2>&1; \
	if (${DIFF} output/ex4_4.out ex4_1.tmp) then true; \
	else printf "${PWD}\nPossible problem with ex4_4 for mpidense,np = 3,diffs above\n=========================================\n"; fi; \
	${RM} -f ex4_1.tmp;
runex4_5:
	-@${MPIEXEC} -n 3 ./ex4 -mat_type aij -test_all > ex4_1.tmp 2>&1; \
	if (${DIFF} output/ex4_5.out ex4_1.tmp) then true; \
	else printf "${PWD}\nPossible problem with ex4_5 for mpiaij,np = 3,diffs above\n=========================================\n"; fi; \
	${RM} -f ex4_1.tmp;

runex5:
	-@${MPIEXEC} -n 1 ./ex5 -mat_type seqaij -rectA > ex5_1.tmp 2>&1; \
	if (${DIFF} output/ex5_11_A.out ex5_1.tmp) then true; \
	else printf "${PWD}\nPossible problem with ex5_11_A for seqaij, diffs above\n=========================================\n"; fi; \
	${RM} -f ex5_1.tmp;

	-@${MPIEXEC} -n 1 ./ex5 -mat_type seqdense -rectA > ex5_1.tmp 2>&1; \
	if (${DIFF} output/ex5_12_A.out ex5_1.tmp) then true; \
	else printf "${PWD}\nPossible problem with ex5_12_A for seqdense, diffs above\n=========================================\n"; fi; \
	${RM} -f ex5_1.tmp;

	-@${MPIEXEC} -n 1 ./ex5 -mat_type seqaij -rectB > ex5_1.tmp 2>&1; \
	if (${DIFF} output/ex5_11_B.out ex5_1.tmp) then true; \
	else printf "${PWD}\nPossible problem with ex5_11_B for seqaij, diffs above\n=========================================\n"; fi; \
	${RM} -f ex5_1.tmp;

	-@${MPIEXEC} -n 1 ./ex5 -mat_type seqdense -rectB > ex5_1.tmp 2>&1; \
	if (${DIFF} output/ex5_12_B.out ex5_1.tmp) then true; \
	else printf "${PWD}\nPossible problem with ex5_12_B for seqdense, diffs above\n=========================================\n"; fi; \
	${RM} -f ex5_1.tmp;

runex5_2:
	-@${MPIEXEC} -n 1 ./ex5 -mat_type mpiaij > ex5_1.tmp 2>&1; \
	if (${DIFF} output/ex5_21.out ex5_1.tmp) then true; \
	else printf "${PWD}\nPossible problem with ex5_21 for mpiaij,np = 1,diffs above\n=========================================\n"; fi; \
	${RM} -f ex5_1.tmp;

	-@${MPIEXEC} -n 1 ./ex5 -mat_type mpidense > ex5_1.tmp 2>&1; \
	if (${DIFF} output/ex5_22.out ex5_1.tmp) then true; \
	else printf "${PWD}\nPossible problem with ex5_22 for mpidense,np = 1,diffs above\n=========================================\n"; fi; \
	${RM} -f ex5_1.tmp;

	-@${MPIEXEC} -n 3 ./ex5 -mat_type mpiaij > ex5_1.tmp 2>&1; \
	if (${DIFF} output/ex5_23.out ex5_1.tmp) then true; \
	else printf "${PWD}\nPossible problem with ex5_23 for mpiaij,np = 3,diffs above\n=========================================\n"; fi; \
	${RM} -f ex5_1.tmp;

	-@${MPIEXEC} -n 3 ./ex5 -mat_type mpidense > ex5_1.tmp 2>&1; \
	if (${DIFF} output/ex5_24.out ex5_1.tmp) then true; \
	else printf "${PWD}\nPossible problem with ex5_24 for mpidense,np = 3,diffs above\n=========================================\n"; fi; \
	${RM} -f ex5_1.tmp;

runex5_3:
	-@${MPIEXEC} -n 1 ./ex5 -mat_type mpiaij -test_diagonalscale > ex5_3.tmp 2>&1; \
	if (${DIFF} output/ex5_31.out ex5_3.tmp) then true; \
	else printf "${PWD}\nPossible problem with ex5_31 for mpiaij,np = 1,diffs above\n=========================================\n"; fi; \
	${RM} -f ex5_3.tmp;

	-@${MPIEXEC} -n 1 ./ex5 -mat_type mpibaij -test_diagonalscale > ex5_3.tmp 2>&1; \
	if (${DIFF} output/ex5_32.out ex5_3.tmp) then true; \
	else printf "${PWD}\nPossible problem with ex5_32 for mpibaij,np = 1,diffs above\n=========================================\n"; fi; \
	${RM} -f ex5_3.tmp;

	-@${MPIEXEC} -n 3 ./ex5 -mat_type mpiaij -test_diagonalscale > ex5_3.tmp 2>&1; \
	if (${DIFF} output/ex5_33.out ex5_3.tmp) then true; \
	else printf "${PWD}\nPossible problem with ex5_33 for mpiaij,np = 3,diffs above\n=========================================\n"; fi; \
	${RM} -f ex5_3.tmp;

	-@${MPIEXEC} -n 3 ./ex5 -mat_type mpibaij -test_diagonalscale > ex5_3.tmp 2>&1; \
	if (${DIFF} output/ex5_34.out ex5_3.tmp) then true; \
	else printf "${PWD}\nPossible problem with ex5_34 for mpibaij,np = 3,diffs above\n=========================================\n"; fi; \
	${RM} -f ex5_3.tmp;

<<<<<<< HEAD
runex5_ell:
	-@${MPIEXEC} -n 1 ./ex5 -mat_type ell > ex5_ell.tmp 2>&1; \
	if (${DIFF} output/ex5_41.out ex5_ell.tmp) then true; \
	else printf "${PWD}\nPossible problem with ex5_ell for seqell,np = 1,diffs above\n=========================================\n"; fi; \
	${RM} -f ex5_ell.tmp;

	-@${MPIEXEC} -n 3 ./ex5 -mat_type ell > ex5_ell.tmp 2>&1; \
	if (${DIFF} output/ex5_43.out ex5_ell.tmp) then true; \
	else printf "${PWD}\nPossible problem with ex5_ell for mpiell,np = 3,diffs above\n=========================================\n"; fi; \
	${RM} -f ex5_ell.tmp;

	-@${MPIEXEC} -n 1 ./ex5 -mat_type ell -test_diagonalscale > ex5_ell.tmp 2>&1; \
	if (${DIFF} output/ex5_51.out ex5_ell.tmp) then true; \
	else printf "${PWD}\nPossible problem with ex5_ell for seqell,np = 1,diffs above\n=========================================\n"; fi; \
	${RM} -f ex5_ell.tmp;

	-@${MPIEXEC} -n 3 ./ex5 -mat_type ell -test_diagonalscale > ex5_ell.tmp 2>&1; \
	if (${DIFF} output/ex5_53.out ex5_ell.tmp) then true; \
	else printf "${PWD}\nPossible problem with ex5_ell for mpiell,np = 3,diffs above\n=========================================\n"; fi; \
	${RM} -f ex5_ell.tmp;
=======
runex5_sell:
	-@${MPIEXEC} -n 1 ./ex5 -mat_type sell > ex5_sell.tmp 2>&1; \
	if (${DIFF} output/ex5_41.out ex5_sell.tmp) then true; \
	else printf "${PWD}\nPossible problem with ex5_sell for seqsell,np = 1,diffs above\n=========================================\n"; fi; \
	${RM} -f ex5_sell.tmp;

	-@${MPIEXEC} -n 3 ./ex5 -mat_type sell > ex5_sell.tmp 2>&1; \
	if (${DIFF} output/ex5_43.out ex5_sell.tmp) then true; \
	else printf "${PWD}\nPossible problem with ex5_sell for mpisell,np = 3,diffs above\n=========================================\n"; fi; \
	${RM} -f ex5_sell.tmp;

	-@${MPIEXEC} -n 1 ./ex5 -mat_type sell -test_diagonalscale > ex5_sell.tmp 2>&1; \
	if (${DIFF} output/ex5_51.out ex5_sell.tmp) then true; \
	else printf "${PWD}\nPossible problem with ex5_sell for seqsell,np = 1,diffs above\n=========================================\n"; fi; \
	${RM} -f ex5_sell.tmp;

	-@${MPIEXEC} -n 3 ./ex5 -mat_type sell -test_diagonalscale > ex5_sell.tmp 2>&1; \
	if (${DIFF} output/ex5_53.out ex5_sell.tmp) then true; \
	else printf "${PWD}\nPossible problem with ex5_sell for mpisell,np = 3,diffs above\n=========================================\n"; fi; \
	${RM} -f ex5_sell.tmp;
>>>>>>> c3f6d4ef

runex5_aijcusparse:
	-@${MPIEXEC} -n 1 ./ex5 -mat_type seqaijcusparse -vec_type cuda -rectA > ex5_1_aijcusparse.tmp 2>&1; \
	if (${DIFF} output/ex5_11_A.out ex5_1_aijcusparse.tmp) then true; \
	else printf "${PWD}\nPossible problem with ex5_11_A for seqaijcusparse, diffs above\n=========================================\n"; fi; \
	${RM} -f ex5_1_aijcusparse.tmp;

	-@${MPIEXEC} -n 1 ./ex5 -mat_type seqaijcusparse -vec_type cuda -rectB > ex5_1_aijcusparse.tmp 2>&1; \
	if (${DIFF} output/ex5_11_B.out ex5_1_aijcusparse.tmp) then true; \
	else printf "${PWD}\nPossible problem with ex5_11_B for seqaijcusparse, diffs above\n=========================================\n"; fi; \
	${RM} -f ex5_1_aijcusparse.tmp;

runex5_2_aijcusparse:
	-@${MPIEXEC} -n 1 ./ex5 -mat_type mpiaijcusparse -vec_type cuda > ex5_1_aijcusparse.tmp 2>&1; \
	if (${DIFF} output/ex5_21.out ex5_1_aijcusparse.tmp) then true; \
	else printf "${PWD}\nPossible problem with ex5_21 for mpiaijcusparse,np = 1,diffs above\n=========================================\n"; fi; \
	${RM} -f ex5_1_aijcusparse.tmp;

	-@${MPIEXEC} -n 3 ./ex5 -mat_type mpiaijcusparse -vec_type cuda > ex5_1_aijcusparse.tmp 2>&1; \
	if (${DIFF} output/ex5_23.out ex5_1_aijcusparse.tmp) then true; \
	else printf "${PWD}\nPossible problem with ex5_23 for mpiaijcusparse,np = 3,diffs above\n=========================================\n"; fi; \
	${RM} -f ex5_1_aijcusparse.tmp;

runex5_3_aijcusparse:
	-@${MPIEXEC} -n 1 ./ex5 -mat_type mpiaijcusparse -vec_type cuda -test_diagonalscale > ex5_3_aijcusparse.tmp 2>&1; \
	if (${DIFF} output/ex5_31.out ex5_3_aijcusparse.tmp) then true; \
	else printf "${PWD}\nPossible problem with ex5_31 for mpiaijcusparse,np = 1,diffs above\n=========================================\n"; fi; \
	${RM} -f ex5_3_aijcusparse.tmp;

	-@${MPIEXEC} -n 3 ./ex5 -mat_type mpiaijcusparse -vec_type cuda -test_diagonalscale > ex5_3_aijcusparse.tmp 2>&1; \
	if (${DIFF} output/ex5_33.out ex5_3_aijcusparse.tmp) then true; \
	else printf "${PWD}\nPossible problem with ex5_33 for mpiaijcusparse,np = 3,diffs above\n=========================================\n"; fi; \
	${RM} -f ex5_3_aijcusparse.tmp;

runex6:
	-@${MPIEXEC} -n 1  ./ex6 > ex6_1.tmp 2>&1;   \
	   if (${DIFF} output/ex6_1.out ex6_1.tmp) then true; \
	   else printf "${PWD}\nPossible problem with ex6_1, diffs above\n=========================================\n"; fi; \
	   ${RM} -f ex6_1.tmp
runex7:
	-@${MPIEXEC} -n 1  ./ex7 | grep -v "MPI processes" > ex7_1.tmp 2>&1;   \
	   if (${DIFF} output/ex7_1.out ex7_1.tmp) then true; \
	   else printf "${PWD}\nPossible problem with ex7_1, diffs above\n=========================================\n"; fi; \
	   ${RM} -f ex7_1.tmp
runex8:
	-@${MPIEXEC} -n 1  ./ex8 > ex8_1.tmp 2>&1;   \
	   if (${DIFF} output/ex8_1.out ex8_1.tmp) then true; \
	   else printf "${PWD}\nPossible problem with ex8_1, diffs above\n=========================================\n"; fi; \
	   ${RM} -f ex8_1.tmp
runex9:
	-@${MPIEXEC} -n 3 ./ex9 -view_info > ex9.tmp 2>&1;   \
	   if (${DIFF} output/ex9_1.out ex9.tmp) then true; \
	   else printf "${PWD}\nPossible problem with ex9_1, diffs above\n=========================================\n"; fi; \
	   ${RM} -f ex9.tmp
runex9_2:
	-@${MPIEXEC} -n 3 ./ex9 -nsubcomms 2 -view_mat -psubcomm_type interlaced > ex9.tmp 2>&1;   \
	   if (${DIFF} output/ex9_2.out ex9.tmp) then true; \
	   else printf "${PWD}\nPossible problem with ex9_2, diffs above\n=========================================\n"; fi; \
	   ${RM} -f ex9.tmp
runex9_3:
	-@${MPIEXEC} -n 3 ./ex9 -nsubcomms 2 -view_mat -psubcomm_type contiguous > ex9.tmp 2>&1;   \
	   if (${DIFF} output/ex9_3.out ex9.tmp) then true; \
	   else printf "${PWD}\nPossible problem with ex9_3, diffs above\n=========================================\n"; fi; \
	   ${RM} -f ex9.tmp
runex9_3_baij:
	-@${MPIEXEC} -n 3 ./ex9 -mat_type baij -nsubcomms 2 -view_mat > ex9.tmp 2>&1;   \
	   if (${DIFF} output/ex9_3_baij.out ex9.tmp) then true; \
	   else printf "${PWD}\nPossible problem with ex9_3_baij, diffs above\n=========================================\n"; fi; \
	   ${RM} -f ex9.tmp
runex9_4_baij:
	-@${MPIEXEC} -n 3 ./ex9 -mat_type baij -nsubcomms 2 -view_mat -psubcomm_type interlaced > ex9.tmp 2>&1;   \
	   if (${DIFF} output/ex9_4_baij.out ex9.tmp) then true; \
	   else printf "${PWD}\nPossible problem with ex9_4_baij, diffs above\n=========================================\n"; fi; \
	   ${RM} -f ex9.tmp
runex9_3_sbaij:
	-@${MPIEXEC} -n 3 ./ex9 -mat_type sbaij -nsubcomms 2 -view_mat > ex9.tmp 2>&1;   \
	   if (${DIFF} output/ex9_3_sbaij.out ex9.tmp) then true; \
	   else printf "${PWD}\nPossible problem with ex9_3_sbaij, diffs above\n=========================================\n"; fi; \
	   ${RM} -f ex9.tmp
runex9_4_sbaij:
	-@${MPIEXEC} -n 3 ./ex9 -mat_type sbaij -nsubcomms 2 -view_mat -psubcomm_type interlaced > ex9.tmp 2>&1;   \
	   if (${DIFF} output/ex9_4_sbaij.out ex9.tmp) then true; \
	   else printf "${PWD}\nPossible problem with ex9_4_sbaij, diffs above\n=========================================\n"; fi; \
	   ${RM} -f ex9.tmp

runex10:
	-@${MPIEXEC} -n 1  ./ex10 > ex10_1.tmp 2>&1;   \
	   if (${DIFF} output/ex10_1.out ex10_1.tmp) then true; \
	   else printf "${PWD}\nPossible problem with ex10_1, diffs above\n=========================================\n"; fi; \
	   ${RM} -f ex10_1.tmp
runex11:
	-@${MPIEXEC} -n 1  ./ex11 > ex11_1.tmp 2>&1;   \
	   if (${DIFF} output/ex11_1.out ex11_1.tmp) then true; \
	   else printf "${PWD}\nPossible problem with ex11_1, diffs above\n=========================================\n"; fi; \
	   ${RM} -f ex11_1.tmp
runex11_2:
	-@${MPIEXEC} -n 1  ./ex11 -mat_type seqbaij -mat_block_size 5 > ex11_2.tmp 2>&1;   \
	   if (${DIFF} output/ex11_2.out ex11_2.tmp) then true; \
	   else printf "${PWD}\nPossible problem with ex11_2, diffs above\n=========================================\n"; fi; \
	   ${RM} -f ex11_2.tmp
runex11_3:
	-@${MPIEXEC} -n 1  ./ex11 -keep_nonzero_pattern > ex11_3.tmp 2>&1;   \
	   if (${DIFF} output/ex11_3.out ex11_3.tmp) then true; \
	   else printf "${PWD}\nPossible problem with ex11_3, diffs above\n=========================================\n"; fi; \
	   ${RM} -f ex11_3.tmp
runex11_4:
	-@${MPIEXEC} -n 1  ./ex11 -keep_nonzero_pattern -mat_type seqbaij -mat_block_size 5 > ex11_4.tmp 2>&1; \
	   if (${DIFF} output/ex11_4.out ex11_4.tmp) then true; \
	   else printf "${PWD}\nPossible problem with ex11_4, diffs above\n=========================================\n"; fi; \
	   ${RM} -f ex11_4.tmp

runex12:
	-@${MPIEXEC}  -n 2 ./ex12 | grep -v "MPI processes" > ex12_1.tmp 2>&1;   \
	   if (${DIFF} output/ex12_1.out ex12_1.tmp) then true; \
	   else printf "${PWD}\nPossible problem with ex12_1, diffs above\n=========================================\n"; fi; \
	   ${RM} -f ex12_1.tmp
runex12_2:
	-@${MPIEXEC}  -n 3 ./ex12 -mat_type mpibaij -mat_block_size 3 | grep -v "MPI processes" > ex12_2.tmp 2>&1;   \
	   if (${DIFF} output/ex12_2.out ex12_2.tmp) then true; \
	   else printf "${PWD}\nPossible problem with ex12_2, diffs above\n=========================================\n"; fi; \
	   ${RM} -f ex12_2.tmp
runex12_3:
	-@${MPIEXEC}  -n 3 ./ex12 -mat_type mpiaij -keep_nonzero_pattern | grep -v "MPI processes"> ex12_3.tmp 2>&1;   \
	   if (${DIFF} output/ex12_3.out ex12_3.tmp) then true; \
	   else printf "${PWD}\nPossible problem with ex12_3, diffs above\n=========================================\n"; fi; \
	   ${RM} -f ex12_3.tmp
runex12_4:
	-@${MPIEXEC} -n 3 ./ex12 -keep_nonzero_pattern -mat_type mpibaij -mat_block_size 3 | grep -v "MPI processes"> ex12_4.tmp 2>&1; \
	   if (${DIFF} output/ex12_4.out ex12_4.tmp) then true; \
	   else printf "${PWD}\nPossible problem with ex12_4, diffs above\n=========================================\n"; fi; \
	   ${RM} -f ex12_4.tmp
runex13:
	-@${MPIEXEC} -n 1  ./ex13 | grep -v "MPI processes" > ex13_1.tmp 2>&1;   \
	   if (${DIFF} output/ex13_1.out ex13_1.tmp) then true; \
	   else printf "${PWD}\nPossible problem with ex13_1, diffs above\n=========================================\n"; fi; \
	   ${RM} -f ex13_1.tmp
runex14:
	-@${MPIEXEC} -n 1  ./ex14 > ex14_1.tmp 2>&1;   \
	   if (${DIFF} output/ex14_1.out ex14_1.tmp) then true; \
	   else printf "${PWD}\nPossible problem with ex14_1, diffs above\n=========================================\n"; fi; \
	   ${RM} -f ex14_1.tmp
runex15:
	-@${MPIEXEC} -n 1  ./ex15  > ex15_1.tmp 2>&1;	\
	   if (${DIFF} output/ex15_1.out ex15_1.tmp) then true; \
	   else printf "${PWD}\nPossible problem with ex15_1, diffs above\n=========================================\n"; fi; \
	   ${RM} -f ex15_1.tmp
runex16:
	-@${MPIEXEC} -n 2 ./ex16  > ex16_1.tmp 2>&1;	\
	   if (${DIFF} output/ex16_1.out ex16_1.tmp) then true; \
	   else printf "${PWD}\nPossible problem with ex16_1, diffs above\n=========================================\n"; fi; \
	   ${RM} -f ex16_1.tmp matrix.dat  matrix.dat.info
runex16f90:
	-@${MPIEXEC} -n 2 ./ex16f90 | sort -b  > ex16f90_1.tmp 2>&1;	\
	   if (sort -b output/ex16f90_1.out | ${DIFF} -  ex16f90_1.tmp) then true; \
	   else printf "${PWD}\nPossible problem with ex16f90_1, diffs above\n=========================================\n"; fi; \
	   ${RM} -f ex16f90_1.tmp
runex17:
	-@${MPIEXEC} -n 1  ./ex17 > ex17_1.tmp 2>&1;   \
	   if (${DIFF} output/ex17_1.out ex17_1.tmp) then true; \
	   else printf "${PWD}\nPossible problem with ex17_1, diffs above\n=========================================\n"; fi; \
	   ${RM} -f ex17_1.tmp
runex18:
	-@${MPIEXEC}  -n 1 ./ex18 > ex18_0.tmp 2>&1;   \
	   if (${DIFF} output/ex18_0.out ex18_0.tmp) then true; \
	   else printf "${PWD}\nPossible problem with ex18_0, diffs above\n=========================================\n"; fi; \
	   ${RM} -f ex18_0.tmp
runex18_1:
	-@${MPIEXEC}  -n 2 ./ex18 > ex18_1.tmp 2>&1;   \
	   if (${DIFF} output/ex18_1.out ex18_1.tmp) then true; \
	   else printf "${PWD}\nPossible problem with ex18_1, diffs above\n=========================================\n"; fi; \
	   ${RM} -f ex18_1.tmp
runex18_2:
	-@${MPIEXEC}  -n 7 ./ex18 > ex18_2.tmp 2>&1;   \
	   if (${DIFF} output/ex18_2.out ex18_2.tmp) then true; \
	   else printf "${PWD}\nPossible problem with ex18_2, diffs above\n=========================================\n"; fi; \
	   ${RM} -f ex18_2.tmp
runex18_3:
	-@${MPIEXEC}  -n 1 ./ex18 -mat_type baij > ex18_3.tmp 2>&1;   \
	   if (${DIFF} output/ex18_3.out ex18_3.tmp) then true; \
	   else printf "${PWD}\nPossible problem with ex18_3, diffs above\n=========================================\n"; fi; \
	   ${RM} -f ex18_3.tmp
runex18_4:
	-@${MPIEXEC}  -n 2 ./ex18 -mat_type baij > ex18_4.tmp 2>&1;   \
	   if (${DIFF} output/ex18_4.out ex18_4.tmp) then true; \
	   else printf "${PWD}\nPossible problem with ex18_4, diffs above\n=========================================\n"; fi; \
	   ${RM} -f ex18_4.tmp
runex18_5:
	-@${MPIEXEC}  -n 7 ./ex18 -mat_type baij > ex18_5.tmp 2>&1;   \
	   if (${DIFF} output/ex18_5.out ex18_5.tmp) then true; \
	   else printf "${PWD}\nPossible problem with ex18_5, diffs above\n=========================================\n"; fi; \
	   ${RM} -f ex18_5.tmp
runex18_6:
	-@${MPIEXEC}  -n 1 ./ex18 -bs 2 -mat_type baij > ex18_6.tmp 2>&1;   \
	   if (${DIFF} output/ex18_6.out ex18_6.tmp) then true; \
	   else printf "${PWD}\nPossible problem with ex18_6, diffs above\n=========================================\n"; fi; \
	   ${RM} -f ex18_6.tmp
runex18_7:
	-@${MPIEXEC}  -n 2 ./ex18 -bs 2 -mat_type baij > ex18_7.tmp 2>&1;   \
	   if (${DIFF} output/ex18_7.out ex18_7.tmp) then true; \
	   else printf "${PWD}\nPossible problem with ex18_7, diffs above\n=========================================\n"; fi; \
	   ${RM} -f ex18_7.tmp
runex18_8:
	-@${MPIEXEC}  -n 7 ./ex18 -bs 2 -mat_type baij > ex18_8.tmp 2>&1;   \
	   if (${DIFF} output/ex18_8.out ex18_8.tmp) then true; \
	   else printf "${PWD}\nPossible problem with ex18_8, diffs above\n=========================================\n"; fi; \
	   ${RM} -f ex18_8.tmp
runex18_9:
	-@${MPIEXEC}  -n 1 ./ex18 -bs 2 -nonlocal_bc > ex18_9.tmp 2>&1;   \
	   if (${DIFF} output/ex18_9.out ex18_9.tmp) then true; \
	   else printf "${PWD}\nPossible problem with ex18_9, diffs above\n=========================================\n"; fi; \
	   ${RM} -f ex18_9.tmp
runex18_10:
	-@${MPIEXEC}  -n 2 ./ex18 -bs 2 -nonlocal_bc > ex18_10.tmp 2>&1;   \
	   if (${DIFF} output/ex18_10.out ex18_10.tmp) then true; \
	   else printf "${PWD}\nPossible problem with ex18_10, diffs above\n=========================================\n"; fi; \
	   ${RM} -f ex18_10.tmp
runex18_11:
	-@${MPIEXEC}  -n 7 ./ex18 -bs 2 -nonlocal_bc > ex18_11.tmp 2>&1;   \
	   if (${DIFF} output/ex18_11.out ex18_11.tmp) then true; \
	   else printf "${PWD}\nPossible problem with ex18_11, diffs above\n=========================================\n"; fi; \
	   ${RM} -f ex18_11.tmp
runex18_12:
	-@${MPIEXEC}  -n 1 ./ex18 -bs 2 -nonlocal_bc -mat_type baij > ex18_12.tmp 2>&1;   \
	   if (${DIFF} output/ex18_12.out ex18_12.tmp) then true; \
	   else printf "${PWD}\nPossible problem with ex18_12, diffs above\n=========================================\n"; fi; \
	   ${RM} -f ex18_12.tmp
runex18_13:
	-@${MPIEXEC}  -n 2 ./ex18 -bs 2 -nonlocal_bc -mat_type baij > ex18_13.tmp 2>&1;   \
	   if (${DIFF} output/ex18_13.out ex18_13.tmp) then true; \
	   else printf "${PWD}\nPossible problem with ex18_13, diffs above\n=========================================\n"; fi; \
	   ${RM} -f ex18_13.tmp
runex18_14:
	-@${MPIEXEC}  -n 7 ./ex18 -bs 2 -nonlocal_bc -mat_type baij > ex18_14.tmp 2>&1;   \
	   if (${DIFF} output/ex18_14.out ex18_14.tmp) then true; \
	   else printf "${PWD}\nPossible problem with ex18_14, diffs above\n=========================================\n"; fi; \
	   ${RM} -f ex18_14.tmp
runex19:
	-@${MPIEXEC}  -n 4 ./ex19 > ex19_1.tmp 2>&1;   \
	   if (${DIFF} output/ex19_1.out ex19_1.tmp) then true; \
	   else printf "${PWD}\nPossible problem with ex19_1, diffs above\n=========================================\n"; fi; \
	   ${RM} -f ex19_1.tmp
runex20:
	-@${MPIEXEC} -n 1  ./ex20 -conv_mat_type seqaij > ex20_1.tmp 2>&1;	\
	   if (${DIFF} output/ex20_1.out ex20_1.tmp) then true; \
	   else printf "${PWD}\nPossible problem with ex20_1, diffs above\n=========================================\n"; fi; \
	   ${RM} -f ex20_1.tmp
runex21:
	-@${MPIEXEC} -n 1  ./ex21 -mat_type seqaij > ex21_1.tmp 2>&1;   \
	   if (${DIFF} output/ex21_1.out ex21_1.tmp) then true; \
	   else printf "${PWD}\nPossible problem with ex21_1, diffs above\n=========================================\n"; fi; \
	   ${RM} -f ex21_1.tmp
runex22:
	-@${MPIEXEC} -n 1  ./ex22 > ex22_1.tmp 2>&1;   \
	   if (${DIFF} output/ex22_1.out ex22_1.tmp) then true; \
	   else printf "${PWD}\nPossible problem with ex22_1, diffs above\n=========================================\n"; fi; \
	   ${RM} -f ex22_1.tmp
runex23:
	-@${MPIEXEC} -n 1  ./ex23 -test_trans > ex23_1.tmp 2>&1;   \
	   if (${DIFF} output/ex23_1.out ex23_1.tmp) then true; \
	   else printf "${PWD}\nPossible problem with ex23_1, diffs above\n=========================================\n"; fi; \
	   ${RM} -f ex23_1.tmp
runex23_2:
	-@${MPIEXEC} -n 4  ./ex23 -matis_convert_local_nest -nr 3 -nc 4 > ex23_2.tmp 2>&1;   \
	   if (${DIFF} output/ex23_2.out ex23_2.tmp) then true; \
	   else printf "${PWD}\nPossible problem with ex23_2, diffs above\n=========================================\n"; fi; \
	   ${RM} -f ex23_2.tmp
runex23_3:
	-@${MPIEXEC} -n 5  ./ex23 -m 11 -n 10 -matis_convert_local_nest -nr 2 -nc 1 > ex23_3.tmp 2>&1;   \
	   if (${DIFF} output/ex23_3.out ex23_3.tmp) then true; \
	   else printf "${PWD}\nPossible problem with ex23_3, diffs above\n=========================================\n"; fi; \
	   ${RM} -f ex23_3.tmp
runex23_4:
	-@${MPIEXEC} -n 6  ./ex23 -m 9 -n 12 -test_trans -nr 2 -nc 7 > ex23_4.tmp 2>&1;   \
	   if (${DIFF} output/ex23_4.out ex23_4.tmp) then true; \
	   else printf "${PWD}\nPossible problem with ex23_4, diffs above\n=========================================\n"; fi; \
	   ${RM} -f ex23_4.tmp
runex26:
	-@${MPIEXEC} -n 1  ./ex26 > ex26_1.tmp 2>&1;   \
	   if (${DIFF} output/ex26_1.out ex26_1.tmp) then true; \
	   else printf "${PWD}\nPossible problem with ex26_1, diffs above\n=========================================\n"; fi; \
	   ${RM} -f ex26_1.tmp
runex26_2:
	-@${MPIEXEC} -n 1  ./ex26 -bs 2 > ex26_2.tmp 2>&1;   \
	   if (${DIFF} output/ex26_2.out ex26_2.tmp) then true; \
	   else printf "${PWD}\nPossible problem with ex26_2, diffs above\n=========================================\n"; fi; \
	   ${RM} -f ex26_2.tmp
runex29:
	-@${MPIEXEC} -n 1 ./ex29 > ex29_1.tmp 2>&1;   \
	   if (${DIFF} output/ex29_1.out ex29_1.tmp) then true; \
	   else printf "${PWD}\nPossible problem with ex29_1, diffs above\n=========================================\n"; fi; \
	   ${RM} -f ex29_1.tmp
runex30:
	-@${MPIEXEC} -n 1 ./ex30 -mat_ordering -display_matrices -nox | grep -v "MPI processes" > ex30_1.tmp 2>&1;   \
	   if (${DIFF} output/ex30_1.out ex30_1.tmp) then true; \
	   else printf "${PWD}\nPossible problem with ex30_1, diffs above\n=========================================\n"; fi; \
	   ${RM} -f ex30_1.tmp
runex30_2:
	-@${MPIEXEC} -n 1 ./ex30 -mat_ordering -display_matrices -nox -lu > ex30_2.tmp 2>&1;   \
	   if (${DIFF} output/ex30_2.out ex30_2.tmp) then true; \
	   else printf "${PWD}\nPossible problem with ex30_2, diffs above\n=========================================\n"; fi; \
	   ${RM} -f ex30_2.tmp
runex30_3:
	-@${MPIEXEC} -n 1 ./ex30 -mat_ordering -lu -triangular_solve > ex30_3.tmp 2>&1;   \
	   if (${DIFF} output/ex30_3.out ex30_3.tmp) then true; \
	   else printf "${PWD}\nPossible problem with ex30_3, diffs above\n=========================================\n"; fi; \
	   ${RM} -f ex30_3.tmp
runex30_4:
	-@${MPIEXEC} -n 1 ./ex30 > ex30_4.tmp 2>&1;   \
	   if (${DIFF} output/ex30_4.out ex30_4.tmp) then true; \
	   else printf "${PWD}\nPossible problem with ex30_4, diffs above\n=========================================\n"; fi; \
	   ${RM} -f ex30_4.tmp
runex30_5:
	-@${MPIEXEC} -n 1 ./ex30 -lu > ex30_5.tmp 2>&1;   \
	   if (${DIFF} output/ex30_5.out ex30_5.tmp) then true; \
	   else printf "${PWD}\nPossible problem with ex30_5, diffs above\n=========================================\n"; fi; \
	   ${RM} -f ex30_5.tmp
runex30_6:
	-@${MPIEXEC} -n 1 ./ex30 -lu -triangular_solve > ex30_3.tmp 2>&1;   \
	   if (${DIFF} output/ex30_3.out ex30_3.tmp) then true; \
	   else printf "${PWD}\nPossible problem with ex30_6, diffs above\n=========================================\n"; fi; \
	   ${RM} -f ex30_3.tmp

runex31:
	-@${MPIEXEC} -n 1  ./ex31 | grep -v "MPI processes" > ex31_1.tmp 2>&1;   \
	   if (${DIFF} output/ex31_1.out ex31_1.tmp) then true; \
	   else printf "${PWD}\nPossible problem with ex31_1, diffs above\n=========================================\n"; fi; \
	   ${RM} -f ex31_1.tmp matrix.dat  matrix.dat.info
runex35:
	-@${MPIEXEC} -n 1  ./ex35 > ex35_1.tmp	2>&1;	\
	   if (${DIFF} output/ex35_1.out ex35_1.tmp) then true; \
	   else printf "${PWD}\nPossible problem with ex35_1, diffs above\n=========================================\n"; fi; \
	   ${RM} -f ex35_1.tmp
runex36f:
	-@${MPIEXEC} -n 1  ./ex36f > ex36_1.tmp 2>&1;   \
	   if (${DIFF} output/ex36_1.out ex36_1.tmp) then true; \
	   else printf "${PWD}\nPossible problem with ex36f_1, diffs above\n=========================================\n"; fi; \
	   ${RM} -f ex36_1.tmp
runex37:
	-@${MPIEXEC} -n 1 ./ex37 | grep -v "MPI processes"> ex37_1.tmp 2>&1;   \
	   if (${DIFF} output/ex37_1.out ex37_1.tmp) then true; \
	   else printf "${PWD}\nPossible problem with ex37_1, diffs above\n=========================================\n"; fi; \
	   ${RM} -f ex37_1.tmp
runex37_2:
	-@${MPIEXEC} -n 3 ./ex37  | grep -v "MPI processes"> ex37_1.tmp 2>&1;   \
	   if (${DIFF} output/ex37_2.out ex37_1.tmp) then true; \
	   else printf "${PWD}\nPossible problem with ex37_2, diffs above\n=========================================\n"; fi; \
	   ${RM} -f ex37_1.tmp
runex37_3:
	-@${MPIEXEC} -n 1 ./ex37 -mat_type baij -mat_block_size 1 | grep -v "MPI processes" > ex37_1.tmp 2>&1;   \
	   if (${DIFF} output/ex37_3.out ex37_1.tmp) then true; \
	   else printf "${PWD}\nPossible problem with ex37_3, diffs above\n=========================================\n"; fi; \
	   ${RM} -f ex37_1.tmp
runex37_4:
	-@${MPIEXEC} -n 1 ./ex37 -mat_type baij -mat_block_size 2  | grep -v "MPI processes"> ex37_1.tmp 2>&1;   \
	   if (${DIFF} output/ex37_4.out ex37_1.tmp) then true; \
	   else printf "${PWD}\nPossible problem with ex37_4, diffs above\n=========================================\n"; fi; \
	   ${RM} -f ex37_1.tmp
runex37_5:
	-@${MPIEXEC} -n 2 ./ex37 -mat_type baij -mat_block_size 1  | grep -v "MPI processes"> ex37_1.tmp 2>&1;   \
	   if (${DIFF} output/ex37_5.out ex37_1.tmp) then true; \
	   else printf "${PWD}\nPossible problem with ex37_5, diffs above\n=========================================\n"; fi; \
	   ${RM} -f ex37_1.tmp
runex37_6:
	-@${MPIEXEC} -n 2 ./ex37 -mat_type baij -mat_block_size 2  | grep -v "MPI processes"> ex37_1.tmp 2>&1;   \
	   if (${DIFF} output/ex37_6.out ex37_1.tmp) then true; \
	   else printf "${PWD}\nPossible problem with ex37_6, diffs above\n=========================================\n"; fi; \
	   ${RM} -f ex37_1.tmp
runex38:
	-@${MPIEXEC} -n 2 ./ex38 -mat_type elemental -m 2 -n 3 > ex38_1.tmp 2>&1;   \
	   ${DIFF} output/ex38_1.out ex38_1.tmp || printf "${PWD}\nPossible problem with ex38_1, diffs above\n=========================================\n"; \
	   ${RM} -f ex38_1.tmp
runex38_2:
	-@${MPIEXEC} -n 6 ./ex38 -mat_type elemental -m 2 -n 2 > ex38_2.tmp 2>&1;   \
	   ${DIFF} output/ex38_2.out ex38_2.tmp || printf "${PWD}\nPossible problem with ex38_2, diffs above\n=========================================\n"; \
	   ${RM} -f ex38_2.tmp
runex38_3:
	-@${MPIEXEC} -n 6 ./ex38 -mat_type elemental -m 2 -n 2 -test_matmatmult > ex38_2.tmp 2>&1;   \
	   ${DIFF} output/ex38_2.out ex38_2.tmp || printf "${PWD}\nPossible problem with ex38_3, diffs above\n=========================================\n"; \
	   ${RM} -f ex38_2.tmp
runex39:
	-@${MPIEXEC} -n 2 ./ex39 -m 3 -n 2 > ex39_1.tmp 2>&1;   \
	   ${DIFF} output/ex39_1.out ex39_1.tmp || printf "${PWD}\nPossible problem with ex39_1, diffs above\n=========================================\n"; \
	   ${RM} -f ex39_1.tmp
runex39_2:
	-@${MPIEXEC} -n 6 ./ex39 -m 2 -n 3 > ex39_2.tmp 2>&1;   \
	   ${DIFF} output/ex39_2.out ex39_2.tmp || printf "${PWD}\nPossible problem with ex39_2, diffs above\n=========================================\n"; \
	   ${RM} -f ex39_2.tmp


# See http://www.mcs.anl.gov/petsc/documentation/faq.html#datafiles for how to obtain the datafiles used below
runex40:
	-@${MPIEXEC} -n 3 ./ex40 -f ${DATAFILESPATH}/matrices/arco1 -nd 7 -ov 2 > ex40_1.tmp 2>&1; \
	   grep -v "flg =1" ex40_1.tmp > ex40_12.tmp; \
	   if (${DIFF} output/ex40_1.out ex40_12.tmp) then true; \
	   else printf "${PWD}\nPossible problem with ex40_1, diffs above\n=========================================\n"; fi; \
	   ${RM} -f ex40_1.tmp ex40_12.tmp
runex40_2:
	-@${MPIEXEC} -n 3 ./ex40 -f ${wPETSC_DIR}/share/petsc/datafiles/matrices/ns-real-int32-float64 -mat_increase_overlap_scalable 1 -nd 7 -ov 2 > ex40_2.tmp 2>&1; \
	   grep -v "flg =1" ex40_2.tmp > ex40_22.tmp; \
	   if (${DIFF} output/ex40_2.out ex40_22.tmp) then true; \
	   else printf "${PWD}\nPossible problem with ex40_2, diffs above\n=========================================\n"; fi; \
	   ${RM} -f ex40_2.tmp ex40_22.tmp
runex41:
	-@${MPIEXEC} -n 3 ./ex41 -f ${DATAFILESPATH}/matrices/arco1 -nd 3 -ov 1 > ex41_1.tmp 2>&1; \
	   grep -v "flg =1" ex41_1.tmp > ex41_12.tmp; \
	   if (${DIFF} output/ex41_1.out ex41_12.tmp) then true; \
	   else printf "${PWD}\nPossible problem with ex41_1, diffs above\n=========================================\n"; fi; \
	   ${RM} -f ex41_1.tmp ex41_12.tmp
runex42:
	-@${MPIEXEC} -n 3 ./ex42 -f ${DATAFILESPATH}/matrices/arco1 \
	   -nd 5 -ov 2  > ex42_1.tmp 2>&1; \
	   grep -v "flg =1" ex42_1.tmp > ex42_12.tmp; \
	   if (${DIFF} output/ex42_1.out ex42_12.tmp) then true; \
	   else printf "${PWD}\nPossible problem with ex42_1, diffs above\n=========================================\n"; fi; \
	   ${RM} -f ex42_1.tmp ex42_12.tmp
runex42_2:
	-@${MPIEXEC} -n 1  ./ex42 -f ${DATAFILESPATH}/matrices/arco1 \
	   -nd 8 -ov 2 > ex42_2.tmp 2>&1; \
	   if (${DIFF} output/ex42_2.out ex42_2.tmp) then true; \
	   else printf "${PWD}\nPossible problem with ex42_2, diffs above\n=========================================\n"; fi; \
	   ${RM} -f ex42_2.tmp
runex42_unsorted_seq:
	-@${MPIEXEC} -n 1  ./ex42 -f ${DATAFILESPATH}/matrices/arco1 \
	   -nd 8 -test_unsorted > ex42_unsorted_seq.tmp 2>&1; \
	   if (${DIFF} output/ex42_unsorted_seq.out ex42_unsorted_seq.tmp) then true; \
	   else printf "${PWD}\nPossible problem with ex42_unsorted_seq, diffs above\n==============================\n"; fi; \
	   ${RM} -f ex42_unsorted_seq.tmp
runex42_unsorted_mpi:
	-@${MPIEXEC} -n 3  ./ex42 -f ${DATAFILESPATH}/matrices/arco1 \
	   -nd 8 -test_unsorted > ex42_unsorted_mpi.tmp 2>&1; \
	   if (${DIFF} output/ex42_unsorted_mpi.out ex42_unsorted_mpi.tmp) then true; \
	   else printf "${PWD}\nPossible problem with ex42_unsorted_mpi, diffs above\n==============================\n"; fi; \
	   ${RM} -f ex42_unsorted_mpi.tmp
runex42_unsorted_baij_seq:
	-@${MPIEXEC} -n 1  ./ex42 -f ${DATAFILESPATH}/matrices/cfd.1.10 \
	   -nd 8 -mat_type baij -test_unsorted > ex42_unsorted_baij_seq.tmp 2>&1; \
	   if (${DIFF} output/ex42_unsorted_baij_seq.out ex42_unsorted_baij_seq.tmp) then true; \
	   else printf "${PWD}\nPossible problem with ex42_unsorted_baij_seq, diffs above\n==============================\n"; fi; \
	   ${RM} -f ex42_unsorted_baij_seq.tmp
runex42_unsorted_baij_mpi:
	-@${MPIEXEC} -n 3  ./ex42 -f ${DATAFILESPATH}/matrices/cfd.1.10 \
	   -nd 8 -mat_type baij -test_unsorted > ex42_unsorted_baij_mpi.tmp 2>&1; \
	   if (${DIFF} output/ex42_unsorted_baij_mpi.out ex42_unsorted_baij_mpi.tmp) then true; \
	   else printf "${PWD}\nPossible problem with ex42_unsorted_baij_mpi, diffs above\n==============================\n"; fi; \
	   ${RM} -f ex42_unsorted_baij_mpi.tmp

runex45:
	-@${MPIEXEC} -n 1  ./ex45 ; \
	   ${RM} -f array.dat

runex46:
	-@${MPIEXEC} -n 2  ./ex46 > ex46_1.tmp 2>&1; \
	${DIFF} output/ex46_1.out ex46_1.tmp || printf "${PWD}\nPossible problems with ex46, diffs above\n=========================================\n"; \
	${RM} -f ex46_1.tmp

# See http://www.mcs.anl.gov/petsc/documentation/faq.html#datafiles for how to obtain the datafiles used below
runex47:
	-@${MPIEXEC} -n 1  ./ex47 -f ${DATAFILESPATH}/matrices/cfd.1.10 -mat_block_size 5 > ex47_1.tmp 2>&1; \
	   if (${DIFF} output/ex47_1.out ex47_1.tmp) then true; \
	   else printf "${PWD}\nPossible problem with ex47_1, diffs above\n=========================================\n"; fi; \
	   ${RM} -f ex47_1.tmp

MATBLOCKSIZE   = 1 2 3 4 5 6 7 8
runex48:
	-@touch ex48_1.tmp;\
	for bs in ${MATBLOCKSIZE}; do \
	  ${MPIEXEC} -n 1  ./ex48 -mat_block_size  $$bs >> ex48_1.tmp 2>&1; \
	done; \
	if (${DIFF} output/ex48_1.out ex48_1.tmp) then true; \
	else printf "${PWD}\nPossible problem with ex48_1, diffs above\n========================================= with: -mat_block_size  $$bs"; fi; \
	${RM} -f ex48_1.tmp

MATSIZE        = 11 13
OVERLAP        = 1 3
NODOMAINS      = 7
runex51:
	-@touch ex51_1.tmp;\
	for bs in ${MATBLOCKSIZE}; do \
	    for matsize in ${MATSIZE}; do \
	      for ov in ${OVERLAP}; do\
	        for nd in ${NODOMAINS}; do \
	          ${MPIEXEC} -n 1  ./ex51 -mat_block_size $$bs -ov $$ov \
                     -mat_size $$matsize -nd $$nd >> ex51_1.tmp 2>&1; \
		done;\
	      done;\
	    done;\
	done;\
	  grep -v "flg =1" ex51_1.tmp > ex51_12.tmp; \
	  if (${DIFF} output/ex51_1.out ex51_12.tmp) then true; \
	  else printf "${PWD}\nPossible problem with ex51_1, diffs above\n=========================================\n"; fi; \
	  ${RM} -f ex51_1.tmp ex51_12.tmp

runex52_1:
	-@${MPIEXEC} -n 3 ./ex52 -mat_block_size 2 -test_setvaluesblocked > ex52_1.tmp 2>&1;\
	if (${DIFF} output/ex52_1.out ex52_1.tmp) then true; \
	else printf "${PWD}\nPossible problem with ex52_1, diffs above\n=========================================\n"; fi; \
	${RM} -f ex52_1.tmp

runex52_2:
	-@${MPIEXEC} -n 3 ./ex52 -mat_block_size 2 -test_setvaluesblocked -column_oriented > ex52_2.tmp 2>&1;\
	if (${DIFF} output/ex52_2.out ex52_2.tmp) then true; \
	else printf "${PWD}\nPossible problem with ex52_2, diffs above\n=========================================\n"; fi; \
	${RM} -f ex52_2.tmp

runex52_3:
	-@${MPIEXEC} -n 3 ./ex52 -mat_block_size 1 -test_setvaluesblocked > ex52_3.tmp 2>&1;\
	if (${DIFF} output/ex52_3.out ex52_3.tmp) then true; \
	else printf "${PWD}\nPossible problem with ex52_3, diffs above\n=========================================\n"; fi; \
	${RM} -f ex52_3.tmp

runex52_4:
	-@${MPIEXEC} -n 3 ./ex52 -mat_block_size 1 -test_setvaluesblocked -column_oriented > ex52_4.tmp 2>&1;\
	if (${DIFF} output/ex52_4.out ex52_4.tmp) then true; \
	else printf "${PWD}\nPossible problem with ex52_4, diffs above\n=========================================\n"; fi; \
	${RM} -f ex52_4.tmp

# See http://www.mcs.anl.gov/petsc/documentation/faq.html#datafiles for how to obtain the datafiles used below
runex53:
	-@${MPIEXEC} -n 3 ./ex53 -matload_block_size 1 -f ${DATAFILESPATH}/matrices/small > ex53_1.tmp 2>&1;\
	${MPIEXEC} -n 3 ./ex53 -matload_block_size 2 -f ${DATAFILESPATH}/matrices/small >> ex53_1.tmp 2>&1;\
	${MPIEXEC} -n 4 ./ex53 -matload_block_size 3 -f ${DATAFILESPATH}/matrices/small >> ex53_1.tmp 2>&1;\
	${MPIEXEC} -n 3 ./ex53 -matload_block_size 4 -f ${DATAFILESPATH}/matrices/small >> ex53_1.tmp 2>&1;\
	${MPIEXEC} -n 3 ./ex53 -matload_block_size 5 -f ${DATAFILESPATH}/matrices/small >> ex53_1.tmp 2>&1;\
	${MPIEXEC} -n 3 ./ex53 -matload_block_size 6 -f ${DATAFILESPATH}/matrices/small >> ex53_1.tmp 2>&1;\
	${MPIEXEC} -n 3 ./ex53 -matload_block_size 7 -f ${DATAFILESPATH}/matrices/small >> ex53_1.tmp 2>&1;\
	${MPIEXEC} -n 3 ./ex53 -matload_block_size 8 -f ${DATAFILESPATH}/matrices/small >> ex53_1.tmp 2>&1;\
	if (${DIFF} output/ex53_1.out ex53_1.tmp) then true; \
	else printf "${PWD}\nPossible problem with ex53_1, diffs above\n=========================================\n"; fi; \
	${RM} -f ex53_1.tmp

runex54:
	-@for bs in ${MATBLOCKSIZE}; do \
	    for matsize in ${MATSIZE}; do \
	      for ov in ${OVERLAP}; do\
	        for nd in ${NODOMAINS}; do \
		  for np in ${NPROCS}; do \
                    ${MPIEXEC} -n $$np ./ex54 -mat_block_size $$bs -ov $$ov -mat_size $$matsize -nd $$nd ;\
		  done; \
		done;\
	      done;\
	    done;\
	done;

runex54_2:
	-@${MPIEXEC} -n 1 ./ex54 -nd 2 -test_nd0 > ex54.tmp 2>&1;   \
	   if (${DIFF} output/ex54.out ex54.tmp) then true; \
	   else printf "${PWD}\nPossible problem with ex54_2, diffs above\n=========================================\n"; fi; \
	   ${RM} -f ex54.tmp
runex54_3:
	-@${MPIEXEC} -n 3 ./ex54 -nd 2 -test_nd0 > ex54.tmp 2>&1;   \
	   if (${DIFF} output/ex54.out ex54.tmp) then true; \
	   else printf "${PWD}\nPossible problem with ex54_3, diffs above\n=========================================\n"; fi; \
	   ${RM} -f ex54.tmp

runex55:
	-@${MPIEXEC} -n 1  ./ex55  > ex55_1.tmp 2>&1;   \
	   if (${DIFF} output/ex55_1.out ex55_1.tmp) then true; \
	   else printf "${PWD}\nPossible problem with ex55_1, diffs above\n=========================================\n"; fi; \
	   ${RM} -f ex55_1.tmp

runex55_2:
	-@${MPIEXEC} -n 3  ./ex55  > ex55_2.tmp 2>&1;   \
	   if (${DIFF} output/ex55_2.out ex55_2.tmp) then true; \
	   else printf "${PWD}\nPossible problem with ex55_2, diffs above\n=========================================\n"; fi; \
	   ${RM} -f ex55_2.tmp

runex56:
	-@${MPIEXEC} -n 1 ./ex56 | grep -v "MPI processes" > ex56_1.tmp 2>&1;   \
	   if (${DIFF} output/ex56_1.out ex56_1.tmp) then true; \
	   else printf "${PWD}\nPossible problem with ex56_1, diffs above\n=========================================\n"; fi; \
	   ${RM} -f ex56_1.tmp

runex56_4:
	-@${MPIEXEC} -n 3 ./ex56 -ass_extern | grep -v "MPI processes"> ex56_4.tmp 2>&1;   \
	   if (${DIFF} output/ex56_4.out ex56_4.tmp) then true; \
	   else printf "${PWD}\nPossible problem with ex56_4, diffs above\n=========================================\n"; fi; \
	   ${RM} -f ex56_4.tmp

runex56_5:
	-@${MPIEXEC} -n 3 ./ex56 -ass_extern -zero_rows| grep -v "MPI processes" > ex56_5.tmp 2>&1;   \
	   if (${DIFF} output/ex56_5.out ex56_5.tmp) then true; \
	   else printf "${PWD}\nPossible problem with ex56_5, diffs above\n=========================================\n"; fi; \
	   ${RM} -f ex56_5.tmp

runex58f:
	-@${MPIEXEC} -n 1 ./ex58f  -f ${wPETSC_DIR}/share/petsc/datafiles/matrices/spd-real-int32-float64 > ex58f_1.tmp 2>&1;   \
	   if (${DIFF} output/ex58f_1.out ex58f_1.tmp) then true; \
	   else printf "${PWD}\nPossible problem with ex58f_1, diffs above\n=========================================\n"; fi; \
	   ${RM} -f ex58f_1.tmp

runex59:
	-@${MPIEXEC} -n 1 ./ex59  > ex59_1.tmp 2>&1;   \
	   if (${DIFF} output/ex59_1.out ex59_1.tmp) then true; \
	   else printf "${PWD}\nPossible problem with ex59_1, diffs above\n=========================================\n"; fi; \
	   ${RM} -f ex59_1.tmp

runex59_2:
	-@${MPIEXEC} -n 3 ./ex59  > ex59_2.tmp 2>&1;   \
	   if (${DIFF} output/ex59_2.out ex59_2.tmp) then true; \
	   else printf "${PWD}\nPossible problem with ex59_2, diffs above\n=========================================\n"; fi; \
	   ${RM} -f ex59_2.tmp
runex59_baij:
	-@${MPIEXEC} -n 1 ./ex59 -mat_type baij > ex59_1.tmp 2>&1;   \
	   if (${DIFF} output/ex59_1_baij.out ex59_1.tmp) then true; \
	   else printf "${PWD}\nPossible problem with ex59_1_baij, diffs above\n=========================================\n"; fi; \
	   ${RM} -f ex59_1.tmp
runex59_2_baij:
	-@${MPIEXEC} -n 3 ./ex59 -mat_type baij > ex59_2.tmp 2>&1;   \
	   if (${DIFF} output/ex59_2_baij.out ex59_2.tmp) then true; \
	   else printf "${PWD}\nPossible problem with ex59_2_baij, diffs above\n=========================================\n"; fi; \
	   ${RM} -f ex59_2.tmp
runex59_sbaij:
	-@${MPIEXEC} -n 1 ./ex59 -mat_type sbaij > ex59_1.tmp 2>&1;   \
	   if (${DIFF} output/ex59_1_sbaij.out ex59_1.tmp) then true; \
	   else printf "${PWD}\nPossible problem with ex59_1_sbaij, diffs above\n=========================================\n"; fi; \
	   ${RM} -f ex59_1.tmp
runex59_2_sbaij:
	-@${MPIEXEC} -n 3 ./ex59 -mat_type sbaij > ex59_2.tmp 2>&1;   \
	   if (${DIFF} output/ex59_2_sbaij.out ex59_2.tmp) then true; \
	   else printf "${PWD}\nPossible problem with ex59_2_sbaij, diffs above\n=========================================\n"; fi; \
	   ${RM} -f ex59_2.tmp

runex60:
	-@${MPIEXEC} -n 3  ./ex60  -col 7 > ex60_1.tmp 2>&1;   \
	   if (${DIFF} output/ex60_1.out ex60_1.tmp) then true; \
	   else printf "${PWD}\nPossible problem with ex60_1, diffs above\n=========================================\n"; fi; \
	   ${RM} -f ex60_1.tmp

runex61:
	-@${MPIEXEC} -n 1 ./ex61  > ex61_1.tmp 2>&1;   \
	   if (${DIFF} output/ex61_1.out ex61_1.tmp) then true; \
	   else printf "${PWD}\nPossible problem with ex61_1, diffs above\n=========================================\n"; fi; \
	   ${RM} -f ex61_1.tmp

runex61_2:
	-@${MPIEXEC} -n 1  ./ex61 -baij  > ex61_2.tmp 2>&1;   \
	   if (${DIFF} output/ex61_2.out ex61_2.tmp) then true; \
	   else printf "${PWD}\nPossible problem with ex61_2, diffs above\n=========================================\n"; fi; \
	   ${RM} -f ex61_2.tmp
runex63f:
	-@${MPIEXEC} -n 2  ./ex63f  > ex63_1.tmp 2>&1;   \
	   if (${DIFF} output/ex63_1.out ex63_1.tmp) then true; \
	   else printf "${PWD}\nPossible problem with ex63f_1, diffs above\n=========================================\n"; fi; \
	   ${RM} -f ex63_1.tmp dense.mat
runex67f:
	-@${MPIEXEC} -n 1  ./ex67f -binary_read_double -options_left false  > ex67f_1.tmp 2>&1;   \
	   if (${DIFF} output/ex67f_1.out ex67f_1.tmp) then true; \
	   else printf "${PWD}\nPossible problem with ex67f_1, diffs above\n=========================================\n"; fi; \
	   ${RM} -f ex67f_1.tmp
runex67f_2:
	-@${MPIEXEC} -n 3 ./ex67f -binary_read_double -options_left false  > ex67f_1.tmp 2>&1;   \
	   if (${DIFF} output/ex67f_1.out ex67f_1.tmp) then true; \
	   else printf "${PWD}\nPossible problem with ex67f_2, diffs above\n=========================================\n"; fi; \
	   ${RM} -f ex67f_1.tmp

runex68:
	-@${MPIEXEC} -n 1 ./ex68  > ex68_1.tmp 2>&1; \
	   ${DIFF} output/ex68_1.out ex68_1.tmp || printf "${PWD}\nPossible problem with ex68, diffs above\n=========================================\n"; \
	   ${RM} -f ex68_1.tmp

runex72:
	-@${MPIEXEC} -n 1 ./ex72 -fin ../../../../share/petsc/datafiles/matrices/amesos2_test_mat0.mtx -fout outputfile > ex72_1.tmp 2>&1; \
	if (${DIFF} output/ex72_1.out ex72_1.tmp) then true; \
	else printf "${PWD}\nPossible problem with ex72, diffs above\n=========================================\n"; fi; \
	${RM} -f ex72_1.tmp outputfile outputfile.info

# See http://www.mcs.anl.gov/petsc/documentation/faq.html#datafiles for how to obtain the datafiles used below
runex73:
	-@${MPIEXEC} -n 3  ./ex73  -nox -f ${DATAFILESPATH}/matrices/arco1 -mat_partitioning_type parmetis -viewer_binary_skip_info

MATBLOCKSIZE   = 1 2 3 4 5 6 7 8
runex74:
	-@touch ex74_1.tmp;\
	for bs in ${MATBLOCKSIZE}; do \
	  ${MPIEXEC} -n 1  ./ex74 -bs  $$bs >> ex74_1.tmp 2>&1; \
	done; \
	if (${DIFF} output/ex74_1.out ex74_1.tmp) then true; \
	else printf "${PWD}\nPossible problem with ex74_1, diffs above\n=========================================\n"; fi; \
	${RM} -f ex74_1.tmp

NPROCS    = 1 2 3
runex75:
	-@touch ex75_1.tmp;\
	for np in ${NPROCS}; do \
	  for bs in ${MATBLOCKSIZE}; do \
	   ${MPIEXEC} -n $$np ./ex75 -bs  $$bs -mat_ignore_lower_triangular >> ex75_1.tmp 2>&1; \
	  done; \
	done; \
	if (${DIFF} output/ex75_1.out ex75_1.tmp) then true; \
	else printf "${PWD}\nPossible problem with ex75_1, diffs above\n=========================================\n"; fi; \
	${RM} -f ex75_1.tmp

runex76:
	-@touch ex76_1.tmp;\
	for bs in ${MATBLOCKSIZE}; do \
	  ${MPIEXEC} -n 1 ./ex76 -bs  $$bs >> ex76_1.tmp 2>&1; \
	done; \
	if (${DIFF} output/ex76_1.out ex76_1.tmp) then true; \
	else printf "${PWD}\nPossible problem with ex76, diffs above\n=========================================\n"; fi; \
	${RM} -f ex76_1.tmp

runex76_3:
	-@touch ex76_1.tmp;\
	${MPIEXEC} -n 1 ./ex76 -testaij >> ex76_1.tmp 2>&1; \
	if (${DIFF} output/ex76_1.out ex76_1.tmp) then true; \
	else printf "${PWD}\nPossible problem with ex76_3, diffs above\n=========================================\n"; fi; \
	${RM} -f ex76_1.tmp

#runex77:
#	-@touch ex77_1.tmp;\
#	for bs in ${MATBLOCKSIZE}; do \
#	  ${MPIEXEC} -n 1  ex77 -bs  $$bs >> ex77_1.tmp 2>&1; \
#	done; \
#	if (${DIFF} output/ex77_1.out ex77_1.tmp) then true; \
#	else printf "${PWD}\nPossible problem with ex77_1, diffs above\n=========================================\n"; fi; \
#	${RM} -f ex77_1.tmp

runex78:
	-@${MPIEXEC} -n 1 ./ex78 -Ain ~/matrices/indefinite/afiro_A.dat -bin \
	   ~/matrices/indefinite/afiro_b.dat -uin ~/matrices/indefinite/afiro_u.dat > ex78_1.tmp 2>&1;   \
	   if (${DIFF} output/ex78_1.out ex78_1.tmp) then true; \
	   else printf "${PWD}\nPossible problem with ex78_1, diffs above\n=========================================\n"; fi; \
	   ${RM} -f ex78_1.tmp matrix.dat  matrix.dat.info
runex79f:
	-@${MPIEXEC} -n 1 ./ex79f -binary_read_double -options_left false  > ex79f_1.tmp 2>&1;   \
	   if (${DIFF} output/ex79f_1.out ex79f_1.tmp) then true; \
	   else printf "${PWD}\nPossible problem with ex79f_1, diffs above\n=========================================\n"; fi; \
	   ${RM} -f ex79f_1.tmp fort.7
runex82:
	  -@${MPIEXEC} -n 4 ./ex82   > ex82.tmp 2>&1; \
          if (${DIFF} output/ex82.out ex82.tmp) then true; \
           else printf "${PWD}\nPossible problem with ex82, diffs above\n=========================================\n"; fi; \
           ${RM} -f ex82.tmp
runex85f:
	-@${MPIEXEC} -n 1 ./ex85f  > ex85f_1.tmp 2>&1;   \
	   if (${DIFF} output/ex85f_1.out ex85f_1.tmp) then true; \
	   else printf "${PWD}\nPossible problem with ex85f_1, diffs above\n=========================================\n"; fi; \
	   ${RM} -f ex85f_1.tmp

runex86:
	-@${MPIEXEC} -n 3 ./ex86 > ex86_1.tmp 2>&1;   \
	   ${DIFF} output/ex86_1.out ex86_1.tmp || printf "${PWD}\nPossible problem with ex86_1, diffs above\n=========================================\n"; \
	   ${RM} -f ex86_1.tmp
runex86_2:
	-@${MPIEXEC} -n 3 ./ex86 -mat_type baij > ex86_1.tmp 2>&1;   \
	   ${DIFF} output/ex86_2.out ex86_1.tmp || printf "${PWD}\nPossible problem with ex86_2, diffs above\n=========================================\n"; \
	   ${RM} -f ex86_1.tmp
runex86_3:
	-@${MPIEXEC} -n 3 ./ex86 -mat_type baij -bs 2 > ex86_1.tmp 2>&1;   \
	   ${DIFF} output/ex86_3.out ex86_1.tmp || printf "${PWD}\nPossible problem with ex86_3, diffs above\n=========================================\n"; \
	   ${RM} -f ex86_1.tmp

runex88:
	-@${MPIEXEC} -n 1  ./ex88 > ex88_1.tmp 2>&1;   \
	   ${DIFF} output/ex88_1.out ex88_1.tmp || printf "${PWD}\nPossible problem with ex88_1, diffs above\n=========================================\n"; \
	   ${RM} -f ex88_1.tmp
runex91:
	-@${MPIEXEC} -n 1 ./ex91 -ov 2 > ex91_1.tmp 2>&1;   \
	   if (${DIFF} output/ex91_1.out ex91_1.tmp) then true; \
	   else printf "${PWD}\nPossible problem with ex91_1, diffs above\n=========================================\n"; fi; \
	   ${RM} -f ex91_1.tmp

OVERLAP   = 1 3
BS        = 2 8
runex92:
	-@touch ex92_1.tmp;\
	  for ov in ${OVERLAP}; do \
            for bs in ${BS}; do \
	      ${MPIEXEC} -n 1 ./ex92 -ov $$ov -mat_block_size $$bs -test_overlap -test_submat >> ex92_1.tmp 2>&1; \
	    done; \
	  done; \
	if (${DIFF} output/ex92_1.out ex92_1.tmp) then true; \
	else printf "${PWD}\nPossible problem with ex92_1: ./ex92 -ov  $$ov -mat_block_size $$bs -test_overlap -test_submat, diffs above\n=========================================\n"; fi; \
	${RM} -f ex92_1.tmp

NPROCS    = 3 4
runex92_2:
	-@touch ex92_1.tmp;\
	for np in ${NPROCS}; do \
	  for ov in ${OVERLAP}; do \
            for bs in ${BS}; do \
	      ${MPIEXEC} -n $$np ./ex92 -ov $$ov -mat_block_size $$bs -test_overlap -test_submat >> ex92_1.tmp 2>&1; \
	    done; \
	  done; \
	done; \
	if (${DIFF} output/ex92_1.out ex92_1.tmp) then true; \
	else printf "${PWD}\nPossible problem with ex92_2, -n $$np ./ex92 -ov $$ov -mat_block_size $$bs -test_overlap -test_submat, diffs above\n=========================================\n"; fi; \
	${RM} -f ex92_1.tmp

runex92_3:
	-@touch ex92_1.tmp;\
	for np in ${NPROCS}; do \
	  for ov in ${OVERLAP}; do \
            for bs in ${BS}; do \
	      ${MPIEXEC} -n $$np  ./ex92 -ov $$ov -mat_block_size $$bs -test_overlap -test_allcols >> ex92_1.tmp 2>&1; \
	    done; \
	  done; \
	done; \
	if (${DIFF} output/ex92_1.out ex92_1.tmp) then true; \
	else printf "${PWD}\nPossible problem with ex92_3, -n $$np ./ex92 -ov  $$ov -mat_block_size $$bs -test_overlap -test_allcols, diffs above\n=========================================\n"; fi; \
	${RM} -f ex92_1.tmp

runex92_3_sorted:
	-@touch ex92_1.tmp;\
	for np in ${NPROCS}; do \
	  for ov in ${OVERLAP}; do \
            for bs in ${BS}; do \
	      ${MPIEXEC} -n $$np  ./ex92 -ov $$ov -mat_block_size $$bs -test_overlap -test_allcols -test_sorted >> ex92_1.tmp 2>&1; \
	    done; \
	  done; \
	done; \
	if (${DIFF} output/ex92_1.out ex92_1.tmp) then true; \
	else printf "${PWD}\nPossible problem with ex92_3_sorted, -n $$np ./ex92 -ov  $$ov -mat_block_size $$bs -test_overlap -test_allcols -test_unsorted, diffs above\n=========================================\n"; fi; \
	${RM} -f ex92_1.tmp

runex92_4:
	-@touch ex92_1.tmp;\
	for np in ${NPROCS}; do \
	  for ov in ${OVERLAP}; do \
            for bs in ${BS}; do \
	      ${MPIEXEC} -n $$np  ./ex92 -ov $$ov -mat_block_size $$bs -test_submat -test_allcols >> ex92_1.tmp 2>&1; \
	    done; \
	  done; \
	done; \
	if (${DIFF} output/ex92_1.out ex92_1.tmp) then true; \
	else printf "${PWD}\nPossible problem with ex92_4, -n $$np ./ex92 -ov  $$ov -mat_block_size $$bs -test_submat -test_allcols, diffs above\n=========================================\n"; fi; \
	${RM} -f ex92_1.tmp

runex93:
	-@${MPIEXEC} -n 1 ./ex93 > ex93_1.tmp 2>&1; \
	   if (${DIFF} output/ex93_1.out ex93_1.tmp) then true; \
	   else printf "${PWD}\nPossible problem with ex93_1, diffs above\n=========================================\n"; fi; \
	   ${RM} -f ex93_1.tmp
runex93_scalable:
	-@${MPIEXEC} -n 1 ./ex93 -B_matmatmult_via scalable > ex93_1.tmp 2>&1; \
	   if (${DIFF} output/ex93_1.out ex93_1.tmp) then true; \
	   else printf "${PWD}\nPossible problem with ex93_scalable, diffs above\n=========================================\n"; fi; \
	   ${RM} -f ex93_1.tmp
runex93_scalable_fast:
	-@${MPIEXEC} -n 1 ./ex93 -B_matmatmult_via scalable_fast > ex93_1.tmp 2>&1; \
	   if (${DIFF} output/ex93_1.out ex93_1.tmp) then true; \
	   else printf "${PWD}\nPossible problem with ex93_scalable_fast, diffs above\n=========================================\n"; fi; \
	   ${RM} -f ex93_1.tmp
runex93_heap:
	-@${MPIEXEC} -n 1 ./ex93 -B_matmatmult_via heap> ex93_1.tmp 2>&1; \
	   if (${DIFF} output/ex93_1.out ex93_1.tmp) then true; \
	   else printf "${PWD}\nPossible problem with ex93_heap, diffs above\n=========================================\n"; fi; \
	   ${RM} -f ex93_1.tmp
runex93_btheap:
	-@${MPIEXEC} -n 1 ./ex93 -B_matmatmult_via btheap> ex93_1.tmp 2>&1; \
	   if (${DIFF} output/ex93_1.out ex93_1.tmp) then true; \
	   else printf "${PWD}\nPossible problem with ex93_btheap, diffs above\n=========================================\n"; fi; \
	   ${RM} -f ex93_1.tmp
runex93_llcondensed:
	-@${MPIEXEC} -n 1 ./ex93 -B_matmatmult_via llcondensed > ex93_1.tmp 2>&1; \
	   if (${DIFF} output/ex93_1.out ex93_1.tmp) then true; \
	   else printf "${PWD}\nPossible problem with ex93_llcondensed, diffs above\n=========================================\n"; fi; \
	   ${RM} -f ex93_1.tmp
runex93_2:
	-@${MPIEXEC} -n 2 ./ex93 -B_matmatmult_via nonscalable > ex93_1.tmp 2>&1; \
	   if (${DIFF} output/ex93_2.out ex93_1.tmp) then true; \
	   else printf "${PWD}\nPossible problem with ex93_2, diffs above\n=========================================\n"; fi; \
	   ${RM} -f ex93_1.tmp
runex93_3:
	-@${MPIEXEC} -n 2 ./ex93  > ex93_1.tmp 2>&1; \
	   if (${DIFF} output/ex93_2.out ex93_1.tmp) then true; \
	   else printf "${PWD}\nPossible problem with ex93_3, diffs above\n=========================================\n"; fi; \
	   ${RM} -f ex93_1.tmp
runex93_4:
	-@${MPIEXEC} -n 2 ./ex93 -A_matptap_via scalable > ex93_1.tmp 2>&1; \
	   if (${DIFF} output/ex93_2.out ex93_1.tmp) then true; \
	   else printf "${PWD}\nPossible problem with ex93_4, diffs above\n=========================================\n"; fi; \
	   ${RM} -f ex93_1.tmp
runex93_hypre:
	-@${MPIEXEC} -n 3 ./ex93 -B_matmatmult_via hypre -A_matptap_via hypre -test_hypre > ex93_1.tmp 2>&1; \
	   if (${DIFF} output/ex93_hypre.out ex93_1.tmp) then true; \
	   else printf "${PWD}\nPossible problem with ex93_hypre, diffs above\n=========================================\n"; fi; \
	   ${RM} -f ex93_1.tmp

# See http://www.mcs.anl.gov/petsc/documentation/faq.html#datafiles for how to obtain the datafiles used below
runex94_matmatmult:
	-@${MPIEXEC} -n 1 ./ex94 -f0 ${DATAFILESPATH}/matrices/arco1 -f1 ${DATAFILESPATH}/matrices/arco1 -viewer_binary_skip_info > ex94_1.tmp 2>&1; \
	   if (${DIFF} output/ex94_1.out ex94_1.tmp) then true; \
	   else printf "${PWD}\nPossible problem with ex94_matmatmult, diffs above\n=========================================\n"; fi; \
	   ${RM} -f ex94_1.tmp
runex94_matmatmult_2:
	-@${MPIEXEC} -n 1 ./ex94 -f0 ${DATAFILESPATH}/matrices/arco1 -f1 ${DATAFILESPATH}/matrices/arco1 -mat_type mpiaij -viewer_binary_skip_info > ex94_1.tmp 2>&1; \
	   if (${DIFF} output/ex94_1.out ex94_1.tmp) then true; \
	   else printf "${PWD}\nPossible problem with ex94_matmatmult_2, diffs above\n=========================================\n"; fi; \
	   ${RM} -f ex94_1.tmp
runex94_matmatmult_scalable:
	-@${MPIEXEC} -n 4 ./ex94 -f0 ${DATAFILESPATH}/matrices/arco1 -f1 ${DATAFILESPATH}/matrices/arco1 -matmatmult_via scalable > ex94_1.tmp 2>&1; \
	   if (${DIFF} output/ex94_1.out ex94_1.tmp) then true; \
	   else printf "${PWD}\nPossible problem with ex94_matmatmult_scalable, diffs above\n=========================================\n"; fi; \
	   ${RM} -f ex94_1.tmp
runex94_scalable0:
	-@${MPIEXEC} -n 1 ./ex94 -f0 ${DATAFILESPATH}/matrices/arco1 -f1 ${DATAFILESPATH}/matrices/arco1 -viewer_binary_skip_info > ex94_1.tmp 2>&1; \
	   if (${DIFF} output/ex94_1.out ex94_1.tmp) then true; \
	   else printf "${PWD}\nPossible problem with ex94_scalable0, diffs above\n=========================================\n"; fi; \
	   ${RM} -f ex94_1.tmp
runex94_scalable1:
	-@${MPIEXEC} -n 1 ./ex94 -f0 ${DATAFILESPATH}/matrices/arco1 -f1 ${DATAFILESPATH}/matrices/arco1 -viewer_binary_skip_info -matptap_via scalable > ex94_1.tmp 2>&1; \
	   if (${DIFF} output/ex94_1.out ex94_1.tmp) then true; \
	   else printf "${PWD}\nPossible problem with ex94_scalable1, diffs above\n=========================================\n"; fi; \
	   ${RM} -f ex94_1.tmp
runex94_2_mattransposematmult_scalable:
	-@${MPIEXEC} -n 3 ./ex94 -f0 ${DATAFILESPATH}/matrices/medium -f1 ${DATAFILESPATH}/matrices/medium -mattransposematmult_via scalable> ex94_2.tmp 2>&1; \
	   if (${DIFF} output/ex94_1.out ex94_2.tmp) then true; \
	   else printf "${PWD}\nPossible problem with ex94_2_mattransposematmult, diffs above\n=========================================\n"; fi; \
	   ${RM} -f ex94_2.tmp
runex94_2_mattransposematmult_matmatmult:
	-@${MPIEXEC} -n 3 ./ex94 -f0 ${DATAFILESPATH}/matrices/medium -f1 ${DATAFILESPATH}/matrices/medium -mattransposematmult_via matmatmult> ex94_2.tmp 2>&1; \
	   if (${DIFF} output/ex94_1.out ex94_2.tmp) then true; \
	   else printf "${PWD}\nPossible problem with ex94_2_mattransposematmult, diffs above\n=========================================\n"; fi; \
	   ${RM} -f ex94_2.tmp

runex94_rap:
	-@${MPIEXEC} -n 3 ./ex94 -f0 ${DATAFILESPATH}/matrices/medium -f1 ${DATAFILESPATH}/matrices/medium > ex94_2.tmp 2>&1; \
	   if (${DIFF} output/ex94_1.out ex94_2.tmp) then true; \
	   else printf "${PWD}\nPossible problem with ex94_rap, diffs above\n=========================================\n"; fi; \
	   ${RM} -f ex94_2.tmp
runex94_ptap:
	-@${MPIEXEC} -n 3 ./ex94 -f0 ${DATAFILESPATH}/matrices/medium -f1 ${DATAFILESPATH}/matrices/medium -matptap_via scalable > ex94_2.tmp 2>&1; \
	   if (${DIFF} output/ex94_1.out ex94_2.tmp) then true; \
	   else printf "${PWD}\nPossible problem with ex94_ptap, diffs above\n=========================================\n"; fi; \
	   ${RM} -f ex94_2.tmp

runex94_axpy_seqaij:
	-@${MPIEXEC} -n 1 ./ex94 -f0 ${DATAFILESPATH}/matrices/EigenProblems/jifengzhao/petsc_stiff20.dat -f1 ${DATAFILESPATH}/matrices/EigenProblems/jifengzhao/petsc_mass20.dat -test_MatAXPY > ex94_1.tmp 2>&1; \
	   if (${DIFF} output/ex94_1.out ex94_1.tmp) then true; \
	   else printf "${PWD}\nPossible problem with ex94_axpy_seqaij, diffs above\n=========================================\n"; fi; \
	   ${RM} -f ex94_1.tmp
runex94_axpy_mpiaij:
	-@${MPIEXEC} -n 8 ./ex94 -f0 ${DATAFILESPATH}/matrices/EigenProblems/jifengzhao/petsc_stiff20.dat -f1 ${DATAFILESPATH}/matrices/EigenProblems/jifengzhao/petsc_mass20.dat -test_MatAXPY > ex94_1.tmp 2>&1; \
	   if (${DIFF} output/ex94_1.out ex94_1.tmp) then true; \
	   else printf "${PWD}\nPossible problem with ex94_axpy_mpiaij, diffs above\n=========================================\n"; fi; \
	   ${RM} -f ex94_1.tmp

runex94_axpy_seqbaij:
	-@${MPIEXEC} -n 1 ./ex94 -f0 ${DATAFILESPATH}/matrices/EigenProblems/jifengzhao/petsc_stiff20.dat -f1 ${DATAFILESPATH}/matrices/EigenProblems/jifengzhao/petsc_mass20.dat -test_MatAXPY -mat_type baij > ex94_1.tmp 2>&1; \
	   if (${DIFF} output/ex94_1.out ex94_1.tmp) then true; \
	   else printf "${PWD}\nPossible problem with ex94_axpy_seqbaij, diffs above\n=========================================\n"; fi; \
	   ${RM} -f ex94_1.tmp
runex94_axpy_mpibaij:
	-@${MPIEXEC} -n 8 ./ex94 -f0 ${DATAFILESPATH}/matrices/EigenProblems/jifengzhao/petsc_stiff20.dat -f1 ${DATAFILESPATH}/matrices/EigenProblems/jifengzhao/petsc_mass20.dat -test_MatAXPY -mat_type baij > ex94_1.tmp 2>&1; \
	   if (${DIFF} output/ex94_1.out ex94_1.tmp) then true; \
	   else printf "${PWD}\nPossible problem with ex94_axpy_mpibaij, diffs above\n=========================================\n"; fi; \
	   ${RM} -f ex94_1.tmp

runex94_axpy_seqsbaij:
	-@${MPIEXEC} -n 1 ./ex94 -f0 ${DATAFILESPATH}/matrices/EigenProblems/jifengzhao/petsc_stiff20.dat -f1 ${DATAFILESPATH}/matrices/EigenProblems/jifengzhao/petsc_mass20.dat -test_MatAXPY -mat_type sbaij > ex94_1.tmp 2>&1; \
	   if (${DIFF} output/ex94_1.out ex94_1.tmp) then true; \
	   else printf "${PWD}\nPossible problem with ex94_axpy_seqsbaij, diffs above\n=========================================\n"; fi; \
	   ${RM} -f ex94_1.tmp
runex94_axpy_mpisbaij:
	-@${MPIEXEC} -n 8 ./ex94 -f0 ${DATAFILESPATH}/matrices/EigenProblems/jifengzhao/petsc_stiff20.dat -f1 ${DATAFILESPATH}/matrices/EigenProblems/jifengzhao/petsc_mass20.dat -test_MatAXPY -mat_type sbaij > ex94_1.tmp 2>&1; \
	   if (${DIFF} output/ex94_1.out ex94_1.tmp) then true; \
	   else printf "${PWD}\nPossible problem with ex94_axpy_mpisbaij, diffs above\n=========================================\n"; fi; \
	   ${RM} -f ex94_1.tmp

runex95:
	-@${MPIEXEC} -n 3 ./ex95 | grep -v "MPI processes" > ex95_1.tmp 2>&1; \
	   if (${DIFF} output/ex95_1.out ex95_1.tmp) then true; \
	   else printf "${PWD}\nPossible problem with ex95_1, diffs above\n=========================================\n"; fi; \
	   ${RM} -f ex95_1.tmp
runex95_2:
	-@${MPIEXEC} -n 1 ./ex95 | grep -v "MPI processes" > ex95_1.tmp 2>&1; \
	   if (${DIFF} output/ex95_2.out ex95_1.tmp) then true; \
	   else printf "${PWD}\nPossible problem with ex95_2, diffs above\n=========================================\n"; fi; \
	   ${RM} -f ex95_1.tmp

runex96:
	-@${MPIEXEC} -n 3 ./ex96 -Mx 10 -My 5 > ex96.tmp 2>&1; \
	   if (${DIFF} output/ex96.out ex96.tmp) then true; \
	   else printf "${PWD}\nPossible problem with ex96, diffs above\n=========================================\n"; fi; \
	   ${RM} -f ex96.tmp

runex97:
	-@${MPIEXEC} -n 3 ./ex97 > ex97.tmp 2>&1; \
	   ${DIFF} output/ex97_1.out ex97.tmp || printf "${PWD}\nPossible problem with ex97, diffs above\n=========================================\n"; \
	   ${RM} -f ex97.tmp

runex98:
	-@${MPIEXEC} -n 4 ./ex98  > ex98.tmp 2>&1; \
	   if (${DIFF} output/ex98.out ex98.tmp) then true; \
	   else printf "${PWD}\nPossible problem with ex98, diffs above\n=========================================\n"; fi; \
	   ${RM} -f ex98.tmp

# See http://www.mcs.anl.gov/petsc/documentation/faq.html#datafiles for how to obtain the datafiles used below
NPROCS    = 1 3
DOF       = 1 2 3 4 5 6 8 9 16
runex100:
	-@touch ex100.tmp;\
	for np in ${NPROCS}; do \
	  for dof in ${DOF}; do \
	    ${MPIEXEC} -n $$np ./ex100 -f ${DATAFILESPATH}/matrices/arco1 -dof $$dof -viewer_binary_skip_info > ex100.tmp 2>&1; \
	    if (${DIFF} output/ex100.out ex100.tmp) then true; \
            else printf "${PWD}\nPossible problem with ex100 with:";\
	    echo ${MPIEXEC} -n $$np ./ex100 -f ${DATAFILESPATH}/matrices/arco1 -dof $$dof -viewer_binary_skip_info; fi; \
	  done; \
	done; \
	${RM} -f ex100.tmp

runex101:
	-@${MPIEXEC} -n 1  ./ex101  > ex101.tmp 2>&1;   \
	   if (${DIFF} output/ex101.out ex101.tmp) then true; \
	   else printf "${PWD}\nPossible problem with ex101_1, diffs above\n=========================================\n"; fi; \
	   ${RM} -f ex101.tmp

runex102_1:
	-@${MPIEXEC} -n 2 ./ex102 -view_product > ex102_1.tmp 2>&1; \
	   if (${DIFF} output/ex102_1.out ex102_1.tmp) then true; \
	   else printf "${PWD}\nPossible problem with ex102_1, diffs above\n=========================================\n"; fi; \
	   ${RM} -f ex102_1.tmp

runex102_2:
	-@${MPIEXEC} -n 2 ./ex102 -low_rank -view_product > ex102_2.tmp 2>&1; \
	   if (${DIFF} output/ex102_2.out ex102_2.tmp) then true; \
	   else printf "${PWD}\nPossible problem with ex102_2, diffs above\n=========================================\n"; fi; \
	   ${RM} -f ex102_2.tmp

runex102_3:
	-@${MPIEXEC} -n 2 ./ex102 -use_c -view_product > ex102_3.tmp 2>&1; \
	   if (${DIFF} output/ex102_3.out ex102_3.tmp) then true; \
	   else printf "${PWD}\nPossible problem with ex102_3, diffs above\n=========================================\n"; fi; \
	   ${RM} -f ex102_3.tmp

runex103:
	-@${MPIEXEC} -n 6 ./ex103 > ex103.tmp 2>&1; \
	   if (${DIFF} output/ex103.out ex103.tmp) then true; \
	   else printf "${PWD}\nPossible problem with ex103, diffs above\n=========================================\n"; fi; \
	   ${RM} -f ex103.tmp
runex103_1:
	-@${MPIEXEC} -n 6 ./ex103 -mat_type aij > ex103.tmp 2>&1; \
	   if (${DIFF} output/ex103.out ex103.tmp) then true; \
	   else printf "${PWD}\nPossible problem with ex103_1, diffs above\n=========================================\n"; fi; \
	   ${RM} -f ex103.tmp
runex103_2:
	-@${MPIEXEC} -n 6 ./ex103 -mat_type elemental > ex103.tmp 2>&1; \
	   if (${DIFF} output/ex103.out ex103.tmp) then true; \
	   else printf "${PWD}\nPossible problem with ex103_2, diffs above\n=========================================\n"; fi; \
	   ${RM} -f ex103.tmp

runex104:
	-@${MPIEXEC} -n 1 ./ex104 > ex104.tmp 2>&1; \
	   if (${DIFF} output/ex104.out ex104.tmp) then true; \
	   else printf "${PWD}\nPossible problem with ex104, diffs above\n=========================================\n"; fi; \
	   ${RM} -f ex104.tmp
runex104_2:
	-@${MPIEXEC} -n 4 ./ex104 -M 200 -N 50 > ex104.tmp 2>&1; \
	   if (${DIFF} output/ex104.out ex104.tmp) then true; \
	   else printf "${PWD}\nPossible problem with ex104_2, diffs above\n=========================================\n"; fi; \
	   ${RM} -f ex104.tmp
runex104_elemental:
	-@${MPIEXEC} -n 1 ./ex104 -mat_type elemental > ex104.tmp 2>&1; \
	   if (${DIFF} output/ex104.out ex104.tmp) then true; \
	   else printf "${PWD}\nPossible problem with ex104_elemental, diffs above\n=========================================\n"; fi; \
	   ${RM} -f ex104.tmp
runex104_elemental_2:
	-@${MPIEXEC} -n 3 ./ex104 -mat_type elemental > ex104.tmp 2>&1; \
	   if (${DIFF} output/ex104.out ex104.tmp) then true; \
	   else printf "${PWD}\nPossible problem with ex104_elemental_2, diffs above\n=========================================\n"; fi; \
	   ${RM} -f ex104.tmp
runex105f:
	-@${MPIEXEC} -n 2 ./ex105f

runex107:
	-@${MPIEXEC} -n 1 ./ex107 > ex107.tmp 2>&1; \
	   if (${DIFF} output/ex107.out ex107.tmp) then true; \
	   else printf "${PWD}\nPossible problem with ex107, diffs above\n=========================================\n"; fi; \
	   ${RM} -f ex107.tmp
runex107_2:
	-@${MPIEXEC} -n 1 ./ex107 -mat_type baij -mat_block_size 2 -m 10 > ex107.tmp 2>&1; \
	   if (${DIFF} output/ex107_2.out ex107.tmp) then true; \
	   else printf "${PWD}\nPossible problem with ex107_2, diffs above\n=========================================\n"; fi; \
	   ${RM} -f ex107.tmp


runex109:
	-@${MPIEXEC} -n 1 ./ex109 > ex109.tmp 2>&1; \
	   if (${DIFF} output/ex109.out ex109.tmp) then true; \
	   else printf "${PWD}\nPossible problem with ex109, diffs above\n=========================================\n"; fi; \
	   ${RM} -f ex109.tmp
runex109_1:
	-@${MPIEXEC} -n 1 ./ex109 -M 10 -N 10> ex109.tmp 2>&1; \
	   if (${DIFF} output/ex109.out ex109.tmp) then true; \
	   else printf "${PWD}\nPossible problem with ex109_1, diffs above\n=========================================\n"; fi; \
	   ${RM} -f ex109.tmp
runex109_2:
	-@${MPIEXEC} -n 3 ./ex109 > ex109.tmp 2>&1; \
	   if (${DIFF} output/ex109.out ex109.tmp) then true; \
	   else printf "${PWD}\nPossible problem with ex109_2, diffs above\n=========================================\n"; fi; \
	   ${RM} -f ex109.tmp

runex110:
	-@${MPIEXEC} -n 3 ./ex110

#  runex111_1 and runex111_2 are not run in testing since they take some nontrivial time
runex111:
	-@${MPIEXEC} -n 1 ./ex111 -fA ${DATAFILESPATH}/matrices/matmatmult/K2.gz -fP ${DATAFILESPATH}/matrices/matmatmult/V2.gz > ex111.tmp 2>&1; \
	   if (${DIFF} output/ex111.out ex111.tmp) then true; \
	   else printf "${PWD}\nPossible problem with ex111_1, diffs above\n=========================================\n"; fi; \
	   ${RM} -f ex111.tmp
runex111_2:
	-@${MPIEXEC} -n 4 ./ex111 -fA ${DATAFILESPATH}/matrices/matmatmult/K2.gz -fP ${DATAFILESPATH}/matrices/matmatmult/V2.gz > ex111.tmp 2>&1; \
	   if (${DIFF} output/ex111.out ex111.tmp) then true; \
	   else printf "${PWD}\nPossible problem with ex111_2, diffs above\n=========================================\n"; fi; \
	   ${RM} -f ex111.tmp
runex111_3:
	-@${MPIEXEC} -n 4 ./ex111 -fA ${DATAFILESPATH}/matrices/matmatmult/A4.BGriffith -fP ${DATAFILESPATH}/matrices/matmatmult/P4.BGriffith > ex111.tmp 2>&1; \
	   if (${DIFF} output/ex111.out ex111.tmp) then true; \
	   else printf "${PWD}\nPossible problem with ex111_3, diffs above\n=========================================\n"; fi; \
	   ${RM} -f ex111.tmp


runex112:
	-@${MPIEXEC} -n 1 ./ex112 -mat_fftw_plannerflags FFTW_ESTIMATE > ex112_1.tmp 2>&1;   \
	   if (${DIFF} output/ex112.out ex112_1.tmp) then true; \
	   else printf "${PWD}\nPossible problem with ex112_1, diffs above\n=========================================\n"; fi; \
	   ${RM} -f ex112_1.tmp

runex112_2: #error for complex, 32bit
	-@${MPIEXEC} -n 1 ./ex112 -mat_fftw_plannerflags FFTW_MEASURE > ex112_2.tmp 2>&1;   \
	   if (${DIFF} output/ex112.out ex112_2.tmp) then true; \
	   else printf "${PWD}\nPossible problem with ex112_2, diffs above\n=========================================\n"; fi; \
	   ${RM} -f ex112_2.tmp

runex112_3:
	-@${MPIEXEC} -n 1 ./ex112 -mat_fftw_plannerflags FFTW_PATIENT > ex112_3.tmp 2>&1;   \
	   if (${DIFF} output/ex112.out ex112_3.tmp) then true; \
	   else printf "${PWD}\nPossible problem with ex112_3, diffs above\n=========================================\n"; fi; \
	   ${RM} -f ex112_3.tmp

runex112_4:
	-@${MPIEXEC} -n 1 ./ex112 -mat_fftw_plannerflags FFTW_EXHAUSTIVE > ex112_4.tmp 2>&1;   \
	   if (${DIFF} output/ex112.out ex112_4.tmp) then true; \
	   else printf "${PWD}\nPossible problem with ex112_4, diffs above\n=========================================\n"; fi; \
	   ${RM} -f ex112_4.tmp

runex114:
	-@${MPIEXEC} -n 1 ./ex114 > ex114_1.tmp 2>&1;   \
	   if (${DIFF} output/ex114.out ex114_1.tmp) then true; \
	   else printf "${PWD}\nPossible problem with ex114_1, diffs above\n=========================================\n"; fi; \
	   ${RM} -f ex114_1.tmp
runex114_2:
	-@${MPIEXEC} -n 2 ./ex114 > ex114_2.tmp 2>&1;   \
	   if (${DIFF} output/ex114_2.out ex114_2.tmp) then true; \
	   else printf "${PWD}\nPossible problem with ex114_2, diffs above\n=========================================\n"; fi; \
	   ${RM} -f ex114_2.tmp
runex114_3:
	-@${MPIEXEC} -n 2 ./ex114 -mat_type baij> ex114_3.tmp 2>&1;   \
	   if (${DIFF} output/ex114_3.out ex114_3.tmp) then true; \
	   else printf "${PWD}\nPossible problem with ex114_3, diffs above\n=========================================\n"; fi; \
	   ${RM} -f ex114_3.tmp

runex115_1:
	-@${MPIEXEC} -n 1  ./ex115 -N 11 -M 11 > ex115_1.tmp 2>&1; \
	   if (${DIFF} output/ex115_1.out ex115_1.tmp) then true; \
	   else printf "${PWD}\nPossible problem with ex115_1, diffs above\n==============================\n"; fi; \
	   ${RM} -f ex115_1.tmp

runex115_2:
	-@${MPIEXEC} -n 3 ./ex115 -N 13 -M 13 -matmatmult_via hypre > ex115_2.tmp 2>&1; \
	   if (${DIFF} output/ex115_2.out ex115_2.tmp) then true; \
	   else printf "${PWD}\nPossible problem with ex115_2, diffs above\n==============================\n"; fi; \
	   ${RM} -f ex115_2.tmp

runex115_3:
	-@${MPIEXEC} -n 4 ./ex115 -M 13 -N 7 -matmatmult_via hypre > ex115_3.tmp 2>&1; \
	   if (${DIFF} output/ex115_3.out ex115_3.tmp) then true; \
	   else printf "${PWD}\nPossible problem with ex115_3, diffs above\n==============================\n"; fi; \
	   ${RM} -f ex115_3.tmp

runex115_4:
	-@${MPIEXEC} -n 2 ./ex115 -M 12 -N 19 > ex115_4.tmp 2>&1; \
	   if (${DIFF} output/ex115_4.out ex115_4.tmp) then true; \
	   else printf "${PWD}\nPossible problem with ex115_4, diffs above\n==============================\n"; fi; \
	   ${RM} -f ex115_4.tmp

runex115_5:
	-@${MPIEXEC} -n 3 ./ex115 -M 13 -N 13 -matptap_via hypre -matptap_hypre_outtype hypre > ex115_5.tmp 2>&1; \
	   if (${DIFF} output/ex115_5.out ex115_5.tmp) then true; \
	   else printf "${PWD}\nPossible problem with ex115_5, diffs above\n==============================\n"; fi; \
	   ${RM} -f ex115_5.tmp

runex116:
	-@${MPIEXEC} -n 1  ./ex116 -f ${DATAFILESPATH}/matrices/small > ex116_1.tmp 2>&1; \
	   if (${DIFF} output/ex116_1.out ex116_1.tmp) then true; \
	   else printf "${PWD}\nPossible problem with ex116_1, diffs above\n==============================\n"; fi; \
	   ${RM} -f ex116_1.tmp

runex116_2:
	-@${MPIEXEC} -n 1  ./ex116 -f ${DATAFILESPATH}/matrices/small -test_syev -check_symmetry > ex116_2.tmp 2>&1; \
	   if (${DIFF} output/ex116_2.out ex116_2.tmp) then true; \
	   else printf "${PWD}\nPossible problem with ex116_2, diffs above\n==============================\n"; fi; \
	   ${RM} -f ex116_2.tmp

runex120:
	-@${MPIEXEC} -n 1 ./ex120 > ex120_1.tmp 2>&1;   \
	   if (${DIFF} output/ex120_1.out ex120_1.tmp) then true; \
	   else printf "${PWD}\nPossible problem with ex120_1, diffs above\n=========================================\n"; fi; \
	   ${RM} -f ex120_1.tmp

runex120_2:
	-@${MPIEXEC} -n 1 ./ex120 -test_zheevx > ex120.tmp 2>&1;   \
	   if (${DIFF} output/ex120_2.out ex120.tmp) then true; \
	   else printf "${PWD}\nPossible problem with ex120_2, diffs above\n=========================================\n"; fi; \
	   ${RM} -f ex120.tmp

runex120_3:
	-@${MPIEXEC} -n 1 ./ex120 -test_zhegv > ex120.tmp 2>&1;   \
	   if (${DIFF} output/ex120_3.out ex120.tmp) then true; \
	   else printf "${PWD}\nPossible problem with ex120_3, diffs above\n=========================================\n"; fi; \
	   ${RM} -f ex120.tmp

runex120_4:
	-@${MPIEXEC} -n 1 ./ex120 -test_zhegvx > ex120.tmp 2>&1;   \
	   if (${DIFF} output/ex120_4.out ex120.tmp) then true; \
	   else printf "${PWD}\nPossible problem with ex120_4, diffs above\n=========================================\n"; fi; \
	   ${RM} -f ex120.tmp

runex120f:
	-@${MPIEXEC} -n 2 ./ex120f

runex121:
	-@${MPIEXEC} -n 1 ./ex121 > ex121_1.tmp 2>&1;   \
	   if (${DIFF} output/ex121.out ex121_1.tmp) then true; \
	   else printf "${PWD}\nPossible problem with ex121_1, diffs above\n=========================================\n"; fi; \
	   ${RM} -f ex121_1.tmp

runex122:
	-@${MPIEXEC} -n 1 ./ex122 > ex122.tmp 2>&1; \
	   if (${DIFF} output/ex122.out ex122.tmp) then true; \
	   else printf "${PWD}\nPossible problem with ex122, diffs above\n=========================================\n"; fi; \
	   ${RM} -f ex122.tmp

runex125:
	-@${MPIEXEC} -n 1 ./ex125 -f ${DATAFILESPATH}/matrices/small -mat_solver_package 10 > ex125.tmp 2>&1; \
	   if (${DIFF} output/ex125.out ex125.tmp) then true; \
	   else printf "${PWD}\nPossible problem with ex125, diffs above\n=========================================\n"; fi; \
	   ${RM} -f ex125.tmp

runex125_mumps:
	-@${MPIEXEC} -n 1 ./ex125 -f ${DATAFILESPATH}/matrices/small -mat_solver_package 2 > ex125.tmp 2>&1; \
	   if (${DIFF} output/ex125_mumps_seq.out ex125.tmp) then true; \
	   else printf "${PWD}\nPossible problem with ex125_mumps, diffs above\n=========================================\n"; fi; \
	   ${RM} -f ex125.tmp

runex125_mumps_2:
	-@${MPIEXEC} -n 3 ./ex125 -f ${DATAFILESPATH}/matrices/small -mat_solver_package 2 > ex125.tmp 2>&1; \
	   if (${DIFF} output/ex125_mumps_par.out ex125.tmp) then true; \
	   else printf "${PWD}\nPossible problem with ex125_mumps_2, diffs above\n=========================================\n"; fi; \
	   ${RM} -f ex125.tmp

runex125_mkl_pardiso:
	-@${MPIEXEC} -n 1 ./ex125 -f ${DATAFILESPATH}/matrices/small -mat_solver_package 3 > ex125.tmp 2>&1; \
	   if (${DIFF} output/ex125_mkl_pardiso.out ex125.tmp) then true; \
	   else printf "${PWD}\nPossible problem with ex125_mkl_pardiso, diffs above\n=========================================\n"; fi; \
	   ${RM} -f ex125.tmp

runex125_superlu_dist:
	-@${MPIEXEC} -n 1 ./ex125 -f ${DATAFILESPATH}/matrices/small -mat_solver_package 1 > ex125.tmp 2>&1; \
	   if (${DIFF} output/ex125_superlu_dist.out ex125.tmp) then true; \
	   else printf "${PWD}\nPossible problem with ex125_superlu_dist, diffs above\n=========================================\n"; fi; \
	   ${RM} -f ex125.tmp

runex125_superlu_dist_2:
	-@${MPIEXEC} -n 3 ./ex125 -f ${DATAFILESPATH}/matrices/small -mat_solver_package 1 > ex125.tmp 2>&1; \
	   if (${DIFF} output/ex125_superlu_dist.out ex125.tmp) then true; \
	   else printf "${PWD}\nPossible problem with ex125_superlu_dist_2, diffs above\n=========================================\n"; fi; \
	   ${RM} -f ex125.tmp

runex125_superlu_dist_complex:
	-@${MPIEXEC} -n 3 ./ex125 -f ${DATAFILESPATH}/matrices/farzad_B_rhs -mat_solver_package 1 > ex125.tmp 2>&1; \
	   if (${DIFF} output/ex125_superlu_dist.out ex125.tmp) then true; \
	   else printf "${PWD}\nPossible problem with ex125_superlu_dist_complex, diffs above\n=========================================\n"; fi; \
	   ${RM} -f ex125.tmp

runex126f:
	-@${MPIEXEC} -n 1 ./ex126f  > ex126_1.tmp 2>&1;   \
	   if (${DIFF} output/ex126_1.out ex126_1.tmp) then true; \
	   else printf "${PWD}\nPossible problem with ex126f_1, diffs above\n=========================================\n"; fi; \
	   ${RM} -f ex126_1.tmp

runex127:
	-@${MPIEXEC} -n 1 ./ex127 -n 1000 > ex127.tmp 2>&1; \
	   if (${DIFF} output/ex127.out ex127.tmp) then true; \
	   else printf "${PWD}\nPossible problem with ex127, diffs above\n=========================================\n"; fi; \
	   ${RM} -f ex127.tmp
runex127_2:
	-@${MPIEXEC} -n 3 ./ex127 -n 1000 > ex127.tmp 2>&1; \
	   if (${DIFF} output/ex127.out ex127.tmp) then true; \
	   else printf "${PWD}\nPossible problem with ex127_2, diffs above\n=========================================\n"; fi; \
	   ${RM} -f ex127.tmp

runex128:
	-@${MPIEXEC} -n 1 ./ex128  > ex128.tmp 2>&1; \
	   if (${DIFF} output/ex128.out ex128.tmp) then true; \
	   else printf "${PWD}\nPossible problem with ex128, diffs above\n=========================================\n"; fi; \
	   ${RM} -f ex128.tmp
runex128_2:
	-@${MPIEXEC} -n 1 ./ex128 -cholesky -triangular_solve > ex128.tmp 2>&1; \
	   if (${DIFF} output/ex128_2.out ex128.tmp) then true; \
	   else printf "${PWD}\nPossible problem with ex128_2, diffs above\n=========================================\n"; fi; \
	   ${RM} -f ex128.tmp

runex129:
	-@${MPIEXEC} -n 1 ./ex129 -dm_mat_type aij -dof 1 > ex129.tmp 2>&1; \
	   if (${DIFF} output/ex129.out ex129.tmp) then true; \
	   else printf "${PWD}\nPossible problem with ex129, diffs above\n=========================================\n"; fi; \
	   ${RM} -f ex129.tmp
runex129_2:
	-@${MPIEXEC} -n 1 ./ex129 -dm_mat_type aij -dof 1 -inplacelu > ex129.tmp 2>&1; \
	   if (${DIFF} output/ex129.out ex129.tmp) then true; \
	   else printf "${PWD}\nPossible problem with ex129_2, diffs above\n=========================================\n"; fi; \
	   ${RM} -f ex129.tmp
runex132:
	-@${MPIEXEC} -n 1  ./ex132  > ex132_1.tmp 2>&1;   \
	   if (${DIFF} output/ex132_1.out ex132_1.tmp) then true; \
	   else printf "${PWD}\nPossible problem with ex132_1, diffs above\n=========================================\n"; fi; \
	   ${RM} -f ex132_1.tmp

runex134:
	-@${MPIEXEC} -n 2 ./ex134 -mat_ignore_lower_triangular | ${SED} 's,mem [0-9]\{4\},mem SKIP,' > ex134_1.tmp 2>&1; \
	   ${DIFF} output/ex134_1.out ex134_1.tmp || printf "${PWD}\nPossible problem with ex134, diffs above\n=========================================\n"; \
	   ${RM} -f ex134_1.tmp

runex135:
	-@${MPIEXEC} -n 4 ./ex135 -n 1000 -mat_view ascii::ascii_info_detail | ${SED} 's,mem [0-9]\{5\},mem SKIP,' > ex135_1.tmp 2>&1; \
	   ${DIFF} output/ex135_1.out ex135_1.tmp || printf "${PWD}\nPossible problem with ex135, diffs above\n=========================================\n"; \
	   ${RM} -f ex135_1.tmp

runex136:
	-@${MPIEXEC} -n 3 ./ex136 -f  ${DATAFILESPATH}/matrices/cfd.2.100 -mat_view ascii::ascii_info  > ex136_1.tmp 2>&1; \
	   ${DIFF} output/ex136_1.out ex136_1.tmp || printf "${PWD}\nPossible problem with ex136, diffs above\n=========================================\n"; \
	   ${RM} -f ex136_1.tmp fileoutput
runex136_2:
	-@${MPIEXEC} -n 5 ./ex136 -f  ${DATAFILESPATH}/matrices/cfd.2.100 -mat_view ascii::ascii_info > ex136_2.tmp 2>&1; \
	   ${DIFF} output/ex136_2.out ex136_2.tmp || printf "${PWD}\nPossible problem with ex136_2, diffs above\n=========================================\n"; \
	   ${RM} -f ex136_2.tmp fileoutput
runex136_3:
	-@${MPIEXEC} -n 7 ./ex136 -f  ${DATAFILESPATH}/matrices/cfd.2.100 -mat_view ascii::ascii_info  > ex136_3.tmp 2>&1; \
	   ${DIFF} output/ex136_3.out ex136_3.tmp || printf "${PWD}\nPossible problem with ex136_3, diffs above\n=========================================\n"; \
	   ${RM} -f ex136_3.tmp fileoutput
runex136_4:
	-@${MPIEXEC} -n 3 ./ex136 -f  ${DATAFILESPATH}/matrices/cfd.2.100 -mat_view ascii::ascii_info -mat_type baij > ex136_4.tmp 2>&1; \
	   ${DIFF} output/ex136_4.out ex136_4.tmp || printf "${PWD}\nPossible problem with ex136_4, diffs above\n=========================================\n"; \
	   ${RM} -f ex136_4.tmp fileoutput
runex136_5:
	-@${MPIEXEC} -n 5 ./ex136 -f  ${DATAFILESPATH}/matrices/cfd.2.100 -mat_view ascii::ascii_info -mat_type baij > ex136_5.tmp 2>&1; \
	   ${DIFF} output/ex136_5.out ex136_5.tmp || printf "${PWD}\nPossible problem with ex136_5, diffs above\n=========================================\n"; \
	   ${RM} -f ex136_5.tmp fileoutput
runex136_6:
	-@${MPIEXEC} -n 7 ./ex136 -f  ${DATAFILESPATH}/matrices/cfd.2.100 -mat_view ascii::ascii_info -mat_type baij> ex136_6.tmp 2>&1; \
	   ${DIFF} output/ex136_6.out ex136_6.tmp || printf "${PWD}\nPossible problem with ex136_6, diffs above\n=========================================\n"; \
	   ${RM} -f ex136_6.tmp fileoutput
runex137:
	-@${MPIEXEC} -n 2 ./ex137  > ex137_1.tmp 2>&1; \
	   ${DIFF} output/ex137_1.out ex137_1.tmp || printf "${PWD}\nPossible problem with ex137, diffs above\n=========================================\n"; \
	   ${RM} -f ex137_1.tmp

runex138_1:
	-@${MPIEXEC} -n 2 ./ex138 -f ${DATAFILESPATH}/matrices/small -mat_type aij > ex138.tmp 2>&1; \
	    ${DIFF} output/ex138.out ex138.tmp || printf "${PWD}\nPossible problem with ex138 nblock=1, diffs above\n=========================================\n"; \
	    ${RM} -f ex138.tmp

runex138_2:
	-@for nblock in 2 3; do \
	    ${MPIEXEC} -n 2 ./ex138 -f ${DATAFILESPATH}/matrices/small -mat_type baij -matload_block_size $${nblock} > ex138.tmp 2>&1; \
	    ${DIFF} output/ex138.out ex138.tmp || printf "${PWD}\nPossible problem with ex138 nblock=$${nblock}, diffs above\n=========================================\n"; \
	    ${RM} -f ex138.tmp; \
	  done

runex139:
	-@for blocked in 0 1; do \
	    for mtype in aij baij; do \
	      ${MPIEXEC} -n 2 ./ex139 -blocked $$blocked -mat_type $$mtype | ${SED} 's,baij,aij,' > ex139_1.tmp 2>&1; \
	      ${DIFF} output/ex139_1.out ex139_1.tmp || printf "${PWD}\nPossible problem with ex139 blocked=$${blocked} $${mtype}, diffs above\n=========================================\n"; \
	      ${RM} -f ex139_1.tmp; \
	    done; \
	  done

runex140:
	-@${MPIEXEC} -n 1 ./ex140 -f ${DATAFILESPATH}/matrices/small -aij
	-@if [ "${MATLAB_COMMMAN}" != "" ]; then \
           ${MATLAB_COMMAND} -nodesktop -nojvm -nodisplay -r "ex140; exit"  > ex140_1.tmp 2>&1; \
	   ${DIFF} output/ex140_1.out ex140_1.tmp || printf "${PWD}\nPossible problem with ex140, diffs above\n=========================================\n";\
         fi
	-@${RM} -f ex140_1.tmp binaryoutput binaryoutput.info

runex140_2:
	-@${MPIEXEC} -n 1 ./ex140  -f ${DATAFILESPATH}/matrices/small -matload_block_size 2
	-@if [ "${MATLAB_COMMMAN}" != "" ]; then \
           ${MATLAB_COMMAND} -nodesktop -nojvm -nodisplay -r "ex140; exit"  > ex140_2.tmp 2>&1; \
	   ${DIFF} output/ex140_1.out ex140_2.tmp || printf "${PWD}\nPossible problem with ex140_2, diffs above\n=========================================\n"; \
         fi
	-@${RM} -f ex140_2.tmp binaryoutput binaryoutput.info

runex140_3:
	-@${MPIEXEC} -n 1 ./ex140  -f ${DATAFILESPATH}/matrices/small -matload_block_size 4 -sbaij
	-@if [ "${MATLAB_COMMMAN}" != "" ]; then \
           ${MATLAB_COMMAND} -nodesktop -nojvm -nodisplay -r "ex140; exit"  > ex140_3.tmp 2>&1; \
	   ${DIFF} output/ex140_1.out ex140_3.tmp || printf "${PWD}\nPossible problem with ex140_3, diffs above\n=========================================\n"; \
         fi
	-@${RM} -f ex140_3.tmp binaryoutput binaryoutput.info

runex140_4:
	-@${MPIEXEC} -n 3 ./ex140  -f ${DATAFILESPATH}/matrices/small  -aij
	-@if [ "${MATLAB_COMMMAN}" != "" ]; then \
           ${MATLAB_COMMAND} -nodesktop -nojvm -nodisplay -r "ex140; exit"  > ex140_4.tmp 2>&1; \
	   ${DIFF} output/ex140_1.out ex140_4.tmp || printf "${PWD}\nPossible problem with ex140_4, diffs above\n=========================================\n"; \
         fi
	-@${RM} -f ex140_4.tmp binaryoutput binaryoutput.info

runex141:
	-@${MPIEXEC} -n 1 ./ex141  > ex141.tmp 2>&1; \
	   ${DIFF} output/ex141.out ex141.tmp || printf "${PWD}\nPossible problem with ex141, diffs above\n=========================================\n"; \
	   ${RM} -f ex141.tmp

runex142:
	-@${MPIEXEC} -n 1 ./ex142  > ex142.tmp 2>&1; \
	   ${DIFF} output/ex142.out ex142.tmp || printf "${PWD}\nPossible problem with ex142, diffs above\n=========================================\n"; \
	   ${RM} -f ex142.tmp

runex143:
	-@${MPIEXEC} -n 1 ./ex143  > ex143.tmp 2>&1; \
	   ${DIFF} output/ex143.out ex143.tmp || printf "${PWD}\nPossible problem with ex143, diffs above\n=========================================\n"; \
	   ${RM} -f ex143.tmp
runex143_2:
	-@${MPIEXEC} -n 3 ./ex143  > ex143.tmp 2>&1; \
	   ${DIFF} output/ex143.out ex143.tmp || printf "${PWD}\nPossible problem with ex143_2, diffs above\n=========================================\n"; \
	   ${RM} -f ex143.tmp

runex144:
	-@${MPIEXEC} -n 1 ./ex144  > ex144.tmp 2>&1; \
	   ${DIFF} output/ex144.out ex144.tmp || printf "${PWD}\nPossible problem with ex144, diffs above\n=========================================\n"; \
	   ${RM} -f ex144.tmp
runex144_2:
	-@${MPIEXEC} -n 3 ./ex144  > ex144.tmp 2>&1; \
	   ${DIFF} output/ex144.out ex144.tmp || printf "${PWD}\nPossible problem with ex144_2, diffs above\n=========================================\n"; \
	   ${RM} -f ex144.tmp

runex145:
	-@${MPIEXEC} -n 2 ./ex145  > ex145.tmp 2>&1; \
	   ${DIFF} output/ex145.out ex145.tmp || printf "${PWD}\nPossible problem with ex145, diffs above\n=========================================\n"; \
	   ${RM} -f ex145.tmp
runex145_2:
	-@${MPIEXEC} -n 6 ./ex145  > ex145.tmp 2>&1; \
	   ${DIFF} output/ex145.out ex145.tmp || printf "${PWD}\nPossible problem with ex145_2, diffs above\n=========================================\n"; \
	   ${RM} -f ex145.tmp

runex148:
	-@${MPIEXEC} -n 1 ./ex148  > ex148.tmp 2>&1; \
	   ${DIFF} output/ex148.out ex148.tmp || printf "${PWD}\nPossible problem with ex148, diffs above\n=========================================\n"; \
	   ${RM} -f ex148.tmp
runex148_2:
	-@${MPIEXEC} -n 3 ./ex148  > ex148.tmp 2>&1; \
	   ${DIFF} output/ex148.out ex148.tmp || printf "${PWD}\nPossible problem with ex148_2, diffs above\n=========================================\n"; \
	   ${RM} -f ex148.tmp

runex151:
	-@${MPIEXEC} -n 1 ./ex151 -view_sparse > ex151_1.tmp 2>&1; \
	   ${DIFF} output/ex151_1.out ex151_1.tmp || printf "${PWD}\nPossible problem with ex151, diffs above\n=========================================\n"; \
	   ${RM} -f ex151_1.tmp
runex151_2:
	-@${MPIEXEC} -n 2 ./ex151 -view_sparse > ex151_2.tmp 2>&1; \
	   ${DIFF} output/ex151_2.out ex151_2.tmp || printf "${PWD}\nPossible problem with ex151_2, diffs above\n=========================================\n"; \
	   ${RM} -f ex151_2.tmp
runex151_2b:
	-@${MPIEXEC} -n 2 ./ex151 -mat_type baij -view_sparse > ex151_2b.tmp 2>&1; \
	   ${DIFF} output/ex151_2b.out ex151_2b.tmp || printf "${PWD}\nPossible problem with ex151_2b, diffs above\n=========================================\n"; \
	   ${RM} -f ex151_2b.tmp
runex151_3:
	-@${MPIEXEC} -n 3 ./ex151 -view_sparse > ex151_3.tmp 2>&1; \
	   ${DIFF} output/ex151_3.out ex151_3.tmp || printf "${PWD}\nPossible problem with ex151_3, diffs above\n=========================================\n"; \
	   ${RM} -f ex151_3.tmp
runex151_3b:
	-@${MPIEXEC} -n 3 ./ex151 -mat_type baij -view_sparse > ex151_3b.tmp 2>&1; \
	   ${DIFF} output/ex151_3b.out ex151_3b.tmp || printf "${PWD}\nPossible problem with ex151_3b, diffs above\n=========================================\n"; \
	   ${RM} -f ex151_3b.tmp

runex152:
	-@${MPIEXEC} -n 2 ./ex152 -prefix ${DATAFILESPATH}/parmetis-test/testnp2 > ex152_1.tmp 2>&1; \
	   ${DIFF} output/ex152_1.out ex152_1.tmp || printf "${PWD}\nPossible problem with ex152, diffs above\n=========================================\n"; \
	   ${RM} -f ex152_1.tmp
runex152_2:
	-@${MPIEXEC} -n 4 ./ex152 -prefix ${DATAFILESPATH}/parmetis-test/testnp4 > ex152_2.tmp 2>&1; \
	   ${DIFF} output/ex152_2.out ex152_2.tmp || printf "${PWD}\nPossible problem with ex152, diffs above\n=========================================\n"; \
	   ${RM} -f ex152_2.tmp
runex158:
	-@${MPIEXEC} -n 1 ./ex158 > ex158.tmp 2>&1; \
	   ${DIFF} output/ex158.out ex158.tmp || printf "${PWD}\nPossible problem with ex158, diffs above\n=========================================\n"; \
	   ${RM} -f ex158.tmp
runex158_2:
	-@${MPIEXEC} -n 3 ./ex158 > ex158_2.tmp 2>&1; \
	   ${DIFF} output/ex158_2.out ex158_2.tmp || printf "${PWD}\nPossible problem with ex158_2, diffs above\n=========================================\n"; \
	   ${RM} -f ex158_2.tmp

runex159:
	-@${MPIEXEC} -n 3 ./ex159 > ex159_1.tmp 2>&1; \
	   ${DIFF} output/ex159_1.out ex159_1.tmp || printf "${PWD}\nPossible problem with ex159_1, diffs above\n=========================================\n"; \
	   ${RM} -f ex159_1.tmp
runex159_nest:
	-@${MPIEXEC} -n 3 ./ex159 -nest > ex159_nest.tmp 2>&1; \
	   ${DIFF} output/ex159_nest.out ex159_nest.tmp || printf "${PWD}\nPossible problem with ex159_nest, diffs above\n=========================================\n"; \
	   ${RM} -f ex159_nest.tmp

runex160:
	-@${MPIEXEC} -n 1 ./ex160  > ex160.tmp 2>&1; \
	   ${DIFF} output/ex160.out ex160.tmp || printf "${PWD}\nPossible problem with ex160, diffs above\n=========================================\n"; \
	   ${RM} -f ex160.tmp

runex161:
	-@${MPIEXEC} -n 1 ./ex161  > ex161.tmp 2>&1; \
	   ${DIFF} output/ex161.out ex161.tmp || printf "${PWD}\nPossible problem with ex161, diffs above\n=========================================\n"; \
	   ${RM} -f ex161.tmp
runex161_2:
	-@${MPIEXEC} -n 1 ./ex161 -matmattransmult_color -mat_no_inode > ex161.tmp 2>&1; \
	   ${DIFF} output/ex161.out ex161.tmp || printf "${PWD}\nPossible problem with ex161_2, diffs above\n=========================================\n"; \
	   ${RM} -f ex161.tmp
runex161_3:
	-@${MPIEXEC} -n 1 ./ex161 -matmattransmult_color -mat_no_inode -matden2sp_brows 3 > ex161.tmp 2>&1; \
	   ${DIFF} output/ex161.out ex161.tmp || printf "${PWD}\nPossible problem with ex161_3, diffs above\n=========================================\n"; \
	   ${RM} -f ex161.tmp
runex161_4:
	-@${MPIEXEC} -n 1 ./ex161 -matmattransmult_color -mat_no_inode -A_matrart_via matmattransposemult > ex161.tmp 2>&1; \
	   ${DIFF} output/ex161.out ex161.tmp || printf "${PWD}\nPossible problem with ex161_4, diffs above\n=========================================\n"; \
	   ${RM} -f ex161.tmp
runex161_5:
	-@${MPIEXEC} -n 1 ./ex161 -matmattransmult_color -mat_no_inode -A_matrart_via coloring_rart > ex161.tmp 2>&1; \
	   ${DIFF} output/ex161.out ex161.tmp || printf "${PWD}\nPossible problem with ex161_5, diffs above\n=========================================\n"; \
	   ${RM} -f ex161.tmp

runex163:
	-@${MPIEXEC} -n 1 ./ex163 -f ${DATAFILESPATH}/matrices/small > ex163.tmp 2>&1; \
	   ${DIFF} output/ex163.out ex163.tmp || printf "${PWD}\nPossible problem with ex163, diffs above\n=========================================\n"; \
	   ${RM} -f ex163.tmp
runex163_2:
	-@${MPIEXEC} -n 3 ./ex163 -f ${DATAFILESPATH}/matrices/small > ex163.tmp 2>&1; \
	   ${DIFF} output/ex163.out ex163.tmp || printf "${PWD}\nPossible problem with ex163_2, diffs above\n=========================================\n"; \
	   ${RM} -f ex163.tmp

runex164:
	-@${MPIEXEC} -n 1 ./ex164  > ex164.tmp 2>&1; \
	   ${DIFF} output/ex164_1.out ex164.tmp || printf "${PWD}\nPossible problem with ex164, diffs above\n=========================================\n"; \
	   ${RM} -f ex164.tmp

runex169:
	-@${MPIEXEC} -n 4 ./ex169   -f0 ${wPETSC_DIR}/share/petsc/datafiles/matrices/ns-real-int32-float64 -malloc_dump > ex169.tmp 2>&1; \
	   ${DIFF} output/ex169_1.out ex169.tmp || printf "${PWD}\nPossible problem with ex169, diffs above\n=========================================\n"; \
	   ${RM} -f ex169.tmp

runex171:
	-@${MPIEXEC} -n 4 ./ex171   -f ${wPETSC_DIR}/share/petsc/datafiles/matrices/ns-real-int32-float64 -malloc_dump > ex171.tmp 2>&1; \
	   ${DIFF} output/ex171_1.out ex171.tmp || printf "${PWD}\nPossible problem with ex171, diffs above\n=========================================\n"; \
	   ${RM} -f ex171.tmp


runex180:
	-@${MPIEXEC} -n 1 ./ex180 -mat_type aij  -f ${wPETSC_DIR}/share/petsc/datafiles/matrices/ns-real-int32-float64 -malloc_dump > ex180.tmp 2>&1; \
	  ${MPIEXEC} -n 2 ./ex180 -mat_type aij  -f ${wPETSC_DIR}/share/petsc/datafiles/matrices/ns-real-int32-float64 -malloc_dump >> ex180.tmp 2>&1; \
	  ${MPIEXEC} -n 1 ./ex180 -mat_type baij  -f ${wPETSC_DIR}/share/petsc/datafiles/matrices/ns-real-int32-float64 -malloc_dump >> ex180.tmp 2>&1; \
	  ${MPIEXEC} -n 2 ./ex180 -mat_type baij  -f ${wPETSC_DIR}/share/petsc/datafiles/matrices/ns-real-int32-float64 -malloc_dump >> ex180.tmp 2>&1; \
	  ${MPIEXEC} -n 1 ./ex180 -mat_type sbaij  -f ${wPETSC_DIR}/share/petsc/datafiles/matrices/ns-real-int32-float64 -malloc_dump >> ex180.tmp 2>&1; \
	  ${MPIEXEC} -n 2 ./ex180 -mat_type sbaij  -f ${wPETSC_DIR}/share/petsc/datafiles/matrices/ns-real-int32-float64 -malloc_dump >> ex180.tmp 2>&1; \
	  ${MPIEXEC} -n 1 ./ex180 -mat_type sbaij -matload_block_size 4 -f ${wPETSC_DIR}/share/petsc/datafiles/matrices/ns-real-int32-float64 -malloc_dump >> ex180.tmp 2>&1; \
	  ${MPIEXEC} -n 2 ./ex180 -mat_type sbaij -matload_block_size 4 -f ${wPETSC_DIR}/share/petsc/datafiles/matrices/ns-real-int32-float64 -malloc_dump >> ex180.tmp 2>&1; \
	  ${MPIEXEC} -n 1 ./ex180 -mat_type baij -matload_block_size 4 -f ${wPETSC_DIR}/share/petsc/datafiles/matrices/ns-real-int32-float64 -malloc_dump >> ex180.tmp 2>&1; \
	  ${MPIEXEC} -n 2 ./ex180 -mat_type baij -matload_block_size 4 -f ${wPETSC_DIR}/share/petsc/datafiles/matrices/ns-real-int32-float64 -malloc_dump >> ex180.tmp 2>&1; \
	   ${DIFF} output/ex180_1.out ex180.tmp || printf "${PWD}\nPossible problem with ex180, diffs above\n=========================================\n"; \
	   ${RM} -f ex180.tmp

runex183:
	-@${MPIEXEC} -n 2 ./ex183  -total_subdomains 1 > ex183.tmp 2>&1; \
	   ${DIFF} output/ex183_2_1.out ex183.tmp || printf "${PWD}\nPossible problem with ex183, diffs above\n=========================================\n"; \
	   ${RM} -f ex183.tmp

runex183_2:
	-@${MPIEXEC} -n 3 ./ex183  -total_subdomains 2 > ex183.tmp 2>&1; \
	   ${DIFF} output/ex183_3_2.out ex183.tmp || printf "${PWD}\nPossible problem with ex183_2, diffs above\n=========================================\n"; \
	   ${RM} -f ex183.tmp

runex183_3:
	-@${MPIEXEC} -n 4 ./ex183  -total_subdomains 2 > ex183.tmp 2>&1; \
	   ${DIFF} output/ex183_4_2.out ex183.tmp || printf "${PWD}\nPossible problem with ex183_3, diffs above\n=========================================\n"; \
	   ${RM} -f ex183.tmp

runex183_4:
	-@${MPIEXEC} -n 6 ./ex183  -total_subdomains 2 > ex183.tmp 2>&1; \
	   ${DIFF} output/ex183_6_2.out ex183.tmp || printf "${PWD}\nPossible problem with ex183_4, diffs above\n=========================================\n"; \
	   ${RM} -f ex183.tmp

runex300:
	-@${MPIEXEC} -n 2 ./ex300 > ex300.tmp 2>&1; \
	   ${DIFF} output/ex300_1.out ex300.tmp || printf "${PWD}\nPossible problem with ex300, diffs above\n=========================================\n"; \
	   ${RM} -f ex300.tmp

runex171f:
	-@${MPIEXEC} -n 1 ./ex171f

runex172:
	-@${MPIEXEC} -n 4 ./ex172 > ex172.tmp 2>&1; \
	   ${DIFF} output/ex172.out ex172.tmp || printf "${PWD}\nPossible problem with ex172, diffs above\n=========================================\n"; \
	   ${RM} -f ex172.tmp
runex172_2:
	-@${MPIEXEC} -n 4 ./ex172 -different > ex172.tmp 2>&1; \
	   ${DIFF} output/ex172.out ex172.tmp || printf "${PWD}\nPossible problem with ex172_2, diffs above\n=========================================\n"; \
	   ${RM} -f ex172.tmp
runex172_3:
	-@${MPIEXEC} -n 4 ./ex172 -skip > ex172.tmp 2>&1; \
	   ${DIFF} output/ex172.out ex172.tmp || printf "${PWD}\nPossible problem with ex172_3, diffs above\n=========================================\n"; \
	   ${RM} -f ex172.tmp
runex172_4:
	-@${MPIEXEC} -n 4 ./ex172 -different -skip > ex172.tmp 2>&1; \
	   ${DIFF} output/ex172.out ex172.tmp || printf "${PWD}\nPossible problem with ex172_4, diffs above\n=========================================\n"; \
	   ${RM} -f ex172.tmp
runex172_baij:
	-@${MPIEXEC} -n 1 ./ex172 -mat_type baij> ex172.tmp 2>&1; \
	   ${DIFF} output/ex172.out ex172.tmp || printf "${PWD}\nPossible problem with ex172_baij, diffs above\n=========================================\n"; \
	   ${RM} -f ex172.tmp
runex172_mpibaij:
	-@${MPIEXEC} -n 4 ./ex172 -mat_type baij> ex172.tmp 2>&1; \
	   ${DIFF} output/ex172.out ex172.tmp || printf "${PWD}\nPossible problem with ex172_mpibaij, diffs above\n=========================================\n"; \
	   ${RM} -f ex172.tmp
runex172_sbaij:
	-@${MPIEXEC} -n 1 ./ex172 -mat_type sbaij> ex172.tmp 2>&1; \
	   ${DIFF} output/ex172.out ex172.tmp || printf "${PWD}\nPossible problem with ex172_sbaij, diffs above\n=========================================\n"; \
	   ${RM} -f ex172.tmp
runex172_mpisbaij:
	-@${MPIEXEC} -n 4 ./ex172 -mat_type sbaij> ex172.tmp 2>&1; \
	   ${DIFF} output/ex172.out ex172.tmp || printf "${PWD}\nPossible problem with ex172_mpisbaij, diffs above\n=========================================\n"; \
	   ${RM} -f ex172.tmp
runex173:
	-@${MPIEXEC} -n 1 ./ex173 -f0 ${wPETSC_DIR}/share/petsc/datafiles/matrices/ns-real-int32-float64 > ex173.tmp 2>&1; \
	   ${DIFF} output/ex173_1.out ex173.tmp || printf "${PWD}\nPossible problem with ex173, diffs above\n=========================================\n"; \
	   ${RM} -f ex173.tmp

runex174:
	-@${MPIEXEC} -n 1 ./ex174 -fA ${DATAFILESPATH}/matrices/EigenProblems/Eigdftb/dftb_bin/graphene_xxs_A_aij -fB ${DATAFILESPATH}/matrices/EigenProblems/Eigdftb/dftb_bin/graphene_xxs_B_aij > ex174.tmp 2>&1; \
	   if (${DIFF} output/ex174.out ex174.tmp) then true; \
	   else printf "${PWD}\nPossible problem with ex174_1, diffs above\n=========================================\n"; fi; \
	   ${RM} -f ex174.tmp
runex174_dense:
	-@${MPIEXEC} -n 1 ./ex174 -fA ${DATAFILESPATH}/matrices/EigenProblems/Eigdftb/dftb_bin/graphene_xxs_A_aij -fB ${DATAFILESPATH}/matrices/EigenProblems/Eigdftb/dftb_bin/graphene_xxs_B_aij -orig_mat_type dense > ex174.tmp 2>&1; \
	   if (${DIFF} output/ex174_dense.out ex174.tmp) then true; \
	   else printf "${PWD}\nPossible problem with ex174_dense, diffs above\n=========================================\n"; fi; \
	   ${RM} -f ex174.tmp
runex174_elemental:
	-@${MPIEXEC} -n 1 ./ex174 -fA ${DATAFILESPATH}/matrices/EigenProblems/Eigdftb/dftb_bin/graphene_xxs_A_aij -fB ${DATAFILESPATH}/matrices/EigenProblems/Eigdftb/dftb_bin/graphene_xxs_B_aij -orig_mat_type elemental > ex174.tmp 2>&1; \
	   if (${DIFF} output/ex174_elemental.out ex174.tmp) then true; \
	   else printf "${PWD}\nPossible problem with ex174_elemental, diffs above\n=========================================\n"; fi; \
	   ${RM} -f ex174.tmp
runex174_sbaij:
	-@${MPIEXEC} -n 1 ./ex174 -fA ${DATAFILESPATH}/matrices/EigenProblems/Eigdftb/dftb_bin/graphene_xxs_A -fB ${DATAFILESPATH}/matrices/EigenProblems/Eigdftb/dftb_bin/graphene_xxs_B -orig_mat_type sbaij > ex174.tmp 2>&1; \
	   if (${DIFF} output/ex174_sbaij.out ex174.tmp) then true; \
	   else printf "${PWD}\nPossible problem with ex174_sbaij, diffs above\n=========================================\n"; fi; \
	   ${RM} -f ex174.tmp
runex174_2:
	-@${MPIEXEC} -n 8 ./ex174 -fA ${DATAFILESPATH}/matrices/EigenProblems/Eigdftb/dftb_bin/graphene_xxs_A_aij -fB ${DATAFILESPATH}/matrices/EigenProblems/Eigdftb/dftb_bin/graphene_xxs_B_aij > ex174.tmp 2>&1; \
	   if (${DIFF} output/ex174.out ex174.tmp) then true; \
	   else printf "${PWD}\nPossible problem with ex174_2, diffs above\n=========================================\n"; fi; \
	   ${RM} -f ex174.tmp
runex174_2_dense:
	-@${MPIEXEC} -n 8 ./ex174 -fA ${DATAFILESPATH}/matrices/EigenProblems/Eigdftb/dftb_bin/graphene_xxs_A_aij -fB ${DATAFILESPATH}/matrices/EigenProblems/Eigdftb/dftb_bin/graphene_xxs_B_aij -orig_mat_type dense > ex174.tmp 2>&1; \
	   if (${DIFF} output/ex174_dense.out ex174.tmp) then true; \
	   else printf "${PWD}\nPossible problem with ex174_2_dense, diffs above\n=========================================\n"; fi; \
	   ${RM} -f ex174.tmp
runex174_2_elemental:
	-@${MPIEXEC} -n 8 ./ex174 -fA ${DATAFILESPATH}/matrices/EigenProblems/Eigdftb/dftb_bin/graphene_xxs_A_aij -fB ${DATAFILESPATH}/matrices/EigenProblems/Eigdftb/dftb_bin/graphene_xxs_B_aij -orig_mat_type elemental > ex174.tmp 2>&1; \
	   if (${DIFF} output/ex174_elemental.out ex174.tmp) then true; \
	   else printf "${PWD}\nPossible problem with ex174_elemental, diffs above\n=========================================\n"; fi; \
	   ${RM} -f ex174.tmp
runex174_2_sbaij:
	-@${MPIEXEC} -n 8 ./ex174 -fA ${DATAFILESPATH}/matrices/EigenProblems/Eigdftb/dftb_bin/graphene_xxs_A -fB ${DATAFILESPATH}/matrices/EigenProblems/Eigdftb/dftb_bin/graphene_xxs_B -orig_mat_type sbaij > ex174.tmp 2>&1; \
	   if (${DIFF} output/ex174_sbaij.out ex174.tmp) then true; \
	   else printf "${PWD}\nPossible problem with ex174_2_sbaij, diffs above\n=========================================\n"; fi; \
	   ${RM} -f ex174.tmp

runex174_complex:
	-@${MPIEXEC} -n 1 ./ex174 -fA ${DATAFILESPATH}/matrices/nimrod/small_112905 > ex174.tmp 2>&1; \
          if (${DIFF} output/ex174.out ex174.tmp) then true; \
          else printf "${PWD}\nPossible problem with ex174_complex, diffs above\n=========================================\n"; fi; \
          ${RM} -f ex174.tmp

runex174_complex_2:
	-@${MPIEXEC} -n 4 ./ex174 -fA ${DATAFILESPATH}/matrices/nimrod/small_112905 > ex174.tmp 2>&1; \
          if (${DIFF} output/ex174.out ex174.tmp) then true; \
          else printf "${PWD}\nPossible problem with ex174_complex_2, diffs above\n=========================================\n"; fi; \
          ${RM} -f ex174.tmp

runex175:
	-@${MPIEXEC} -n 1 ./ex175 > ex175.tmp 2>&1; \
	   if (${DIFF} output/ex175.out ex175.tmp) then true; \
	   else printf "${PWD}\nPossible problem with ex175, diffs above\n=========================================\n"; fi;\
          ${RM} -f ex175.tmp

runex181:
	-@${MPIEXEC} -n 2 ./ex181 |grep -v "Mat Object" > ex181.tmp 2>&1; \
	   ${DIFF} output/ex181.out ex181.tmp || printf "${PWD}\nPossible problem with ex181, diffs above\n=========================================\n"; \
	   ${RM} -f ex181.tmp

runex181_2:
	-@${MPIEXEC} -n 3 ./ex181 -detect_bug |grep -v "Mat Object" > ex181.tmp 2>&1; \
	   ${DIFF} output/ex181_2.out ex181.tmp || printf "${PWD}\nPossible problem with ex181_2, diffs above\n=========================================\n"; \
	   ${RM} -f ex181.tmp

runex182:
	-@${MPIEXEC} -n 1 ./ex182 -info | grep malloc | sort -b  > ex182.tmp 2>&1; \
	   sort -b output/ex182_1.out | ${DIFF}  - ex182.tmp || printf "${PWD}\nPossible problem with ex182, diffs above\n=========================================\n"; \
	   ${RM} -f ex182.tmp

runex182_2:
	-@${MPIEXEC} -n 2 ./ex182 -info ex182info ; grep -h malloc ex182info.* | sort -b > ex182.tmp ; \
	   ${DIFF} output/ex182_2.out ex182.tmp || printf "${PWD}\nPossible problem with ex182_2, diffs above\n=========================================\n"; \
	   ${RM} -f ex182.tmp  ex182info.*

runex182_3:
	-@${MPIEXEC} -n 1 ./ex182 -info -mat_type baij | grep malloc | sort -b > ex182.tmp 2>&1; \
	   sort -b output/ex182_3.out | ${DIFF} -  ex182.tmp || printf "${PWD}\nPossible problem with ex182_3, diffs above\n=========================================\n"; \
	   ${RM} -f ex182.tmp

runex182_4:
	-@${MPIEXEC} -n 2 ./ex182 -info ex182info -mat_type baij ;  grep -h malloc ex182info.* | sort -b > ex182.tmp ; \
	   ${DIFF} output/ex182_4.out ex182.tmp || printf "${PWD}\nPossible problem with ex182_4, diffs above\n=========================================\n"; \
	   ${RM} -f ex182.tmp ex182info.*

runex182_5:
	-@${MPIEXEC} -n 1 ./ex182 -info -mat_type sbaij | grep malloc | sort  -b > ex182.tmp 2>&1; \
	   sort  -b output/ex182_5.out | ${DIFF} - ex182.tmp || printf "${PWD}\nPossible problem with ex182_5, diffs above\n=========================================\n"; \
	   ${RM} -f ex182.tmp

runex182_6:
	-@${MPIEXEC} -n 2 ./ex182 -info ex182info -mat_type sbaij ; grep -h malloc ex182info.* | sort -b > ex182.tmp ; \
	    ${DIFF} output/ex182_6.out ex182.tmp || printf "${PWD}\nPossible problem with ex182_6, diffs above\n=========================================\n"; \
	   ${RM} -f ex182.tmp ex182info.*


runex190:
	  -@${MPIEXEC} -n 2 ./ex190 -mat_type aij -mat_view -f ${wPETSC_DIR}/share/petsc/datafiles/matrices/ns-real-int32-float64  > ex190.tmp 2>&1; \
	  ${MPIEXEC} -n 2 ./ex190 -mat_type baij -mat_view -f ${wPETSC_DIR}/share/petsc/datafiles/matrices/ns-real-int32-float64  >> ex190.tmp 2>&1; \
	  ${MPIEXEC} -n 2 ./ex190 -mat_type sbaij -mat_view -f ${wPETSC_DIR}/share/petsc/datafiles/matrices/ns-real-int32-float64  >> ex190.tmp 2>&1; \
	   ${DIFF} output/ex190_1.out ex190.tmp || printf "${PWD}\nPossible problem with ex190, diffs above\n=========================================\n"; \
	   ${RM} -f ex190.tmp

runex191:
	  -@${MPIEXEC} -n 2 ./ex191  | grep -v alloced > ex191.tmp 2>&1; \
	   ${DIFF} output/ex191_1.out ex191.tmp || printf "${PWD}\nPossible problem with ex191, diffs above\n=========================================\n"; \
	   ${RM} -f ex191.tmp ex191matrix ex191matrix.info

runex192_mumps:
	  -@${MPIEXEC} -n 1 ./ex192 -solver 0 > ex192.tmp 2>&1; \
	  ${MPIEXEC} -n 1 ./ex192 -symmetric_solve -solver 0 >> ex192.tmp 2>&1; \
	  ${MPIEXEC} -n 1 ./ex192 -symmetric_solve -hermitian_solve -solver 0 >> ex192.tmp 2>&1; \
	   ${DIFF} output/ex192_mumps.out ex192.tmp || printf "${PWD}\nPossible problem with ex192_mumps, diffs above\n=========================================\n"; \
	   ${RM} -f ex192.tmp

runex192_mkl_pardiso:
	  -@${MPIEXEC} -n 1 ./ex192 -solver 1 > ex192.tmp 2>&1; \
	  ${MPIEXEC} -n 1 ./ex192 -symmetric_solve -solver 1 >> ex192.tmp 2>&1; \
	  ${MPIEXEC} -n 1 ./ex192 -symmetric_solve -hermitian_solve -solver 1 >> ex192.tmp 2>&1; \
	   ${DIFF} output/ex192_mkl_pardiso.out ex192.tmp || printf "${PWD}\nPossible problem with ex192_mkl_pardiso, diffs above\n=========================================\n"; \
	   ${RM} -f ex192.tmp

runex193:
	  -@${MPIEXEC} -n 4 ./ex193   -mat_partitioning_hierarchical_Nfineparts 2  > ex193.tmp 2>&1; \
	   ${DIFF} output/ex193.out ex193.tmp || printf "${PWD}\nPossible problem with ex193, diffs above\n=========================================\n"; \
	   ${RM} -f ex193.tmp

runex194:
	  -@${MPIEXEC} -n 2 ./ex194   > ex194.tmp 2>&1; \
	   ${DIFF} output/ex194_1.out ex194.tmp || printf "${PWD}\nPossible problem with ex194, diffs above\n=========================================\n"; \
	   ${RM} -f ex194.tmp

runex195:
	  -@${MPIEXEC} -n 2 ./ex195   > ex195.tmp 2>&1; \
	   ${DIFF} output/ex195.out ex195.tmp || printf "${PWD}\nPossible problem with ex195, diffs above\n=========================================\n"; \
	   ${RM} -f ex195.tmp

runex196f90:
	-@${MPIEXEC} -n 1 ./ex196f90  -f ${wPETSC_DIR}/share/petsc/datafiles/matrices/ns-real-int32-float64 -malloc_dump >> ex196f.tmp 2>&1; \
	   ${DIFF} output/ex196f90_1.out ex196f.tmp || printf "${PWD}\nPossible problem with ex196f90, diffs above\n=========================================\n"; \
	   ${RM} -f ex196f.tmp

runex197:
	  -@${MPIEXEC} -n 1 ./ex197   > ex197.tmp 2>&1; \
	   ${DIFF} output/ex197_1.out ex197.tmp || printf "${PWD}\nPossible problem with ex197, diffs above\n=========================================\n"; \
	   ${RM} -f ex197.tmp

runex197_2:
	  -@${MPIEXEC} -n 2 ./ex197   > ex197.tmp 2>&1; \
	   ${DIFF} output/ex197_2.out ex197.tmp || printf "${PWD}\nPossible problem with ex197_2, diffs above\n=========================================\n"; \
	   ${RM} -f ex197.tmp

runex198:
	-@${MPIEXEC} -n 1 ./ex198 -fA ${DATAFILESPATH}/matrices/matmatmatmult/A.bin -fB ${DATAFILESPATH}/matrices/matmatmatmult/B.bin -fC ${DATAFILESPATH}/matrices/matmatmatmult/C.bin > ex198.tmp 2>&1; \
	   if (${DIFF} output/ex198.out ex198.tmp) then true; \
	   else printf "${PWD}\nPossible problem with ex198, diffs above\n=========================================\n"; fi; \
	   ${RM} -f ex198.tmp

runex198_2:
	-@${MPIEXEC} -n 3 ./ex198 -fA ${DATAFILESPATH}/matrices/matmatmatmult/A.bin -fB ${DATAFILESPATH}/matrices/matmatmatmult/B.bin -fC ${DATAFILESPATH}/matrices/matmatmatmult/C.bin > ex198.tmp 2>&1; \
	   if (${DIFF} output/ex198.out ex198.tmp) then true; \
	   else printf "${PWD}\nPossible problem with ex198_2, diffs above\n=========================================\n"; fi; \
	   ${RM} -f ex198.tmp

runex199:
	-@for c in jp power natural greedy; do \
           for d in 1 2; do \
              ${MPIEXEC} -n 1 ./ex199 -f ${DATAFILESPATH}/matrices/arco1 -mat_coloring_type $${c} -mat_coloring_distance $${d} ;\
              ${MPIEXEC} -n 3 ./ex199 -f ${DATAFILESPATH}/matrices/arco1 -mat_coloring_type $${c} -mat_coloring_distance $${d} ;\
           done; \
        done ;\
	for c in  sl lf id ; do \
          ${MPIEXEC} -n 1 ./ex199 -f ${DATAFILESPATH}/matrices/arco1 -mat_coloring_type $${c} -mat_coloring_distance 2 ;\
          ${MPIEXEC} -n 2 ./ex199 -f ${DATAFILESPATH}/matrices/arco1 -mat_coloring_type $${c} -mat_coloring_distance 2 ;\
        done


runex200:
	  -@${MPIEXEC} -n 1 ./ex200

runex201f:
	-@${MPIEXEC} -n 1 ./ex201f -malloc_dump >> ex201f.tmp 2>&1; \
	   ${DIFF} output/ex201f.out ex201f.tmp || printf "${PWD}\nPossible problem with ex201f, diffs above\n=========================================\n"; \
	   ${RM} -f ex201f.tmp

runex202:
	-@${MPIEXEC} -n 1 ./ex202 -malloc_dump >> ex202.tmp 2>&1; \
	   ${DIFF} output/ex202.out ex202.tmp || printf "${PWD}\nPossible problem with ex202, diffs above\n=========================================\n"; \
	   ${RM} -f ex202.tmp

runex203:
	-@${MPIEXEC} -n 1 ./ex203 -malloc_dump >> ex203.tmp 2>&1; \
	   ${DIFF} output/ex203.out ex203.tmp || printf "${PWD}\nPossible problem with ex203, diffs above\n=========================================\n"; \
	   ${RM} -f ex203.tmp

runex204:
	-@${MPIEXEC} -n 1 ./ex204 > ex204.tmp 2>&1; \
	   if (${DIFF} output/ex204.out ex204.tmp) then true; \
	   else printf "${PWD}\nPossible problem with ex204, diffs above\n=========================================\n"; fi; \
	   ${RM} -f ex204.tmp

runex204_2:
	-@${MPIEXEC} -n 2 ./ex204 > ex204.tmp 2>&1; \
	   if (${DIFF} output/ex204.out ex204.tmp) then true; \
	   else printf "${PWD}\nPossible problem with ex204_2, diffs above\n=========================================\n"; fi; \
	   ${RM} -f ex204.tmp

runex205:
	-@${MPIEXEC} -n 1 ./ex205 -malloc_dump > ex205.tmp 2>&1; \
	   ${DIFF} output/ex205.out ex205.tmp || printf "${PWD}\nPossible problem with ex205, diffs above\n=========================================\n"; \
	   ${RM} -f ex205.tmp

runex206_aij_1:
	-@${MPIEXEC} -n 1 ./ex206 -f ${DATAFILESPATH}/matrices/small  -mat_type aij -mat_block_size 1 | grep -v Mat_  > ex206.tmp 2>&1; \
	   ${DIFF} output/ex206_aij_1.out ex206.tmp || printf "${PWD}\nPossible problem with ex206_aij_1, diffs above\n=========================================\n"; \
	   ${RM} -f ex206.tmp

runex206_aij_2:
	-@${MPIEXEC} -n 2 ./ex206 -f ${DATAFILESPATH}/matrices/small  -mat_type aij -mat_block_size 1   | grep -v Mat_ > ex206.tmp 2>&1; \
	   ${DIFF} output/ex206_aij_2.out ex206.tmp || printf "${PWD}\nPossible problem with ex206_aij_2, diffs above\n=========================================\n"; \
	   ${RM} -f ex206.tmp

runex206_baij_1_2:
	-@${MPIEXEC} -n 1 ./ex206 -f ${DATAFILESPATH}/matrices/small  -mat_type baij -mat_block_size 2   | grep -v Mat_ > ex206.tmp 2>&1; \
	   ${DIFF} output/ex206_baij_1_2.out ex206.tmp || printf "${PWD}\nPossible problem with ex206_baij_1_2, diffs above\n=========================================\n"; \
	   ${RM} -f ex206.tmp

runex206_baij_2_2:
	-@${MPIEXEC} -n 2 ./ex206 -f ${DATAFILESPATH}/matrices/small  -mat_type baij -mat_block_size 2   | grep -v Mat_ > ex206.tmp 2>&1; \
	   ${DIFF} output/ex206_baij_2_2.out ex206.tmp || printf "${PWD}\nPossible problem with ex206_baij_2_2, diffs above\n=========================================\n"; \
	   ${RM} -f ex206.tmp

runex206_sbaij_1_1:
	-@${MPIEXEC} -n 1 ./ex206 -f ${DATAFILESPATH}/matrices/small  -mat_type sbaij -mat_block_size 1   | grep -v Mat_ > ex206.tmp 2>&1; \
	   ${DIFF} output/ex206_sbaij_1_1.out ex206.tmp || printf "${PWD}\nPossible problem with ex206_sbaij_1_1, diffs above\n=========================================\n"; \
	   ${RM} -f ex206.tmp

runex206_sbaij_1_2:
	-@${MPIEXEC} -n 1 ./ex206 -f ${DATAFILESPATH}/matrices/small  -mat_type sbaij -mat_block_size 2   | grep -v Mat_ > ex206.tmp 2>&1; \
	   ${DIFF} output/ex206_sbaij_1_2.out ex206.tmp || printf "${PWD}\nPossible problem with ex206_sbaij_1_2, diffs above\n=========================================\n"; \
	   ${RM} -f ex206.tmp

runex206_sbaij_2_2:
	-@${MPIEXEC} -n 2 ./ex206 -f ${DATAFILESPATH}/matrices/small  -mat_type sbaij -mat_block_size 2   | grep -v Mat_ > ex206.tmp 2>&1; \
	   ${DIFF} output/ex206_sbaij_2_2.out ex206.tmp || printf "${PWD}\nPossible problem with ex206_sbaij_2_2, diffs above\n=========================================\n"; \
	   ${RM} -f ex206.tmp

runex206_aij_2_d:
	-@${MPIEXEC} -n 2 ./ex206 -f ${DATAFILESPATH}/matrices/small -f2 ${DATAFILESPATH}/matrices/smallbs2 -mat_type aij -mat_block_size 1  | grep -v Mat_ > ex206.tmp 2>&1; \
	   ${DIFF} output/ex206_aij_2_d.out ex206.tmp || printf "${PWD}\nPossible problem with ex206_aij_2_d, diffs above\n=========================================\n"; \
	   ${RM} -f ex206.tmp

runex206_baij_2_1_d:
	-@${MPIEXEC} -n 2 ./ex206 -f ${DATAFILESPATH}/matrices/small -f2 ${DATAFILESPATH}/matrices/smallbs2 -mat_type baij -mat_block_size 1  | grep -v Mat_ > ex206.tmp 2>&1; \
	   ${DIFF} output/ex206_baij_2_1_d.out ex206.tmp || printf "${PWD}\nPossible problem with ex206_baij_2_1_d, diffs above\n=========================================\n"; \
	   ${RM} -f ex206.tmp

runex206_baij_2_2_d:
	-@${MPIEXEC} -n 2 ./ex206 -f ${DATAFILESPATH}/matrices/small -f2 ${DATAFILESPATH}/matrices/smallbs2 -mat_type baij -mat_block_size 2  | grep -v Mat_ > ex206.tmp 2>&1; \
	   ${DIFF} output/ex206_baij_2_2_d.out ex206.tmp || printf "${PWD}\nPossible problem with ex206_baij_2_2_d, diffs above\n=========================================\n"; \
	   ${RM} -f ex206.tmp

runex206_sbaij_2_1_d:
	-@${MPIEXEC} -n 2 ./ex206 -f ${DATAFILESPATH}/matrices/small -f2 ${DATAFILESPATH}/matrices/smallbs2 -mat_type sbaij -mat_block_size 1  | grep -v Mat_ > ex206.tmp 2>&1; \
	   ${DIFF} output/ex206_sbaij_2_1_d.out ex206.tmp || printf "${PWD}\nPossible problem with ex206_sbaij_2_1_d, diffs above\n=========================================\n"; \
	   ${RM} -f ex206.tmp

runex207:
	-@${MPIEXEC} -n 1 ./ex207 > ex207_1.tmp 2>&1;   \
	   if (${DIFF} output/ex207_1.out ex207_1.tmp) then true; \
	   else printf "${PWD}\nPossible problem with ex207_1, diffs above\n=========================================\n"; fi; \
	   ${RM} -f ex207_1.tmp
runex207_2:
	-@${MPIEXEC} -n 3 ./ex207 > ex207_1.tmp 2>&1;   \
	   if (${DIFF} output/ex207_2.out ex207_1.tmp) then true; \
	   else printf "${PWD}\nPossible problem with ex207_2, diffs above\n=========================================\n"; fi; \
	   ${RM} -f ex207_1.tmp

runex208:
	-@${MPIEXEC} -n 1 ./ex208 > ex208_1.tmp 2>&1;   \
	   if (${DIFF} output/ex208_1.out ex208_1.tmp) then true; \
	   else printf "${PWD}\nPossible problem with ex208_1, diffs above\n=========================================\n"; fi; \
	   ${RM} -f ex208_1.tmp
runex208_2:
	-@${MPIEXEC} -n 3 ./ex208 > ex208_1.tmp 2>&1;   \
	   if (${DIFF} output/ex208_2.out ex208_1.tmp) then true; \
	   else printf "${PWD}\nPossible problem with ex208_2, diffs above\n=========================================\n"; fi; \
	   ${RM} -f ex208_1.tmp
runex208_baij:
	-@${MPIEXEC} -n 1 ./ex208 -mat_type baij > ex208_1.tmp 2>&1;   \
	   if (${DIFF} output/ex208_baij.out ex208_1.tmp) then true; \
	   else printf "${PWD}\nPossible problem with ex208_baij, diffs above\n=========================================\n"; fi; \
	   ${RM} -f ex208_1.tmp
runex208_baij_2:
	-@${MPIEXEC} -n 3 ./ex208 -mat_type baij > ex208_1.tmp 2>&1;   \
	   if (${DIFF} output/ex208_baij_2.out ex208_1.tmp) then true; \
	   else printf "${PWD}\nPossible problem with ex208_baij_2, diffs above\n=========================================\n"; fi; \
	   ${RM} -f ex208_1.tmp

runex209:
	-@${MPIEXEC} -n 1 ./ex209 -f ${DATAFILESPATH}/matrices/arco1 > ex209_1.tmp 2>&1;   \
	   if (${DIFF} output/ex209_1.out ex209_1.tmp) then true; \
	   else printf "${PWD}\nPossible problem with ex209_1, diffs above\n=========================================\n"; fi; \
	   ${RM} -f ex209_1.tmp
runex209_2:
	-@${MPIEXEC} -n 4 ./ex209 -f ${DATAFILESPATH}/matrices/arco1 -matptap_via nonscalable > ex209_1.tmp 2>&1;   \
	   if (${DIFF} output/ex209_2.out ex209_1.tmp) then true; \
	   else printf "${PWD}\nPossible problem with ex209_2, diffs above\n=========================================\n"; fi; \
	   ${RM} -f ex209_1.tmp
TESTEXAMPLES_C		       = ex1.PETSc runex1 ex1.rm ex2.PETSc runex2 runex2_2 runex2_3 runex2_4 ex2.rm ex3.PETSc runex3 ex3.rm \
                                 ex4.PETSc runex4 runex4_2 runex4_3 runex4_4 runex4_5 ex4.rm ex5.PETSc runex5 runex5_2 ex5.rm \
                                 ex6.PETSc runex6 ex6.rm ex7.PETSc runex7 ex7.rm ex8.PETSc runex8 ex8.rm \
                                 ex9.PETSc runex9 runex9_2 runex9_3 runex9_3_baij runex9_3_sbaij runex9_4_baij runex9_4_sbaij ex9.rm \
                                 ex10.PETSc runex10 ex10.rm ex11.PETSc runex11 runex11_2 runex11_3 runex11_4 ex11.rm ex14.PETSc \
                                 runex14 ex14.rm ex15.PETSc runex15 ex15.rm \
                                 ex18.PETSc runex18 runex18_1 runex18_2 runex18_3 runex18_4 runex18_5 runex18_6 runex18_7 runex18_8 \
                                 runex18_9 runex18_10 runex18_11 runex18_12 runex18_13 runex18_14 ex18.rm \
                                 ex19.PETSc runex19 ex19.rm ex20.PETSc runex20 printdot \
                                 ex20.rm ex21.PETSc runex21 ex21.rm ex22.PETSc runex22 ex22.rm ex16.PETSc runex16 ex16.rm \
                                 ex23.PETSc runex23 runex23_2 runex23_3 runex23_4 ex23.rm \
                                 ex26.PETSc runex26 runex26_2 ex26.rm \
                                 ex29.PETSc runex29 ex29.rm \
                                 ex45.PETSc runex45 ex45.rm ex46.PETSc runex46 ex46.rm ex55.PETSc runex55 runex55_2 ex55.rm \
                                 ex59.PETSc runex59 runex59_2 runex59_baij runex59_2_baij  runex59_sbaij runex59_2_sbaij ex59.rm\
                                 ex60.PETSc runex60 ex60.rm ex61.PETSc runex61 runex61_2 ex61.rm ex65.PETSc \
                                 ex65.rm ex66.PETSc ex66.rm ex68.PETSc runex68 ex68.rm ex98.PETSc runex98 ex98.rm ex102.PETSc runex102_1 runex102_2 runex102_3 ex102.rm\
                                 ex52.PETSc runex52_1 runex52_2 runex52_3 runex52_4 ex52.rm \
                                 ex86.PETSc runex86 runex86_2 runex86_3 ex86.rm printdot \
                                 ex88.PETSc runex88 ex88.rm ex92.PETSc runex92 runex92_2 runex92_3 runex92_3_sorted runex92_4 ex92.rm \
                                 ex93.PETSc runex93 runex93_scalable runex93_scalable_fast runex93_heap runex93_btheap runex93_llcondensed \
                                 runex93_2 runex93_3 runex93_4 ex93.rm \
                                 ex97.PETSc runex97 ex97.rm ex104.PETSc runex104 runex104_2 ex104.rm \
                                 ex107.PETSc runex107 runex107_2 ex107.rm \
                                 ex109.PETSc runex109 runex109_1 runex109_2 ex109.rm ex110.PETSc runex110 ex110.rm \
                                 ex122.PETSc runex122 ex122.rm \
                                 ex114.PETSc runex114 runex114_2 runex114_3 ex114.rm ex117.PETSc ex117.rm ex118.PETSc ex118.rm ex119.PETSc ex119.rm \
                                 ex128.PETSc runex128 runex128_2 ex128.rm ex129.PETSc runex129 runex129_2 ex129.rm ex131.PETSc ex131.rm ex132.PETSc runex132 ex132.rm \
                                 ex133.PETSc ex133.rm ex134.PETSc runex134 ex134.rm ex135.PETSc runex135 ex135.rm ex136.PETSc ex136.rm \
                                 ex137.PETSc runex137 ex137.rm printdot \
                                 ex139.PETSc runex139 ex139.rm ex141.PETSc runex141 ex141.rm \
                                 ex159.PETSc runex159 runex159_nest ex159.rm \
                                 ex160.PETSc runex160 ex160.rm ex161.PETSc runex161 runex161_2 runex161_3 runex161_4 runex161_5 ex161.rm \
                                 ex164.PETSc runex164 ex164.rm ex172.PETSc runex172 runex172_2 runex172_3 runex172_4 \
                                 runex172_baij runex172_mpibaij runex172_sbaij runex172_mpisbaij ex172.rm ex181.PETSc runex181 runex181_2 ex181.rm\
                                 ex183.PETSc runex183 runex183_2 runex183_3 runex183_4 ex183.rm ex300.PETSc runex300 ex300.rm\
                                 ex191.PETSc runex191 ex191.rm ex194.PETSc runex194 ex194.rm  ex101.PETSc runex101 ex101.rm \
                                 ex12.PETSc runex12 runex12_2 runex12_3 runex12_4 ex12.rm ex13.PETSc runex13 ex13.rm \
                                 ex17.PETSc runex17 ex17.rm ex24.PETSc ex24.rm ex25.PETSc \
                                 ex25.rm ex27.PETSc ex27.rm ex28.PETSc ex28.rm \
                                 ex30.PETSc runex30 runex30_2 runex30_3 runex30_4 runex30_5 runex30_6 ex30.rm ex31.PETSc printdot \
                                 runex31 ex31.rm ex33.PETSc ex33.rm ex34.PETSc ex34.rm ex35.PETSc runex35 \
                                 ex35.rm ex37.PETSc runex37 runex37_2 runex37_3 runex37_4 runex37_5 runex37_6 ex37.rm \
                                 ex38.PETSc ex38.rm ex43.PETSc ex43.rm ex48.PETSc \
                                 runex48 ex48.rm ex49.PETSc ex49.rm ex51.PETSc runex51 ex51.rm ex52.PETSc ex52.rm \
                                 ex54.PETSc runex54 runex54_2 runex54_3 ex54.rm ex56.PETSc runex56 runex56_4 runex56_5 \
                                 ex56.rm ex74.PETSc runex74 ex74.rm ex75.PETSc runex75 ex75.rm ex76.PETSc runex76 \
                                 runex76_3 ex76.rm ex77.PETSc  ex77.rm ex94.PETSc ex94.rm \
                                 ex96.PETSc runex96 ex96.rm ex95.PETSc runex95 runex95_2 ex95.rm ex200.PETSc runex200 ex200.rm \
                                 ex202.PETSc runex202 ex202.rm ex203.PETSc runex203 ex203.rm ex205.PETSc runex205 ex205.rm \
                                 ex207.PETSc runex207 runex207_2 ex207.rm ex208.PETSc runex208 runex208_2 \
                                 runex208_baij runex208_baij_2 ex208.rm

TESTEXAMPLES_C_INFO            = ex182.PETSc runex182 runex182_2 runex182_3 runex182_4 runex182_5 runex182_6 ex182.rm
TESTEXAMPLES_C_X	       =
TESTEXAMPLES_FORTRAN	       = ex36f.PETSc runex36f ex36f.rm ex63f.PETSc runex63f ex63f.rm ex67f.PETSc ex67f.rm \
                                 ex85f.PETSc runex85f ex85f.rm ex105f.PETSc runex105f ex105f.rm printdot ex120f.PETSc runex120f ex120f.rm ex126f.PETSc runex126f \
                                 ex126f.rm ex171f.PETSc runex171f ex171f.rm ex201f.PETSc runex201f ex201f.rm
TESTEXAMPLES_FORTRAN_MPIUNI    = ex36f.PETSc runex36f ex36f.rm
TESTEXAMPLES_C_X_MPIUNI        = ex1.PETSc runex1 ex1.rm ex2.PETSc runex2 ex2.rm ex4.PETSc ex4.rm ex5.PETSc runex5 \
                                 ex5.rm ex6.PETSc runex6 ex6.rm ex10.PETSc runex10 ex10.rm ex14.PETSc runex14 ex14.rm \
                                 ex15.PETSc runex15 ex15.rm ex20.PETSc runex20 ex20.rm ex21.PETSc runex21 ex21.rm ex35.PETSc \
                                 runex35 ex35.rm  ex48.PETSc runex48 ex48.rm ex71.PETSc ex71.rm \
                                 ex95.PETSc  ex95.rm ex101.PETSc runex101 ex101.rm
TESTEXAMPLES_C_NOCOMPLEX       = ex32.PETSc ex32.rm  ex50.PETSc ex50.rm   \
                                 ex151.PETSc runex151 runex151_2 runex151_2b runex151_3 runex151_3b ex151.rm
TESTEXAMPLES_DATAFILESPATH     = ex40.PETSc runex40 runex40_2 ex40.rm ex41.PETSc runex41 ex41.rm \
                                 ex42.PETSc runex42 runex42_unsorted_seq runex42_unsorted_mpi runex42_unsorted_baij_seq runex42_unsorted_baij_mpi ex42.rm  \
                                 ex47.PETSc ex47.rm ex53.PETSc runex53 ex53.rm \
                                 ex94.PETSc runex94_matmatmult runex94_matmatmult_2 runex94_matmatmult_scalable \
                                 runex94_scalable0 runex94_scalable1 \
                                 runex94_2_mattransposematmult_scalable runex94_2_mattransposematmult_matmatmult ex94.rm \
                                 ex111.PETSc runex111_3 ex111.rm printdot ex116.PETSc runex116 runex116_2 ex116.rm \
                                 ex136.PETSc runex136 runex136_2 runex136_3 \
                                 runex136_4 runex136_5 runex136_6 ex136.rm \
                                 ex138.PETSc runex138_1 runex138_2 ex138.rm \
                                 ex140.PETSc runex140 runex140_2 runex140_3 runex140_4 ex140.rm \
                                 ex100.PETSc runex100 ex100.rm ex125.PETSc runex125 ex125.rm \
                                 ex173.PETSc runex173 ex173.rm ex163.PETSc runex163 runex163_2 ex163.rm ex169.PETSc runex169 ex169.rm ex171.PETSc runex171 ex171.rm \
                                 ex180.PETSc runex180 ex180.rm  ex190.PETSc runex190 ex190.rm \
                                 ex198.PETSc runex198 runex198_2 ex198.rm \
                                 ex199.PETSc runex199 ex199.rm printdot \
                                 ex206.PETSc runex206_aij_1 runex206_aij_2 runex206_baij_1_2 runex206_baij_2_2 runex206_sbaij_1_1 runex206_sbaij_1_2 runex206_sbaij_2_2 \
                                 runex206_aij_2_d runex206_baij_2_1_d runex206_baij_2_2_d runex206_sbaij_2_1_d ex206.rm \
                                 ex209.PETSc runex209 runex209_2 ex209.rm
TESTEXAMPLES_FORTRAN_NOCOMPLEX = ex67f.PETSc runex67f runex67f_2 ex67f.rm
TESTEXAMPLES_DOUBLEINT32       =  ex72.PETSc runex72 ex72.rm
TESTEXAMPLES_FORTRAN_DOUBLEINT32  = ex79f.PETSc runex79f ex79f.rm ex58f.PETSc runex58f ex58f.rm
TESTEXAMPLES_F90	       = ex16f90.PETSc runex16f90 ex16f90.rm
TESTEXAMPLES_13		       = ex58f.PETSc ex58f.rm ex70.PETSc ex70.rm
TESTEXAMPLES_PARMETIS	       = ex73.PETSc ex73.rm
TESTEXAMPLES_PARMETIS_DATAFILESPATH = ex152.PETSc runex152 runex152_2 ex152.rm
TESTEXAMPLES_FFTW              = ex142.PETSc runex142 ex142.rm ex144.PETSc runex144 runex144_2 ex144.rm \
                                 ex148.PETSc runex148 runex148_2 ex148.rm ex158.PETSc runex158 runex158_2 ex158.rm
TESTEXAMPLES_FFTW_COMPLEX       = ex112.PETSc runex112 runex112_3 runex112_4 ex112.rm ex121.PETSc ex121.rm \
                                 ex143.PETSc runex143 runex143_2 ex143.rm
TESTEXAMPLES_C_COMPLEX	       = ex120.PETSc runex120 runex120_2 runex120_3 runex120_4 ex120.rm printdot \
                                 ex127.PETSc runex127 runex127_2 ex127.rm  ex175.PETSc runex175 ex175.rm ex197.PETSc runex197 runex197_2 ex197.rm
TESTEXAMPLES_ELEMENTAL         = ex38.PETSc runex38 runex38_2 runex38_3 ex38.rm \
                                 ex39.PETSc runex39 runex39_2 ex39.rm \
                                 ex103.PETSc runex103 runex103_1 runex103_2 ex103.rm \
                                 ex104.PETSc runex104_2 runex104_elemental runex104_elemental_2 ex104.rm \
                                 ex145.PETSc runex145 runex145_2 ex145.rm
TESTEXAMPLES_ELEMENTAL_DATAFILESPATH = ex174.PETSc runex174 runex174_dense runex174_elemental runex174_sbaij \
                                 runex174_2 runex174_2_dense runex174_2_elemental runex174_2_sbaij ex174.rm
TESTEXAMPLES_ELEMENTAL_COMPLEX_DATAFILESPATH = ex174.PETSc runex174_complex runex174_complex_2 ex174.rm
TESTEXAMPLES_MUMPS_DATAFILESPATH = ex125.PETSc runex125_mumps runex125_mumps_2 ex125.rm \
                                 ex192.PETSc runex192_mumps ex192.rm
TESTEXAMPLES_MKL_PARDISO       = ex125.PETSc runex125_mkl_pardiso ex125.rm \
                                 ex192.PETSc runex192_mkl_pardiso ex192.rm
TESTEXAMPLES_SUPERLU_DIST_DATAFILESPATH = ex125.PETSc runex125_superlu_dist runex125_superlu_dist_2 ex125.rm
TESTEXAMPLES_SUPERLU_DIST_COMPLEX_DATAFILESPATH = ex125.PETSc runex125_superlu_dist_complex ex125.rm
TESTEXAMPLES_F90               = ex196f90.PETSc ex196f90.rm ex16f90.PETSc runex16f90 ex16f90.rm
TESTEXAMPLES_VECCUDA           = ex2.PETSc runex2_aijcusparse runex2_2_aijcusparse runex2_3_aijcusparse ex2.rm \
                                 ex5.PETSc runex5_aijcusparse runex5_2_aijcusparse runex5_3_aijcusparse ex5.rm
TESTEXAMPLES_HYPRE             = ex93.PETSc runex93_hypre ex93.rm ex115.PETSc runex115_1 runex115_2 runex115_3 runex115_4 runex115_5 ex115.rm

include ${PETSC_DIR}/lib/petsc/conf/test<|MERGE_RESOLUTION|>--- conflicted
+++ resolved
@@ -1006,28 +1006,6 @@
 	else printf "${PWD}\nPossible problem with ex5_34 for mpibaij,np = 3,diffs above\n=========================================\n"; fi; \
 	${RM} -f ex5_3.tmp;
 
-<<<<<<< HEAD
-runex5_ell:
-	-@${MPIEXEC} -n 1 ./ex5 -mat_type ell > ex5_ell.tmp 2>&1; \
-	if (${DIFF} output/ex5_41.out ex5_ell.tmp) then true; \
-	else printf "${PWD}\nPossible problem with ex5_ell for seqell,np = 1,diffs above\n=========================================\n"; fi; \
-	${RM} -f ex5_ell.tmp;
-
-	-@${MPIEXEC} -n 3 ./ex5 -mat_type ell > ex5_ell.tmp 2>&1; \
-	if (${DIFF} output/ex5_43.out ex5_ell.tmp) then true; \
-	else printf "${PWD}\nPossible problem with ex5_ell for mpiell,np = 3,diffs above\n=========================================\n"; fi; \
-	${RM} -f ex5_ell.tmp;
-
-	-@${MPIEXEC} -n 1 ./ex5 -mat_type ell -test_diagonalscale > ex5_ell.tmp 2>&1; \
-	if (${DIFF} output/ex5_51.out ex5_ell.tmp) then true; \
-	else printf "${PWD}\nPossible problem with ex5_ell for seqell,np = 1,diffs above\n=========================================\n"; fi; \
-	${RM} -f ex5_ell.tmp;
-
-	-@${MPIEXEC} -n 3 ./ex5 -mat_type ell -test_diagonalscale > ex5_ell.tmp 2>&1; \
-	if (${DIFF} output/ex5_53.out ex5_ell.tmp) then true; \
-	else printf "${PWD}\nPossible problem with ex5_ell for mpiell,np = 3,diffs above\n=========================================\n"; fi; \
-	${RM} -f ex5_ell.tmp;
-=======
 runex5_sell:
 	-@${MPIEXEC} -n 1 ./ex5 -mat_type sell > ex5_sell.tmp 2>&1; \
 	if (${DIFF} output/ex5_41.out ex5_sell.tmp) then true; \
@@ -1048,7 +1026,6 @@
 	if (${DIFF} output/ex5_53.out ex5_sell.tmp) then true; \
 	else printf "${PWD}\nPossible problem with ex5_sell for mpisell,np = 3,diffs above\n=========================================\n"; fi; \
 	${RM} -f ex5_sell.tmp;
->>>>>>> c3f6d4ef
 
 runex5_aijcusparse:
 	-@${MPIEXEC} -n 1 ./ex5 -mat_type seqaijcusparse -vec_type cuda -rectA > ex5_1_aijcusparse.tmp 2>&1; \
