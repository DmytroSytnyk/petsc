
CFLAGS		 =
FFLAGS		 =
CPPFLAGS         =
FPPFLAGS         =
LOCDIR		 = src/mat/examples/tests/
EXAMPLESC	 = ex1.c ex2.c ex3.c ex4.c ex5.c ex6.c ex7.c ex8.c ex9.c \
                ex10.c ex11.c ex12.c ex13.c ex14.c ex15.c ex16.c ex17.c ex18.c \
                ex19.c ex20.c ex21.c ex22.c ex23.c ex24.c ex25.c ex26.c ex27.c ex28.c ex29.c \
                ex30.c ex31.c ex32.c ex33.c ex34.c ex35.c ex37.c ex38.c \
                ex40.c ex41.c ex42.c ex43.c ex44.c ex45.c ex47.c ex48.c \
                ex49.c ex50.c ex51.c ex52.c ex53.c ex54.c ex55.c ex56.c \
                ex57.c ex58.c ex59.c ex60.c ex61.c ex62.c ex64.c ex65.c \
                ex66.c ex68.c ex70.c ex71.c ex72.c ex73.c ex74.c ex75.c \
                ex76.c ex77.c ex78.c ex80.c ex81.c ex82.c ex83.c ex86.c ex87.c \
                ex88.c ex91.c ex92.c ex93.c ex94.c ex95.c ex96.c ex97.c ex98.c \
                ex100.c ex101.c ex102.c  ex104.c ex106.c \
                ex108.c ex109.c ex110.c ex111.c ex112.c ex113.c \
                ex114.c ex116.c ex117.c ex118.c ex119.c ex120.c \
                ex121.c ex122.c ex124.c ex125.c ex127.c ex128.c \
                ex129.c ex130.c ex131.c ex132.c ex133.c ex134.c ex135.c \
                ex136.c ex137.c ex138.c ex139.c ex140.c ex141.c ex142.c \
                ex143.c ex144.c ex145.c ex146.c ex147.c ex148.c ex149.c \
                ex150.c ex151.c ex152.c ex153.c ex155.c ex157.c ex158.c ex159.c ex164.c ex169.c ex171.c ex172.c ex173.c ex174.cxx ex175.c ex180.c \
                ex181.c ex182.c ex183.c ex300.c ex190.c ex191.c ex192.c ex193.c ex194.c ex195.c ex197.c ex198.c ex199.c ex200.c \
                ex202.c ex203.c ex205.c

EXAMPLESF	 = ex16f90.F ex36f.F ex58f.F ex63f.F ex67f.F ex79f.F ex85f.F ex105f.F ex120f.F ex126f.F ex171f.F ex196f90.F ex201f.F

include ${PETSC_DIR}/lib/petsc/conf/variables
include ${PETSC_DIR}/lib/petsc/conf/rules

ex1: ex1.o  chkopts
	-${CLINKER}  -o ex1 ex1.o ${PETSC_MAT_LIB}
	${RM} ex1.o

ex2: ex2.o chkopts
	-${CLINKER} -o ex2 ex2.o ${PETSC_MAT_LIB}
	${RM} ex2.o

ex3: ex3.o chkopts
	-${CLINKER} -o ex3 ex3.o ${PETSC_MAT_LIB}
	${RM} ex3.o

ex4: ex4.o chkopts
	-${CLINKER} -o ex4 ex4.o ${PETSC_MAT_LIB}
	${RM} ex4.o

ex5: ex5.o chkopts
	-${CLINKER}  -o ex5 ex5.o ${PETSC_MAT_LIB}
	${RM} ex5.o

ex6: ex6.o chkopts
	-${CLINKER} -o ex6 ex6.o ${PETSC_MAT_LIB}
	${RM} ex6.o

ex7: ex7.o chkopts
	-${CLINKER} -o ex7 ex7.o ${PETSC_MAT_LIB}
	${RM} ex7.o

ex8: ex8.o chkopts
	-${CLINKER} -o ex8 ex8.o ${PETSC_MAT_LIB}
	${RM} ex8.o

ex9: ex9.o chkopts
	-${CLINKER} -o ex9 ex9.o ${PETSC_MAT_LIB}
	${RM} ex9.o

ex10: ex10.o chkopts
	-${CLINKER} -o ex10 ex10.o ${PETSC_MAT_LIB}
	${RM} ex10.o

ex11: ex11.o chkopts
	-${CLINKER} -o ex11 ex11.o ${PETSC_MAT_LIB}
	${RM} ex11.o

ex12: ex12.o chkopts
	-${CLINKER} -o ex12 ex12.o ${PETSC_MAT_LIB}
	${RM} ex12.o

ex13: ex13.o chkopts
	-${CLINKER} -o ex13 ex13.o ${PETSC_MAT_LIB}
	${RM} ex13.o

ex14: ex14.o chkopts
	-${CLINKER} -o ex14 ex14.o ${PETSC_MAT_LIB}
	${RM} ex14.o

ex15: ex15.o chkopts
	-${CLINKER} -o ex15 ex15.o ${PETSC_MAT_LIB}
	${RM} ex15.o

ex16: ex16.o chkopts
	-${CLINKER} -o ex16 ex16.o ${PETSC_MAT_LIB}
	${RM} ex16.o

ex16f90: ex16f90.o chkopts
	-${FLINKER} -o ex16f90 ex16f90.o ${PETSC_MAT_LIB}
	${RM} ex16f90.o

ex17: ex17.o chkopts
	-${CLINKER} -o ex17 ex17.o ${PETSC_MAT_LIB}
	${RM} ex17.o

ex18: ex18.o chkopts
	-${CLINKER} -o ex18 ex18.o ${PETSC_MAT_LIB}
	${RM} ex18.o

ex19: ex19.o chkopts
	-${CLINKER} -o ex19 ex19.o ${PETSC_MAT_LIB}
	${RM} ex19.o

ex20: ex20.o chkopts
	-${CLINKER} -o ex20 ex20.o ${PETSC_MAT_LIB}
	${RM} ex20.o

ex21: ex21.o chkopts
	-${CLINKER} -o ex21 ex21.o ${PETSC_MAT_LIB}
	${RM} ex21.o

ex22: ex22.o chkopts
	-${CLINKER} -o ex22 ex22.o ${PETSC_MAT_LIB}
	${RM} ex22.o

ex23: ex23.o chkopts
	-${CLINKER} -o ex23 ex23.o ${PETSC_MAT_LIB}
	${RM} ex23.o

ex24: ex24.o chkopts
	-${CLINKER} -o ex24 ex24.o ${PETSC_MAT_LIB}
	${RM} ex24.o

ex25: ex25.o chkopts
	-${CLINKER} -o ex25 ex25.o ${PETSC_MAT_LIB}
	${RM} ex25.o

ex26: ex26.o chkopts
	-${CLINKER} -o ex26 ex26.o ${PETSC_MAT_LIB}
	${RM} ex26.o

ex27: ex27.o chkopts
	-${CLINKER} -o ex27 ex27.o ${PETSC_MAT_LIB}
	${RM} ex27.o

ex28: ex28.o chkopts
	-${CLINKER} -o ex28 ex28.o ${PETSC_MAT_LIB}
	${RM} ex28.o

ex29: ex29.o chkopts
	-${CLINKER} -o ex29 ex29.o ${PETSC_MAT_LIB}
	${RM} ex29.o

ex30: ex30.o chkopts
	-${CLINKER} -o ex30 ex30.o ${PETSC_MAT_LIB}
	${RM} ex30.o

ex31: ex31.o chkopts
	-${CLINKER} -o ex31 ex31.o ${PETSC_MAT_LIB}
	${RM} ex31.o

ex32: ex32.o chkopts
	-${CLINKER} -o ex32 ex32.o ${PETSC_MAT_LIB}
	${RM} ex32.o

ex33: ex33.o chkopts
	-${CLINKER} -o ex33 ex33.o ${PETSC_MAT_LIB}
	${RM} ex33.o

ex34: ex34.o chkopts
	-${CLINKER} -o ex34 ex34.o ${PETSC_MAT_LIB}
	${RM} ex34.o

ex35: ex35.o chkopts
	-${CLINKER} -o ex35 ex35.o ${PETSC_MAT_LIB}
	${RM} ex35.o

ex36f: ex36f.o chkopts
	-${FLINKER} -o ex36f ex36f.o ${PETSC_MAT_LIB}
	${RM} ex36f.o

ex37: ex37.o chkopts
	-${CLINKER} -o ex37 ex37.o ${PETSC_MAT_LIB}
	${RM} ex37.o

ex38: ex38.o chkopts
	-${CLINKER} -o ex38 ex38.o ${PETSC_MAT_LIB}
	${RM} ex38.o

ex39: ex39.o chkopts
	-${CLINKER} -o ex39 ex39.o ${PETSC_MAT_LIB}
	${RM} ex39.o

ex40: ex40.o chkopts
	-${CLINKER} -o ex40 ex40.o ${PETSC_MAT_LIB}
	${RM} ex40.o

ex41: ex41.o chkopts
	-${CLINKER} -o ex41 ex41.o ${PETSC_MAT_LIB}
	${RM} ex41.o

ex42: ex42.o chkopts
	-${CLINKER} -o ex42 ex42.o ${PETSC_MAT_LIB}
	${RM} ex42.o

ex43: ex43.o chkopts
	-${CLINKER} -o ex43 ex43.o ${PETSC_MAT_LIB}
	${RM} ex43.o

ex44: ex44.o chkopts
	-${CLINKER} -o ex44 ex44.o ${PETSC_MAT_LIB}
	${RM} ex44.o

ex45: ex45.o chkopts
	-${CLINKER} -o ex45 ex45.o ${PETSC_MAT_LIB}
	${RM} ex45.o

ex47: ex47.o chkopts
	-${CLINKER} -o ex47 ex47.o ${PETSC_MAT_LIB}
	${RM} ex47.o

ex48: ex48.o chkopts
	-${CLINKER} -o ex48 ex48.o ${PETSC_MAT_LIB}
	${RM} ex48.o

ex49: ex49.o chkopts
	-${CLINKER} -o ex49 ex49.o ${PETSC_MAT_LIB}
	${RM} ex49.o

ex50: ex50.o chkopts
	-${CLINKER} -o ex50 ex50.o ${PETSC_MAT_LIB}
	${RM} ex50.o

ex51: ex51.o chkopts
	-${CLINKER} -o ex51 ex51.o ${PETSC_MAT_LIB}
	${RM} ex51.o

ex52: ex52.o chkopts
	-${CLINKER} -o ex52 ex52.o ${PETSC_MAT_LIB}
	${RM} ex52.o

ex53: ex53.o chkopts
	-${CLINKER} -o ex53 ex53.o ${PETSC_MAT_LIB}
	${RM} ex53.o

ex54: ex54.o chkopts
	-${CLINKER} -o ex54 ex54.o ${PETSC_MAT_LIB}
	${RM} ex54.o

ex55: ex55.o chkopts
	-${CLINKER} -o ex55 ex55.o ${PETSC_MAT_LIB}
	${RM} ex55.o

ex56: ex56.o chkopts
	-${CLINKER} -o ex56 ex56.o ${PETSC_MAT_LIB}
	${RM} ex56.o

ex57: ex57.o chkopts
	-${CLINKER} -o ex57 ex57.o ${PETSC_MAT_LIB}
	${RM} ex57.o

ex58: ex58.o chkopts
	-${CLINKER} -o ex58 ex58.o ${PETSC_MAT_LIB}
	${RM} ex58.o

ex58f: ex58f.o chkopts
	-${FLINKER} -o ex58f ex58f.o ${PETSC_MAT_LIB}
	${RM} ex58f.o

ex59: ex59.o chkopts
	-${CLINKER} -o ex59 ex59.o ${PETSC_DM_LIB}
	${RM} ex59.o

ex60: ex60.o chkopts
	-${CLINKER} -o ex60 ex60.o ${PETSC_MAT_LIB}
	${RM} ex60.o

ex61: ex61.o chkopts
	-${CLINKER} -o ex61 ex61.o ${PETSC_MAT_LIB}
	${RM} ex61.o

ex62: ex62.o chkopts
	-${CLINKER} -o ex62 ex62.o ${PETSC_MAT_LIB}
	${RM} ex62.o

ex63f: ex63f.o chkopts
	-${FLINKER} -o ex63f ex63f.o ${PETSC_MAT_LIB}
	${RM} ex63f.o

ex64: ex64.o chkopts
	-${CLINKER} -o ex64 ex64.o ${PETSC_MAT_LIB}
	${RM} ex64.o

ex65: ex65.o chkopts
	-${CLINKER} -o ex65 ex65.o ${PETSC_MAT_LIB}
	${RM} ex65.o

ex66: ex66.o chkopts
	-${CLINKER} -o ex66 ex66.o ${PETSC_MAT_LIB}
	${RM} ex66.o

ex67f: ex67f.o chkopts
	-${FLINKER} -o ex67f ex67f.o ${PETSC_MAT_LIB}
	${RM} ex67f.o

ex68: ex68.o chkopts
	-${CLINKER} -o ex68 ex68.o ${PETSC_MAT_LIB}
	${RM} ex68.o

ex70: ex70.o chkopts
	-${CLINKER} -o ex70 ex70.o ${PETSC_MAT_LIB}
	${RM} ex70.o

ex71: ex71.o chkopts
	-${CLINKER} -o ex71 ex71.o ${PETSC_MAT_LIB}
	${RM} ex71.o

ex72: ex72.o chkopts
	-${CLINKER} -o ex72 ex72.o ${PETSC_MAT_LIB}
	${RM} ex72.o

ex73: ex73.o chkopts
	-${CLINKER} -o ex73 ex73.o ${PETSC_MAT_LIB}
	${RM} ex73.o

ex74: ex74.o chkopts
	-${CLINKER} -o ex74 ex74.o ${PETSC_MAT_LIB}
	${RM} ex74.o

ex75: ex75.o chkopts
	-${CLINKER} -o ex75 ex75.o ${PETSC_MAT_LIB}
	${RM} ex75.o

ex76: ex76.o chkopts
	-${CLINKER} -o ex76 ex76.o ${PETSC_MAT_LIB}
	${RM} ex76.o

ex77: ex77.o chkopts
	-${CLINKER} -o ex77 ex77.o ${PETSC_MAT_LIB}
	${RM} ex77.o
ex78: ex78.o chkopts
	-${CLINKER} -o ex78 ex78.o ${PETSC_MAT_LIB}
	${RM} ex78.o

ex80: ex80.o chkopts
	-${CLINKER} -o ex80 ex80.o ${PETSC_MAT_LIB}
	${RM} ex80.o

ex81: ex81.o chkopts
	-${CLINKER} -o ex81 ex81.o ${PETSC_MAT_LIB}
	${RM} ex81.o

ex82: ex82.o chkopts
	-${CLINKER} -o ex82 ex82.o ${PETSC_MAT_LIB}
	${RM} ex82.o

ex83: ex83.o chkopts
	-${CLINKER} -o ex83 ex83.o ${PETSC_MAT_LIB}
	${RM} ex83.o

ex79f: ex79f.o chkopts
	-${FLINKER} -o ex79f ex79f.o ${PETSC_MAT_LIB}
	${RM} ex79f.o
ex85f: ex85f.o chkopts
	-${FLINKER} -o ex85f ex85f.o ${PETSC_MAT_LIB}
	${RM} ex85f.o

ex86: ex86.o chkopts
	-${CLINKER} -o ex86 ex86.o ${PETSC_MAT_LIB}
	${RM} ex86.o

ex87: ex87.o chkopts
	-${CLINKER} -o ex87 ex87.o ${PETSC_MAT_LIB}
	${RM} ex87.o

ex88: ex88.o chkopts
	-${CLINKER} -o ex88 ex88.o ${PETSC_MAT_LIB}
	${RM} ex88.o

ex91: ex91.o chkopts
	-${CLINKER} -o ex91 ex91.o ${PETSC_MAT_LIB}
	${RM} ex91.o

ex92: ex92.o chkopts
	-${CLINKER} -o ex92 ex92.o ${PETSC_MAT_LIB}
	${RM} ex92.o

ex93: ex93.o chkopts
	-${CLINKER} -o ex93 ex93.o ${PETSC_MAT_LIB}
	${RM} ex93.o

ex94: ex94.o chkopts
	-${CLINKER} -o ex94 ex94.o ${PETSC_MAT_LIB}
	${RM} ex94.o

ex95: ex95.o chkopts
	-${CLINKER} -o ex95 ex95.o ${PETSC_MAT_LIB}
	${RM} ex95.o

ex96: ex96.o chkopts
	-${CLINKER} -o ex96 ex96.o ${PETSC_KSP_LIB}
	${RM} ex96.o

ex97: ex97.o chkopts
	-${CLINKER} -o ex97 ex97.o ${PETSC_KSP_LIB}
	${RM} ex97.o

ex98: ex98.o chkopts
	-${CLINKER} -o ex98 ex98.o ${PETSC_KSP_LIB}
	${RM} ex98.o

ex99: ex99.o chkopts
	-${CLINKER} -o ex99 ex99.o ${PETSC_MAT_LIB}
	${RM} ex99.o

ex100: ex100.o chkopts
	-${CLINKER} -o ex100 ex100.o ${PETSC_MAT_LIB}
	${RM} ex100.o

ex101: ex101.o chkopts
	-${CLINKER} -o ex101 ex101.o ${PETSC_MAT_LIB}
	${RM} ex101.o

ex102: ex102.o chkopts
	-${CLINKER} -o ex102 ex102.o ${PETSC_MAT_LIB}
	${RM} ex102.o

ex103: ex103.o chkopts
	-${CLINKER} -o ex103 ex103.o ${PETSC_MAT_LIB}
	${RM} ex103.o

ex104: ex104.o chkopts
	-${CLINKER} -o ex104 ex104.o ${PETSC_MAT_LIB}
	${RM} ex104.o

ex105f: ex105f.o chkopts
	-${FLINKER} -o ex105f ex105f.o ${PETSC_MAT_LIB}
	${RM} ex105f.o

ex106: ex106.o chkopts
	-${CLINKER} -o ex106 ex106.o ${PETSC_MAT_LIB}
	${RM} ex106.o

ex107: ex107.o chkopts
	-${CLINKER} -o ex107 ex107.o ${PETSC_MAT_LIB}
	${RM} ex107.o

ex108: ex108.o chkopts
	-${CLINKER} -o ex108 ex108.o ${PETSC_MAT_LIB}
	${RM} ex108.o

ex109: ex109.o chkopts
	-${CLINKER} -o ex109 ex109.o ${PETSC_MAT_LIB}
	${RM} ex109.o

ex110: ex110.o chkopts
	-${CLINKER} -o ex110 ex110.o ${PETSC_MAT_LIB}
	${RM} ex110.o

ex111: ex111.o chkopts
	-${CLINKER} -o ex111 ex111.o ${PETSC_MAT_LIB}
	${RM} ex111.o

ex112: ex112.o chkopts
	-${CLINKER} -o ex112 ex112.o ${PETSC_MAT_LIB}
	${RM} ex112.o

ex113: ex113.o chkopts
	-${CLINKER} -o ex113 ex113.o ${PETSC_MAT_LIB}
	${RM} ex113.o

ex114: ex114.o chkopts
	-${CLINKER} -o ex114 ex114.o ${PETSC_MAT_LIB}
	${RM} ex114.o

ex115: ex115.o chkopts
	-${CLINKER} -o ex115 ex115.o ${PETSC_MAT_LIB}
	${RM} ex115.o

ex116: ex116.o chkopts
	-${CLINKER} -o ex116 ex116.o ${PETSC_MAT_LIB}
	${RM} ex116.o

ex117: ex117.o chkopts
	-${CLINKER} -o ex117 ex117.o ${PETSC_MAT_LIB}
	${RM} ex117.o

ex118: ex118.o chkopts
	-${CLINKER} -o ex118 ex118.o ${PETSC_MAT_LIB}
	${RM} ex118.o

ex119: ex119.o chkopts
	-${CLINKER} -o ex119 ex119.o ${PETSC_MAT_LIB}
	${RM} ex119.o

ex120: ex120.o chkopts
	-${CLINKER} -o ex120 ex120.o ${PETSC_MAT_LIB}
	${RM} ex120.o

ex120f: ex120f.o chkopts
	-${FLINKER} -o ex120f ex120f.o ${PETSC_MAT_LIB}
	${RM} ex120f.o

ex121: ex121.o chkopts
	-${CLINKER} -o ex121 ex121.o ${PETSC_MAT_LIB}
	${RM} ex121.o

ex122: ex122.o chkopts
	-${CLINKER} -o ex122 ex122.o ${PETSC_MAT_LIB}
	${RM} ex122.o

ex123: ex123.o chkopts
	-${CLINKER} -o ex123 ex123.o ${PETSC_MAT_LIB}
	${RM} ex123.o

ex124: ex124.o chkopts
	-${CLINKER} -o ex124 ex124.o ${PETSC_MAT_LIB}
	${RM} ex124.o

ex125: ex125.o chkopts
	-${CLINKER} -o ex125 ex125.o ${PETSC_MAT_LIB}
	${RM} ex125.o

ex126f: ex126f.o chkopts
	-${FLINKER} -o ex126f ex126f.o ${PETSC_MAT_LIB}
	${RM} ex126f.o

ex127: ex127.o chkopts
	-${CLINKER} -o ex127 ex127.o ${PETSC_MAT_LIB}
	${RM} ex127.o

ex128: ex128.o chkopts
	-${CLINKER} -o ex128 ex128.o ${PETSC_MAT_LIB}
	${RM} ex128.o

ex129: ex129.o chkopts
	-${CLINKER} -o ex129 ex129.o ${PETSC_DM_LIB}
	${RM} ex129.o

ex130: ex130.o chkopts
	-${CLINKER} -o ex130 ex130.o ${PETSC_MAT_LIB}
	${RM} ex130.o

ex131: ex131.o chkopts
	-${CLINKER} -o ex131 ex131.o ${PETSC_MAT_LIB}
	${RM} ex131.o

ex132: ex132.o chkopts
	-${CLINKER} -o ex132 ex132.o ${PETSC_MAT_LIB}
	${RM} ex132.o

ex133: ex133.o chkopts
	-${CLINKER} -o ex133 ex133.o ${PETSC_MAT_LIB}
	${RM} ex133.o

ex134: ex134.o chkopts
	-${CLINKER} -o ex134 ex134.o ${PETSC_MAT_LIB}
	${RM} ex134.o

ex135: ex135.o chkopts
	-${CLINKER} -o ex135 ex135.o ${PETSC_MAT_LIB}
	${RM} ex135.o

ex136: ex136.o chkopts
	-${CLINKER} -o ex136 ex136.o ${PETSC_MAT_LIB}
	${RM} ex136.o

ex137: ex137.o chkopts
	-${CLINKER} -o ex137 ex137.o ${PETSC_MAT_LIB}
	${RM} ex137.o

ex138: ex138.o chkopts
	-${CLINKER} -o ex138 ex138.o ${PETSC_MAT_LIB}
	${RM} ex138.o

ex139: ex139.o chkopts
	-${CLINKER} -o ex139 ex139.o ${PETSC_MAT_LIB}
	${RM} ex139.o

ex140: ex140.o chkopts
	-${CLINKER} -o ex140 ex140.o ${PETSC_MAT_LIB}
	${RM} ex140.o

ex141: ex141.o chkopts
	-${CLINKER} -o ex141 ex141.o ${PETSC_MAT_LIB}
	${RM} ex141.o

ex142: ex142.o chkopts
	-${CLINKER} -o ex142 ex142.o ${PETSC_MAT_LIB}
	${RM} ex142.o

ex143: ex143.o chkopts
	-${CLINKER} -o ex143 ex143.o ${PETSC_MAT_LIB}
	${RM} ex143.o

ex144: ex144.o chkopts
	-${CLINKER} -o ex144 ex144.o ${PETSC_MAT_LIB}
	${RM} ex144.o

ex145: ex145.o chkopts
	-${CLINKER} -o ex145 ex145.o ${PETSC_MAT_LIB}
	${RM} ex145.o

ex146: ex146.o chkopts
	-${CLINKER} -o ex146 ex146.o ${PETSC_MAT_LIB}
	${RM} ex146.o

ex147: ex147.o chkopts
	-${CLINKER} -o ex147 ex147.o ${PETSC_MAT_LIB}
	${RM} ex147.o

ex148: ex148.o chkopts
	-${CLINKER} -o ex148 ex148.o ${PETSC_MAT_LIB}
	${RM} ex148.o

ex149: ex149.o chkopts
	-${CLINKER} -o ex149 ex149.o ${PETSC_MAT_LIB}
	${RM} ex149.o

ex150: ex150.o chkopts
	-${CLINKER} -o ex150 ex150.o ${PETSC_MAT_LIB}
	${RM} ex150.o

ex151: ex151.o chkopts
	-${CLINKER} -o ex151 ex151.o ${PETSC_MAT_LIB}
	${RM} ex151.o

ex152: ex152.o chkopts
	-${CLINKER} -o ex152 ex152.o ${PETSC_MAT_LIB}
	${RM} ex152.o

ex153: ex153.o chkopts
	-${CLINKER} -o ex153 ex153.o ${PETSC_MAT_LIB}
	${RM} ex153.o

ex155: ex155.o chkopts
	-${CLINKER} -o ex155 ex155.o ${PETSC_MAT_LIB}
	${RM} ex155.o

ex156: ex156.o chkopts
	-${CLINKER} -o ex156 ex156.o ${PETSC_MAT_LIB}
	${RM} ex156.o

ex157: ex157.o chkopts
	-${CLINKER} -o ex157 ex157.o ${PETSC_MAT_LIB}
	${RM} ex157.o

ex158: ex158.o chkopts
	-${CLINKER} -o ex158 ex158.o ${PETSC_MAT_LIB}
	${RM} ex158.o

ex159: ex159.o chkopts
	-${CLINKER} -o ex159 ex159.o ${PETSC_MAT_LIB}
	${RM} ex159.o

ex160: ex160.o chkopts
	-${CLINKER} -o ex160 ex160.o ${PETSC_MAT_LIB}
	${RM} ex160.o

ex161: ex161.o chkopts
	-${CLINKER} -o ex161 ex161.o ${PETSC_MAT_LIB}
	${RM} ex161.o

ex162: ex162.o chkopts
	-${CLINKER} -o ex162 ex162.o ${PETSC_MAT_LIB}
	${RM} ex162.o

ex163: ex163.o chkopts
	-${CLINKER} -o ex163 ex163.o ${PETSC_MAT_LIB}
	${RM} ex163.o

ex164: ex164.o chkopts
	-${CLINKER} -o ex164 ex164.o ${PETSC_MAT_LIB}
	${RM} ex164.o

ex165: ex165.o chkopts
	-${CLINKER} -o ex165 ex165.o ${PETSC_MAT_LIB}
	${RM} ex165.o

ex166: ex166.o chkopts
	-${CLINKER} -o ex166 ex166.o ${PETSC_MAT_LIB}
	${RM} ex166.o

ex167: ex167.o chkopts
	-${CLINKER} -o ex167 ex167.o ${PETSC_MAT_LIB}
	${RM} ex167.o

ex168: ex168.o chkopts
	-${CLINKER} -o ex168 ex168.o ${PETSC_MAT_LIB}
	${RM} ex168.o

ex169: ex169.o chkopts
	-${CLINKER} -o ex169 ex169.o ${PETSC_MAT_LIB}
	${RM} ex169.o

ex171: ex171.o chkopts
	-${CLINKER} -o ex171 ex171.o ${PETSC_MAT_LIB}
	${RM} ex171.o

ex171f: ex171f.o chkopts
	-${FLINKER} -o ex171f ex171f.o ${PETSC_MAT_LIB}
	${RM} ex171f.o

ex172: ex172.o chkopts
	-${CLINKER} -o ex172 ex172.o ${PETSC_MAT_LIB}
	${RM} ex172.o


ex173: ex173.o chkopts
	-${CLINKER} -o ex173 ex173.o ${PETSC_MAT_LIB}
	${RM} ex173.o

ex174: ex174.o chkopts
	-${CLINKER} -o ex174 ex174.o ${PETSC_MAT_LIB}
	${RM} ex174.o

ex175: ex175.o chkopts
	-${CLINKER} -o ex175 ex175.o ${PETSC_MAT_LIB}
	${RM} ex175.o

ex180: ex180.o chkopts
	-${CLINKER} -o ex180 ex180.o ${PETSC_MAT_LIB}
	${RM} ex180.o

ex181: ex181.o chkopts
	-${CLINKER} -o ex181 ex181.o ${PETSC_MAT_LIB}
	${RM} ex181.o

ex182: ex182.o chkopts
	-${CLINKER} -o ex182 ex182.o ${PETSC_MAT_LIB}
	${RM} ex182.o

ex183: ex183.o chkopts
	-${CLINKER} -o ex183 ex183.o ${PETSC_MAT_LIB}
	${RM} ex183.o

ex300: ex300.o chkopts
	-${CLINKER} -o ex300 ex300.o ${PETSC_MAT_LIB}
	${RM} ex300.o

ex190: ex190.o chkopts
	-${CLINKER} -o ex190 ex190.o ${PETSC_MAT_LIB}
	${RM} ex190.o

ex191: ex191.o chkopts
	-${CLINKER} -o ex191 ex191.o ${PETSC_MAT_LIB}
	${RM} ex191.o

ex192: ex192.o chkopts
	-${CLINKER} -o ex192 ex192.o ${PETSC_MAT_LIB}
	${RM} ex192.o

ex193: ex193.o chkopts
	-${CLINKER} -o ex193 ex193.o ${PETSC_MAT_LIB}
	${RM} ex193.o

ex194: ex194.o chkopts
	-${CLINKER} -o ex194 ex194.o ${PETSC_MAT_LIB}
	${RM} ex194.o

ex195: ex195.o chkopts
	-${CLINKER} -o ex195 ex195.o ${PETSC_MAT_LIB}
	${RM} ex195.o

ex196f90: ex196f90.o chkopts
	-${FLINKER} -o ex196f90 ex196f90.o ${PETSC_MAT_LIB}
	${RM} ex196f90.o

ex197: ex197.o chkopts
	-${CLINKER} -o ex197 ex197.o ${PETSC_MAT_LIB}
	${RM} ex197.o

ex198: ex198.o chkopts
	-${CLINKER} -o ex198 ex198.o ${PETSC_MAT_LIB}
	${RM} ex198.o

ex199: ex199.o chkopts
	-${CLINKER} -o ex199 ex199.o ${PETSC_MAT_LIB}
	${RM} ex199.o

ex200: ex200.o chkopts
	-${CLINKER} -o ex200 ex200.o ${PETSC_MAT_LIB}
	${RM} ex200.o

ex201f: ex201f.o chkopts
	-${FLINKER} -o ex201f ex201f.o ${PETSC_MAT_LIB}
	${RM} ex201f.o

ex202: ex202.o chkopts
	-${CLINKER} -o ex202 ex202.o ${PETSC_MAT_LIB}
	${RM} ex202.o

ex203: ex203.o chkopts
	-${CLINKER} -o ex203 ex203.o ${PETSC_MAT_LIB}
	${RM} ex203.o
	
ex204: ex204.o chkopts
	-${CLINKER} -o ex204 ex204.o ${PETSC_MAT_LIB}
	${RM} ex204.o

ex205: ex205.o chkopts
	-${CLINKER} -o ex205 ex205.o ${PETSC_MAT_LIB}
	${RM} ex205.o

#-----------------------------------------------------------------------------
NPROCS    = 1 3
MATSHAPES = A B
runex1:
	-@${MPIEXEC} -n 1  ./ex1 > ex1_1.tmp 2>&1;   \
	   if (${DIFF} output/ex1_1.out ex1_1.tmp) then true; \
	   else printf "${PWD}\nPossible problem with ex1_1, diffs above\n=========================================\n"; fi; \
	   ${RM} -f ex1_1.tmp

runex2:
	-@${MPIEXEC} -n 1 ./ex2 -mat_type seqaij -rectA | grep -v "Mat Object" > ex2_1.tmp 2>&1; \
	if (${DIFF} output/ex2_11_A.out ex2_1.tmp) then true; \
	else printf "${PWD}\nPossible problem with ex2_11_A for seqaij, diffs above\n=========================================\n"; fi; \
	${RM} -f ex2_1.tmp;

	-@${MPIEXEC} -n 1 ./ex2 -mat_type seqdense -rectA | grep -v "Mat Object" > ex2_1.tmp 2>&1; \
	if (${DIFF} output/ex2_12_A.out ex2_1.tmp) then true; \
	else printf "${PWD}\nPossible problem with ex2_12_A for seqdense, diffs above\n=========================================\n"; fi; \
	${RM} -f ex2_1.tmp;

	-@${MPIEXEC} -n 1 ./ex2 -mat_type seqaij -rectB | grep -v "Mat Object" > ex2_1.tmp 2>&1; \
	if (${DIFF} output/ex2_11_B.out ex2_1.tmp) then true; \
	else printf "${PWD}\nPossible problem with ex2_11_B for seqaij, diffs above\n=========================================\n"; fi; \
	${RM} -f ex2_1.tmp;

	-@${MPIEXEC} -n 1 ./ex2 -mat_type seqdense -rectB | grep -v "Mat Object" > ex2_1.tmp 2>&1; \
	if (${DIFF} output/ex2_12_B.out ex2_1.tmp) then true; \
	else printf "${PWD}\nPossible problem with ex2_12_B for seqdense, diffs above\n=========================================\n"; fi; \
	${RM} -f ex2_1.tmp;

runex2_2:
	-@${MPIEXEC} -n 1 ./ex2 -mat_type mpiaij > ex2_1.tmp 2>&1; \
	if (${DIFF} output/ex2_21.out ex2_1.tmp) then true; \
	else printf "${PWD}\nPossible problem with ex2_21 for mpiaij,np = 1,diffs above\n=========================================\n"; fi; \
	${RM} -f ex2_1.tmp;

	-@${MPIEXEC} -n 1 ./ex2 -mat_type mpidense > ex2_1.tmp 2>&1; \
	if (${DIFF} output/ex2_22.out ex2_1.tmp) then true; \
	else printf "${PWD}\nPossible problem with ex2_22 for mpidense,np = 1,diffs above\n=========================================\n"; fi; \
	${RM} -f ex2_1.tmp;

	-@${MPIEXEC} -n 3 ./ex2 -mat_type mpiaij > ex2_1.tmp 2>&1; \
	if (${DIFF} output/ex2_23.out ex2_1.tmp) then true; \
	else printf "${PWD}\nPossible problem with ex2_23 for mpiaij,np = 3,diffs above\n=========================================\n"; fi; \
	${RM} -f ex2_1.tmp;

	-@${MPIEXEC} -n 3 ./ex2 -mat_type mpidense > ex2_1.tmp 2>&1; \
	if (${DIFF} output/ex2_24.out ex2_1.tmp) then true; \
	else printf "${PWD}\nPossible problem with ex2_24 for mpidense,np = 3,diffs above\n=========================================\n"; fi; \
	${RM} -f ex2_1.tmp;

runex2_3:
	-@${MPIEXEC} -n 2 ./ex2 -mat_type mpiaij -rectA > ex2_3.tmp 2>&1;   \
	   if (${DIFF} output/ex2_3.out ex2_3.tmp) then true; \
	   else printf "${PWD}\nPossible problem with ex2_3, diffs above\n=========================================\n"; fi; \
	   ${RM} -f ex2_3.tmp
runex2_4:
	-@${MPIEXEC} -n 2 ./ex2 -mat_type mpidense -rectA > ex2_4.tmp 2>&1;   \
	   if (${DIFF} output/ex2_4.out ex2_4.tmp) then true; \
	   else printf "${PWD}\nPossible problem with ex2_4, diffs above\n=========================================\n"; fi; \
	   ${RM} -f ex2_4.tmp

runex2_aijcusparse:
	-@${MPIEXEC} -n 1 ./ex2 -mat_type seqaijcusparse -rectA | grep -v "Mat Object" > ex2_1_aijcusparse.tmp 2>&1; \
	if (${DIFF} output/ex2_11_A_aijcusparse.out ex2_1_aijcusparse.tmp) then true; \
	else printf "${PWD}\nPossible problem with ex2_11_A for seqaijcusparse, diffs above\n=========================================\n"; fi; \
	${RM} -f ex2_1_aijcusparse.tmp;

	-@${MPIEXEC} -n 1 ./ex2 -mat_type seqaijcusparse -rectB | grep -v "Mat Object" > ex2_1_aijcusparse.tmp 2>&1; \
	if (${DIFF} output/ex2_11_B_aijcusparse.out ex2_1_aijcusparse.tmp) then true; \
	else printf "${PWD}\nPossible problem with ex2_11_B for seqaijcusparse, diffs above\n=========================================\n"; fi; \
	${RM} -f ex2_1_aijcusparse.tmp;

runex2_2_aijcusparse:
	-@${MPIEXEC} -n 1 ./ex2 -mat_type mpiaijcusparse > ex2_1_aijcusparse.tmp 2>&1; \
	if (${DIFF} output/ex2_21_aijcusparse.out ex2_1_aijcusparse.tmp) then true; \
	else printf "${PWD}\nPossible problem with ex2_21 for mpiaijcusparse,np = 1,diffs above\n=========================================\n"; fi; \
	${RM} -f ex2_1_aijcusparse.tmp;

	-@${MPIEXEC} -n 3 ./ex2 -mat_type mpiaijcusparse > ex2_1_aijcusparse.tmp 2>&1; \
	if (${DIFF} output/ex2_23_aijcusparse.out ex2_1_aijcusparse.tmp) then true; \
	else printf "${PWD}\nPossible problem with ex2_23 for mpiaijcusparse,np = 3,diffs above\n=========================================\n"; fi; \
	${RM} -f ex2_1_aijcusparse.tmp;

runex2_3_aijcusparse:
	-@${MPIEXEC} -n 2 ./ex2 -mat_type mpiaijcusparse -rectA > ex2_3_aijcusparse.tmp 2>&1;   \
	   if (${DIFF} output/ex2_3_aijcusparse.out ex2_3_aijcusparse.tmp) then true; \
	   else printf "${PWD}\nPossible problem with ex2_3, for mpiaijcusparse diffs above\n=========================================\n"; fi; \
	   ${RM} -f ex2_3_aijcusparse.tmp

runex3:
	-@${MPIEXEC} -n 1 ./ex3 > ex3_1.tmp 2>&1;   \
	   if (${DIFF} output/ex3_1.out ex3_1.tmp) then true; \
	   else printf "${PWD}\nPossible problem with ex3_1, diffs above\n=========================================\n"; fi; \
	   ${RM} -f ex3_1.tmp

runex4:
	-@${MPIEXEC} -n 1 ./ex4 -mat_type mpiaij > ex4_1.tmp 2>&1; \
	if (${DIFF} output/ex4_1.out ex4_1.tmp) then true; \
	else printf "${PWD}\nPossible problem with ex4_1 for mpiaij,np = 1,diffs above\n=========================================\n"; fi; \
	${RM} -f ex4_1.tmp;

	-@${MPIEXEC} -n 1 ./ex4 -mat_type mpidense > ex4_1.tmp 2>&1; \
	if (${DIFF} output/ex4_2.out ex4_1.tmp) then true; \
	else printf "${PWD}\nPossible problem with ex4_2 for mpidense,np = 1,diffs above\n=========================================\n"; fi; \
	${RM} -f ex4_1.tmp;

	-@${MPIEXEC} -n 3 ./ex4 -mat_type mpiaij > ex4_1.tmp 2>&1; \
	if (${DIFF} output/ex4_3.out ex4_1.tmp) then true; \
	else printf "${PWD}\nPossible problem with ex4_3 for mpiaij,np = 3,diffs above\n=========================================\n"; fi; \
	${RM} -f ex4_1.tmp;

	-@${MPIEXEC} -n 3 ./ex4 -mat_type mpidense > ex4_1.tmp 2>&1; \
	if (${DIFF} output/ex4_4.out ex4_1.tmp) then true; \
	else printf "${PWD}\nPossible problem with ex4_4 for mpidense,np = 3,diffs above\n=========================================\n"; fi; \
	${RM} -f ex4_1.tmp;

runex5:
	-@${MPIEXEC} -n 1 ./ex5 -mat_type seqaij -rectA > ex5_1.tmp 2>&1; \
	if (${DIFF} output/ex5_11_A.out ex5_1.tmp) then true; \
	else printf "${PWD}\nPossible problem with ex5_11_A for seqaij, diffs above\n=========================================\n"; fi; \
	${RM} -f ex5_1.tmp;

	-@${MPIEXEC} -n 1 ./ex5 -mat_type seqdense -rectA > ex5_1.tmp 2>&1; \
	if (${DIFF} output/ex5_12_A.out ex5_1.tmp) then true; \
	else printf "${PWD}\nPossible problem with ex5_12_A for seqdense, diffs above\n=========================================\n"; fi; \
	${RM} -f ex5_1.tmp;

	-@${MPIEXEC} -n 1 ./ex5 -mat_type seqaij -rectB > ex5_1.tmp 2>&1; \
	if (${DIFF} output/ex5_11_B.out ex5_1.tmp) then true; \
	else printf "${PWD}\nPossible problem with ex5_11_B for seqaij, diffs above\n=========================================\n"; fi; \
	${RM} -f ex5_1.tmp;

	-@${MPIEXEC} -n 1 ./ex5 -mat_type seqdense -rectB > ex5_1.tmp 2>&1; \
	if (${DIFF} output/ex5_12_B.out ex5_1.tmp) then true; \
	else printf "${PWD}\nPossible problem with ex5_12_B for seqdense, diffs above\n=========================================\n"; fi; \
	${RM} -f ex5_1.tmp;

runex5_2:
	-@${MPIEXEC} -n 1 ./ex5 -mat_type mpiaij > ex5_1.tmp 2>&1; \
	if (${DIFF} output/ex5_21.out ex5_1.tmp) then true; \
	else printf "${PWD}\nPossible problem with ex5_21 for mpiaij,np = 1,diffs above\n=========================================\n"; fi; \
	${RM} -f ex5_1.tmp;

	-@${MPIEXEC} -n 1 ./ex5 -mat_type mpidense > ex5_1.tmp 2>&1; \
	if (${DIFF} output/ex5_22.out ex5_1.tmp) then true; \
	else printf "${PWD}\nPossible problem with ex5_22 for mpidense,np = 1,diffs above\n=========================================\n"; fi; \
	${RM} -f ex5_1.tmp;

	-@${MPIEXEC} -n 3 ./ex5 -mat_type mpiaij > ex5_1.tmp 2>&1; \
	if (${DIFF} output/ex5_23.out ex5_1.tmp) then true; \
	else printf "${PWD}\nPossible problem with ex5_23 for mpiaij,np = 3,diffs above\n=========================================\n"; fi; \
	${RM} -f ex5_1.tmp;

	-@${MPIEXEC} -n 3 ./ex5 -mat_type mpidense > ex5_1.tmp 2>&1; \
	if (${DIFF} output/ex5_24.out ex5_1.tmp) then true; \
	else printf "${PWD}\nPossible problem with ex5_24 for mpidense,np = 3,diffs above\n=========================================\n"; fi; \
	${RM} -f ex5_1.tmp;

runex5_3:
	-@${MPIEXEC} -n 1 ./ex5 -mat_type mpiaij -test_diagonalscale > ex5_3.tmp 2>&1; \
	if (${DIFF} output/ex5_31.out ex5_3.tmp) then true; \
	else printf "${PWD}\nPossible problem with ex5_31 for mpiaij,np = 1,diffs above\n=========================================\n"; fi; \
	${RM} -f ex5_3.tmp;

	-@${MPIEXEC} -n 1 ./ex5 -mat_type mpibaij -test_diagonalscale > ex5_3.tmp 2>&1; \
	if (${DIFF} output/ex5_32.out ex5_3.tmp) then true; \
	else printf "${PWD}\nPossible problem with ex5_32 for mpibaij,np = 1,diffs above\n=========================================\n"; fi; \
	${RM} -f ex5_3.tmp;

	-@${MPIEXEC} -n 3 ./ex5 -mat_type mpiaij -test_diagonalscale > ex5_3.tmp 2>&1; \
	if (${DIFF} output/ex5_33.out ex5_3.tmp) then true; \
	else printf "${PWD}\nPossible problem with ex5_33 for mpiaij,np = 3,diffs above\n=========================================\n"; fi; \
	${RM} -f ex5_3.tmp;

	-@${MPIEXEC} -n 3 ./ex5 -mat_type mpibaij -test_diagonalscale > ex5_3.tmp 2>&1; \
	if (${DIFF} output/ex5_34.out ex5_3.tmp) then true; \
	else printf "${PWD}\nPossible problem with ex5_34 for mpibaij,np = 3,diffs above\n=========================================\n"; fi; \
	${RM} -f ex5_3.tmp;

runex5_aijcusparse:
	-@${MPIEXEC} -n 1 ./ex5 -mat_type seqaijcusparse -rectA > ex5_1_aijcusparse.tmp 2>&1; \
	if (${DIFF} output/ex5_11_A.out ex5_1_aijcusparse.tmp) then true; \
	else printf "${PWD}\nPossible problem with ex5_11_A for seqaijcusparse, diffs above\n=========================================\n"; fi; \
	${RM} -f ex5_1_aijcusparse.tmp;

	-@${MPIEXEC} -n 1 ./ex5 -mat_type seqaijcusparse -rectB > ex5_1_aijcusparse.tmp 2>&1; \
	if (${DIFF} output/ex5_11_B.out ex5_1_aijcusparse.tmp) then true; \
	else printf "${PWD}\nPossible problem with ex5_11_B for seqaijcusparse, diffs above\n=========================================\n"; fi; \
	${RM} -f ex5_1_aijcusparse.tmp;

runex5_2_aijcusparse:
	-@${MPIEXEC} -n 1 ./ex5 -mat_type mpiaijcusparse > ex5_1_aijcusparse.tmp 2>&1; \
	if (${DIFF} output/ex5_21.out ex5_1_aijcusparse.tmp) then true; \
	else printf "${PWD}\nPossible problem with ex5_21 for mpiaijcusparse,np = 1,diffs above\n=========================================\n"; fi; \
	${RM} -f ex5_1_aijcusparse.tmp;

	-@${MPIEXEC} -n 3 ./ex5 -mat_type mpiaijcusparse > ex5_1_aijcusparse.tmp 2>&1; \
	if (${DIFF} output/ex5_23.out ex5_1_aijcusparse.tmp) then true; \
	else printf "${PWD}\nPossible problem with ex5_23 for mpiaijcusparse,np = 3,diffs above\n=========================================\n"; fi; \
	${RM} -f ex5_1_aijcusparse.tmp;

runex5_3_aijcusparse:
	-@${MPIEXEC} -n 1 ./ex5 -mat_type mpiaijcusparse -test_diagonalscale > ex5_3_aijcusparse.tmp 2>&1; \
	if (${DIFF} output/ex5_31.out ex5_3_aijcusparse.tmp) then true; \
	else printf "${PWD}\nPossible problem with ex5_31 for mpiaijcusparse,np = 1,diffs above\n=========================================\n"; fi; \
	${RM} -f ex5_3_aijcusparse.tmp;

	-@${MPIEXEC} -n 3 ./ex5 -mat_type mpiaijcusparse -test_diagonalscale > ex5_3_aijcusparse.tmp 2>&1; \
	if (${DIFF} output/ex5_33.out ex5_3_aijcusparse.tmp) then true; \
	else printf "${PWD}\nPossible problem with ex5_33 for mpiaijcusparse,np = 3,diffs above\n=========================================\n"; fi; \
	${RM} -f ex5_3_aijcusparse.tmp;

runex6:
	-@${MPIEXEC} -n 1  ./ex6 > ex6_1.tmp 2>&1;   \
	   if (${DIFF} output/ex6_1.out ex6_1.tmp) then true; \
	   else printf "${PWD}\nPossible problem with ex6_1, diffs above\n=========================================\n"; fi; \
	   ${RM} -f ex6_1.tmp
runex7:
	-@${MPIEXEC} -n 1  ./ex7 | grep -v "MPI processes" > ex7_1.tmp 2>&1;   \
	   if (${DIFF} output/ex7_1.out ex7_1.tmp) then true; \
	   else printf "${PWD}\nPossible problem with ex7_1, diffs above\n=========================================\n"; fi; \
	   ${RM} -f ex7_1.tmp
runex8:
	-@${MPIEXEC} -n 1  ./ex8 > ex8_1.tmp 2>&1;   \
	   if (${DIFF} output/ex8_1.out ex8_1.tmp) then true; \
	   else printf "${PWD}\nPossible problem with ex8_1, diffs above\n=========================================\n"; fi; \
	   ${RM} -f ex8_1.tmp
runex9:
	-@${MPIEXEC} -n 3 ./ex9 -view_info > ex9.tmp 2>&1;   \
	   if (${DIFF} output/ex9_1.out ex9.tmp) then true; \
	   else printf "${PWD}\nPossible problem with ex9_1, diffs above\n=========================================\n"; fi; \
	   ${RM} -f ex9.tmp
runex9_2:
	-@${MPIEXEC} -n 3 ./ex9 -nsubcomms 2 -view_mat -psubcomm_type interlaced > ex9.tmp 2>&1;   \
	   if (${DIFF} output/ex9_2.out ex9.tmp) then true; \
	   else printf "${PWD}\nPossible problem with ex9_2, diffs above\n=========================================\n"; fi; \
	   ${RM} -f ex9.tmp
runex9_3:
	-@${MPIEXEC} -n 3 ./ex9 -nsubcomms 2 -view_mat -psubcomm_type contiguous > ex9.tmp 2>&1;   \
	   if (${DIFF} output/ex9_3.out ex9.tmp) then true; \
	   else printf "${PWD}\nPossible problem with ex9_3, diffs above\n=========================================\n"; fi; \
	   ${RM} -f ex9.tmp
runex9_3_baij:
	-@${MPIEXEC} -n 3 ./ex9 -mat_type baij -nsubcomms 2 -view_mat > ex9.tmp 2>&1;   \
	   if (${DIFF} output/ex9_3_baij.out ex9.tmp) then true; \
	   else printf "${PWD}\nPossible problem with ex9_3_baij, diffs above\n=========================================\n"; fi; \
	   ${RM} -f ex9.tmp
runex9_4_baij:
	-@${MPIEXEC} -n 3 ./ex9 -mat_type baij -nsubcomms 2 -view_mat -psubcomm_type interlaced > ex9.tmp 2>&1;   \
	   if (${DIFF} output/ex9_4_baij.out ex9.tmp) then true; \
	   else printf "${PWD}\nPossible problem with ex9_4_baij, diffs above\n=========================================\n"; fi; \
	   ${RM} -f ex9.tmp
runex9_3_sbaij:
	-@${MPIEXEC} -n 3 ./ex9 -mat_type sbaij -nsubcomms 2 -view_mat > ex9.tmp 2>&1;   \
	   if (${DIFF} output/ex9_3_sbaij.out ex9.tmp) then true; \
	   else printf "${PWD}\nPossible problem with ex9_3_sbaij, diffs above\n=========================================\n"; fi; \
	   ${RM} -f ex9.tmp
runex9_4_sbaij:
	-@${MPIEXEC} -n 3 ./ex9 -mat_type sbaij -nsubcomms 2 -view_mat -psubcomm_type interlaced > ex9.tmp 2>&1;   \
	   if (${DIFF} output/ex9_4_sbaij.out ex9.tmp) then true; \
	   else printf "${PWD}\nPossible problem with ex9_4_sbaij, diffs above\n=========================================\n"; fi; \
	   ${RM} -f ex9.tmp

runex10:
	-@${MPIEXEC} -n 1  ./ex10 > ex10_1.tmp 2>&1;   \
	   if (${DIFF} output/ex10_1.out ex10_1.tmp) then true; \
	   else printf "${PWD}\nPossible problem with ex10_1, diffs above\n=========================================\n"; fi; \
	   ${RM} -f ex10_1.tmp
runex11:
	-@${MPIEXEC} -n 1  ./ex11 > ex11_1.tmp 2>&1;   \
	   if (${DIFF} output/ex11_1.out ex11_1.tmp) then true; \
	   else printf "${PWD}\nPossible problem with ex11_1, diffs above\n=========================================\n"; fi; \
	   ${RM} -f ex11_1.tmp
runex11_2:
	-@${MPIEXEC} -n 1  ./ex11 -mat_type seqbaij -mat_block_size 5 > ex11_2.tmp 2>&1;   \
	   if (${DIFF} output/ex11_2.out ex11_2.tmp) then true; \
	   else printf "${PWD}\nPossible problem with ex11_2, diffs above\n=========================================\n"; fi; \
	   ${RM} -f ex11_2.tmp
runex11_3:
	-@${MPIEXEC} -n 1  ./ex11 -keep_nonzero_pattern > ex11_3.tmp 2>&1;   \
	   if (${DIFF} output/ex11_3.out ex11_3.tmp) then true; \
	   else printf "${PWD}\nPossible problem with ex11_3, diffs above\n=========================================\n"; fi; \
	   ${RM} -f ex11_3.tmp
runex11_4:
	-@${MPIEXEC} -n 1  ./ex11 -keep_nonzero_pattern -mat_type seqbaij -mat_block_size 5 > ex11_4.tmp 2>&1; \
	   if (${DIFF} output/ex11_4.out ex11_4.tmp) then true; \
	   else printf "${PWD}\nPossible problem with ex11_4, diffs above\n=========================================\n"; fi; \
	   ${RM} -f ex11_4.tmp

runex12:
	-@${MPIEXEC}  -n 2 ./ex12 | grep -v "MPI processes" > ex12_1.tmp 2>&1;   \
	   if (${DIFF} output/ex12_1.out ex12_1.tmp) then true; \
	   else printf "${PWD}\nPossible problem with ex12_1, diffs above\n=========================================\n"; fi; \
	   ${RM} -f ex12_1.tmp
runex12_2:
	-@${MPIEXEC}  -n 3 ./ex12 -mat_type mpibaij -mat_block_size 3 | grep -v "MPI processes" > ex12_2.tmp 2>&1;   \
	   if (${DIFF} output/ex12_2.out ex12_2.tmp) then true; \
	   else printf "${PWD}\nPossible problem with ex12_2, diffs above\n=========================================\n"; fi; \
	   ${RM} -f ex12_2.tmp
runex12_3:
	-@${MPIEXEC}  -n 3 ./ex12 -mat_type mpiaij -keep_nonzero_pattern | grep -v "MPI processes"> ex12_3.tmp 2>&1;   \
	   if (${DIFF} output/ex12_3.out ex12_3.tmp) then true; \
	   else printf "${PWD}\nPossible problem with ex12_3, diffs above\n=========================================\n"; fi; \
	   ${RM} -f ex12_3.tmp
runex12_4:
	-@${MPIEXEC} -n 3 ./ex12 -keep_nonzero_pattern -mat_type mpibaij -mat_block_size 3 | grep -v "MPI processes"> ex12_4.tmp 2>&1; \
	   if (${DIFF} output/ex12_4.out ex12_4.tmp) then true; \
	   else printf "${PWD}\nPossible problem with ex12_4, diffs above\n=========================================\n"; fi; \
	   ${RM} -f ex12_4.tmp
runex13:
	-@${MPIEXEC} -n 1  ./ex13 | grep -v "MPI processes" > ex13_1.tmp 2>&1;   \
	   if (${DIFF} output/ex13_1.out ex13_1.tmp) then true; \
	   else printf "${PWD}\nPossible problem with ex13_1, diffs above\n=========================================\n"; fi; \
	   ${RM} -f ex13_1.tmp
runex14:
	-@${MPIEXEC} -n 1  ./ex14 > ex14_1.tmp 2>&1;   \
	   if (${DIFF} output/ex14_1.out ex14_1.tmp) then true; \
	   else printf "${PWD}\nPossible problem with ex14_1, diffs above\n=========================================\n"; fi; \
	   ${RM} -f ex14_1.tmp
runex15:
	-@${MPIEXEC} -n 1  ./ex15  > ex15_1.tmp 2>&1;	\
	   if (${DIFF} output/ex15_1.out ex15_1.tmp) then true; \
	   else printf "${PWD}\nPossible problem with ex15_1, diffs above\n=========================================\n"; fi; \
	   ${RM} -f ex15_1.tmp
runex16:
	-@${MPIEXEC} -n 2 ./ex16  > ex16_1.tmp 2>&1;	\
	   if (${DIFF} output/ex16_1.out ex16_1.tmp) then true; \
	   else printf "${PWD}\nPossible problem with ex16_1, diffs above\n=========================================\n"; fi; \
	   ${RM} -f ex16_1.tmp
runex16f90:
	-@${MPIEXEC} -n 2 ./ex16f90 | sort -b  > ex16f90_1.tmp 2>&1;	\
	   if (sort -b output/ex16f90_1.out | ${DIFF} -  ex16f90_1.tmp) then true; \
	   else printf "${PWD}\nPossible problem with ex16f90_1, diffs above\n=========================================\n"; fi; \
	   ${RM} -f ex16f90_1.tmp
runex17:
	-@${MPIEXEC} -n 1  ./ex17 > ex17_1.tmp 2>&1;   \
	   if (${DIFF} output/ex17_1.out ex17_1.tmp) then true; \
	   else printf "${PWD}\nPossible problem with ex17_1, diffs above\n=========================================\n"; fi; \
	   ${RM} -f ex17_1.tmp
runex18:
	-@${MPIEXEC}  -n 1 ./ex18 > ex18_0.tmp 2>&1;   \
	   if (${DIFF} output/ex18_0.out ex18_0.tmp) then true; \
	   else printf "${PWD}\nPossible problem with ex18_0, diffs above\n=========================================\n"; fi; \
	   ${RM} -f ex18_0.tmp
runex18_1:
	-@${MPIEXEC}  -n 2 ./ex18 > ex18_1.tmp 2>&1;   \
	   if (${DIFF} output/ex18_1.out ex18_1.tmp) then true; \
	   else printf "${PWD}\nPossible problem with ex18_1, diffs above\n=========================================\n"; fi; \
	   ${RM} -f ex18_1.tmp
runex18_2:
	-@${MPIEXEC}  -n 7 ./ex18 > ex18_2.tmp 2>&1;   \
	   if (${DIFF} output/ex18_2.out ex18_2.tmp) then true; \
	   else printf "${PWD}\nPossible problem with ex18_2, diffs above\n=========================================\n"; fi; \
	   ${RM} -f ex18_2.tmp
runex18_3:
	-@${MPIEXEC}  -n 1 ./ex18 -mat_type baij > ex18_3.tmp 2>&1;   \
	   if (${DIFF} output/ex18_3.out ex18_3.tmp) then true; \
	   else printf "${PWD}\nPossible problem with ex18_3, diffs above\n=========================================\n"; fi; \
	   ${RM} -f ex18_3.tmp
runex18_4:
	-@${MPIEXEC}  -n 2 ./ex18 -mat_type baij > ex18_4.tmp 2>&1;   \
	   if (${DIFF} output/ex18_4.out ex18_4.tmp) then true; \
	   else printf "${PWD}\nPossible problem with ex18_4, diffs above\n=========================================\n"; fi; \
	   ${RM} -f ex18_4.tmp
runex18_5:
	-@${MPIEXEC}  -n 7 ./ex18 -mat_type baij > ex18_5.tmp 2>&1;   \
	   if (${DIFF} output/ex18_5.out ex18_5.tmp) then true; \
	   else printf "${PWD}\nPossible problem with ex18_5, diffs above\n=========================================\n"; fi; \
	   ${RM} -f ex18_5.tmp
runex18_6:
	-@${MPIEXEC}  -n 1 ./ex18 -bs 2 -mat_type baij > ex18_6.tmp 2>&1;   \
	   if (${DIFF} output/ex18_6.out ex18_6.tmp) then true; \
	   else printf "${PWD}\nPossible problem with ex18_6, diffs above\n=========================================\n"; fi; \
	   ${RM} -f ex18_6.tmp
runex18_7:
	-@${MPIEXEC}  -n 2 ./ex18 -bs 2 -mat_type baij > ex18_7.tmp 2>&1;   \
	   if (${DIFF} output/ex18_7.out ex18_7.tmp) then true; \
	   else printf "${PWD}\nPossible problem with ex18_7, diffs above\n=========================================\n"; fi; \
	   ${RM} -f ex18_7.tmp
runex18_8:
	-@${MPIEXEC}  -n 7 ./ex18 -bs 2 -mat_type baij > ex18_8.tmp 2>&1;   \
	   if (${DIFF} output/ex18_8.out ex18_8.tmp) then true; \
	   else printf "${PWD}\nPossible problem with ex18_8, diffs above\n=========================================\n"; fi; \
	   ${RM} -f ex18_8.tmp
runex18_9:
	-@${MPIEXEC}  -n 1 ./ex18 -bs 2 -nonlocal_bc > ex18_9.tmp 2>&1;   \
	   if (${DIFF} output/ex18_9.out ex18_9.tmp) then true; \
	   else printf "${PWD}\nPossible problem with ex18_9, diffs above\n=========================================\n"; fi; \
	   ${RM} -f ex18_9.tmp
runex18_10:
	-@${MPIEXEC}  -n 2 ./ex18 -bs 2 -nonlocal_bc > ex18_10.tmp 2>&1;   \
	   if (${DIFF} output/ex18_10.out ex18_10.tmp) then true; \
	   else printf "${PWD}\nPossible problem with ex18_10, diffs above\n=========================================\n"; fi; \
	   ${RM} -f ex18_10.tmp
runex18_11:
	-@${MPIEXEC}  -n 7 ./ex18 -bs 2 -nonlocal_bc > ex18_11.tmp 2>&1;   \
	   if (${DIFF} output/ex18_11.out ex18_11.tmp) then true; \
	   else printf "${PWD}\nPossible problem with ex18_11, diffs above\n=========================================\n"; fi; \
	   ${RM} -f ex18_11.tmp
runex18_12:
	-@${MPIEXEC}  -n 1 ./ex18 -bs 2 -nonlocal_bc -mat_type baij > ex18_12.tmp 2>&1;   \
	   if (${DIFF} output/ex18_12.out ex18_12.tmp) then true; \
	   else printf "${PWD}\nPossible problem with ex18_12, diffs above\n=========================================\n"; fi; \
	   ${RM} -f ex18_12.tmp
runex18_13:
	-@${MPIEXEC}  -n 2 ./ex18 -bs 2 -nonlocal_bc -mat_type baij > ex18_13.tmp 2>&1;   \
	   if (${DIFF} output/ex18_13.out ex18_13.tmp) then true; \
	   else printf "${PWD}\nPossible problem with ex18_13, diffs above\n=========================================\n"; fi; \
	   ${RM} -f ex18_13.tmp
runex18_14:
	-@${MPIEXEC}  -n 7 ./ex18 -bs 2 -nonlocal_bc -mat_type baij > ex18_14.tmp 2>&1;   \
	   if (${DIFF} output/ex18_14.out ex18_14.tmp) then true; \
	   else printf "${PWD}\nPossible problem with ex18_14, diffs above\n=========================================\n"; fi; \
	   ${RM} -f ex18_14.tmp
runex19:
	-@${MPIEXEC}  -n 4 ./ex19 > ex19_1.tmp 2>&1;   \
	   if (${DIFF} output/ex19_1.out ex19_1.tmp) then true; \
	   else printf "${PWD}\nPossible problem with ex19_1, diffs above\n=========================================\n"; fi; \
	   ${RM} -f ex19_1.tmp
runex20:
	-@${MPIEXEC} -n 1  ./ex20 -conv_mat_type seqaij > ex20_1.tmp 2>&1;	\
	   if (${DIFF} output/ex20_1.out ex20_1.tmp) then true; \
	   else printf "${PWD}\nPossible problem with ex20_1, diffs above\n=========================================\n"; fi; \
	   ${RM} -f ex20_1.tmp
runex21:
	-@${MPIEXEC} -n 1  ./ex21 -mat_type seqaij > ex21_1.tmp 2>&1;   \
	   if (${DIFF} output/ex21_1.out ex21_1.tmp) then true; \
	   else printf "${PWD}\nPossible problem with ex21_1, diffs above\n=========================================\n"; fi; \
	   ${RM} -f ex21_1.tmp
runex22:
	-@${MPIEXEC} -n 1  ./ex22 > ex22_1.tmp 2>&1;   \
	   if (${DIFF} output/ex22_1.out ex22_1.tmp) then true; \
	   else printf "${PWD}\nPossible problem with ex22_1, diffs above\n=========================================\n"; fi; \
	   ${RM} -f ex22_1.tmp
runex23:
	-@${MPIEXEC} -n 1  ./ex23 > ex23_1.tmp 2>&1;   \
	   if (${DIFF} output/ex23_1.out ex23_1.tmp) then true; \
	   else printf "${PWD}\nPossible problem with ex23_1, diffs above\n=========================================\n"; fi; \
	   ${RM} -f ex23_1.tmp
runex23_2:
	-@${MPIEXEC} -n 4  ./ex23 > ex23_2.tmp 2>&1;   \
	   if (${DIFF} output/ex23_2.out ex23_2.tmp) then true; \
	   else printf "${PWD}\nPossible problem with ex23_2, diffs above\n=========================================\n"; fi; \
	   ${RM} -f ex23_2.tmp
runex23_3:
	-@${MPIEXEC} -n 5  ./ex23 -m 11 -n 10 > ex23_3.tmp 2>&1;   \
	   if (${DIFF} output/ex23_3.out ex23_3.tmp) then true; \
	   else printf "${PWD}\nPossible problem with ex23_3, diffs above\n=========================================\n"; fi; \
	   ${RM} -f ex23_3.tmp
runex23_4:
	-@${MPIEXEC} -n 6  ./ex23 -m 9 -n 12 > ex23_4.tmp 2>&1;   \
	   if (${DIFF} output/ex23_4.out ex23_4.tmp) then true; \
	   else printf "${PWD}\nPossible problem with ex23_4, diffs above\n=========================================\n"; fi; \
	   ${RM} -f ex23_4.tmp
runex26:
	-@${MPIEXEC} -n 1  ./ex26 > ex26_1.tmp 2>&1;   \
	   if (${DIFF} output/ex26_1.out ex26_1.tmp) then true; \
	   else printf "${PWD}\nPossible problem with ex26_1, diffs above\n=========================================\n"; fi; \
	   ${RM} -f ex26_1.tmp
runex26_2:
	-@${MPIEXEC} -n 1  ./ex26 -bs 2 > ex26_2.tmp 2>&1;   \
	   if (${DIFF} output/ex26_2.out ex26_2.tmp) then true; \
	   else printf "${PWD}\nPossible problem with ex26_2, diffs above\n=========================================\n"; fi; \
	   ${RM} -f ex26_2.tmp
runex29:
	-@${MPIEXEC} -n 1 ./ex29 > ex29_1.tmp 2>&1;   \
	   if (${DIFF} output/ex29_1.out ex29_1.tmp) then true; \
	   else printf "${PWD}\nPossible problem with ex29_1, diffs above\n=========================================\n"; fi; \
	   ${RM} -f ex29_1.tmp
runex30:
	-@${MPIEXEC} -n 1 ./ex30 -mat_ordering -display_matrices -nox | grep -v "MPI processes" > ex30_1.tmp 2>&1;   \
	   if (${DIFF} output/ex30_1.out ex30_1.tmp) then true; \
	   else printf "${PWD}\nPossible problem with ex30_1, diffs above\n=========================================\n"; fi; \
	   ${RM} -f ex30_1.tmp
runex30_2:
	-@${MPIEXEC} -n 1 ./ex30 -mat_ordering -display_matrices -nox -lu > ex30_2.tmp 2>&1;   \
	   if (${DIFF} output/ex30_2.out ex30_2.tmp) then true; \
	   else printf "${PWD}\nPossible problem with ex30_2, diffs above\n=========================================\n"; fi; \
	   ${RM} -f ex30_2.tmp
runex30_3:
	-@${MPIEXEC} -n 1 ./ex30 -mat_ordering -lu -triangular_solve > ex30_3.tmp 2>&1;   \
	   if (${DIFF} output/ex30_3.out ex30_3.tmp) then true; \
	   else printf "${PWD}\nPossible problem with ex30_3, diffs above\n=========================================\n"; fi; \
	   ${RM} -f ex30_3.tmp
runex30_4:
	-@${MPIEXEC} -n 1 ./ex30 > ex30_4.tmp 2>&1;   \
	   if (${DIFF} output/ex30_4.out ex30_4.tmp) then true; \
	   else printf "${PWD}\nPossible problem with ex30_4, diffs above\n=========================================\n"; fi; \
	   ${RM} -f ex30_4.tmp
runex30_5:
	-@${MPIEXEC} -n 1 ./ex30 -lu > ex30_5.tmp 2>&1;   \
	   if (${DIFF} output/ex30_5.out ex30_5.tmp) then true; \
	   else printf "${PWD}\nPossible problem with ex30_5, diffs above\n=========================================\n"; fi; \
	   ${RM} -f ex30_5.tmp
runex30_6:
	-@${MPIEXEC} -n 1 ./ex30 -lu -triangular_solve > ex30_3.tmp 2>&1;   \
	   if (${DIFF} output/ex30_3.out ex30_3.tmp) then true; \
	   else printf "${PWD}\nPossible problem with ex30_6, diffs above\n=========================================\n"; fi; \
	   ${RM} -f ex30_3.tmp

runex31:
	-@${MPIEXEC} -n 1  ./ex31 | grep -v "MPI processes" > ex31_1.tmp 2>&1;   \
	   if (${DIFF} output/ex31_1.out ex31_1.tmp) then true; \
	   else printf "${PWD}\nPossible problem with ex31_1, diffs above\n=========================================\n"; fi; \
	   ${RM} -f ex31_1.tmp
runex35:
	-@${MPIEXEC} -n 1  ./ex35 > ex35_1.tmp	2>&1;	\
	   if (${DIFF} output/ex35_1.out ex35_1.tmp) then true; \
	   else printf "${PWD}\nPossible problem with ex35_1, diffs above\n=========================================\n"; fi; \
	   ${RM} -f ex35_1.tmp
runex36f:
	-@${MPIEXEC} -n 1  ./ex36f > ex36_1.tmp 2>&1;   \
	   if (${DIFF} output/ex36_1.out ex36_1.tmp) then true; \
	   else printf "${PWD}\nPossible problem with ex36f_1, diffs above\n=========================================\n"; fi; \
	   ${RM} -f ex36_1.tmp
runex37:
	-@${MPIEXEC} -n 1 ./ex37 | grep -v "MPI processes"> ex37_1.tmp 2>&1;   \
	   if (${DIFF} output/ex37_1.out ex37_1.tmp) then true; \
	   else printf "${PWD}\nPossible problem with ex37_1, diffs above\n=========================================\n"; fi; \
	   ${RM} -f ex37_1.tmp
runex37_2:
	-@${MPIEXEC} -n 3 ./ex37  | grep -v "MPI processes"> ex37_1.tmp 2>&1;   \
	   if (${DIFF} output/ex37_2.out ex37_1.tmp) then true; \
	   else printf "${PWD}\nPossible problem with ex37_2, diffs above\n=========================================\n"; fi; \
	   ${RM} -f ex37_1.tmp
runex37_3:
	-@${MPIEXEC} -n 1 ./ex37 -mat_type baij -mat_block_size 1 | grep -v "MPI processes" > ex37_1.tmp 2>&1;   \
	   if (${DIFF} output/ex37_3.out ex37_1.tmp) then true; \
	   else printf "${PWD}\nPossible problem with ex37_3, diffs above\n=========================================\n"; fi; \
	   ${RM} -f ex37_1.tmp
runex37_4:
	-@${MPIEXEC} -n 1 ./ex37 -mat_type baij -mat_block_size 2  | grep -v "MPI processes"> ex37_1.tmp 2>&1;   \
	   if (${DIFF} output/ex37_4.out ex37_1.tmp) then true; \
	   else printf "${PWD}\nPossible problem with ex37_4, diffs above\n=========================================\n"; fi; \
	   ${RM} -f ex37_1.tmp
runex37_5:
	-@${MPIEXEC} -n 2 ./ex37 -mat_type baij -mat_block_size 1  | grep -v "MPI processes"> ex37_1.tmp 2>&1;   \
	   if (${DIFF} output/ex37_5.out ex37_1.tmp) then true; \
	   else printf "${PWD}\nPossible problem with ex37_5, diffs above\n=========================================\n"; fi; \
	   ${RM} -f ex37_1.tmp
runex37_6:
	-@${MPIEXEC} -n 2 ./ex37 -mat_type baij -mat_block_size 2  | grep -v "MPI processes"> ex37_1.tmp 2>&1;   \
	   if (${DIFF} output/ex37_6.out ex37_1.tmp) then true; \
	   else printf "${PWD}\nPossible problem with ex37_6, diffs above\n=========================================\n"; fi; \
	   ${RM} -f ex37_1.tmp
runex38:
	-@${MPIEXEC} -n 2 ./ex38 -mat_type elemental -m 2 -n 3 > ex38_1.tmp 2>&1;   \
	   ${DIFF} output/ex38_1.out ex38_1.tmp || printf "${PWD}\nPossible problem with ex38_1, diffs above\n=========================================\n"; \
	   ${RM} -f ex38_1.tmp
runex38_2:
	-@${MPIEXEC} -n 6 ./ex38 -mat_type elemental -m 2 -n 2 > ex38_2.tmp 2>&1;   \
	   ${DIFF} output/ex38_2.out ex38_2.tmp || printf "${PWD}\nPossible problem with ex38_2, diffs above\n=========================================\n"; \
	   ${RM} -f ex38_2.tmp
runex38_3:
	-@${MPIEXEC} -n 6 ./ex38 -mat_type elemental -m 2 -n 2 -test_matmatmult > ex38_2.tmp 2>&1;   \
	   ${DIFF} output/ex38_2.out ex38_2.tmp || printf "${PWD}\nPossible problem with ex38_3, diffs above\n=========================================\n"; \
	   ${RM} -f ex38_2.tmp
runex39:
	-@${MPIEXEC} -n 2 ./ex39 -m 3 -n 2 > ex39_1.tmp 2>&1;   \
	   ${DIFF} output/ex39_1.out ex39_1.tmp || printf "${PWD}\nPossible problem with ex39_1, diffs above\n=========================================\n"; \
	   ${RM} -f ex39_1.tmp
runex39_2:
	-@${MPIEXEC} -n 6 ./ex39 -m 2 -n 3 > ex39_2.tmp 2>&1;   \
	   ${DIFF} output/ex39_2.out ex39_2.tmp || printf "${PWD}\nPossible problem with ex39_2, diffs above\n=========================================\n"; \
	   ${RM} -f ex39_2.tmp


# See http://www.mcs.anl.gov/petsc/documentation/faq.html#datafiles for how to obtain the datafiles used below
runex40:
	-@${MPIEXEC} -n 3 ./ex40 -f ${DATAFILESPATH}/matrices/arco1 -nd 7 -ov 2 > ex40_1.tmp 2>&1; \
	   grep -v "flg =1" ex40_1.tmp > ex40_12.tmp; \
	   if (${DIFF} output/ex40_1.out ex40_12.tmp) then true; \
	   else printf "${PWD}\nPossible problem with ex40_1, diffs above\n=========================================\n"; fi; \
	   ${RM} -f ex40_1.tmp ex40_12.tmp
runex40_2:
	-@${MPIEXEC} -n 3 ./ex40 -f ${wPETSC_DIR}/share/petsc/datafiles/matrices/ns-real-int32-float64 -mat_increase_overlap_scalable 1 -nd 7 -ov 2 > ex40_2.tmp 2>&1; \
	   grep -v "flg =1" ex40_2.tmp > ex40_22.tmp; \
	   if (${DIFF} output/ex40_2.out ex40_22.tmp) then true; \
	   else printf "${PWD}\nPossible problem with ex40_2, diffs above\n=========================================\n"; fi; \
	   ${RM} -f ex40_2.tmp ex40_22.tmp
runex41:
	-@${MPIEXEC} -n 3 ./ex41 -f ${DATAFILESPATH}/matrices/arco1 -nd 3 -ov 1 > ex41_1.tmp 2>&1; \
	   grep -v "flg =1" ex41_1.tmp > ex41_12.tmp; \
	   if (${DIFF} output/ex41_1.out ex41_12.tmp) then true; \
	   else printf "${PWD}\nPossible problem with ex41_1, diffs above\n=========================================\n"; fi; \
	   ${RM} -f ex41_1.tmp ex41_12.tmp
runex42:
	-@${MPIEXEC} -n 3 ./ex42 -f ${DATAFILESPATH}/matrices/arco1 \
	   -nd 5 -ov 2  > ex42_1.tmp 2>&1; \
	   grep -v "flg =1" ex42_1.tmp > ex42_12.tmp; \
	   if (${DIFF} output/ex42_1.out ex42_12.tmp) then true; \
	   else printf "${PWD}\nPossible problem with ex42_1, diffs above\n=========================================\n"; fi; \
	   ${RM} -f ex42_1.tmp ex42_12.tmp
runex42_2:
	-@${MPIEXEC} -n 1  ./ex42 -f ${DATAFILESPATH}/matrices/arco1 \
	   -nd 8 -ov 2 > ex42_2.tmp 2>&1; \
	   if (${DIFF} output/ex42_2.out ex42_2.tmp) then true; \
	   else printf "${PWD}\nPossible problem with ex42_2, diffs above\n=========================================\n"; fi; \
	   ${RM} -f ex42_2.tmp
runex42_unsorted_seq:
	-@${MPIEXEC} -n 1  ./ex42 -f ${DATAFILESPATH}/matrices/arco1 \
	   -nd 8 -test_unsorted > ex42_unsorted_seq.tmp 2>&1; \
	   if (${DIFF} output/ex42_unsorted_seq.out ex42_unsorted_seq.tmp) then true; \
	   else printf "${PWD}\nPossible problem with ex42_unsorted_seq, diffs above\n==============================\n"; fi; \
	   ${RM} -f ex42_unsorted_seq.tmp
runex42_unsorted_mpi:
	-@${MPIEXEC} -n 3  ./ex42 -f ${DATAFILESPATH}/matrices/arco1 \
	   -nd 8 -test_unsorted > ex42_unsorted_mpi.tmp 2>&1; \
	   if (${DIFF} output/ex42_unsorted_mpi.out ex42_unsorted_mpi.tmp) then true; \
	   else printf "${PWD}\nPossible problem with ex42_unsorted_mpi, diffs above\n==============================\n"; fi; \
	   ${RM} -f ex42_unsorted_mpi.tmp
runex42_unsorted_baij_seq:
	-@${MPIEXEC} -n 1  ./ex42 -f ${DATAFILESPATH}/matrices/cfd.1.10 \
	   -nd 8 -mat_type baij -test_unsorted > ex42_unsorted_baij_seq.tmp 2>&1; \
	   if (${DIFF} output/ex42_unsorted_baij_seq.out ex42_unsorted_baij_seq.tmp) then true; \
	   else printf "${PWD}\nPossible problem with ex42_unsorted_baij_seq, diffs above\n==============================\n"; fi; \
	   ${RM} -f ex42_unsorted_baij_seq.tmp
runex42_unsorted_baij_mpi:
	-@${MPIEXEC} -n 3  ./ex42 -f ${DATAFILESPATH}/matrices/cfd.1.10 \
	   -nd 8 -mat_type baij -test_unsorted > ex42_unsorted_baij_mpi.tmp 2>&1; \
	   if (${DIFF} output/ex42_unsorted_baij_mpi.out ex42_unsorted_baij_mpi.tmp) then true; \
	   else printf "${PWD}\nPossible problem with ex42_unsorted_baij_mpi, diffs above\n==============================\n"; fi; \
	   ${RM} -f ex42_unsorted_baij_mpi.tmp

# See http://www.mcs.anl.gov/petsc/documentation/faq.html#datafiles for how to obtain the datafiles used below
runex47:
	-@${MPIEXEC} -n 1  ./ex47 -f ${DATAFILESPATH}/matrices/cfd.1.10 -mat_block_size 5 > ex47_1.tmp 2>&1; \
	   if (${DIFF} output/ex47_1.out ex47_1.tmp) then true; \
	   else printf "${PWD}\nPossible problem with ex47_1, diffs above\n=========================================\n"; fi; \
	   ${RM} -f ex47_1.tmp

MATBLOCKSIZE   = 1 2 3 4 5 6 7 8
runex48:
	-@touch ex48_1.tmp;\
	for bs in ${MATBLOCKSIZE}; do \
	  ${MPIEXEC} -n 1  ./ex48 -mat_block_size  $$bs >> ex48_1.tmp 2>&1; \
	done; \
	if (${DIFF} output/ex48_1.out ex48_1.tmp) then true; \
	else printf "${PWD}\nPossible problem with ex48_1, diffs above\n========================================= with: -mat_block_size  $$bs"; fi; \
	${RM} -f ex48_1.tmp

MATSIZE        = 11 13
OVERLAP        = 1 3
NODOMAINS      = 7
runex51:
	-@touch ex51_1.tmp;\
	for bs in ${MATBLOCKSIZE}; do \
	    for matsize in ${MATSIZE}; do \
	      for ov in ${OVERLAP}; do\
	        for nd in ${NODOMAINS}; do \
	          ${MPIEXEC} -n 1  ./ex51 -mat_block_size $$bs -ov $$ov \
                     -mat_size $$matsize -nd $$nd >> ex51_1.tmp 2>&1; \
		done;\
	      done;\
	    done;\
	done;\
	  grep -v "flg =1" ex51_1.tmp > ex51_12.tmp; \
	  if (${DIFF} output/ex51_1.out ex51_12.tmp) then true; \
	  else printf "${PWD}\nPossible problem with ex51_1, diffs above\n=========================================\n"; fi; \
	  ${RM} -f ex51_1.tmp ex51_12.tmp

runex52_1:
	-@${MPIEXEC} -n 3 ./ex52 -mat_block_size 2 -test_setvaluesblocked > ex52_1.tmp 2>&1;\
	if (${DIFF} output/ex52_1.out ex52_1.tmp) then true; \
	else printf "${PWD}\nPossible problem with ex52_1, diffs above\n=========================================\n"; fi; \
	${RM} -f ex52_1.tmp

runex52_2:
	-@${MPIEXEC} -n 3 ./ex52 -mat_block_size 2 -test_setvaluesblocked -column_oriented > ex52_2.tmp 2>&1;\
	if (${DIFF} output/ex52_2.out ex52_2.tmp) then true; \
	else printf "${PWD}\nPossible problem with ex52_2, diffs above\n=========================================\n"; fi; \
	${RM} -f ex52_2.tmp

runex52_3:
	-@${MPIEXEC} -n 3 ./ex52 -mat_block_size 1 -test_setvaluesblocked > ex52_3.tmp 2>&1;\
	if (${DIFF} output/ex52_3.out ex52_3.tmp) then true; \
	else printf "${PWD}\nPossible problem with ex52_3, diffs above\n=========================================\n"; fi; \
	${RM} -f ex52_3.tmp

runex52_4:
	-@${MPIEXEC} -n 3 ./ex52 -mat_block_size 1 -test_setvaluesblocked -column_oriented > ex52_4.tmp 2>&1;\
	if (${DIFF} output/ex52_4.out ex52_4.tmp) then true; \
	else printf "${PWD}\nPossible problem with ex52_4, diffs above\n=========================================\n"; fi; \
	${RM} -f ex52_4.tmp

# See http://www.mcs.anl.gov/petsc/documentation/faq.html#datafiles for how to obtain the datafiles used below
runex53:
	-@${MPIEXEC} -n 3 ./ex53 -matload_block_size 1 -f ${DATAFILESPATH}/matrices/small > ex53_1.tmp 2>&1;\
	${MPIEXEC} -n 3 ./ex53 -matload_block_size 2 -f ${DATAFILESPATH}/matrices/small >> ex53_1.tmp 2>&1;\
	${MPIEXEC} -n 4 ./ex53 -matload_block_size 3 -f ${DATAFILESPATH}/matrices/small >> ex53_1.tmp 2>&1;\
	${MPIEXEC} -n 3 ./ex53 -matload_block_size 4 -f ${DATAFILESPATH}/matrices/small >> ex53_1.tmp 2>&1;\
	${MPIEXEC} -n 3 ./ex53 -matload_block_size 5 -f ${DATAFILESPATH}/matrices/small >> ex53_1.tmp 2>&1;\
	${MPIEXEC} -n 3 ./ex53 -matload_block_size 6 -f ${DATAFILESPATH}/matrices/small >> ex53_1.tmp 2>&1;\
	${MPIEXEC} -n 3 ./ex53 -matload_block_size 7 -f ${DATAFILESPATH}/matrices/small >> ex53_1.tmp 2>&1;\
	${MPIEXEC} -n 3 ./ex53 -matload_block_size 8 -f ${DATAFILESPATH}/matrices/small >> ex53_1.tmp 2>&1;\
	if (${DIFF} output/ex53_1.out ex53_1.tmp) then true; \
	else printf "${PWD}\nPossible problem with ex53_1, diffs above\n=========================================\n"; fi; \
	${RM} -f ex53_1.tmp

runex54:
	-@for bs in ${MATBLOCKSIZE}; do \
	    for matsize in ${MATSIZE}; do \
	      for ov in ${OVERLAP}; do\
	        for nd in ${NODOMAINS}; do \
		  for np in ${NPROCS}; do \
                    ${MPIEXEC} -n $$np ./ex54 -mat_block_size $$bs -ov $$ov -mat_size $$matsize -nd $$nd ;\
		  done; \
		done;\
	      done;\
	    done;\
	done;

runex55:
	-@${MPIEXEC} -n 1  ./ex55  > ex55_1.tmp 2>&1;   \
	   if (${DIFF} output/ex55_1.out ex55_1.tmp) then true; \
	   else printf "${PWD}\nPossible problem with ex55_1, diffs above\n=========================================\n"; fi; \
	   ${RM} -f ex55_1.tmp

runex55_2:
	-@${MPIEXEC} -n 3  ./ex55  > ex55_2.tmp 2>&1;   \
	   if (${DIFF} output/ex55_2.out ex55_2.tmp) then true; \
	   else printf "${PWD}\nPossible problem with ex55_2, diffs above\n=========================================\n"; fi; \
	   ${RM} -f ex55_2.tmp

runex56:
	-@${MPIEXEC} -n 1 ./ex56 | grep -v "MPI processes" > ex56_1.tmp 2>&1;   \
	   if (${DIFF} output/ex56_1.out ex56_1.tmp) then true; \
	   else printf "${PWD}\nPossible problem with ex56_1, diffs above\n=========================================\n"; fi; \
	   ${RM} -f ex56_1.tmp

runex56_4:
	-@${MPIEXEC} -n 3 ./ex56 -ass_extern | grep -v "MPI processes"> ex56_4.tmp 2>&1;   \
	   if (${DIFF} output/ex56_4.out ex56_4.tmp) then true; \
	   else printf "${PWD}\nPossible problem with ex56_4, diffs above\n=========================================\n"; fi; \
	   ${RM} -f ex56_4.tmp

runex56_5:
	-@${MPIEXEC} -n 3 ./ex56 -ass_extern -zero_rows| grep -v "MPI processes" > ex56_5.tmp 2>&1;   \
	   if (${DIFF} output/ex56_5.out ex56_5.tmp) then true; \
	   else printf "${PWD}\nPossible problem with ex56_5, diffs above\n=========================================\n"; fi; \
	   ${RM} -f ex56_5.tmp

runex59:
	-@${MPIEXEC} -n 1 ./ex59  > ex59_1.tmp 2>&1;   \
	   if (${DIFF} output/ex59_1.out ex59_1.tmp) then true; \
	   else printf "${PWD}\nPossible problem with ex59_1, diffs above\n=========================================\n"; fi; \
	   ${RM} -f ex59_1.tmp

runex59_2:
	-@${MPIEXEC} -n 3 ./ex59  > ex59_2.tmp 2>&1;   \
	   if (${DIFF} output/ex59_2.out ex59_2.tmp) then true; \
	   else printf "${PWD}\nPossible problem with ex59_2, diffs above\n=========================================\n"; fi; \
	   ${RM} -f ex59_2.tmp
runex59_baij:
	-@${MPIEXEC} -n 1 ./ex59 -mat_type baij > ex59_1.tmp 2>&1;   \
	   if (${DIFF} output/ex59_1_baij.out ex59_1.tmp) then true; \
	   else printf "${PWD}\nPossible problem with ex59_1_baij, diffs above\n=========================================\n"; fi; \
	   ${RM} -f ex59_1.tmp
runex59_2_baij:
	-@${MPIEXEC} -n 3 ./ex59 -mat_type baij > ex59_2.tmp 2>&1;   \
	   if (${DIFF} output/ex59_2_baij.out ex59_2.tmp) then true; \
	   else printf "${PWD}\nPossible problem with ex59_2_baij, diffs above\n=========================================\n"; fi; \
	   ${RM} -f ex59_2.tmp
runex59_sbaij:
	-@${MPIEXEC} -n 1 ./ex59 -mat_type sbaij > ex59_1.tmp 2>&1;   \
	   if (${DIFF} output/ex59_1_sbaij.out ex59_1.tmp) then true; \
	   else printf "${PWD}\nPossible problem with ex59_1_sbaij, diffs above\n=========================================\n"; fi; \
	   ${RM} -f ex59_1.tmp
runex59_2_sbaij:
	-@${MPIEXEC} -n 3 ./ex59 -mat_type sbaij > ex59_2.tmp 2>&1;   \
	   if (${DIFF} output/ex59_2_sbaij.out ex59_2.tmp) then true; \
	   else printf "${PWD}\nPossible problem with ex59_2_sbaij, diffs above\n=========================================\n"; fi; \
	   ${RM} -f ex59_2.tmp

runex60:
	-@${MPIEXEC} -n 3  ./ex60  -col 7 > ex60_1.tmp 2>&1;   \
	   if (${DIFF} output/ex60_1.out ex60_1.tmp) then true; \
	   else printf "${PWD}\nPossible problem with ex60_1, diffs above\n=========================================\n"; fi; \
	   ${RM} -f ex60_1.tmp

runex61:
	-@${MPIEXEC} -n 1 ./ex61  > ex61_1.tmp 2>&1;   \
	   if (${DIFF} output/ex61_1.out ex61_1.tmp) then true; \
	   else printf "${PWD}\nPossible problem with ex61_1, diffs above\n=========================================\n"; fi; \
	   ${RM} -f ex61_1.tmp

runex61_2:
	-@${MPIEXEC} -n 1  ./ex61 -baij  > ex61_2.tmp 2>&1;   \
	   if (${DIFF} output/ex61_2.out ex61_2.tmp) then true; \
	   else printf "${PWD}\nPossible problem with ex61_2, diffs above\n=========================================\n"; fi; \
	   ${RM} -f ex61_2.tmp
runex63f:
	-@${MPIEXEC} -n 2  ./ex63f  > ex63_1.tmp 2>&1;   \
	   if (${DIFF} output/ex63_1.out ex63_1.tmp) then true; \
	   else printf "${PWD}\nPossible problem with ex63f_1, diffs above\n=========================================\n"; fi; \
	   ${RM} -f ex63_1.tmp dense.mat
runex67f:
	-@${MPIEXEC} -n 1  ./ex67f -binary_read_double -options_left false  > ex67f_1.tmp 2>&1;   \
	   if (${DIFF} output/ex67f_1.out ex67f_1.tmp) then true; \
	   else printf "${PWD}\nPossible problem with ex67f_1, diffs above\n=========================================\n"; fi; \
	   ${RM} -f ex67f_1.tmp
runex68:
	-@${MPIEXEC} -n 1 ./ex68  > ex68_1.tmp 2>&1; \
	   ${DIFF} output/ex68_1.out ex68_1.tmp || printf "${PWD}\nPossible problem with ex68, diffs above\n=========================================\n"; \
	   ${RM} -f ex68_1.tmp

# See http://www.mcs.anl.gov/petsc/documentation/faq.html#datafiles for how to obtain the datafiles used below
runex73:
	-@${MPIEXEC} -n 3  ./ex73  -nox -f ${DATAFILESPATH}/matrices/arco1 -mat_partitioning_type parmetis -viewer_binary_skip_info

MATBLOCKSIZE   = 1 2 3 4 5 6 7 8
runex74:
	-@touch ex74_1.tmp;\
	for bs in ${MATBLOCKSIZE}; do \
	  ${MPIEXEC} -n 1  ./ex74 -bs  $$bs >> ex74_1.tmp 2>&1; \
	done; \
	if (${DIFF} output/ex74_1.out ex74_1.tmp) then true; \
	else printf "${PWD}\nPossible problem with ex74_1, diffs above\n=========================================\n"; fi; \
	${RM} -f ex74_1.tmp

NPROCS    = 1 2 3
runex75:
	-@touch ex75_1.tmp;\
	for np in ${NPROCS}; do \
	  for bs in ${MATBLOCKSIZE}; do \
	   ${MPIEXEC} -n $$np ./ex75 -bs  $$bs -mat_ignore_lower_triangular >> ex75_1.tmp 2>&1; \
	  done; \
	done; \
	if (${DIFF} output/ex75_1.out ex75_1.tmp) then true; \
	else printf "${PWD}\nPossible problem with ex75_1, diffs above\n=========================================\n"; fi; \
	${RM} -f ex75_1.tmp

runex76:
	-@touch ex76_1.tmp;\
	for bs in ${MATBLOCKSIZE}; do \
	  ${MPIEXEC} -n 1 ./ex76 -bs  $$bs >> ex76_1.tmp 2>&1; \
	done; \
	if (${DIFF} output/ex76_1.out ex76_1.tmp) then true; \
	else printf "${PWD}\nPossible problem with ex76, diffs above\n=========================================\n"; fi; \
	${RM} -f ex76_1.tmp

runex76_3:
	-@touch ex76_1.tmp;\
	${MPIEXEC} -n 1 ./ex76 -testaij >> ex76_1.tmp 2>&1; \
	if (${DIFF} output/ex76_1.out ex76_1.tmp) then true; \
	else printf "${PWD}\nPossible problem with ex76_3, diffs above\n=========================================\n"; fi; \
	${RM} -f ex76_1.tmp

#runex77:
#	-@touch ex77_1.tmp;\
#	for bs in ${MATBLOCKSIZE}; do \
#	  ${MPIEXEC} -n 1  ex77 -bs  $$bs >> ex77_1.tmp 2>&1; \
#	done; \
#	if (${DIFF} output/ex77_1.out ex77_1.tmp) then true; \
#	else printf "${PWD}\nPossible problem with ex77_1, diffs above\n=========================================\n"; fi; \
#	${RM} -f ex77_1.tmp

runex78:
	-@${MPIEXEC} -n 1 ./ex78 -Ain ~/matrices/indefinite/afiro_A.dat -bin \
	   ~/matrices/indefinite/afiro_b.dat -uin ~/matrices/indefinite/afiro_u.dat > ex78_1.tmp 2>&1;   \
	   if (${DIFF} output/ex78_1.out ex78_1.tmp) then true; \
	   else printf "${PWD}\nPossible problem with ex78_1, diffs above\n=========================================\n"; fi; \
	   ${RM} -f ex78_1.tmp
runex79f:
	-@${MPIEXEC} -n 1 ./ex79f -binary_read_double -options_left false  > ex79f_1.tmp 2>&1;   \
	   if (${DIFF} output/ex79f_1.out ex79f_1.tmp) then true; \
	   else printf "${PWD}\nPossible problem with ex79f_1, diffs above\n=========================================\n"; fi; \
	   ${RM} -f ex79f_1.tmp
runex82:
	  -@${MPIEXEC} -n 4 ./ex82   > ex82.tmp 2>&1; \
          if (${DIFF} output/ex82.out ex82.tmp) then true; \
           else printf "${PWD}\nPossible problem with ex82, diffs above\n=========================================\n"; fi; \
           ${RM} -f ex82.tmp
runex85f:
	-@${MPIEXEC} -n 1 ./ex85f  > ex85f_1.tmp 2>&1;   \
	   if (${DIFF} output/ex85f_1.out ex85f_1.tmp) then true; \
	   else printf "${PWD}\nPossible problem with ex85f_1, diffs above\n=========================================\n"; fi; \
	   ${RM} -f ex85f_1.tmp

runex86:
	-@${MPIEXEC} -n 3 ./ex86 > ex86_1.tmp 2>&1;   \
	   ${DIFF} output/ex86_1.out ex86_1.tmp || printf "${PWD}\nPossible problem with ex86_1, diffs above\n=========================================\n"; \
	   ${RM} -f ex86_1.tmp
runex86_2:
	-@${MPIEXEC} -n 3 ./ex86 -mat_type baij > ex86_1.tmp 2>&1;   \
	   ${DIFF} output/ex86_2.out ex86_1.tmp || printf "${PWD}\nPossible problem with ex86_2, diffs above\n=========================================\n"; \
	   ${RM} -f ex86_1.tmp
runex86_3:
	-@${MPIEXEC} -n 3 ./ex86 -mat_type baij -bs 2 > ex86_1.tmp 2>&1;   \
	   ${DIFF} output/ex86_3.out ex86_1.tmp || printf "${PWD}\nPossible problem with ex86_3, diffs above\n=========================================\n"; \
	   ${RM} -f ex86_1.tmp

runex88:
	-@${MPIEXEC} -n 1  ./ex88 > ex88_1.tmp 2>&1;   \
	   ${DIFF} output/ex88_1.out ex88_1.tmp || printf "${PWD}\nPossible problem with ex88_1, diffs above\n=========================================\n"; \
	   ${RM} -f ex88_1.tmp
runex91:
	-@${MPIEXEC} -n 1 ./ex91 -ov 2 > ex91_1.tmp 2>&1;   \
	   if (${DIFF} output/ex91_1.out ex91_1.tmp) then true; \
	   else printf "${PWD}\nPossible problem with ex91_1, diffs above\n=========================================\n"; fi; \
	   ${RM} -f ex91_1.tmp

OVERLAP   = 1 3
BS        = 2 8
runex92:
	-@touch ex92_1.tmp;\
	  for ov in ${OVERLAP}; do \
            for bs in ${BS}; do \
	      ${MPIEXEC} -n 1 ./ex92 -ov $$ov -mat_block_size $$bs -test_overlap -test_submat >> ex92_1.tmp 2>&1; \
	    done; \
	  done; \
	if (${DIFF} output/ex92_1.out ex92_1.tmp) then true; \
	else printf "${PWD}\nPossible problem with ex92_1: ./ex92 -ov  $$ov -mat_block_size $$bs -test_overlap -test_submat, diffs above\n=========================================\n"; fi; \
	${RM} -f ex92_1.tmp

NPROCS    = 3 4
runex92_2:
	-@touch ex92_1.tmp;\
	for np in ${NPROCS}; do \
	  for ov in ${OVERLAP}; do \
            for bs in ${BS}; do \
	      ${MPIEXEC} -n $$np ./ex92 -ov $$ov -mat_block_size $$bs -test_overlap -test_submat >> ex92_1.tmp 2>&1; \
	    done; \
	  done; \
	done; \
	if (${DIFF} output/ex92_1.out ex92_1.tmp) then true; \
	else printf "${PWD}\nPossible problem with ex92_2, -n $$np ./ex92 -ov $$ov -mat_block_size $$bs -test_overlap -test_submat, diffs above\n=========================================\n"; fi; \
	${RM} -f ex92_1.tmp

runex92_3:
	-@touch ex92_1.tmp;\
	for np in ${NPROCS}; do \
	  for ov in ${OVERLAP}; do \
            for bs in ${BS}; do \
	      ${MPIEXEC} -n $$np  ./ex92 -ov $$ov -mat_block_size $$bs -test_overlap -test_allcols >> ex92_1.tmp 2>&1; \
	    done; \
	  done; \
	done; \
	if (${DIFF} output/ex92_1.out ex92_1.tmp) then true; \
	else printf "${PWD}\nPossible problem with ex92_3, -n $$np ./ex92 -ov  $$ov -mat_block_size $$bs -test_overlap -test_allcols, diffs above\n=========================================\n"; fi; \
	${RM} -f ex92_1.tmp

runex92_4:
	-@touch ex92_1.tmp;\
	for np in ${NPROCS}; do \
	  for ov in ${OVERLAP}; do \
            for bs in ${BS}; do \
	      ${MPIEXEC} -n $$np  ./ex92 -ov $$ov -mat_block_size $$bs -test_submat -test_allcols >> ex92_1.tmp 2>&1; \
	    done; \
	  done; \
	done; \
	if (${DIFF} output/ex92_1.out ex92_1.tmp) then true; \
	else printf "${PWD}\nPossible problem with ex92_4, -n $$np ./ex92 -ov  $$ov -mat_block_size $$bs -test_submat -test_allcols, diffs above\n=========================================\n"; fi; \
	${RM} -f ex92_1.tmp

runex93:
	-@${MPIEXEC} -n 1 ./ex93 > ex93_1.tmp 2>&1; \
	   if (${DIFF} output/ex93_1.out ex93_1.tmp) then true; \
	   else printf "${PWD}\nPossible problem with ex93_1, diffs above\n=========================================\n"; fi; \
	   ${RM} -f ex93_1.tmp
runex93_scalable:
	-@${MPIEXEC} -n 1 ./ex93 -matmatmult_via scalable > ex93_1.tmp 2>&1; \
	   if (${DIFF} output/ex93_1.out ex93_1.tmp) then true; \
	   else printf "${PWD}\nPossible problem with ex93_scalable, diffs above\n=========================================\n"; fi; \
	   ${RM} -f ex93_1.tmp
runex93_scalable_fast:
	-@${MPIEXEC} -n 1 ./ex93 -matmatmult_via scalable_fast > ex93_1.tmp 2>&1; \
	   if (${DIFF} output/ex93_1.out ex93_1.tmp) then true; \
	   else printf "${PWD}\nPossible problem with ex93_scalable_fast, diffs above\n=========================================\n"; fi; \
	   ${RM} -f ex93_1.tmp
runex93_heap:
	-@${MPIEXEC} -n 1 ./ex93 -matmatmult_via heap> ex93_1.tmp 2>&1; \
	   if (${DIFF} output/ex93_1.out ex93_1.tmp) then true; \
	   else printf "${PWD}\nPossible problem with ex93_heap, diffs above\n=========================================\n"; fi; \
	   ${RM} -f ex93_1.tmp
runex93_btheap:
	-@${MPIEXEC} -n 1 ./ex93 -matmatmult_via btheap> ex93_1.tmp 2>&1; \
	   if (${DIFF} output/ex93_1.out ex93_1.tmp) then true; \
	   else printf "${PWD}\nPossible problem with ex93_btheap, diffs above\n=========================================\n"; fi; \
	   ${RM} -f ex93_1.tmp
runex93_llcondensed:
	-@${MPIEXEC} -n 1 ./ex93 -matmatmult_via llcondensed > ex93_1.tmp 2>&1; \
	   if (${DIFF} output/ex93_1.out ex93_1.tmp) then true; \
	   else printf "${PWD}\nPossible problem with ex93_llcondensed, diffs above\n=========================================\n"; fi; \
	   ${RM} -f ex93_1.tmp
runex93_2:
	-@${MPIEXEC} -n 2 ./ex93 -matmatmult_via nonscalable > ex93_1.tmp 2>&1; \
	   if (${DIFF} output/ex93_2.out ex93_1.tmp) then true; \
	   else printf "${PWD}\nPossible problem with ex93_2, diffs above\n=========================================\n"; fi; \
	   ${RM} -f ex93_1.tmp
runex93_rap:
	-@${MPIEXEC} -n 2 ./ex93  > ex93_1.tmp 2>&1; \
	   if (${DIFF} output/ex93_2.out ex93_1.tmp) then true; \
	   else printf "${PWD}\nPossible problem with ex93_rap, diffs above\n=========================================\n"; fi; \
	   ${RM} -f ex93_1.tmp
runex93_ptap:
	-@${MPIEXEC} -n 2 ./ex93 -matrap false > ex93_1.tmp 2>&1; \
	   if (${DIFF} output/ex93_2.out ex93_1.tmp) then true; \
	   else printf "${PWD}\nPossible problem with ex93_ptap, diffs above\n=========================================\n"; fi; \
	   ${RM} -f ex93_1.tmp

# See http://www.mcs.anl.gov/petsc/documentation/faq.html#datafiles for how to obtain the datafiles used below
runex94_matmatmult:
	-@${MPIEXEC} -n 1 ./ex94 -f0 ${DATAFILESPATH}/matrices/arco1 -f1 ${DATAFILESPATH}/matrices/arco1 -viewer_binary_skip_info > ex94_1.tmp 2>&1; \
	   if (${DIFF} output/ex94_1.out ex94_1.tmp) then true; \
	   else printf "${PWD}\nPossible problem with ex94_matmatmult, diffs above\n=========================================\n"; fi; \
	   ${RM} -f ex94_1.tmp
runex94_matmatmult_2:
	-@${MPIEXEC} -n 1 ./ex94 -f0 ${DATAFILESPATH}/matrices/arco1 -f1 ${DATAFILESPATH}/matrices/arco1 -viewer_binary_skip_info > ex94_1.tmp 2>&1; \
	   if (${DIFF} output/ex94_1.out ex94_1.tmp) then true; \
	   else printf "${PWD}\nPossible problem with ex94_matmatmult_2, diffs above\n=========================================\n"; fi; \
	   ${RM} -f ex94_1.tmp
runex94_matmatmult_scalable:
	-@${MPIEXEC} -n 4 ./ex94 -f0 ${DATAFILESPATH}/matrices/arco1 -f1 ${DATAFILESPATH}/matrices/arco1 -matmatmult_via scalable > ex94_1.tmp 2>&1; \
	   if (${DIFF} output/ex94_1.out ex94_1.tmp) then true; \
	   else printf "${PWD}\nPossible problem with ex94_matmatmult_scalable, diffs above\n=========================================\n"; fi; \
	   ${RM} -f ex94_1.tmp
runex94_scalable0:
	-@${MPIEXEC} -n 1 ./ex94 -f0 ${DATAFILESPATH}/matrices/arco1 -f1 ${DATAFILESPATH}/matrices/arco1 -viewer_binary_skip_info -matptap_via nonscalable > ex94_1.tmp 2>&1; \
	   if (${DIFF} output/ex94_1.out ex94_1.tmp) then true; \
	   else printf "${PWD}\nPossible problem with ex94_scalable0, diffs above\n=========================================\n"; fi; \
	   ${RM} -f ex94_1.tmp
runex94_scalable1:
	-@${MPIEXEC} -n 1 ./ex94 -f0 ${DATAFILESPATH}/matrices/arco1 -f1 ${DATAFILESPATH}/matrices/arco1 -viewer_binary_skip_info > ex94_1.tmp 2>&1; \
	   if (${DIFF} output/ex94_1.out ex94_1.tmp) then true; \
	   else printf "${PWD}\nPossible problem with ex94_scalable1, diffs above\n=========================================\n"; fi; \
	   ${RM} -f ex94_1.tmp
runex94_2_mattransposematmult_nonscalable:
	-@${MPIEXEC} -n 3 ./ex94 -f0 ${DATAFILESPATH}/matrices/medium -f1 ${DATAFILESPATH}/matrices/medium -mattransposematmult_via nonscalable> ex94_2.tmp 2>&1; \
	   if (${DIFF} output/ex94_1.out ex94_2.tmp) then true; \
	   else printf "${PWD}\nPossible problem with ex94_2_mattransposematmult, diffs above\n=========================================\n"; fi; \
	   ${RM} -f ex94_2.tmp
runex94_2_mattransposematmult_matmatmult:
	-@${MPIEXEC} -n 3 ./ex94 -f0 ${DATAFILESPATH}/matrices/medium -f1 ${DATAFILESPATH}/matrices/medium -mattransposematmult_via matmatmult> ex94_2.tmp 2>&1; \
	   if (${DIFF} output/ex94_1.out ex94_2.tmp) then true; \
	   else printf "${PWD}\nPossible problem with ex94_2_mattransposematmult, diffs above\n=========================================\n"; fi; \
	   ${RM} -f ex94_2.tmp

runex94_rap:
	-@${MPIEXEC} -n 3 ./ex94 -f0 ${DATAFILESPATH}/matrices/medium -f1 ${DATAFILESPATH}/matrices/medium > ex94_2.tmp 2>&1; \
	   if (${DIFF} output/ex94_1.out ex94_2.tmp) then true; \
	   else printf "${PWD}\nPossible problem with ex94_rap, diffs above\n=========================================\n"; fi; \
	   ${RM} -f ex94_2.tmp
runex94_ptap:
	-@${MPIEXEC} -n 3 ./ex94 -f0 ${DATAFILESPATH}/matrices/medium -f1 ${DATAFILESPATH}/matrices/medium -matrap false > ex94_2.tmp 2>&1; \
	   if (${DIFF} output/ex94_1.out ex94_2.tmp) then true; \
	   else printf "${PWD}\nPossible problem with ex94_ptap, diffs above\n=========================================\n"; fi; \
	   ${RM} -f ex94_2.tmp

runex94_axpy_seqaij:
	-@${MPIEXEC} -n 1 ./ex94 -f0 ${DATAFILESPATH}/matrices/EigenProblems/jifengzhao/petsc_stiff20.dat -f1 ${DATAFILESPATH}/matrices/EigenProblems/jifengzhao/petsc_mass20.dat -test_MatAXPY > ex94_1.tmp 2>&1; \
	   if (${DIFF} output/ex94_1.out ex94_1.tmp) then true; \
	   else printf "${PWD}\nPossible problem with ex94_axpy_seqaij, diffs above\n=========================================\n"; fi; \
	   ${RM} -f ex94_1.tmp
runex94_axpy_mpiaij:
	-@${MPIEXEC} -n 8 ./ex94 -f0 ${DATAFILESPATH}/matrices/EigenProblems/jifengzhao/petsc_stiff20.dat -f1 ${DATAFILESPATH}/matrices/EigenProblems/jifengzhao/petsc_mass20.dat -test_MatAXPY > ex94_1.tmp 2>&1; \
	   if (${DIFF} output/ex94_1.out ex94_1.tmp) then true; \
	   else printf "${PWD}\nPossible problem with ex94_axpy_mpiaij, diffs above\n=========================================\n"; fi; \
	   ${RM} -f ex94_1.tmp

runex94_axpy_seqbaij:
	-@${MPIEXEC} -n 1 ./ex94 -f0 ${DATAFILESPATH}/matrices/EigenProblems/jifengzhao/petsc_stiff20.dat -f1 ${DATAFILESPATH}/matrices/EigenProblems/jifengzhao/petsc_mass20.dat -test_MatAXPY -mat_type baij > ex94_1.tmp 2>&1; \
	   if (${DIFF} output/ex94_1.out ex94_1.tmp) then true; \
	   else printf "${PWD}\nPossible problem with ex94_axpy_seqbaij, diffs above\n=========================================\n"; fi; \
	   ${RM} -f ex94_1.tmp
runex94_axpy_mpibaij:
	-@${MPIEXEC} -n 8 ./ex94 -f0 ${DATAFILESPATH}/matrices/EigenProblems/jifengzhao/petsc_stiff20.dat -f1 ${DATAFILESPATH}/matrices/EigenProblems/jifengzhao/petsc_mass20.dat -test_MatAXPY -mat_type baij > ex94_1.tmp 2>&1; \
	   if (${DIFF} output/ex94_1.out ex94_1.tmp) then true; \
	   else printf "${PWD}\nPossible problem with ex94_axpy_mpibaij, diffs above\n=========================================\n"; fi; \
	   ${RM} -f ex94_1.tmp

runex94_axpy_seqsbaij:
	-@${MPIEXEC} -n 1 ./ex94 -f0 ${DATAFILESPATH}/matrices/EigenProblems/jifengzhao/petsc_stiff20.dat -f1 ${DATAFILESPATH}/matrices/EigenProblems/jifengzhao/petsc_mass20.dat -test_MatAXPY -mat_type sbaij > ex94_1.tmp 2>&1; \
	   if (${DIFF} output/ex94_1.out ex94_1.tmp) then true; \
	   else printf "${PWD}\nPossible problem with ex94_axpy_seqsbaij, diffs above\n=========================================\n"; fi; \
	   ${RM} -f ex94_1.tmp
runex94_axpy_mpisbaij:
	-@${MPIEXEC} -n 8 ./ex94 -f0 ${DATAFILESPATH}/matrices/EigenProblems/jifengzhao/petsc_stiff20.dat -f1 ${DATAFILESPATH}/matrices/EigenProblems/jifengzhao/petsc_mass20.dat -test_MatAXPY -mat_type sbaij > ex94_1.tmp 2>&1; \
	   if (${DIFF} output/ex94_1.out ex94_1.tmp) then true; \
	   else printf "${PWD}\nPossible problem with ex94_axpy_mpisbaij, diffs above\n=========================================\n"; fi; \
	   ${RM} -f ex94_1.tmp

runex95:
	-@${MPIEXEC} -n 3 ./ex95 | grep -v "MPI processes" > ex95_1.tmp 2>&1; \
	   if (${DIFF} output/ex95_1.out ex95_1.tmp) then true; \
	   else printf "${PWD}\nPossible problem with ex95_1, diffs above\n=========================================\n"; fi; \
	   ${RM} -f ex95_1.tmp
runex95_2:
	-@${MPIEXEC} -n 1 ./ex95 | grep -v "MPI processes" > ex95_1.tmp 2>&1; \
	   if (${DIFF} output/ex95_2.out ex95_1.tmp) then true; \
	   else printf "${PWD}\nPossible problem with ex95_2, diffs above\n=========================================\n"; fi; \
	   ${RM} -f ex95_1.tmp

runex96:
	-@${MPIEXEC} -n 3 ./ex96 -Mx 10 -My 5 > ex96.tmp 2>&1; \
	   if (${DIFF} output/ex96.out ex96.tmp) then true; \
	   else printf "${PWD}\nPossible problem with ex96, diffs above\n=========================================\n"; fi; \
	   ${RM} -f ex96.tmp

runex97:
	-@${MPIEXEC} -n 3 ./ex97 > ex97.tmp 2>&1; \
	   ${DIFF} output/ex97_1.out ex97.tmp || printf "${PWD}\nPossible problem with ex97, diffs above\n=========================================\n"; \
	   ${RM} -f ex97.tmp

runex98:
	-@${MPIEXEC} -n 4 ./ex98  > ex98.tmp 2>&1; \
	   if (${DIFF} output/ex98.out ex98.tmp) then true; \
	   else printf "${PWD}\nPossible problem with ex98, diffs above\n=========================================\n"; fi; \
	   ${RM} -f ex98.tmp

# See http://www.mcs.anl.gov/petsc/documentation/faq.html#datafiles for how to obtain the datafiles used below
NPROCS    = 1 3
DOF       = 1 2 3 4 5 6 8 9 16
runex100:
	-@touch ex100.tmp;\
	for np in ${NPROCS}; do \
	  for dof in ${DOF}; do \
	    ${MPIEXEC} -n $$np ./ex100 -f ${DATAFILESPATH}/matrices/arco1 -dof $$dof -viewer_binary_skip_info > ex100.tmp 2>&1; \
	    if (${DIFF} output/ex100.out ex100.tmp) then true; \
            else printf "${PWD}\nPossible problem with ex100 with:";\
	    echo ${MPIEXEC} -n $$np ./ex100 -f ${DATAFILESPATH}/matrices/arco1 -dof $$dof -viewer_binary_skip_info; fi; \
	  done; \
	done; \
	${RM} -f ex100.tmp

runex101:
	-@${MPIEXEC} -n 1  ./ex101  > ex101.tmp 2>&1;   \
	   if (${DIFF} output/ex101.out ex101.tmp) then true; \
	   else printf "${PWD}\nPossible problem with ex101_1, diffs above\n=========================================\n"; fi; \
	   ${RM} -f ex101.tmp

runex102:
	-@${MPIEXEC} -n 2 ./ex102 -view_product > ex102.tmp 2>&1; \
	   if (${DIFF} output/ex102_1.out ex102.tmp) then true; \
	   else printf "${PWD}\nPossible problem with ex102, diffs above\n=========================================\n"; fi; \
	   ${RM} -f ex102.tmp

runex103:
	-@${MPIEXEC} -n 6 ./ex103 > ex103.tmp 2>&1; \
	   if (${DIFF} output/ex103.out ex103.tmp) then true; \
	   else printf "${PWD}\nPossible problem with ex103, diffs above\n=========================================\n"; fi; \
	   ${RM} -f ex103.tmp
runex103_1:
	-@${MPIEXEC} -n 6 ./ex103 -mat_type aij > ex103.tmp 2>&1; \
	   if (${DIFF} output/ex103.out ex103.tmp) then true; \
	   else printf "${PWD}\nPossible problem with ex103_1, diffs above\n=========================================\n"; fi; \
	   ${RM} -f ex103.tmp
runex103_2:
	-@${MPIEXEC} -n 6 ./ex103 -mat_type elemental > ex103.tmp 2>&1; \
	   if (${DIFF} output/ex103.out ex103.tmp) then true; \
	   else printf "${PWD}\nPossible problem with ex103_2, diffs above\n=========================================\n"; fi; \
	   ${RM} -f ex103.tmp

runex104:
	-@${MPIEXEC} -n 1 ./ex104 > ex104.tmp 2>&1; \
	   if (${DIFF} output/ex104.out ex104.tmp) then true; \
	   else printf "${PWD}\nPossible problem with ex104, diffs above\n=========================================\n"; fi; \
	   ${RM} -f ex104.tmp
runex104_2:
	-@${MPIEXEC} -n 4 ./ex104 -M 200 -N 50 > ex104.tmp 2>&1; \
	   if (${DIFF} output/ex104.out ex104.tmp) then true; \
	   else printf "${PWD}\nPossible problem with ex104_2, diffs above\n=========================================\n"; fi; \
	   ${RM} -f ex104.tmp
runex104_elemental:
	-@${MPIEXEC} -n 1 ./ex104 -mat_type elemental > ex104.tmp 2>&1; \
	   if (${DIFF} output/ex104.out ex104.tmp) then true; \
	   else printf "${PWD}\nPossible problem with ex104_elemental, diffs above\n=========================================\n"; fi; \
	   ${RM} -f ex104.tmp
runex104_elemental_2:
	-@${MPIEXEC} -n 3 ./ex104 -mat_type elemental > ex104.tmp 2>&1; \
	   if (${DIFF} output/ex104.out ex104.tmp) then true; \
	   else printf "${PWD}\nPossible problem with ex104_elemental_2, diffs above\n=========================================\n"; fi; \
	   ${RM} -f ex104.tmp

runex109:
	-@${MPIEXEC} -n 1 ./ex109 > ex109.tmp 2>&1; \
	   if (${DIFF} output/ex109.out ex109.tmp) then true; \
	   else printf "${PWD}\nPossible problem with ex109, diffs above\n=========================================\n"; fi; \
	   ${RM} -f ex109.tmp
runex109_1:
	-@${MPIEXEC} -n 1 ./ex109 -M 10 -N 10> ex109.tmp 2>&1; \
	   if (${DIFF} output/ex109.out ex109.tmp) then true; \
	   else printf "${PWD}\nPossible problem with ex109_1, diffs above\n=========================================\n"; fi; \
	   ${RM} -f ex109.tmp
runex109_2:
	-@${MPIEXEC} -n 3 ./ex109 > ex109.tmp 2>&1; \
	   if (${DIFF} output/ex109.out ex109.tmp) then true; \
	   else printf "${PWD}\nPossible problem with ex109_2, diffs above\n=========================================\n"; fi; \
	   ${RM} -f ex109.tmp

runex110:
	-@${MPIEXEC} -n 3 ./ex110

#  runex111_1 and runex111_2 are not run in testing since they take some nontrivial time
runex111:
	-@${MPIEXEC} -n 1 ./ex111 -fA ${DATAFILESPATH}/matrices/matmatmult/K2.gz -fP ${DATAFILESPATH}/matrices/matmatmult/V2.gz > ex111.tmp 2>&1; \
	   if (${DIFF} output/ex111.out ex111.tmp) then true; \
	   else printf "${PWD}\nPossible problem with ex111_1, diffs above\n=========================================\n"; fi; \
	   ${RM} -f ex111.tmp
runex111_2:
	-@${MPIEXEC} -n 4 ./ex111 -fA ${DATAFILESPATH}/matrices/matmatmult/K2.gz -fP ${DATAFILESPATH}/matrices/matmatmult/V2.gz > ex111.tmp 2>&1; \
	   if (${DIFF} output/ex111.out ex111.tmp) then true; \
	   else printf "${PWD}\nPossible problem with ex111_2, diffs above\n=========================================\n"; fi; \
	   ${RM} -f ex111.tmp
runex111_3:
	-@${MPIEXEC} -n 4 ./ex111 -fA ${DATAFILESPATH}/matrices/matmatmult/A4.BGriffith -fP ${DATAFILESPATH}/matrices/matmatmult/P4.BGriffith > ex111.tmp 2>&1; \
	   if (${DIFF} output/ex111.out ex111.tmp) then true; \
	   else printf "${PWD}\nPossible problem with ex111_3, diffs above\n=========================================\n"; fi; \
	   ${RM} -f ex111.tmp


runex112:
	-@${MPIEXEC} -n 1 ./ex112 -mat_fftw_plannerflags FFTW_ESTIMATE > ex112_1.tmp 2>&1;   \
	   if (${DIFF} output/ex112.out ex112_1.tmp) then true; \
	   else printf "${PWD}\nPossible problem with ex112_1, diffs above\n=========================================\n"; fi; \
	   ${RM} -f ex112_1.tmp

runex112_2: #error for complex, 32bit
	-@${MPIEXEC} -n 1 ./ex112 -mat_fftw_plannerflags FFTW_MEASURE > ex112_2.tmp 2>&1;   \
	   if (${DIFF} output/ex112.out ex112_2.tmp) then true; \
	   else printf "${PWD}\nPossible problem with ex112_2, diffs above\n=========================================\n"; fi; \
	   ${RM} -f ex112_2.tmp

runex112_3:
	-@${MPIEXEC} -n 1 ./ex112 -mat_fftw_plannerflags FFTW_PATIENT > ex112_3.tmp 2>&1;   \
	   if (${DIFF} output/ex112.out ex112_3.tmp) then true; \
	   else printf "${PWD}\nPossible problem with ex112_3, diffs above\n=========================================\n"; fi; \
	   ${RM} -f ex112_3.tmp

runex112_4:
	-@${MPIEXEC} -n 1 ./ex112 -mat_fftw_plannerflags FFTW_EXHAUSTIVE > ex112_4.tmp 2>&1;   \
	   if (${DIFF} output/ex112.out ex112_4.tmp) then true; \
	   else printf "${PWD}\nPossible problem with ex112_4, diffs above\n=========================================\n"; fi; \
	   ${RM} -f ex112_4.tmp

runex114:
	-@${MPIEXEC} -n 1 ./ex114 > ex114_1.tmp 2>&1;   \
	   if (${DIFF} output/ex114.out ex114_1.tmp) then true; \
	   else printf "${PWD}\nPossible problem with ex114_1, diffs above\n=========================================\n"; fi; \
	   ${RM} -f ex114_1.tmp
runex114_2:
	-@${MPIEXEC} -n 2 ./ex114 > ex114_2.tmp 2>&1;   \
	   if (${DIFF} output/ex114_2.out ex114_2.tmp) then true; \
	   else printf "${PWD}\nPossible problem with ex114_2, diffs above\n=========================================\n"; fi; \
	   ${RM} -f ex114_2.tmp
runex114_3:
	-@${MPIEXEC} -n 2 ./ex114 -mat_type baij> ex114_3.tmp 2>&1;   \
	   if (${DIFF} output/ex114_3.out ex114_3.tmp) then true; \
	   else printf "${PWD}\nPossible problem with ex114_3, diffs above\n=========================================\n"; fi; \
	   ${RM} -f ex114_3.tmp

runex120:
	-@${MPIEXEC} -n 1 ./ex120 > ex120_1.tmp 2>&1;   \
	   if (${DIFF} output/ex120_1.out ex120_1.tmp) then true; \
	   else printf "${PWD}\nPossible problem with ex120_1, diffs above\n=========================================\n"; fi; \
	   ${RM} -f ex120_1.tmp
runex120_2:
	-@${MPIEXEC} -n 1 ./ex120 -test_zheevx > ex120.tmp 2>&1;   \
	   if (${DIFF} output/ex120_2.out ex120.tmp) then true; \
	   else printf "${PWD}\nPossible problem with ex120_2, diffs above\n=========================================\n"; fi; \
	   ${RM} -f ex120.tmp
runex120_3:
	-@${MPIEXEC} -n 1 ./ex120 -test_zhegv > ex120.tmp 2>&1;   \
	   if (${DIFF} output/ex120_3.out ex120.tmp) then true; \
	   else printf "${PWD}\nPossible problem with ex120_3, diffs above\n=========================================\n"; fi; \
	   ${RM} -f ex120.tmp
runex120_4:
	-@${MPIEXEC} -n 1 ./ex120 -test_zhegvx > ex120.tmp 2>&1;   \
	   if (${DIFF} output/ex120_4.out ex120.tmp) then true; \
	   else printf "${PWD}\nPossible problem with ex120_4, diffs above\n=========================================\n"; fi; \
	   ${RM} -f ex120.tmp

runex121:
	-@${MPIEXEC} -n 1 ./ex121 > ex121_1.tmp 2>&1;   \
	   if (${DIFF} output/ex121.out ex121_1.tmp) then true; \
	   else printf "${PWD}\nPossible problem with ex121_1, diffs above\n=========================================\n"; fi; \
	   ${RM} -f ex121_1.tmp

runex122:
	-@${MPIEXEC} -n 1 ./ex122 > ex122.tmp 2>&1; \
	   if (${DIFF} output/ex122.out ex122.tmp) then true; \
	   else printf "${PWD}\nPossible problem with ex122, diffs above\n=========================================\n"; fi; \
	   ${RM} -f ex122.tmp

runex125:
	-@${MPIEXEC} -n 1 ./ex125 -f ${DATAFILESPATH}/matrices/small -mat_solver_package 10 > ex125.tmp 2>&1; \
	   if (${DIFF} output/ex125.out ex125.tmp) then true; \
	   else printf "${PWD}\nPossible problem with ex125, diffs above\n=========================================\n"; fi; \
	   ${RM} -f ex125.tmp

runex125_mumps:
	-@${MPIEXEC} -n 1 ./ex125 -f ${DATAFILESPATH}/matrices/small -mat_solver_package 2 > ex125.tmp 2>&1; \
	   if (${DIFF} output/ex125_mumps.out ex125.tmp) then true; \
	   else printf "${PWD}\nPossible problem with ex125_mumps, diffs above\n=========================================\n"; fi; \
	   ${RM} -f ex125.tmp

runex125_mumps_2:
	-@${MPIEXEC} -n 3 ./ex125 -f ${DATAFILESPATH}/matrices/small -mat_solver_package 2 > ex125.tmp 2>&1; \
	   if (${DIFF} output/ex125_mumps.out ex125.tmp) then true; \
	   else printf "${PWD}\nPossible problem with ex125_mumps_2, diffs above\n=========================================\n"; fi; \
	   ${RM} -f ex125.tmp

runex125_mkl_pardiso:
	-@${MPIEXEC} -n 1 ./ex125 -f ${DATAFILESPATH}/matrices/small -mat_solver_package 3 > ex125.tmp 2>&1; \
	   if (${DIFF} output/ex125_mkl_pardiso.out ex125.tmp) then true; \
	   else printf "${PWD}\nPossible problem with ex125_mkl_pardiso, diffs above\n=========================================\n"; fi; \
	   ${RM} -f ex125.tmp

runex125_superlu_dist:
	-@${MPIEXEC} -n 1 ./ex125 -f ${DATAFILESPATH}/matrices/small -mat_solver_package 1 > ex125.tmp 2>&1; \
	   if (${DIFF} output/ex125_superlu_dist.out ex125.tmp) then true; \
	   else printf "${PWD}\nPossible problem with ex125_superlu_dist, diffs above\n=========================================\n"; fi; \
	   ${RM} -f ex125.tmp

runex125_superlu_dist_2:
	-@${MPIEXEC} -n 3 ./ex125 -f ${DATAFILESPATH}/matrices/small -mat_solver_package 1 > ex125.tmp 2>&1; \
	   if (${DIFF} output/ex125_superlu_dist.out ex125.tmp) then true; \
	   else printf "${PWD}\nPossible problem with ex125_superlu_dist_2, diffs above\n=========================================\n"; fi; \
	   ${RM} -f ex125.tmp

runex125_superlu_dist_complex:
	-@${MPIEXEC} -n 3 ./ex125 -f ${DATAFILESPATH}/matrices/farzad_B_rhs -mat_solver_package 1 > ex125.tmp 2>&1; \
	   if (${DIFF} output/ex125_superlu_dist.out ex125.tmp) then true; \
	   else printf "${PWD}\nPossible problem with ex125_superlu_dist_complex, diffs above\n=========================================\n"; fi; \
	   ${RM} -f ex125.tmp

runex126f:
	-@${MPIEXEC} -n 1 ./ex126f  > ex126_1.tmp 2>&1;   \
	   if (${DIFF} output/ex126_1.out ex126_1.tmp) then true; \
	   else printf "${PWD}\nPossible problem with ex126f_1, diffs above\n=========================================\n"; fi; \
	   ${RM} -f ex126_1.tmp

runex127:
	-@${MPIEXEC} -n 1 ./ex127 -n 1000 > ex127.tmp 2>&1; \
	   if (${DIFF} output/ex127.out ex127.tmp) then true; \
	   else printf "${PWD}\nPossible problem with ex127, diffs above\n=========================================\n"; fi; \
	   ${RM} -f ex127.tmp
runex127_2:
	-@${MPIEXEC} -n 3 ./ex127 -n 1000 > ex127.tmp 2>&1; \
	   if (${DIFF} output/ex127.out ex127.tmp) then true; \
	   else printf "${PWD}\nPossible problem with ex127_2, diffs above\n=========================================\n"; fi; \
	   ${RM} -f ex127.tmp

runex128:
	-@${MPIEXEC} -n 1 ./ex128  > ex128.tmp 2>&1; \
	   if (${DIFF} output/ex128.out ex128.tmp) then true; \
	   else printf "${PWD}\nPossible problem with ex128, diffs above\n=========================================\n"; fi; \
	   ${RM} -f ex128.tmp
runex128_2:
	-@${MPIEXEC} -n 1 ./ex128 -cholesky -triangular_solve > ex128.tmp 2>&1; \
	   if (${DIFF} output/ex128_2.out ex128.tmp) then true; \
	   else printf "${PWD}\nPossible problem with ex128_2, diffs above\n=========================================\n"; fi; \
	   ${RM} -f ex128.tmp

runex129:
	-@${MPIEXEC} -n 1 ./ex129 -mat_type aij -dof 1 > ex129.tmp 2>&1; \
	   if (${DIFF} output/ex129.out ex129.tmp) then true; \
	   else printf "${PWD}\nPossible problem with ex129, diffs above\n=========================================\n"; fi; \
	   ${RM} -f ex129.tmp
runex129_2:
	-@${MPIEXEC} -n 1 ./ex129 -mat_type aij -dof 1 -inplacelu > ex129.tmp 2>&1; \
	   if (${DIFF} output/ex129.out ex129.tmp) then true; \
	   else printf "${PWD}\nPossible problem with ex129_2, diffs above\n=========================================\n"; fi; \
	   ${RM} -f ex129.tmp
runex132:
	-@${MPIEXEC} -n 1  ./ex132  > ex132_1.tmp 2>&1;   \
	   if (${DIFF} output/ex132_1.out ex132_1.tmp) then true; \
	   else printf "${PWD}\nPossible problem with ex132_1, diffs above\n=========================================\n"; fi; \
	   ${RM} -f ex132_1.tmp

runex134:
	-@${MPIEXEC} -n 2 ./ex134 -mat_ignore_lower_triangular | ${SED} 's,mem [0-9]\{4\},mem SKIP,' > ex134_1.tmp 2>&1; \
	   ${DIFF} output/ex134_1.out ex134_1.tmp || printf "${PWD}\nPossible problem with ex134, diffs above\n=========================================\n"; \
	   ${RM} -f ex134_1.tmp

runex135:
	-@${MPIEXEC} -n 4 ./ex135 -n 1000 -mat_view ascii::ascii_info_detail | ${SED} 's,mem [0-9]\{5\},mem SKIP,' > ex135_1.tmp 2>&1; \
	   ${DIFF} output/ex135_1.out ex135_1.tmp || printf "${PWD}\nPossible problem with ex135, diffs above\n=========================================\n"; \
	   ${RM} -f ex135_1.tmp

runex136:
	-@${MPIEXEC} -n 3 ./ex136 -f  ${DATAFILESPATH}/matrices/cfd.2.100 -mat_view ascii::ascii_info  > ex136_1.tmp 2>&1; \
	   ${DIFF} output/ex136_1.out ex136_1.tmp || printf "${PWD}\nPossible problem with ex136, diffs above\n=========================================\n"; \
	   ${RM} -f ex136_1.tmp
runex136_2:
	-@${MPIEXEC} -n 5 ./ex136 -f  ${DATAFILESPATH}/matrices/cfd.2.100 -mat_view ascii::ascii_info > ex136_2.tmp 2>&1; \
	   ${DIFF} output/ex136_2.out ex136_2.tmp || printf "${PWD}\nPossible problem with ex136_2, diffs above\n=========================================\n"; \
	   ${RM} -f ex136_2.tmp
runex136_3:
	-@${MPIEXEC} -n 7 ./ex136 -f  ${DATAFILESPATH}/matrices/cfd.2.100 -mat_view ascii::ascii_info  > ex136_3.tmp 2>&1; \
	   ${DIFF} output/ex136_3.out ex136_3.tmp || printf "${PWD}\nPossible problem with ex136_3, diffs above\n=========================================\n"; \
	   ${RM} -f ex136_3.tmp
runex136_4:
	-@${MPIEXEC} -n 3 ./ex136 -f  ${DATAFILESPATH}/matrices/cfd.2.100 -mat_view ascii::ascii_info -mat_type baij > ex136_4.tmp 2>&1; \
	   ${DIFF} output/ex136_4.out ex136_4.tmp || printf "${PWD}\nPossible problem with ex136_4, diffs above\n=========================================\n"; \
	   ${RM} -f ex136_4.tmp
runex136_5:
	-@${MPIEXEC} -n 5 ./ex136 -f  ${DATAFILESPATH}/matrices/cfd.2.100 -mat_view ascii::ascii_info -mat_type baij > ex136_5.tmp 2>&1; \
	   ${DIFF} output/ex136_5.out ex136_5.tmp || printf "${PWD}\nPossible problem with ex136_5, diffs above\n=========================================\n"; \
	   ${RM} -f ex136_5.tmp
runex136_6:
	-@${MPIEXEC} -n 7 ./ex136 -f  ${DATAFILESPATH}/matrices/cfd.2.100 -mat_view ascii::ascii_info -mat_type baij> ex136_6.tmp 2>&1; \
	   ${DIFF} output/ex136_6.out ex136_6.tmp || printf "${PWD}\nPossible problem with ex136_6, diffs above\n=========================================\n"; \
	   ${RM} -f ex136_6.tmp
runex137:
	-@${MPIEXEC} -n 2 ./ex137  > ex137_1.tmp 2>&1; \
	   ${DIFF} output/ex137_1.out ex137_1.tmp || printf "${PWD}\nPossible problem with ex137, diffs above\n=========================================\n"; \
	   ${RM} -f ex137_1.tmp

runex138_1:
	-@${MPIEXEC} -n 2 ./ex138 -f ${DATAFILESPATH}/matrices/small -mat_type aij > ex138.tmp 2>&1; \
	    ${DIFF} output/ex138.out ex138.tmp || printf "${PWD}\nPossible problem with ex138 nblock=1, diffs above\n=========================================\n"; \
	    ${RM} -f ex138.tmp

runex138_2:
	-@for nblock in 2 3; do \
	    ${MPIEXEC} -n 2 ./ex138 -f ${DATAFILESPATH}/matrices/small -mat_type baij -matload_block_size $${nblock} > ex138.tmp 2>&1; \
	    ${DIFF} output/ex138.out ex138.tmp || printf "${PWD}\nPossible problem with ex138 nblock=$${nblock}, diffs above\n=========================================\n"; \
	    ${RM} -f ex138.tmp; \
	  done

runex139:
	-@for blocked in 0 1; do \
	    for mtype in aij baij; do \
	      ${MPIEXEC} -n 2 ./ex139 -blocked $$blocked -mat_type $$mtype | ${SED} 's,baij,aij,' > ex139_1.tmp 2>&1; \
	      ${DIFF} output/ex139_1.out ex139_1.tmp || printf "${PWD}\nPossible problem with ex139 blocked=$${blocked} $${mtype}, diffs above\n=========================================\n"; \
	      ${RM} -f ex139_1.tmp; \
	    done; \
	  done

runex140:
	-@${MPIEXEC} -n 1 ./ex140 -f ${DATAFILESPATH}/matrices/small -aij
	-@if [ "${MATLAB_COMMMAN}" != "" ]; then \
           ${MATLAB_COMMAND} -nodesktop -nojvm -nodisplay -r "ex140; exit"  > ex140_1.tmp 2>&1; \
	   ${DIFF} output/ex140_1.out ex140_1.tmp || printf "${PWD}\nPossible problem with ex140, diffs above\n=========================================\n";\
         fi
	-@${RM} -f ex140_1.tmp binaryoutput binaryoutput.info

runex140_2:
	-@${MPIEXEC} -n 1 ./ex140  -f ${DATAFILESPATH}/matrices/small -matload_block_size 2
	-@if [ "${MATLAB_COMMMAN}" != "" ]; then \
           ${MATLAB_COMMAND} -nodesktop -nojvm -nodisplay -r "ex140; exit"  > ex140_2.tmp 2>&1; \
	   ${DIFF} output/ex140_1.out ex140_2.tmp || printf "${PWD}\nPossible problem with ex140_2, diffs above\n=========================================\n"; \
         fi
	-@${RM} -f ex140_2.tmp binaryoutput binaryoutput.info

runex140_3:
	-@${MPIEXEC} -n 1 ./ex140  -f ${DATAFILESPATH}/matrices/small -matload_block_size 4 -sbaij
	-@if [ "${MATLAB_COMMMAN}" != "" ]; then \
           ${MATLAB_COMMAND} -nodesktop -nojvm -nodisplay -r "ex140; exit"  > ex140_3.tmp 2>&1; \
	   ${DIFF} output/ex140_1.out ex140_3.tmp || printf "${PWD}\nPossible problem with ex140_3, diffs above\n=========================================\n"; \
         fi
	-@${RM} -f ex140_3.tmp binaryoutput binaryoutput.info

runex140_4:
	-@${MPIEXEC} -n 3 ./ex140  -f ${DATAFILESPATH}/matrices/small  -aij
	-@if [ "${MATLAB_COMMMAN}" != "" ]; then \
           ${MATLAB_COMMAND} -nodesktop -nojvm -nodisplay -r "ex140; exit"  > ex140_4.tmp 2>&1; \
	   ${DIFF} output/ex140_1.out ex140_4.tmp || printf "${PWD}\nPossible problem with ex140_4, diffs above\n=========================================\n"; \
         fi
	-@${RM} -f ex140_4.tmp binaryoutput binaryoutput.info

runex141:
	-@${MPIEXEC} -n 1 ./ex141  > ex141.tmp 2>&1; \
	   ${DIFF} output/ex141.out ex141.tmp || printf "${PWD}\nPossible problem with ex141, diffs above\n=========================================\n"; \
	   ${RM} -f ex141.tmp

runex142:
	-@${MPIEXEC} -n 1 ./ex142  > ex142.tmp 2>&1; \
	   ${DIFF} output/ex142.out ex142.tmp || printf "${PWD}\nPossible problem with ex142, diffs above\n=========================================\n"; \
	   ${RM} -f ex142.tmp

runex143:
	-@${MPIEXEC} -n 1 ./ex143  > ex143.tmp 2>&1; \
	   ${DIFF} output/ex143.out ex143.tmp || printf "${PWD}\nPossible problem with ex143, diffs above\n=========================================\n"; \
	   ${RM} -f ex143.tmp
runex143_2:
	-@${MPIEXEC} -n 3 ./ex143  > ex143.tmp 2>&1; \
	   ${DIFF} output/ex143.out ex143.tmp || printf "${PWD}\nPossible problem with ex143_2, diffs above\n=========================================\n"; \
	   ${RM} -f ex143.tmp

runex144:
	-@${MPIEXEC} -n 1 ./ex144  > ex144.tmp 2>&1; \
	   ${DIFF} output/ex144.out ex144.tmp || printf "${PWD}\nPossible problem with ex144, diffs above\n=========================================\n"; \
	   ${RM} -f ex144.tmp
runex144_2:
	-@${MPIEXEC} -n 3 ./ex144  > ex144.tmp 2>&1; \
	   ${DIFF} output/ex144.out ex144.tmp || printf "${PWD}\nPossible problem with ex144_2, diffs above\n=========================================\n"; \
	   ${RM} -f ex144.tmp

runex145:
	-@${MPIEXEC} -n 2 ./ex145  > ex145.tmp 2>&1; \
	   ${DIFF} output/ex145.out ex145.tmp || printf "${PWD}\nPossible problem with ex145, diffs above\n=========================================\n"; \
	   ${RM} -f ex145.tmp
runex145_2:
	-@${MPIEXEC} -n 6 ./ex145  > ex145.tmp 2>&1; \
	   ${DIFF} output/ex145.out ex145.tmp || printf "${PWD}\nPossible problem with ex145_2, diffs above\n=========================================\n"; \
	   ${RM} -f ex145.tmp

runex148:
	-@${MPIEXEC} -n 1 ./ex148  > ex148.tmp 2>&1; \
	   ${DIFF} output/ex148.out ex148.tmp || printf "${PWD}\nPossible problem with ex148, diffs above\n=========================================\n"; \
	   ${RM} -f ex148.tmp
runex148_2:
	-@${MPIEXEC} -n 3 ./ex148  > ex148.tmp 2>&1; \
	   ${DIFF} output/ex148.out ex148.tmp || printf "${PWD}\nPossible problem with ex148_2, diffs above\n=========================================\n"; \
	   ${RM} -f ex148.tmp

runex151:
	-@${MPIEXEC} -n 1 ./ex151 -view_sparse > ex151_1.tmp 2>&1; \
	   ${DIFF} output/ex151_1.out ex151_1.tmp || printf "${PWD}\nPossible problem with ex151, diffs above\n=========================================\n"; \
	   ${RM} -f ex151_1.tmp
runex151_2:
	-@${MPIEXEC} -n 2 ./ex151 -view_sparse > ex151_2.tmp 2>&1; \
	   ${DIFF} output/ex151_2.out ex151_2.tmp || printf "${PWD}\nPossible problem with ex151_2, diffs above\n=========================================\n"; \
	   ${RM} -f ex151_2.tmp
runex151_2b:
	-@${MPIEXEC} -n 2 ./ex151 -mat_type baij -view_sparse > ex151_2b.tmp 2>&1; \
	   ${DIFF} output/ex151_2b.out ex151_2b.tmp || printf "${PWD}\nPossible problem with ex151_2b, diffs above\n=========================================\n"; \
	   ${RM} -f ex151_2b.tmp
runex151_3:
	-@${MPIEXEC} -n 3 ./ex151 -view_sparse > ex151_3.tmp 2>&1; \
	   ${DIFF} output/ex151_3.out ex151_3.tmp || printf "${PWD}\nPossible problem with ex151_3, diffs above\n=========================================\n"; \
	   ${RM} -f ex151_3.tmp
runex151_3b:
	-@${MPIEXEC} -n 3 ./ex151 -mat_type baij -view_sparse > ex151_3b.tmp 2>&1; \
	   ${DIFF} output/ex151_3b.out ex151_3b.tmp || printf "${PWD}\nPossible problem with ex151_3b, diffs above\n=========================================\n"; \
	   ${RM} -f ex151_3b.tmp

runex152:
	-@${MPIEXEC} -n 2 ./ex152 -prefix ${DATAFILESPATH}/parmetis-test/testnp2 > ex152_1.tmp 2>&1; \
	   ${DIFF} output/ex152_1.out ex152_1.tmp || printf "${PWD}\nPossible problem with ex152, diffs above\n=========================================\n"; \
	   ${RM} -f ex152_1.tmp
runex152_2:
	-@${MPIEXEC} -n 4 ./ex152 -prefix ${DATAFILESPATH}/parmetis-test/testnp4 > ex152_2.tmp 2>&1; \
	   ${DIFF} output/ex152_2.out ex152_2.tmp || printf "${PWD}\nPossible problem with ex152, diffs above\n=========================================\n"; \
	   ${RM} -f ex152_2.tmp
runex158:
	-@${MPIEXEC} -n 1 ./ex158 > ex158.tmp 2>&1; \
	   ${DIFF} output/ex158.out ex158.tmp || printf "${PWD}\nPossible problem with ex158, diffs above\n=========================================\n"; \
	   ${RM} -f ex158.tmp
runex158_2:
	-@${MPIEXEC} -n 3 ./ex158 > ex158_2.tmp 2>&1; \
	   ${DIFF} output/ex158_2.out ex158_2.tmp || printf "${PWD}\nPossible problem with ex158_2, diffs above\n=========================================\n"; \
	   ${RM} -f ex158_2.tmp

runex159:
	-@${MPIEXEC} -n 3 ./ex159 > ex159_1.tmp 2>&1; \
	   ${DIFF} output/ex159_1.out ex159_1.tmp || printf "${PWD}\nPossible problem with ex159_1, diffs above\n=========================================\n"; \
	   ${RM} -f ex159_1.tmp
runex159_nest:
	-@${MPIEXEC} -n 3 ./ex159 -nest > ex159_nest.tmp 2>&1; \
	   ${DIFF} output/ex159_nest.out ex159_nest.tmp || printf "${PWD}\nPossible problem with ex159_nest, diffs above\n=========================================\n"; \
	   ${RM} -f ex159_nest.tmp

runex160:
	-@${MPIEXEC} -n 1 ./ex160  > ex160.tmp 2>&1; \
	   ${DIFF} output/ex160.out ex160.tmp || printf "${PWD}\nPossible problem with ex160, diffs above\n=========================================\n"; \
	   ${RM} -f ex160.tmp

runex161:
	-@${MPIEXEC} -n 1 ./ex161  > ex161.tmp 2>&1; \
	   ${DIFF} output/ex161.out ex161.tmp || printf "${PWD}\nPossible problem with ex161, diffs above\n=========================================\n"; \
	   ${RM} -f ex161.tmp
runex161_2:
	-@${MPIEXEC} -n 1 ./ex161 -matmattransmult_color -mat_no_inode > ex161.tmp 2>&1; \
	   ${DIFF} output/ex161.out ex161.tmp || printf "${PWD}\nPossible problem with ex161_2, diffs above\n=========================================\n"; \
	   ${RM} -f ex161.tmp
runex161_3:
	-@${MPIEXEC} -n 1 ./ex161 -matmattransmult_color -mat_no_inode -matden2sp_brows 3 > ex161.tmp 2>&1; \
	   ${DIFF} output/ex161.out ex161.tmp || printf "${PWD}\nPossible problem with ex161_3, diffs above\n=========================================\n"; \
	   ${RM} -f ex161.tmp
runex161_4:
	-@${MPIEXEC} -n 1 ./ex161 -matmattransmult_color -mat_no_inode -A_matrart_via matmattransposemult > ex161.tmp 2>&1; \
	   ${DIFF} output/ex161.out ex161.tmp || printf "${PWD}\nPossible problem with ex161_4, diffs above\n=========================================\n"; \
	   ${RM} -f ex161.tmp
runex161_5:
	-@${MPIEXEC} -n 1 ./ex161 -matmattransmult_color -mat_no_inode -A_matrart_via coloring_rart > ex161.tmp 2>&1; \
	   ${DIFF} output/ex161.out ex161.tmp || printf "${PWD}\nPossible problem with ex161_5, diffs above\n=========================================\n"; \
	   ${RM} -f ex161.tmp

runex163:
	-@${MPIEXEC} -n 1 ./ex163 -f ${DATAFILESPATH}/matrices/small > ex163.tmp 2>&1; \
	   ${DIFF} output/ex163.out ex163.tmp || printf "${PWD}\nPossible problem with ex163, diffs above\n=========================================\n"; \
	   ${RM} -f ex163.tmp
runex163_2:
	-@${MPIEXEC} -n 3 ./ex163 -f ${DATAFILESPATH}/matrices/small > ex163.tmp 2>&1; \
	   ${DIFF} output/ex163.out ex163.tmp || printf "${PWD}\nPossible problem with ex163_2, diffs above\n=========================================\n"; \
	   ${RM} -f ex163.tmp

runex164:
	-@${MPIEXEC} -n 1 ./ex164  > ex164.tmp 2>&1; \
	   ${DIFF} output/ex164_1.out ex164.tmp || printf "${PWD}\nPossible problem with ex164, diffs above\n=========================================\n"; \
	   ${RM} -f ex164.tmp

runex169:
	-@${MPIEXEC} -n 4 ./ex169   -f0 ${wPETSC_DIR}/share/petsc/datafiles/matrices/ns-real-int32-float64 -malloc_dump > ex169.tmp 2>&1; \
	   ${DIFF} output/ex169_1.out ex169.tmp || printf "${PWD}\nPossible problem with ex169, diffs above\n=========================================\n"; \
	   ${RM} -f ex169.tmp

runex171:
	-@${MPIEXEC} -n 4 ./ex171   -f ${wPETSC_DIR}/share/petsc/datafiles/matrices/ns-real-int32-float64 -malloc_dump > ex171.tmp 2>&1; \
	   ${DIFF} output/ex171_1.out ex171.tmp || printf "${PWD}\nPossible problem with ex171, diffs above\n=========================================\n"; \
	   ${RM} -f ex171.tmp


runex180:
	-@${MPIEXEC} -n 1 ./ex180 -mat_type aij  -f ${wPETSC_DIR}/share/petsc/datafiles/matrices/ns-real-int32-float64 -malloc_dump > ex180.tmp 2>&1; \
	  ${MPIEXEC} -n 2 ./ex180 -mat_type aij  -f ${wPETSC_DIR}/share/petsc/datafiles/matrices/ns-real-int32-float64 -malloc_dump >> ex180.tmp 2>&1; \
	  ${MPIEXEC} -n 1 ./ex180 -mat_type baij  -f ${wPETSC_DIR}/share/petsc/datafiles/matrices/ns-real-int32-float64 -malloc_dump >> ex180.tmp 2>&1; \
	  ${MPIEXEC} -n 2 ./ex180 -mat_type baij  -f ${wPETSC_DIR}/share/petsc/datafiles/matrices/ns-real-int32-float64 -malloc_dump >> ex180.tmp 2>&1; \
	  ${MPIEXEC} -n 1 ./ex180 -mat_type sbaij  -f ${wPETSC_DIR}/share/petsc/datafiles/matrices/ns-real-int32-float64 -malloc_dump >> ex180.tmp 2>&1; \
	  ${MPIEXEC} -n 2 ./ex180 -mat_type sbaij  -f ${wPETSC_DIR}/share/petsc/datafiles/matrices/ns-real-int32-float64 -malloc_dump >> ex180.tmp 2>&1; \
	  ${MPIEXEC} -n 1 ./ex180 -mat_type sbaij -matload_block_size 4 -f ${wPETSC_DIR}/share/petsc/datafiles/matrices/ns-real-int32-float64 -malloc_dump >> ex180.tmp 2>&1; \
	   ${DIFF} output/ex180_1.out ex180.tmp || printf "${PWD}\nPossible problem with ex180, diffs above\n=========================================\n"; \
	   ${RM} -f ex180.tmp

runex183_2_1:
	-@${MPIEXEC} -n 2 ./ex183  -total_subdomains 1 > ex183.tmp 2>&1; \
	   ${DIFF} output/ex183_2_1.out ex183.tmp || printf "${PWD}\nPossible problem with ex183_2_1, diffs above\n=========================================\n"; \
	   ${RM} -f ex183.tmp

runex183_3_2:
	-@${MPIEXEC} -n 3 ./ex183  -total_subdomains 2 > ex183.tmp 2>&1; \
	   ${DIFF} output/ex183_3_2.out ex183.tmp || printf "${PWD}\nPossible problem with ex183_3_2, diffs above\n=========================================\n"; \
	   ${RM} -f ex183.tmp

runex183_4_2:
	-@${MPIEXEC} -n 4 ./ex183  -total_subdomains 2 > ex183.tmp 2>&1; \
	   ${DIFF} output/ex183_4_2.out ex183.tmp || printf "${PWD}\nPossible problem with ex183_4_2, diffs above\n=========================================\n"; \
	   ${RM} -f ex183.tmp

runex183_6_2:
	-@${MPIEXEC} -n 6 ./ex183  -total_subdomains 2 > ex183.tmp 2>&1; \
	   ${DIFF} output/ex183_6_2.out ex183.tmp || printf "${PWD}\nPossible problem with ex183_6_2, diffs above\n=========================================\n"; \
	   ${RM} -f ex183.tmp

runex300:
	-@${MPIEXEC} -n 2 ./ex300   > ex300.tmp 2>&1; \
	   ${DIFF} output/ex300_1.out ex300.tmp || printf "${PWD}\nPossible problem with ex300, diffs above\n=========================================\n"; \
	   ${RM} -f ex300.tmp

runex171f:
	-@${MPIEXEC} -n 1 ./ex171f

runex172:
	-@${MPIEXEC} -n 4 ./ex172 > ex172.tmp 2>&1; \
	   ${DIFF} output/ex172.out ex172.tmp || printf "${PWD}\nPossible problem with ex172, diffs above\n=========================================\n"; \
	   ${RM} -f ex172.tmp
runex172_2:
	-@${MPIEXEC} -n 4 ./ex172 -different > ex172.tmp 2>&1; \
	   ${DIFF} output/ex172.out ex172.tmp || printf "${PWD}\nPossible problem with ex172_2, diffs above\n=========================================\n"; \
	   ${RM} -f ex172.tmp
runex172_3:
	-@${MPIEXEC} -n 4 ./ex172 -skip > ex172.tmp 2>&1; \
	   ${DIFF} output/ex172.out ex172.tmp || printf "${PWD}\nPossible problem with ex172_3, diffs above\n=========================================\n"; \
	   ${RM} -f ex172.tmp
runex172_4:
	-@${MPIEXEC} -n 4 ./ex172 -different -skip > ex172.tmp 2>&1; \
	   ${DIFF} output/ex172.out ex172.tmp || printf "${PWD}\nPossible problem with ex172_4, diffs above\n=========================================\n"; \
	   ${RM} -f ex172.tmp
runex172_baij:
	-@${MPIEXEC} -n 1 ./ex172 -mat_type baij> ex172.tmp 2>&1; \
	   ${DIFF} output/ex172.out ex172.tmp || printf "${PWD}\nPossible problem with ex172_baij, diffs above\n=========================================\n"; \
	   ${RM} -f ex172.tmp
runex172_mpibaij:
	-@${MPIEXEC} -n 4 ./ex172 -mat_type baij> ex172.tmp 2>&1; \
	   ${DIFF} output/ex172.out ex172.tmp || printf "${PWD}\nPossible problem with ex172_mpibaij, diffs above\n=========================================\n"; \
	   ${RM} -f ex172.tmp
runex172_sbaij:
	-@${MPIEXEC} -n 1 ./ex172 -mat_type sbaij> ex172.tmp 2>&1; \
	   ${DIFF} output/ex172.out ex172.tmp || printf "${PWD}\nPossible problem with ex172_sbaij, diffs above\n=========================================\n"; \
	   ${RM} -f ex172.tmp
runex172_mpisbaij:
	-@${MPIEXEC} -n 4 ./ex172 -mat_type sbaij> ex172.tmp 2>&1; \
	   ${DIFF} output/ex172.out ex172.tmp || printf "${PWD}\nPossible problem with ex172_mpisbaij, diffs above\n=========================================\n"; \
	   ${RM} -f ex172.tmp
runex173:
	-@${MPIEXEC} -n 1 ./ex173 -f0 ${wPETSC_DIR}/share/petsc/datafiles/matrices/ns-real-int32-float64 > ex173.tmp 3>&1; \
	   ${DIFF} output/ex173_1.out ex173.tmp || printf "${PWD}\nPossible problem with ex173, diffs above\n=========================================\n"; \
	   ${RM} -f ex173.tmp

runex174:
	-@${MPIEXEC} -n 1 ./ex174 -fA ${DATAFILESPATH}/matrices/EigenProblems/Eigdftb/dftb_bin/graphene_xxs_A_aij -fB ${DATAFILESPATH}/matrices/EigenProblems/Eigdftb/dftb_bin/graphene_xxs_B_aij -vl -0.8 -vu -0.75 > ex174.tmp 2>&1; \
	   if (${DIFF} output/ex174.out ex174.tmp) then true; \
	   else printf "${PWD}\nPossible problem with ex174_1, diffs above\n=========================================\n"; fi; \
	   ${RM} -f ex174.tmp
runex174_dense:
	-@${MPIEXEC} -n 1 ./ex174 -fA ${DATAFILESPATH}/matrices/EigenProblems/Eigdftb/dftb_bin/graphene_xxs_A_aij -fB ${DATAFILESPATH}/matrices/EigenProblems/Eigdftb/dftb_bin/graphene_xxs_B_aij -vl -0.8 -vu -0.75 -orig_mat_type dense > ex174.tmp 2>&1; \
	   if (${DIFF} output/ex174_dense.out ex174.tmp) then true; \
	   else printf "${PWD}\nPossible problem with ex174_dense, diffs above\n=========================================\n"; fi; \
	   ${RM} -f ex174.tmp
runex174_elemental:
	-@${MPIEXEC} -n 1 ./ex174 -fA ${DATAFILESPATH}/matrices/EigenProblems/Eigdftb/dftb_bin/graphene_xxs_A_aij -fB ${DATAFILESPATH}/matrices/EigenProblems/Eigdftb/dftb_bin/graphene_xxs_B_aij -vl -0.8 -vu -0.75 -orig_mat_type elemental > ex174.tmp 2>&1; \
	   if (${DIFF} output/ex174_elemental.out ex174.tmp) then true; \
	   else printf "${PWD}\nPossible problem with ex174_elemental, diffs above\n=========================================\n"; fi; \
	   ${RM} -f ex174.tmp
runex174_sbaij:
	-@${MPIEXEC} -n 1 ./ex174 -fA ${DATAFILESPATH}/matrices/EigenProblems/Eigdftb/dftb_bin/graphene_xxs_A -fB ${DATAFILESPATH}/matrices/EigenProblems/Eigdftb/dftb_bin/graphene_xxs_B -vl -0.8 -vu -0.75 -orig_mat_type sbaij > ex174.tmp 2>&1; \
	   if (${DIFF} output/ex174_sbaij.out ex174.tmp) then true; \
	   else printf "${PWD}\nPossible problem with ex174_sbaij, diffs above\n=========================================\n"; fi; \
	   ${RM} -f ex174.tmp
runex174_2:
	-@${MPIEXEC} -n 8 ./ex174 -fA ${DATAFILESPATH}/matrices/EigenProblems/Eigdftb/dftb_bin/graphene_xxs_A_aij -fB ${DATAFILESPATH}/matrices/EigenProblems/Eigdftb/dftb_bin/graphene_xxs_B_aij -vl -0.8 -vu -0.75 > ex174.tmp 2>&1; \
	   if (${DIFF} output/ex174.out ex174.tmp) then true; \
	   else printf "${PWD}\nPossible problem with ex174_2, diffs above\n=========================================\n"; fi; \
	   ${RM} -f ex174.tmp
runex174_2_dense:
	-@${MPIEXEC} -n 8 ./ex174 -fA ${DATAFILESPATH}/matrices/EigenProblems/Eigdftb/dftb_bin/graphene_xxs_A_aij -fB ${DATAFILESPATH}/matrices/EigenProblems/Eigdftb/dftb_bin/graphene_xxs_B_aij -vl -0.8 -vu -0.75 -orig_mat_type dense > ex174.tmp 2>&1; \
	   if (${DIFF} output/ex174_dense.out ex174.tmp) then true; \
	   else printf "${PWD}\nPossible problem with ex174_2_dense, diffs above\n=========================================\n"; fi; \
	   ${RM} -f ex174.tmp
runex174_2_elemental:
	-@${MPIEXEC} -n 8 ./ex174 -fA ${DATAFILESPATH}/matrices/EigenProblems/Eigdftb/dftb_bin/graphene_xxs_A_aij -fB ${DATAFILESPATH}/matrices/EigenProblems/Eigdftb/dftb_bin/graphene_xxs_B_aij -vl -0.8 -vu -0.75 -orig_mat_type elemental > ex174.tmp 2>&1; \
	   if (${DIFF} output/ex174_elemental.out ex174.tmp) then true; \
	   else printf "${PWD}\nPossible problem with ex174_elemental, diffs above\n=========================================\n"; fi; \
	   ${RM} -f ex174.tmp
runex174_2_sbaij:
	-@${MPIEXEC} -n 8 ./ex174 -fA ${DATAFILESPATH}/matrices/EigenProblems/Eigdftb/dftb_bin/graphene_xxs_A -fB ${DATAFILESPATH}/matrices/EigenProblems/Eigdftb/dftb_bin/graphene_xxs_B -vl -0.8 -vu -0.75 -orig_mat_type sbaij > ex174.tmp 2>&1; \
	   if (${DIFF} output/ex174_sbaij.out ex174.tmp) then true; \
	   else printf "${PWD}\nPossible problem with ex174_2_sbaij, diffs above\n=========================================\n"; fi; \
	   ${RM} -f ex174.tmp

runex175:
	-@${MPIEXEC} -n 1 ./ex175 > ex175.tmp 2>&1; \
	   if (${DIFF} output/ex175.out ex175.tmp) then true; \
	   else printf "${PWD}\nPossible problem with ex175, diffs above\n=========================================\n"; fi;

runex181:
	-@${MPIEXEC} -n 2 ./ex181 |grep -v "Mat Object" > ex181.tmp 2>&1; \
	   ${DIFF} output/ex181.out ex181.tmp || printf "${PWD}\nPossible problem with ex181, diffs above\n=========================================\n"; \
	   ${RM} -f ex181.tmp

runex181_2:
	-@${MPIEXEC} -n 3 ./ex181 -detect_bug |grep -v "Mat Object" > ex181.tmp 2>&1; \
	   ${DIFF} output/ex181_2.out ex181.tmp || printf "${PWD}\nPossible problem with ex181_2, diffs above\n=========================================\n"; \
	   ${RM} -f ex181.tmp

runex182:
	-@${MPIEXEC} -n 1 ./ex182 -info | grep malloc | sort -b  > ex182.tmp 2>&1; \
	   sort -b output/ex182_1.out | ${DIFF}  - ex182.tmp || printf "${PWD}\nPossible problem with ex182, diffs above\n=========================================\n"; \
	   ${RM} -f ex182.tmp

runex182_2:
	-@${MPIEXEC} -n 2 ./ex182 -info ex182info ; grep -h malloc ex182info.* | sort -b > ex182.tmp ; \
	   ${DIFF} output/ex182_2.out ex182.tmp || printf "${PWD}\nPossible problem with ex182_2, diffs above\n=========================================\n"; \
	   ${RM} -f ex182.tmp  ex182info.*

runex182_3:
	-@${MPIEXEC} -n 1 ./ex182 -info -mat_type baij | grep malloc | sort -b > ex182.tmp 2>&1; \
	   sort -b output/ex182_3.out | ${DIFF} -  ex182.tmp || printf "${PWD}\nPossible problem with ex182_3, diffs above\n=========================================\n"; \
	   ${RM} -f ex182.tmp

runex182_4:
	-@${MPIEXEC} -n 2 ./ex182 -info ex182info -mat_type baij ;  grep -h malloc ex182info.* | sort -b > ex182.tmp ; \
	   ${DIFF} output/ex182_4.out ex182.tmp || printf "${PWD}\nPossible problem with ex182_4, diffs above\n=========================================\n"; \
	   ${RM} -f ex182.tmp ex182info.*

runex182_5:
	-@${MPIEXEC} -n 1 ./ex182 -info -mat_type sbaij | grep malloc | sort  -b > ex182.tmp 2>&1; \
	   sort  -b output/ex182_5.out | ${DIFF} - ex182.tmp || printf "${PWD}\nPossible problem with ex182_5, diffs above\n=========================================\n"; \
	   ${RM} -f ex182.tmp

runex182_6:
	-@${MPIEXEC} -n 2 ./ex182 -info ex182info -mat_type sbaij ; grep -h malloc ex182info.* | sort -b > ex182.tmp ; \
	    ${DIFF} output/ex182_6.out ex182.tmp || printf "${PWD}\nPossible problem with ex182_6, diffs above\n=========================================\n"; \
	   ${RM} -f ex182.tmp ex182info.*


runex190:
	  -@${MPIEXEC} -n 2 ./ex190 -mat_type aij -mat_view -f ${wPETSC_DIR}/share/petsc/datafiles/matrices/ns-real-int32-float64  > ex190.tmp 2>&1; \
	  ${MPIEXEC} -n 2 ./ex190 -mat_type baij -mat_view -f ${wPETSC_DIR}/share/petsc/datafiles/matrices/ns-real-int32-float64  >> ex190.tmp 2>&1; \
	  ${MPIEXEC} -n 2 ./ex190 -mat_type sbaij -mat_view -f ${wPETSC_DIR}/share/petsc/datafiles/matrices/ns-real-int32-float64  >> ex190.tmp 2>&1; \
	   ${DIFF} output/ex190_1.out ex190.tmp || printf "${PWD}\nPossible problem with ex190, diffs above\n=========================================\n"; \
	   ${RM} -f ex190.tmp

runex191:
	  -@${MPIEXEC} -n 2 ./ex191  | grep -v alloced > ex191.tmp 2>&1; \
	   ${DIFF} output/ex191_1.out ex191.tmp || printf "${PWD}\nPossible problem with ex191, diffs above\n=========================================\n"; \
	   ${RM} -f ex191.tmp

runex192_mumps:
	  -@${MPIEXEC} -n 1 ./ex192 -solver 0 > ex192.tmp 2>&1; \
	  ${MPIEXEC} -n 1 ./ex192 -symmetric_solve -solver 0 >> ex192.tmp 2>&1; \
	  ${MPIEXEC} -n 1 ./ex192 -symmetric_solve -hermitian_solve -solver 0 >> ex192.tmp 2>&1; \
	   ${DIFF} output/ex192_mumps.out ex192.tmp || printf "${PWD}\nPossible problem with ex192_mumps, diffs above\n=========================================\n"; \
	   ${RM} -f ex192.tmp

runex192_mkl_pardiso:
	  -@${MPIEXEC} -n 1 ./ex192 -solver 1 > ex192.tmp 2>&1; \
	  ${MPIEXEC} -n 1 ./ex192 -symmetric_solve -solver 1 >> ex192.tmp 2>&1; \
	  ${MPIEXEC} -n 1 ./ex192 -symmetric_solve -hermitian_solve -solver 1 >> ex192.tmp 2>&1; \
	   ${DIFF} output/ex192_mkl_pardiso.out ex192.tmp || printf "${PWD}\nPossible problem with ex192_mkl_pardiso, diffs above\n=========================================\n"; \
	   ${RM} -f ex192.tmp

runex193:
	  -@${MPIEXEC} -n 4 ./ex193   -mat_partitioning_hierarchical_Nfineparts 2  > ex193.tmp 2>&1; \
	   ${DIFF} output/ex193.out ex193.tmp || printf "${PWD}\nPossible problem with ex193, diffs above\n=========================================\n"; \
	   ${RM} -f ex193.tmp

runex194:
	  -@${MPIEXEC} -n 2 ./ex194   > ex194.tmp 2>&1; \
	   ${DIFF} output/ex194_1.out ex194.tmp || printf "${PWD}\nPossible problem with ex194, diffs above\n=========================================\n"; \
	   ${RM} -f ex194.tmp

runex195:
	  -@${MPIEXEC} -n 2 ./ex195   > ex195.tmp 2>&1; \
	   ${DIFF} output/ex195.out ex195.tmp || printf "${PWD}\nPossible problem with ex195, diffs above\n=========================================\n"; \
	   ${RM} -f ex195.tmp

runex196f90:
	-@${MPIEXEC} -n 1 ./ex196f90  -f ${wPETSC_DIR}/share/petsc/datafiles/matrices/ns-real-int32-float64 -malloc_dump >> ex196f.tmp 2>&1; \
	   ${DIFF} output/ex196f90_1.out ex196f.tmp || printf "${PWD}\nPossible problem with ex196f90, diffs above\n=========================================\n"; \
	   ${RM} -f ex196f.tmp

runex197:
	  -@${MPIEXEC} -n 1 ./ex197   > ex197.tmp 2>&1; \
	   ${DIFF} output/ex197_1.out ex197.tmp || printf "${PWD}\nPossible problem with ex197, diffs above\n=========================================\n"; \
	   ${RM} -f ex197.tmp

runex197_2:
	  -@${MPIEXEC} -n 2 ./ex197   > ex197.tmp 2>&1; \
	   ${DIFF} output/ex197_2.out ex197.tmp || printf "${PWD}\nPossible problem with ex197_2, diffs above\n=========================================\n"; \
	   ${RM} -f ex197.tmp

runex198:
	-@${MPIEXEC} -n 1 ./ex198 -fA ${DATAFILESPATH}/matrices/matmatmatmult/A.bin -fB ${DATAFILESPATH}/matrices/matmatmatmult/B.bin -fC ${DATAFILESPATH}/matrices/matmatmatmult/C.bin > ex198.tmp 2>&1; \
	   if (${DIFF} output/ex198.out ex198.tmp) then true; \
	   else printf "${PWD}\nPossible problem with ex198, diffs above\n=========================================\n"; fi; \
	   ${RM} -f ex198.tmp

runex198_2:
	-@${MPIEXEC} -n 3 ./ex198 -fA ${DATAFILESPATH}/matrices/matmatmatmult/A.bin -fB ${DATAFILESPATH}/matrices/matmatmatmult/B.bin -fC ${DATAFILESPATH}/matrices/matmatmatmult/C.bin > ex198.tmp 2>&1; \
	   if (${DIFF} output/ex198.out ex198.tmp) then true; \
	   else printf "${PWD}\nPossible problem with ex198_2, diffs above\n=========================================\n"; fi; \
	   ${RM} -f ex198.tmp

runex199:
	-@for c in jp power natural greedy; do \
           for d in 1 2; do \
              ${MPIEXEC} -n 1 ./ex199 -f ${DATAFILESPATH}/matrices/arco1 -mat_coloring_type $${c} -mat_coloring_distance $${d} ;\
              ${MPIEXEC} -n 3 ./ex199 -f ${DATAFILESPATH}/matrices/arco1 -mat_coloring_type $${c} -mat_coloring_distance $${d} ;\
           done; \
        done ;\
	for c in  sl lf id ; do \
          ${MPIEXEC} -n 1 ./ex199 -f ${DATAFILESPATH}/matrices/arco1 -mat_coloring_type $${c} -mat_coloring_distance 2 ;\
          ${MPIEXEC} -n 2 ./ex199 -f ${DATAFILESPATH}/matrices/arco1 -mat_coloring_type $${c} -mat_coloring_distance 2 ;\
        done


runex200:
	  -@${MPIEXEC} -n 1 ./ex200

runex201f:
	-@${MPIEXEC} -n 1 ./ex201f -malloc_dump >> ex201f.tmp 2>&1; \
	   ${DIFF} output/ex201f.out ex201f.tmp || printf "${PWD}\nPossible problem with ex201f, diffs above\n=========================================\n"; \
	   ${RM} -f ex201f.tmp

runex202:
	-@${MPIEXEC} -n 1 ./ex202 -malloc_dump >> ex202.tmp 2>&1; \
	   ${DIFF} output/ex202.out ex202.tmp || printf "${PWD}\nPossible problem with ex202, diffs above\n=========================================\n"; \
	   ${RM} -f ex202.tmp

runex203:
	-@${MPIEXEC} -n 1 ./ex203 -malloc_dump >> ex203.tmp 2>&1; \
	   ${DIFF} output/ex203.out ex203.tmp || printf "${PWD}\nPossible problem with ex203, diffs above\n=========================================\n"; \
	   ${RM} -f ex203.tmp

<<<<<<< HEAD
runex205:
	  -@${MPIEXEC} -n 1 ./ex205 -malloc_dump > ex205.tmp 2>&1; \
	   ${DIFF} output/ex205.out ex205.tmp || printf "${PWD}\nPossible problem with ex205, diffs above\n=========================================\n"; \
	   ${RM} -f ex205.tmp
=======
runex204:
	-@${MPIEXEC} -n 1 ./ex204 > ex204.tmp 2>&1; \
	   if (${DIFF} output/ex204.out ex204.tmp) then true; \
	   else printf "${PWD}\nPossible problem with ex204, diffs above\n=========================================\n"; fi; \
	   ${RM} -f ex204.tmp

runex204_2:
	-@${MPIEXEC} -n 2 ./ex204 > ex204.tmp 2>&1; \
	   if (${DIFF} output/ex204.out ex204.tmp) then true; \
	   else printf "${PWD}\nPossible problem with ex204_2, diffs above\n=========================================\n"; fi; \
	   ${RM} -f ex204.tmp	 
>>>>>>> 4aa5b7b4

TESTEXAMPLES_C		       = ex1.PETSc runex1 ex1.rm ex2.PETSc runex2 runex2_2 runex2_3 runex2_4 ex2.rm ex3.PETSc runex3 ex3.rm ex4.PETSc ex4.rm  ex5.PETSc runex5 runex5_2 ex5.rm \
                                 ex6.PETSc runex6 ex6.rm ex7.PETSc runex7 ex7.rm ex8.PETSc runex8 ex8.rm \
                                 ex9.PETSc runex9 runex9_2 runex9_3 runex9_3_baij runex9_3_sbaij runex9_4_baij runex9_4_sbaij ex9.rm \
                                 ex10.PETSc runex10 ex10.rm ex11.PETSc runex11 runex11_2 runex11_3 runex11_4 ex11.rm ex14.PETSc \
                                 runex14 ex14.rm ex15.PETSc runex15 ex15.rm \
                                 ex18.PETSc runex18 runex18_1 runex18_2 runex18_3 runex18_4 runex18_5 runex18_6 runex18_7 runex18_8 \
                                 runex18_9 runex18_10 runex18_11 runex18_12 runex18_13 runex18_14 ex18.rm \
                                 ex19.PETSc runex19 ex19.rm ex20.PETSc runex20 printdot \
                                 ex20.rm ex21.PETSc runex21 ex21.rm ex22.PETSc runex22 ex22.rm ex16.PETSc runex16 ex16.rm \
                                 ex23.PETSc runex23 runex23_2 runex23_3 runex23_4 ex23.rm \
                                 ex26.PETSc runex26 runex26_2 ex26.rm \
                                 ex29.PETSc runex29 ex29.rm \
                                 ex45.PETSc ex45.rm ex55.PETSc runex55 runex55_2 ex55.rm \
                                 ex59.PETSc runex59 runex59_2 runex59_baij runex59_2_baij  runex59_sbaij runex59_2_sbaij ex59.rm\
                                 ex60.PETSc runex60 ex60.rm ex61.PETSc runex61 runex61_2 ex61.rm ex65.PETSc \
                                 ex65.rm ex66.PETSc ex66.rm ex68.PETSc runex68 ex68.rm ex98.PETSc runex98 ex98.rm ex102.PETSc runex102 ex102.rm\
                                 ex52.PETSc runex52_1 runex52_2 runex52_3 runex52_4 ex52.rm \
                                 ex86.PETSc runex86 runex86_2 runex86_3 ex86.rm printdot \
                                 ex88.PETSc runex88 ex88.rm ex92.PETSc runex92 runex92_2 runex92_3 runex92_4 ex92.rm \
                                 ex93.PETSc runex93 runex93_scalable runex93_scalable_fast runex93_heap runex93_btheap runex93_llcondensed \
                                 runex93_2 runex93_rap runex93_ptap ex93.rm \
                                 ex97.PETSc runex97 ex97.rm ex104.PETSc runex104 runex104_2 ex104.rm \
                                 ex109.PETSc runex109 runex109_1 runex109_2 ex109.rm ex110.PETSc runex110 ex110.rm \
                                 ex122.PETSc runex122 ex122.rm \
                                 ex114.PETSc runex114 runex114_2 runex114_3 ex114.rm ex117.PETSc ex117.rm ex118.PETSc ex118.rm ex119.PETSc ex119.rm \
                                 ex128.PETSc runex128 runex128_2 ex128.rm ex129.PETSc runex129 runex129_2 ex129.rm ex131.PETSc ex131.rm ex132.PETSc runex132 ex132.rm \
                                 ex133.PETSc ex133.rm ex134.PETSc runex134 ex134.rm ex135.PETSc runex135 ex135.rm ex136.PETSc ex136.rm \
                                 ex137.PETSc runex137 ex137.rm printdot \
                                 ex139.PETSc runex139 ex139.rm ex141.PETSc runex141 ex141.rm \
                                 ex159.PETSc runex159 runex159_nest ex159.rm \
                                 ex160.PETSc runex160 ex160.rm ex161.PETSc runex161 runex161_2 runex161_3 runex161_4 runex161_5 ex161.rm \
                                 ex164.PETSc runex164 ex164.rm ex172.PETSc runex172 runex172_2 runex172_3 runex172_4 \
                                 runex172_baij runex172_mpibaij runex172_sbaij runex172_mpisbaij ex172.rm ex181.PETSc runex181 runex181_2 ex181.rm\
                                 ex183.PETSc runex183_2_1 runex183_3_2 runex183_4_2 runex183_6_2 ex183.rm ex300.PETSc runex300 ex300.rm\
                                 ex191.PETSc runex191 ex191.rm ex194.PETSc runex194 ex194.rm  ex101.PETSc runex101 ex101.rm \
                                 ex12.PETSc runex12 runex12_2 runex12_3 runex12_4 ex12.rm ex13.PETSc runex13 ex13.rm \
                                 ex17.PETSc runex17 ex17.rm ex24.PETSc ex24.rm ex25.PETSc \
                                 ex25.rm ex27.PETSc ex27.rm ex28.PETSc ex28.rm \
                                 ex30.PETSc runex30 runex30_2 runex30_3 runex30_4 runex30_5 runex30_6 ex30.rm ex31.PETSc printdot \
                                 runex31 ex31.rm ex33.PETSc ex33.rm ex34.PETSc ex34.rm ex35.PETSc runex35 \
                                 ex35.rm ex37.PETSc runex37 runex37_2 runex37_3 runex37_4 runex37_5 runex37_6 ex37.rm \
                                 ex38.PETSc ex38.rm ex43.PETSc ex43.rm ex48.PETSc \
                                 runex48 ex48.rm ex49.PETSc ex49.rm ex51.PETSc runex51 ex51.rm ex52.PETSc ex52.rm \
                                 ex54.PETSc runex54 ex54.rm ex56.PETSc runex56 runex56_4 runex56_5 \
                                 ex56.rm ex74.PETSc runex74 ex74.rm ex75.PETSc runex75 ex75.rm ex76.PETSc runex76 \
                                 runex76_3 ex76.rm ex77.PETSc  ex77.rm ex94.PETSc ex94.rm \
                                 ex96.PETSc runex96 ex96.rm ex95.PETSc runex95 runex95_2 ex95.rm ex200.PETSc runex200 ex200.rm \
                                 ex202.PETSc runex202 ex202.rm ex203.PETSc runex203 ex203.rm ex205.PETSc runex205 ex205.rm

TESTEXAMPLES_C_INFO            = ex182.PETSc runex182 runex182_2 runex182_3 runex182_4 runex182_5 runex182_6 ex182.rm
TESTEXAMPLES_C_X	       =
TESTEXAMPLES_FORTRAN	       = ex36f.PETSc runex36f ex36f.rm ex63f.PETSc runex63f ex63f.rm ex67f.PETSc ex67f.rm \
                                 ex85f.PETSc runex85f ex85f.rm ex105f.PETSc ex105f.rm printdot ex126f.PETSc runex126f \
                                 ex126f.rm ex171f.PETSc runex171f ex171f.rm ex201f.PETSc runex201f ex201f.rm
TESTEXAMPLES_FORTRAN_MPIUNI    = ex36f.PETSc runex36f ex36f.rm
TESTEXAMPLES_C_X_MPIUNI        = ex1.PETSc runex1 ex1.rm ex2.PETSc runex2 ex2.rm ex4.PETSc ex4.rm ex5.PETSc runex5 \
                                 ex5.rm ex6.PETSc runex6 ex6.rm ex10.PETSc runex10 ex10.rm ex14.PETSc runex14 ex14.rm \
                                 ex15.PETSc runex15 ex15.rm ex20.PETSc runex20 ex20.rm ex21.PETSc runex21 ex21.rm ex35.PETSc \
                                 runex35 ex35.rm  ex48.PETSc runex48 ex48.rm ex71.PETSc ex71.rm \
                                 ex95.PETSc  ex95.rm ex101.PETSc runex101 ex101.rm
TESTEXAMPLES_C_NOCOMPLEX       = ex32.PETSc ex32.rm  ex50.PETSc ex50.rm   \
                                 ex151.PETSc runex151 runex151_2 runex151_2b runex151_3 runex151_3b ex151.rm
TESTEXAMPLES_DATAFILESPATH     = ex40.PETSc runex40 runex40_2 ex40.rm ex41.PETSc runex41 ex41.rm \
                                 ex42.PETSc runex42 runex42_unsorted_seq runex42_unsorted_mpi runex42_unsorted_baij_seq runex42_unsorted_baij_mpi ex42.rm  \
                                 ex47.PETSc ex47.rm ex53.PETSc runex53 ex53.rm \
                                 ex94.PETSc runex94_matmatmult runex94_matmatmult_2 runex94_matmatmult_scalable \
                                 runex94_scalable0 runex94_scalable1 \
                                 runex94_2_mattransposematmult_nonscalable runex94_2_mattransposematmult_matmatmult ex94.rm \
                                 ex111.PETSc runex111_3 ex111.rm printdot \
                                 ex136.PETSc runex136 runex136_2 runex136_3 \
                                 runex136_4 runex136_5 runex136_6 ex136.rm \
                                 ex138.PETSc runex138_1 runex138_2 ex138.rm \
                                 ex140.PETSc runex140 runex140_2 runex140_3 runex140_4 ex140.rm \
                                 ex100.PETSc runex100 ex100.rm ex125.PETSc runex125 ex125.rm \
                                 ex173.PETSc runex173 ex173.rm ex163.PETSc runex163 runex163_2 ex163.rm ex169.PETSc runex169 ex169.rm ex171.PETSc runex171 ex171.rm \
                                 ex180.PETSc runex180 ex180.rm  ex190.PETSc runex190 ex190.rm \
                                 ex198.PETSc runex198 runex198_2 ex198.rm \
                                 ex199.PETSc runex199 ex199.rm
TESTEXAMPLES_FORTRAN_NOCOMPLEX = ex67f.PETSc runex67f ex67f.rm
TESTEXAMPLES_FORTRAN_DOUBLEINT32  = ex79f.PETSc runex79f ex79f.rm
TESTEXAMPLES_F90	       = ex16f90.PETSc runex16f90 ex16f90.rm
TESTEXAMPLES_13		       = ex58f.PETSc ex58f.rm ex70.PETSc ex70.rm ex72.PETSc ex72.rm
TESTEXAMPLES_PARMETIS	       = ex73.PETSc ex73.rm
TESTEXAMPLES_PARMETIS_DATAFILESPATH = ex152.PETSc runex152 runex152_2 ex152.rm
TESTEXAMPLES_FFTW              = ex142.PETSc runex142 ex142.rm ex144.PETSc runex144 runex144_2 ex144.rm \
                                 ex148.PETsc runex148 runex148_2 ex148.rm ex158.PETsc runex158 runex158_2 ex158.rm
TESTEXAMPLES_FFTW_COMPLEX       = ex112.PETSc runex112 runex112_3 runex112_4 ex112.rm ex121.PETSc ex121.rm \
                                 ex143.PETSc runex143 runex143_2 ex143.rm
TESTEXAMPLES_C_COMPLEX	       = ex127.PETSc runex127 runex127_2 ex127.rm  ex175.PETSc runex175 ex175.rm ex197.PETSc runex197 runex197_2 ex197.rm
TESTEXAMPLES_ELEMENTAL         = ex38.PETSc runex38 runex38_2 runex38_3 ex38.rm \
                                 ex39.PETSc runex39 runex39_2 ex39.rm \
                                 ex103.PETSc runex103 runex103_1 runex103_2 ex103.rm \
                                 ex104.PETSc runex104_2 runex104_elemental runex104_elemental_2 ex104.rm \
                                 ex145.PETSc runex145 runex145_2 ex145.rm \
                                 ex174.PETSc runex174 runex174_dense runex174_elemental runex174_sbaij \
                                 runex174_2 runex174_2_dense runex174_2_elemental runex174_2_sbaij ex174.rm
TESTEXAMPLES_MUMPS_DATAFILESPATH = ex125.PETSc runex125_mumps runex125_mumps_2 ex125.rm \
                                 ex192.PETSc runex192_mumps ex192.rm
TESTEXAMPLES_MKL_PARDISO       = ex125.PETSc runex125_mkl_pardiso ex125.rm \
                                 ex192.PETSc runex192_mkl_pardiso ex192.rm
TESTEXAMPLES_SUPERLU_DIST_DATAFILESPATH = ex125.PETSc runex125_superlu_dist runex125_superlu_dist_2 ex125.rm
TESTEXAMPLES_SUPERLU_DIST_COMPLEX_DATAFILESPATH = ex125.PETSc runex125_superlu_dist_complex ex125.rm
TESTEXAMPLES_F90               = ex196f90.PETSc ex196f90.rm
TESTEXAMPLES_VECCUDA           = ex2.PETSc runex2_aijcusparse runex2_2_aijcusparse runex2_3_aijcusparse ex2.rm \
                                 ex5.PETSc runex5_aijcusparse runex5_2_aijcusparse runex5_3_aijcusparse ex5.rm

include ${PETSC_DIR}/lib/petsc/conf/test<|MERGE_RESOLUTION|>--- conflicted
+++ resolved
@@ -2670,12 +2670,6 @@
 	   ${DIFF} output/ex203.out ex203.tmp || printf "${PWD}\nPossible problem with ex203, diffs above\n=========================================\n"; \
 	   ${RM} -f ex203.tmp
 
-<<<<<<< HEAD
-runex205:
-	  -@${MPIEXEC} -n 1 ./ex205 -malloc_dump > ex205.tmp 2>&1; \
-	   ${DIFF} output/ex205.out ex205.tmp || printf "${PWD}\nPossible problem with ex205, diffs above\n=========================================\n"; \
-	   ${RM} -f ex205.tmp
-=======
 runex204:
 	-@${MPIEXEC} -n 1 ./ex204 > ex204.tmp 2>&1; \
 	   if (${DIFF} output/ex204.out ex204.tmp) then true; \
@@ -2687,7 +2681,11 @@
 	   if (${DIFF} output/ex204.out ex204.tmp) then true; \
 	   else printf "${PWD}\nPossible problem with ex204_2, diffs above\n=========================================\n"; fi; \
 	   ${RM} -f ex204.tmp	 
->>>>>>> 4aa5b7b4
+
+runex205:
+	-@${MPIEXEC} -n 1 ./ex205 -malloc_dump > ex205.tmp 2>&1; \
+	   ${DIFF} output/ex205.out ex205.tmp || printf "${PWD}\nPossible problem with ex205, diffs above\n=========================================\n"; \
+	   ${RM} -f ex205.tmp
 
 TESTEXAMPLES_C		       = ex1.PETSc runex1 ex1.rm ex2.PETSc runex2 runex2_2 runex2_3 runex2_4 ex2.rm ex3.PETSc runex3 ex3.rm ex4.PETSc ex4.rm  ex5.PETSc runex5 runex5_2 ex5.rm \
                                  ex6.PETSc runex6 ex6.rm ex7.PETSc runex7 ex7.rm ex8.PETSc runex8 ex8.rm \
