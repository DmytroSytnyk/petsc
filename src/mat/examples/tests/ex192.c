
static char help[] = "Tests MatSolve() and MatMatSolve() with mumps sequential solver in Schur complement mode.\n\
Example: mpiexec -n 1 ./ex192 -f <matrix binary file> -nrhs 4 -symmetric_solve -hermitian_solve -schur_ratio 0.3\n\n";

#include <petscmat.h>

#undef __FUNCT__
#define __FUNCT__ "main"
int main(int argc,char **args)
{
  Mat            A,RHS,C,F,X,S;
  Vec            u,x,b;
  Vec            xschur,bschur,uschur;
  IS             is_schur;
  PetscErrorCode ierr;
  PetscMPIInt    size;
  PetscInt       isolver=0,size_schur,m,n,nfact,nsolve,nrhs;
  PetscReal      norm,tol=PETSC_SQRT_MACHINE_EPSILON;
  PetscRandom    rand;
  PetscBool      flg,herm,symm;
  PetscReal      sratio = 5.1/12.;
  PetscViewer    fd;              /* viewer */
  char           solver[256];
  char           file[PETSC_MAX_PATH_LEN]; /* input file name */

  PetscInitialize(&argc,&args,(char*)0,help);
  ierr = MPI_Comm_size(PETSC_COMM_WORLD, &size);CHKERRQ(ierr);
  if (size > 1) SETERRQ(PETSC_COMM_WORLD,1,"This is a uniprocessor test");
  /* Determine which type of solver we want to test for */
  herm = PETSC_FALSE;
  symm = PETSC_FALSE;
  ierr = PetscOptionsGetBool(NULL,NULL,"-symmetric_solve",&symm,NULL);CHKERRQ(ierr);
  ierr = PetscOptionsGetBool(NULL,NULL,"-hermitian_solve",&herm,NULL);CHKERRQ(ierr);
  if (herm) symm = PETSC_TRUE;

  /* Determine file from which we read the matrix A */
  ierr = PetscOptionsGetString(NULL,NULL,"-f",file,PETSC_MAX_PATH_LEN,&flg);CHKERRQ(ierr);
  if (!flg) { /* get matrices from PETSc distribution */
    sprintf(file,PETSC_DIR);
    ierr = PetscStrcat(file,"/share/petsc/datafiles/matrices/");CHKERRQ(ierr);
    if (symm) {
#if defined (PETSC_USE_COMPLEX)
      ierr = PetscStrcat(file,"hpd-complex-");CHKERRQ(ierr);
#else
      ierr = PetscStrcat(file,"spd-real-");CHKERRQ(ierr);
#endif
    } else {
#if defined (PETSC_USE_COMPLEX)
      ierr = PetscStrcat(file,"nh-complex-");CHKERRQ(ierr);
#else
      ierr = PetscStrcat(file,"ns-real-");CHKERRQ(ierr);
#endif
    }
#if defined(PETSC_USE_64BIT_INDICES)
    ierr = PetscStrcat(file,"int64-");CHKERRQ(ierr);
#else
    ierr = PetscStrcat(file,"int32-");CHKERRQ(ierr);
#endif
#if defined (PETSC_USE_REAL_SINGLE)
    ierr = PetscStrcat(file,"float32");CHKERRQ(ierr);
#else
    ierr = PetscStrcat(file,"float64");CHKERRQ(ierr);
#endif
  }
  /* Load matrix A */
  ierr = PetscViewerBinaryOpen(PETSC_COMM_WORLD,file,FILE_MODE_READ,&fd);CHKERRQ(ierr);
  ierr = MatCreate(PETSC_COMM_WORLD,&A);CHKERRQ(ierr);
  ierr = MatLoad(A,fd);CHKERRQ(ierr);

#if defined (PETSC_USE_COMPLEX)
  if (symm & !flg) { /* MUMPS (5.0.0) does not have support for hermitian matrices, so make them symmetric */
    PetscScalar im = PetscSqrtScalar((PetscScalar)-1.);
    PetscScalar val = -1.0;
    val = val + im;
    ierr = MatSetValue(A,1,0,val,INSERT_VALUES);CHKERRQ(ierr);
    ierr = MatAssemblyBegin(A,MAT_FINAL_ASSEMBLY);CHKERRQ(ierr);
    ierr = MatAssemblyEnd(A,MAT_FINAL_ASSEMBLY);CHKERRQ(ierr);
  }
#endif
  ierr = PetscViewerDestroy(&fd);CHKERRQ(ierr);
  ierr = MatGetSize(A,&m,&n);CHKERRQ(ierr);
  if (m != n) SETERRQ2(PETSC_COMM_SELF,PETSC_ERR_ARG_SIZ, "This example is not intended for rectangular matrices (%d, %d)", m, n);

  /* Create dense matrix C and X; C holds true solution with identical colums */
  nrhs = 2;
  ierr = PetscOptionsGetInt(NULL,NULL,"-nrhs",&nrhs,NULL);CHKERRQ(ierr);
  ierr = MatCreate(PETSC_COMM_WORLD,&C);CHKERRQ(ierr);
  ierr = MatSetSizes(C,m,PETSC_DECIDE,PETSC_DECIDE,nrhs);CHKERRQ(ierr);
  ierr = MatSetType(C,MATDENSE);CHKERRQ(ierr);
  ierr = MatSetFromOptions(C);CHKERRQ(ierr);
  ierr = MatSetUp(C);CHKERRQ(ierr);

  ierr = PetscRandomCreate(PETSC_COMM_WORLD,&rand);CHKERRQ(ierr);
  ierr = PetscRandomSetFromOptions(rand);CHKERRQ(ierr);
  ierr = MatSetRandom(C,rand);CHKERRQ(ierr);
  ierr = MatDuplicate(C,MAT_DO_NOT_COPY_VALUES,&X);CHKERRQ(ierr);

  /* Create vectors */
  ierr = VecCreate(PETSC_COMM_WORLD,&x);CHKERRQ(ierr);
  ierr = VecSetSizes(x,n,PETSC_DECIDE);CHKERRQ(ierr);
  ierr = VecSetFromOptions(x);CHKERRQ(ierr);
  ierr = VecDuplicate(x,&b);CHKERRQ(ierr);
  ierr = VecDuplicate(x,&u);CHKERRQ(ierr); /* save the true solution */

  ierr = PetscOptionsGetInt(NULL,"-solver",&isolver,NULL);CHKERRQ(ierr);
  switch (isolver) {
#if defined(PETSC_HAVE_MUMPS)
    case 0:
      ierr = PetscStrcpy(solver,MATSOLVERMUMPS);CHKERRQ(ierr);
      break;
#endif
#if defined(PETSC_HAVE_MKL_PARDISO)
    case 1:
      ierr = PetscStrcpy(solver,MATSOLVERMKL_PARDISO);CHKERRQ(ierr);
      break;
#endif
    default:
      ierr = PetscStrcpy(solver,MATSOLVERPETSC);CHKERRQ(ierr);
      break;
  }

  ierr = PetscOptionsGetReal(NULL,"-schur_ratio",&sratio,NULL);CHKERRQ(ierr);
  if (sratio < 0. || sratio > 1.) {
    SETERRQ1(PETSC_COMM_SELF,PETSC_ERR_ARG_SIZ, "Invalid ratio for schur degrees of freedom %f", sratio);
  }
  size_schur = (PetscInt)(sratio*m);

  ierr = PetscPrintf(PETSC_COMM_SELF,"Solving with %s: nrhs %d, sym %d, herm %d, size schur %d, size mat %d\n",solver,nrhs,symm,herm,size_schur,m);CHKERRQ(ierr);

  if (herm) { /* test also conversion routines inside the solver packages */
    ierr = MatSetOption(A,MAT_SYMMETRIC,PETSC_TRUE);CHKERRQ(ierr);
    ierr = MatConvert(A,MATSEQSBAIJ,MAT_REUSE_MATRIX,&A);CHKERRQ(ierr);
  }

  /* Test LU/Cholesky Factorization */
  if (!symm) {
    ierr = MatGetFactor(A,solver,MAT_FACTOR_LU,&F);CHKERRQ(ierr);
  } else {
    if (herm) {
      ierr = MatSetOption(A,MAT_SYMMETRIC,PETSC_TRUE);CHKERRQ(ierr);
      ierr = MatSetOption(A,MAT_SPD,PETSC_TRUE);CHKERRQ(ierr);
    } else {
      ierr = MatSetOption(A,MAT_SYMMETRIC,PETSC_TRUE);CHKERRQ(ierr);
      ierr = MatSetOption(A,MAT_SPD,PETSC_FALSE);CHKERRQ(ierr);
    }
    ierr = MatGetFactor(A,solver,MAT_FACTOR_CHOLESKY,&F);CHKERRQ(ierr);
  }
<<<<<<< HEAD
  ierr = ISCreateStride(PETSC_COMM_SELF,size_schur,m-size_schur,1,&is_schur);CHKERRQ(ierr);
  ierr = MatFactorSetSchurIS(F,is_schur);CHKERRQ(ierr);
  ierr = ISDestroy(&is_schur);CHKERRQ(ierr);
=======
  ierr = PetscOptionsGetReal(NULL,NULL,"-schur_ratio",&sratio,NULL);CHKERRQ(ierr);
  if (sratio < 0. || sratio > 1.) SETERRQ1(PETSC_COMM_SELF,PETSC_ERR_ARG_SIZ, "Invalid ratio for schur degrees of freedom %f", sratio);
  size_schur = (PetscInt)(sratio*m);
  ierr = PetscMalloc1(size_schur,&idxs_schur);CHKERRQ(ierr);
  for (i=0;i<size_schur;i++) {
    idxs_schur[i] = m-size_schur+i+1; /* fortran like */
  }
  ierr = MatMumpsSetSchurIndices(F,size_schur,idxs_schur);CHKERRQ(ierr);
  ierr = PetscFree(idxs_schur);CHKERRQ(ierr);
>>>>>>> 76a34f28
  if (!symm) {
    ierr = MatLUFactorSymbolic(F,A,NULL,NULL,NULL);CHKERRQ(ierr);
  } else {
    ierr = MatCholeskyFactorSymbolic(F,A,NULL,NULL);CHKERRQ(ierr);
  }

  for (nfact = 0; nfact < 3; nfact++) {
    Mat AD;

    if (!nfact) {
      ierr = VecSetRandom(x,rand);CHKERRQ(ierr);
      if (symm && herm) {
        ierr = VecAbs(x);CHKERRQ(ierr);
      }
      ierr = MatDiagonalSet(A,x,ADD_VALUES);CHKERRQ(ierr);
    }
    if (!symm) {
      ierr = MatLUFactorNumeric(F,A,NULL);CHKERRQ(ierr);
    } else {
      ierr = MatCholeskyFactorNumeric(F,A,NULL);CHKERRQ(ierr);
    }
    ierr = MatFactorCreateSchurComplement(F,&S);CHKERRQ(ierr);
    ierr = MatCreateVecs(S,&xschur,&bschur);CHKERRQ(ierr);
    ierr = VecDuplicate(xschur,&uschur);CHKERRQ(ierr);
    if (nfact == 1) {
      ierr = MatFactorInvertSchurComplement(F);CHKERRQ(ierr);
    }
    for (nsolve = 0; nsolve < 2; nsolve++) {
      ierr = VecSetRandom(x,rand);CHKERRQ(ierr);
      ierr = VecCopy(x,u);CHKERRQ(ierr);

      if (nsolve) {
        ierr = MatMult(A,x,b);CHKERRQ(ierr);
        ierr = MatSolve(F,b,x);CHKERRQ(ierr);
      } else {
        ierr = MatMultTranspose(A,x,b);CHKERRQ(ierr);
        ierr = MatSolveTranspose(F,b,x);CHKERRQ(ierr);
      }
      /* Check the error */
      ierr = VecAXPY(u,-1.0,x);CHKERRQ(ierr);  /* u <- (-1.0)x + u */
      ierr = VecNorm(u,NORM_2,&norm);CHKERRQ(ierr);
      if (norm > tol) {
        PetscReal resi;
        if (nsolve) {
          ierr = MatMult(A,x,u);CHKERRQ(ierr); /* u = A*x */
        } else {
          ierr = MatMultTranspose(A,x,u);CHKERRQ(ierr); /* u = A*x */
        }
        ierr = VecAXPY(u,-1.0,b);CHKERRQ(ierr);  /* u <- (-1.0)b + u */
        ierr = VecNorm(u,NORM_2,&resi);CHKERRQ(ierr);
        if (nsolve) {
          ierr = PetscPrintf(PETSC_COMM_SELF,"(f %d, s %d) MatSolve error: Norm of error %g, residual %f\n",nfact,nsolve,norm,resi);CHKERRQ(ierr);
        } else {
          ierr = PetscPrintf(PETSC_COMM_SELF,"(f %d, s %d) MatSolveTranspose error: Norm of error %g, residual %f\n",nfact,nsolve,norm,resi);CHKERRQ(ierr);
        }
      }
      ierr = VecSetRandom(xschur,rand);CHKERRQ(ierr);
      ierr = VecCopy(xschur,uschur);CHKERRQ(ierr);
      if (nsolve) {
        ierr = MatMult(S,xschur,bschur);CHKERRQ(ierr);
        ierr = MatFactorSolveSchurComplement(F,bschur,xschur);CHKERRQ(ierr);
      } else {
        ierr = MatMultTranspose(S,xschur,bschur);CHKERRQ(ierr);
        ierr = MatFactorSolveSchurComplementTranspose(F,bschur,xschur);CHKERRQ(ierr);
      }
      /* Check the error */
      ierr = VecAXPY(uschur,-1.0,xschur);CHKERRQ(ierr);  /* u <- (-1.0)x + u */
      ierr = VecNorm(uschur,NORM_2,&norm);CHKERRQ(ierr);
      if (norm > tol) {
        PetscReal resi;
        if (nsolve) {
          ierr = MatMult(S,xschur,uschur);CHKERRQ(ierr); /* u = A*x */
        } else {
          ierr = MatMultTranspose(S,xschur,uschur);CHKERRQ(ierr); /* u = A*x */
        }
        ierr = VecAXPY(uschur,-1.0,bschur);CHKERRQ(ierr);  /* u <- (-1.0)b + u */
        ierr = VecNorm(uschur,NORM_2,&resi);CHKERRQ(ierr);
        if (nsolve) {
          ierr = PetscPrintf(PETSC_COMM_SELF,"(f %d, s %d) MatFactorSolveSchurComplement error: Norm of error %g, residual %f\n",nfact,nsolve,norm,resi);CHKERRQ(ierr);
        } else {
          ierr = PetscPrintf(PETSC_COMM_SELF,"(f %d, s %d) MatFactorSolveSchurComplementTranspose error: Norm of error %g, residual %f\n",nfact,nsolve,norm,resi);CHKERRQ(ierr);
        }
      }
    }
    ierr = MatConvert(A,MATSEQAIJ,MAT_INITIAL_MATRIX,&AD);
    if (!nfact) {
      ierr = MatMatMult(AD,C,MAT_INITIAL_MATRIX,2.0,&RHS);CHKERRQ(ierr);
    } else {
      ierr = MatMatMult(AD,C,MAT_REUSE_MATRIX,2.0,&RHS);CHKERRQ(ierr);
    }
    ierr = MatDestroy(&AD);CHKERRQ(ierr);
    for (nsolve = 0; nsolve < 2; nsolve++) {
      ierr = MatMatSolve(F,RHS,X);CHKERRQ(ierr);

      /* Check the error */
      ierr = MatAXPY(X,-1.0,C,SAME_NONZERO_PATTERN);CHKERRQ(ierr);
      ierr = MatNorm(X,NORM_FROBENIUS,&norm);CHKERRQ(ierr);
      if (norm > tol) {
        ierr = PetscPrintf(PETSC_COMM_SELF,"(f %D, s %D) MatMatSolve: Norm of error %g\n",nfact,nsolve,norm);CHKERRQ(ierr);
      }
    }
    ierr = MatDestroy(&S);CHKERRQ(ierr);
    ierr = VecDestroy(&xschur);CHKERRQ(ierr);
    ierr = VecDestroy(&bschur);CHKERRQ(ierr);
    ierr = VecDestroy(&uschur);CHKERRQ(ierr);
  }
  /* Free data structures */
  ierr = MatDestroy(&A);CHKERRQ(ierr);
  ierr = MatDestroy(&C);CHKERRQ(ierr);
  ierr = MatDestroy(&F);CHKERRQ(ierr);
  ierr = MatDestroy(&X);CHKERRQ(ierr);
  ierr = MatDestroy(&RHS);CHKERRQ(ierr);
  ierr = PetscRandomDestroy(&rand);CHKERRQ(ierr);
  ierr = VecDestroy(&x);CHKERRQ(ierr);
  ierr = VecDestroy(&b);CHKERRQ(ierr);
  ierr = VecDestroy(&u);CHKERRQ(ierr);
  ierr = PetscFinalize();
  return 0;
}<|MERGE_RESOLUTION|>--- conflicted
+++ resolved
@@ -145,21 +145,9 @@
     }
     ierr = MatGetFactor(A,solver,MAT_FACTOR_CHOLESKY,&F);CHKERRQ(ierr);
   }
-<<<<<<< HEAD
   ierr = ISCreateStride(PETSC_COMM_SELF,size_schur,m-size_schur,1,&is_schur);CHKERRQ(ierr);
   ierr = MatFactorSetSchurIS(F,is_schur);CHKERRQ(ierr);
   ierr = ISDestroy(&is_schur);CHKERRQ(ierr);
-=======
-  ierr = PetscOptionsGetReal(NULL,NULL,"-schur_ratio",&sratio,NULL);CHKERRQ(ierr);
-  if (sratio < 0. || sratio > 1.) SETERRQ1(PETSC_COMM_SELF,PETSC_ERR_ARG_SIZ, "Invalid ratio for schur degrees of freedom %f", sratio);
-  size_schur = (PetscInt)(sratio*m);
-  ierr = PetscMalloc1(size_schur,&idxs_schur);CHKERRQ(ierr);
-  for (i=0;i<size_schur;i++) {
-    idxs_schur[i] = m-size_schur+i+1; /* fortran like */
-  }
-  ierr = MatMumpsSetSchurIndices(F,size_schur,idxs_schur);CHKERRQ(ierr);
-  ierr = PetscFree(idxs_schur);CHKERRQ(ierr);
->>>>>>> 76a34f28
   if (!symm) {
     ierr = MatLUFactorSymbolic(F,A,NULL,NULL,NULL);CHKERRQ(ierr);
   } else {
