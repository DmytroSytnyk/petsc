
static char help[] = "Tests converting a matrix to another format with MatConvert().\n\n";

#include <petscmat.h>
/* Usage: mpiexec -n <np> ex55 -display <0 or 1> */

#undef __FUNCT__
#define __FUNCT__ "main"
int main(int argc,char **args)
{
  Mat            C,A,B,D; 
  PetscErrorCode ierr;
  PetscInt       i,j,ntypes,bs,mbs,m,block,d_nz=6, o_nz=3,col[3],row,displ=0;
  PetscMPIInt    size,rank;
  const MatType  type[9]; 
  char           file[PETSC_MAX_PATH_LEN];
  PetscViewer    fd;
  PetscBool      equal,flg_loadmat,flg;
  PetscScalar    value[3];

  PetscInitialize(&argc,&args,(char *)0,help);
  ierr = PetscOptionsGetInt(PETSC_NULL,"-display",&displ,PETSC_NULL);CHKERRQ(ierr);
  ierr = PetscOptionsGetString(PETSC_NULL,"-f",file,PETSC_MAX_PATH_LEN,&flg_loadmat);CHKERRQ(ierr);
  ierr = MPI_Comm_size(PETSC_COMM_WORLD,&size);CHKERRQ(ierr);
  ierr = MPI_Comm_rank(PETSC_COMM_WORLD,&rank);CHKERRQ(ierr);

  ierr = PetscOptionsHasName(PETSC_NULL,"-testseqaij",&flg);CHKERRQ(ierr);
  if (flg){
    if (size == 1){
      type[0] = MATSEQAIJ;
    } else {
      type[0] = MATMPIAIJ;
    }
  } else {
    type[0] = MATAIJ;
  }
  if (size == 1){ 
    ntypes = 3; 
    type[1] = MATSEQBAIJ;
    type[2] = MATSEQSBAIJ;
  } else {
    ntypes = 3; 
    type[1] = MATMPIBAIJ;
    type[2] = MATMPISBAIJ;
  }

  /* input matrix C */
  if (flg_loadmat){
    /* Open binary file. */
    ierr = PetscViewerBinaryOpen(PETSC_COMM_WORLD,file,FILE_MODE_READ,&fd);CHKERRQ(ierr);

    /* Load a baij matrix, then destroy the viewer. */
    ierr = MatCreate(PETSC_COMM_WORLD,&C);CHKERRQ(ierr);
    if (size == 1){
      ierr = MatSetType(C,MATSEQBAIJ);CHKERRQ(ierr);
      ierr = MatLoad(C,fd);CHKERRQ(ierr);
    } else {
      ierr = MatSetType(C,MATMPIBAIJ);CHKERRQ(ierr);
      ierr = MatLoad(C,fd);CHKERRQ(ierr);
    }
    ierr = PetscViewerDestroy(&fd);CHKERRQ(ierr);
  } else { /* Create a baij mat with bs>1  */
    bs = 2; mbs=8;
    ierr = PetscOptionsGetInt(PETSC_NULL,"-mbs",&mbs,PETSC_NULL);CHKERRQ(ierr);
    ierr = PetscOptionsGetInt(PETSC_NULL,"-bs",&bs,PETSC_NULL);CHKERRQ(ierr);
    if (bs <= 1) SETERRQ(PETSC_COMM_SELF,PETSC_ERR_ARG_WRONG," bs must be >1 in this case");
    m = mbs*bs;
    if (size == 1){
      ierr = MatCreateSeqBAIJ(PETSC_COMM_SELF,bs,m,m,d_nz,PETSC_NULL,&C);CHKERRQ(ierr); 
    } else {
      ierr = MatCreateMPIBAIJ(PETSC_COMM_WORLD,bs,PETSC_DECIDE,PETSC_DECIDE,m,m,d_nz,PETSC_NULL,o_nz,PETSC_NULL,&C);CHKERRQ(ierr); 
    }
    for (block=0; block<mbs; block++){
      /* diagonal blocks */
      value[0] = -1.0; value[1] = 4.0; value[2] = -1.0;
      for (i=1+block*bs; i<bs-1+block*bs; i++) {
        col[0] = i-1; col[1] = i; col[2] = i+1;
        ierr = MatSetValues(C,1,&i,3,col,value,INSERT_VALUES);CHKERRQ(ierr);    
      }
      i = bs - 1+block*bs; col[0] = bs - 2+block*bs; col[1] = bs - 1+block*bs;
      value[0]=-1.0; value[1]=4.0;  
      ierr = MatSetValues(C,1,&i,2,col,value,INSERT_VALUES);CHKERRQ(ierr); 

      i = 0+block*bs; col[0] = 0+block*bs; col[1] = 1+block*bs; 
      value[0]=4.0; value[1] = -1.0; 
      ierr = MatSetValues(C,1,&i,2,col,value,INSERT_VALUES);CHKERRQ(ierr);  
    }
    /* off-diagonal blocks */
    value[0]=-1.0;
    for (i=0; i<(mbs-1)*bs; i++){
      col[0]=i+bs;
      ierr = MatSetValues(C,1,&i,1,col,value,INSERT_VALUES);CHKERRQ(ierr);
      col[0]=i; row=i+bs;
      ierr = MatSetValues(C,1,&row,1,col,value,INSERT_VALUES);CHKERRQ(ierr);
    }
    ierr = MatAssemblyBegin(C,MAT_FINAL_ASSEMBLY);CHKERRQ(ierr);
    ierr = MatAssemblyEnd(C,MAT_FINAL_ASSEMBLY);CHKERRQ(ierr);
  }

  {
    /* Check the symmetry of C because it will be converted to a sbaij matrix */
    Mat Ctrans;
    ierr = MatTranspose(C, MAT_INITIAL_MATRIX,&Ctrans);
    ierr = MatEqual(C, Ctrans, &flg);CHKERRQ(ierr);
    if (flg) {
      ierr = MatSetOption(C,MAT_SYMMETRIC,PETSC_TRUE);CHKERRQ(ierr);
    } else {
      SETERRQ(PETSC_COMM_SELF,PETSC_ERR_SUP,"C must be symmetric for this example");
    }
    ierr = MatDestroy(Ctrans);CHKERRQ(ierr);
  }
  //ierr = MatView(C,PETSC_VIEWER_STDOUT_WORLD);CHKERRQ(ierr);
 
  /* convert C to other formats */
  for (i=0; i<ntypes; i++) {
    ierr = MatConvert(C,type[i],MAT_INITIAL_MATRIX,&A);CHKERRQ(ierr);
    ierr = MatMultEqual(A,C,10,&equal);CHKERRQ(ierr);
    if (!equal) SETERRQ1(PETSC_COMM_SELF,PETSC_ERR_ARG_NOTSAMETYPE,"Error in conversion from BAIJ to %s",type[i]);
    for (j=i+1; j<ntypes; j++) { 
      if (displ>0) {
        ierr = PetscPrintf(PETSC_COMM_WORLD," \n[%d] test conversion between %s and %s\n",rank,type[i],type[j]);CHKERRQ(ierr);
      }
      
      if (!rank && displ) printf("Convert %s A to %s B\n",type[i],type[j]);
      ierr = MatConvert(A,type[j],MAT_INITIAL_MATRIX,&B);CHKERRQ(ierr);
      /*
      if (j == 2){
        ierr = PetscPrintf(PETSC_COMM_SELF," A: %s\n",type[i]);CHKERRQ(ierr);
        ierr = MatView(A,PETSC_VIEWER_STDOUT_WORLD);CHKERRQ(ierr);
        ierr = PetscPrintf(PETSC_COMM_SELF," B: %s\n",type[j]);CHKERRQ(ierr);
        ierr = MatView(B,PETSC_VIEWER_STDOUT_WORLD);CHKERRQ(ierr);
      }
       */
      ierr = MatMultEqual(A,B,10,&equal);CHKERRQ(ierr);
      if (!equal) SETERRQ2(PETSC_COMM_SELF,PETSC_ERR_ARG_NOTSAMETYPE,"Error in conversion from %s to %s",type[i],type[j]);

      if (size == 1 || j != 2){ /* Matconvert from mpisbaij mat to other formats are not supported */
        if (!rank && displ) printf("Convert %s B to %s D\n",type[j],type[i]);
        ierr = MatConvert(B,type[i],MAT_INITIAL_MATRIX,&D);CHKERRQ(ierr); 
        ierr = MatMultEqual(B,D,10,&equal);CHKERRQ(ierr);
        if (!equal) SETERRQ2(PETSC_COMM_SELF,PETSC_ERR_ARG_NOTSAMETYPE,"Error in conversion from %s to %s",type[j],type[i]);

        ierr = MatDestroy(D);CHKERRQ(ierr);
      }
<<<<<<< HEAD
      ierr = MatDestroy(&B);CHKERRQ(ierr);
      ierr = MatDestroy(&D);CHKERRQ(ierr);
      B = PETSC_NULL;
      D = PETSC_NULL;
=======
      ierr = MatDestroy(B);CHKERRQ(ierr);
>>>>>>> f9e535a5
    }

    /* Test in-place convert */
    if (size == 1){ /* size > 1 is not working yet! */
      j = (i+1)%ntypes;
      /* printf("[%d] i: %d, j: %d\n",rank,i,j); */
      ierr = MatConvert(A,type[j],MAT_REUSE_MATRIX,&A);CHKERRQ(ierr);
    }

    ierr = MatDestroy(&A);CHKERRQ(ierr);
  }
  ierr = MatDestroy(&C);CHKERRQ(ierr);

  ierr = PetscFinalize();
  return 0;
}










<|MERGE_RESOLUTION|>--- conflicted
+++ resolved
@@ -142,14 +142,8 @@
 
         ierr = MatDestroy(D);CHKERRQ(ierr);
       }
-<<<<<<< HEAD
       ierr = MatDestroy(&B);CHKERRQ(ierr);
       ierr = MatDestroy(&D);CHKERRQ(ierr);
-      B = PETSC_NULL;
-      D = PETSC_NULL;
-=======
-      ierr = MatDestroy(B);CHKERRQ(ierr);
->>>>>>> f9e535a5
     }
 
     /* Test in-place convert */
