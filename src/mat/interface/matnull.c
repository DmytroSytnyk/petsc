
/*
    Routines to project vectors out of null spaces.
*/

#include <petsc-private/matimpl.h>      /*I "petscmat.h" I*/

PetscClassId MAT_NULLSPACE_CLASSID;

#undef __FUNCT__
#define __FUNCT__ "MatNullSpaceSetFunction"
/*@C
   MatNullSpaceSetFunction - set a function that removes a null space from a vector
   out of null spaces.

   Logically Collective on MatNullSpace

   Input Parameters:
+  sp - the null space object
.  rem - the function that removes the null space
-  ctx - context for the remove function

   Level: advanced

.keywords: PC, null space, create

.seealso: MatNullSpaceDestroy(), MatNullSpaceRemove(), KSPSetNullSpace(), MatNullSpace, MatNullSpaceCreate()
@*/
PetscErrorCode  MatNullSpaceSetFunction(MatNullSpace sp, PetscErrorCode (*rem)(MatNullSpace,Vec,void*),void *ctx)
{
  PetscFunctionBegin;
  PetscValidHeaderSpecific(sp,MAT_NULLSPACE_CLASSID,1);
  sp->remove = rem;
  sp->rmctx  = ctx;
  PetscFunctionReturn(0);
}

#undef __FUNCT__
#define __FUNCT__ "MatNullSpaceGetVecs"
/*@C
   MatNullSpaceGetVecs - get vectors defining the null space

   Not Collective

   Input Arguments:
.  sp - null space object

   Output Arguments:
+  has_cnst - PETSC_TRUE if the null space contains the constant vector, otherwise PETSC_FALSE
.  n - number of vectors (excluding constant vector) in null space
-  vecs - orthonormal vectors that span the null space (excluding the constant vector)

   Level: developer

.seealso: MatNullSpaceCreate(), MatGetNullSpace(), MatGetNearNullSpace()
@*/
PetscErrorCode MatNullSpaceGetVecs(MatNullSpace sp,PetscBool *has_const,PetscInt *n,const Vec **vecs)
{

  PetscFunctionBegin;
  PetscValidHeaderSpecific(sp,MAT_NULLSPACE_CLASSID,1);
  if (has_const) *has_const = sp->has_cnst;
  if (n) *n = sp->n;
  if (vecs) *vecs = sp->vecs;
  PetscFunctionReturn(0);
}

#undef __FUNCT__
#define __FUNCT__ "MatNullSpaceCreateRigidBody"
/*@
   MatNullSpaceCreateRigidBody - create rigid body modes from coordinates

   Collective on Vec

   Input Argument:
.  coords - block of coordinates of each node, must have block size set

   Output Argument:
.  sp - the null space

   Level: advanced

.seealso: MatNullSpaceCreate()
@*/
PetscErrorCode MatNullSpaceCreateRigidBody(Vec coords,MatNullSpace *sp)
{
  PetscErrorCode    ierr;
  const PetscScalar *x;
  PetscScalar       *v[6],dots[3];
  Vec               vec[6];
  PetscInt          n,N,dim,nmodes,i,j;

  PetscFunctionBegin;
  ierr = VecGetBlockSize(coords,&dim);CHKERRQ(ierr);
  ierr = VecGetLocalSize(coords,&n);CHKERRQ(ierr);
  ierr = VecGetSize(coords,&N);CHKERRQ(ierr);
  n   /= dim;
  N   /= dim;
  switch (dim) {
  case 1:
    ierr = MatNullSpaceCreate(PetscObjectComm((PetscObject)coords),PETSC_TRUE,0,NULL,sp);CHKERRQ(ierr);
    break;
  case 2:
  case 3:
    nmodes = (dim == 2) ? 3 : 6;
    ierr   = VecCreate(PetscObjectComm((PetscObject)coords),&vec[0]);CHKERRQ(ierr);
    ierr   = VecSetSizes(vec[0],dim*n,dim*N);CHKERRQ(ierr);
    ierr   = VecSetBlockSize(vec[0],dim);CHKERRQ(ierr);
    ierr   = VecSetUp(vec[0]);CHKERRQ(ierr);
    for (i=1; i<nmodes; i++) {ierr = VecDuplicate(vec[0],&vec[i]);CHKERRQ(ierr);}
    for (i=0; i<nmodes; i++) {ierr = VecGetArray(vec[i],&v[i]);CHKERRQ(ierr);}
    ierr = VecGetArrayRead(coords,&x);CHKERRQ(ierr);
    for (i=0; i<n; i++) {
      if (dim == 2) {
        v[0][i*2+0] = 1./N;
        v[0][i*2+1] = 0.;
        v[1][i*2+0] = 0.;
        v[1][i*2+1] = 1./N;
        /* Rotations */
        v[2][i*2+0] = -x[i*2+1];
        v[2][i*2+1] = x[i*2+0];
      } else {
        v[0][i*3+0] = 1./N;
        v[0][i*3+1] = 0.;
        v[0][i*3+2] = 0.;
        v[1][i*3+0] = 0.;
        v[1][i*3+1] = 1./N;
        v[1][i*3+2] = 0.;
        v[2][i*3+0] = 0.;
        v[2][i*3+1] = 0.;
        v[2][i*3+2] = 1./N;

        v[3][i*3+0] = x[i*3+1];
        v[3][i*3+1] = -x[i*3+0];
        v[3][i*3+2] = 0.;
        v[4][i*3+0] = 0.;
        v[4][i*3+1] = -x[i*3+2];
        v[4][i*3+2] = x[i*3+1];
        v[5][i*3+0] = x[i*3+2];
        v[5][i*3+1] = 0.;
        v[5][i*3+2] = -x[i*3+0];
      }
    }
    for (i=0; i<nmodes; i++) {ierr = VecRestoreArray(vec[i],&v[i]);CHKERRQ(ierr);}
    ierr = VecRestoreArrayRead(coords,&x);CHKERRQ(ierr);
    for (i=dim; i<nmodes; i++) {
      /* Orthonormalize vec[i] against vec[0:dim] */
      ierr = VecMDot(vec[i],i,vec,dots);CHKERRQ(ierr);
      for (j=0; j<i; j++) dots[j] *= -1.;
      ierr = VecMAXPY(vec[i],i,dots,vec);CHKERRQ(ierr);
      ierr = VecNormalize(vec[i],NULL);CHKERRQ(ierr);
    }
    ierr = MatNullSpaceCreate(PetscObjectComm((PetscObject)coords),PETSC_FALSE,nmodes,vec,sp);CHKERRQ(ierr);
    for (i=0; i<nmodes; i++) {ierr = VecDestroy(&vec[i]);CHKERRQ(ierr);}
  }
  PetscFunctionReturn(0);
}

#undef __FUNCT__
#define __FUNCT__ "MatNullSpaceView"
/*@C
   MatNullSpaceView - Visualizes a null space object.

   Collective on MatNullSpace

   Input Parameters:
+  matnull - the null space
-  viewer - visualization context

   Level: advanced

   Fortran Note:
   This routine is not supported in Fortran.

.seealso: MatNullSpaceCreate(), PetscViewerASCIIOpen()
@*/
PetscErrorCode MatNullSpaceView(MatNullSpace sp,PetscViewer viewer)
{
  PetscErrorCode ierr;
  PetscBool      iascii;

  PetscFunctionBegin;
  PetscValidHeaderSpecific(sp,MAT_NULLSPACE_CLASSID,1);
  if (!viewer) viewer = PETSC_VIEWER_STDOUT_(PetscObjectComm((PetscObject)sp));
  PetscValidHeaderSpecific(viewer,PETSC_VIEWER_CLASSID,2);
  PetscCheckSameComm(sp,1,viewer,2);

  ierr = PetscObjectTypeCompare((PetscObject)viewer,PETSCVIEWERASCII,&iascii);CHKERRQ(ierr);
  if (iascii) {
    PetscViewerFormat format;
    PetscInt          i;
    ierr = PetscViewerGetFormat(viewer,&format);CHKERRQ(ierr);
    ierr = PetscObjectPrintClassNamePrefixType((PetscObject)sp,viewer);CHKERRQ(ierr);
    ierr = PetscViewerASCIIPushTab(viewer);CHKERRQ(ierr);
    ierr = PetscViewerASCIIPrintf(viewer,"Contains %D vector%s%s\n",sp->n,sp->n==1 ? "" : "s",sp->has_cnst ? " and the constant" : "");CHKERRQ(ierr);
    if (sp->remove) {ierr = PetscViewerASCIIPrintf(viewer,"Has user-provided removal function\n");CHKERRQ(ierr);}
    if (!(format == PETSC_VIEWER_ASCII_INFO || format == PETSC_VIEWER_ASCII_INFO_DETAIL)) {
      for (i=0; i<sp->n; i++) {
        ierr = VecView(sp->vecs[i],viewer);CHKERRQ(ierr);
      }
    }
    ierr = PetscViewerASCIIPopTab(viewer);CHKERRQ(ierr);
  }
  PetscFunctionReturn(0);
}

#undef __FUNCT__
#define __FUNCT__ "MatNullSpaceCreate"
/*@
   MatNullSpaceCreate - Creates a data structure used to project vectors
   out of null spaces.

   Collective on MPI_Comm

   Input Parameters:
+  comm - the MPI communicator associated with the object
.  has_cnst - PETSC_TRUE if the null space contains the constant vector; otherwise PETSC_FALSE
.  n - number of vectors (excluding constant vector) in null space
-  vecs - the vectors that span the null space (excluding the constant vector);
          these vectors must be orthonormal. These vectors are NOT copied, so do not change them
          after this call. You should free the array that you pass in and destroy the vectors (this will reduce the reference count
          for them by one).

   Output Parameter:
.  SP - the null space context

   Level: advanced

   Notes: See MatNullSpaceSetFunction() as an alternative way of providing the null space information instead of setting vecs.

      If has_cnst is PETSC_TRUE you do not need to pass a constant vector in as a fourth argument to this routine, nor do you
       need to pass in a function that eliminates the constant function into MatNullSpaceSetFunction().

  Users manual sections:
.   sec_singular

.keywords: PC, null space, create

.seealso: MatNullSpaceDestroy(), MatNullSpaceRemove(), KSPSetNullSpace(), MatNullSpace, MatNullSpaceSetFunction()
@*/
PetscErrorCode  MatNullSpaceCreate(MPI_Comm comm,PetscBool has_cnst,PetscInt n,const Vec vecs[],MatNullSpace *SP)
{
  MatNullSpace   sp;
  PetscErrorCode ierr;
  PetscInt       i;

  PetscFunctionBegin;
  if (n < 0) SETERRQ1(PETSC_COMM_SELF,PETSC_ERR_ARG_OUTOFRANGE,"Number of vectors (given %D) cannot be negative",n);
  if (n) PetscValidPointer(vecs,4);
  for (i=0; i<n; i++) PetscValidHeaderSpecific(vecs[i],VEC_CLASSID,4);
  PetscValidPointer(SP,5);

  *SP = NULL;
#if !defined(PETSC_USE_DYNAMIC_LIBRARIES)
  ierr = MatInitializePackage();CHKERRQ(ierr);
#endif

  ierr = PetscHeaderCreate(sp,_p_MatNullSpace,int,MAT_NULLSPACE_CLASSID,"MatNullSpace","Null space","Mat",comm,MatNullSpaceDestroy,MatNullSpaceView);CHKERRQ(ierr);

  sp->has_cnst = has_cnst;
  sp->n        = n;
  sp->vecs     = 0;
  sp->alpha    = 0;
  sp->remove   = 0;
  sp->rmctx    = 0;

  if (n) {
    ierr = PetscMalloc(n*sizeof(Vec),&sp->vecs);CHKERRQ(ierr);
    ierr = PetscMalloc(n*sizeof(PetscScalar),&sp->alpha);CHKERRQ(ierr);
    ierr = PetscLogObjectMemory((PetscObject)sp,n*(sizeof(Vec)+sizeof(PetscScalar)));CHKERRQ(ierr);
    for (i=0; i<n; i++) {
      ierr        = PetscObjectReference((PetscObject)vecs[i]);CHKERRQ(ierr);
      sp->vecs[i] = vecs[i];
    }
  }

  *SP = sp;
  PetscFunctionReturn(0);
}

#undef __FUNCT__
#define __FUNCT__ "MatNullSpaceDestroy"
/*@
   MatNullSpaceDestroy - Destroys a data structure used to project vectors
   out of null spaces.

   Collective on MatNullSpace

   Input Parameter:
.  sp - the null space context to be destroyed

   Level: advanced

.keywords: PC, null space, destroy

.seealso: MatNullSpaceCreate(), MatNullSpaceRemove(), MatNullSpaceSetFunction()
@*/
PetscErrorCode  MatNullSpaceDestroy(MatNullSpace *sp)
{
  PetscErrorCode ierr;

  PetscFunctionBegin;
  if (!*sp) PetscFunctionReturn(0);
  PetscValidHeaderSpecific((*sp),MAT_NULLSPACE_CLASSID,1);
  if (--((PetscObject)(*sp))->refct > 0) {*sp = 0; PetscFunctionReturn(0);}

  ierr = VecDestroyVecs((*sp)->n,&(*sp)->vecs);CHKERRQ(ierr);
  ierr = PetscFree((*sp)->alpha);CHKERRQ(ierr);
  ierr = PetscHeaderDestroy(sp);CHKERRQ(ierr);
  PetscFunctionReturn(0);
}

#undef __FUNCT__
#define __FUNCT__ "MatNullSpaceRemove"
/*@C
   MatNullSpaceRemove - Removes all the components of a null space from a vector.

   Collective on MatNullSpace

   Input Parameters:
+  sp - the null space context
.  vec - the vector from which the null space is to be removed
-  out - if this is requested (not NULL) then this is a vector with the null space removed otherwise
         the removal is done in-place (in vec)

   Note: The user is not responsible for the vector returned and should not destroy it.

   Level: advanced

.keywords: PC, null space, remove

.seealso: MatNullSpaceCreate(), MatNullSpaceDestroy(), MatNullSpaceSetFunction()
@*/
PetscErrorCode  MatNullSpaceRemove(MatNullSpace sp,Vec vec)
{
  PetscScalar    sum;
  PetscInt       i,N;
  PetscErrorCode ierr;

  PetscFunctionBegin;
  PetscValidHeaderSpecific(sp,MAT_NULLSPACE_CLASSID,1);
  PetscValidHeaderSpecific(vec,VEC_CLASSID,2);

<<<<<<< HEAD
=======
  if (out) {
    PetscValidPointer(out,3);
    if (!sp->vec) {
      ierr = VecDuplicate(vec,&sp->vec);CHKERRQ(ierr);
      ierr = PetscLogObjectParent((PetscObject)sp,(PetscObject)sp->vec);CHKERRQ(ierr);
    }
    ierr = VecCopy(vec,sp->vec);CHKERRQ(ierr);
    vec  = *out = sp->vec;
  }

>>>>>>> 8990d588
  if (sp->has_cnst) {
    ierr = VecGetSize(vec,&N);CHKERRQ(ierr);
    if (N > 0) {
      ierr = VecSum(vec,&sum);CHKERRQ(ierr);
      sum  = sum/((PetscScalar)(-1.0*N));
      ierr = VecShift(vec,sum);CHKERRQ(ierr);
    }
  }

  if (sp->n) {
    ierr = VecMDot(vec,sp->n,sp->vecs,sp->alpha);CHKERRQ(ierr);
    for (i=0; i<sp->n; i++) sp->alpha[i] = -sp->alpha[i];
    ierr = VecMAXPY(vec,sp->n,sp->alpha,sp->vecs);CHKERRQ(ierr);
  }

  if (sp->remove) {
    ierr = (*sp->remove)(sp,vec,sp->rmctx);CHKERRQ(ierr);
  }
  PetscFunctionReturn(0);
}

#undef __FUNCT__
#define __FUNCT__ "MatNullSpaceTest"
/*@
   MatNullSpaceTest  - Tests if the claimed null space is really a
     null space of a matrix

   Collective on MatNullSpace

   Input Parameters:
+  sp - the null space context
-  mat - the matrix

   Output Parameters:
.  isNull - PETSC_TRUE if the nullspace is valid for this matrix

   Level: advanced

.keywords: PC, null space, remove

.seealso: MatNullSpaceCreate(), MatNullSpaceDestroy(), MatNullSpaceSetFunction()
@*/
PetscErrorCode  MatNullSpaceTest(MatNullSpace sp,Mat mat,PetscBool  *isNull)
{
  PetscScalar    sum;
  PetscReal      nrm;
  PetscInt       j,n,N;
  PetscErrorCode ierr;
  Vec            l,r;
  PetscBool      flg1 = PETSC_FALSE,flg2 = PETSC_FALSE,consistent = PETSC_TRUE;
  PetscViewer    viewer;

  PetscFunctionBegin;
  PetscValidHeaderSpecific(sp,MAT_NULLSPACE_CLASSID,1);
  PetscValidHeaderSpecific(mat,MAT_CLASSID,2);
  n    = sp->n;
  ierr = PetscOptionsGetBool(NULL,"-mat_null_space_test_view",&flg1,NULL);CHKERRQ(ierr);
  ierr = PetscOptionsGetBool(NULL,"-mat_null_space_test_view_draw",&flg2,NULL);CHKERRQ(ierr);

  if (n) {
    ierr = VecDuplicate(sp->vecs[0],&l);CHKERRQ(ierr);
  } else {
    ierr = MatGetVecs(mat,&l,NULL);CHKERRQ(ierr);
  }

  ierr = PetscViewerASCIIGetStdout(PetscObjectComm((PetscObject)sp),&viewer);CHKERRQ(ierr);
  if (sp->has_cnst) {
    ierr = VecDuplicate(l,&r);CHKERRQ(ierr);
    ierr = VecGetSize(l,&N);CHKERRQ(ierr);
    sum  = 1.0/N;
    ierr = VecSet(l,sum);CHKERRQ(ierr);
    ierr = MatMult(mat,l,r);CHKERRQ(ierr);
    ierr = VecNorm(r,NORM_2,&nrm);CHKERRQ(ierr);
    if (nrm >= 1.e-7) consistent = PETSC_FALSE;
    if (flg1) {
      if (consistent) {
        ierr = PetscPrintf(PetscObjectComm((PetscObject)sp),"Constants are likely null vector");CHKERRQ(ierr);
      } else {
        ierr = PetscPrintf(PetscObjectComm((PetscObject)sp),"Constants are unlikely null vector ");CHKERRQ(ierr);
      }
      ierr = PetscPrintf(PetscObjectComm((PetscObject)sp),"|| A * 1/N || = %G\n",nrm);CHKERRQ(ierr);
    }
    if (!consistent && flg1) {ierr = VecView(r,viewer);CHKERRQ(ierr);}
    if (!consistent && flg2) {ierr = VecView(r,viewer);CHKERRQ(ierr);}
    ierr = VecDestroy(&r);CHKERRQ(ierr);
  }

  for (j=0; j<n; j++) {
    ierr = (*mat->ops->mult)(mat,sp->vecs[j],l);CHKERRQ(ierr);
    ierr = VecNorm(l,NORM_2,&nrm);CHKERRQ(ierr);
    if (nrm >= 1.e-7) consistent = PETSC_FALSE;
    if (flg1) {
      if (consistent) {
        ierr = PetscPrintf(PetscObjectComm((PetscObject)sp),"Null vector %D is likely null vector",j);CHKERRQ(ierr);
      } else {
        ierr       = PetscPrintf(PetscObjectComm((PetscObject)sp),"Null vector %D unlikely null vector ",j);CHKERRQ(ierr);
        consistent = PETSC_FALSE;
      }
      ierr = PetscPrintf(PetscObjectComm((PetscObject)sp),"|| A * v[%D] || = %G\n",j,nrm);CHKERRQ(ierr);
    }
    if (!consistent && flg1) {ierr = VecView(l,viewer);CHKERRQ(ierr);}
    if (!consistent && flg2) {ierr = VecView(l,viewer);CHKERRQ(ierr);}
  }

  if (sp->remove) SETERRQ(PetscObjectComm((PetscObject)mat),PETSC_ERR_SUP,"Cannot test a null space provided as a function with MatNullSpaceSetFunction()");
  ierr = VecDestroy(&l);CHKERRQ(ierr);
  if (isNull) *isNull = consistent;
  PetscFunctionReturn(0);
}
<|MERGE_RESOLUTION|>--- conflicted
+++ resolved
@@ -341,19 +341,6 @@
   PetscValidHeaderSpecific(sp,MAT_NULLSPACE_CLASSID,1);
   PetscValidHeaderSpecific(vec,VEC_CLASSID,2);
 
-<<<<<<< HEAD
-=======
-  if (out) {
-    PetscValidPointer(out,3);
-    if (!sp->vec) {
-      ierr = VecDuplicate(vec,&sp->vec);CHKERRQ(ierr);
-      ierr = PetscLogObjectParent((PetscObject)sp,(PetscObject)sp->vec);CHKERRQ(ierr);
-    }
-    ierr = VecCopy(vec,sp->vec);CHKERRQ(ierr);
-    vec  = *out = sp->vec;
-  }
-
->>>>>>> 8990d588
   if (sp->has_cnst) {
     ierr = VecGetSize(vec,&N);CHKERRQ(ierr);
     if (N > 0) {
