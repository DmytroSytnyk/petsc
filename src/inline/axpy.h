
/* 
   These are macros for daxpy like operations.  The format is
   APXY(U,Alpha,P,n)
   for
   U += Alpha * P

   In addition,versions that process 2 and 4 vectors are provided; 
   these can give significantly better use of memory resources than
   successive calls to the regular daxpy.
 */

#ifndef APXY

#include "petscblaslapack.h"

#if defined(PETSC_HAVE_FORTRAN_CAPS)
#define fortrancopy_ FORTRANCOPY
#elif !defined(PETSC_HAVE_FORTRAN_UNDERSCORE)
#define fortrancopy_ fortrancopy
#endif
EXTERN_C_BEGIN
extern void fortrancopy_(PetscInt*,PetscScalar*,PetscScalar*); 
EXTERN_C_END

#if defined(PETSC_HAVE_FORTRAN_CAPS)
#define fortranzero_ FORTRANZERO
#elif !defined(PETSC_HAVE_FORTRAN_UNDERSCORE)
#define fortranzero_ fortranzero
#endif
EXTERN_C_BEGIN
extern void fortranzero_(PetscInt*,PetscScalar*);
EXTERN_C_END


#if defined(PETSC_USE_FORTRAN_KERNEL_AYPX)
#if defined(PETSC_HAVE_FORTRAN_CAPS)
#define fortranaypx_ FORTRANAYPX
#elif !defined(PETSC_HAVE_FORTRAN_UNDERSCORE)
#define fortranaypx_ fortranaypx
#endif
EXTERN_C_BEGIN
extern void fortranaypx_(PetscInt*,const PetscScalar*,PetscScalar*,PetscScalar*); 
EXTERN_C_END
#endif

#if defined(PETSC_USE_FORTRAN_KERNEL_WAXPY)
#if defined(PETSC_HAVE_FORTRAN_CAPS)
#define fortranwaxpy_ FORTRANWAXPY
#elif !defined(PETSC_HAVE_FORTRAN_UNDERSCORE)
#define fortranwaxpy_ fortranwaxpy
#endif
EXTERN_C_BEGIN
extern void fortranwaxpy_(PetscInt*,const PetscScalar*,PetscScalar*,PetscScalar*,PetscScalar*); 
EXTERN_C_END
#endif

#if defined(PETSC_USE_FORTRAN_KERNEL_MAXPY)

#if defined(PETSC_HAVE_FORTRAN_CAPS)
#define fortranmaxpy4_ FORTRANMAXPY4
#define fortranmaxpy3_ FORTRANMAXPY3
#define fortranmaxpy2_ FORTRANMAXPY2
#elif !defined(PETSC_HAVE_FORTRAN_UNDERSCORE)
#define fortranmaxpy4_ fortranmaxpy4
#define fortranmaxpy3_ fortranmaxpy3
#define fortranmaxpy2_ fortranmaxpy2
#endif

EXTERN_C_BEGIN
EXTERN void fortranmaxpy4_(void*,void*,void*,void*,void*,void*,void*,void*,void*,PetscInt*);
EXTERN void fortranmaxpy3_(void*,void*,void*,void*,void*,void*,void*,PetscInt*);
EXTERN void fortranmaxpy2_(void*,void*,void*,void*,void*,PetscInt*);
EXTERN_C_END

#define APXY(U,a1,p1,n)  {PetscBLASInt one=1;\
  BLASaxpy_(&n,&a1,p1,&one,U,&one);}
#define APXY2(U,a1,a2,p1,p2,n) { \
  fortranmaxpy2_(U,&a1,&a2,p1,p2,&n);}
#define APXY3(U,a1,a2,a3,p1,p2,p3,n) { \
  fortranmaxpy3_(U,&a1,&a2,&a3,p1,p2,p3,&n);}
#define APXY4(U,a1,a2,a3,a4,p1,p2,p3,p4,n){ \
  fortranmaxpy4_(U,&a1,&a2,&a3,&a4,p1,p2,p3,p4,&n);}

#elif defined(PETSC_USE_UNROLL_KERNELS)

#define APXY(U,Alpha,P,n) {\
  switch (n & 0x3) {\
  case 3: *U++    += Alpha * *P++;\
  case 2: *U++    += Alpha * *P++;\
  case 1: *U++    += Alpha * *P++;\
  n -= 4;case 0: break;}while (n>0) {U[0] += Alpha * P[0];U[1] += Alpha * P[1];\
                                     U[2] += Alpha * P[2]; U[3] += Alpha * P[3]; \
                                     U += 4; P += 4; n -= 4;}}
#define APXY2(U,a1,a2,p1,p2,n) {\
  switch (n & 0x3) {\
  case 3: *U++    += a1 * *p1++ + a2 * *p2++;\
  case 2: *U++    += a1 * *p1++ + a2 * *p2++;\
  case 1: *U++    += a1 * *p1++ + a2 * *p2++;\
  n -= 4;case 0: break;}\
  while (n>0) {U[0]+=a1*p1[0]+a2*p2[0];U[1]+=a1*p1[1]+a2*p2[1];\
               U[2]+=a1*p1[2]+a2*p2[2];U[3]+=a1*p1[3]+a2*p2[3];U+=4;p1+=4;p2+=4;n -= 4;}}
#define APXY3(U,a1,a2,a3,p1,p2,p3,n) {\
  switch (n & 0x3) {\
  case 3: *U++    += a1 * *p1++ + a2 * *p2++ + a3 * *p3++;\
  case 2: *U++    += a1 * *p1++ + a2 * *p2++ + a3 * *p3++;\
  case 1: *U++    += a1 * *p1++ + a2 * *p2++ + a3 * *p3++;\
  n -= 4;case 0:break;}while (n>0) {U[0]+=a1*p1[0]+a2*p2[0]+a3*p3[0];\
  U[1]+=a1*p1[1]+a2*p2[1]+a3*p3[1];\
  U[2]+=a1*p1[2]+a2*p2[2]+a3*p3[2];\
  U[3]+=a1*p1[3]+a2*p2[3]+a3*p3[3];U+=4;p1+=4;p2+=4;p3+=4;n-=4;}}
#define APXY4(U,a1,a2,a3,a4,p1,p2,p3,p4,n) {\
  switch (n & 0x3) {\
  case 3: *U++    += a1 * *p1++ + a2 * *p2++ + a3 * *p3++ + a4 * *p4++;\
  case 2: *U++    += a1 * *p1++ + a2 * *p2++ + a3 * *p3++ + a4 * *p4++;\
  case 1: *U++    += a1 * *p1++ + a2 * *p2++ + a3 * *p3++ + a4 * *p4++;\
  n -= 4;case 0:break;}while (n>0) {U[0]+=a1*p1[0]+a2*p2[0]+a3*p3[0]+a4*p4[0];\
  U[1]+=a1*p1[1]+a2*p2[1]+a3*p3[1]+a4*p4[1];\
  U[2]+=a1*p1[2]+a2*p2[2]+a3*p3[2]+a4*p4[2];\
  U[3]+=a1*p1[3]+a2*p2[3]+a3*p3[3]+a4*p4[3];U+=4;p1+=4;p2+=4;p3+=4;p4+=4;n-=4;}}

#elif defined(PETSC_USE_WHILE_KERNELS)

#define APXY(U,a1,p1,n)  {\
  while (n--) *U++ += a1 * *p1++;}
#define APXY2(U,a1,a2,p1,p2,n)  {\
  while (n--) *U++ += a1 * *p1++ + a2 * *p2++;}
#define APXY3(U,a1,a2,a3,p1,p2,p3,n) {\
  while (n--) *U++ += a1 * *p1++ + a2 * *p2++ + a3 * *p3++;}
#define APXY4(U,a1,a2,a3,a4,p1,p2,p3,p4,n) {\
  while (n--) *U++ += a1 * *p1++ + a2 * *p2++ + a3 * *p3++ + a4 * *p4++;}

#elif defined(PETSC_USE_BLAS_KERNELS)

#define APXY(U,a1,p1,n)  {PetscBLASInt one=1;\
  BLASaxpy_(&n,&a1,p1,&one,U,&one);}
#define APXY2(U,a1,a2,p1,p2,n){APXY(U,a1,p1,n);\
  APXY(U,a2,p2,n);}
#define APXY3(U,a1,a2,a3,p1,p2,p3,n){APXY2(U,a1,a2,p1,p2,n);\
  APXY(U,a3,p3,n);}
#define APXY4(U,a1,a2,a3,a4,p1,p2,p3,p4,n){APXY2(U,a1,a2,p1,p2,n);\
  APXY2(U,a3,a4,p3,p4,n);}

#elif defined(PETSC_USE_FOR_KERNELS)

#define APXY(U,a1,p1,n)  {PetscInt __i;PetscScalar __s1,__s2; \
  for(__i=0;__i<n-1;__i+=2){__s1=a1*p1[__i];__s2=a1*p1[__i+1];\
  __s1+=U[__i];__s2+=U[__i+1];U[__i]=__s1;U[__i+1]=__s2;}\
  if (n & 0x1) U[__i] += a1 * p1[__i];}
#define APXY2(U,a1,a2,p1,p2,n) {PetscInt __i;\
  for(__i=0;__i<n;__i++)U[__i] += a1 * p1[__i] + a2 * p2[__i];}
#define APXY3(U,a1,a2,a3,p1,p2,p3,n){PetscInt __i;\
  for(__i=0;__i<n;__i++)U[__i]+=a1*p1[__i]+a2*p2[__i]+a3*p3[__i];}
#define APXY4(U,a1,a2,a3,a4,p1,p2,p3,p4,n){PetscInt __i;\
  for(__i=0;__i<n;__i++)U[__i]+=a1*p1[__i]+a2*p2[__i]+a3*p3[__i]+a4*p4[__i];}

#else

#define APXY(U,a1,p1,n)  {PetscInt __i;PetscScalar _a1=a1;\
  for(__i=0;__i<n;__i++)U[__i]+=_a1 * p1[__i];}
#define APXY2(U,a1,a2,p1,p2,n) {PetscInt __i;\
  for(__i=0;__i<n;__i++)U[__i] += a1 * p1[__i] + a2 * p2[__i];}
#define APXY3(U,a1,a2,a3,p1,p2,p3,n){PetscInt __i;\
  for(__i=0;__i<n;__i++)U[__i]+=a1*p1[__i]+a2*p2[__i]+a3*p3[__i];}
#define APXY4(U,a1,a2,a3,a4,p1,p2,p3,p4,n){PetscInt __i;\
  for(__i=0;__i<n;__i++)U[__i]+=a1*p1[__i]+a2*p2[__i]+a3*p3[__i]+a4*p4[__i];}

#endif


/* ----------------------------------------------------------------------------
      axpy() but for increments of inc in both U and P 
   ---------------------------------------------------------------------------*/
#ifdef PETSC_USE_UNROLL_KERNELS
#define APXYINC(U,Alpha,P,n,inc) {\
if (n & 0x1) {\
  *U    += Alpha * *P; U += inc; P += inc; n--;}\
while (n>0) {U[0] += Alpha * P[0];U[inc] += Alpha * P[inc];\
  U += 2*inc; P += 2*inc; n -= 2;}}
#define APXY2INC(U,a1,a2,p1,p2,n,inc) {\
if (n & 0x1) {\
  *U    += a1 * *p1 + a2 * *p2; U += inc; p1 += inc; p2 += inc;n--;}\
while (n>0) {U[0] += a1*p1[0]+a2*p2[0];U[inc]+=a1*p1[inc]+a2*p2[inc];\
<<<<<<< HEAD
U += 2*inc;p1 += 2*inc;p2+=2*inc; n -= 2;}}
=======
  U += 2*inc;p1 += 2*inc;p2+=2*inc; n -= 2;}}
>>>>>>> 6d8a6c07
#define APXY3INC(U,a1,a2,a3,p1,p2,p3,n,inc) {\
if (n & 0x1) {\
   *U    += a1 * *p1 + a2 * *p2 + a3 * *p3; \
    U += inc; p1 += inc; p2 += inc; p3 += inc;n--;}\
while (n>0) {U[0] += a1*p1[0]+a2*p2[0]+a3*p3[0];\
  U[inc]+=a1*p1[inc]+a2*p2[inc]+a3*p3[inc];\
  U += 2*inc;p1 += 2*inc;p2+=2*inc;p3+=2*inc;n -= 2;}}
#define APXY4INC(U,a1,a2,a3,a4,p1,p2,p3,p4,n,inc) {\
if (n & 0x1) {\
   *U    += a1 * *p1 + a2 * *p2 + a3 * *p3 + a4 * *p4; \
    U += inc; p1 += inc; p2 += inc; p3 += inc; p4 += inc;n--;}\
while (n>0) {U[0] += a1*p1[0]+a2*p2[0]+a3*p3[0]+a4*p4[0];\
  U[inc]+=a1*p1[inc]+a2*p2[inc]+a3*p3[inc]+a4*p4[inc];\
  U += 2*inc;p1 += 2*inc;p2+=2*inc;p3+=2*inc;p4+=2*inc; n -= 2;}}

#elif defined(PETSC_USE_WHILE_KERNELS)
#define APXYINC(U,a1,p1,n,inc) {\
while (n--){*U += a1 * *p1; U += inc; p1 += inc;}}
#define APXY2INC(U,a1,a2,p1,p2,n,inc)  {\
while (n--) {*U += a1 * *p1 + a2 * *p2;\
U+=inc;p1+=inc;p2+=inc;}}
#define APXY3INC(U,a1,a2,a3,p1,p2,p3,n,inc){\
while (n--) {*U+=a1**p1+a2**p2+a3 * *p3;U+=inc;p1+=inc;p2+=inc;p3+=inc;}}
#define APXY4INC(U,a1,a2,a3,a4,p1,p2,p3,p4,n,inc) {\
while (n--) {*U += a1 * *p1 + a2 * *p2 + a3 * *p3 + a4 * *p4;U+=inc;p1+=inc;\
p2+=inc;p3+=inc;p4+=inc;}}

#else
/* These need to be converted to for loops */
#define APXYINC(U,a1,p1,n,inc) {\
while (n--){*U += a1 * *p1; U += inc; p1 += inc;}}
#define APXY2INC(U,a1,a2,p1,p2,n,inc) {\
while (n--) {*U += a1 * *p1 + a2 * *p2;\
U+=inc;p1+=inc;p2+=inc;}}
#define APXY3INC(U,a1,a2,a3,p1,p2,p3,n,inc) {\
while (n--) {*U+=a1**p1+a2**p2+a3 * *p3;U+=inc;p1+=inc;p2+=inc;p3+=inc;}}
#define APXY4INC(U,a1,a2,a3,a4,p1,p2,p3,p4,n,inc){\
while (n--) {*U += a1 * *p1 + a2 * *p2 + a3 * *p3 + a4 * *p4;U+=inc;p1+=inc;\
p2+=inc;p3+=inc;p4+=inc;}}
#endif

/* --------------------------------------------------------------------
   This is aypx:
    for (i=0; i<n; i++) 
       y[i] = x[i] + alpha * y[i];
  ---------------------------------------------------------------------*/
#if defined(PETSC_USE_UNROLL_KERNELS)
#define AYPX(U,Alpha,P,n) {\
switch (n & 0x3) {\
case 3: *U    = *P++ + Alpha * *U;U++;\
case 2: *U    = *P++ + Alpha * *U;U++;\
case 1: *U    = *P++ + Alpha * *U;U++;\
n -= 4;case 0: break;}while (n>0) {U[0] = P[0]+Alpha * U[0];\
U[1] = P[1] + Alpha * U[1];\
U[2] = P[2] + Alpha * U[2]; U[3] = P[3] + Alpha * U[3]; \
U += 4; P += 4; n -= 4;}}

#elif defined(PETSC_USE_WHILE_KERNELS)
#define AYPX(U,a1,p1,n)  {\
while (n--) {*U = *p1++ + a1 * *U;U++;}

#elif defined(PETSC_USE_FOR_KERNELS)
#define AYPX(U,a1,p1,n)  {PetscInt __i;PetscScalar __s1,__s2; \
for(__i=0;__i<n-1;__i+=2){__s1=p1[__i];__s2=p1[__i+1];\
__s1+=a1*U[__i];__s2+=a1*U[__i+1];\
U[__i]=__s1;U[__i+1]=__s2;}\
if (n & 0x1) U[__i] = p1[__i] + a1 * U[__i];}

#else
#define AYPX(U,a1,p1,n)  {PetscInt __i;\
for(__i=0;__i<n;__i++)U[__i]=p1[__i]+a1 * U[__i];}
#endif

/* ----------------------------------------------------------------------------------
       Useful for APXY where alpha == -1 
  ----------------------------------------------------------------------------------
  */
#define YMX(U,p1,n)  {PetscInt __i;\
for(__i=0;__i<n;__i++)U[__i]-=p1[__i];}
/* Useful for APXY where alpha == 1 */
#define YPX(U,p1,n)  {PetscInt __i;\
for(__i=0;__i<n;__i++)U[__i]+=p1[__i];}

#endif<|MERGE_RESOLUTION|>--- conflicted
+++ resolved
@@ -181,11 +181,7 @@
 if (n & 0x1) {\
   *U    += a1 * *p1 + a2 * *p2; U += inc; p1 += inc; p2 += inc;n--;}\
 while (n>0) {U[0] += a1*p1[0]+a2*p2[0];U[inc]+=a1*p1[inc]+a2*p2[inc];\
-<<<<<<< HEAD
-U += 2*inc;p1 += 2*inc;p2+=2*inc; n -= 2;}}
-=======
   U += 2*inc;p1 += 2*inc;p2+=2*inc; n -= 2;}}
->>>>>>> 6d8a6c07
 #define APXY3INC(U,a1,a2,a3,p1,p2,p3,n,inc) {\
 if (n & 0x1) {\
    *U    += a1 * *p1 + a2 * *p2 + a3 * *p3; \
