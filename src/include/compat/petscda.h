--- conflicted
+++ resolved
@@ -1,13 +1,9 @@
 #ifndef _COMPAT_PETSC_DA_H
 #define _COMPAT_PETSC_DA_H
 
-<<<<<<< HEAD
 #if (PETSC_VERSION_(3,0,0))
-=======
-#if PETSC_VERSION_(3,0,0)
 #undef __FUNCT__
 #define __FUNCT__ "DASetCoordinates"
->>>>>>> 9f90b66f
 static PETSC_UNUSED
 PetscErrorCode DASetCoordinates_Compat(DA da,Vec c)
 {
@@ -22,10 +18,7 @@
 #define DASetCoordinates DASetCoordinates_Compat
 #endif
 
-<<<<<<< HEAD
-#if (PETSC_VERSION_(3,0,0))
-=======
-#if (PETSC_VERSION_(3,1,0) ||                    \
+#if (PETSC_VERSION_(3,1,0) || \
      PETSC_VERSION_(3,0,0))
 #undef __FUNCT__
 #define __FUNCT__ "DAGetCoordinates"
@@ -65,85 +58,7 @@
 #define DAGetGhostedCoordinates DAGetGhostedCoordinates_Compat
 #endif
 
-#if (PETSC_VERSION_(2,3,3) || \
-     PETSC_VERSION_(2,3,2))
-#define DM_COOKIE DA_COOKIE
-#define DA_XYZGHOSTED ((DAPeriodicType)-1)
-#endif
-
-#if PETSC_VERSION_(2,3,3)
-#undef __FUNCT__
-#define __FUNCT__ "DASetCoordinates"
-static PETSC_UNUSED
-PetscErrorCode DASetCoordinates_Compat(DA da,Vec c)
-{
-  Vec            cold;
-  PetscErrorCode ierr;
-  PetscFunctionBegin;
-  PetscValidHeaderSpecific(da,DA_COOKIE,1);
-  PetscValidHeaderSpecific(c,VEC_COOKIE,2);
-  ierr = PetscObjectReference((PetscObject)c);CHKERRQ(ierr);
-  ierr = DASetCoordinates(da,c);CHKERRQ(ierr);
-  PetscFunctionReturn(0);
-}
-#define DASetCoordinates DASetCoordinates_Compat
-#endif
-
-#if PETSC_VERSION_(2,3,2)
-#undef __FUNCT__
-#define __FUNCT__ "DASetCoordinates"
-static PETSC_UNUSED
-PetscErrorCode DASetCoordinates_Compat(DA da,Vec c)
-{
-  Vec            cold;
-  PetscErrorCode ierr;
-  PetscFunctionBegin;
-  PetscValidHeaderSpecific(da,DA_COOKIE,1);
-  PetscValidHeaderSpecific(c,VEC_COOKIE,2);
-  ierr = DAGetCoordinates(da,&cold);CHKERRQ(ierr);
-  ierr = PetscObjectReference((PetscObject)c);CHKERRQ(ierr);
-  ierr = DASetCoordinates(da,c);CHKERRQ(ierr);
-  if (cold) {ierr=VecDestroy(cold);CHKERRQ(ierr);}
-  PetscFunctionReturn(0);
-}
-#define DASetCoordinates DASetCoordinates_Compat
-#undef __FUNCT__
-#define __FUNCT__ "DASetUniformCoordinates"
-static PETSC_UNUSED
-PetscErrorCode DASetUniformCoordinates_Compat(DA da,PetscReal xmin,PetscReal xmax,PetscReal ymin,PetscReal ymax,PetscReal zmin,PetscReal zmax)
-{
-  Vec            cold;
-  PetscErrorCode ierr;
-  PetscFunctionBegin;
-  PetscValidHeaderSpecific(da,DA_COOKIE,1);
-  ierr = DAGetCoordinates(da,&cold);CHKERRQ(ierr);
-  ierr = DASetUniformCoordinates(da,xmin,xmax,ymin,ymax,zmin,zmax);CHKERRQ(ierr);
-  if (cold) {ierr=VecDestroy(cold);CHKERRQ(ierr);}
-  PetscFunctionReturn(0);
-}
-#define DASetUniformCoordinates DASetUniformCoordinates_Compat
-#endif
-
-#if (PETSC_VERSION_(2,3,3) || \
-     PETSC_VERSION_(2,3,2))
-#undef __FUNCT__
-#define __FUNCT__ "DACreate"
-static PETSC_UNUSED
-PetscErrorCode DACreate_Compat(MPI_Comm comm,PetscInt dim,DAPeriodicType wrap,DAStencilType stencil_type,
-			       PetscInt M, PetscInt N,PetscInt P,PetscInt m,PetscInt n,PetscInt p,
-			       PetscInt dof,PetscInt sw,
-			       const PetscInt lx[],const PetscInt ly[],const PetscInt lz[],DA *da)
-{
-  return DACreate(comm,dim,wrap,stencil_type,M,N,P,m,n,p,dof,sw,
-		  (PetscInt*)lx,(PetscInt*)ly,(PetscInt*)lz,da);
-}
-#define DACreate DACreate_Compat
-#endif
-
-#if (PETSC_VERSION_(3,0,0) || \
-     PETSC_VERSION_(2,3,3) || \
-     PETSC_VERSION_(2,3,2))
->>>>>>> 9f90b66f
+#if (PETSC_VERSION_(3,0,0))
 #undef __FUNCT__
 #define __FUNCT__ "DASetOptionsPrefix"
 static PETSC_UNUSED
