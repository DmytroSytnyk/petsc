#ifndef _COMPAT_PETSC_DA_H
#define _COMPAT_PETSC_DA_H

#if PETSC_VERSION_(3,0,0)
static PETSC_UNUSED
PetscErrorCode DASetCoordinates_Compat(DA da,Vec c)
{
  PetscErrorCode ierr;
  PetscFunctionBegin;
  PetscValidHeaderSpecific(da,DM_COOKIE,1);
  PetscValidHeaderSpecific(c,VEC_COOKIE,2);
  ierr = PetscObjectReference((PetscObject)c);CHKERRQ(ierr);
  ierr = DASetCoordinates(da,c);CHKERRQ(ierr);
  PetscFunctionReturn(0);
}
#define DASetCoordinates DASetCoordinates_Compat
#endif

<<<<<<< HEAD
#if (PETSC_VERSION_(3,0,0))
=======
#if (PETSC_VERSION_(2,3,3) || \
     PETSC_VERSION_(2,3,2))
#define DM_COOKIE DA_COOKIE
#define DA_XYZGHOSTED ((DAPeriodicType)-1)
#endif

#if (PETSC_VERSION_(2,3,3) || \
     PETSC_VERSION_(2,3,2))
static PETSC_UNUSED
PetscErrorCode DASetCoordinates_Compat(DA da,Vec c)
{
  PetscErrorCode ierr;
  PetscFunctionBegin;
  PetscValidHeaderSpecific(da,DA_COOKIE,1);
  PetscValidHeaderSpecific(c,VEC_COOKIE,2);
  ierr = PetscObjectReference((PetscObject)c);CHKERRQ(ierr);
  ierr = DASetCoordinates(da,c);CHKERRQ(ierr);
  PetscFunctionReturn(0);
}
#define DASetCoordinates DASetCoordinates_Compat
#endif

#if (PETSC_VERSION_(2,3,3) || \
     PETSC_VERSION_(2,3,2))
static PETSC_UNUSED
PetscErrorCode DAGetCoordinates_Compat(DA da,Vec *c)
{
  PetscErrorCode ierr;
  PetscFunctionBegin;
  PetscValidHeaderSpecific(da,DA_COOKIE,1);
  PetscValidPointer(c,2);
  ierr = DAGetCoordinates(da,c);CHKERRQ(ierr);
  ierr = PetscObjectReference((PetscObject)*c);CHKERRQ(ierr);
  PetscFunctionReturn(0);
}
#define DAGetCoordinates DAGetCoordinates_Compat
static PETSC_UNUSED
PetscErrorCode DAGetCoordinateDA_Compat(DA da,DA *cda)
{
  PetscErrorCode ierr;
  PetscFunctionBegin;
  ierr = DAGetCoordinateDA(da,cda);CHKERRQ(ierr);
  ierr = PetscObjectReference((PetscObject)*cda);CHKERRQ(ierr);
  PetscFunctionReturn(0);
}
#define DAGetCoordinateDA DAGetCoordinateDA_Compat
static PETSC_UNUSED
PetscErrorCode DAGetGhostedCoordinates_Compat(DA da,Vec *c)
{
  PetscErrorCode ierr;
  PetscFunctionBegin;
  ierr = DAGetGhostedCoordinates(da,c);CHKERRQ(ierr);
  ierr = PetscObjectReference((PetscObject)*c);CHKERRQ(ierr);
  PetscFunctionReturn(0);
}
#define DAGetGhostedCoordinates DAGetGhostedCoordinates_Compat
#endif


#if (PETSC_VERSION_(2,3,3) || \
     PETSC_VERSION_(2,3,2))
static PETSC_UNUSED
PetscErrorCode DACreate_Compat(MPI_Comm comm,PetscInt dim,DAPeriodicType wrap,DAStencilType stencil_type,
			       PetscInt M, PetscInt N,PetscInt P,PetscInt m,PetscInt n,PetscInt p,
			       PetscInt dof,PetscInt sw,
			       const PetscInt lx[],const PetscInt ly[],const PetscInt lz[],DA *da)
{
  return DACreate(comm,dim,wrap,stencil_type,M,N,P,m,n,p,dof,sw,
		  (PetscInt*)lx,(PetscInt*)ly,(PetscInt*)lz,da);
}
#define DACreate DACreate_Compat
#endif

#if (PETSC_VERSION_(3,0,0) || \
     PETSC_VERSION_(2,3,3) || \
     PETSC_VERSION_(2,3,2))
>>>>>>> 85434d3e
#undef __FUNCT__
#define __FUNCT__ "DASetOptionsPrefix"
static PETSC_UNUSED
PetscErrorCode DASetOptionsPrefix(DA da,const char prefix[])
{
  PetscErrorCode ierr;
  PetscFunctionBegin;
  PetscValidHeaderSpecific(da,DM_COOKIE,1);
  ierr = PetscObjectSetOptionsPrefix((PetscObject)da,prefix);CHKERRQ(ierr);
  PetscFunctionReturn(0);
}
#endif

#if (PETSC_VERSION_(3,0,0))
#undef __FUNCT__
#define __FUNCT__ "DASetFromOptions"
static PETSC_UNUSED
PetscErrorCode DASetFromOptions(DA da) {
  PetscErrorCode ierr;
  PetscFunctionBegin;
  PetscValidHeaderSpecific(da,DM_COOKIE,1);
  ierr = PetscOptionsBegin(((PetscObject)da)->comm,((PetscObject)da)->prefix,"DA Options","DA");CHKERRQ(ierr);
  ierr = PetscOptionsEnd();CHKERRQ(ierr);
  PetscFunctionReturn(0);
}
#endif

#endif /* _COMPAT_PETSC_DA_H */<|MERGE_RESOLUTION|>--- conflicted
+++ resolved
@@ -1,7 +1,7 @@
 #ifndef _COMPAT_PETSC_DA_H
 #define _COMPAT_PETSC_DA_H
 
-#if PETSC_VERSION_(3,0,0)
+#if (PETSC_VERSION_(3,0,0))
 static PETSC_UNUSED
 PetscErrorCode DASetCoordinates_Compat(DA da,Vec c)
 {
@@ -16,86 +16,7 @@
 #define DASetCoordinates DASetCoordinates_Compat
 #endif
 
-<<<<<<< HEAD
 #if (PETSC_VERSION_(3,0,0))
-=======
-#if (PETSC_VERSION_(2,3,3) || \
-     PETSC_VERSION_(2,3,2))
-#define DM_COOKIE DA_COOKIE
-#define DA_XYZGHOSTED ((DAPeriodicType)-1)
-#endif
-
-#if (PETSC_VERSION_(2,3,3) || \
-     PETSC_VERSION_(2,3,2))
-static PETSC_UNUSED
-PetscErrorCode DASetCoordinates_Compat(DA da,Vec c)
-{
-  PetscErrorCode ierr;
-  PetscFunctionBegin;
-  PetscValidHeaderSpecific(da,DA_COOKIE,1);
-  PetscValidHeaderSpecific(c,VEC_COOKIE,2);
-  ierr = PetscObjectReference((PetscObject)c);CHKERRQ(ierr);
-  ierr = DASetCoordinates(da,c);CHKERRQ(ierr);
-  PetscFunctionReturn(0);
-}
-#define DASetCoordinates DASetCoordinates_Compat
-#endif
-
-#if (PETSC_VERSION_(2,3,3) || \
-     PETSC_VERSION_(2,3,2))
-static PETSC_UNUSED
-PetscErrorCode DAGetCoordinates_Compat(DA da,Vec *c)
-{
-  PetscErrorCode ierr;
-  PetscFunctionBegin;
-  PetscValidHeaderSpecific(da,DA_COOKIE,1);
-  PetscValidPointer(c,2);
-  ierr = DAGetCoordinates(da,c);CHKERRQ(ierr);
-  ierr = PetscObjectReference((PetscObject)*c);CHKERRQ(ierr);
-  PetscFunctionReturn(0);
-}
-#define DAGetCoordinates DAGetCoordinates_Compat
-static PETSC_UNUSED
-PetscErrorCode DAGetCoordinateDA_Compat(DA da,DA *cda)
-{
-  PetscErrorCode ierr;
-  PetscFunctionBegin;
-  ierr = DAGetCoordinateDA(da,cda);CHKERRQ(ierr);
-  ierr = PetscObjectReference((PetscObject)*cda);CHKERRQ(ierr);
-  PetscFunctionReturn(0);
-}
-#define DAGetCoordinateDA DAGetCoordinateDA_Compat
-static PETSC_UNUSED
-PetscErrorCode DAGetGhostedCoordinates_Compat(DA da,Vec *c)
-{
-  PetscErrorCode ierr;
-  PetscFunctionBegin;
-  ierr = DAGetGhostedCoordinates(da,c);CHKERRQ(ierr);
-  ierr = PetscObjectReference((PetscObject)*c);CHKERRQ(ierr);
-  PetscFunctionReturn(0);
-}
-#define DAGetGhostedCoordinates DAGetGhostedCoordinates_Compat
-#endif
-
-
-#if (PETSC_VERSION_(2,3,3) || \
-     PETSC_VERSION_(2,3,2))
-static PETSC_UNUSED
-PetscErrorCode DACreate_Compat(MPI_Comm comm,PetscInt dim,DAPeriodicType wrap,DAStencilType stencil_type,
-			       PetscInt M, PetscInt N,PetscInt P,PetscInt m,PetscInt n,PetscInt p,
-			       PetscInt dof,PetscInt sw,
-			       const PetscInt lx[],const PetscInt ly[],const PetscInt lz[],DA *da)
-{
-  return DACreate(comm,dim,wrap,stencil_type,M,N,P,m,n,p,dof,sw,
-		  (PetscInt*)lx,(PetscInt*)ly,(PetscInt*)lz,da);
-}
-#define DACreate DACreate_Compat
-#endif
-
-#if (PETSC_VERSION_(3,0,0) || \
-     PETSC_VERSION_(2,3,3) || \
-     PETSC_VERSION_(2,3,2))
->>>>>>> 85434d3e
 #undef __FUNCT__
 #define __FUNCT__ "DASetOptionsPrefix"
 static PETSC_UNUSED
