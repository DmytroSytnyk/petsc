--- conflicted
+++ resolved
@@ -229,39 +229,25 @@
 @*/
 PetscErrorCode DMPlexTSComputeIJacobianFEM(DM dm, PetscReal time, Vec locX, Vec locX_t, PetscReal X_tShift, Mat Jac, Mat JacP, void *user)
 {
-<<<<<<< HEAD
   DM             plex;
   PetscDS        prob;
-  PetscInt       cStart, cEnd, cEndInterior;
   PetscBool      hasJac, hasPrec;
-=======
   IS             cellIS;
-  DM             plex;
   PetscInt       depth;
->>>>>>> 9609f005
   PetscErrorCode ierr;
 
   PetscFunctionBegin;
   ierr = DMTSConvertPlex(dm,&plex,PETSC_TRUE);CHKERRQ(ierr);
-<<<<<<< HEAD
-  ierr = DMPlexGetHeightStratum(plex, 0, &cStart, &cEnd);CHKERRQ(ierr);
-  ierr = DMPlexGetHybridBounds(plex, &cEndInterior, NULL, NULL, NULL);CHKERRQ(ierr);
-  cEnd = cEndInterior < 0 ? cEnd : cEndInterior;
   ierr = DMGetDS(dm, &prob);CHKERRQ(ierr);
   ierr = PetscDSHasJacobian(prob, &hasJac);CHKERRQ(ierr);
   ierr = PetscDSHasJacobianPreconditioner(prob, &hasPrec);CHKERRQ(ierr);
   if (hasJac && hasPrec) {ierr = MatZeroEntries(Jac);CHKERRQ(ierr);}
   ierr = MatZeroEntries(JacP);CHKERRQ(ierr);
-  ierr = DMPlexComputeJacobian_Internal(plex, cStart, cEnd, time, X_tShift, locX, locX_t, Jac, JacP, user);CHKERRQ(ierr);
-=======
   ierr = DMPlexGetDepth(plex,&depth);CHKERRQ(ierr);
   ierr = DMGetStratumIS(plex, "dim", depth, &cellIS);CHKERRQ(ierr);
-  if (!cellIS) {
-    ierr = DMGetStratumIS(plex, "depth", depth, &cellIS);CHKERRQ(ierr);
-  }
+  if (!cellIS) {ierr = DMGetStratumIS(plex, "depth", depth, &cellIS);CHKERRQ(ierr);}
   ierr = DMPlexComputeJacobian_Internal(plex, cellIS, time, X_tShift, locX, locX_t, Jac, JacP, user);CHKERRQ(ierr);
   ierr = ISDestroy(&cellIS);CHKERRQ(ierr);
->>>>>>> 9609f005
   ierr = DMDestroy(&plex);CHKERRQ(ierr);
   PetscFunctionReturn(0);
 }
