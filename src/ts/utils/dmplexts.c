#include <petsc/private/dmpleximpl.h> /*I "petscdmplex.h" I*/
#include <petsc/private/tsimpl.h>     /*I "petscts.h" I*/
#include <petsc/private/snesimpl.h>
#include <petscds.h>
#include <petscfv.h>

static PetscErrorCode DMTSConvertPlex(DM dm, DM *plex, PetscBool copy)
{
  PetscBool      isPlex;
  PetscErrorCode ierr;

  PetscFunctionBegin;
  ierr = PetscObjectTypeCompare((PetscObject) dm, DMPLEX, &isPlex);CHKERRQ(ierr);
  if (isPlex) {
    *plex = dm;
    ierr = PetscObjectReference((PetscObject) dm);CHKERRQ(ierr);
  } else {
    ierr = PetscObjectQuery((PetscObject) dm, "dm_plex", (PetscObject *) plex);CHKERRQ(ierr);
    if (!*plex) {
      ierr = DMConvert(dm,DMPLEX,plex);CHKERRQ(ierr);
      ierr = PetscObjectCompose((PetscObject) dm, "dm_plex", (PetscObject) *plex);CHKERRQ(ierr);
      if (copy) {
        PetscInt    i;
        PetscObject obj;
        const char *comps[3] = {"A","dmAux","dmCh"};

        ierr = DMCopyDMTS(dm, *plex);CHKERRQ(ierr);
        ierr = DMCopyDMSNES(dm, *plex);CHKERRQ(ierr);
        for (i = 0; i < 3; i++) {
          ierr = PetscObjectQuery((PetscObject) dm, comps[i], &obj);CHKERRQ(ierr);
          ierr = PetscObjectCompose((PetscObject) *plex, comps[i], obj);CHKERRQ(ierr);
        }
      }
    } else {
      ierr = PetscObjectReference((PetscObject) *plex);CHKERRQ(ierr);
    }
  }
  PetscFunctionReturn(0);
}


/*@
  DMPlexTSGetGeometryFVM - Return precomputed geometric data

  Input Parameter:
. dm - The DM

  Output Parameters:
+ facegeom - The values precomputed from face geometry
. cellgeom - The values precomputed from cell geometry
- minRadius - The minimum radius over the mesh of an inscribed sphere in a cell

  Level: developer

.seealso: DMPlexTSSetRHSFunctionLocal()
@*/
PetscErrorCode DMPlexTSGetGeometryFVM(DM dm, Vec *facegeom, Vec *cellgeom, PetscReal *minRadius)
{
  PetscErrorCode ierr;

  PetscFunctionBegin;
  ierr = DMPlexSNESGetGeometryFVM(dm,facegeom,cellgeom,minRadius);CHKERRQ(ierr);
  PetscFunctionReturn(0);
}

/*@C
  DMPlexTSGetGradientDM - Return gradient data layout

  Input Parameters:
+ dm - The DM
- fv - The PetscFV

  Output Parameter:
. dmGrad - The layout for gradient values

  Level: developer

.seealso: DMPlexTSGetGeometryFVM(), DMPlexTSSetRHSFunctionLocal()
@*/
PetscErrorCode DMPlexTSGetGradientDM(DM dm, PetscFV fv, DM *dmGrad)
{
  PetscErrorCode ierr;

  PetscFunctionBegin;
  ierr = DMPlexSNESGetGradientDM(dm,fv,dmGrad);CHKERRQ(ierr);
  PetscFunctionReturn(0);
}

/*@
  DMPlexTSComputeRHSFunctionFVM - Form the local forcing F from the local input X using pointwise functions specified by the user

  Input Parameters:
+ dm - The mesh
. t - The time
. locX  - Local solution
- user - The user context

  Output Parameter:
. F  - Global output vector

  Level: developer

.seealso: DMPlexComputeJacobianActionFEM()
@*/
PetscErrorCode DMPlexTSComputeRHSFunctionFVM(DM dm, PetscReal time, Vec locX, Vec F, void *user)
{
  Vec            locF;
  IS             cellIS;
  DM             plex;
  PetscInt       depth;
  PetscErrorCode ierr;

  PetscFunctionBegin;
  ierr = DMTSConvertPlex(dm,&plex,PETSC_TRUE);CHKERRQ(ierr);
  ierr = DMPlexGetDepth(plex, &depth);CHKERRQ(ierr);
  ierr = DMGetStratumIS(plex, "dim", depth, &cellIS);CHKERRQ(ierr);
  if (!cellIS) {
    ierr = DMGetStratumIS(plex, "depth", depth, &cellIS);CHKERRQ(ierr);
  }
  ierr = DMGetLocalVector(plex, &locF);CHKERRQ(ierr);
  ierr = VecZeroEntries(locF);CHKERRQ(ierr);
  ierr = DMPlexComputeResidual_Internal(plex, cellIS, time, locX, NULL, time, locF, user);CHKERRQ(ierr);
  ierr = DMLocalToGlobalBegin(plex, locF, ADD_VALUES, F);CHKERRQ(ierr);
  ierr = DMLocalToGlobalEnd(plex, locF, ADD_VALUES, F);CHKERRQ(ierr);
  ierr = DMRestoreLocalVector(plex, &locF);CHKERRQ(ierr);
  ierr = ISDestroy(&cellIS);CHKERRQ(ierr);
  ierr = DMDestroy(&plex);CHKERRQ(ierr);
  PetscFunctionReturn(0);
}

/*@
  DMPlexTSComputeBoundary - Insert the essential boundary values for the local input X and/or its time derivative X_t using pointwise functions specified by the user

  Input Parameters:
+ dm - The mesh
. t - The time
. locX  - Local solution
. locX_t - Local solution time derivative, or NULL
- user - The user context

  Level: developer

.seealso: DMPlexComputeJacobianActionFEM()
@*/
PetscErrorCode DMPlexTSComputeBoundary(DM dm, PetscReal time, Vec locX, Vec locX_t, void *user)
{
  DM             plex;
  Vec            faceGeometryFVM = NULL;
  PetscInt       Nf, f;
  PetscErrorCode ierr;

  PetscFunctionBegin;
  ierr = DMTSConvertPlex(dm, &plex, PETSC_TRUE);CHKERRQ(ierr);
  ierr = DMGetNumFields(plex, &Nf);CHKERRQ(ierr);
  if (!locX_t) {
    /* This is the RHS part */
    for (f = 0; f < Nf; f++) {
      PetscObject  obj;
      PetscClassId id;

      ierr = DMGetField(plex, f, &obj);CHKERRQ(ierr);
      ierr = PetscObjectGetClassId(obj, &id);CHKERRQ(ierr);
      if (id == PETSCFV_CLASSID) {
        ierr = DMPlexSNESGetGeometryFVM(plex, &faceGeometryFVM, NULL, NULL);CHKERRQ(ierr);
        break;
      }
    }
  }
  ierr = DMPlexInsertBoundaryValues(plex, PETSC_TRUE, locX, time, faceGeometryFVM, NULL, NULL);CHKERRQ(ierr);
  /* TODO: locX_t */
  ierr = DMDestroy(&plex);CHKERRQ(ierr);
  PetscFunctionReturn(0);
}

/*@
  DMPlexTSComputeIFunctionFEM - Form the local residual F from the local input X using pointwise functions specified by the user

  Input Parameters:
+ dm - The mesh
. t - The time
. locX  - Local solution
. locX_t - Local solution time derivative, or NULL
- user - The user context

  Output Parameter:
. locF  - Local output vector

  Level: developer

.seealso: DMPlexComputeJacobianActionFEM()
@*/
PetscErrorCode DMPlexTSComputeIFunctionFEM(DM dm, PetscReal time, Vec locX, Vec locX_t, Vec locF, void *user)
{
  DM             plex;
  IS             cellIS;
  PetscInt       depth;
  PetscErrorCode ierr;

  PetscFunctionBegin;
  ierr = DMTSConvertPlex(dm,&plex,PETSC_TRUE);CHKERRQ(ierr);
  ierr = DMPlexGetDepth(plex, &depth);CHKERRQ(ierr);
  ierr = DMGetStratumIS(plex, "dim", depth, &cellIS);CHKERRQ(ierr);
  if (!cellIS) {
    ierr = DMGetStratumIS(plex, "depth", depth, &cellIS);CHKERRQ(ierr);
  }
  ierr = DMPlexComputeResidual_Internal(plex, cellIS, time, locX, locX_t, time, locF, user);CHKERRQ(ierr);
  ierr = ISDestroy(&cellIS);CHKERRQ(ierr);
  ierr = DMDestroy(&plex);CHKERRQ(ierr);
  PetscFunctionReturn(0);
}

/*@
  DMPlexTSComputeIJacobianFEM - Form the local Jacobian J from the local input X using pointwise functions specified by the user

  Input Parameters:
+ dm - The mesh
. t - The time
. locX  - Local solution
. locX_t - Local solution time derivative, or NULL
. X_tshift - The multiplicative parameter for dF/du_t
- user - The user context

  Output Parameter:
. locF  - Local output vector

  Level: developer

.seealso: DMPlexComputeJacobianActionFEM()
@*/
PetscErrorCode DMPlexTSComputeIJacobianFEM(DM dm, PetscReal time, Vec locX, Vec locX_t, PetscReal X_tShift, Mat Jac, Mat JacP, void *user)
{
  DM             plex;
  PetscDS        prob;
  PetscBool      hasJac, hasPrec;
  IS             cellIS;
  PetscInt       depth;
  PetscErrorCode ierr;

  PetscFunctionBegin;
  ierr = DMTSConvertPlex(dm,&plex,PETSC_TRUE);CHKERRQ(ierr);
  ierr = DMGetDS(dm, &prob);CHKERRQ(ierr);
  ierr = PetscDSHasJacobian(prob, &hasJac);CHKERRQ(ierr);
  ierr = PetscDSHasJacobianPreconditioner(prob, &hasPrec);CHKERRQ(ierr);
  if (hasJac && hasPrec) {ierr = MatZeroEntries(Jac);CHKERRQ(ierr);}
  ierr = MatZeroEntries(JacP);CHKERRQ(ierr);
  ierr = DMPlexGetDepth(plex,&depth);CHKERRQ(ierr);
  ierr = DMGetStratumIS(plex, "dim", depth, &cellIS);CHKERRQ(ierr);
  if (!cellIS) {ierr = DMGetStratumIS(plex, "depth", depth, &cellIS);CHKERRQ(ierr);}
  ierr = DMPlexComputeJacobian_Internal(plex, cellIS, time, X_tShift, locX, locX_t, Jac, JacP, user);CHKERRQ(ierr);
  ierr = ISDestroy(&cellIS);CHKERRQ(ierr);
  ierr = DMDestroy(&plex);CHKERRQ(ierr);
  PetscFunctionReturn(0);
}

/*@C
  DMTSCheckFromOptions - Check the residual and Jacobian functions using the exact solution by outputting some diagnostic information

  Input Parameters:
+ ts - the TS object
. u    - representative TS vector
. exactFuncs - pointwise functions of the exact solution for each field
- ctxs - contexts for the functions

  Level: developer
@*/
PetscErrorCode DMTSCheckFromOptions(TS ts, Vec u, PetscErrorCode (**exactFuncs)(PetscInt dim, PetscReal time, const PetscReal x[], PetscInt Nf, PetscScalar *u, void *ctx), void **ctxs)
{
  DM             dm;
  SNES           snes;
  Vec            sol;
  PetscBool      check;
  PetscErrorCode ierr;

  PetscFunctionBegin;
  ierr = PetscOptionsHasName(((PetscObject)ts)->options,((PetscObject)ts)->prefix, "-dmts_check", &check);CHKERRQ(ierr);
  if (!check) PetscFunctionReturn(0);
  ierr = VecDuplicate(u, &sol);CHKERRQ(ierr);
  ierr = VecCopy(u, sol);CHKERRQ(ierr);
  ierr = TSSetSolution(ts, u);CHKERRQ(ierr);
  ierr = TSGetDM(ts, &dm);CHKERRQ(ierr);
  ierr = TSSetUp(ts);CHKERRQ(ierr);
  ierr = TSGetSNES(ts, &snes);CHKERRQ(ierr);
<<<<<<< HEAD
  ierr = SNESSetSolution(snes, sol);CHKERRQ(ierr);
=======
  ierr = SNESSetSolution(snes, u);CHKERRQ(ierr);
>>>>>>> c1aa81dd
  ierr = DMSNESCheckFromOptions_Internal(snes, dm, sol, exactFuncs, ctxs);CHKERRQ(ierr);
  ierr = VecDestroy(&sol);CHKERRQ(ierr);
  PetscFunctionReturn(0);
}<|MERGE_RESOLUTION|>--- conflicted
+++ resolved
@@ -280,11 +280,7 @@
   ierr = TSGetDM(ts, &dm);CHKERRQ(ierr);
   ierr = TSSetUp(ts);CHKERRQ(ierr);
   ierr = TSGetSNES(ts, &snes);CHKERRQ(ierr);
-<<<<<<< HEAD
-  ierr = SNESSetSolution(snes, sol);CHKERRQ(ierr);
-=======
   ierr = SNESSetSolution(snes, u);CHKERRQ(ierr);
->>>>>>> c1aa81dd
   ierr = DMSNESCheckFromOptions_Internal(snes, dm, sol, exactFuncs, ctxs);CHKERRQ(ierr);
   ierr = VecDestroy(&sol);CHKERRQ(ierr);
   PetscFunctionReturn(0);
