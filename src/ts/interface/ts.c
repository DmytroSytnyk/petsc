
#include <petsc/private/tsimpl.h>        /*I "petscts.h"  I*/
#include <petscdmshell.h>
#include <petscdmda.h>
#include <petscviewer.h>
#include <petscdraw.h>

/* Logging support */
PetscClassId  TS_CLASSID, DMTS_CLASSID;
PetscLogEvent TS_AdjointStep, TS_Step, TS_PseudoComputeTimeStep, TS_FunctionEval, TS_JacobianEval;

const char *const TSExactFinalTimeOptions[] = {"UNSPECIFIED","STEPOVER","INTERPOLATE","MATCHSTEP","TSExactFinalTimeOption","TS_EXACTFINALTIME_",0};

struct _n_TSMonitorDrawCtx {
  PetscViewer   viewer;
  Vec           initialsolution;
  PetscBool     showinitial;
  PetscInt      howoften;  /* when > 0 uses step % howoften, when negative only final solution plotted */
  PetscBool     showtimestepandtime;
};

/*@C
   TSMonitorSetFromOptions - Sets a monitor function and viewer appropriate for the type indicated by the user

   Collective on TS

   Input Parameters:
+  ts - TS object you wish to monitor
.  name - the monitor type one is seeking
.  help - message indicating what monitoring is done
.  manual - manual page for the monitor
.  monitor - the monitor function
-  monitorsetup - a function that is called once ONLY if the user selected this monitor that may set additional features of the TS or PetscViewer objects

   Level: developer

.seealso: PetscOptionsGetViewer(), PetscOptionsGetReal(), PetscOptionsHasName(), PetscOptionsGetString(),
          PetscOptionsGetIntArray(), PetscOptionsGetRealArray(), PetscOptionsBool()
          PetscOptionsInt(), PetscOptionsString(), PetscOptionsReal(), PetscOptionsBool(),
          PetscOptionsName(), PetscOptionsBegin(), PetscOptionsEnd(), PetscOptionsHead(),
          PetscOptionsStringArray(),PetscOptionsRealArray(), PetscOptionsScalar(),
          PetscOptionsBoolGroupBegin(), PetscOptionsBoolGroup(), PetscOptionsBoolGroupEnd(),
          PetscOptionsFList(), PetscOptionsEList()
@*/
PetscErrorCode  TSMonitorSetFromOptions(TS ts,const char name[],const char help[], const char manual[],PetscErrorCode (*monitor)(TS,PetscInt,PetscReal,Vec,PetscViewerAndFormat*),PetscErrorCode (*monitorsetup)(TS,PetscViewerAndFormat*))
{
  PetscErrorCode    ierr;
  PetscViewer       viewer;
  PetscViewerFormat format;
  PetscBool         flg;

  PetscFunctionBegin;
  ierr = PetscOptionsGetViewer(PetscObjectComm((PetscObject)ts),((PetscObject)ts)->prefix,name,&viewer,&format,&flg);CHKERRQ(ierr);
  if (flg) {
    PetscViewerAndFormat *vf;
    ierr = PetscViewerAndFormatCreate(viewer,format,&vf);CHKERRQ(ierr);
    ierr = PetscObjectDereference((PetscObject)viewer);CHKERRQ(ierr);
    if (monitorsetup) {
      ierr = (*monitorsetup)(ts,vf);CHKERRQ(ierr);
    }
    ierr = TSMonitorSet(ts,(PetscErrorCode (*)(TS,PetscInt,PetscReal,Vec,void*))monitor,vf,(PetscErrorCode (*)(void**))PetscViewerAndFormatDestroy);CHKERRQ(ierr);
  }
  PetscFunctionReturn(0);
}

/*@C
   TSAdjointMonitorSensi - monitors the first lambda sensitivity

   Level: intermediate

.keywords: TS, set, monitor

.seealso: TSAdjointMonitorSet()
@*/
PetscErrorCode TSAdjointMonitorSensi(TS ts,PetscInt step,PetscReal ptime,Vec v,PetscInt numcost,Vec *lambda,Vec *mu,PetscViewerAndFormat *vf)
{
  PetscErrorCode ierr;
  PetscViewer    viewer = vf->viewer;

  PetscFunctionBegin;
  PetscValidHeaderSpecific(viewer,PETSC_VIEWER_CLASSID,4);
  ierr = PetscViewerPushFormat(viewer,vf->format);CHKERRQ(ierr);
  ierr = VecView(lambda[0],viewer);CHKERRQ(ierr);
  ierr = PetscViewerPopFormat(viewer);CHKERRQ(ierr);
  PetscFunctionReturn(0);
}

/*@C
   TSAdjointMonitorSetFromOptions - Sets a monitor function and viewer appropriate for the type indicated by the user

   Collective on TS

   Input Parameters:
+  ts - TS object you wish to monitor
.  name - the monitor type one is seeking
.  help - message indicating what monitoring is done
.  manual - manual page for the monitor
.  monitor - the monitor function
-  monitorsetup - a function that is called once ONLY if the user selected this monitor that may set additional features of the TS or PetscViewer objects

   Level: developer

.seealso: PetscOptionsGetViewer(), PetscOptionsGetReal(), PetscOptionsHasName(), PetscOptionsGetString(),
          PetscOptionsGetIntArray(), PetscOptionsGetRealArray(), PetscOptionsBool()
          PetscOptionsInt(), PetscOptionsString(), PetscOptionsReal(), PetscOptionsBool(),
          PetscOptionsName(), PetscOptionsBegin(), PetscOptionsEnd(), PetscOptionsHead(),
          PetscOptionsStringArray(),PetscOptionsRealArray(), PetscOptionsScalar(),
          PetscOptionsBoolGroupBegin(), PetscOptionsBoolGroup(), PetscOptionsBoolGroupEnd(),
          PetscOptionsFList(), PetscOptionsEList()
@*/
PetscErrorCode  TSAdjointMonitorSetFromOptions(TS ts,const char name[],const char help[], const char manual[],PetscErrorCode (*monitor)(TS,PetscInt,PetscReal,Vec,PetscInt,Vec*,Vec*,PetscViewerAndFormat*),PetscErrorCode (*monitorsetup)(TS,PetscViewerAndFormat*))
{
  PetscErrorCode    ierr;
  PetscViewer       viewer;
  PetscViewerFormat format;
  PetscBool         flg;

  PetscFunctionBegin;
  ierr = PetscOptionsGetViewer(PetscObjectComm((PetscObject)ts),((PetscObject)ts)->prefix,name,&viewer,&format,&flg);CHKERRQ(ierr);
  if (flg) {
    PetscViewerAndFormat *vf;
    ierr = PetscViewerAndFormatCreate(viewer,format,&vf);CHKERRQ(ierr);
    ierr = PetscObjectDereference((PetscObject)viewer);CHKERRQ(ierr);
    if (monitorsetup) {
      ierr = (*monitorsetup)(ts,vf);CHKERRQ(ierr);
    }
    ierr = TSAdjointMonitorSet(ts,(PetscErrorCode (*)(TS,PetscInt,PetscReal,Vec,PetscInt,Vec*,Vec*,void*))monitor,vf,(PetscErrorCode (*)(void**))PetscViewerAndFormatDestroy);CHKERRQ(ierr);
  }
  PetscFunctionReturn(0);
}

static PetscErrorCode TSAdaptSetDefaultType(TSAdapt adapt,TSAdaptType default_type)
{
  PetscErrorCode ierr;

  PetscFunctionBegin;
  PetscValidHeaderSpecific(adapt,TSADAPT_CLASSID,1);
  PetscValidCharPointer(default_type,2);
  if (!((PetscObject)adapt)->type_name) {
    ierr = TSAdaptSetType(adapt,default_type);CHKERRQ(ierr);
  }
  PetscFunctionReturn(0);
}

/*@
   TSSetFromOptions - Sets various TS parameters from user options.

   Collective on TS

   Input Parameter:
.  ts - the TS context obtained from TSCreate()

   Options Database Keys:
+  -ts_type <type> - TSEULER, TSBEULER, TSSUNDIALS, TSPSEUDO, TSCN, TSRK, TSTHETA, TSALPHA, TSGLLE, TSSSP, TSGLEE
.  -ts_save_trajectory - checkpoint the solution at each time-step
.  -ts_max_steps <maxsteps> - maximum number of time-steps to take
.  -ts_final_time <time> - maximum time to compute to
.  -ts_dt <dt> - initial time step
.  -ts_exact_final_time <stepover,interpolate,matchstep> whether to stop at the exact given final time and how to compute the solution at that ti,e
.  -ts_max_snes_failures <maxfailures> - Maximum number of nonlinear solve failures allowed
.  -ts_max_reject <maxrejects> - Maximum number of step rejections before step fails
.  -ts_error_if_step_fails <true,false> - Error if no step succeeds
.  -ts_rtol <rtol> - relative tolerance for local truncation error
.  -ts_atol <atol> Absolute tolerance for local truncation error
.  -ts_adjoint_solve <yes,no> After solving the ODE/DAE solve the adjoint problem (requires -ts_save_trajectory)
.  -ts_fd_color - Use finite differences with coloring to compute IJacobian
.  -ts_monitor - print information at each timestep
.  -ts_monitor_lg_solution - Monitor solution graphically
.  -ts_monitor_lg_error - Monitor error graphically
.  -ts_monitor_lg_timestep - Monitor timestep size graphically
.  -ts_monitor_lg_snes_iterations - Monitor number nonlinear iterations for each timestep graphically
.  -ts_monitor_lg_ksp_iterations - Monitor number nonlinear iterations for each timestep graphically
.  -ts_monitor_sp_eig - Monitor eigenvalues of linearized operator graphically
.  -ts_monitor_draw_solution - Monitor solution graphically
.  -ts_monitor_draw_solution_phase  <xleft,yleft,xright,yright> - Monitor solution graphically with phase diagram, requires problem with exactly 2 degrees of freedom
.  -ts_monitor_draw_error - Monitor error graphically, requires use to have provided TSSetSolutionFunction()
.  -ts_monitor_solution [ascii binary draw][:filename][:viewerformat] - monitors the solution at each timestep
.  -ts_monitor_solution_vtk <filename.vts,filename.vtu> - Save each time step to a binary file, use filename-%%03D.vts (filename-%%03D.vtu)
.  -ts_monitor_envelope - determine maximum and minimum value of each component of the solution over the solution time
.  -ts_adjoint_monitor - print information at each adjoint time step
-  -ts_adjoint_monitor_draw_sensi - monitor the sensitivity of the first cost function wrt initial conditions (lambda[0]) graphically

   Developer Note: We should unify all the -ts_monitor options in the way that -xxx_view has been unified

   Level: beginner

.keywords: TS, timestep, set, options, database

.seealso: TSGetType()
@*/
PetscErrorCode  TSSetFromOptions(TS ts)
{
  PetscBool              opt,flg,tflg;
  PetscErrorCode         ierr;
  char                   monfilename[PETSC_MAX_PATH_LEN];
  PetscReal              time_step;
  TSExactFinalTimeOption eftopt;
  char                   dir[16];
  TSIFunction            ifun;
  const char             *defaultType;
  char                   typeName[256];

  PetscFunctionBegin;
  PetscValidHeaderSpecific(ts, TS_CLASSID,1);

  ierr = TSRegisterAll();CHKERRQ(ierr);
  ierr = TSGetIFunction(ts,NULL,&ifun,NULL);CHKERRQ(ierr);

  ierr = PetscObjectOptionsBegin((PetscObject)ts);CHKERRQ(ierr);
  if (((PetscObject)ts)->type_name)
    defaultType = ((PetscObject)ts)->type_name;
  else
    defaultType = ifun ? TSBEULER : TSEULER;
  ierr = PetscOptionsFList("-ts_type","TS method","TSSetType",TSList,defaultType,typeName,256,&opt);CHKERRQ(ierr);
  if (opt) {
    ierr = TSSetType(ts,typeName);CHKERRQ(ierr);
  } else {
    ierr = TSSetType(ts,defaultType);CHKERRQ(ierr);
  }

  /* Handle generic TS options */
  ierr = PetscOptionsInt("-ts_max_steps","Maximum number of time steps","TSSetDuration",ts->max_steps,&ts->max_steps,NULL);CHKERRQ(ierr);
  ierr = PetscOptionsReal("-ts_final_time","Time to run to","TSSetDuration",ts->max_time,&ts->max_time,NULL);CHKERRQ(ierr);
  ierr = PetscOptionsReal("-ts_init_time","Initial time","TSSetTime",ts->ptime,&ts->ptime,NULL);CHKERRQ(ierr);
  ierr = PetscOptionsReal("-ts_dt","Initial time step","TSSetTimeStep",ts->time_step,&time_step,&flg);CHKERRQ(ierr);
  if (flg) {ierr = TSSetTimeStep(ts,time_step);CHKERRQ(ierr);}
  ierr = PetscOptionsEnum("-ts_exact_final_time","Option for handling of final time step","TSSetExactFinalTime",TSExactFinalTimeOptions,(PetscEnum)ts->exact_final_time,(PetscEnum*)&eftopt,&flg);CHKERRQ(ierr);
  if (flg) {ierr = TSSetExactFinalTime(ts,eftopt);CHKERRQ(ierr);}
  ierr = PetscOptionsInt("-ts_max_snes_failures","Maximum number of nonlinear solve failures","TSSetMaxSNESFailures",ts->max_snes_failures,&ts->max_snes_failures,NULL);CHKERRQ(ierr);
  ierr = PetscOptionsInt("-ts_max_reject","Maximum number of step rejections before step fails","TSSetMaxStepRejections",ts->max_reject,&ts->max_reject,NULL);CHKERRQ(ierr);
  ierr = PetscOptionsBool("-ts_error_if_step_fails","Error if no step succeeds","TSSetErrorIfStepFails",ts->errorifstepfailed,&ts->errorifstepfailed,NULL);CHKERRQ(ierr);
  ierr = PetscOptionsReal("-ts_rtol","Relative tolerance for local truncation error","TSSetTolerances",ts->rtol,&ts->rtol,NULL);CHKERRQ(ierr);
  ierr = PetscOptionsReal("-ts_atol","Absolute tolerance for local truncation error","TSSetTolerances",ts->atol,&ts->atol,NULL);CHKERRQ(ierr);

#if defined(PETSC_HAVE_SAWS)
  {
  PetscBool set;
  flg  = PETSC_FALSE;
  ierr = PetscOptionsBool("-ts_saws_block","Block for SAWs memory snooper at end of TSSolve","PetscObjectSAWsBlock",((PetscObject)ts)->amspublishblock,&flg,&set);CHKERRQ(ierr);
  if (set) {
    ierr = PetscObjectSAWsSetBlock((PetscObject)ts,flg);CHKERRQ(ierr);
  }
  }
#endif

  /* Monitor options */
  ierr = TSMonitorSetFromOptions(ts,"-ts_monitor","Monitor time and timestep size","TSMonitorDefault",TSMonitorDefault,NULL);CHKERRQ(ierr);
  ierr = TSMonitorSetFromOptions(ts,"-ts_monitor_solution","View the solution at each timestep","TSMonitorSolution",TSMonitorSolution,NULL);CHKERRQ(ierr);
  ierr = TSAdjointMonitorSetFromOptions(ts,"-ts_adjoint_monitor","Monitor adjoint timestep size","TSAdjointMonitorDefault",TSAdjointMonitorDefault,NULL);CHKERRQ(ierr);
  ierr = TSAdjointMonitorSetFromOptions(ts,"-ts_adjoint_monitor_sensi","Monitor sensitivity in the adjoint computation","TSAdjointMonitorSensi",TSAdjointMonitorSensi,NULL);CHKERRQ(ierr);

  ierr = PetscOptionsString("-ts_monitor_python","Use Python function","TSMonitorSet",0,monfilename,PETSC_MAX_PATH_LEN,&flg);CHKERRQ(ierr);
  if (flg) {ierr = PetscPythonMonitorSet((PetscObject)ts,monfilename);CHKERRQ(ierr);}

  ierr = PetscOptionsName("-ts_monitor_lg_solution","Monitor solution graphically","TSMonitorLGSolution",&opt);CHKERRQ(ierr);
  if (opt) {
    TSMonitorLGCtx ctx;
    PetscInt       howoften = 1;

    ierr = PetscOptionsInt("-ts_monitor_lg_solution","Monitor solution graphically","TSMonitorLGSolution",howoften,&howoften,NULL);CHKERRQ(ierr);
    ierr = TSMonitorLGCtxCreate(PETSC_COMM_SELF,0,0,PETSC_DECIDE,PETSC_DECIDE,400,300,howoften,&ctx);CHKERRQ(ierr);
    ierr = TSMonitorSet(ts,TSMonitorLGSolution,ctx,(PetscErrorCode (*)(void**))TSMonitorLGCtxDestroy);CHKERRQ(ierr);
  }

  ierr = PetscOptionsName("-ts_monitor_lg_error","Monitor error graphically","TSMonitorLGError",&opt);CHKERRQ(ierr);
  if (opt) {
    TSMonitorLGCtx ctx;
    PetscInt       howoften = 1;

    ierr = PetscOptionsInt("-ts_monitor_lg_error","Monitor error graphically","TSMonitorLGError",howoften,&howoften,NULL);CHKERRQ(ierr);
    ierr = TSMonitorLGCtxCreate(PETSC_COMM_SELF,0,0,PETSC_DECIDE,PETSC_DECIDE,400,300,howoften,&ctx);CHKERRQ(ierr);
    ierr = TSMonitorSet(ts,TSMonitorLGError,ctx,(PetscErrorCode (*)(void**))TSMonitorLGCtxDestroy);CHKERRQ(ierr);
  }

  ierr = PetscOptionsName("-ts_monitor_lg_timestep","Monitor timestep size graphically","TSMonitorLGTimeStep",&opt);CHKERRQ(ierr);
  if (opt) {
    TSMonitorLGCtx ctx;
    PetscInt       howoften = 1;

    ierr = PetscOptionsInt("-ts_monitor_lg_timestep","Monitor timestep size graphically","TSMonitorLGTimeStep",howoften,&howoften,NULL);CHKERRQ(ierr);
    ierr = TSMonitorLGCtxCreate(PetscObjectComm((PetscObject)ts),NULL,NULL,PETSC_DECIDE,PETSC_DECIDE,400,300,howoften,&ctx);CHKERRQ(ierr);
    ierr = TSMonitorSet(ts,TSMonitorLGTimeStep,ctx,(PetscErrorCode (*)(void**))TSMonitorLGCtxDestroy);CHKERRQ(ierr);
  }
  ierr = PetscOptionsName("-ts_monitor_lg_snes_iterations","Monitor number nonlinear iterations for each timestep graphically","TSMonitorLGSNESIterations",&opt);CHKERRQ(ierr);
  if (opt) {
    TSMonitorLGCtx ctx;
    PetscInt       howoften = 1;

    ierr = PetscOptionsInt("-ts_monitor_lg_snes_iterations","Monitor number nonlinear iterations for each timestep graphically","TSMonitorLGSNESIterations",howoften,&howoften,NULL);CHKERRQ(ierr);
    ierr = TSMonitorLGCtxCreate(PetscObjectComm((PetscObject)ts),NULL,NULL,PETSC_DECIDE,PETSC_DECIDE,400,300,howoften,&ctx);CHKERRQ(ierr);
    ierr = TSMonitorSet(ts,TSMonitorLGSNESIterations,ctx,(PetscErrorCode (*)(void**))TSMonitorLGCtxDestroy);CHKERRQ(ierr);
  }
  ierr = PetscOptionsName("-ts_monitor_lg_ksp_iterations","Monitor number nonlinear iterations for each timestep graphically","TSMonitorLGKSPIterations",&opt);CHKERRQ(ierr);
  if (opt) {
    TSMonitorLGCtx ctx;
    PetscInt       howoften = 1;

    ierr = PetscOptionsInt("-ts_monitor_lg_ksp_iterations","Monitor number nonlinear iterations for each timestep graphically","TSMonitorLGKSPIterations",howoften,&howoften,NULL);CHKERRQ(ierr);
    ierr = TSMonitorLGCtxCreate(PetscObjectComm((PetscObject)ts),NULL,NULL,PETSC_DECIDE,PETSC_DECIDE,400,300,howoften,&ctx);CHKERRQ(ierr);
    ierr = TSMonitorSet(ts,TSMonitorLGKSPIterations,ctx,(PetscErrorCode (*)(void**))TSMonitorLGCtxDestroy);CHKERRQ(ierr);
  }
  ierr = PetscOptionsName("-ts_monitor_sp_eig","Monitor eigenvalues of linearized operator graphically","TSMonitorSPEig",&opt);CHKERRQ(ierr);
  if (opt) {
    TSMonitorSPEigCtx ctx;
    PetscInt          howoften = 1;

    ierr = PetscOptionsInt("-ts_monitor_sp_eig","Monitor eigenvalues of linearized operator graphically","TSMonitorSPEig",howoften,&howoften,NULL);CHKERRQ(ierr);
    ierr = TSMonitorSPEigCtxCreate(PETSC_COMM_SELF,0,0,PETSC_DECIDE,PETSC_DECIDE,300,300,howoften,&ctx);CHKERRQ(ierr);
    ierr = TSMonitorSet(ts,TSMonitorSPEig,ctx,(PetscErrorCode (*)(void**))TSMonitorSPEigCtxDestroy);CHKERRQ(ierr);
  }
  opt  = PETSC_FALSE;
  ierr = PetscOptionsName("-ts_monitor_draw_solution","Monitor solution graphically","TSMonitorDrawSolution",&opt);CHKERRQ(ierr);
  if (opt) {
    TSMonitorDrawCtx ctx;
    PetscInt         howoften = 1;

    ierr = PetscOptionsInt("-ts_monitor_draw_solution","Monitor solution graphically","TSMonitorDrawSolution",howoften,&howoften,NULL);CHKERRQ(ierr);
    ierr = TSMonitorDrawCtxCreate(PetscObjectComm((PetscObject)ts),0,0,PETSC_DECIDE,PETSC_DECIDE,300,300,howoften,&ctx);CHKERRQ(ierr);
    ierr = TSMonitorSet(ts,TSMonitorDrawSolution,ctx,(PetscErrorCode (*)(void**))TSMonitorDrawCtxDestroy);CHKERRQ(ierr);
  }
  opt  = PETSC_FALSE;
  ierr = PetscOptionsName("-ts_adjoint_monitor_draw_sensi","Monitor adjoint sensitivities (lambda only) graphically","TSAdjointMonitorDrawSensi",&opt);CHKERRQ(ierr);
  if (opt) {
    TSMonitorDrawCtx ctx;
    PetscInt         howoften = 1;

    ierr = PetscOptionsInt("-ts_adjoint_monitor_draw_sensi","Monitor adjoint sensitivities (lambda only) graphically","TSAdjointMonitorDrawSensi",howoften,&howoften,NULL);CHKERRQ(ierr);
    ierr = TSMonitorDrawCtxCreate(PetscObjectComm((PetscObject)ts),0,0,PETSC_DECIDE,PETSC_DECIDE,300,300,howoften,&ctx);CHKERRQ(ierr);
    ierr = TSAdjointMonitorSet(ts,TSAdjointMonitorDrawSensi,ctx,(PetscErrorCode (*)(void**))TSMonitorDrawCtxDestroy);CHKERRQ(ierr);
  }
  opt  = PETSC_FALSE;
  ierr = PetscOptionsName("-ts_monitor_draw_solution_phase","Monitor solution graphically","TSMonitorDrawSolutionPhase",&opt);CHKERRQ(ierr);
  if (opt) {
    TSMonitorDrawCtx ctx;
    PetscReal        bounds[4];
    PetscInt         n = 4;
    PetscDraw        draw;
    PetscDrawAxis    axis;

    ierr = PetscOptionsRealArray("-ts_monitor_draw_solution_phase","Monitor solution graphically","TSMonitorDrawSolutionPhase",bounds,&n,NULL);CHKERRQ(ierr);
    if (n != 4) SETERRQ(PetscObjectComm((PetscObject)ts),PETSC_ERR_ARG_WRONG,"Must provide bounding box of phase field");
    ierr = TSMonitorDrawCtxCreate(PetscObjectComm((PetscObject)ts),0,0,PETSC_DECIDE,PETSC_DECIDE,300,300,1,&ctx);CHKERRQ(ierr);
    ierr = PetscViewerDrawGetDraw(ctx->viewer,0,&draw);CHKERRQ(ierr);
    ierr = PetscViewerDrawGetDrawAxis(ctx->viewer,0,&axis);CHKERRQ(ierr);
    ierr = PetscDrawAxisSetLimits(axis,bounds[0],bounds[2],bounds[1],bounds[3]);CHKERRQ(ierr);
    ierr = PetscDrawAxisSetLabels(axis,"Phase Diagram","Variable 1","Variable 2");CHKERRQ(ierr);
    ierr = TSMonitorSet(ts,TSMonitorDrawSolutionPhase,ctx,(PetscErrorCode (*)(void**))TSMonitorDrawCtxDestroy);CHKERRQ(ierr);
  }
  opt  = PETSC_FALSE;
  ierr = PetscOptionsName("-ts_monitor_draw_error","Monitor error graphically","TSMonitorDrawError",&opt);CHKERRQ(ierr);
  if (opt) {
    TSMonitorDrawCtx ctx;
    PetscInt         howoften = 1;

    ierr = PetscOptionsInt("-ts_monitor_draw_error","Monitor error graphically","TSMonitorDrawError",howoften,&howoften,NULL);CHKERRQ(ierr);
    ierr = TSMonitorDrawCtxCreate(PetscObjectComm((PetscObject)ts),0,0,PETSC_DECIDE,PETSC_DECIDE,300,300,howoften,&ctx);CHKERRQ(ierr);
    ierr = TSMonitorSet(ts,TSMonitorDrawError,ctx,(PetscErrorCode (*)(void**))TSMonitorDrawCtxDestroy);CHKERRQ(ierr);
  }

  opt  = PETSC_FALSE;
  ierr = PetscOptionsString("-ts_monitor_solution_vtk","Save each time step to a binary file, use filename-%%03D.vts","TSMonitorSolutionVTK",0,monfilename,PETSC_MAX_PATH_LEN,&flg);CHKERRQ(ierr);
  if (flg) {
    const char *ptr,*ptr2;
    char       *filetemplate;
    if (!monfilename[0]) SETERRQ(PetscObjectComm((PetscObject)ts),PETSC_ERR_USER,"-ts_monitor_solution_vtk requires a file template, e.g. filename-%%03D.vts");
    /* Do some cursory validation of the input. */
    ierr = PetscStrstr(monfilename,"%",(char**)&ptr);CHKERRQ(ierr);
    if (!ptr) SETERRQ(PetscObjectComm((PetscObject)ts),PETSC_ERR_USER,"-ts_monitor_solution_vtk requires a file template, e.g. filename-%%03D.vts");
    for (ptr++; ptr && *ptr; ptr++) {
      ierr = PetscStrchr("DdiouxX",*ptr,(char**)&ptr2);CHKERRQ(ierr);
      if (!ptr2 && (*ptr < '0' || '9' < *ptr)) SETERRQ(PetscObjectComm((PetscObject)ts),PETSC_ERR_USER,"Invalid file template argument to -ts_monitor_solution_vtk, should look like filename-%%03D.vts");
      if (ptr2) break;
    }
    ierr = PetscStrallocpy(monfilename,&filetemplate);CHKERRQ(ierr);
    ierr = TSMonitorSet(ts,TSMonitorSolutionVTK,filetemplate,(PetscErrorCode (*)(void**))TSMonitorSolutionVTKDestroy);CHKERRQ(ierr);
  }

  ierr = PetscOptionsString("-ts_monitor_dmda_ray","Display a ray of the solution","None","y=0",dir,16,&flg);CHKERRQ(ierr);
  if (flg) {
    TSMonitorDMDARayCtx *rayctx;
    int                  ray = 0;
    DMDADirection        ddir;
    DM                   da;
    PetscMPIInt          rank;

    if (dir[1] != '=') SETERRQ1(PetscObjectComm((PetscObject)ts),PETSC_ERR_ARG_WRONG,"Unknown ray %s",dir);
    if (dir[0] == 'x') ddir = DMDA_X;
    else if (dir[0] == 'y') ddir = DMDA_Y;
    else SETERRQ1(PetscObjectComm((PetscObject)ts),PETSC_ERR_ARG_WRONG,"Unknown ray %s",dir);
    sscanf(dir+2,"%d",&ray);

    ierr = PetscInfo2(((PetscObject)ts),"Displaying DMDA ray %c = %D\n",dir[0],ray);CHKERRQ(ierr);
    ierr = PetscNew(&rayctx);CHKERRQ(ierr);
    ierr = TSGetDM(ts,&da);CHKERRQ(ierr);
    ierr = DMDAGetRay(da,ddir,ray,&rayctx->ray,&rayctx->scatter);CHKERRQ(ierr);
    ierr = MPI_Comm_rank(PetscObjectComm((PetscObject)ts),&rank);CHKERRQ(ierr);
    if (!rank) {
      ierr = PetscViewerDrawOpen(PETSC_COMM_SELF,0,0,0,0,600,300,&rayctx->viewer);CHKERRQ(ierr);
    }
    rayctx->lgctx = NULL;
    ierr = TSMonitorSet(ts,TSMonitorDMDARay,rayctx,TSMonitorDMDARayDestroy);CHKERRQ(ierr);
  }
  ierr = PetscOptionsString("-ts_monitor_lg_dmda_ray","Display a ray of the solution","None","x=0",dir,16,&flg);CHKERRQ(ierr);
  if (flg) {
    TSMonitorDMDARayCtx *rayctx;
    int                 ray = 0;
    DMDADirection       ddir;
    DM                  da;
    PetscInt            howoften = 1;

    if (dir[1] != '=') SETERRQ1(PetscObjectComm((PetscObject) ts), PETSC_ERR_ARG_WRONG, "Malformed ray %s", dir);
    if      (dir[0] == 'x') ddir = DMDA_X;
    else if (dir[0] == 'y') ddir = DMDA_Y;
    else SETERRQ1(PetscObjectComm((PetscObject) ts), PETSC_ERR_ARG_WRONG, "Unknown ray direction %s", dir);
    sscanf(dir+2, "%d", &ray);

    ierr = PetscInfo2(((PetscObject) ts),"Displaying LG DMDA ray %c = %D\n", dir[0], ray);CHKERRQ(ierr);
    ierr = PetscNew(&rayctx);CHKERRQ(ierr);
    ierr = TSGetDM(ts, &da);CHKERRQ(ierr);
    ierr = DMDAGetRay(da, ddir, ray, &rayctx->ray, &rayctx->scatter);CHKERRQ(ierr);
    ierr = TSMonitorLGCtxCreate(PETSC_COMM_SELF,0,0,PETSC_DECIDE,PETSC_DECIDE,600,400,howoften,&rayctx->lgctx);CHKERRQ(ierr);
    ierr = TSMonitorSet(ts, TSMonitorLGDMDARay, rayctx, TSMonitorDMDARayDestroy);CHKERRQ(ierr);
  }

  ierr = PetscOptionsName("-ts_monitor_envelope","Monitor maximum and minimum value of each component of the solution","TSMonitorEnvelope",&opt);CHKERRQ(ierr);
  if (opt) {
    TSMonitorEnvelopeCtx ctx;

    ierr = TSMonitorEnvelopeCtxCreate(ts,&ctx);CHKERRQ(ierr);
    ierr = TSMonitorSet(ts,TSMonitorEnvelope,ctx,(PetscErrorCode (*)(void**))TSMonitorEnvelopeCtxDestroy);CHKERRQ(ierr);
  }

  flg  = PETSC_FALSE;
  ierr = PetscOptionsBool("-ts_fd_color", "Use finite differences with coloring to compute IJacobian", "TSComputeJacobianDefaultColor", flg, &flg, NULL);CHKERRQ(ierr);
  if (flg) {
    DM   dm;
    DMTS tdm;

    ierr = TSGetDM(ts, &dm);CHKERRQ(ierr);
    ierr = DMGetDMTS(dm, &tdm);CHKERRQ(ierr);
    tdm->ijacobianctx = NULL;
    ierr = TSSetIJacobian(ts, NULL, NULL, TSComputeIJacobianDefaultColor, 0);CHKERRQ(ierr);
    ierr = PetscInfo(ts, "Setting default finite difference coloring Jacobian matrix\n");CHKERRQ(ierr);
  }

  /* Handle specific TS options */
  if (ts->ops->setfromoptions) {
    ierr = (*ts->ops->setfromoptions)(PetscOptionsObject,ts);CHKERRQ(ierr);
  }

  /* Handle TSAdapt options */
  ierr = TSGetAdapt(ts,&ts->adapt);CHKERRQ(ierr);
  ierr = TSAdaptSetDefaultType(ts->adapt,ts->default_adapt_type);CHKERRQ(ierr);
  ierr = TSAdaptSetFromOptions(PetscOptionsObject,ts->adapt);CHKERRQ(ierr);

  /* TS trajectory must be set after TS, since it may use some TS options above */
  tflg = ts->trajectory ? PETSC_TRUE : PETSC_FALSE;
  ierr = PetscOptionsBool("-ts_save_trajectory","Save the solution at each timestep","TSSetSaveTrajectory",tflg,&tflg,NULL);CHKERRQ(ierr);
  if (tflg) {
    ierr = TSSetSaveTrajectory(ts);CHKERRQ(ierr);
  }
  tflg = ts->adjoint_solve ? PETSC_TRUE : PETSC_FALSE;
  ierr = PetscOptionsBool("-ts_adjoint_solve","Solve the adjoint problem immediately after solving the forward problem","",tflg,&tflg,&flg);CHKERRQ(ierr);
  if (flg) {
    ierr = TSSetSaveTrajectory(ts);CHKERRQ(ierr);
    ts->adjoint_solve = tflg;
  }

  /* process any options handlers added with PetscObjectAddOptionsHandler() */
  ierr = PetscObjectProcessOptionsHandlers(PetscOptionsObject,(PetscObject)ts);CHKERRQ(ierr);
  ierr = PetscOptionsEnd();CHKERRQ(ierr);

  if (ts->trajectory) {
    ierr = TSTrajectorySetFromOptions(ts->trajectory,ts);CHKERRQ(ierr);
  }

  ierr = TSGetSNES(ts,&ts->snes);CHKERRQ(ierr);
  if (ts->problem_type == TS_LINEAR) {ierr = SNESSetType(ts->snes,SNESKSPONLY);CHKERRQ(ierr);}
  ierr = SNESSetFromOptions(ts->snes);CHKERRQ(ierr);
  PetscFunctionReturn(0);
}

/*@
   TSGetTrajectory - Gets the trajectory from a TS if it exists

   Collective on TS

   Input Parameters:
.  ts - the TS context obtained from TSCreate()

   Output Parameters;
.  tr - the TSTrajectory object, if it exists

   Note: This routine should be called after all TS options have been set

   Level: advanced

.seealso: TSGetTrajectory(), TSAdjointSolve(), TSTrajectory, TSTrajectoryCreate()

.keywords: TS, set, checkpoint,
@*/
PetscErrorCode  TSGetTrajectory(TS ts,TSTrajectory *tr)
{
  PetscFunctionBegin;
  PetscValidHeaderSpecific(ts,TS_CLASSID,1);
  *tr = ts->trajectory;
  PetscFunctionReturn(0);
}

/*@
   TSSetSaveTrajectory - Causes the TS to save its solutions as it iterates forward in time in a TSTrajectory object

   Collective on TS

   Input Parameters:
.  ts - the TS context obtained from TSCreate()

   Options Database:
+  -ts_save_trajectory - saves the trajectory to a file
-  -ts_trajectory_type type

Note: This routine should be called after all TS options have been set

    The TSTRAJECTORYVISUALIZATION files can be loaded into Python with $PETSC_DIR/bin/PetscBinaryIOTrajectory.py and 
   MATLAB with $PETSC_DIR/share/petsc/matlab/PetscReadBinaryTrajectory.m

   Level: intermediate

.seealso: TSGetTrajectory(), TSAdjointSolve(), TSTrajectoryType, TSSetTrajectoryType()

.keywords: TS, set, checkpoint,
@*/
PetscErrorCode  TSSetSaveTrajectory(TS ts)
{
  PetscErrorCode ierr;

  PetscFunctionBegin;
  PetscValidHeaderSpecific(ts,TS_CLASSID,1);
  if (!ts->trajectory) {
    ierr = TSTrajectoryCreate(PetscObjectComm((PetscObject)ts),&ts->trajectory);CHKERRQ(ierr);
    ierr = TSTrajectorySetFromOptions(ts->trajectory,ts);CHKERRQ(ierr);
  }
  PetscFunctionReturn(0);
}

/*@
   TSComputeRHSJacobian - Computes the Jacobian matrix that has been
      set with TSSetRHSJacobian().

   Collective on TS and Vec

   Input Parameters:
+  ts - the TS context
.  t - current timestep
-  U - input vector

   Output Parameters:
+  A - Jacobian matrix
.  B - optional preconditioning matrix
-  flag - flag indicating matrix structure

   Notes:
   Most users should not need to explicitly call this routine, as it
   is used internally within the nonlinear solvers.

   See KSPSetOperators() for important information about setting the
   flag parameter.

   Level: developer

.keywords: SNES, compute, Jacobian, matrix

.seealso:  TSSetRHSJacobian(), KSPSetOperators()
@*/
PetscErrorCode  TSComputeRHSJacobian(TS ts,PetscReal t,Vec U,Mat A,Mat B)
{
  PetscErrorCode ierr;
  PetscObjectState Ustate;
  DM             dm;
  DMTS           tsdm;
  TSRHSJacobian  rhsjacobianfunc;
  void           *ctx;
  TSIJacobian    ijacobianfunc;
  TSRHSFunction  rhsfunction;

  PetscFunctionBegin;
  PetscValidHeaderSpecific(ts,TS_CLASSID,1);
  PetscValidHeaderSpecific(U,VEC_CLASSID,3);
  PetscCheckSameComm(ts,1,U,3);
  ierr = TSGetDM(ts,&dm);CHKERRQ(ierr);
  ierr = DMGetDMTS(dm,&tsdm);CHKERRQ(ierr);
  ierr = DMTSGetRHSJacobian(dm,&rhsjacobianfunc,&ctx);CHKERRQ(ierr);
  ierr = DMTSGetIJacobian(dm,&ijacobianfunc,NULL);CHKERRQ(ierr);
  ierr = DMTSGetRHSFunction(dm,&rhsfunction,&ctx);CHKERRQ(ierr);
  ierr = PetscObjectStateGet((PetscObject)U,&Ustate);CHKERRQ(ierr);
  if (ts->rhsjacobian.time == t && (ts->problem_type == TS_LINEAR || (ts->rhsjacobian.X == U && ts->rhsjacobian.Xstate == Ustate)) && (rhsfunction != TSComputeRHSFunctionLinear)) {
    PetscFunctionReturn(0);
  }

  if (!rhsjacobianfunc && !ijacobianfunc) SETERRQ(PetscObjectComm((PetscObject)ts),PETSC_ERR_USER,"Must call TSSetRHSJacobian() and / or TSSetIJacobian()");

  if (ts->rhsjacobian.reuse) {
    ierr = MatShift(A,-ts->rhsjacobian.shift);CHKERRQ(ierr);
    ierr = MatScale(A,1./ts->rhsjacobian.scale);CHKERRQ(ierr);
    if (A != B) {
      ierr = MatShift(B,-ts->rhsjacobian.shift);CHKERRQ(ierr);
      ierr = MatScale(B,1./ts->rhsjacobian.scale);CHKERRQ(ierr);
    }
    ts->rhsjacobian.shift = 0;
    ts->rhsjacobian.scale = 1.;
  }

  if (rhsjacobianfunc) {
    PetscBool missing;
    ierr = PetscLogEventBegin(TS_JacobianEval,ts,U,A,B);CHKERRQ(ierr);
    PetscStackPush("TS user Jacobian function");
    ierr = (*rhsjacobianfunc)(ts,t,U,A,B,ctx);CHKERRQ(ierr);
    PetscStackPop;
    ierr = PetscLogEventEnd(TS_JacobianEval,ts,U,A,B);CHKERRQ(ierr);
    if (A) {
      ierr = MatMissingDiagonal(A,&missing,NULL);CHKERRQ(ierr);
      if (missing) SETERRQ(PETSC_COMM_SELF,PETSC_ERR_ARG_WRONGSTATE,"Amat passed to TSSetRHSJacobian() must have all diagonal entries set, if they are zero you must still set them with a zero value");
    }
    if (B && B != A) {
      ierr = MatMissingDiagonal(B,&missing,NULL);CHKERRQ(ierr);
      if (missing) SETERRQ(PETSC_COMM_SELF,PETSC_ERR_ARG_WRONGSTATE,"Bmat passed to TSSetRHSJacobian() must have all diagonal entries set, if they are zero you must still set them with a zero value");
    } 
  } else {
    ierr = MatZeroEntries(A);CHKERRQ(ierr);
    if (A != B) {ierr = MatZeroEntries(B);CHKERRQ(ierr);}
  }
  ts->rhsjacobian.time       = t;
  ts->rhsjacobian.X          = U;
  ierr                       = PetscObjectStateGet((PetscObject)U,&ts->rhsjacobian.Xstate);CHKERRQ(ierr);
  PetscFunctionReturn(0);
}

/*@
   TSComputeRHSFunction - Evaluates the right-hand-side function.

   Collective on TS and Vec

   Input Parameters:
+  ts - the TS context
.  t - current time
-  U - state vector

   Output Parameter:
.  y - right hand side

   Note:
   Most users should not need to explicitly call this routine, as it
   is used internally within the nonlinear solvers.

   Level: developer

.keywords: TS, compute

.seealso: TSSetRHSFunction(), TSComputeIFunction()
@*/
PetscErrorCode TSComputeRHSFunction(TS ts,PetscReal t,Vec U,Vec y)
{
  PetscErrorCode ierr;
  TSRHSFunction  rhsfunction;
  TSIFunction    ifunction;
  void           *ctx;
  DM             dm;

  PetscFunctionBegin;
  PetscValidHeaderSpecific(ts,TS_CLASSID,1);
  PetscValidHeaderSpecific(U,VEC_CLASSID,3);
  PetscValidHeaderSpecific(y,VEC_CLASSID,4);
  ierr = TSGetDM(ts,&dm);CHKERRQ(ierr);
  ierr = DMTSGetRHSFunction(dm,&rhsfunction,&ctx);CHKERRQ(ierr);
  ierr = DMTSGetIFunction(dm,&ifunction,NULL);CHKERRQ(ierr);

  if (!rhsfunction && !ifunction) SETERRQ(PetscObjectComm((PetscObject)ts),PETSC_ERR_USER,"Must call TSSetRHSFunction() and / or TSSetIFunction()");

  ierr = PetscLogEventBegin(TS_FunctionEval,ts,U,y,0);CHKERRQ(ierr);
  if (rhsfunction) {
    PetscStackPush("TS user right-hand-side function");
    ierr = (*rhsfunction)(ts,t,U,y,ctx);CHKERRQ(ierr);
    PetscStackPop;
  } else {
    ierr = VecZeroEntries(y);CHKERRQ(ierr);
  }

  ierr = PetscLogEventEnd(TS_FunctionEval,ts,U,y,0);CHKERRQ(ierr);
  PetscFunctionReturn(0);
}

/*@
   TSComputeSolutionFunction - Evaluates the solution function.

   Collective on TS and Vec

   Input Parameters:
+  ts - the TS context
-  t - current time

   Output Parameter:
.  U - the solution

   Note:
   Most users should not need to explicitly call this routine, as it
   is used internally within the nonlinear solvers.

   Level: developer

.keywords: TS, compute

.seealso: TSSetSolutionFunction(), TSSetRHSFunction(), TSComputeIFunction()
@*/
PetscErrorCode TSComputeSolutionFunction(TS ts,PetscReal t,Vec U)
{
  PetscErrorCode     ierr;
  TSSolutionFunction solutionfunction;
  void               *ctx;
  DM                 dm;

  PetscFunctionBegin;
  PetscValidHeaderSpecific(ts,TS_CLASSID,1);
  PetscValidHeaderSpecific(U,VEC_CLASSID,3);
  ierr = TSGetDM(ts,&dm);CHKERRQ(ierr);
  ierr = DMTSGetSolutionFunction(dm,&solutionfunction,&ctx);CHKERRQ(ierr);

  if (solutionfunction) {
    PetscStackPush("TS user solution function");
    ierr = (*solutionfunction)(ts,t,U,ctx);CHKERRQ(ierr);
    PetscStackPop;
  }
  PetscFunctionReturn(0);
}
/*@
   TSComputeForcingFunction - Evaluates the forcing function.

   Collective on TS and Vec

   Input Parameters:
+  ts - the TS context
-  t - current time

   Output Parameter:
.  U - the function value

   Note:
   Most users should not need to explicitly call this routine, as it
   is used internally within the nonlinear solvers.

   Level: developer

.keywords: TS, compute

.seealso: TSSetSolutionFunction(), TSSetRHSFunction(), TSComputeIFunction()
@*/
PetscErrorCode TSComputeForcingFunction(TS ts,PetscReal t,Vec U)
{
  PetscErrorCode     ierr, (*forcing)(TS,PetscReal,Vec,void*);
  void               *ctx;
  DM                 dm;

  PetscFunctionBegin;
  PetscValidHeaderSpecific(ts,TS_CLASSID,1);
  PetscValidHeaderSpecific(U,VEC_CLASSID,3);
  ierr = TSGetDM(ts,&dm);CHKERRQ(ierr);
  ierr = DMTSGetForcingFunction(dm,&forcing,&ctx);CHKERRQ(ierr);

  if (forcing) {
    PetscStackPush("TS user forcing function");
    ierr = (*forcing)(ts,t,U,ctx);CHKERRQ(ierr);
    PetscStackPop;
  }
  PetscFunctionReturn(0);
}

static PetscErrorCode TSGetRHSVec_Private(TS ts,Vec *Frhs)
{
  Vec            F;
  PetscErrorCode ierr;

  PetscFunctionBegin;
  *Frhs = NULL;
  ierr  = TSGetIFunction(ts,&F,NULL,NULL);CHKERRQ(ierr);
  if (!ts->Frhs) {
    ierr = VecDuplicate(F,&ts->Frhs);CHKERRQ(ierr);
  }
  *Frhs = ts->Frhs;
  PetscFunctionReturn(0);
}

static PetscErrorCode TSGetRHSMats_Private(TS ts,Mat *Arhs,Mat *Brhs)
{
  Mat            A,B;
  PetscErrorCode ierr;
  TSIJacobian    ijacobian;

  PetscFunctionBegin;
  if (Arhs) *Arhs = NULL;
  if (Brhs) *Brhs = NULL;
  ierr = TSGetIJacobian(ts,&A,&B,&ijacobian,NULL);CHKERRQ(ierr);
  if (Arhs) {
    if (!ts->Arhs) {
      if (ijacobian) {
        ierr = MatDuplicate(A,MAT_DO_NOT_COPY_VALUES,&ts->Arhs);CHKERRQ(ierr);
      } else {
        ts->Arhs = A;
        ierr = PetscObjectReference((PetscObject)A);CHKERRQ(ierr);
      }
<<<<<<< HEAD
=======
    } else {
      PetscBool flg;
      ierr = SNESGetUseMatrixFree(ts->snes,NULL,&flg);CHKERRQ(ierr);
      /* Handle case where user provided only RHSJacobian and used -snes_mf_operator */
      if (flg && !ijacobian && ts->Arhs == ts->Brhs){
        ierr = PetscObjectDereference((PetscObject)ts->Arhs);CHKERRQ(ierr);
        ts->Arhs = A;
        ierr = PetscObjectReference((PetscObject)A);CHKERRQ(ierr);
      }
>>>>>>> f871313d
    }
    *Arhs = ts->Arhs;
  }
  if (Brhs) {
    if (!ts->Brhs) {
      if (A != B) {
        if (ijacobian) {
          ierr = MatDuplicate(B,MAT_DO_NOT_COPY_VALUES,&ts->Brhs);CHKERRQ(ierr);
        } else {
          ts->Brhs = B;
          ierr = PetscObjectReference((PetscObject)B);CHKERRQ(ierr);
        }
      } else {
        ierr = PetscObjectReference((PetscObject)ts->Arhs);CHKERRQ(ierr);
        ts->Brhs = ts->Arhs;
      }
    }
    *Brhs = ts->Brhs;
  }
  PetscFunctionReturn(0);
}

/*@
   TSComputeIFunction - Evaluates the DAE residual written in implicit form F(t,U,Udot)=0

   Collective on TS and Vec

   Input Parameters:
+  ts - the TS context
.  t - current time
.  U - state vector
.  Udot - time derivative of state vector
-  imex - flag indicates if the method is IMEX so that the RHSFunction should be kept separate

   Output Parameter:
.  Y - right hand side

   Note:
   Most users should not need to explicitly call this routine, as it
   is used internally within the nonlinear solvers.

   If the user did did not write their equations in implicit form, this
   function recasts them in implicit form.

   Level: developer

.keywords: TS, compute

.seealso: TSSetIFunction(), TSComputeRHSFunction()
@*/
PetscErrorCode TSComputeIFunction(TS ts,PetscReal t,Vec U,Vec Udot,Vec Y,PetscBool imex)
{
  PetscErrorCode ierr;
  TSIFunction    ifunction;
  TSRHSFunction  rhsfunction;
  void           *ctx;
  DM             dm;

  PetscFunctionBegin;
  PetscValidHeaderSpecific(ts,TS_CLASSID,1);
  PetscValidHeaderSpecific(U,VEC_CLASSID,3);
  PetscValidHeaderSpecific(Udot,VEC_CLASSID,4);
  PetscValidHeaderSpecific(Y,VEC_CLASSID,5);

  ierr = TSGetDM(ts,&dm);CHKERRQ(ierr);
  ierr = DMTSGetIFunction(dm,&ifunction,&ctx);CHKERRQ(ierr);
  ierr = DMTSGetRHSFunction(dm,&rhsfunction,NULL);CHKERRQ(ierr);

  if (!rhsfunction && !ifunction) SETERRQ(PetscObjectComm((PetscObject)ts),PETSC_ERR_USER,"Must call TSSetRHSFunction() and / or TSSetIFunction()");

  ierr = PetscLogEventBegin(TS_FunctionEval,ts,U,Udot,Y);CHKERRQ(ierr);
  if (ifunction) {
    PetscStackPush("TS user implicit function");
    ierr = (*ifunction)(ts,t,U,Udot,Y,ctx);CHKERRQ(ierr);
    PetscStackPop;
  }
  if (imex) {
    if (!ifunction) {
      ierr = VecCopy(Udot,Y);CHKERRQ(ierr);
    }
  } else if (rhsfunction) {
    if (ifunction) {
      Vec Frhs;
      ierr = TSGetRHSVec_Private(ts,&Frhs);CHKERRQ(ierr);
      ierr = TSComputeRHSFunction(ts,t,U,Frhs);CHKERRQ(ierr);
      ierr = VecAXPY(Y,-1,Frhs);CHKERRQ(ierr);
    } else {
      ierr = TSComputeRHSFunction(ts,t,U,Y);CHKERRQ(ierr);
      ierr = VecAYPX(Y,-1,Udot);CHKERRQ(ierr);
    }
  }
  ierr = PetscLogEventEnd(TS_FunctionEval,ts,U,Udot,Y);CHKERRQ(ierr);
  PetscFunctionReturn(0);
}

/*@
   TSComputeIJacobian - Evaluates the Jacobian of the DAE

   Collective on TS and Vec

   Input
      Input Parameters:
+  ts - the TS context
.  t - current timestep
.  U - state vector
.  Udot - time derivative of state vector
.  shift - shift to apply, see note below
-  imex - flag indicates if the method is IMEX so that the RHSJacobian should be kept separate

   Output Parameters:
+  A - Jacobian matrix
-  B - matrix from which the preconditioner is constructed; often the same as A

   Notes:
   If F(t,U,Udot)=0 is the DAE, the required Jacobian is

   dF/dU + shift*dF/dUdot

   Most users should not need to explicitly call this routine, as it
   is used internally within the nonlinear solvers.

   Level: developer

.keywords: TS, compute, Jacobian, matrix

.seealso:  TSSetIJacobian()
@*/
PetscErrorCode TSComputeIJacobian(TS ts,PetscReal t,Vec U,Vec Udot,PetscReal shift,Mat A,Mat B,PetscBool imex)
{
  PetscErrorCode ierr;
  TSIJacobian    ijacobian;
  TSRHSJacobian  rhsjacobian;
  DM             dm;
  void           *ctx;

  PetscFunctionBegin;
  PetscValidHeaderSpecific(ts,TS_CLASSID,1);
  PetscValidHeaderSpecific(U,VEC_CLASSID,3);
  PetscValidHeaderSpecific(Udot,VEC_CLASSID,4);
  PetscValidPointer(A,6);
  PetscValidHeaderSpecific(A,MAT_CLASSID,6);
  PetscValidPointer(B,7);
  PetscValidHeaderSpecific(B,MAT_CLASSID,7);

  ierr = TSGetDM(ts,&dm);CHKERRQ(ierr);
  ierr = DMTSGetIJacobian(dm,&ijacobian,&ctx);CHKERRQ(ierr);
  ierr = DMTSGetRHSJacobian(dm,&rhsjacobian,NULL);CHKERRQ(ierr);

  if (!rhsjacobian && !ijacobian) SETERRQ(PetscObjectComm((PetscObject)ts),PETSC_ERR_USER,"Must call TSSetRHSJacobian() and / or TSSetIJacobian()");

  ierr = PetscLogEventBegin(TS_JacobianEval,ts,U,A,B);CHKERRQ(ierr);
  if (ijacobian) {
    PetscBool missing;
    PetscStackPush("TS user implicit Jacobian");
    ierr = (*ijacobian)(ts,t,U,Udot,shift,A,B,ctx);CHKERRQ(ierr);
    PetscStackPop;
    ierr = MatMissingDiagonal(A,&missing,NULL);CHKERRQ(ierr);
    if (missing) SETERRQ(PETSC_COMM_SELF,PETSC_ERR_ARG_WRONGSTATE,"Amat passed to TSSetIJacobian() must have all diagonal entries set, if they are zero you must still set them with a zero value");
    if (B != A) {
      ierr = MatMissingDiagonal(B,&missing,NULL);CHKERRQ(ierr);
      if (missing) SETERRQ(PETSC_COMM_SELF,PETSC_ERR_ARG_WRONGSTATE,"Bmat passed to TSSetIJacobian() must have all diagonal entries set, if they are zero you must still set them with a zero value");
    }
  }
  if (imex) {
    if (!ijacobian) {  /* system was written as Udot = G(t,U) */
      PetscBool assembled;
      ierr = MatZeroEntries(A);CHKERRQ(ierr);
      ierr = MatAssembled(A,&assembled);CHKERRQ(ierr);
      if (!assembled) {
        ierr = MatAssemblyBegin(A,MAT_FINAL_ASSEMBLY);CHKERRQ(ierr);
        ierr = MatAssemblyEnd(A,MAT_FINAL_ASSEMBLY);CHKERRQ(ierr);
      }
      ierr = MatShift(A,shift);CHKERRQ(ierr);
      if (A != B) {
        ierr = MatZeroEntries(B);CHKERRQ(ierr);
        ierr = MatAssembled(B,&assembled);CHKERRQ(ierr);
        if (!assembled) {
          ierr = MatAssemblyBegin(B,MAT_FINAL_ASSEMBLY);CHKERRQ(ierr);
          ierr = MatAssemblyEnd(B,MAT_FINAL_ASSEMBLY);CHKERRQ(ierr);
        }
        ierr = MatShift(B,shift);CHKERRQ(ierr);
      }
    }
  } else {
    Mat Arhs = NULL,Brhs = NULL;
    if (rhsjacobian) {
      ierr = TSGetRHSMats_Private(ts,&Arhs,&Brhs);CHKERRQ(ierr);
      ierr = TSComputeRHSJacobian(ts,t,U,Arhs,Brhs);CHKERRQ(ierr);
    }
    if (Arhs == A) {           /* No IJacobian, so we only have the RHS matrix */
      PetscBool flg;
      ts->rhsjacobian.scale = -1;
      ts->rhsjacobian.shift = shift;
      ierr = SNESGetUseMatrixFree(ts->snes,NULL,&flg);CHKERRQ(ierr);
      /* since -snes_mf_operator uses the full SNES function it does not need to be shifted or scaled here */
      if (!flg) {
        ierr = MatScale(A,-1);CHKERRQ(ierr);
        ierr = MatShift(A,shift);CHKERRQ(ierr);
      }
      if (A != B) {
        ierr = MatScale(B,-1);CHKERRQ(ierr);
        ierr = MatShift(B,shift);CHKERRQ(ierr);
      }
    } else if (Arhs) {          /* Both IJacobian and RHSJacobian */
      MatStructure axpy = DIFFERENT_NONZERO_PATTERN;
      if (!ijacobian) {         /* No IJacobian provided, but we have a separate RHS matrix */
        ierr = MatZeroEntries(A);CHKERRQ(ierr);
        ierr = MatShift(A,shift);CHKERRQ(ierr);
        if (A != B) {
          ierr = MatZeroEntries(B);CHKERRQ(ierr);
          ierr = MatShift(B,shift);CHKERRQ(ierr);
        }
      }
      ierr = MatAXPY(A,-1,Arhs,axpy);CHKERRQ(ierr);
      if (A != B) {
        ierr = MatAXPY(B,-1,Brhs,axpy);CHKERRQ(ierr);
      }
    }
  }
  ierr = PetscLogEventEnd(TS_JacobianEval,ts,U,A,B);CHKERRQ(ierr);
  PetscFunctionReturn(0);
}

/*@C
    TSSetRHSFunction - Sets the routine for evaluating the function,
    where U_t = G(t,u).

    Logically Collective on TS

    Input Parameters:
+   ts - the TS context obtained from TSCreate()
.   r - vector to put the computed right hand side (or NULL to have it created)
.   f - routine for evaluating the right-hand-side function
-   ctx - [optional] user-defined context for private data for the
          function evaluation routine (may be NULL)

    Calling sequence of func:
$     func (TS ts,PetscReal t,Vec u,Vec F,void *ctx);

+   t - current timestep
.   u - input vector
.   F - function vector
-   ctx - [optional] user-defined function context

    Level: beginner

    Notes: You must call this function or TSSetIFunction() to define your ODE. You cannot use this function when solving a DAE.

.keywords: TS, timestep, set, right-hand-side, function

.seealso: TSSetRHSJacobian(), TSSetIJacobian(), TSSetIFunction()
@*/
PetscErrorCode  TSSetRHSFunction(TS ts,Vec r,PetscErrorCode (*f)(TS,PetscReal,Vec,Vec,void*),void *ctx)
{
  PetscErrorCode ierr;
  SNES           snes;
  Vec            ralloc = NULL;
  DM             dm;

  PetscFunctionBegin;
  PetscValidHeaderSpecific(ts,TS_CLASSID,1);
  if (r) PetscValidHeaderSpecific(r,VEC_CLASSID,2);

  ierr = TSGetDM(ts,&dm);CHKERRQ(ierr);
  ierr = DMTSSetRHSFunction(dm,f,ctx);CHKERRQ(ierr);
  ierr = TSGetSNES(ts,&snes);CHKERRQ(ierr);
  if (!r && !ts->dm && ts->vec_sol) {
    ierr = VecDuplicate(ts->vec_sol,&ralloc);CHKERRQ(ierr);
    r = ralloc;
  }
  ierr = SNESSetFunction(snes,r,SNESTSFormFunction,ts);CHKERRQ(ierr);
  ierr = VecDestroy(&ralloc);CHKERRQ(ierr);
  PetscFunctionReturn(0);
}

/*@C
    TSSetSolutionFunction - Provide a function that computes the solution of the ODE or DAE

    Logically Collective on TS

    Input Parameters:
+   ts - the TS context obtained from TSCreate()
.   f - routine for evaluating the solution
-   ctx - [optional] user-defined context for private data for the
          function evaluation routine (may be NULL)

    Calling sequence of func:
$     func (TS ts,PetscReal t,Vec u,void *ctx);

+   t - current timestep
.   u - output vector
-   ctx - [optional] user-defined function context

    Notes:
    This routine is used for testing accuracy of time integration schemes when you already know the solution.
    If analytic solutions are not known for your system, consider using the Method of Manufactured Solutions to
    create closed-form solutions with non-physical forcing terms.

    For low-dimensional problems solved in serial, such as small discrete systems, TSMonitorLGError() can be used to monitor the error history.

    Level: beginner

.keywords: TS, timestep, set, right-hand-side, function

.seealso: TSSetRHSJacobian(), TSSetIJacobian(), TSComputeSolutionFunction(), TSSetForcingFunction()
@*/
PetscErrorCode  TSSetSolutionFunction(TS ts,PetscErrorCode (*f)(TS,PetscReal,Vec,void*),void *ctx)
{
  PetscErrorCode ierr;
  DM             dm;

  PetscFunctionBegin;
  PetscValidHeaderSpecific(ts,TS_CLASSID,1);
  ierr = TSGetDM(ts,&dm);CHKERRQ(ierr);
  ierr = DMTSSetSolutionFunction(dm,f,ctx);CHKERRQ(ierr);
  PetscFunctionReturn(0);
}

/*@C
    TSSetForcingFunction - Provide a function that computes a forcing term for a ODE or PDE

    Logically Collective on TS

    Input Parameters:
+   ts - the TS context obtained from TSCreate()
.   func - routine for evaluating the forcing function
-   ctx - [optional] user-defined context for private data for the
          function evaluation routine (may be NULL)

    Calling sequence of func:
$     func (TS ts,PetscReal t,Vec f,void *ctx);

+   t - current timestep
.   f - output vector
-   ctx - [optional] user-defined function context

    Notes:
    This routine is useful for testing accuracy of time integration schemes when using the Method of Manufactured Solutions to
    create closed-form solutions with a non-physical forcing term. It allows you to use the Method of Manufactored Solution without directly editing the
    definition of the problem you are solving and hence possibly introducing bugs.

    This replaces the ODE F(u,u_t,t) = 0 the TS is solving with F(u,u_t,t) - func(t) = 0

    This forcing function does not depend on the solution to the equations, it can only depend on spatial location, time, and possibly parameters, the
    parameters can be passed in the ctx variable.

    For low-dimensional problems solved in serial, such as small discrete systems, TSMonitorLGError() can be used to monitor the error history.

    Level: beginner

.keywords: TS, timestep, set, right-hand-side, function

.seealso: TSSetRHSJacobian(), TSSetIJacobian(), TSComputeSolutionFunction(), TSSetSolutionFunction()
@*/
PetscErrorCode  TSSetForcingFunction(TS ts,TSForcingFunction func,void *ctx)
{
  PetscErrorCode ierr;
  DM             dm;

  PetscFunctionBegin;
  PetscValidHeaderSpecific(ts,TS_CLASSID,1);
  ierr = TSGetDM(ts,&dm);CHKERRQ(ierr);
  ierr = DMTSSetForcingFunction(dm,func,ctx);CHKERRQ(ierr);
  PetscFunctionReturn(0);
}

/*@C
   TSSetRHSJacobian - Sets the function to compute the Jacobian of G,
   where U_t = G(U,t), as well as the location to store the matrix.

   Logically Collective on TS

   Input Parameters:
+  ts  - the TS context obtained from TSCreate()
.  Amat - (approximate) Jacobian matrix
.  Pmat - matrix from which preconditioner is to be constructed (usually the same as Amat)
.  f   - the Jacobian evaluation routine
-  ctx - [optional] user-defined context for private data for the
         Jacobian evaluation routine (may be NULL)

   Calling sequence of f:
$     func (TS ts,PetscReal t,Vec u,Mat A,Mat B,void *ctx);

+  t - current timestep
.  u - input vector
.  Amat - (approximate) Jacobian matrix
.  Pmat - matrix from which preconditioner is to be constructed (usually the same as Amat)
-  ctx - [optional] user-defined context for matrix evaluation routine

   Notes:
   You must set all the diagonal entries of the matrices, if they are zero you must still set them with a zero value

   The TS solver may modify the nonzero structure and the entries of the matrices Amat and Pmat between the calls to f()
   You should not assume the values are the same in the next call to f() as you set them in the previous call.

   Level: beginner

.keywords: TS, timestep, set, right-hand-side, Jacobian

.seealso: SNESComputeJacobianDefaultColor(), TSSetRHSFunction(), TSRHSJacobianSetReuse(), TSSetIJacobian()

@*/
PetscErrorCode  TSSetRHSJacobian(TS ts,Mat Amat,Mat Pmat,TSRHSJacobian f,void *ctx)
{
  PetscErrorCode ierr;
  SNES           snes;
  DM             dm;
  TSIJacobian    ijacobian;

  PetscFunctionBegin;
  PetscValidHeaderSpecific(ts,TS_CLASSID,1);
  if (Amat) PetscValidHeaderSpecific(Amat,MAT_CLASSID,2);
  if (Pmat) PetscValidHeaderSpecific(Pmat,MAT_CLASSID,3);
  if (Amat) PetscCheckSameComm(ts,1,Amat,2);
  if (Pmat) PetscCheckSameComm(ts,1,Pmat,3);

  ierr = TSGetDM(ts,&dm);CHKERRQ(ierr);
  ierr = DMTSSetRHSJacobian(dm,f,ctx);CHKERRQ(ierr);
  if (f == TSComputeRHSJacobianConstant) {
    /* Handle this case automatically for the user; otherwise user should call themselves. */
    ierr = TSRHSJacobianSetReuse(ts,PETSC_TRUE);CHKERRQ(ierr);
  }
  ierr = DMTSGetIJacobian(dm,&ijacobian,NULL);CHKERRQ(ierr);
  ierr = TSGetSNES(ts,&snes);CHKERRQ(ierr);
  if (!ijacobian) {
    ierr = SNESSetJacobian(snes,Amat,Pmat,SNESTSFormJacobian,ts);CHKERRQ(ierr);
  }
  if (Amat) {
    ierr = PetscObjectReference((PetscObject)Amat);CHKERRQ(ierr);
    ierr = MatDestroy(&ts->Arhs);CHKERRQ(ierr);
    ts->Arhs = Amat;
  }
  if (Pmat) {
    ierr = PetscObjectReference((PetscObject)Pmat);CHKERRQ(ierr);
    ierr = MatDestroy(&ts->Brhs);CHKERRQ(ierr);
    ts->Brhs = Pmat;
  }
  PetscFunctionReturn(0);
}


/*@C
   TSSetIFunction - Set the function to compute F(t,U,U_t) where F() = 0 is the DAE to be solved.

   Logically Collective on TS

   Input Parameters:
+  ts  - the TS context obtained from TSCreate()
.  r   - vector to hold the residual (or NULL to have it created internally)
.  f   - the function evaluation routine
-  ctx - user-defined context for private data for the function evaluation routine (may be NULL)

   Calling sequence of f:
$  f(TS ts,PetscReal t,Vec u,Vec u_t,Vec F,ctx);

+  t   - time at step/stage being solved
.  u   - state vector
.  u_t - time derivative of state vector
.  F   - function vector
-  ctx - [optional] user-defined context for matrix evaluation routine

   Important:
   The user MUST call either this routine or TSSetRHSFunction() to define the ODE.  When solving DAEs you must use this function.

   Level: beginner

.keywords: TS, timestep, set, DAE, Jacobian

.seealso: TSSetRHSJacobian(), TSSetRHSFunction(), TSSetIJacobian()
@*/
PetscErrorCode  TSSetIFunction(TS ts,Vec r,TSIFunction f,void *ctx)
{
  PetscErrorCode ierr;
  SNES           snes;
  Vec            ralloc = NULL;
  DM             dm;

  PetscFunctionBegin;
  PetscValidHeaderSpecific(ts,TS_CLASSID,1);
  if (r) PetscValidHeaderSpecific(r,VEC_CLASSID,2);

  ierr = TSGetDM(ts,&dm);CHKERRQ(ierr);
  ierr = DMTSSetIFunction(dm,f,ctx);CHKERRQ(ierr);

  ierr = TSGetSNES(ts,&snes);CHKERRQ(ierr);
  if (!r && !ts->dm && ts->vec_sol) {
    ierr = VecDuplicate(ts->vec_sol,&ralloc);CHKERRQ(ierr);
    r  = ralloc;
  }
  ierr = SNESSetFunction(snes,r,SNESTSFormFunction,ts);CHKERRQ(ierr);
  ierr = VecDestroy(&ralloc);CHKERRQ(ierr);
  PetscFunctionReturn(0);
}

/*@C
   TSGetIFunction - Returns the vector where the implicit residual is stored and the function/contex to compute it.

   Not Collective

   Input Parameter:
.  ts - the TS context

   Output Parameter:
+  r - vector to hold residual (or NULL)
.  func - the function to compute residual (or NULL)
-  ctx - the function context (or NULL)

   Level: advanced

.keywords: TS, nonlinear, get, function

.seealso: TSSetIFunction(), SNESGetFunction()
@*/
PetscErrorCode TSGetIFunction(TS ts,Vec *r,TSIFunction *func,void **ctx)
{
  PetscErrorCode ierr;
  SNES           snes;
  DM             dm;

  PetscFunctionBegin;
  PetscValidHeaderSpecific(ts,TS_CLASSID,1);
  ierr = TSGetSNES(ts,&snes);CHKERRQ(ierr);
  ierr = SNESGetFunction(snes,r,NULL,NULL);CHKERRQ(ierr);
  ierr = TSGetDM(ts,&dm);CHKERRQ(ierr);
  ierr = DMTSGetIFunction(dm,func,ctx);CHKERRQ(ierr);
  PetscFunctionReturn(0);
}

/*@C
   TSGetRHSFunction - Returns the vector where the right hand side is stored and the function/context to compute it.

   Not Collective

   Input Parameter:
.  ts - the TS context

   Output Parameter:
+  r - vector to hold computed right hand side (or NULL)
.  func - the function to compute right hand side (or NULL)
-  ctx - the function context (or NULL)

   Level: advanced

.keywords: TS, nonlinear, get, function

.seealso: TSSetRHSFunction(), SNESGetFunction()
@*/
PetscErrorCode TSGetRHSFunction(TS ts,Vec *r,TSRHSFunction *func,void **ctx)
{
  PetscErrorCode ierr;
  SNES           snes;
  DM             dm;

  PetscFunctionBegin;
  PetscValidHeaderSpecific(ts,TS_CLASSID,1);
  ierr = TSGetSNES(ts,&snes);CHKERRQ(ierr);
  ierr = SNESGetFunction(snes,r,NULL,NULL);CHKERRQ(ierr);
  ierr = TSGetDM(ts,&dm);CHKERRQ(ierr);
  ierr = DMTSGetRHSFunction(dm,func,ctx);CHKERRQ(ierr);
  PetscFunctionReturn(0);
}

/*@C
   TSSetIJacobian - Set the function to compute the matrix dF/dU + a*dF/dU_t where F(t,U,U_t) is the function
        provided with TSSetIFunction().

   Logically Collective on TS

   Input Parameters:
+  ts  - the TS context obtained from TSCreate()
.  Amat - (approximate) Jacobian matrix
.  Pmat - matrix used to compute preconditioner (usually the same as Amat)
.  f   - the Jacobian evaluation routine
-  ctx - user-defined context for private data for the Jacobian evaluation routine (may be NULL)

   Calling sequence of f:
$  f(TS ts,PetscReal t,Vec U,Vec U_t,PetscReal a,Mat Amat,Mat Pmat,void *ctx);

+  t    - time at step/stage being solved
.  U    - state vector
.  U_t  - time derivative of state vector
.  a    - shift
.  Amat - (approximate) Jacobian of F(t,U,W+a*U), equivalent to dF/dU + a*dF/dU_t
.  Pmat - matrix used for constructing preconditioner, usually the same as Amat
-  ctx  - [optional] user-defined context for matrix evaluation routine

   Notes:
   The matrices Amat and Pmat are exactly the matrices that are used by SNES for the nonlinear solve.

   If you know the operator Amat has a null space you can use MatSetNullSpace() and MatSetTransposeNullSpace() to supply the null
   space to Amat and the KSP solvers will automatically use that null space as needed during the solution process.

   The matrix dF/dU + a*dF/dU_t you provide turns out to be
   the Jacobian of F(t,U,W+a*U) where F(t,U,U_t) = 0 is the DAE to be solved.
   The time integrator internally approximates U_t by W+a*U where the positive "shift"
   a and vector W depend on the integration method, step size, and past states. For example with
   the backward Euler method a = 1/dt and W = -a*U(previous timestep) so
   W + a*U = a*(U - U(previous timestep)) = (U - U(previous timestep))/dt

   You must set all the diagonal entries of the matrices, if they are zero you must still set them with a zero value

   The TS solver may modify the nonzero structure and the entries of the matrices Amat and Pmat between the calls to f()
   You should not assume the values are the same in the next call to f() as you set them in the previous call.

   Level: beginner

.keywords: TS, timestep, DAE, Jacobian

.seealso: TSSetIFunction(), TSSetRHSJacobian(), SNESComputeJacobianDefaultColor(), SNESComputeJacobianDefault(), TSSetRHSFunction()

@*/
PetscErrorCode  TSSetIJacobian(TS ts,Mat Amat,Mat Pmat,TSIJacobian f,void *ctx)
{
  PetscErrorCode ierr;
  SNES           snes;
  DM             dm;

  PetscFunctionBegin;
  PetscValidHeaderSpecific(ts,TS_CLASSID,1);
  if (Amat) PetscValidHeaderSpecific(Amat,MAT_CLASSID,2);
  if (Pmat) PetscValidHeaderSpecific(Pmat,MAT_CLASSID,3);
  if (Amat) PetscCheckSameComm(ts,1,Amat,2);
  if (Pmat) PetscCheckSameComm(ts,1,Pmat,3);

  ierr = TSGetDM(ts,&dm);CHKERRQ(ierr);
  ierr = DMTSSetIJacobian(dm,f,ctx);CHKERRQ(ierr);

  ierr = TSGetSNES(ts,&snes);CHKERRQ(ierr);
  ierr = SNESSetJacobian(snes,Amat,Pmat,SNESTSFormJacobian,ts);CHKERRQ(ierr);
  PetscFunctionReturn(0);
}

/*@
   TSRHSJacobianSetReuse - restore RHS Jacobian before re-evaluating.  Without this flag, TS will change the sign and
   shift the RHS Jacobian for a finite-time-step implicit solve, in which case the user function will need to recompute
   the entire Jacobian.  The reuse flag must be set if the evaluation function will assume that the matrix entries have
   not been changed by the TS.

   Logically Collective

   Input Arguments:
+  ts - TS context obtained from TSCreate()
-  reuse - PETSC_TRUE if the RHS Jacobian

   Level: intermediate

.seealso: TSSetRHSJacobian(), TSComputeRHSJacobianConstant()
@*/
PetscErrorCode TSRHSJacobianSetReuse(TS ts,PetscBool reuse)
{
  PetscFunctionBegin;
  ts->rhsjacobian.reuse = reuse;
  PetscFunctionReturn(0);
}

/*@C
   TSSetI2Function - Set the function to compute F(t,U,U_t,U_tt) where F = 0 is the DAE to be solved.

   Logically Collective on TS

   Input Parameters:
+  ts  - the TS context obtained from TSCreate()
.  F   - vector to hold the residual (or NULL to have it created internally)
.  fun - the function evaluation routine
-  ctx - user-defined context for private data for the function evaluation routine (may be NULL)

   Calling sequence of fun:
$  fun(TS ts,PetscReal t,Vec U,Vec U_t,Vec U_tt,Vec F,ctx);

+  t    - time at step/stage being solved
.  U    - state vector
.  U_t  - time derivative of state vector
.  U_tt - second time derivative of state vector
.  F    - function vector
-  ctx  - [optional] user-defined context for matrix evaluation routine (may be NULL)

   Level: beginner

.keywords: TS, timestep, set, ODE, DAE, Function

.seealso: TSSetI2Jacobian()
@*/
PetscErrorCode TSSetI2Function(TS ts,Vec F,TSI2Function fun,void *ctx)
{
  DM             dm;
  PetscErrorCode ierr;

  PetscFunctionBegin;
  PetscValidHeaderSpecific(ts,TS_CLASSID,1);
  if (F) PetscValidHeaderSpecific(F,VEC_CLASSID,2);
  ierr = TSSetIFunction(ts,F,NULL,NULL);CHKERRQ(ierr);
  ierr = TSGetDM(ts,&dm);CHKERRQ(ierr);
  ierr = DMTSSetI2Function(dm,fun,ctx);CHKERRQ(ierr);
  PetscFunctionReturn(0);
}

/*@C
  TSGetI2Function - Returns the vector where the implicit residual is stored and the function/contex to compute it.

  Not Collective

  Input Parameter:
. ts - the TS context

  Output Parameter:
+ r - vector to hold residual (or NULL)
. fun - the function to compute residual (or NULL)
- ctx - the function context (or NULL)

  Level: advanced

.keywords: TS, nonlinear, get, function

.seealso: TSSetI2Function(), SNESGetFunction()
@*/
PetscErrorCode TSGetI2Function(TS ts,Vec *r,TSI2Function *fun,void **ctx)
{
  PetscErrorCode ierr;
  SNES           snes;
  DM             dm;

  PetscFunctionBegin;
  PetscValidHeaderSpecific(ts,TS_CLASSID,1);
  ierr = TSGetSNES(ts,&snes);CHKERRQ(ierr);
  ierr = SNESGetFunction(snes,r,NULL,NULL);CHKERRQ(ierr);
  ierr = TSGetDM(ts,&dm);CHKERRQ(ierr);
  ierr = DMTSGetI2Function(dm,fun,ctx);CHKERRQ(ierr);
  PetscFunctionReturn(0);
}

/*@C
   TSSetI2Jacobian - Set the function to compute the matrix dF/dU + v*dF/dU_t  + a*dF/dU_tt
        where F(t,U,U_t,U_tt) is the function you provided with TSSetI2Function().

   Logically Collective on TS

   Input Parameters:
+  ts  - the TS context obtained from TSCreate()
.  J   - Jacobian matrix
.  P   - preconditioning matrix for J (may be same as J)
.  jac - the Jacobian evaluation routine
-  ctx - user-defined context for private data for the Jacobian evaluation routine (may be NULL)

   Calling sequence of jac:
$  jac(TS ts,PetscReal t,Vec U,Vec U_t,Vec U_tt,PetscReal v,PetscReal a,Mat J,Mat P,void *ctx);

+  t    - time at step/stage being solved
.  U    - state vector
.  U_t  - time derivative of state vector
.  U_tt - second time derivative of state vector
.  v    - shift for U_t
.  a    - shift for U_tt
.  J    - Jacobian of G(U) = F(t,U,W+v*U,W'+a*U), equivalent to dF/dU + v*dF/dU_t  + a*dF/dU_tt
.  P    - preconditioning matrix for J, may be same as J
-  ctx  - [optional] user-defined context for matrix evaluation routine

   Notes:
   The matrices J and P are exactly the matrices that are used by SNES for the nonlinear solve.

   The matrix dF/dU + v*dF/dU_t + a*dF/dU_tt you provide turns out to be
   the Jacobian of G(U) = F(t,U,W+v*U,W'+a*U) where F(t,U,U_t,U_tt) = 0 is the DAE to be solved.
   The time integrator internally approximates U_t by W+v*U and U_tt by W'+a*U  where the positive "shift"
   parameters 'v' and 'a' and vectors W, W' depend on the integration method, step size, and past states.

   Level: beginner

.keywords: TS, timestep, set, ODE, DAE, Jacobian

.seealso: TSSetI2Function()
@*/
PetscErrorCode TSSetI2Jacobian(TS ts,Mat J,Mat P,TSI2Jacobian jac,void *ctx)
{
  DM             dm;
  PetscErrorCode ierr;

  PetscFunctionBegin;
  PetscValidHeaderSpecific(ts,TS_CLASSID,1);
  if (J) PetscValidHeaderSpecific(J,MAT_CLASSID,2);
  if (P) PetscValidHeaderSpecific(P,MAT_CLASSID,3);
  ierr = TSSetIJacobian(ts,J,P,NULL,NULL);CHKERRQ(ierr);
  ierr = TSGetDM(ts,&dm);CHKERRQ(ierr);
  ierr = DMTSSetI2Jacobian(dm,jac,ctx);CHKERRQ(ierr);
  PetscFunctionReturn(0);
}

/*@C
  TSGetI2Jacobian - Returns the implicit Jacobian at the present timestep.

  Not Collective, but parallel objects are returned if TS is parallel

  Input Parameter:
. ts  - The TS context obtained from TSCreate()

  Output Parameters:
+ J  - The (approximate) Jacobian of F(t,U,U_t,U_tt)
. P - The matrix from which the preconditioner is constructed, often the same as J
. jac - The function to compute the Jacobian matrices
- ctx - User-defined context for Jacobian evaluation routine

  Notes: You can pass in NULL for any return argument you do not need.

  Level: advanced

.seealso: TSGetTimeStep(), TSGetMatrices(), TSGetTime(), TSGetTimeStepNumber()

.keywords: TS, timestep, get, matrix, Jacobian
@*/
PetscErrorCode  TSGetI2Jacobian(TS ts,Mat *J,Mat *P,TSI2Jacobian *jac,void **ctx)
{
  PetscErrorCode ierr;
  SNES           snes;
  DM             dm;

  PetscFunctionBegin;
  ierr = TSGetSNES(ts,&snes);CHKERRQ(ierr);
  ierr = SNESSetUpMatrices(snes);CHKERRQ(ierr);
  ierr = SNESGetJacobian(snes,J,P,NULL,NULL);CHKERRQ(ierr);
  ierr = TSGetDM(ts,&dm);CHKERRQ(ierr);
  ierr = DMTSGetI2Jacobian(dm,jac,ctx);CHKERRQ(ierr);
  PetscFunctionReturn(0);
}

/*@
  TSComputeI2Function - Evaluates the DAE residual written in implicit form F(t,U,U_t,U_tt) = 0

  Collective on TS and Vec

  Input Parameters:
+ ts - the TS context
. t - current time
. U - state vector
. V - time derivative of state vector (U_t)
- A - second time derivative of state vector (U_tt)

  Output Parameter:
. F - the residual vector

  Note:
  Most users should not need to explicitly call this routine, as it
  is used internally within the nonlinear solvers.

  Level: developer

.keywords: TS, compute, function, vector

.seealso: TSSetI2Function()
@*/
PetscErrorCode TSComputeI2Function(TS ts,PetscReal t,Vec U,Vec V,Vec A,Vec F)
{
  DM             dm;
  TSI2Function   I2Function;
  void           *ctx;
  TSRHSFunction  rhsfunction;
  PetscErrorCode ierr;

  PetscFunctionBegin;
  PetscValidHeaderSpecific(ts,TS_CLASSID,1);
  PetscValidHeaderSpecific(U,VEC_CLASSID,3);
  PetscValidHeaderSpecific(V,VEC_CLASSID,4);
  PetscValidHeaderSpecific(A,VEC_CLASSID,5);
  PetscValidHeaderSpecific(F,VEC_CLASSID,6);

  ierr = TSGetDM(ts,&dm);CHKERRQ(ierr);
  ierr = DMTSGetI2Function(dm,&I2Function,&ctx);CHKERRQ(ierr);
  ierr = DMTSGetRHSFunction(dm,&rhsfunction,NULL);CHKERRQ(ierr);

  if (!I2Function) {
    ierr = TSComputeIFunction(ts,t,U,A,F,PETSC_FALSE);CHKERRQ(ierr);
    PetscFunctionReturn(0);
  }

  ierr = PetscLogEventBegin(TS_FunctionEval,ts,U,V,F);CHKERRQ(ierr);

  PetscStackPush("TS user implicit function");
  ierr = I2Function(ts,t,U,V,A,F,ctx);CHKERRQ(ierr);
  PetscStackPop;

  if (rhsfunction) {
    Vec Frhs;
    ierr = TSGetRHSVec_Private(ts,&Frhs);CHKERRQ(ierr);
    ierr = TSComputeRHSFunction(ts,t,U,Frhs);CHKERRQ(ierr);
    ierr = VecAXPY(F,-1,Frhs);CHKERRQ(ierr);
  }

  ierr = PetscLogEventEnd(TS_FunctionEval,ts,U,V,F);CHKERRQ(ierr);
  PetscFunctionReturn(0);
}

/*@
  TSComputeI2Jacobian - Evaluates the Jacobian of the DAE

  Collective on TS and Vec

  Input Parameters:
+ ts - the TS context
. t - current timestep
. U - state vector
. V - time derivative of state vector
. A - second time derivative of state vector
. shiftV - shift to apply, see note below
- shiftA - shift to apply, see note below

  Output Parameters:
+ J - Jacobian matrix
- P - optional preconditioning matrix

  Notes:
  If F(t,U,V,A)=0 is the DAE, the required Jacobian is

  dF/dU + shiftV*dF/dV + shiftA*dF/dA

  Most users should not need to explicitly call this routine, as it
  is used internally within the nonlinear solvers.

  Level: developer

.keywords: TS, compute, Jacobian, matrix

.seealso:  TSSetI2Jacobian()
@*/
PetscErrorCode TSComputeI2Jacobian(TS ts,PetscReal t,Vec U,Vec V,Vec A,PetscReal shiftV,PetscReal shiftA,Mat J,Mat P)
{
  DM             dm;
  TSI2Jacobian   I2Jacobian;
  void           *ctx;
  TSRHSJacobian  rhsjacobian;
  PetscErrorCode ierr;

  PetscFunctionBegin;
  PetscValidHeaderSpecific(ts,TS_CLASSID,1);
  PetscValidHeaderSpecific(U,VEC_CLASSID,3);
  PetscValidHeaderSpecific(V,VEC_CLASSID,4);
  PetscValidHeaderSpecific(A,VEC_CLASSID,5);
  PetscValidHeaderSpecific(J,MAT_CLASSID,8);
  PetscValidHeaderSpecific(P,MAT_CLASSID,9);

  ierr = TSGetDM(ts,&dm);CHKERRQ(ierr);
  ierr = DMTSGetI2Jacobian(dm,&I2Jacobian,&ctx);CHKERRQ(ierr);
  ierr = DMTSGetRHSJacobian(dm,&rhsjacobian,NULL);CHKERRQ(ierr);

  if (!I2Jacobian) {
    ierr = TSComputeIJacobian(ts,t,U,A,shiftA,J,P,PETSC_FALSE);CHKERRQ(ierr);
    PetscFunctionReturn(0);
  }

  ierr = PetscLogEventBegin(TS_JacobianEval,ts,U,J,P);CHKERRQ(ierr);

  PetscStackPush("TS user implicit Jacobian");
  ierr = I2Jacobian(ts,t,U,V,A,shiftV,shiftA,J,P,ctx);CHKERRQ(ierr);
  PetscStackPop;

  if (rhsjacobian) {
    Mat Jrhs,Prhs; MatStructure axpy = DIFFERENT_NONZERO_PATTERN;
    ierr = TSGetRHSMats_Private(ts,&Jrhs,&Prhs);CHKERRQ(ierr);
    ierr = TSComputeRHSJacobian(ts,t,U,Jrhs,Prhs);CHKERRQ(ierr);
    ierr = MatAXPY(J,-1,Jrhs,axpy);CHKERRQ(ierr);
    if (P != J) {ierr = MatAXPY(P,-1,Prhs,axpy);CHKERRQ(ierr);}
  }

  ierr = PetscLogEventEnd(TS_JacobianEval,ts,U,J,P);CHKERRQ(ierr);
  PetscFunctionReturn(0);
}

/*@
   TS2SetSolution - Sets the initial solution and time derivative vectors
   for use by the TS routines handling second order equations.

   Logically Collective on TS and Vec

   Input Parameters:
+  ts - the TS context obtained from TSCreate()
.  u - the solution vector
-  v - the time derivative vector

   Level: beginner

.keywords: TS, timestep, set, solution, initial conditions
@*/
PetscErrorCode  TS2SetSolution(TS ts,Vec u,Vec v)
{
  PetscErrorCode ierr;

  PetscFunctionBegin;
  PetscValidHeaderSpecific(ts,TS_CLASSID,1);
  PetscValidHeaderSpecific(u,VEC_CLASSID,2);
  PetscValidHeaderSpecific(v,VEC_CLASSID,3);
  ierr = TSSetSolution(ts,u);CHKERRQ(ierr);
  ierr = PetscObjectReference((PetscObject)v);CHKERRQ(ierr);
  ierr = VecDestroy(&ts->vec_dot);CHKERRQ(ierr);
  ts->vec_dot = v;
  PetscFunctionReturn(0);
}

/*@
   TS2GetSolution - Returns the solution and time derivative at the present timestep
   for second order equations. It is valid to call this routine inside the function
   that you are evaluating in order to move to the new timestep. This vector not
   changed until the solution at the next timestep has been calculated.

   Not Collective, but Vec returned is parallel if TS is parallel

   Input Parameter:
.  ts - the TS context obtained from TSCreate()

   Output Parameter:
+  u - the vector containing the solution
-  v - the vector containing the time derivative

   Level: intermediate

.seealso: TS2SetSolution(), TSGetTimeStep(), TSGetTime()

.keywords: TS, timestep, get, solution
@*/
PetscErrorCode  TS2GetSolution(TS ts,Vec *u,Vec *v)
{
  PetscFunctionBegin;
  PetscValidHeaderSpecific(ts,TS_CLASSID,1);
  if (u) PetscValidPointer(u,2);
  if (v) PetscValidPointer(v,3);
  if (u) *u = ts->vec_sol;
  if (v) *v = ts->vec_dot;
  PetscFunctionReturn(0);
}

/*@C
  TSLoad - Loads a KSP that has been stored in binary  with KSPView().

  Collective on PetscViewer

  Input Parameters:
+ newdm - the newly loaded TS, this needs to have been created with TSCreate() or
           some related function before a call to TSLoad().
- viewer - binary file viewer, obtained from PetscViewerBinaryOpen()

   Level: intermediate

  Notes:
   The type is determined by the data in the file, any type set into the TS before this call is ignored.

  Notes for advanced users:
  Most users should not need to know the details of the binary storage
  format, since TSLoad() and TSView() completely hide these details.
  But for anyone who's interested, the standard binary matrix storage
  format is
.vb
     has not yet been determined
.ve

.seealso: PetscViewerBinaryOpen(), TSView(), MatLoad(), VecLoad()
@*/
PetscErrorCode  TSLoad(TS ts, PetscViewer viewer)
{
  PetscErrorCode ierr;
  PetscBool      isbinary;
  PetscInt       classid;
  char           type[256];
  DMTS           sdm;
  DM             dm;

  PetscFunctionBegin;
  PetscValidHeaderSpecific(ts,TS_CLASSID,1);
  PetscValidHeaderSpecific(viewer,PETSC_VIEWER_CLASSID,2);
  ierr = PetscObjectTypeCompare((PetscObject)viewer,PETSCVIEWERBINARY,&isbinary);CHKERRQ(ierr);
  if (!isbinary) SETERRQ(PETSC_COMM_SELF,PETSC_ERR_ARG_WRONG,"Invalid viewer; open viewer with PetscViewerBinaryOpen()");

  ierr = PetscViewerBinaryRead(viewer,&classid,1,NULL,PETSC_INT);CHKERRQ(ierr);
  if (classid != TS_FILE_CLASSID) SETERRQ(PetscObjectComm((PetscObject)ts),PETSC_ERR_ARG_WRONG,"Not TS next in file");
  ierr = PetscViewerBinaryRead(viewer,type,256,NULL,PETSC_CHAR);CHKERRQ(ierr);
  ierr = TSSetType(ts, type);CHKERRQ(ierr);
  if (ts->ops->load) {
    ierr = (*ts->ops->load)(ts,viewer);CHKERRQ(ierr);
  }
  ierr = DMCreate(PetscObjectComm((PetscObject)ts),&dm);CHKERRQ(ierr);
  ierr = DMLoad(dm,viewer);CHKERRQ(ierr);
  ierr = TSSetDM(ts,dm);CHKERRQ(ierr);
  ierr = DMCreateGlobalVector(ts->dm,&ts->vec_sol);CHKERRQ(ierr);
  ierr = VecLoad(ts->vec_sol,viewer);CHKERRQ(ierr);
  ierr = DMGetDMTS(ts->dm,&sdm);CHKERRQ(ierr);
  ierr = DMTSLoad(sdm,viewer);CHKERRQ(ierr);
  PetscFunctionReturn(0);
}

#include <petscdraw.h>
#if defined(PETSC_HAVE_SAWS)
#include <petscviewersaws.h>
#endif
/*@C
    TSView - Prints the TS data structure.

    Collective on TS

    Input Parameters:
+   ts - the TS context obtained from TSCreate()
-   viewer - visualization context

    Options Database Key:
.   -ts_view - calls TSView() at end of TSStep()

    Notes:
    The available visualization contexts include
+     PETSC_VIEWER_STDOUT_SELF - standard output (default)
-     PETSC_VIEWER_STDOUT_WORLD - synchronized standard
         output where only the first processor opens
         the file.  All other processors send their
         data to the first processor to print.

    The user can open an alternative visualization context with
    PetscViewerASCIIOpen() - output to a specified file.

    Level: beginner

.keywords: TS, timestep, view

.seealso: PetscViewerASCIIOpen()
@*/
PetscErrorCode  TSView(TS ts,PetscViewer viewer)
{
  PetscErrorCode ierr;
  TSType         type;
  PetscBool      iascii,isstring,isundials,isbinary,isdraw;
  DMTS           sdm;
#if defined(PETSC_HAVE_SAWS)
  PetscBool      issaws;
#endif

  PetscFunctionBegin;
  PetscValidHeaderSpecific(ts,TS_CLASSID,1);
  if (!viewer) {
    ierr = PetscViewerASCIIGetStdout(PetscObjectComm((PetscObject)ts),&viewer);CHKERRQ(ierr);
  }
  PetscValidHeaderSpecific(viewer,PETSC_VIEWER_CLASSID,2);
  PetscCheckSameComm(ts,1,viewer,2);

  ierr = PetscObjectTypeCompare((PetscObject)viewer,PETSCVIEWERASCII,&iascii);CHKERRQ(ierr);
  ierr = PetscObjectTypeCompare((PetscObject)viewer,PETSCVIEWERSTRING,&isstring);CHKERRQ(ierr);
  ierr = PetscObjectTypeCompare((PetscObject)viewer,PETSCVIEWERBINARY,&isbinary);CHKERRQ(ierr);
  ierr = PetscObjectTypeCompare((PetscObject)viewer,PETSCVIEWERDRAW,&isdraw);CHKERRQ(ierr);
#if defined(PETSC_HAVE_SAWS)
  ierr = PetscObjectTypeCompare((PetscObject)viewer,PETSCVIEWERSAWS,&issaws);CHKERRQ(ierr);
#endif
  if (iascii) {
    ierr = PetscObjectPrintClassNamePrefixType((PetscObject)ts,viewer);CHKERRQ(ierr);
    if (ts->ops->view) {
      ierr = PetscViewerASCIIPushTab(viewer);CHKERRQ(ierr);
      ierr = (*ts->ops->view)(ts,viewer);CHKERRQ(ierr);
      ierr = PetscViewerASCIIPopTab(viewer);CHKERRQ(ierr);
    }
    ierr = PetscViewerASCIIPrintf(viewer,"  maximum steps=%D\n",ts->max_steps);CHKERRQ(ierr);
    ierr = PetscViewerASCIIPrintf(viewer,"  maximum time=%g\n",(double)ts->max_time);CHKERRQ(ierr);
    if (ts->usessnes) {
      PetscBool lin;
      if (ts->problem_type == TS_NONLINEAR) {
        ierr = PetscViewerASCIIPrintf(viewer,"  total number of nonlinear solver iterations=%D\n",ts->snes_its);CHKERRQ(ierr);
      }
      ierr = PetscViewerASCIIPrintf(viewer,"  total number of linear solver iterations=%D\n",ts->ksp_its);CHKERRQ(ierr);
      ierr = PetscObjectTypeCompare((PetscObject)ts->snes,SNESKSPONLY,&lin);CHKERRQ(ierr);
      ierr = PetscViewerASCIIPrintf(viewer,"  total number of %slinear solve failures=%D\n",lin ? "" : "non",ts->num_snes_failures);CHKERRQ(ierr);
    }
    ierr = PetscViewerASCIIPrintf(viewer,"  total number of rejected steps=%D\n",ts->reject);CHKERRQ(ierr);
    if (ts->vrtol) {
      ierr = PetscViewerASCIIPrintf(viewer,"  using vector of relative error tolerances, ");CHKERRQ(ierr);
    } else {
      ierr = PetscViewerASCIIPrintf(viewer,"  using relative error tolerance of %g, ",(double)ts->rtol);CHKERRQ(ierr);
    }
    if (ts->vatol) {
      ierr = PetscViewerASCIIPrintf(viewer,"  using vector of absolute error tolerances\n");CHKERRQ(ierr);
    } else {
      ierr = PetscViewerASCIIPrintf(viewer,"  using absolute error tolerance of %g\n",(double)ts->atol);CHKERRQ(ierr);
    }
    ierr = TSAdaptView(ts->adapt,viewer);CHKERRQ(ierr);
    if (ts->snes && ts->usessnes)  {ierr = SNESView(ts->snes,viewer);CHKERRQ(ierr);}
    ierr = DMGetDMTS(ts->dm,&sdm);CHKERRQ(ierr);
    ierr = DMTSView(sdm,viewer);CHKERRQ(ierr);
  } else if (isstring) {
    ierr = TSGetType(ts,&type);CHKERRQ(ierr);
    ierr = PetscViewerStringSPrintf(viewer," %-7.7s",type);CHKERRQ(ierr);
  } else if (isbinary) {
    PetscInt    classid = TS_FILE_CLASSID;
    MPI_Comm    comm;
    PetscMPIInt rank;
    char        type[256];

    ierr = PetscObjectGetComm((PetscObject)ts,&comm);CHKERRQ(ierr);
    ierr = MPI_Comm_rank(comm,&rank);CHKERRQ(ierr);
    if (!rank) {
      ierr = PetscViewerBinaryWrite(viewer,&classid,1,PETSC_INT,PETSC_FALSE);CHKERRQ(ierr);
      ierr = PetscStrncpy(type,((PetscObject)ts)->type_name,256);CHKERRQ(ierr);
      ierr = PetscViewerBinaryWrite(viewer,type,256,PETSC_CHAR,PETSC_FALSE);CHKERRQ(ierr);
    }
    if (ts->ops->view) {
      ierr = (*ts->ops->view)(ts,viewer);CHKERRQ(ierr);
    }
    if (ts->adapt) {ierr = TSAdaptView(ts->adapt,viewer);CHKERRQ(ierr);}
    ierr = DMView(ts->dm,viewer);CHKERRQ(ierr);
    ierr = VecView(ts->vec_sol,viewer);CHKERRQ(ierr);
    ierr = DMGetDMTS(ts->dm,&sdm);CHKERRQ(ierr);
    ierr = DMTSView(sdm,viewer);CHKERRQ(ierr);
  } else if (isdraw) {
    PetscDraw draw;
    char      str[36];
    PetscReal x,y,bottom,h;

    ierr   = PetscViewerDrawGetDraw(viewer,0,&draw);CHKERRQ(ierr);
    ierr   = PetscDrawGetCurrentPoint(draw,&x,&y);CHKERRQ(ierr);
    ierr   = PetscStrcpy(str,"TS: ");CHKERRQ(ierr);
    ierr   = PetscStrcat(str,((PetscObject)ts)->type_name);CHKERRQ(ierr);
    ierr   = PetscDrawStringBoxed(draw,x,y,PETSC_DRAW_BLACK,PETSC_DRAW_BLACK,str,NULL,&h);CHKERRQ(ierr);
    bottom = y - h;
    ierr   = PetscDrawPushCurrentPoint(draw,x,bottom);CHKERRQ(ierr);
    if (ts->ops->view) {
      ierr = (*ts->ops->view)(ts,viewer);CHKERRQ(ierr);
    }
    if (ts->adapt) {ierr = TSAdaptView(ts->adapt,viewer);CHKERRQ(ierr);}
    if (ts->snes)  {ierr = SNESView(ts->snes,viewer);CHKERRQ(ierr);}
    ierr = PetscDrawPopCurrentPoint(draw);CHKERRQ(ierr);
#if defined(PETSC_HAVE_SAWS)
  } else if (issaws) {
    PetscMPIInt rank;
    const char  *name;

    ierr = PetscObjectGetName((PetscObject)ts,&name);CHKERRQ(ierr);
    ierr = MPI_Comm_rank(PETSC_COMM_WORLD,&rank);CHKERRQ(ierr);
    if (!((PetscObject)ts)->amsmem && !rank) {
      char       dir[1024];

      ierr = PetscObjectViewSAWs((PetscObject)ts,viewer);CHKERRQ(ierr);
      ierr = PetscSNPrintf(dir,1024,"/PETSc/Objects/%s/time_step",name);CHKERRQ(ierr);
      PetscStackCallSAWs(SAWs_Register,(dir,&ts->steps,1,SAWs_READ,SAWs_INT));
      ierr = PetscSNPrintf(dir,1024,"/PETSc/Objects/%s/time",name);CHKERRQ(ierr);
      PetscStackCallSAWs(SAWs_Register,(dir,&ts->ptime,1,SAWs_READ,SAWs_DOUBLE));
    }
    if (ts->ops->view) {
      ierr = (*ts->ops->view)(ts,viewer);CHKERRQ(ierr);
    }
#endif
  }

  ierr = PetscViewerASCIIPushTab(viewer);CHKERRQ(ierr);
  ierr = PetscObjectTypeCompare((PetscObject)ts,TSSUNDIALS,&isundials);CHKERRQ(ierr);
  ierr = PetscViewerASCIIPopTab(viewer);CHKERRQ(ierr);
  PetscFunctionReturn(0);
}


/*@
   TSSetApplicationContext - Sets an optional user-defined context for
   the timesteppers.

   Logically Collective on TS

   Input Parameters:
+  ts - the TS context obtained from TSCreate()
-  usrP - optional user context

   Fortran Notes: To use this from Fortran you must write a Fortran interface definition for this
    function that tells Fortran the Fortran derived data type that you are passing in as the ctx argument.

   Level: intermediate

.keywords: TS, timestep, set, application, context

.seealso: TSGetApplicationContext()
@*/
PetscErrorCode  TSSetApplicationContext(TS ts,void *usrP)
{
  PetscFunctionBegin;
  PetscValidHeaderSpecific(ts,TS_CLASSID,1);
  ts->user = usrP;
  PetscFunctionReturn(0);
}

/*@
    TSGetApplicationContext - Gets the user-defined context for the
    timestepper.

    Not Collective

    Input Parameter:
.   ts - the TS context obtained from TSCreate()

    Output Parameter:
.   usrP - user context

   Fortran Notes: To use this from Fortran you must write a Fortran interface definition for this
    function that tells Fortran the Fortran derived data type that you are passing in as the ctx argument.

    Level: intermediate

.keywords: TS, timestep, get, application, context

.seealso: TSSetApplicationContext()
@*/
PetscErrorCode  TSGetApplicationContext(TS ts,void *usrP)
{
  PetscFunctionBegin;
  PetscValidHeaderSpecific(ts,TS_CLASSID,1);
  *(void**)usrP = ts->user;
  PetscFunctionReturn(0);
}

/*@
   TSGetTimeStepNumber - Gets the number of time steps completed.

   Not Collective

   Input Parameter:
.  ts - the TS context obtained from TSCreate()

   Output Parameter:
.  iter - number of steps completed so far

   Level: intermediate

.keywords: TS, timestep, get, iteration, number
.seealso: TSGetTime(), TSGetTimeStep(), TSSetPreStep(), TSSetPreStage(), TSSetPostStage(), TSSetPostStep()
@*/
PetscErrorCode  TSGetTimeStepNumber(TS ts,PetscInt *iter)
{
  PetscFunctionBegin;
  PetscValidHeaderSpecific(ts,TS_CLASSID,1);
  PetscValidIntPointer(iter,2);
  *iter = ts->steps;
  PetscFunctionReturn(0);
}

/*@
   TSSetInitialTimeStep - Sets the initial timestep to be used,
   as well as the initial time.

   Logically Collective on TS

   Input Parameters:
+  ts - the TS context obtained from TSCreate()
.  initial_time - the initial time
-  time_step - the size of the timestep

   Level: intermediate

.seealso: TSSetTimeStep(), TSGetTimeStep()

.keywords: TS, set, initial, timestep
@*/
PetscErrorCode  TSSetInitialTimeStep(TS ts,PetscReal initial_time,PetscReal time_step)
{
  PetscErrorCode ierr;

  PetscFunctionBegin;
  PetscValidHeaderSpecific(ts,TS_CLASSID,1);
  ierr = TSSetTimeStep(ts,time_step);CHKERRQ(ierr);
  ierr = TSSetTime(ts,initial_time);CHKERRQ(ierr);
  PetscFunctionReturn(0);
}

/*@
   TSSetTimeStep - Allows one to reset the timestep at any time,
   useful for simple pseudo-timestepping codes.

   Logically Collective on TS

   Input Parameters:
+  ts - the TS context obtained from TSCreate()
-  time_step - the size of the timestep

   Level: intermediate

.seealso: TSSetInitialTimeStep(), TSGetTimeStep()

.keywords: TS, set, timestep
@*/
PetscErrorCode  TSSetTimeStep(TS ts,PetscReal time_step)
{
  PetscFunctionBegin;
  PetscValidHeaderSpecific(ts,TS_CLASSID,1);
  PetscValidLogicalCollectiveReal(ts,time_step,2);
  ts->time_step = time_step;
  PetscFunctionReturn(0);
}

/*@
   TSSetExactFinalTime - Determines whether to adapt the final time step to
     match the exact final time, interpolate solution to the exact final time,
     or just return at the final time TS computed.

  Logically Collective on TS

   Input Parameter:
+   ts - the time-step context
-   eftopt - exact final time option

$  TS_EXACTFINALTIME_STEPOVER    - Don't do anything if final time is exceeded
$  TS_EXACTFINALTIME_INTERPOLATE - Interpolate back to final time
$  TS_EXACTFINALTIME_MATCHSTEP - Adapt final time step to match the final time

   Options Database:
.   -ts_exact_final_time <stepover,interpolate,matchstep> - select the final step at runtime

   Warning: If you use the option TS_EXACTFINALTIME_STEPOVER the solution may be at a very different time
    then the final time you selected.

   Level: beginner

.seealso: TSExactFinalTimeOption
@*/
PetscErrorCode  TSSetExactFinalTime(TS ts,TSExactFinalTimeOption eftopt)
{
  PetscFunctionBegin;
  PetscValidHeaderSpecific(ts,TS_CLASSID,1);
  PetscValidLogicalCollectiveEnum(ts,eftopt,2);
  ts->exact_final_time = eftopt;
  PetscFunctionReturn(0);
}

/*@
   TSGetTimeStep - Gets the current timestep size.

   Not Collective

   Input Parameter:
.  ts - the TS context obtained from TSCreate()

   Output Parameter:
.  dt - the current timestep size

   Level: intermediate

.seealso: TSSetInitialTimeStep(), TSGetTimeStep()

.keywords: TS, get, timestep
@*/
PetscErrorCode  TSGetTimeStep(TS ts,PetscReal *dt)
{
  PetscFunctionBegin;
  PetscValidHeaderSpecific(ts,TS_CLASSID,1);
  PetscValidRealPointer(dt,2);
  *dt = ts->time_step;
  PetscFunctionReturn(0);
}

/*@
   TSGetSolution - Returns the solution at the present timestep. It
   is valid to call this routine inside the function that you are evaluating
   in order to move to the new timestep. This vector not changed until
   the solution at the next timestep has been calculated.

   Not Collective, but Vec returned is parallel if TS is parallel

   Input Parameter:
.  ts - the TS context obtained from TSCreate()

   Output Parameter:
.  v - the vector containing the solution

   Note: If you used TSSetExactFinalTime(ts,TS_EXACTFINALTIME_MATCHSTEP); this does not return the solution at the requested
   final time. It returns the solution at the next timestep.

   Level: intermediate

.seealso: TSGetTimeStep(), TSGetTime(), TSGetSolveTime(), TSGetSolutionComponents()

.keywords: TS, timestep, get, solution
@*/
PetscErrorCode  TSGetSolution(TS ts,Vec *v)
{
  PetscFunctionBegin;
  PetscValidHeaderSpecific(ts,TS_CLASSID,1);
  PetscValidPointer(v,2);
  *v = ts->vec_sol;
  PetscFunctionReturn(0);
}

/*@
   TSGetSolutionComponents - Returns any solution components at the present 
   timestep, if available for the time integration method being used. 
   Solution components are quantities that share the same size and 
   structure as the solution vector.

   Not Collective, but Vec returned is parallel if TS is parallel

   Parameters :
.  ts - the TS context obtained from TSCreate() (input parameter).
.  n - If v is PETSC_NULL, then the number of solution components is
       returned through n, else the n-th solution component is 
       returned in v.
.  v - the vector containing the n-th solution component 
       (may be PETSC_NULL to use this function to find out
        the number of solutions components).

   Level: advanced

.seealso: TSGetSolution()

.keywords: TS, timestep, get, solution
@*/
PetscErrorCode  TSGetSolutionComponents(TS ts,PetscInt *n,Vec *v)
{
  PetscErrorCode ierr;

  PetscFunctionBegin;
  PetscValidHeaderSpecific(ts,TS_CLASSID,1);
  if (!ts->ops->getsolutioncomponents) *n = 0;
  else { 
    ierr = (*ts->ops->getsolutioncomponents)(ts,n,v);CHKERRQ(ierr); 
  }
  PetscFunctionReturn(0);
}

/*@
   TSGetAuxSolution - Returns an auxiliary solution at the present 
   timestep, if available for the time integration method being used.

   Not Collective, but Vec returned is parallel if TS is parallel

   Parameters :
.  ts - the TS context obtained from TSCreate() (input parameter).
.  v - the vector containing the auxiliary solution 

   Level: intermediate

.seealso: TSGetSolution()

.keywords: TS, timestep, get, solution
@*/
PetscErrorCode  TSGetAuxSolution(TS ts,Vec *v)
{
  PetscErrorCode ierr;

  PetscFunctionBegin;
  PetscValidHeaderSpecific(ts,TS_CLASSID,1);
  if (ts->ops->getauxsolution) {
    ierr = (*ts->ops->getauxsolution)(ts,v);CHKERRQ(ierr);
  } else {
    ierr = VecZeroEntries(*v); CHKERRQ(ierr);
  }
  PetscFunctionReturn(0);
}

/*@
   TSGetTimeError - Returns the estimated error vector, if the chosen
   TSType has an error estimation functionality.

   Not Collective, but Vec returned is parallel if TS is parallel

   Note: MUST call after TSSetUp()

   Parameters :
.  ts - the TS context obtained from TSCreate() (input parameter).
.  n - current estimate (n=0) or previous one (n=-1)
.  v - the vector containing the error (same size as the solution).

   Level: intermediate

.seealso: TSGetSolution(), TSSetTimeError()

.keywords: TS, timestep, get, error
@*/
PetscErrorCode  TSGetTimeError(TS ts,PetscInt n,Vec *v)
{
  PetscErrorCode ierr;

  PetscFunctionBegin;
  PetscValidHeaderSpecific(ts,TS_CLASSID,1);
  if (ts->ops->gettimeerror) {
    ierr = (*ts->ops->gettimeerror)(ts,n,v);CHKERRQ(ierr); 
  } else {
    ierr = VecZeroEntries(*v);CHKERRQ(ierr);
  }
  PetscFunctionReturn(0);
}

/*@
   TSSetTimeError - Sets the estimated error vector, if the chosen
   TSType has an error estimation functionality. This can be used
   to restart such a time integrator with a given error vector.

   Not Collective, but Vec returned is parallel if TS is parallel

   Parameters :
.  ts - the TS context obtained from TSCreate() (input parameter).
.  v - the vector containing the error (same size as the solution).

   Level: intermediate

.seealso: TSSetSolution(), TSGetTimeError)

.keywords: TS, timestep, get, error
@*/
PetscErrorCode  TSSetTimeError(TS ts,Vec v)
{
  PetscErrorCode ierr;

  PetscFunctionBegin;
  PetscValidHeaderSpecific(ts,TS_CLASSID,1);
  if (!ts->setupcalled) SETERRQ(PETSC_COMM_SELF,PETSC_ERR_ARG_WRONGSTATE,"Must call TSSetUp() first");
  if (ts->ops->settimeerror) {
    ierr = (*ts->ops->settimeerror)(ts,v);CHKERRQ(ierr); 
  }
  PetscFunctionReturn(0);
}

/*@
   TSGetCostGradients - Returns the gradients from the TSAdjointSolve()

   Not Collective, but Vec returned is parallel if TS is parallel

   Input Parameter:
.  ts - the TS context obtained from TSCreate()

   Output Parameter:
+  lambda - vectors containing the gradients of the cost functions with respect to the ODE/DAE solution variables
-  mu - vectors containing the gradients of the cost functions with respect to the problem parameters

   Level: intermediate

.seealso: TSGetTimeStep()

.keywords: TS, timestep, get, sensitivity
@*/
PetscErrorCode  TSGetCostGradients(TS ts,PetscInt *numcost,Vec **lambda,Vec **mu)
{
  PetscFunctionBegin;
  PetscValidHeaderSpecific(ts,TS_CLASSID,1);
  if (numcost) *numcost = ts->numcost;
  if (lambda)  *lambda  = ts->vecs_sensi;
  if (mu)      *mu      = ts->vecs_sensip;
  PetscFunctionReturn(0);
}

/* ----- Routines to initialize and destroy a timestepper ---- */
/*@
  TSSetProblemType - Sets the type of problem to be solved.

  Not collective

  Input Parameters:
+ ts   - The TS
- type - One of TS_LINEAR, TS_NONLINEAR where these types refer to problems of the forms
.vb
         U_t - A U = 0      (linear)
         U_t - A(t) U = 0   (linear)
         F(t,U,U_t) = 0     (nonlinear)
.ve

   Level: beginner

.keywords: TS, problem type
.seealso: TSSetUp(), TSProblemType, TS
@*/
PetscErrorCode  TSSetProblemType(TS ts, TSProblemType type)
{
  PetscErrorCode ierr;

  PetscFunctionBegin;
  PetscValidHeaderSpecific(ts, TS_CLASSID,1);
  ts->problem_type = type;
  if (type == TS_LINEAR) {
    SNES snes;
    ierr = TSGetSNES(ts,&snes);CHKERRQ(ierr);
    ierr = SNESSetType(snes,SNESKSPONLY);CHKERRQ(ierr);
  }
  PetscFunctionReturn(0);
}

/*@C
  TSGetProblemType - Gets the type of problem to be solved.

  Not collective

  Input Parameter:
. ts   - The TS

  Output Parameter:
. type - One of TS_LINEAR, TS_NONLINEAR where these types refer to problems of the forms
.vb
         M U_t = A U
         M(t) U_t = A(t) U
         F(t,U,U_t)
.ve

   Level: beginner

.keywords: TS, problem type
.seealso: TSSetUp(), TSProblemType, TS
@*/
PetscErrorCode  TSGetProblemType(TS ts, TSProblemType *type)
{
  PetscFunctionBegin;
  PetscValidHeaderSpecific(ts, TS_CLASSID,1);
  PetscValidIntPointer(type,2);
  *type = ts->problem_type;
  PetscFunctionReturn(0);
}

/*@
   TSSetUp - Sets up the internal data structures for the later use
   of a timestepper.

   Collective on TS

   Input Parameter:
.  ts - the TS context obtained from TSCreate()

   Notes:
   For basic use of the TS solvers the user need not explicitly call
   TSSetUp(), since these actions will automatically occur during
   the call to TSStep().  However, if one wishes to control this
   phase separately, TSSetUp() should be called after TSCreate()
   and optional routines of the form TSSetXXX(), but before TSStep().

   Level: advanced

.keywords: TS, timestep, setup

.seealso: TSCreate(), TSStep(), TSDestroy()
@*/
PetscErrorCode  TSSetUp(TS ts)
{
  PetscErrorCode ierr;
  DM             dm;
  PetscErrorCode (*func)(SNES,Vec,Vec,void*);
  PetscErrorCode (*jac)(SNES,Vec,Mat,Mat,void*);
  TSIFunction    ifun;
  TSIJacobian    ijac;
  TSI2Jacobian   i2jac;
  TSRHSJacobian  rhsjac;
  PetscBool      isnone;

  PetscFunctionBegin;
  PetscValidHeaderSpecific(ts,TS_CLASSID,1);
  if (ts->setupcalled) PetscFunctionReturn(0);

  if (!((PetscObject)ts)->type_name) {
    ierr = TSGetIFunction(ts,NULL,&ifun,NULL);CHKERRQ(ierr);
    ierr = TSSetType(ts,ifun ? TSBEULER : TSEULER);CHKERRQ(ierr);
  }

  if (!ts->vec_sol) SETERRQ(PETSC_COMM_SELF,PETSC_ERR_ARG_WRONGSTATE,"Must call TSSetSolution() first");

  if (ts->rhsjacobian.reuse) {
    Mat Amat,Pmat;
    SNES snes;
    ierr = TSGetSNES(ts,&snes);CHKERRQ(ierr);
    ierr = SNESGetJacobian(snes,&Amat,&Pmat,NULL,NULL);CHKERRQ(ierr);
    /* Matching matrices implies that an IJacobian is NOT set, because if it had been set, the IJacobian's matrix would
     * have displaced the RHS matrix */
    if (Amat == ts->Arhs) {
      ierr = MatDuplicate(ts->Arhs,MAT_DO_NOT_COPY_VALUES,&Amat);CHKERRQ(ierr);
      ierr = SNESSetJacobian(snes,Amat,NULL,NULL,NULL);CHKERRQ(ierr);
      ierr = MatDestroy(&Amat);CHKERRQ(ierr);
    }
    if (Pmat == ts->Brhs) {
      ierr = MatDuplicate(ts->Brhs,MAT_DO_NOT_COPY_VALUES,&Pmat);CHKERRQ(ierr);
      ierr = SNESSetJacobian(snes,NULL,Pmat,NULL,NULL);CHKERRQ(ierr);
      ierr = MatDestroy(&Pmat);CHKERRQ(ierr);
    }
  }

  ierr = TSGetAdapt(ts,&ts->adapt);CHKERRQ(ierr);
  ierr = TSAdaptSetDefaultType(ts->adapt,ts->default_adapt_type);CHKERRQ(ierr);

  if (ts->ops->setup) {
    ierr = (*ts->ops->setup)(ts);CHKERRQ(ierr);
  }

  /* Attempt to check/preset a default value for the exact final time option */
  ierr = PetscObjectTypeCompare((PetscObject)ts->adapt,TSADAPTNONE,&isnone);CHKERRQ(ierr);
  if (!isnone && ts->exact_final_time == TS_EXACTFINALTIME_UNSPECIFIED)
    ts->exact_final_time = TS_EXACTFINALTIME_MATCHSTEP;

  /* In the case where we've set a DMTSFunction or what have you, we need the default SNESFunction
     to be set right but can't do it elsewhere due to the overreliance on ctx=ts.
   */
  ierr = TSGetDM(ts,&dm);CHKERRQ(ierr);
  ierr = DMSNESGetFunction(dm,&func,NULL);CHKERRQ(ierr);
  if (!func) {
    ierr = DMSNESSetFunction(dm,SNESTSFormFunction,ts);CHKERRQ(ierr);
  }
  /* If the SNES doesn't have a jacobian set and the TS has an ijacobian or rhsjacobian set, set the SNES to use it.
     Otherwise, the SNES will use coloring internally to form the Jacobian.
   */
  ierr = DMSNESGetJacobian(dm,&jac,NULL);CHKERRQ(ierr);
  ierr = DMTSGetIJacobian(dm,&ijac,NULL);CHKERRQ(ierr);
  ierr = DMTSGetI2Jacobian(dm,&i2jac,NULL);CHKERRQ(ierr);
  ierr = DMTSGetRHSJacobian(dm,&rhsjac,NULL);CHKERRQ(ierr);
  if (!jac && (ijac || i2jac || rhsjac)) {
    ierr = DMSNESSetJacobian(dm,SNESTSFormJacobian,ts);CHKERRQ(ierr);
  }

  /* if time integration scheme has a starting method, call it */
  if (ts->ops->startingmethod) {
    ierr = (*ts->ops->startingmethod)(ts);CHKERRQ(ierr);
  }

  ts->setupcalled = PETSC_TRUE;
  PetscFunctionReturn(0);
}

/*@
   TSAdjointSetUp - Sets up the internal data structures for the later use
   of an adjoint solver

   Collective on TS

   Input Parameter:
.  ts - the TS context obtained from TSCreate()

   Level: advanced

.keywords: TS, timestep, setup

.seealso: TSCreate(), TSAdjointStep(), TSSetCostGradients()
@*/
PetscErrorCode  TSAdjointSetUp(TS ts)
{
  PetscErrorCode ierr;

  PetscFunctionBegin;
  PetscValidHeaderSpecific(ts,TS_CLASSID,1);
  if (ts->adjointsetupcalled) PetscFunctionReturn(0);
  if (!ts->vecs_sensi) SETERRQ(PETSC_COMM_SELF,PETSC_ERR_ARG_WRONGSTATE,"Must call TSSetCostGradients() first");

  if (ts->vec_costintegral) { /* if there is integral in the cost function*/
    ierr = VecDuplicateVecs(ts->vecs_sensi[0],ts->numcost,&ts->vecs_drdy);CHKERRQ(ierr);
    if (ts->vecs_sensip){
      ierr = VecDuplicateVecs(ts->vecs_sensip[0],ts->numcost,&ts->vecs_drdp);CHKERRQ(ierr);
    }
  }

  if (ts->ops->adjointsetup) {
    ierr = (*ts->ops->adjointsetup)(ts);CHKERRQ(ierr);
  }
  ts->adjointsetupcalled = PETSC_TRUE;
  PetscFunctionReturn(0);
}

/*@
   TSReset - Resets a TS context and removes any allocated Vecs and Mats.

   Collective on TS

   Input Parameter:
.  ts - the TS context obtained from TSCreate()

   Level: beginner

.keywords: TS, timestep, reset

.seealso: TSCreate(), TSSetup(), TSDestroy()
@*/
PetscErrorCode  TSReset(TS ts)
{
  PetscErrorCode ierr;

  PetscFunctionBegin;
  PetscValidHeaderSpecific(ts,TS_CLASSID,1);

  if (ts->ops->reset) {
    ierr = (*ts->ops->reset)(ts);CHKERRQ(ierr);
  }
  if (ts->snes) {ierr = SNESReset(ts->snes);CHKERRQ(ierr);}
  if (ts->adapt) {ierr = TSAdaptReset(ts->adapt);CHKERRQ(ierr);}

  ierr = MatDestroy(&ts->Arhs);CHKERRQ(ierr);
  ierr = MatDestroy(&ts->Brhs);CHKERRQ(ierr);
  ierr = VecDestroy(&ts->Frhs);CHKERRQ(ierr);
  ierr = VecDestroy(&ts->vec_sol);CHKERRQ(ierr);
  ierr = VecDestroy(&ts->vec_dot);CHKERRQ(ierr);
  ierr = VecDestroy(&ts->vatol);CHKERRQ(ierr);
  ierr = VecDestroy(&ts->vrtol);CHKERRQ(ierr);
  ierr = VecDestroyVecs(ts->nwork,&ts->work);CHKERRQ(ierr);

 if (ts->vec_costintegral) {
    ierr = VecDestroyVecs(ts->numcost,&ts->vecs_drdy);CHKERRQ(ierr);
    if (ts->vecs_drdp){
      ierr = VecDestroyVecs(ts->numcost,&ts->vecs_drdp);CHKERRQ(ierr);
    }
  }
  ts->vecs_sensi  = NULL;
  ts->vecs_sensip = NULL;
  ierr = MatDestroy(&ts->Jacp);CHKERRQ(ierr);
  ierr = VecDestroy(&ts->vec_costintegral);CHKERRQ(ierr);
  ierr = VecDestroy(&ts->vec_costintegrand);CHKERRQ(ierr);
  ts->setupcalled = PETSC_FALSE;
  PetscFunctionReturn(0);
}

/*@
   TSDestroy - Destroys the timestepper context that was created
   with TSCreate().

   Collective on TS

   Input Parameter:
.  ts - the TS context obtained from TSCreate()

   Level: beginner

.keywords: TS, timestepper, destroy

.seealso: TSCreate(), TSSetUp(), TSSolve()
@*/
PetscErrorCode  TSDestroy(TS *ts)
{
  PetscErrorCode ierr;

  PetscFunctionBegin;
  if (!*ts) PetscFunctionReturn(0);
  PetscValidHeaderSpecific((*ts),TS_CLASSID,1);
  if (--((PetscObject)(*ts))->refct > 0) {*ts = 0; PetscFunctionReturn(0);}

  ierr = TSReset((*ts));CHKERRQ(ierr);

  /* if memory was published with SAWs then destroy it */
  ierr = PetscObjectSAWsViewOff((PetscObject)*ts);CHKERRQ(ierr);
  if ((*ts)->ops->destroy) {ierr = (*(*ts)->ops->destroy)((*ts));CHKERRQ(ierr);}

  ierr = TSTrajectoryDestroy(&(*ts)->trajectory);CHKERRQ(ierr);

  ierr = TSAdaptDestroy(&(*ts)->adapt);CHKERRQ(ierr);
  ierr = TSEventDestroy(&(*ts)->event);CHKERRQ(ierr);

  ierr = SNESDestroy(&(*ts)->snes);CHKERRQ(ierr);
  ierr = DMDestroy(&(*ts)->dm);CHKERRQ(ierr);
  ierr = TSMonitorCancel((*ts));CHKERRQ(ierr);
  ierr = TSAdjointMonitorCancel((*ts));CHKERRQ(ierr);

  ierr = PetscHeaderDestroy(ts);CHKERRQ(ierr);
  PetscFunctionReturn(0);
}

/*@
   TSGetSNES - Returns the SNES (nonlinear solver) associated with
   a TS (timestepper) context. Valid only for nonlinear problems.

   Not Collective, but SNES is parallel if TS is parallel

   Input Parameter:
.  ts - the TS context obtained from TSCreate()

   Output Parameter:
.  snes - the nonlinear solver context

   Notes:
   The user can then directly manipulate the SNES context to set various
   options, etc.  Likewise, the user can then extract and manipulate the
   KSP, KSP, and PC contexts as well.

   TSGetSNES() does not work for integrators that do not use SNES; in
   this case TSGetSNES() returns NULL in snes.

   Level: beginner

.keywords: timestep, get, SNES
@*/
PetscErrorCode  TSGetSNES(TS ts,SNES *snes)
{
  PetscErrorCode ierr;

  PetscFunctionBegin;
  PetscValidHeaderSpecific(ts,TS_CLASSID,1);
  PetscValidPointer(snes,2);
  if (!ts->snes) {
    ierr = SNESCreate(PetscObjectComm((PetscObject)ts),&ts->snes);CHKERRQ(ierr);
    ierr = SNESSetFunction(ts->snes,NULL,SNESTSFormFunction,ts);CHKERRQ(ierr);
    ierr = PetscLogObjectParent((PetscObject)ts,(PetscObject)ts->snes);CHKERRQ(ierr);
    ierr = PetscObjectIncrementTabLevel((PetscObject)ts->snes,(PetscObject)ts,1);CHKERRQ(ierr);
    if (ts->dm) {ierr = SNESSetDM(ts->snes,ts->dm);CHKERRQ(ierr);}
    if (ts->problem_type == TS_LINEAR) {
      ierr = SNESSetType(ts->snes,SNESKSPONLY);CHKERRQ(ierr);
    }
  }
  *snes = ts->snes;
  PetscFunctionReturn(0);
}

/*@
   TSSetSNES - Set the SNES (nonlinear solver) to be used by the timestepping context

   Collective

   Input Parameter:
+  ts - the TS context obtained from TSCreate()
-  snes - the nonlinear solver context

   Notes:
   Most users should have the TS created by calling TSGetSNES()

   Level: developer

.keywords: timestep, set, SNES
@*/
PetscErrorCode TSSetSNES(TS ts,SNES snes)
{
  PetscErrorCode ierr;
  PetscErrorCode (*func)(SNES,Vec,Mat,Mat,void*);

  PetscFunctionBegin;
  PetscValidHeaderSpecific(ts,TS_CLASSID,1);
  PetscValidHeaderSpecific(snes,SNES_CLASSID,2);
  ierr = PetscObjectReference((PetscObject)snes);CHKERRQ(ierr);
  ierr = SNESDestroy(&ts->snes);CHKERRQ(ierr);

  ts->snes = snes;

  ierr = SNESSetFunction(ts->snes,NULL,SNESTSFormFunction,ts);CHKERRQ(ierr);
  ierr = SNESGetJacobian(ts->snes,NULL,NULL,&func,NULL);CHKERRQ(ierr);
  if (func == SNESTSFormJacobian) {
    ierr = SNESSetJacobian(ts->snes,NULL,NULL,SNESTSFormJacobian,ts);CHKERRQ(ierr);
  }
  PetscFunctionReturn(0);
}

/*@
   TSGetKSP - Returns the KSP (linear solver) associated with
   a TS (timestepper) context.

   Not Collective, but KSP is parallel if TS is parallel

   Input Parameter:
.  ts - the TS context obtained from TSCreate()

   Output Parameter:
.  ksp - the nonlinear solver context

   Notes:
   The user can then directly manipulate the KSP context to set various
   options, etc.  Likewise, the user can then extract and manipulate the
   KSP and PC contexts as well.

   TSGetKSP() does not work for integrators that do not use KSP;
   in this case TSGetKSP() returns NULL in ksp.

   Level: beginner

.keywords: timestep, get, KSP
@*/
PetscErrorCode  TSGetKSP(TS ts,KSP *ksp)
{
  PetscErrorCode ierr;
  SNES           snes;

  PetscFunctionBegin;
  PetscValidHeaderSpecific(ts,TS_CLASSID,1);
  PetscValidPointer(ksp,2);
  if (!((PetscObject)ts)->type_name) SETERRQ(PETSC_COMM_SELF,PETSC_ERR_ARG_NULL,"KSP is not created yet. Call TSSetType() first");
  if (ts->problem_type != TS_LINEAR) SETERRQ(PETSC_COMM_SELF,PETSC_ERR_ARG_WRONG,"Linear only; use TSGetSNES()");
  ierr = TSGetSNES(ts,&snes);CHKERRQ(ierr);
  ierr = SNESGetKSP(snes,ksp);CHKERRQ(ierr);
  PetscFunctionReturn(0);
}

/* ----------- Routines to set solver parameters ---------- */

/*@
   TSGetDuration - Gets the maximum number of timesteps to use and
   maximum time for iteration.

   Not Collective

   Input Parameters:
+  ts       - the TS context obtained from TSCreate()
.  maxsteps - maximum number of iterations to use, or NULL
-  maxtime  - final time to iterate to, or NULL

   Level: intermediate

.keywords: TS, timestep, get, maximum, iterations, time
@*/
PetscErrorCode  TSGetDuration(TS ts, PetscInt *maxsteps, PetscReal *maxtime)
{
  PetscFunctionBegin;
  PetscValidHeaderSpecific(ts, TS_CLASSID,1);
  if (maxsteps) {
    PetscValidIntPointer(maxsteps,2);
    *maxsteps = ts->max_steps;
  }
  if (maxtime) {
    PetscValidScalarPointer(maxtime,3);
    *maxtime = ts->max_time;
  }
  PetscFunctionReturn(0);
}

/*@
   TSSetDuration - Sets the maximum number of timesteps to use and
   maximum time for iteration.

   Logically Collective on TS

   Input Parameters:
+  ts - the TS context obtained from TSCreate()
.  maxsteps - maximum number of iterations to use
-  maxtime - final time to iterate to

   Options Database Keys:
.  -ts_max_steps <maxsteps> - Sets maxsteps
.  -ts_final_time <maxtime> - Sets maxtime

   Notes:
   The default maximum number of iterations is 5000. Default time is 5.0

   Level: intermediate

.keywords: TS, timestep, set, maximum, iterations

.seealso: TSSetExactFinalTime()
@*/
PetscErrorCode  TSSetDuration(TS ts,PetscInt maxsteps,PetscReal maxtime)
{
  PetscFunctionBegin;
  PetscValidHeaderSpecific(ts,TS_CLASSID,1);
  PetscValidLogicalCollectiveInt(ts,maxsteps,2);
  PetscValidLogicalCollectiveReal(ts,maxtime,2);
  if (maxsteps >= 0) ts->max_steps = maxsteps;
  if (maxtime != PETSC_DEFAULT) ts->max_time = maxtime;
  PetscFunctionReturn(0);
}

/*@
   TSSetSolution - Sets the initial solution vector
   for use by the TS routines.

   Logically Collective on TS and Vec

   Input Parameters:
+  ts - the TS context obtained from TSCreate()
-  u - the solution vector

   Level: beginner

.keywords: TS, timestep, set, solution, initial conditions
@*/
PetscErrorCode  TSSetSolution(TS ts,Vec u)
{
  PetscErrorCode ierr;
  DM             dm;

  PetscFunctionBegin;
  PetscValidHeaderSpecific(ts,TS_CLASSID,1);
  PetscValidHeaderSpecific(u,VEC_CLASSID,2);
  ierr = PetscObjectReference((PetscObject)u);CHKERRQ(ierr);
  ierr = VecDestroy(&ts->vec_sol);CHKERRQ(ierr);
  ts->vec_sol = u;

  ierr = TSGetDM(ts,&dm);CHKERRQ(ierr);
  ierr = DMShellSetGlobalVector(dm,u);CHKERRQ(ierr);
  PetscFunctionReturn(0);
}

/*@
   TSAdjointSetSteps - Sets the number of steps the adjoint solver should take backward in time

   Logically Collective on TS

   Input Parameters:
+  ts - the TS context obtained from TSCreate()
.  steps - number of steps to use

   Level: intermediate

   Notes: Normally one does not call this and TSAdjointSolve() integrates back to the original timestep. One can call this
          so as to integrate back to less than the original timestep

.keywords: TS, timestep, set, maximum, iterations

.seealso: TSSetExactFinalTime()
@*/
PetscErrorCode  TSAdjointSetSteps(TS ts,PetscInt steps)
{
  PetscFunctionBegin;
  PetscValidHeaderSpecific(ts,TS_CLASSID,1);
  PetscValidLogicalCollectiveInt(ts,steps,2);
  if (steps < 0) SETERRQ(PetscObjectComm((PetscObject)ts),PETSC_ERR_ARG_OUTOFRANGE,"Cannot step back a negative number of steps");
  if (steps > ts->total_steps) SETERRQ(PetscObjectComm((PetscObject)ts),PETSC_ERR_ARG_OUTOFRANGE,"Cannot step back more than the total number of forward steps");
  ts->adjoint_max_steps = steps;
  PetscFunctionReturn(0);
}

/*@
   TSSetCostGradients - Sets the initial value of the gradients of the cost function w.r.t. initial conditions and w.r.t. the problem parameters 
      for use by the TSAdjoint routines.

   Logically Collective on TS and Vec

   Input Parameters:
+  ts - the TS context obtained from TSCreate()
.  lambda - gradients with respect to the initial condition variables, the dimension and parallel layout of these vectors is the same as the ODE solution vector
-  mu - gradients with respect to the parameters, the number of entries in these vectors is the same as the number of parameters

   Level: beginner

   Notes: the entries in these vectors must be correctly initialized with the values lamda_i = df/dy|finaltime  mu_i = df/dp|finaltime

.keywords: TS, timestep, set, sensitivity, initial conditions
@*/
PetscErrorCode  TSSetCostGradients(TS ts,PetscInt numcost,Vec *lambda,Vec *mu)
{
  PetscFunctionBegin;
  PetscValidHeaderSpecific(ts,TS_CLASSID,1);
  PetscValidPointer(lambda,2);
  ts->vecs_sensi  = lambda;
  ts->vecs_sensip = mu;
  if (ts->numcost && ts->numcost!=numcost) SETERRQ(PetscObjectComm((PetscObject)ts),PETSC_ERR_USER,"The number of cost functions (2rd parameter of TSSetCostIntegrand()) is inconsistent with the one set by TSSetCostIntegrand");
  ts->numcost  = numcost;
  PetscFunctionReturn(0);
}

/*@C
  TSAdjointSetRHSJacobian - Sets the function that computes the Jacobian of G w.r.t. the parameters p where y_t = G(y,p,t), as well as the location to store the matrix.

  Logically Collective on TS

  Input Parameters:
+ ts   - The TS context obtained from TSCreate()
- func - The function

  Calling sequence of func:
$ func (TS ts,PetscReal t,Vec y,Mat A,void *ctx);
+   t - current timestep
.   y - input vector (current ODE solution)
.   A - output matrix
-   ctx - [optional] user-defined function context

  Level: intermediate

  Notes: Amat has the same number of rows and the same row parallel layout as u, Amat has the same number of columns and parallel layout as p

.keywords: TS, sensitivity
.seealso:
@*/
PetscErrorCode  TSAdjointSetRHSJacobian(TS ts,Mat Amat,PetscErrorCode (*func)(TS,PetscReal,Vec,Mat,void*),void *ctx)
{
  PetscErrorCode ierr;

  PetscFunctionBegin;
  PetscValidHeaderSpecific(ts, TS_CLASSID,1);
  if (Amat) PetscValidHeaderSpecific(Amat,MAT_CLASSID,2);

  ts->rhsjacobianp    = func;
  ts->rhsjacobianpctx = ctx;
  if(Amat) {
    ierr = PetscObjectReference((PetscObject)Amat);CHKERRQ(ierr);
    ierr = MatDestroy(&ts->Jacp);CHKERRQ(ierr);
    ts->Jacp = Amat;
  }
  PetscFunctionReturn(0);
}

/*@C
  TSAdjointComputeRHSJacobian - Runs the user-defined Jacobian function.

  Collective on TS

  Input Parameters:
. ts   - The TS context obtained from TSCreate()

  Level: developer

.keywords: TS, sensitivity
.seealso: TSAdjointSetRHSJacobian()
@*/
PetscErrorCode  TSAdjointComputeRHSJacobian(TS ts,PetscReal t,Vec X,Mat Amat)
{
  PetscErrorCode ierr;

  PetscFunctionBegin;
  PetscValidHeaderSpecific(ts,TS_CLASSID,1);
  PetscValidHeaderSpecific(X,VEC_CLASSID,3);
  PetscValidPointer(Amat,4);

  PetscStackPush("TS user JacobianP function for sensitivity analysis");
  ierr = (*ts->rhsjacobianp)(ts,t,X,Amat,ts->rhsjacobianpctx); CHKERRQ(ierr);
  PetscStackPop;
  PetscFunctionReturn(0);
}

/*@C
    TSSetCostIntegrand - Sets the routine for evaluating the integral term in one or more cost functions

    Logically Collective on TS

    Input Parameters:
+   ts - the TS context obtained from TSCreate()
.   numcost - number of gradients to be computed, this is the number of cost functions
.   rf - routine for evaluating the integrand function
.   drdyf - function that computes the gradients of the r's with respect to y,NULL if not a function y
.   drdpf - function that computes the gradients of the r's with respect to p, NULL if not a function of p
.   fwd - flag indicating whether to evaluate cost integral in the forward run or the adjoint run
-   ctx - [optional] user-defined context for private data for the function evaluation routine (may be NULL)

    Calling sequence of rf:
$     rf(TS ts,PetscReal t,Vec y,Vec f[],void *ctx);

+   t - current timestep
.   y - input vector
.   f - function result; one vector entry for each cost function
-   ctx - [optional] user-defined function context

   Calling sequence of drdyf:
$    PetscErroCode drdyf(TS ts,PetscReal t,Vec y,Vec *drdy,void *ctx);

   Calling sequence of drdpf:
$    PetscErroCode drdpf(TS ts,PetscReal t,Vec y,Vec *drdp,void *ctx);

    Level: intermediate

    Notes: For optimization there is generally a single cost function, numcost = 1. For sensitivities there may be multiple cost functions

.keywords: TS, sensitivity analysis, timestep, set, quadrature, function

.seealso: TSAdjointSetRHSJacobian(),TSGetCostGradients(), TSSetCostGradients()
@*/
PetscErrorCode  TSSetCostIntegrand(TS ts,PetscInt numcost,PetscErrorCode (*rf)(TS,PetscReal,Vec,Vec,void*),
                                                          PetscErrorCode (*drdyf)(TS,PetscReal,Vec,Vec*,void*),
                                                          PetscErrorCode (*drdpf)(TS,PetscReal,Vec,Vec*,void*),
                                                          PetscBool fwd,void *ctx)
{
  PetscErrorCode ierr;

  PetscFunctionBegin;
  PetscValidHeaderSpecific(ts,TS_CLASSID,1);
  if (ts->numcost && ts->numcost!=numcost) SETERRQ(PetscObjectComm((PetscObject)ts),PETSC_ERR_USER,"The number of cost functions (2rd parameter of TSSetCostIntegrand()) is inconsistent with the one set by TSSetCostGradients()");
  if (!ts->numcost) ts->numcost=numcost;

  ts->costintegralfwd  = fwd; /* Evaluate the cost integral in forward run if fwd is true */
  ierr                 = VecCreateSeq(PETSC_COMM_SELF,numcost,&ts->vec_costintegral);CHKERRQ(ierr);
  ierr                 = VecDuplicate(ts->vec_costintegral,&ts->vec_costintegrand);CHKERRQ(ierr);
  ts->costintegrand    = rf;
  ts->costintegrandctx = ctx;
  ts->drdyfunction     = drdyf;
  ts->drdpfunction     = drdpf;
  PetscFunctionReturn(0);
}

/*@
   TSGetCostIntegral - Returns the values of the integral term in the cost functions.
   It is valid to call the routine after a backward run.

   Not Collective

   Input Parameter:
.  ts - the TS context obtained from TSCreate()

   Output Parameter:
.  v - the vector containing the integrals for each cost function

   Level: intermediate

.seealso: TSSetCostIntegrand()

.keywords: TS, sensitivity analysis
@*/
PetscErrorCode  TSGetCostIntegral(TS ts,Vec *v)
{
  PetscFunctionBegin;
  PetscValidHeaderSpecific(ts,TS_CLASSID,1);
  PetscValidPointer(v,2);
  *v = ts->vec_costintegral;
  PetscFunctionReturn(0);
}

/*@
   TSAdjointComputeCostIntegrand - Evaluates the integral function in the cost functions.

   Input Parameters:
+  ts - the TS context
.  t - current time
-  y - state vector, i.e. current solution

   Output Parameter:
.  q - vector of size numcost to hold the outputs

   Note:
   Most users should not need to explicitly call this routine, as it
   is used internally within the sensitivity analysis context.

   Level: developer

.keywords: TS, compute

.seealso: TSSetCostIntegrand()
@*/
PetscErrorCode TSAdjointComputeCostIntegrand(TS ts,PetscReal t,Vec y,Vec q)
{
  PetscErrorCode ierr;

  PetscFunctionBegin;
  PetscValidHeaderSpecific(ts,TS_CLASSID,1);
  PetscValidHeaderSpecific(y,VEC_CLASSID,3);
  PetscValidHeaderSpecific(q,VEC_CLASSID,4);

  ierr = PetscLogEventBegin(TS_FunctionEval,ts,y,q,0);CHKERRQ(ierr);
  if (ts->costintegrand) {
    PetscStackPush("TS user integrand in the cost function");
    ierr = (*ts->costintegrand)(ts,t,y,q,ts->costintegrandctx);CHKERRQ(ierr);
    PetscStackPop;
  } else {
    ierr = VecZeroEntries(q);CHKERRQ(ierr);
  }

  ierr = PetscLogEventEnd(TS_FunctionEval,ts,y,q,0);CHKERRQ(ierr);
  PetscFunctionReturn(0);
}

/*@
  TSAdjointComputeDRDYFunction - Runs the user-defined DRDY function.

  Collective on TS

  Input Parameters:
. ts   - The TS context obtained from TSCreate()

  Notes:
  TSAdjointComputeDRDYFunction() is typically used for sensitivity implementation,
  so most users would not generally call this routine themselves.

  Level: developer

.keywords: TS, sensitivity
.seealso: TSAdjointComputeDRDYFunction()
@*/
PetscErrorCode  TSAdjointComputeDRDYFunction(TS ts,PetscReal t,Vec y,Vec *drdy)
{
  PetscErrorCode ierr;

  PetscFunctionBegin;
  PetscValidHeaderSpecific(ts,TS_CLASSID,1);
  PetscValidHeaderSpecific(y,VEC_CLASSID,3);

  PetscStackPush("TS user DRDY function for sensitivity analysis");
  ierr = (*ts->drdyfunction)(ts,t,y,drdy,ts->costintegrandctx); CHKERRQ(ierr);
  PetscStackPop;
  PetscFunctionReturn(0);
}

/*@
  TSAdjointComputeDRDPFunction - Runs the user-defined DRDP function.

  Collective on TS

  Input Parameters:
. ts   - The TS context obtained from TSCreate()

  Notes:
  TSDRDPFunction() is typically used for sensitivity implementation,
  so most users would not generally call this routine themselves.

  Level: developer

.keywords: TS, sensitivity
.seealso: TSAdjointSetDRDPFunction()
@*/
PetscErrorCode  TSAdjointComputeDRDPFunction(TS ts,PetscReal t,Vec y,Vec *drdp)
{
  PetscErrorCode ierr;

  PetscFunctionBegin;
  PetscValidHeaderSpecific(ts,TS_CLASSID,1);
  PetscValidHeaderSpecific(y,VEC_CLASSID,3);

  PetscStackPush("TS user DRDP function for sensitivity analysis");
  ierr = (*ts->drdpfunction)(ts,t,y,drdp,ts->costintegrandctx); CHKERRQ(ierr);
  PetscStackPop;
  PetscFunctionReturn(0);
}

/*@C
  TSSetPreStep - Sets the general-purpose function
  called once at the beginning of each time step.

  Logically Collective on TS

  Input Parameters:
+ ts   - The TS context obtained from TSCreate()
- func - The function

  Calling sequence of func:
. func (TS ts);

  Level: intermediate

.keywords: TS, timestep
.seealso: TSSetPreStage(), TSSetPostStage(), TSSetPostStep(), TSStep()
@*/
PetscErrorCode  TSSetPreStep(TS ts, PetscErrorCode (*func)(TS))
{
  PetscFunctionBegin;
  PetscValidHeaderSpecific(ts, TS_CLASSID,1);
  ts->prestep = func;
  PetscFunctionReturn(0);
}

/*@
  TSPreStep - Runs the user-defined pre-step function.

  Collective on TS

  Input Parameters:
. ts   - The TS context obtained from TSCreate()

  Notes:
  TSPreStep() is typically used within time stepping implementations,
  so most users would not generally call this routine themselves.

  Level: developer

.keywords: TS, timestep
.seealso: TSSetPreStep(), TSPreStage(), TSPostStage(), TSPostStep()
@*/
PetscErrorCode  TSPreStep(TS ts)
{
  PetscErrorCode ierr;

  PetscFunctionBegin;
  PetscValidHeaderSpecific(ts,TS_CLASSID,1);
  if (ts->prestep) {
    PetscStackCallStandard((*ts->prestep),(ts));
  }
  PetscFunctionReturn(0);
}

/*@C
  TSSetPreStage - Sets the general-purpose function
  called once at the beginning of each stage.

  Logically Collective on TS

  Input Parameters:
+ ts   - The TS context obtained from TSCreate()
- func - The function

  Calling sequence of func:
. PetscErrorCode func(TS ts, PetscReal stagetime);

  Level: intermediate

  Note:
  There may be several stages per time step. If the solve for a given stage fails, the step may be rejected and retried.
  The time step number being computed can be queried using TSGetTimeStepNumber() and the total size of the step being
  attempted can be obtained using TSGetTimeStep(). The time at the start of the step is available via TSGetTime().

.keywords: TS, timestep
.seealso: TSSetPostStage(), TSSetPreStep(), TSSetPostStep(), TSGetApplicationContext()
@*/
PetscErrorCode  TSSetPreStage(TS ts, PetscErrorCode (*func)(TS,PetscReal))
{
  PetscFunctionBegin;
  PetscValidHeaderSpecific(ts, TS_CLASSID,1);
  ts->prestage = func;
  PetscFunctionReturn(0);
}

/*@C
  TSSetPostStage - Sets the general-purpose function
  called once at the end of each stage.

  Logically Collective on TS

  Input Parameters:
+ ts   - The TS context obtained from TSCreate()
- func - The function

  Calling sequence of func:
. PetscErrorCode func(TS ts, PetscReal stagetime, PetscInt stageindex, Vec* Y);

  Level: intermediate

  Note:
  There may be several stages per time step. If the solve for a given stage fails, the step may be rejected and retried.
  The time step number being computed can be queried using TSGetTimeStepNumber() and the total size of the step being
  attempted can be obtained using TSGetTimeStep(). The time at the start of the step is available via TSGetTime().

.keywords: TS, timestep
.seealso: TSSetPreStage(), TSSetPreStep(), TSSetPostStep(), TSGetApplicationContext()
@*/
PetscErrorCode  TSSetPostStage(TS ts, PetscErrorCode (*func)(TS,PetscReal,PetscInt,Vec*))
{
  PetscFunctionBegin;
  PetscValidHeaderSpecific(ts, TS_CLASSID,1);
  ts->poststage = func;
  PetscFunctionReturn(0);
}

/*@C
  TSSetPostEvaluate - Sets the general-purpose function
  called once at the end of each step evaluation.

  Logically Collective on TS

  Input Parameters:
+ ts   - The TS context obtained from TSCreate()
- func - The function

  Calling sequence of func:
. PetscErrorCode func(TS ts);

  Level: intermediate

  Note:
  Semantically, TSSetPostEvaluate() differs from TSSetPostStep() since the function it sets is called before event-handling 
  thus guaranteeing the same solution (computed by the time-stepper) will be passed to it. On the other hand, TSPostStep() 
  may be passed a different solution, possibly changed by the event handler. TSPostEvaluate() is called after the next step 
  solution is evaluated allowing to modify it, if need be. The solution can be obtained with TSGetSolution(), the time step 
  with TSGetTimeStep(), and the time at the start of the step is available via TSGetTime()

.keywords: TS, timestep
.seealso: TSSetPreStage(), TSSetPreStep(), TSSetPostStep(), TSGetApplicationContext()
@*/
PetscErrorCode  TSSetPostEvaluate(TS ts, PetscErrorCode (*func)(TS))
{
  PetscFunctionBegin;
  PetscValidHeaderSpecific(ts, TS_CLASSID,1);
  ts->postevaluate = func;
  PetscFunctionReturn(0);
}

/*@
  TSPreStage - Runs the user-defined pre-stage function set using TSSetPreStage()

  Collective on TS

  Input Parameters:
. ts          - The TS context obtained from TSCreate()
  stagetime   - The absolute time of the current stage

  Notes:
  TSPreStage() is typically used within time stepping implementations,
  most users would not generally call this routine themselves.

  Level: developer

.keywords: TS, timestep
.seealso: TSPostStage(), TSSetPreStep(), TSPreStep(), TSPostStep()
@*/
PetscErrorCode  TSPreStage(TS ts, PetscReal stagetime)
{
  PetscErrorCode ierr;

  PetscFunctionBegin;
  PetscValidHeaderSpecific(ts,TS_CLASSID,1);
  if (ts->prestage) {
    PetscStackCallStandard((*ts->prestage),(ts,stagetime));
  }
  PetscFunctionReturn(0);
}

/*@
  TSPostStage - Runs the user-defined post-stage function set using TSSetPostStage()

  Collective on TS

  Input Parameters:
. ts          - The TS context obtained from TSCreate()
  stagetime   - The absolute time of the current stage
  stageindex  - Stage number
  Y           - Array of vectors (of size = total number
                of stages) with the stage solutions

  Notes:
  TSPostStage() is typically used within time stepping implementations,
  most users would not generally call this routine themselves.

  Level: developer

.keywords: TS, timestep
.seealso: TSPreStage(), TSSetPreStep(), TSPreStep(), TSPostStep()
@*/
PetscErrorCode  TSPostStage(TS ts, PetscReal stagetime, PetscInt stageindex, Vec *Y)
{
  PetscErrorCode ierr;

  PetscFunctionBegin;
  PetscValidHeaderSpecific(ts,TS_CLASSID,1);
  if (ts->poststage) {
    PetscStackCallStandard((*ts->poststage),(ts,stagetime,stageindex,Y));
  }
  PetscFunctionReturn(0);
}

/*@
  TSPostEvaluate - Runs the user-defined post-evaluate function set using TSSetPostEvaluate()

  Collective on TS

  Input Parameters:
. ts          - The TS context obtained from TSCreate()

  Notes:
  TSPostEvaluate() is typically used within time stepping implementations,
  most users would not generally call this routine themselves.

  Level: developer

.keywords: TS, timestep
.seealso: TSSetPostEvaluate(), TSSetPreStep(), TSPreStep(), TSPostStep()
@*/
PetscErrorCode  TSPostEvaluate(TS ts)
{
  PetscErrorCode ierr;

  PetscFunctionBegin;
  PetscValidHeaderSpecific(ts,TS_CLASSID,1);
  if (ts->postevaluate) {
    PetscStackCallStandard((*ts->postevaluate),(ts));
  }
  PetscFunctionReturn(0);
}

/*@C
  TSSetPostStep - Sets the general-purpose function
  called once at the end of each time step.

  Logically Collective on TS

  Input Parameters:
+ ts   - The TS context obtained from TSCreate()
- func - The function

  Calling sequence of func:
$ func (TS ts);

  Notes:
  The function set by TSSetPostStep() is called after each successful step. The solution vector X
  obtained by TSGetSolution() may be different than that computed at the step end if the event handler
  locates an event and TSPostEvent() modifies it. Use TSSetPostEvaluate() if an unmodified solution is needed instead.

  Level: intermediate

.keywords: TS, timestep
.seealso: TSSetPreStep(), TSSetPreStage(), TSSetPostEvaluate(), TSGetTimeStep(), TSGetTimeStepNumber(), TSGetTime()
@*/
PetscErrorCode  TSSetPostStep(TS ts, PetscErrorCode (*func)(TS))
{
  PetscFunctionBegin;
  PetscValidHeaderSpecific(ts, TS_CLASSID,1);
  ts->poststep = func;
  PetscFunctionReturn(0);
}

/*@
  TSPostStep - Runs the user-defined post-step function.

  Collective on TS

  Input Parameters:
. ts   - The TS context obtained from TSCreate()

  Notes:
  TSPostStep() is typically used within time stepping implementations,
  so most users would not generally call this routine themselves.

  Level: developer

.keywords: TS, timestep
@*/
PetscErrorCode  TSPostStep(TS ts)
{
  PetscErrorCode ierr;

  PetscFunctionBegin;
  PetscValidHeaderSpecific(ts,TS_CLASSID,1);
  if (ts->poststep) {
    PetscStackCallStandard((*ts->poststep),(ts));
  }
  PetscFunctionReturn(0);
}

/* ------------ Routines to set performance monitoring options ----------- */

/*@C
   TSMonitorSet - Sets an ADDITIONAL function that is to be used at every
   timestep to display the iteration's  progress.

   Logically Collective on TS

   Input Parameters:
+  ts - the TS context obtained from TSCreate()
.  monitor - monitoring routine
.  mctx - [optional] user-defined context for private data for the
             monitor routine (use NULL if no context is desired)
-  monitordestroy - [optional] routine that frees monitor context
          (may be NULL)

   Calling sequence of monitor:
$    int monitor(TS ts,PetscInt steps,PetscReal time,Vec u,void *mctx)

+    ts - the TS context
.    steps - iteration number (after the final time step the monitor routine may be called with a step of -1, this indicates the solution has been interpolated to this time)
.    time - current time
.    u - current iterate
-    mctx - [optional] monitoring context

   Notes:
   This routine adds an additional monitor to the list of monitors that
   already has been loaded.

   Fortran notes: Only a single monitor function can be set for each TS object

   Level: intermediate

.keywords: TS, timestep, set, monitor

.seealso: TSMonitorDefault(), TSMonitorCancel()
@*/
PetscErrorCode  TSMonitorSet(TS ts,PetscErrorCode (*monitor)(TS,PetscInt,PetscReal,Vec,void*),void *mctx,PetscErrorCode (*mdestroy)(void**))
{
  PetscErrorCode ierr;
  PetscInt       i;
  PetscBool      identical;
  
  PetscFunctionBegin;
  PetscValidHeaderSpecific(ts,TS_CLASSID,1);
  for (i=0; i<ts->numbermonitors;i++) {
    ierr = PetscMonitorCompare((PetscErrorCode (*)(void))monitor,mctx,mdestroy,(PetscErrorCode (*)(void))ts->monitor[i],ts->monitorcontext[i],ts->monitordestroy[i],&identical);CHKERRQ(ierr);
    if (identical) PetscFunctionReturn(0);
  }
  if (ts->numbermonitors >= MAXTSMONITORS) SETERRQ(PETSC_COMM_SELF,PETSC_ERR_ARG_OUTOFRANGE,"Too many monitors set");
  ts->monitor[ts->numbermonitors]          = monitor;
  ts->monitordestroy[ts->numbermonitors]   = mdestroy;
  ts->monitorcontext[ts->numbermonitors++] = (void*)mctx;
  PetscFunctionReturn(0);
}

/*@C
   TSMonitorCancel - Clears all the monitors that have been set on a time-step object.

   Logically Collective on TS

   Input Parameters:
.  ts - the TS context obtained from TSCreate()

   Notes:
   There is no way to remove a single, specific monitor.

   Level: intermediate

.keywords: TS, timestep, set, monitor

.seealso: TSMonitorDefault(), TSMonitorSet()
@*/
PetscErrorCode  TSMonitorCancel(TS ts)
{
  PetscErrorCode ierr;
  PetscInt       i;

  PetscFunctionBegin;
  PetscValidHeaderSpecific(ts,TS_CLASSID,1);
  for (i=0; i<ts->numbermonitors; i++) {
    if (ts->monitordestroy[i]) {
      ierr = (*ts->monitordestroy[i])(&ts->monitorcontext[i]);CHKERRQ(ierr);
    }
  }
  ts->numbermonitors = 0;
  PetscFunctionReturn(0);
}

/*@C
   TSMonitorDefault - The Default monitor, prints the timestep and time for each step

   Level: intermediate

.keywords: TS, set, monitor

.seealso:  TSMonitorSet()
@*/
PetscErrorCode TSMonitorDefault(TS ts,PetscInt step,PetscReal ptime,Vec v,PetscViewerAndFormat *vf)
{
  PetscErrorCode ierr;
  PetscViewer    viewer =  vf->viewer;
  PetscBool      iascii,ibinary;

  PetscFunctionBegin;
  PetscValidHeaderSpecific(viewer,PETSC_VIEWER_CLASSID,4);
  ierr = PetscObjectTypeCompare((PetscObject)viewer,PETSCVIEWERASCII,&iascii);CHKERRQ(ierr);
  ierr = PetscObjectTypeCompare((PetscObject)viewer,PETSCVIEWERBINARY,&ibinary);CHKERRQ(ierr);
  ierr = PetscViewerPushFormat(viewer,vf->format);CHKERRQ(ierr);
  if (iascii) {
    ierr = PetscViewerASCIIAddTab(viewer,((PetscObject)ts)->tablevel);CHKERRQ(ierr);
    if (step == -1){ /* this indicates it is an interpolated solution */
      ierr = PetscViewerASCIIPrintf(viewer,"Interpolated solution at time %g between steps %D and %D\n",(double)ptime,ts->steps-1,ts->steps);CHKERRQ(ierr);
    } else {
      ierr = PetscViewerASCIIPrintf(viewer,"%D TS dt %g time %g%s",step,(double)ts->time_step,(double)ptime,ts->steprollback ? " (r)\n" : "\n");CHKERRQ(ierr);
    }
    ierr = PetscViewerASCIISubtractTab(viewer,((PetscObject)ts)->tablevel);CHKERRQ(ierr);
  } else if (ibinary) {
    PetscMPIInt rank;
    ierr = MPI_Comm_rank(PetscObjectComm((PetscObject)viewer),&rank);CHKERRQ(ierr);
    if (!rank) {
      PetscBool skipHeader;
      PetscInt  classid = REAL_FILE_CLASSID;

      ierr = PetscViewerBinaryGetSkipHeader(viewer,&skipHeader);CHKERRQ(ierr);
      if (!skipHeader) {
         ierr = PetscViewerBinaryWrite(viewer,&classid,1,PETSC_INT,PETSC_FALSE);CHKERRQ(ierr);
       }
      ierr = PetscRealView(1,&ptime,viewer);CHKERRQ(ierr);
    } else {
      ierr = PetscRealView(0,&ptime,viewer);CHKERRQ(ierr);
    }
  }
  ierr = PetscViewerPopFormat(viewer);CHKERRQ(ierr);
  PetscFunctionReturn(0);
}

/*@C
   TSAdjointMonitorSet - Sets an ADDITIONAL function that is to be used at every
   timestep to display the iteration's  progress.

   Logically Collective on TS

   Input Parameters:
+  ts - the TS context obtained from TSCreate()
.  adjointmonitor - monitoring routine
.  adjointmctx - [optional] user-defined context for private data for the
             monitor routine (use NULL if no context is desired)
-  adjointmonitordestroy - [optional] routine that frees monitor context
          (may be NULL)

   Calling sequence of monitor:
$    int adjointmonitor(TS ts,PetscInt steps,PetscReal time,Vec u,PetscInt numcost,Vec *lambda, Vec *mu,void *adjointmctx)

+    ts - the TS context
.    steps - iteration number (after the final time step the monitor routine is called with a step of -1, this is at the final time which may have
                               been interpolated to)
.    time - current time
.    u - current iterate
.    numcost - number of cost functionos
.    lambda - sensitivities to initial conditions
.    mu - sensitivities to parameters
-    adjointmctx - [optional] adjoint monitoring context

   Notes:
   This routine adds an additional monitor to the list of monitors that
   already has been loaded.

   Fortran notes: Only a single monitor function can be set for each TS object

   Level: intermediate

.keywords: TS, timestep, set, adjoint, monitor

.seealso: TSAdjointMonitorCancel()
@*/
PetscErrorCode  TSAdjointMonitorSet(TS ts,PetscErrorCode (*adjointmonitor)(TS,PetscInt,PetscReal,Vec,PetscInt,Vec*,Vec*,void*),void *adjointmctx,PetscErrorCode (*adjointmdestroy)(void**))
{
  PetscErrorCode ierr;
  PetscInt       i;
  PetscBool      identical;

  PetscFunctionBegin;
  PetscValidHeaderSpecific(ts,TS_CLASSID,1);
  for (i=0; i<ts->numbermonitors;i++) {
    ierr = PetscMonitorCompare((PetscErrorCode (*)(void))adjointmonitor,adjointmctx,adjointmdestroy,(PetscErrorCode (*)(void))ts->adjointmonitor[i],ts->adjointmonitorcontext[i],ts->adjointmonitordestroy[i],&identical);CHKERRQ(ierr);
    if (identical) PetscFunctionReturn(0);
  }
  if (ts->numberadjointmonitors >= MAXTSMONITORS) SETERRQ(PETSC_COMM_SELF,PETSC_ERR_ARG_OUTOFRANGE,"Too many adjoint monitors set");
  ts->adjointmonitor[ts->numberadjointmonitors]          = adjointmonitor;
  ts->adjointmonitordestroy[ts->numberadjointmonitors]   = adjointmdestroy;
  ts->adjointmonitorcontext[ts->numberadjointmonitors++] = (void*)adjointmctx;
  PetscFunctionReturn(0);
}

/*@C
   TSAdjointMonitorCancel - Clears all the adjoint monitors that have been set on a time-step object.

   Logically Collective on TS

   Input Parameters:
.  ts - the TS context obtained from TSCreate()

   Notes:
   There is no way to remove a single, specific monitor.

   Level: intermediate

.keywords: TS, timestep, set, adjoint, monitor

.seealso: TSAdjointMonitorSet()
@*/
PetscErrorCode  TSAdjointMonitorCancel(TS ts)
{
  PetscErrorCode ierr;
  PetscInt       i;

  PetscFunctionBegin;
  PetscValidHeaderSpecific(ts,TS_CLASSID,1);
  for (i=0; i<ts->numberadjointmonitors; i++) {
    if (ts->adjointmonitordestroy[i]) {
      ierr = (*ts->adjointmonitordestroy[i])(&ts->adjointmonitorcontext[i]);CHKERRQ(ierr);
    }
  }
  ts->numberadjointmonitors = 0;
  PetscFunctionReturn(0);
}

/*@C
   TSAdjointMonitorDefault - the default monitor of adjoint computations

   Level: intermediate

.keywords: TS, set, monitor

.seealso: TSAdjointMonitorSet()
@*/
PetscErrorCode TSAdjointMonitorDefault(TS ts,PetscInt step,PetscReal ptime,Vec v,PetscInt numcost,Vec *lambda,Vec *mu,PetscViewerAndFormat *vf)
{
  PetscErrorCode ierr;
  PetscViewer    viewer = vf->viewer;

  PetscFunctionBegin;
  PetscValidHeaderSpecific(viewer,PETSC_VIEWER_CLASSID,4);
  ierr = PetscViewerPushFormat(viewer,vf->format);CHKERRQ(ierr);
  ierr = PetscViewerASCIIAddTab(viewer,((PetscObject)ts)->tablevel);CHKERRQ(ierr);
  ierr = PetscViewerASCIIPrintf(viewer,"%D TS dt %g time %g%s",step,(double)ts->time_step,(double)ptime,ts->steprollback ? " (r)\n" : "\n");CHKERRQ(ierr);
  ierr = PetscViewerASCIISubtractTab(viewer,((PetscObject)ts)->tablevel);CHKERRQ(ierr);
  ierr = PetscViewerPopFormat(viewer);CHKERRQ(ierr);
  PetscFunctionReturn(0);
}

/*@
   TSInterpolate - Interpolate the solution computed during the previous step to an arbitrary location in the interval

   Collective on TS

   Input Argument:
+  ts - time stepping context
-  t - time to interpolate to

   Output Argument:
.  U - state at given time

   Level: intermediate

   Developer Notes:
   TSInterpolate() and the storing of previous steps/stages should be generalized to support delay differential equations and continuous adjoints.

.keywords: TS, set

.seealso: TSSetExactFinalTime(), TSSolve()
@*/
PetscErrorCode TSInterpolate(TS ts,PetscReal t,Vec U)
{
  PetscErrorCode ierr;

  PetscFunctionBegin;
  PetscValidHeaderSpecific(ts,TS_CLASSID,1);
  PetscValidHeaderSpecific(U,VEC_CLASSID,3);
  if (t < ts->ptime_prev || t > ts->ptime) SETERRQ3(PetscObjectComm((PetscObject)ts),PETSC_ERR_ARG_OUTOFRANGE,"Requested time %g not in last time steps [%g,%g]",t,(double)ts->ptime_prev,(double)ts->ptime);
  if (!ts->ops->interpolate) SETERRQ1(PetscObjectComm((PetscObject)ts),PETSC_ERR_SUP,"%s does not provide interpolation",((PetscObject)ts)->type_name);
  ierr = (*ts->ops->interpolate)(ts,t,U);CHKERRQ(ierr);
  PetscFunctionReturn(0);
}

/*@
   TSStep - Steps one time step

   Collective on TS

   Input Parameter:
.  ts - the TS context obtained from TSCreate()

   Level: developer

   Notes:
   The public interface for the ODE/DAE solvers is TSSolve(), you should almost for sure be using that routine and not this routine.

   The hook set using TSSetPreStep() is called before each attempt to take the step. In general, the time step size may
   be changed due to adaptive error controller or solve failures. Note that steps may contain multiple stages.

   This may over-step the final time provided in TSSetDuration() depending on the time-step used. TSSolve() interpolates to exactly the
   time provided in TSSetDuration(). One can use TSInterpolate() to determine an interpolated solution within the final timestep.

.keywords: TS, timestep, solve

.seealso: TSCreate(), TSSetUp(), TSDestroy(), TSSolve(), TSSetPreStep(), TSSetPreStage(), TSSetPostStage(), TSInterpolate()
@*/
PetscErrorCode  TSStep(TS ts)
{
  PetscErrorCode   ierr;
  static PetscBool cite = PETSC_FALSE;
  PetscReal        ptime;

  PetscFunctionBegin;
  PetscValidHeaderSpecific(ts,TS_CLASSID,1);
  ierr = PetscCitationsRegister("@techreport{tspaper,\n"
                                "  title       = {{PETSc/TS}: A Modern Scalable {DAE/ODE} Solver Library},\n"
                                "  author      = {Shrirang Abhyankar and Jed Brown and Emil Constantinescu and Debojyoti Ghosh and Barry F. Smith},\n"
                                "  type        = {Preprint},\n"
                                "  number      = {ANL/MCS-P5061-0114},\n"
                                "  institution = {Argonne National Laboratory},\n"
                                "  year        = {2014}\n}\n",&cite);CHKERRQ(ierr);

  ierr = TSSetUp(ts);CHKERRQ(ierr);
  ierr = TSTrajectorySetUp(ts->trajectory,ts);CHKERRQ(ierr);

  if (ts->exact_final_time == TS_EXACTFINALTIME_UNSPECIFIED) SETERRQ(PetscObjectComm((PetscObject)ts),PETSC_ERR_ARG_WRONGSTATE,"You must call TSSetExactFinalTime() or use -ts_exact_final_time <stepover,interpolate,matchstep> before calling TSStep()");
  if (ts->exact_final_time == TS_EXACTFINALTIME_MATCHSTEP && !ts->adapt) SETERRQ(PetscObjectComm((PetscObject)ts),PETSC_ERR_SUP,"Since TS is not adaptive you cannot use TS_EXACTFINALTIME_MATCHSTEP, suggest TS_EXACTFINALTIME_INTERPOLATE");

  if (!ts->steps) ts->ptime_prev = ts->ptime;
  ts->reason = TS_CONVERGED_ITERATING;
  ptime = ts->ptime; ts->ptime_prev_rollback = ts->ptime_prev;
  if (!ts->ops->step) SETERRQ1(PetscObjectComm((PetscObject)ts),PETSC_ERR_SUP,"TSStep not implemented for type '%s'",((PetscObject)ts)->type_name);
  ierr = PetscLogEventBegin(TS_Step,ts,0,0,0);CHKERRQ(ierr);
  ierr = (*ts->ops->step)(ts);CHKERRQ(ierr);
  ierr = PetscLogEventEnd(TS_Step,ts,0,0,0);CHKERRQ(ierr);
  ts->ptime_prev = ptime;
  ts->steps++; ts->total_steps++;
  ts->steprollback = PETSC_FALSE;
  ts->steprestart  = PETSC_FALSE;

  if (ts->reason < 0) {
    if (ts->errorifstepfailed) {
      if (ts->reason == TS_DIVERGED_NONLINEAR_SOLVE) SETERRQ1(PetscObjectComm((PetscObject)ts),PETSC_ERR_NOT_CONVERGED,"TSStep has failed due to %s, increase -ts_max_snes_failures or make negative to attempt recovery",TSConvergedReasons[ts->reason]);
      else SETERRQ1(PetscObjectComm((PetscObject)ts),PETSC_ERR_NOT_CONVERGED,"TSStep has failed due to %s",TSConvergedReasons[ts->reason]);
    }
  } else if (!ts->reason) {
    if (ts->steps >= ts->max_steps)     ts->reason = TS_CONVERGED_ITS;
    else if (ts->ptime >= ts->max_time) ts->reason = TS_CONVERGED_TIME;
  }
  PetscFunctionReturn(0);
}

/*@
   TSAdjointStep - Steps one time step backward in the adjoint run

   Collective on TS

   Input Parameter:
.  ts - the TS context obtained from TSCreate()

   Level: intermediate

.keywords: TS, adjoint, step

.seealso: TSAdjointSetUp(), TSAdjointSolve()
@*/
PetscErrorCode  TSAdjointStep(TS ts)
{
  DM               dm;
  PetscErrorCode   ierr;

  PetscFunctionBegin;
  PetscValidHeaderSpecific(ts,TS_CLASSID,1);
  ierr = TSGetDM(ts,&dm);CHKERRQ(ierr);
  ierr = TSAdjointSetUp(ts);CHKERRQ(ierr);

  ierr = VecViewFromOptions(ts->vec_sol,(PetscObject)ts,"-ts_view_solution");CHKERRQ(ierr);

  ts->reason = TS_CONVERGED_ITERATING;
  ts->ptime_prev = ts->ptime;
  if (!ts->ops->adjointstep) SETERRQ1(PetscObjectComm((PetscObject)ts),PETSC_ERR_NOT_CONVERGED,"TSStep has failed because the adjoint of  %s has not been implemented, try other time stepping methods for adjoint sensitivity analysis",((PetscObject)ts)->type_name);
  ierr = PetscLogEventBegin(TS_AdjointStep,ts,0,0,0);CHKERRQ(ierr);
  ierr = (*ts->ops->adjointstep)(ts);CHKERRQ(ierr);
  ierr = PetscLogEventEnd(TS_AdjointStep,ts,0,0,0);CHKERRQ(ierr);
  ts->steps++; ts->total_steps--;

  if (ts->reason < 0) {
    if (ts->errorifstepfailed) {
      if (ts->reason == TS_DIVERGED_NONLINEAR_SOLVE) SETERRQ1(PetscObjectComm((PetscObject)ts),PETSC_ERR_NOT_CONVERGED,"TSStep has failed due to %s, increase -ts_max_snes_failures or make negative to attempt recovery",TSConvergedReasons[ts->reason]);
      else if (ts->reason == TS_DIVERGED_STEP_REJECTED) SETERRQ1(PetscObjectComm((PetscObject)ts),PETSC_ERR_NOT_CONVERGED,"TSStep has failed due to %s, increase -ts_max_reject or make negative to attempt recovery",TSConvergedReasons[ts->reason]);
      else SETERRQ1(PetscObjectComm((PetscObject)ts),PETSC_ERR_NOT_CONVERGED,"TSStep has failed due to %s",TSConvergedReasons[ts->reason]);
    }
  } else if (!ts->reason) {
    if (ts->steps >= ts->adjoint_max_steps) ts->reason = TS_CONVERGED_ITS;
  }
  PetscFunctionReturn(0);
}

/*@
   TSEvaluateWLTE - Evaluate the weighted local truncation error norm
   at the end of a time step with a given order of accuracy.

   Collective on TS

   Input Arguments:
+  ts - time stepping context
.  wnormtype - norm type, either NORM_2 or NORM_INFINITY
-  order - optional, desired order for the error evaluation or PETSC_DECIDE

   Output Arguments:
+  order - optional, the actual order of the error evaluation
-  wlte - the weighted local truncation error norm

   Level: advanced

   Notes:
   If the timestepper cannot evaluate the error in a particular step
   (eg. in the first step or restart steps after event handling),
   this routine returns wlte=-1.0 .

.seealso: TSStep(), TSAdapt, TSErrorWeightedNorm()
@*/
PetscErrorCode TSEvaluateWLTE(TS ts,NormType wnormtype,PetscInt *order,PetscReal *wlte)
{
  PetscErrorCode ierr;

  PetscFunctionBegin;
  PetscValidHeaderSpecific(ts,TS_CLASSID,1);
  PetscValidType(ts,1);
  PetscValidLogicalCollectiveEnum(ts,wnormtype,4);
  if (order) PetscValidIntPointer(order,3);
  if (order) PetscValidLogicalCollectiveInt(ts,*order,3);
  PetscValidRealPointer(wlte,4);
  if (wnormtype != NORM_2 && wnormtype != NORM_INFINITY) SETERRQ1(PetscObjectComm((PetscObject)ts),PETSC_ERR_SUP,"No support for norm type %s",NormTypes[wnormtype]);
  if (!ts->ops->evaluatewlte) SETERRQ1(PetscObjectComm((PetscObject)ts),PETSC_ERR_SUP,"TSEvaluateWLTE not implemented for type '%s'",((PetscObject)ts)->type_name);
  ierr = (*ts->ops->evaluatewlte)(ts,wnormtype,order,wlte);CHKERRQ(ierr);
  PetscFunctionReturn(0);
}

/*@
   TSEvaluateStep - Evaluate the solution at the end of a time step with a given order of accuracy.

   Collective on TS

   Input Arguments:
+  ts - time stepping context
.  order - desired order of accuracy
-  done - whether the step was evaluated at this order (pass NULL to generate an error if not available)

   Output Arguments:
.  U - state at the end of the current step

   Level: advanced

   Notes:
   This function cannot be called until all stages have been evaluated.
   It is normally called by adaptive controllers before a step has been accepted and may also be called by the user after TSStep() has returned.

.seealso: TSStep(), TSAdapt
@*/
PetscErrorCode TSEvaluateStep(TS ts,PetscInt order,Vec U,PetscBool *done)
{
  PetscErrorCode ierr;

  PetscFunctionBegin;
  PetscValidHeaderSpecific(ts,TS_CLASSID,1);
  PetscValidType(ts,1);
  PetscValidHeaderSpecific(U,VEC_CLASSID,3);
  if (!ts->ops->evaluatestep) SETERRQ1(PetscObjectComm((PetscObject)ts),PETSC_ERR_SUP,"TSEvaluateStep not implemented for type '%s'",((PetscObject)ts)->type_name);
  ierr = (*ts->ops->evaluatestep)(ts,order,U,done);CHKERRQ(ierr);
  PetscFunctionReturn(0);
}

/*@
 TSForwardCostIntegral - Evaluate the cost integral in the forward run.
 
 Collective on TS
 
 Input Arguments:
 .  ts - time stepping context
 
 Level: advanced
 
 Notes:
 This function cannot be called until TSStep() has been completed.
 
 .seealso: TSSolve(), TSAdjointCostIntegral()
 @*/
PetscErrorCode TSForwardCostIntegral(TS ts)
{
    PetscErrorCode ierr;
    PetscValidHeaderSpecific(ts,TS_CLASSID,1);
    if (!ts->ops->forwardintegral) SETERRQ1(PetscObjectComm((PetscObject)ts),PETSC_ERR_SUP,"%s does not provide integral evaluation in the forward run",((PetscObject)ts)->type_name);
    ierr = (*ts->ops->forwardintegral)(ts);CHKERRQ(ierr);
    PetscFunctionReturn(0);
}

/*@
   TSSolve - Steps the requested number of timesteps.

   Collective on TS

   Input Parameter:
+  ts - the TS context obtained from TSCreate()
-  u - the solution vector  (can be null if TSSetSolution() was used and TSSetExactFinalTime(ts,TS_EXACTFINALTIME_MATCHSTEP) was not used,
                             otherwise must contain the initial conditions and will contain the solution at the final requested time

   Level: beginner

   Notes:
   The final time returned by this function may be different from the time of the internally
   held state accessible by TSGetSolution() and TSGetTime() because the method may have
   stepped over the final time.

.keywords: TS, timestep, solve

.seealso: TSCreate(), TSSetSolution(), TSStep(), TSGetTime(), TSGetSolveTime()
@*/
PetscErrorCode TSSolve(TS ts,Vec u)
{
  Vec               solution;
  PetscErrorCode    ierr;

  PetscFunctionBegin;
  PetscValidHeaderSpecific(ts,TS_CLASSID,1);
  if (u) PetscValidHeaderSpecific(u,VEC_CLASSID,2);

  if (ts->exact_final_time == TS_EXACTFINALTIME_INTERPOLATE) {   /* Need ts->vec_sol to be distinct so it is not overwritten when we interpolate at the end */
    PetscValidHeaderSpecific(u,VEC_CLASSID,2);
    if (!ts->vec_sol || u == ts->vec_sol) {
      ierr = VecDuplicate(u,&solution);CHKERRQ(ierr);
      ierr = TSSetSolution(ts,solution);CHKERRQ(ierr);
      ierr = VecDestroy(&solution);CHKERRQ(ierr); /* grant ownership */
    }
    ierr = VecCopy(u,ts->vec_sol);CHKERRQ(ierr);
  } else if (u) {
    ierr = TSSetSolution(ts,u);CHKERRQ(ierr);
  }
  ierr = TSSetUp(ts);CHKERRQ(ierr);
  ierr = TSTrajectorySetUp(ts->trajectory,ts);CHKERRQ(ierr);

  if (ts->exact_final_time == TS_EXACTFINALTIME_UNSPECIFIED) SETERRQ(PetscObjectComm((PetscObject)ts),PETSC_ERR_ARG_WRONGSTATE,"You must call TSSetExactFinalTime() or use -ts_exact_final_time <stepover,interpolate,matchstep> before calling TSSolve()");
  if (ts->exact_final_time == TS_EXACTFINALTIME_MATCHSTEP && !ts->adapt) SETERRQ(PetscObjectComm((PetscObject)ts),PETSC_ERR_SUP,"Since TS is not adaptive you cannot use TS_EXACTFINALTIME_MATCHSTEP, suggest TS_EXACTFINALTIME_INTERPOLATE");

  /* reset number of steps only when the step is not restarted. ARKIMEX
     restarts the step after an event. Resetting these counters in such a case causes
     TSTrajectory to incorrectly save the output files
  */

  ts->steps             = 0;
  ts->ksp_its           = 0;
  ts->snes_its          = 0;
  ts->num_snes_failures = 0;
  ts->reject            = 0;
  ts->reason            = TS_CONVERGED_ITERATING;
  
  ierr = TSViewFromOptions(ts,NULL,"-ts_view_pre");CHKERRQ(ierr);

  if (ts->ops->solve) { /* This private interface is transitional and should be removed when all implementations are updated. */
    ierr = (*ts->ops->solve)(ts);CHKERRQ(ierr);
    if (u) {ierr = VecCopy(ts->vec_sol,u);CHKERRQ(ierr);}
    ts->solvetime = ts->ptime;
    solution = ts->vec_sol;
  } else { /* Step the requested number of timesteps. */
    if (ts->steps >= ts->max_steps)     ts->reason = TS_CONVERGED_ITS;
    else if (ts->ptime >= ts->max_time) ts->reason = TS_CONVERGED_TIME;
 
    ierr = TSTrajectorySet(ts->trajectory,ts,ts->total_steps,ts->ptime,ts->vec_sol);CHKERRQ(ierr);
    ierr = TSEventInitialize(ts->event,ts,ts->ptime,ts->vec_sol);CHKERRQ(ierr);
    
    ts->steprollback = PETSC_FALSE;
    ts->steprestart  = PETSC_TRUE;

    while (!ts->reason) {
      ierr = TSMonitor(ts,ts->total_steps,ts->ptime,ts->vec_sol);CHKERRQ(ierr);
      if (!ts->steprollback) {
        ierr = TSPreStep(ts);CHKERRQ(ierr);
      }
      ierr = TSStep(ts);CHKERRQ(ierr);
      if (ts->vec_costintegral && ts->costintegralfwd) { /* Must evaluate the cost integral before event is handled. The cost integral value can also be rolled back. */
        ierr = TSForwardCostIntegral(ts);CHKERRQ(ierr);
      }
      ierr = TSPostEvaluate(ts);CHKERRQ(ierr);
      ierr = TSEventHandler(ts);CHKERRQ(ierr); /* The right-hand side may be changed due to event. Be careful with Any computation using the RHS information after this point. */
      if (!ts->steprollback) {
        ierr = TSTrajectorySet(ts->trajectory,ts,ts->total_steps,ts->ptime,ts->vec_sol);CHKERRQ(ierr);
        ierr = TSPostStep(ts);CHKERRQ(ierr);
      }
    }
    ierr = TSMonitor(ts,ts->total_steps,ts->ptime,ts->vec_sol);CHKERRQ(ierr);

    if (ts->exact_final_time == TS_EXACTFINALTIME_INTERPOLATE && ts->ptime > ts->max_time) {
      ierr = TSInterpolate(ts,ts->max_time,u);CHKERRQ(ierr);
      ts->solvetime = ts->max_time;
      solution = u;
      ierr = TSMonitor(ts,-1,ts->solvetime,solution);CHKERRQ(ierr);
    } else {
      if (u) {ierr = VecCopy(ts->vec_sol,u);CHKERRQ(ierr);}
      ts->solvetime = ts->ptime;
      solution = ts->vec_sol;
    }
  }

  ierr = TSViewFromOptions(ts,NULL,"-ts_view");CHKERRQ(ierr);
  ierr = VecViewFromOptions(solution,NULL,"-ts_view_solution");CHKERRQ(ierr);
  ierr = PetscObjectSAWsBlock((PetscObject)ts);CHKERRQ(ierr);
  if (ts->adjoint_solve) {
    ierr = TSAdjointSolve(ts);CHKERRQ(ierr);
  }
  PetscFunctionReturn(0);
}

/*@
 TSAdjointCostIntegral - Evaluate the cost integral in the adjoint run.
 
 Collective on TS
 
 Input Arguments:
 .  ts - time stepping context
 
 Level: advanced
 
 Notes:
 This function cannot be called until TSAdjointStep() has been completed.
 
 .seealso: TSAdjointSolve(), TSAdjointStep
 @*/
PetscErrorCode TSAdjointCostIntegral(TS ts)
{
    PetscErrorCode ierr;
    PetscValidHeaderSpecific(ts,TS_CLASSID,1);
    if (!ts->ops->adjointintegral) SETERRQ1(PetscObjectComm((PetscObject)ts),PETSC_ERR_SUP,"%s does not provide integral evaluation in the adjoint run",((PetscObject)ts)->type_name);
    ierr = (*ts->ops->adjointintegral)(ts);CHKERRQ(ierr);
    PetscFunctionReturn(0);
}

/*@
   TSAdjointSolve - Solves the discrete ajoint problem for an ODE/DAE

   Collective on TS

   Input Parameter:
.  ts - the TS context obtained from TSCreate()

   Options Database:
. -ts_adjoint_view_solution <viewerinfo> - views the first gradient with respect to the initial conditions

   Level: intermediate

   Notes:
   This must be called after a call to TSSolve() that solves the forward problem

   By default this will integrate back to the initial time, one can use TSAdjointSetSteps() to step back to a later time

.keywords: TS, timestep, solve

.seealso: TSCreate(), TSSetCostGradients(), TSSetSolution(), TSAdjointStep()
@*/
PetscErrorCode TSAdjointSolve(TS ts)
{
  PetscErrorCode    ierr;

  PetscFunctionBegin;
  PetscValidHeaderSpecific(ts,TS_CLASSID,1);
  ierr = TSAdjointSetUp(ts);CHKERRQ(ierr);

  /* reset time step and iteration counters */
  ts->steps             = 0;
  ts->ksp_its           = 0;
  ts->snes_its          = 0;
  ts->num_snes_failures = 0;
  ts->reject            = 0;
  ts->reason            = TS_CONVERGED_ITERATING;

  if (!ts->adjoint_max_steps) ts->adjoint_max_steps = ts->total_steps;

  if (ts->steps >= ts->adjoint_max_steps)     ts->reason = TS_CONVERGED_ITS;
  while (!ts->reason) {
    ierr = TSTrajectoryGet(ts->trajectory,ts,ts->total_steps,&ts->ptime);CHKERRQ(ierr);
    ierr = TSAdjointMonitor(ts,ts->total_steps,ts->ptime,ts->vec_sol,ts->numcost,ts->vecs_sensi,ts->vecs_sensip);CHKERRQ(ierr);
    ierr = TSAdjointEventHandler(ts);CHKERRQ(ierr);
    ierr = TSAdjointStep(ts);CHKERRQ(ierr);
    if (ts->vec_costintegral && !ts->costintegralfwd) {
      ierr = TSAdjointCostIntegral(ts);CHKERRQ(ierr);
    }
  }
  ierr = TSTrajectoryGet(ts->trajectory,ts,ts->total_steps,&ts->ptime);CHKERRQ(ierr);
  ierr = TSAdjointMonitor(ts,ts->total_steps,ts->ptime,ts->vec_sol,ts->numcost,ts->vecs_sensi,ts->vecs_sensip);CHKERRQ(ierr);
  ts->solvetime = ts->ptime;
  ierr = TSTrajectoryViewFromOptions(ts->trajectory,NULL,"-ts_trajectory_view");CHKERRQ(ierr);
  ierr = VecViewFromOptions(ts->vecs_sensi[0],(PetscObject) ts, "-ts_adjoint_view_solution");CHKERRQ(ierr);
  PetscFunctionReturn(0);
}

/*@C
   TSMonitor - Runs all user-provided monitor routines set using TSMonitorSet()

   Collective on TS

   Input Parameters:
+  ts - time stepping context obtained from TSCreate()
.  step - step number that has just completed
.  ptime - model time of the state
-  u - state at the current model time

   Notes:
   TSMonitor() is typically used automatically within the time stepping implementations.
   Users would almost never call this routine directly.

   A step of -1 indicates that the monitor is being called on a solution obtained by interpolating from computed solutions

   Level: developer

.keywords: TS, timestep
@*/
PetscErrorCode TSMonitor(TS ts,PetscInt step,PetscReal ptime,Vec u)
{
  DM             dm;
  PetscInt       i,n = ts->numbermonitors;
  PetscErrorCode ierr;

  PetscFunctionBegin;
  PetscValidHeaderSpecific(ts,TS_CLASSID,1);
  PetscValidHeaderSpecific(u,VEC_CLASSID,4);

  ierr = TSGetDM(ts,&dm);CHKERRQ(ierr);
  ierr = DMSetOutputSequenceNumber(dm,step,ptime);CHKERRQ(ierr);

  ierr = VecLockPush(u);CHKERRQ(ierr);
  for (i=0; i<n; i++) {
    ierr = (*ts->monitor[i])(ts,step,ptime,u,ts->monitorcontext[i]);CHKERRQ(ierr);
  }
  ierr = VecLockPop(u);CHKERRQ(ierr);
  PetscFunctionReturn(0);
}

/*@C
   TSAdjointMonitor - Runs all user-provided adjoint monitor routines set using TSAdjointMonitorSet()

   Collective on TS

   Input Parameters:
+  ts - time stepping context obtained from TSCreate()
.  step - step number that has just completed
.  ptime - model time of the state
.  u - state at the current model time
.  numcost - number of cost functions (dimension of lambda  or mu)
.  lambda - vectors containing the gradients of the cost functions with respect to the ODE/DAE solution variables
-  mu - vectors containing the gradients of the cost functions with respect to the problem parameters

   Notes:
   TSAdjointMonitor() is typically used automatically within the time stepping implementations.
   Users would almost never call this routine directly.

   Level: developer

.keywords: TS, timestep
@*/
PetscErrorCode TSAdjointMonitor(TS ts,PetscInt step,PetscReal ptime,Vec u,PetscInt numcost,Vec *lambda, Vec *mu)
{
  PetscErrorCode ierr;
  PetscInt       i,n = ts->numberadjointmonitors;

  PetscFunctionBegin;
  PetscValidHeaderSpecific(ts,TS_CLASSID,1);
  PetscValidHeaderSpecific(u,VEC_CLASSID,4);
  ierr = VecLockPush(u);CHKERRQ(ierr);
  for (i=0; i<n; i++) {
    ierr = (*ts->adjointmonitor[i])(ts,step,ptime,u,numcost,lambda,mu,ts->adjointmonitorcontext[i]);CHKERRQ(ierr);
  }
  ierr = VecLockPop(u);CHKERRQ(ierr);
  PetscFunctionReturn(0);
}

/* ------------------------------------------------------------------------*/
/*@C
   TSMonitorLGCtxCreate - Creates a TSMonitorLGCtx context for use with
   TS to monitor the solution process graphically in various ways

   Collective on TS

   Input Parameters:
+  host - the X display to open, or null for the local machine
.  label - the title to put in the title bar
.  x, y - the screen coordinates of the upper left coordinate of the window
.  m, n - the screen width and height in pixels
-  howoften - if positive then determines the frequency of the plotting, if -1 then only at the final time

   Output Parameter:
.  ctx - the context

   Options Database Key:
+  -ts_monitor_lg_timestep - automatically sets line graph monitor
.  -ts_monitor_lg_solution - monitor the solution (or certain values of the solution by calling TSMonitorLGSetDisplayVariables() or TSMonitorLGCtxSetDisplayVariables())
.  -ts_monitor_lg_error -  monitor the error
.  -ts_monitor_lg_ksp_iterations - monitor the number of KSP iterations needed for each timestep
.  -ts_monitor_lg_snes_iterations - monitor the number of SNES iterations needed for each timestep
-  -lg_use_markers <true,false> - mark the data points (at each time step) on the plot; default is true

   Notes:
   Use TSMonitorLGCtxDestroy() to destroy.

   One can provide a function that transforms the solution before plotting it with TSMonitorLGCtxSetTransform() or TSMonitorLGSetTransform()

   Many of the functions that control the monitoring have two forms: TSMonitorLGSet/GetXXXX() and TSMonitorLGCtxSet/GetXXXX() the first take a TS object as the
   first argument (if that TS object does not have a TSMonitorLGCtx associated with it the function call is ignored) and the second takes a TSMonitorLGCtx object
   as the first argument.

   One can control the names displayed for each solution or error variable with TSMonitorLGCtxSetVariableNames() or TSMonitorLGSetVariableNames()


   Level: intermediate

.keywords: TS, monitor, line graph, residual

.seealso: TSMonitorLGTimeStep(), TSMonitorSet(), TSMonitorLGSolution(), TSMonitorLGError(), TSMonitorDefault(), VecView(), 
           TSMonitorLGCtxCreate(), TSMonitorLGCtxSetVariableNames(), TSMonitorLGCtxGetVariableNames(),
           TSMonitorLGSetVariableNames(), TSMonitorLGGetVariableNames(), TSMonitorLGSetDisplayVariables(), TSMonitorLGCtxSetDisplayVariables(),
           TSMonitorLGCtxSetTransform(), TSMonitorLGSetTransform(), TSMonitorLGError(), TSMonitorLGSNESIterations(), TSMonitorLGKSPIterations(),
           TSMonitorEnvelopeCtxCreate(), TSMonitorEnvelopeGetBounds(), TSMonitorEnvelopeCtxDestroy(), TSMonitorEnvelop()

@*/
PetscErrorCode  TSMonitorLGCtxCreate(MPI_Comm comm,const char host[],const char label[],int x,int y,int m,int n,PetscInt howoften,TSMonitorLGCtx *ctx)
{
  PetscDraw      draw;
  PetscErrorCode ierr;

  PetscFunctionBegin;
  ierr = PetscNew(ctx);CHKERRQ(ierr);
  ierr = PetscDrawCreate(comm,host,label,x,y,m,n,&draw);CHKERRQ(ierr);
  ierr = PetscDrawSetFromOptions(draw);CHKERRQ(ierr);
  ierr = PetscDrawLGCreate(draw,1,&(*ctx)->lg);CHKERRQ(ierr);
  ierr = PetscDrawLGSetFromOptions((*ctx)->lg);CHKERRQ(ierr);
  ierr = PetscDrawDestroy(&draw);CHKERRQ(ierr);
  (*ctx)->howoften = howoften;
  PetscFunctionReturn(0);
}

PetscErrorCode TSMonitorLGTimeStep(TS ts,PetscInt step,PetscReal ptime,Vec v,void *monctx)
{
  TSMonitorLGCtx ctx = (TSMonitorLGCtx) monctx;
  PetscReal      x   = ptime,y;
  PetscErrorCode ierr;

  PetscFunctionBegin;
  if (step < 0) PetscFunctionReturn(0); /* -1 indicates an interpolated solution */
  if (!step) {
    PetscDrawAxis axis;
    ierr = PetscDrawLGGetAxis(ctx->lg,&axis);CHKERRQ(ierr);
    ierr = PetscDrawAxisSetLabels(axis,"Timestep as function of time","Time","Time Step");CHKERRQ(ierr);
    ierr = PetscDrawLGReset(ctx->lg);CHKERRQ(ierr);
  }
  ierr = TSGetTimeStep(ts,&y);CHKERRQ(ierr);
  ierr = PetscDrawLGAddPoint(ctx->lg,&x,&y);CHKERRQ(ierr);
  if (((ctx->howoften > 0) && (!(step % ctx->howoften))) || ((ctx->howoften == -1) && ts->reason)) {
    ierr = PetscDrawLGDraw(ctx->lg);CHKERRQ(ierr);
    ierr = PetscDrawLGSave(ctx->lg);CHKERRQ(ierr);
  }
  PetscFunctionReturn(0);
}

/*@C
   TSMonitorLGCtxDestroy - Destroys a line graph context that was created
   with TSMonitorLGCtxCreate().

   Collective on TSMonitorLGCtx

   Input Parameter:
.  ctx - the monitor context

   Level: intermediate

.keywords: TS, monitor, line graph, destroy

.seealso: TSMonitorLGCtxCreate(),  TSMonitorSet(), TSMonitorLGTimeStep();
@*/
PetscErrorCode  TSMonitorLGCtxDestroy(TSMonitorLGCtx *ctx)
{
  PetscErrorCode ierr;

  PetscFunctionBegin;
  if ((*ctx)->transformdestroy) {
    ierr = ((*ctx)->transformdestroy)((*ctx)->transformctx);CHKERRQ(ierr);
  }
  ierr = PetscDrawLGDestroy(&(*ctx)->lg);CHKERRQ(ierr);
  ierr = PetscStrArrayDestroy(&(*ctx)->names);CHKERRQ(ierr);
  ierr = PetscStrArrayDestroy(&(*ctx)->displaynames);CHKERRQ(ierr);
  ierr = PetscFree((*ctx)->displayvariables);CHKERRQ(ierr);
  ierr = PetscFree((*ctx)->displayvalues);CHKERRQ(ierr);
  ierr = PetscFree(*ctx);CHKERRQ(ierr);
  PetscFunctionReturn(0);
}

/*@
   TSGetTime - Gets the time of the most recently completed step.

   Not Collective

   Input Parameter:
.  ts - the TS context obtained from TSCreate()

   Output Parameter:
.  t  - the current time. This time may not corresponds to the final time set with TSSetDuration(), use TSGetSolveTime().

   Level: beginner

   Note:
   When called during time step evaluation (e.g. during residual evaluation or via hooks set using TSSetPreStep(),
   TSSetPreStage(), TSSetPostStage(), or TSSetPostStep()), the time is the time at the start of the step being evaluated.

.seealso: TSSetInitialTimeStep(), TSGetTimeStep(), TSGetSolveTime()

.keywords: TS, get, time
@*/
PetscErrorCode  TSGetTime(TS ts,PetscReal *t)
{
  PetscFunctionBegin;
  PetscValidHeaderSpecific(ts,TS_CLASSID,1);
  PetscValidRealPointer(t,2);
  *t = ts->ptime;
  PetscFunctionReturn(0);
}

/*@
   TSGetPrevTime - Gets the starting time of the previously completed step.

   Not Collective

   Input Parameter:
.  ts - the TS context obtained from TSCreate()

   Output Parameter:
.  t  - the previous time

   Level: beginner

.seealso: TSSetInitialTimeStep(), TSGetTimeStep()

.keywords: TS, get, time
@*/
PetscErrorCode  TSGetPrevTime(TS ts,PetscReal *t)
{
  PetscFunctionBegin;
  PetscValidHeaderSpecific(ts,TS_CLASSID,1);
  PetscValidRealPointer(t,2);
  *t = ts->ptime_prev;
  PetscFunctionReturn(0);
}

/*@
   TSSetTime - Allows one to reset the time.

   Logically Collective on TS

   Input Parameters:
+  ts - the TS context obtained from TSCreate()
-  time - the time

   Level: intermediate

.seealso: TSGetTime(), TSSetDuration()

.keywords: TS, set, time
@*/
PetscErrorCode  TSSetTime(TS ts, PetscReal t)
{
  PetscFunctionBegin;
  PetscValidHeaderSpecific(ts,TS_CLASSID,1);
  PetscValidLogicalCollectiveReal(ts,t,2);
  ts->ptime = t;
  PetscFunctionReturn(0);
}

/*@C
   TSSetOptionsPrefix - Sets the prefix used for searching for all
   TS options in the database.

   Logically Collective on TS

   Input Parameter:
+  ts     - The TS context
-  prefix - The prefix to prepend to all option names

   Notes:
   A hyphen (-) must NOT be given at the beginning of the prefix name.
   The first character of all runtime options is AUTOMATICALLY the
   hyphen.

   Level: advanced

.keywords: TS, set, options, prefix, database

.seealso: TSSetFromOptions()

@*/
PetscErrorCode  TSSetOptionsPrefix(TS ts,const char prefix[])
{
  PetscErrorCode ierr;
  SNES           snes;

  PetscFunctionBegin;
  PetscValidHeaderSpecific(ts,TS_CLASSID,1);
  ierr = PetscObjectSetOptionsPrefix((PetscObject)ts,prefix);CHKERRQ(ierr);
  ierr = TSGetSNES(ts,&snes);CHKERRQ(ierr);
  ierr = SNESSetOptionsPrefix(snes,prefix);CHKERRQ(ierr);
  PetscFunctionReturn(0);
}


/*@C
   TSAppendOptionsPrefix - Appends to the prefix used for searching for all
   TS options in the database.

   Logically Collective on TS

   Input Parameter:
+  ts     - The TS context
-  prefix - The prefix to prepend to all option names

   Notes:
   A hyphen (-) must NOT be given at the beginning of the prefix name.
   The first character of all runtime options is AUTOMATICALLY the
   hyphen.

   Level: advanced

.keywords: TS, append, options, prefix, database

.seealso: TSGetOptionsPrefix()

@*/
PetscErrorCode  TSAppendOptionsPrefix(TS ts,const char prefix[])
{
  PetscErrorCode ierr;
  SNES           snes;

  PetscFunctionBegin;
  PetscValidHeaderSpecific(ts,TS_CLASSID,1);
  ierr = PetscObjectAppendOptionsPrefix((PetscObject)ts,prefix);CHKERRQ(ierr);
  ierr = TSGetSNES(ts,&snes);CHKERRQ(ierr);
  ierr = SNESAppendOptionsPrefix(snes,prefix);CHKERRQ(ierr);
  PetscFunctionReturn(0);
}

/*@C
   TSGetOptionsPrefix - Sets the prefix used for searching for all
   TS options in the database.

   Not Collective

   Input Parameter:
.  ts - The TS context

   Output Parameter:
.  prefix - A pointer to the prefix string used

   Notes: On the fortran side, the user should pass in a string 'prifix' of
   sufficient length to hold the prefix.

   Level: intermediate

.keywords: TS, get, options, prefix, database

.seealso: TSAppendOptionsPrefix()
@*/
PetscErrorCode  TSGetOptionsPrefix(TS ts,const char *prefix[])
{
  PetscErrorCode ierr;

  PetscFunctionBegin;
  PetscValidHeaderSpecific(ts,TS_CLASSID,1);
  PetscValidPointer(prefix,2);
  ierr = PetscObjectGetOptionsPrefix((PetscObject)ts,prefix);CHKERRQ(ierr);
  PetscFunctionReturn(0);
}

/*@C
   TSGetRHSJacobian - Returns the Jacobian J at the present timestep.

   Not Collective, but parallel objects are returned if TS is parallel

   Input Parameter:
.  ts  - The TS context obtained from TSCreate()

   Output Parameters:
+  Amat - The (approximate) Jacobian J of G, where U_t = G(U,t)  (or NULL)
.  Pmat - The matrix from which the preconditioner is constructed, usually the same as Amat  (or NULL)
.  func - Function to compute the Jacobian of the RHS  (or NULL)
-  ctx - User-defined context for Jacobian evaluation routine  (or NULL)

   Notes: You can pass in NULL for any return argument you do not need.

   Level: intermediate

.seealso: TSGetTimeStep(), TSGetMatrices(), TSGetTime(), TSGetTimeStepNumber()

.keywords: TS, timestep, get, matrix, Jacobian
@*/
PetscErrorCode  TSGetRHSJacobian(TS ts,Mat *Amat,Mat *Pmat,TSRHSJacobian *func,void **ctx)
{
  PetscErrorCode ierr;
  DM             dm;

  PetscFunctionBegin;
  if (Amat || Pmat) {
    SNES snes;
    ierr = TSGetSNES(ts,&snes);CHKERRQ(ierr);
    ierr = SNESSetUpMatrices(snes);CHKERRQ(ierr);
    ierr = SNESGetJacobian(snes,Amat,Pmat,NULL,NULL);CHKERRQ(ierr);
  }
  ierr = TSGetDM(ts,&dm);CHKERRQ(ierr);
  ierr = DMTSGetRHSJacobian(dm,func,ctx);CHKERRQ(ierr);
  PetscFunctionReturn(0);
}

/*@C
   TSGetIJacobian - Returns the implicit Jacobian at the present timestep.

   Not Collective, but parallel objects are returned if TS is parallel

   Input Parameter:
.  ts  - The TS context obtained from TSCreate()

   Output Parameters:
+  Amat  - The (approximate) Jacobian of F(t,U,U_t)
.  Pmat - The matrix from which the preconditioner is constructed, often the same as Amat
.  f   - The function to compute the matrices
- ctx - User-defined context for Jacobian evaluation routine

   Notes: You can pass in NULL for any return argument you do not need.

   Level: advanced

.seealso: TSGetTimeStep(), TSGetRHSJacobian(), TSGetMatrices(), TSGetTime(), TSGetTimeStepNumber()

.keywords: TS, timestep, get, matrix, Jacobian
@*/
PetscErrorCode  TSGetIJacobian(TS ts,Mat *Amat,Mat *Pmat,TSIJacobian *f,void **ctx)
{
  PetscErrorCode ierr;
  DM             dm;

  PetscFunctionBegin;
  if (Amat || Pmat) {
    SNES snes;
    ierr = TSGetSNES(ts,&snes);CHKERRQ(ierr);
    ierr = SNESSetUpMatrices(snes);CHKERRQ(ierr);
    ierr = SNESGetJacobian(snes,Amat,Pmat,NULL,NULL);CHKERRQ(ierr);
  }
  ierr = TSGetDM(ts,&dm);CHKERRQ(ierr);
  ierr = DMTSGetIJacobian(dm,f,ctx);CHKERRQ(ierr);
  PetscFunctionReturn(0);
}


/*@C
   TSMonitorDrawSolution - Monitors progress of the TS solvers by calling
   VecView() for the solution at each timestep

   Collective on TS

   Input Parameters:
+  ts - the TS context
.  step - current time-step
.  ptime - current time
-  dummy - either a viewer or NULL

   Options Database:
.   -ts_monitor_draw_solution_initial - show initial solution as well as current solution

   Notes: the initial solution and current solution are not display with a common axis scaling so generally the option -ts_monitor_draw_solution_initial
       will look bad

   Level: intermediate

.keywords: TS,  vector, monitor, view

.seealso: TSMonitorSet(), TSMonitorDefault(), VecView()
@*/
PetscErrorCode  TSMonitorDrawSolution(TS ts,PetscInt step,PetscReal ptime,Vec u,void *dummy)
{
  PetscErrorCode   ierr;
  TSMonitorDrawCtx ictx = (TSMonitorDrawCtx)dummy;
  PetscDraw        draw;

  PetscFunctionBegin;
  if (!step && ictx->showinitial) {
    if (!ictx->initialsolution) {
      ierr = VecDuplicate(u,&ictx->initialsolution);CHKERRQ(ierr);
    }
    ierr = VecCopy(u,ictx->initialsolution);CHKERRQ(ierr);
  }
  if (!(((ictx->howoften > 0) && (!(step % ictx->howoften))) || ((ictx->howoften == -1) && ts->reason))) PetscFunctionReturn(0);

  if (ictx->showinitial) {
    PetscReal pause;
    ierr = PetscViewerDrawGetPause(ictx->viewer,&pause);CHKERRQ(ierr);
    ierr = PetscViewerDrawSetPause(ictx->viewer,0.0);CHKERRQ(ierr);
    ierr = VecView(ictx->initialsolution,ictx->viewer);CHKERRQ(ierr);
    ierr = PetscViewerDrawSetPause(ictx->viewer,pause);CHKERRQ(ierr);
    ierr = PetscViewerDrawSetHold(ictx->viewer,PETSC_TRUE);CHKERRQ(ierr);
  }
  ierr = VecView(u,ictx->viewer);CHKERRQ(ierr);
  if (ictx->showtimestepandtime) {
    PetscReal xl,yl,xr,yr,h;
    char      time[32];

    ierr = PetscViewerDrawGetDraw(ictx->viewer,0,&draw);CHKERRQ(ierr);
    ierr = PetscSNPrintf(time,32,"Timestep %d Time %g",(int)step,(double)ptime);CHKERRQ(ierr);
    ierr = PetscDrawGetCoordinates(draw,&xl,&yl,&xr,&yr);CHKERRQ(ierr);
    h    = yl + .95*(yr - yl);
    ierr = PetscDrawStringCentered(draw,.5*(xl+xr),h,PETSC_DRAW_BLACK,time);CHKERRQ(ierr);
    ierr = PetscDrawFlush(draw);CHKERRQ(ierr);
  }

  if (ictx->showinitial) {
    ierr = PetscViewerDrawSetHold(ictx->viewer,PETSC_FALSE);CHKERRQ(ierr);
  }
  PetscFunctionReturn(0);
}

/*@C
   TSAdjointMonitorDrawSensi - Monitors progress of the adjoint TS solvers by calling
   VecView() for the sensitivities to initial states at each timestep

   Collective on TS

   Input Parameters:
+  ts - the TS context
.  step - current time-step
.  ptime - current time
.  u - current state
.  numcost - number of cost functions
.  lambda - sensitivities to initial conditions
.  mu - sensitivities to parameters
-  dummy - either a viewer or NULL

   Level: intermediate

.keywords: TS,  vector, adjoint, monitor, view

.seealso: TSAdjointMonitorSet(), TSAdjointMonitorDefault(), VecView()
@*/
PetscErrorCode  TSAdjointMonitorDrawSensi(TS ts,PetscInt step,PetscReal ptime,Vec u,PetscInt numcost,Vec *lambda,Vec *mu,void *dummy)
{
  PetscErrorCode   ierr;
  TSMonitorDrawCtx ictx = (TSMonitorDrawCtx)dummy;
  PetscDraw        draw;
  PetscReal        xl,yl,xr,yr,h;
  char             time[32];

  PetscFunctionBegin;
  if (!(((ictx->howoften > 0) && (!(step % ictx->howoften))) || ((ictx->howoften == -1) && ts->reason))) PetscFunctionReturn(0);

  ierr = VecView(lambda[0],ictx->viewer);CHKERRQ(ierr);
  ierr = PetscViewerDrawGetDraw(ictx->viewer,0,&draw);CHKERRQ(ierr);
  ierr = PetscSNPrintf(time,32,"Timestep %d Time %g",(int)step,(double)ptime);CHKERRQ(ierr);
  ierr = PetscDrawGetCoordinates(draw,&xl,&yl,&xr,&yr);CHKERRQ(ierr);
  h    = yl + .95*(yr - yl);
  ierr = PetscDrawStringCentered(draw,.5*(xl+xr),h,PETSC_DRAW_BLACK,time);CHKERRQ(ierr);
  ierr = PetscDrawFlush(draw);CHKERRQ(ierr);
  PetscFunctionReturn(0);
}

/*@C
   TSMonitorDrawSolutionPhase - Monitors progress of the TS solvers by plotting the solution as a phase diagram

   Collective on TS

   Input Parameters:
+  ts - the TS context
.  step - current time-step
.  ptime - current time
-  dummy - either a viewer or NULL

   Level: intermediate

.keywords: TS,  vector, monitor, view

.seealso: TSMonitorSet(), TSMonitorDefault(), VecView()
@*/
PetscErrorCode  TSMonitorDrawSolutionPhase(TS ts,PetscInt step,PetscReal ptime,Vec u,void *dummy)
{
  PetscErrorCode    ierr;
  TSMonitorDrawCtx  ictx = (TSMonitorDrawCtx)dummy;
  PetscDraw         draw;
  PetscDrawAxis     axis;
  PetscInt          n;
  PetscMPIInt       size;
  PetscReal         U0,U1,xl,yl,xr,yr,h;
  char              time[32];
  const PetscScalar *U;

  PetscFunctionBegin;
  ierr = MPI_Comm_size(PetscObjectComm((PetscObject)ts),&size);CHKERRQ(ierr);
  if (size != 1) SETERRQ(PetscObjectComm((PetscObject)ts),PETSC_ERR_SUP,"Only allowed for sequential runs");
  ierr = VecGetSize(u,&n);CHKERRQ(ierr);
  if (n != 2) SETERRQ(PetscObjectComm((PetscObject)ts),PETSC_ERR_SUP,"Only for ODEs with two unknowns");

  ierr = PetscViewerDrawGetDraw(ictx->viewer,0,&draw);CHKERRQ(ierr);
  ierr = PetscViewerDrawGetDrawAxis(ictx->viewer,0,&axis);CHKERRQ(ierr);
  ierr = PetscDrawAxisGetLimits(axis,&xl,&xr,&yl,&yr);CHKERRQ(ierr);
  if (!step) {
    ierr = PetscDrawClear(draw);CHKERRQ(ierr);
    ierr = PetscDrawAxisDraw(axis);CHKERRQ(ierr);
  }

  ierr = VecGetArrayRead(u,&U);CHKERRQ(ierr);
  U0 = PetscRealPart(U[0]);
  U1 = PetscRealPart(U[1]);
  ierr = VecRestoreArrayRead(u,&U);CHKERRQ(ierr);
  if ((U0 < xl) || (U1 < yl) || (U0 > xr) || (U1 > yr)) PetscFunctionReturn(0);

  ierr = PetscDrawCollectiveBegin(draw);CHKERRQ(ierr);
  ierr = PetscDrawPoint(draw,U0,U1,PETSC_DRAW_BLACK);CHKERRQ(ierr);
  if (ictx->showtimestepandtime) {
    ierr = PetscDrawGetCoordinates(draw,&xl,&yl,&xr,&yr);CHKERRQ(ierr);
    ierr = PetscSNPrintf(time,32,"Timestep %d Time %g",(int)step,(double)ptime);CHKERRQ(ierr);
    h    = yl + .95*(yr - yl);
    ierr = PetscDrawStringCentered(draw,.5*(xl+xr),h,PETSC_DRAW_BLACK,time);CHKERRQ(ierr);
  }
  ierr = PetscDrawCollectiveEnd(draw);CHKERRQ(ierr);
  ierr = PetscDrawFlush(draw);CHKERRQ(ierr);
  ierr = PetscDrawPause(draw);CHKERRQ(ierr);
  ierr = PetscDrawSave(draw);CHKERRQ(ierr);
  PetscFunctionReturn(0);
}


/*@C
   TSMonitorDrawCtxDestroy - Destroys the monitor context for TSMonitorDrawSolution()

   Collective on TS

   Input Parameters:
.    ctx - the monitor context

   Level: intermediate

.keywords: TS,  vector, monitor, view

.seealso: TSMonitorSet(), TSMonitorDefault(), VecView(), TSMonitorDrawSolution(), TSMonitorDrawError()
@*/
PetscErrorCode  TSMonitorDrawCtxDestroy(TSMonitorDrawCtx *ictx)
{
  PetscErrorCode ierr;

  PetscFunctionBegin;
  ierr = PetscViewerDestroy(&(*ictx)->viewer);CHKERRQ(ierr);
  ierr = VecDestroy(&(*ictx)->initialsolution);CHKERRQ(ierr);
  ierr = PetscFree(*ictx);CHKERRQ(ierr);
  PetscFunctionReturn(0);
}

/*@C
   TSMonitorDrawCtxCreate - Creates the monitor context for TSMonitorDrawCtx

   Collective on TS

   Input Parameter:
.    ts - time-step context

   Output Patameter:
.    ctx - the monitor context

   Options Database:
.   -ts_monitor_draw_solution_initial - show initial solution as well as current solution

   Level: intermediate

.keywords: TS,  vector, monitor, view

.seealso: TSMonitorSet(), TSMonitorDefault(), VecView(), TSMonitorDrawCtx()
@*/
PetscErrorCode  TSMonitorDrawCtxCreate(MPI_Comm comm,const char host[],const char label[],int x,int y,int m,int n,PetscInt howoften,TSMonitorDrawCtx *ctx)
{
  PetscErrorCode   ierr;

  PetscFunctionBegin;
  ierr = PetscNew(ctx);CHKERRQ(ierr);
  ierr = PetscViewerDrawOpen(comm,host,label,x,y,m,n,&(*ctx)->viewer);CHKERRQ(ierr);
  ierr = PetscViewerSetFromOptions((*ctx)->viewer);CHKERRQ(ierr);

  (*ctx)->howoften    = howoften;
  (*ctx)->showinitial = PETSC_FALSE;
  ierr = PetscOptionsGetBool(NULL,NULL,"-ts_monitor_draw_solution_initial",&(*ctx)->showinitial,NULL);CHKERRQ(ierr);

  (*ctx)->showtimestepandtime = PETSC_FALSE;
  ierr = PetscOptionsGetBool(NULL,NULL,"-ts_monitor_draw_solution_show_time",&(*ctx)->showtimestepandtime,NULL);CHKERRQ(ierr);
  PetscFunctionReturn(0);
}

/*@C
   TSMonitorDrawError - Monitors progress of the TS solvers by calling
   VecView() for the error at each timestep

   Collective on TS

   Input Parameters:
+  ts - the TS context
.  step - current time-step
.  ptime - current time
-  dummy - either a viewer or NULL

   Level: intermediate

.keywords: TS,  vector, monitor, view

.seealso: TSMonitorSet(), TSMonitorDefault(), VecView()
@*/
PetscErrorCode  TSMonitorDrawError(TS ts,PetscInt step,PetscReal ptime,Vec u,void *dummy)
{
  PetscErrorCode   ierr;
  TSMonitorDrawCtx ctx    = (TSMonitorDrawCtx)dummy;
  PetscViewer      viewer = ctx->viewer;
  Vec              work;

  PetscFunctionBegin;
  if (!(((ctx->howoften > 0) && (!(step % ctx->howoften))) || ((ctx->howoften == -1) && ts->reason))) PetscFunctionReturn(0);
  ierr = VecDuplicate(u,&work);CHKERRQ(ierr);
  ierr = TSComputeSolutionFunction(ts,ptime,work);CHKERRQ(ierr);
  ierr = VecAXPY(work,-1.0,u);CHKERRQ(ierr);
  ierr = VecView(work,viewer);CHKERRQ(ierr);
  ierr = VecDestroy(&work);CHKERRQ(ierr);
  PetscFunctionReturn(0);
}

#include <petsc/private/dmimpl.h>
/*@
   TSSetDM - Sets the DM that may be used by some nonlinear solvers or preconditioners under the TS

   Logically Collective on TS and DM

   Input Parameters:
+  ts - the ODE integrator object
-  dm - the dm, cannot be NULL

   Level: intermediate


.seealso: TSGetDM(), SNESSetDM(), SNESGetDM()
@*/
PetscErrorCode  TSSetDM(TS ts,DM dm)
{
  PetscErrorCode ierr;
  SNES           snes;
  DMTS           tsdm;

  PetscFunctionBegin;
  PetscValidHeaderSpecific(ts,TS_CLASSID,1);
  PetscValidHeaderSpecific(dm,DM_CLASSID,2);
  ierr = PetscObjectReference((PetscObject)dm);CHKERRQ(ierr);
  if (ts->dm) {               /* Move the DMTS context over to the new DM unless the new DM already has one */
    if (ts->dm->dmts && !dm->dmts) {
      ierr = DMCopyDMTS(ts->dm,dm);CHKERRQ(ierr);
      ierr = DMGetDMTS(ts->dm,&tsdm);CHKERRQ(ierr);
      if (tsdm->originaldm == ts->dm) { /* Grant write privileges to the replacement DM */
        tsdm->originaldm = dm;
      }
    }
    ierr = DMDestroy(&ts->dm);CHKERRQ(ierr);
  }
  ts->dm = dm;

  ierr = TSGetSNES(ts,&snes);CHKERRQ(ierr);
  ierr = SNESSetDM(snes,dm);CHKERRQ(ierr);
  PetscFunctionReturn(0);
}

/*@
   TSGetDM - Gets the DM that may be used by some preconditioners

   Not Collective

   Input Parameter:
. ts - the preconditioner context

   Output Parameter:
.  dm - the dm

   Level: intermediate


.seealso: TSSetDM(), SNESSetDM(), SNESGetDM()
@*/
PetscErrorCode  TSGetDM(TS ts,DM *dm)
{
  PetscErrorCode ierr;

  PetscFunctionBegin;
  PetscValidHeaderSpecific(ts,TS_CLASSID,1);
  if (!ts->dm) {
    ierr = DMShellCreate(PetscObjectComm((PetscObject)ts),&ts->dm);CHKERRQ(ierr);
    if (ts->snes) {ierr = SNESSetDM(ts->snes,ts->dm);CHKERRQ(ierr);}
  }
  *dm = ts->dm;
  PetscFunctionReturn(0);
}

/*@
   SNESTSFormFunction - Function to evaluate nonlinear residual

   Logically Collective on SNES

   Input Parameter:
+ snes - nonlinear solver
. U - the current state at which to evaluate the residual
- ctx - user context, must be a TS

   Output Parameter:
. F - the nonlinear residual

   Notes:
   This function is not normally called by users and is automatically registered with the SNES used by TS.
   It is most frequently passed to MatFDColoringSetFunction().

   Level: advanced

.seealso: SNESSetFunction(), MatFDColoringSetFunction()
@*/
PetscErrorCode  SNESTSFormFunction(SNES snes,Vec U,Vec F,void *ctx)
{
  TS             ts = (TS)ctx;
  PetscErrorCode ierr;

  PetscFunctionBegin;
  PetscValidHeaderSpecific(snes,SNES_CLASSID,1);
  PetscValidHeaderSpecific(U,VEC_CLASSID,2);
  PetscValidHeaderSpecific(F,VEC_CLASSID,3);
  PetscValidHeaderSpecific(ts,TS_CLASSID,4);
  ierr = (ts->ops->snesfunction)(snes,U,F,ts);CHKERRQ(ierr);
  PetscFunctionReturn(0);
}

/*@
   SNESTSFormJacobian - Function to evaluate the Jacobian

   Collective on SNES

   Input Parameter:
+ snes - nonlinear solver
. U - the current state at which to evaluate the residual
- ctx - user context, must be a TS

   Output Parameter:
+ A - the Jacobian
. B - the preconditioning matrix (may be the same as A)
- flag - indicates any structure change in the matrix

   Notes:
   This function is not normally called by users and is automatically registered with the SNES used by TS.

   Level: developer

.seealso: SNESSetJacobian()
@*/
PetscErrorCode  SNESTSFormJacobian(SNES snes,Vec U,Mat A,Mat B,void *ctx)
{
  TS             ts = (TS)ctx;
  PetscErrorCode ierr;

  PetscFunctionBegin;
  PetscValidHeaderSpecific(snes,SNES_CLASSID,1);
  PetscValidHeaderSpecific(U,VEC_CLASSID,2);
  PetscValidPointer(A,3);
  PetscValidHeaderSpecific(A,MAT_CLASSID,3);
  PetscValidPointer(B,4);
  PetscValidHeaderSpecific(B,MAT_CLASSID,4);
  PetscValidHeaderSpecific(ts,TS_CLASSID,6);
  ierr = (ts->ops->snesjacobian)(snes,U,A,B,ts);CHKERRQ(ierr);
  PetscFunctionReturn(0);
}

/*@C
   TSComputeRHSFunctionLinear - Evaluate the right hand side via the user-provided Jacobian, for linear problems Udot = A U only

   Collective on TS

   Input Arguments:
+  ts - time stepping context
.  t - time at which to evaluate
.  U - state at which to evaluate
-  ctx - context

   Output Arguments:
.  F - right hand side

   Level: intermediate

   Notes:
   This function is intended to be passed to TSSetRHSFunction() to evaluate the right hand side for linear problems.
   The matrix (and optionally the evaluation context) should be passed to TSSetRHSJacobian().

.seealso: TSSetRHSFunction(), TSSetRHSJacobian(), TSComputeRHSJacobianConstant()
@*/
PetscErrorCode TSComputeRHSFunctionLinear(TS ts,PetscReal t,Vec U,Vec F,void *ctx)
{
  PetscErrorCode ierr;
  Mat            Arhs,Brhs;

  PetscFunctionBegin;
  ierr = TSGetRHSMats_Private(ts,&Arhs,&Brhs);CHKERRQ(ierr);
  ierr = TSComputeRHSJacobian(ts,t,U,Arhs,Brhs);CHKERRQ(ierr);
  ierr = MatMult(Arhs,U,F);CHKERRQ(ierr);
  PetscFunctionReturn(0);
}

/*@C
   TSComputeRHSJacobianConstant - Reuses a Jacobian that is time-independent.

   Collective on TS

   Input Arguments:
+  ts - time stepping context
.  t - time at which to evaluate
.  U - state at which to evaluate
-  ctx - context

   Output Arguments:
+  A - pointer to operator
.  B - pointer to preconditioning matrix
-  flg - matrix structure flag

   Level: intermediate

   Notes:
   This function is intended to be passed to TSSetRHSJacobian() to evaluate the Jacobian for linear time-independent problems.

.seealso: TSSetRHSFunction(), TSSetRHSJacobian(), TSComputeRHSFunctionLinear()
@*/
PetscErrorCode TSComputeRHSJacobianConstant(TS ts,PetscReal t,Vec U,Mat A,Mat B,void *ctx)
{
  PetscFunctionBegin;
  PetscFunctionReturn(0);
}

/*@C
   TSComputeIFunctionLinear - Evaluate the left hand side via the user-provided Jacobian, for linear problems only

   Collective on TS

   Input Arguments:
+  ts - time stepping context
.  t - time at which to evaluate
.  U - state at which to evaluate
.  Udot - time derivative of state vector
-  ctx - context

   Output Arguments:
.  F - left hand side

   Level: intermediate

   Notes:
   The assumption here is that the left hand side is of the form A*Udot (and not A*Udot + B*U). For other cases, the
   user is required to write their own TSComputeIFunction.
   This function is intended to be passed to TSSetIFunction() to evaluate the left hand side for linear problems.
   The matrix (and optionally the evaluation context) should be passed to TSSetIJacobian().

   Note that using this function is NOT equivalent to using TSComputeRHSFunctionLinear() since that solves Udot = A U

.seealso: TSSetIFunction(), TSSetIJacobian(), TSComputeIJacobianConstant(), TSComputeRHSFunctionLinear()
@*/
PetscErrorCode TSComputeIFunctionLinear(TS ts,PetscReal t,Vec U,Vec Udot,Vec F,void *ctx)
{
  PetscErrorCode ierr;
  Mat            A,B;

  PetscFunctionBegin;
  ierr = TSGetIJacobian(ts,&A,&B,NULL,NULL);CHKERRQ(ierr);
  ierr = TSComputeIJacobian(ts,t,U,Udot,1.0,A,B,PETSC_TRUE);CHKERRQ(ierr);
  ierr = MatMult(A,Udot,F);CHKERRQ(ierr);
  PetscFunctionReturn(0);
}

/*@C
   TSComputeIJacobianConstant - Reuses a time-independent for a semi-implicit DAE or ODE

   Collective on TS

   Input Arguments:
+  ts - time stepping context
.  t - time at which to evaluate
.  U - state at which to evaluate
.  Udot - time derivative of state vector
.  shift - shift to apply
-  ctx - context

   Output Arguments:
+  A - pointer to operator
.  B - pointer to preconditioning matrix
-  flg - matrix structure flag

   Level: advanced

   Notes:
   This function is intended to be passed to TSSetIJacobian() to evaluate the Jacobian for linear time-independent problems.

   It is only appropriate for problems of the form

$     M Udot = F(U,t)

  where M is constant and F is non-stiff.  The user must pass M to TSSetIJacobian().  The current implementation only
  works with IMEX time integration methods such as TSROSW and TSARKIMEX, since there is no support for de-constructing
  an implicit operator of the form

$    shift*M + J

  where J is the Jacobian of -F(U).  Support may be added in a future version of PETSc, but for now, the user must store
  a copy of M or reassemble it when requested.

.seealso: TSSetIFunction(), TSSetIJacobian(), TSComputeIFunctionLinear()
@*/
PetscErrorCode TSComputeIJacobianConstant(TS ts,PetscReal t,Vec U,Vec Udot,PetscReal shift,Mat A,Mat B,void *ctx)
{
  PetscErrorCode ierr;

  PetscFunctionBegin;
  ierr = MatScale(A, shift / ts->ijacobian.shift);CHKERRQ(ierr);
  ts->ijacobian.shift = shift;
  PetscFunctionReturn(0);
}

/*@
   TSGetEquationType - Gets the type of the equation that TS is solving.

   Not Collective

   Input Parameter:
.  ts - the TS context

   Output Parameter:
.  equation_type - see TSEquationType

   Level: beginner

.keywords: TS, equation type

.seealso: TSSetEquationType(), TSEquationType
@*/
PetscErrorCode  TSGetEquationType(TS ts,TSEquationType *equation_type)
{
  PetscFunctionBegin;
  PetscValidHeaderSpecific(ts,TS_CLASSID,1);
  PetscValidPointer(equation_type,2);
  *equation_type = ts->equation_type;
  PetscFunctionReturn(0);
}

/*@
   TSSetEquationType - Sets the type of the equation that TS is solving.

   Not Collective

   Input Parameter:
+  ts - the TS context
-  equation_type - see TSEquationType

   Level: advanced

.keywords: TS, equation type

.seealso: TSGetEquationType(), TSEquationType
@*/
PetscErrorCode  TSSetEquationType(TS ts,TSEquationType equation_type)
{
  PetscFunctionBegin;
  PetscValidHeaderSpecific(ts,TS_CLASSID,1);
  ts->equation_type = equation_type;
  PetscFunctionReturn(0);
}

/*@
   TSGetConvergedReason - Gets the reason the TS iteration was stopped.

   Not Collective

   Input Parameter:
.  ts - the TS context

   Output Parameter:
.  reason - negative value indicates diverged, positive value converged, see TSConvergedReason or the
            manual pages for the individual convergence tests for complete lists

   Level: beginner

   Notes:
   Can only be called after the call to TSSolve() is complete.

.keywords: TS, nonlinear, set, convergence, test

.seealso: TSSetConvergenceTest(), TSConvergedReason
@*/
PetscErrorCode  TSGetConvergedReason(TS ts,TSConvergedReason *reason)
{
  PetscFunctionBegin;
  PetscValidHeaderSpecific(ts,TS_CLASSID,1);
  PetscValidPointer(reason,2);
  *reason = ts->reason;
  PetscFunctionReturn(0);
}

/*@
   TSSetConvergedReason - Sets the reason for handling the convergence of TSSolve.

   Not Collective

   Input Parameter:
+  ts - the TS context
.  reason - negative value indicates diverged, positive value converged, see TSConvergedReason or the
            manual pages for the individual convergence tests for complete lists

   Level: advanced

   Notes:
   Can only be called during TSSolve() is active.

.keywords: TS, nonlinear, set, convergence, test

.seealso: TSConvergedReason
@*/
PetscErrorCode  TSSetConvergedReason(TS ts,TSConvergedReason reason)
{
  PetscFunctionBegin;
  PetscValidHeaderSpecific(ts,TS_CLASSID,1);
  ts->reason = reason;
  PetscFunctionReturn(0);
}

/*@
   TSGetSolveTime - Gets the time after a call to TSSolve()

   Not Collective

   Input Parameter:
.  ts - the TS context

   Output Parameter:
.  ftime - the final time. This time corresponds to the final time set with TSSetDuration()

   Level: beginner

   Notes:
   Can only be called after the call to TSSolve() is complete.

.keywords: TS, nonlinear, set, convergence, test

.seealso: TSSetConvergenceTest(), TSConvergedReason
@*/
PetscErrorCode  TSGetSolveTime(TS ts,PetscReal *ftime)
{
  PetscFunctionBegin;
  PetscValidHeaderSpecific(ts,TS_CLASSID,1);
  PetscValidPointer(ftime,2);
  *ftime = ts->solvetime;
  PetscFunctionReturn(0);
}

/*@
   TSGetTotalSteps - Gets the total number of steps done since the last call to TSSetUp() or TSCreate()

   Not Collective

   Input Parameter:
.  ts - the TS context

   Output Parameter:
.  steps - the number of steps

   Level: beginner

   Notes:
   Includes the number of steps for all calls to TSSolve() since TSSetUp() was called

.keywords: TS, nonlinear, set, convergence, test

.seealso: TSSetConvergenceTest(), TSConvergedReason
@*/
PetscErrorCode  TSGetTotalSteps(TS ts,PetscInt *steps)
{
  PetscFunctionBegin;
  PetscValidHeaderSpecific(ts,TS_CLASSID,1);
  PetscValidPointer(steps,2);
  *steps = ts->total_steps;
  PetscFunctionReturn(0);
}

/*@
   TSGetSNESIterations - Gets the total number of nonlinear iterations
   used by the time integrator.

   Not Collective

   Input Parameter:
.  ts - TS context

   Output Parameter:
.  nits - number of nonlinear iterations

   Notes:
   This counter is reset to zero for each successive call to TSSolve().

   Level: intermediate

.keywords: TS, get, number, nonlinear, iterations

.seealso:  TSGetKSPIterations()
@*/
PetscErrorCode TSGetSNESIterations(TS ts,PetscInt *nits)
{
  PetscFunctionBegin;
  PetscValidHeaderSpecific(ts,TS_CLASSID,1);
  PetscValidIntPointer(nits,2);
  *nits = ts->snes_its;
  PetscFunctionReturn(0);
}

/*@
   TSGetKSPIterations - Gets the total number of linear iterations
   used by the time integrator.

   Not Collective

   Input Parameter:
.  ts - TS context

   Output Parameter:
.  lits - number of linear iterations

   Notes:
   This counter is reset to zero for each successive call to TSSolve().

   Level: intermediate

.keywords: TS, get, number, linear, iterations

.seealso:  TSGetSNESIterations(), SNESGetKSPIterations()
@*/
PetscErrorCode TSGetKSPIterations(TS ts,PetscInt *lits)
{
  PetscFunctionBegin;
  PetscValidHeaderSpecific(ts,TS_CLASSID,1);
  PetscValidIntPointer(lits,2);
  *lits = ts->ksp_its;
  PetscFunctionReturn(0);
}

/*@
   TSGetStepRejections - Gets the total number of rejected steps.

   Not Collective

   Input Parameter:
.  ts - TS context

   Output Parameter:
.  rejects - number of steps rejected

   Notes:
   This counter is reset to zero for each successive call to TSSolve().

   Level: intermediate

.keywords: TS, get, number

.seealso:  TSGetSNESIterations(), TSGetKSPIterations(), TSSetMaxStepRejections(), TSGetSNESFailures(), TSSetMaxSNESFailures(), TSSetErrorIfStepFails()
@*/
PetscErrorCode TSGetStepRejections(TS ts,PetscInt *rejects)
{
  PetscFunctionBegin;
  PetscValidHeaderSpecific(ts,TS_CLASSID,1);
  PetscValidIntPointer(rejects,2);
  *rejects = ts->reject;
  PetscFunctionReturn(0);
}

/*@
   TSGetSNESFailures - Gets the total number of failed SNES solves

   Not Collective

   Input Parameter:
.  ts - TS context

   Output Parameter:
.  fails - number of failed nonlinear solves

   Notes:
   This counter is reset to zero for each successive call to TSSolve().

   Level: intermediate

.keywords: TS, get, number

.seealso:  TSGetSNESIterations(), TSGetKSPIterations(), TSSetMaxStepRejections(), TSGetStepRejections(), TSSetMaxSNESFailures()
@*/
PetscErrorCode TSGetSNESFailures(TS ts,PetscInt *fails)
{
  PetscFunctionBegin;
  PetscValidHeaderSpecific(ts,TS_CLASSID,1);
  PetscValidIntPointer(fails,2);
  *fails = ts->num_snes_failures;
  PetscFunctionReturn(0);
}

/*@
   TSSetMaxStepRejections - Sets the maximum number of step rejections before a step fails

   Not Collective

   Input Parameter:
+  ts - TS context
-  rejects - maximum number of rejected steps, pass -1 for unlimited

   Notes:
   The counter is reset to zero for each step

   Options Database Key:
 .  -ts_max_reject - Maximum number of step rejections before a step fails

   Level: intermediate

.keywords: TS, set, maximum, number

.seealso:  TSGetSNESIterations(), TSGetKSPIterations(), TSSetMaxSNESFailures(), TSGetStepRejections(), TSGetSNESFailures(), TSSetErrorIfStepFails(), TSGetConvergedReason()
@*/
PetscErrorCode TSSetMaxStepRejections(TS ts,PetscInt rejects)
{
  PetscFunctionBegin;
  PetscValidHeaderSpecific(ts,TS_CLASSID,1);
  ts->max_reject = rejects;
  PetscFunctionReturn(0);
}

/*@
   TSSetMaxSNESFailures - Sets the maximum number of failed SNES solves

   Not Collective

   Input Parameter:
+  ts - TS context
-  fails - maximum number of failed nonlinear solves, pass -1 for unlimited

   Notes:
   The counter is reset to zero for each successive call to TSSolve().

   Options Database Key:
 .  -ts_max_snes_failures - Maximum number of nonlinear solve failures

   Level: intermediate

.keywords: TS, set, maximum, number

.seealso:  TSGetSNESIterations(), TSGetKSPIterations(), TSSetMaxStepRejections(), TSGetStepRejections(), TSGetSNESFailures(), SNESGetConvergedReason(), TSGetConvergedReason()
@*/
PetscErrorCode TSSetMaxSNESFailures(TS ts,PetscInt fails)
{
  PetscFunctionBegin;
  PetscValidHeaderSpecific(ts,TS_CLASSID,1);
  ts->max_snes_failures = fails;
  PetscFunctionReturn(0);
}

/*@
   TSSetErrorIfStepFails - Error if no step succeeds

   Not Collective

   Input Parameter:
+  ts - TS context
-  err - PETSC_TRUE to error if no step succeeds, PETSC_FALSE to return without failure

   Options Database Key:
 .  -ts_error_if_step_fails - Error if no step succeeds

   Level: intermediate

.keywords: TS, set, error

.seealso:  TSGetSNESIterations(), TSGetKSPIterations(), TSSetMaxStepRejections(), TSGetStepRejections(), TSGetSNESFailures(), TSSetErrorIfStepFails(), TSGetConvergedReason()
@*/
PetscErrorCode TSSetErrorIfStepFails(TS ts,PetscBool err)
{
  PetscFunctionBegin;
  PetscValidHeaderSpecific(ts,TS_CLASSID,1);
  ts->errorifstepfailed = err;
  PetscFunctionReturn(0);
}

/*@C
   TSMonitorSolution - Monitors progress of the TS solvers by VecView() for the solution at each timestep. Normally the viewer is a binary file or a PetscDraw object

   Collective on TS

   Input Parameters:
+  ts - the TS context
.  step - current time-step
.  ptime - current time
.  u - current state
-  vf - viewer and its format

   Level: intermediate

.keywords: TS,  vector, monitor, view

.seealso: TSMonitorSet(), TSMonitorDefault(), VecView()
@*/
PetscErrorCode  TSMonitorSolution(TS ts,PetscInt step,PetscReal ptime,Vec u,PetscViewerAndFormat *vf)
{
  PetscErrorCode ierr;

  PetscFunctionBegin;
  ierr = PetscViewerPushFormat(vf->viewer,vf->format);CHKERRQ(ierr);
  ierr = VecView(u,vf->viewer);CHKERRQ(ierr);
  ierr = PetscViewerPopFormat(vf->viewer);CHKERRQ(ierr);
  PetscFunctionReturn(0);
}

/*@C
   TSMonitorSolutionVTK - Monitors progress of the TS solvers by VecView() for the solution at each timestep.

   Collective on TS

   Input Parameters:
+  ts - the TS context
.  step - current time-step
.  ptime - current time
.  u - current state
-  filenametemplate - string containing a format specifier for the integer time step (e.g. %03D)

   Level: intermediate

   Notes:
   The VTK format does not allow writing multiple time steps in the same file, therefore a different file will be written for each time step.
   These are named according to the file name template.

   This function is normally passed as an argument to TSMonitorSet() along with TSMonitorSolutionVTKDestroy().

.keywords: TS,  vector, monitor, view

.seealso: TSMonitorSet(), TSMonitorDefault(), VecView()
@*/
PetscErrorCode TSMonitorSolutionVTK(TS ts,PetscInt step,PetscReal ptime,Vec u,void *filenametemplate)
{
  PetscErrorCode ierr;
  char           filename[PETSC_MAX_PATH_LEN];
  PetscViewer    viewer;

  PetscFunctionBegin;
  if (step < 0) PetscFunctionReturn(0); /* -1 indicates interpolated solution */
  ierr = PetscSNPrintf(filename,sizeof(filename),(const char*)filenametemplate,step);CHKERRQ(ierr);
  ierr = PetscViewerVTKOpen(PetscObjectComm((PetscObject)ts),filename,FILE_MODE_WRITE,&viewer);CHKERRQ(ierr);
  ierr = VecView(u,viewer);CHKERRQ(ierr);
  ierr = PetscViewerDestroy(&viewer);CHKERRQ(ierr);
  PetscFunctionReturn(0);
}

/*@C
   TSMonitorSolutionVTKDestroy - Destroy context for monitoring

   Collective on TS

   Input Parameters:
.  filenametemplate - string containing a format specifier for the integer time step (e.g. %03D)

   Level: intermediate

   Note:
   This function is normally passed to TSMonitorSet() along with TSMonitorSolutionVTK().

.keywords: TS,  vector, monitor, view

.seealso: TSMonitorSet(), TSMonitorSolutionVTK()
@*/
PetscErrorCode TSMonitorSolutionVTKDestroy(void *filenametemplate)
{
  PetscErrorCode ierr;

  PetscFunctionBegin;
  ierr = PetscFree(*(char**)filenametemplate);CHKERRQ(ierr);
  PetscFunctionReturn(0);
}

/*@
   TSGetAdapt - Get the adaptive controller context for the current method

   Collective on TS if controller has not been created yet

   Input Arguments:
.  ts - time stepping context

   Output Arguments:
.  adapt - adaptive controller

   Level: intermediate

.seealso: TSAdapt, TSAdaptSetType(), TSAdaptChoose()
@*/
PetscErrorCode TSGetAdapt(TS ts,TSAdapt *adapt)
{
  PetscErrorCode ierr;

  PetscFunctionBegin;
  PetscValidHeaderSpecific(ts,TS_CLASSID,1);
  PetscValidPointer(adapt,2);
  if (!ts->adapt) {
    ierr = TSAdaptCreate(PetscObjectComm((PetscObject)ts),&ts->adapt);CHKERRQ(ierr);
    ierr = PetscLogObjectParent((PetscObject)ts,(PetscObject)ts->adapt);CHKERRQ(ierr);
    ierr = PetscObjectIncrementTabLevel((PetscObject)ts->adapt,(PetscObject)ts,1);CHKERRQ(ierr);
  }
  *adapt = ts->adapt;
  PetscFunctionReturn(0);
}

/*@
   TSSetTolerances - Set tolerances for local truncation error when using adaptive controller

   Logically Collective

   Input Arguments:
+  ts - time integration context
.  atol - scalar absolute tolerances, PETSC_DECIDE to leave current value
.  vatol - vector of absolute tolerances or NULL, used in preference to atol if present
.  rtol - scalar relative tolerances, PETSC_DECIDE to leave current value
-  vrtol - vector of relative tolerances or NULL, used in preference to atol if present

   Options Database keys:
+  -ts_rtol <rtol> - relative tolerance for local truncation error
-  -ts_atol <atol> Absolute tolerance for local truncation error

   Notes:
   With PETSc's implicit schemes for DAE problems, the calculation of the local truncation error
   (LTE) includes both the differential and the algebraic variables. If one wants the LTE to be
   computed only for the differential or the algebraic part then this can be done using the vector of
   tolerances vatol. For example, by setting the tolerance vector with the desired tolerance for the 
   differential part and infinity for the algebraic part, the LTE calculation will include only the
   differential variables.

   Level: beginner

.seealso: TS, TSAdapt, TSVecNormWRMS(), TSGetTolerances()
@*/
PetscErrorCode TSSetTolerances(TS ts,PetscReal atol,Vec vatol,PetscReal rtol,Vec vrtol)
{
  PetscErrorCode ierr;

  PetscFunctionBegin;
  if (atol != PETSC_DECIDE && atol != PETSC_DEFAULT) ts->atol = atol;
  if (vatol) {
    ierr = PetscObjectReference((PetscObject)vatol);CHKERRQ(ierr);
    ierr = VecDestroy(&ts->vatol);CHKERRQ(ierr);
    ts->vatol = vatol;
  }
  if (rtol != PETSC_DECIDE && rtol != PETSC_DEFAULT) ts->rtol = rtol;
  if (vrtol) {
    ierr = PetscObjectReference((PetscObject)vrtol);CHKERRQ(ierr);
    ierr = VecDestroy(&ts->vrtol);CHKERRQ(ierr);
    ts->vrtol = vrtol;
  }
  PetscFunctionReturn(0);
}

/*@
   TSGetTolerances - Get tolerances for local truncation error when using adaptive controller

   Logically Collective

   Input Arguments:
.  ts - time integration context

   Output Arguments:
+  atol - scalar absolute tolerances, NULL to ignore
.  vatol - vector of absolute tolerances, NULL to ignore
.  rtol - scalar relative tolerances, NULL to ignore
-  vrtol - vector of relative tolerances, NULL to ignore

   Level: beginner

.seealso: TS, TSAdapt, TSVecNormWRMS(), TSSetTolerances()
@*/
PetscErrorCode TSGetTolerances(TS ts,PetscReal *atol,Vec *vatol,PetscReal *rtol,Vec *vrtol)
{
  PetscFunctionBegin;
  if (atol)  *atol  = ts->atol;
  if (vatol) *vatol = ts->vatol;
  if (rtol)  *rtol  = ts->rtol;
  if (vrtol) *vrtol = ts->vrtol;
  PetscFunctionReturn(0);
}

/*@
   TSErrorWeightedNorm2 - compute a weighted 2-norm of the difference between two state vectors

   Collective on TS

   Input Arguments:
+  ts - time stepping context
.  U - state vector, usually ts->vec_sol
-  Y - state vector to be compared to U

   Output Arguments:
.  norm - weighted norm, a value of 1.0 means that the error matches the tolerances
.  norma - weighted norm based on the absolute tolerance, a value of 1.0 means that the error matches the tolerances
.  normr - weighted norm based on the relative tolerance, a value of 1.0 means that the error matches the tolerances

   Level: developer

.seealso: TSErrorWeightedNorm(), TSErrorWeightedNormInfinity()
@*/
PetscErrorCode TSErrorWeightedNorm2(TS ts,Vec U,Vec Y,PetscReal *norm,PetscReal *norma,PetscReal *normr)
{
  PetscErrorCode    ierr;
  PetscInt          i,n,N,rstart;
  PetscInt          n_loc,na_loc,nr_loc;
  PetscReal         n_glb,na_glb,nr_glb;
  const PetscScalar *u,*y;
  PetscReal         sum,suma,sumr,gsum,gsuma,gsumr,diff;
  PetscReal         tol,tola,tolr;
  PetscReal         err_loc[6],err_glb[6];

  PetscFunctionBegin;
  PetscValidHeaderSpecific(ts,TS_CLASSID,1);
  PetscValidHeaderSpecific(U,VEC_CLASSID,2);
  PetscValidHeaderSpecific(Y,VEC_CLASSID,3);
  PetscValidType(U,2);
  PetscValidType(Y,3);
  PetscCheckSameComm(U,2,Y,3);
  PetscValidPointer(norm,4);
  PetscValidPointer(norma,5);
  PetscValidPointer(normr,6);
  if (U == Y) SETERRQ(PetscObjectComm((PetscObject)U),PETSC_ERR_ARG_IDN,"U and Y cannot be the same vector");

  ierr = VecGetSize(U,&N);CHKERRQ(ierr);
  ierr = VecGetLocalSize(U,&n);CHKERRQ(ierr);
  ierr = VecGetOwnershipRange(U,&rstart,NULL);CHKERRQ(ierr);
  ierr = VecGetArrayRead(U,&u);CHKERRQ(ierr);
  ierr = VecGetArrayRead(Y,&y);CHKERRQ(ierr);
  sum  = 0.; n_loc  = 0;
  suma = 0.; na_loc = 0;
  sumr = 0.; nr_loc = 0;
  if (ts->vatol && ts->vrtol) {
    const PetscScalar *atol,*rtol;
    ierr = VecGetArrayRead(ts->vatol,&atol);CHKERRQ(ierr);
    ierr = VecGetArrayRead(ts->vrtol,&rtol);CHKERRQ(ierr);
    for (i=0; i<n; i++) {
      diff = PetscAbsScalar(y[i] - u[i]);
      tola = PetscRealPart(atol[i]);
      if(tola>0.){
        suma  += PetscSqr(diff/tola);
        na_loc++;
      }
      tolr = PetscRealPart(rtol[i]) * PetscMax(PetscAbsScalar(u[i]),PetscAbsScalar(y[i]));
      if(tolr>0.){
        sumr  += PetscSqr(diff/tolr);
        nr_loc++;
      }
      tol=tola+tolr;
      if(tol>0.){
        sum  += PetscSqr(diff/tol);
        n_loc++;
      }
    }
    ierr = VecRestoreArrayRead(ts->vatol,&atol);CHKERRQ(ierr);
    ierr = VecRestoreArrayRead(ts->vrtol,&rtol);CHKERRQ(ierr);
  } else if (ts->vatol) {       /* vector atol, scalar rtol */
    const PetscScalar *atol;
    ierr = VecGetArrayRead(ts->vatol,&atol);CHKERRQ(ierr);
    for (i=0; i<n; i++) {
      diff = PetscAbsScalar(y[i] - u[i]);
      tola = PetscRealPart(atol[i]);
      if(tola>0.){
        suma  += PetscSqr(diff/tola);
        na_loc++;
      }
      tolr = ts->rtol * PetscMax(PetscAbsScalar(u[i]),PetscAbsScalar(y[i]));
      if(tolr>0.){
        sumr  += PetscSqr(diff/tolr);
        nr_loc++;
      }
      tol=tola+tolr;
      if(tol>0.){
        sum  += PetscSqr(diff/tol);
        n_loc++;
      }
    }
    ierr = VecRestoreArrayRead(ts->vatol,&atol);CHKERRQ(ierr);
  } else if (ts->vrtol) {       /* scalar atol, vector rtol */
    const PetscScalar *rtol;
    ierr = VecGetArrayRead(ts->vrtol,&rtol);CHKERRQ(ierr);
    for (i=0; i<n; i++) {
      diff = PetscAbsScalar(y[i] - u[i]);
      tola = ts->atol;
      if(tola>0.){
        suma  += PetscSqr(diff/tola);
        na_loc++;
      }
      tolr = PetscRealPart(rtol[i]) * PetscMax(PetscAbsScalar(u[i]),PetscAbsScalar(y[i]));
      if(tolr>0.){
        sumr  += PetscSqr(diff/tolr);
        nr_loc++;
      }
      tol=tola+tolr;
      if(tol>0.){
        sum  += PetscSqr(diff/tol);
        n_loc++;
      }
    }
    ierr = VecRestoreArrayRead(ts->vrtol,&rtol);CHKERRQ(ierr);
  } else {                      /* scalar atol, scalar rtol */
    for (i=0; i<n; i++) {
      diff = PetscAbsScalar(y[i] - u[i]);
     tola = ts->atol;
      if(tola>0.){
        suma  += PetscSqr(diff/tola);
        na_loc++;
      }
      tolr = ts->rtol * PetscMax(PetscAbsScalar(u[i]),PetscAbsScalar(y[i]));
      if(tolr>0.){
        sumr  += PetscSqr(diff/tolr);
        nr_loc++;
      }
      tol=tola+tolr;
      if(tol>0.){
        sum  += PetscSqr(diff/tol);
        n_loc++;
      }
    }
  }
  ierr = VecRestoreArrayRead(U,&u);CHKERRQ(ierr);
  ierr = VecRestoreArrayRead(Y,&y);CHKERRQ(ierr);

  err_loc[0] = sum;
  err_loc[1] = suma;
  err_loc[2] = sumr;
  err_loc[3] = (PetscReal)n_loc;
  err_loc[4] = (PetscReal)na_loc;
  err_loc[5] = (PetscReal)nr_loc;

  ierr = MPIU_Allreduce(err_loc,err_glb,6,MPIU_REAL,MPIU_SUM,PetscObjectComm((PetscObject)ts));CHKERRQ(ierr);

  gsum   = err_glb[0];
  gsuma  = err_glb[1];
  gsumr  = err_glb[2];
  n_glb  = err_glb[3];
  na_glb = err_glb[4];
  nr_glb = err_glb[5];

  *norm  = 0.;
  if(n_glb>0. ){*norm  = PetscSqrtReal(gsum  / n_glb );}
  *norma = 0.;
  if(na_glb>0.){*norma = PetscSqrtReal(gsuma / na_glb);}
  *normr = 0.;
  if(nr_glb>0.){*normr = PetscSqrtReal(gsumr / nr_glb);}

  if (PetscIsInfOrNanScalar(*norm)) SETERRQ(PetscObjectComm((PetscObject)ts),PETSC_ERR_FP,"Infinite or not-a-number generated in norm");
  if (PetscIsInfOrNanScalar(*norma)) SETERRQ(PetscObjectComm((PetscObject)ts),PETSC_ERR_FP,"Infinite or not-a-number generated in norma");
  if (PetscIsInfOrNanScalar(*normr)) SETERRQ(PetscObjectComm((PetscObject)ts),PETSC_ERR_FP,"Infinite or not-a-number generated in normr");
  PetscFunctionReturn(0);
}

/*@
   TSErrorWeightedNormInfinity - compute a weighted infinity-norm of the difference between two state vectors

   Collective on TS

   Input Arguments:
+  ts - time stepping context
.  U - state vector, usually ts->vec_sol
-  Y - state vector to be compared to U

   Output Arguments:
.  norm - weighted norm, a value of 1.0 means that the error matches the tolerances
.  norma - weighted norm based on the absolute tolerance, a value of 1.0 means that the error matches the tolerances
.  normr - weighted norm based on the relative tolerance, a value of 1.0 means that the error matches the tolerances

   Level: developer

.seealso: TSErrorWeightedNorm(), TSErrorWeightedNorm2()
@*/
PetscErrorCode TSErrorWeightedNormInfinity(TS ts,Vec U,Vec Y,PetscReal *norm,PetscReal *norma,PetscReal *normr)
{
  PetscErrorCode    ierr;
  PetscInt          i,n,N,rstart;
  const PetscScalar *u,*y;
  PetscReal         max,gmax,maxa,gmaxa,maxr,gmaxr;
  PetscReal         tol,tola,tolr,diff;
  PetscReal         err_loc[3],err_glb[3];
  
  PetscFunctionBegin;
  PetscValidHeaderSpecific(ts,TS_CLASSID,1);
  PetscValidHeaderSpecific(U,VEC_CLASSID,2);
  PetscValidHeaderSpecific(Y,VEC_CLASSID,3);
  PetscValidType(U,2);
  PetscValidType(Y,3);
  PetscCheckSameComm(U,2,Y,3);
  PetscValidPointer(norm,4);
  PetscValidPointer(norma,5);
  PetscValidPointer(normr,6);
  if (U == Y) SETERRQ(PetscObjectComm((PetscObject)U),PETSC_ERR_ARG_IDN,"U and Y cannot be the same vector");

  ierr = VecGetSize(U,&N);CHKERRQ(ierr);
  ierr = VecGetLocalSize(U,&n);CHKERRQ(ierr);
  ierr = VecGetOwnershipRange(U,&rstart,NULL);CHKERRQ(ierr);
  ierr = VecGetArrayRead(U,&u);CHKERRQ(ierr);
  ierr = VecGetArrayRead(Y,&y);CHKERRQ(ierr);

  max=0.;
  maxa=0.;
  maxr=0.;

  if (ts->vatol && ts->vrtol) {     /* vector atol, vector rtol */
    const PetscScalar *atol,*rtol;
    ierr = VecGetArrayRead(ts->vatol,&atol);CHKERRQ(ierr);
    ierr = VecGetArrayRead(ts->vrtol,&rtol);CHKERRQ(ierr);

    for (i=0; i<n; i++) {
      diff = PetscAbsScalar(y[i] - u[i]);
      tola = PetscRealPart(atol[i]);
      tolr = PetscRealPart(rtol[i]) * PetscMax(PetscAbsScalar(u[i]),PetscAbsScalar(y[i]));
      tol  = tola+tolr;
      if(tola>0.){
        maxa = PetscMax(maxa,diff / tola);
      }
      if(tolr>0.){
        maxr = PetscMax(maxr,diff / tolr);
      }
      if(tol>0.){
        max = PetscMax(max,diff / tol);
      }
    }
    ierr = VecRestoreArrayRead(ts->vatol,&atol);CHKERRQ(ierr);
    ierr = VecRestoreArrayRead(ts->vrtol,&rtol);CHKERRQ(ierr);
  } else if (ts->vatol) {       /* vector atol, scalar rtol */
    const PetscScalar *atol;
    ierr = VecGetArrayRead(ts->vatol,&atol);CHKERRQ(ierr);
    for (i=0; i<n; i++) {
      diff = PetscAbsScalar(y[i] - u[i]);
      tola = PetscRealPart(atol[i]);
      tolr = ts->rtol  * PetscMax(PetscAbsScalar(u[i]),PetscAbsScalar(y[i]));
      tol  = tola+tolr;
      if(tola>0.){
        maxa = PetscMax(maxa,diff / tola);
      }
      if(tolr>0.){
        maxr = PetscMax(maxr,diff / tolr);
      }
      if(tol>0.){
        max = PetscMax(max,diff / tol);
      }
    }
    ierr = VecRestoreArrayRead(ts->vatol,&atol);CHKERRQ(ierr);
  } else if (ts->vrtol) {       /* scalar atol, vector rtol */
    const PetscScalar *rtol;
    ierr = VecGetArrayRead(ts->vrtol,&rtol);CHKERRQ(ierr);

    for (i=0; i<n; i++) {
      diff = PetscAbsScalar(y[i] - u[i]);
      tola = ts->atol;
      tolr = PetscRealPart(rtol[i]) * PetscMax(PetscAbsScalar(u[i]),PetscAbsScalar(y[i]));
      tol  = tola+tolr;
      if(tola>0.){
        maxa = PetscMax(maxa,diff / tola);
      }
      if(tolr>0.){
        maxr = PetscMax(maxr,diff / tolr);
      }
      if(tol>0.){
        max = PetscMax(max,diff / tol);
      }
    }
    ierr = VecRestoreArrayRead(ts->vrtol,&rtol);CHKERRQ(ierr);
  } else {                      /* scalar atol, scalar rtol */

    for (i=0; i<n; i++) {
      diff = PetscAbsScalar(y[i] - u[i]);
      tola = ts->atol;
      tolr = ts->rtol * PetscMax(PetscAbsScalar(u[i]),PetscAbsScalar(y[i]));
      tol  = tola+tolr;
      if(tola>0.){
        maxa = PetscMax(maxa,diff / tola);
      }
      if(tolr>0.){
        maxr = PetscMax(maxr,diff / tolr);
      }
      if(tol>0.){
        max = PetscMax(max,diff / tol);
      }
    }
  }
  ierr = VecRestoreArrayRead(U,&u);CHKERRQ(ierr);
  ierr = VecRestoreArrayRead(Y,&y);CHKERRQ(ierr);
  err_loc[0] = max;
  err_loc[1] = maxa;
  err_loc[2] = maxr;
  ierr  = MPIU_Allreduce(err_loc,err_glb,3,MPIU_REAL,MPIU_MAX,PetscObjectComm((PetscObject)ts));CHKERRQ(ierr);
  gmax   = err_glb[0];
  gmaxa  = err_glb[1];
  gmaxr  = err_glb[2];

  *norm = gmax;
  *norma = gmaxa;
  *normr = gmaxr;
  if (PetscIsInfOrNanScalar(*norm)) SETERRQ(PetscObjectComm((PetscObject)ts),PETSC_ERR_FP,"Infinite or not-a-number generated in norm");
    if (PetscIsInfOrNanScalar(*norma)) SETERRQ(PetscObjectComm((PetscObject)ts),PETSC_ERR_FP,"Infinite or not-a-number generated in norma");
    if (PetscIsInfOrNanScalar(*normr)) SETERRQ(PetscObjectComm((PetscObject)ts),PETSC_ERR_FP,"Infinite or not-a-number generated in normr");
  PetscFunctionReturn(0);
}

/*@
   TSErrorWeightedNorm - compute a weighted norm of the difference between two state vectors based on supplied absolute and relative tolerances

   Collective on TS

   Input Arguments:
+  ts - time stepping context
.  U - state vector, usually ts->vec_sol
.  Y - state vector to be compared to U
-  wnormtype - norm type, either NORM_2 or NORM_INFINITY

   Output Arguments:
.  norm  - weighted norm, a value of 1.0 achieves a balance between absolute and relative tolerances
.  norma - weighted norm, a value of 1.0 means that the error meets the absolute tolerance set by the user
.  normr - weighted norm, a value of 1.0 means that the error meets the relative tolerance set by the user

   Options Database Keys:
.  -ts_adapt_wnormtype <wnormtype> - 2, INFINITY

   Level: developer

.seealso: TSErrorWeightedNormInfinity(), TSErrorWeightedNorm2(), TSErrorWeightedENorm
@*/
PetscErrorCode TSErrorWeightedNorm(TS ts,Vec U,Vec Y,NormType wnormtype,PetscReal *norm,PetscReal *norma,PetscReal *normr)
{
  PetscErrorCode ierr;

  PetscFunctionBegin;
  if (wnormtype == NORM_2) {
    ierr = TSErrorWeightedNorm2(ts,U,Y,norm,norma,normr);CHKERRQ(ierr);
  } else if(wnormtype == NORM_INFINITY) {
    ierr = TSErrorWeightedNormInfinity(ts,U,Y,norm,norma,normr);CHKERRQ(ierr);
  } else SETERRQ1(PETSC_COMM_SELF,PETSC_ERR_SUP,"No support for norm type %s",NormTypes[wnormtype]);
  PetscFunctionReturn(0);
}


/*@
   TSErrorWeightedENorm2 - compute a weighted 2 error norm based on supplied absolute and relative tolerances

   Collective on TS

   Input Arguments:
+  ts - time stepping context
.  E - error vector
.  U - state vector, usually ts->vec_sol
-  Y - state vector, previous time step

   Output Arguments:
.  norm - weighted norm, a value of 1.0 means that the error matches the tolerances
.  norma - weighted norm based on the absolute tolerance, a value of 1.0 means that the error matches the tolerances
.  normr - weighted norm based on the relative tolerance, a value of 1.0 means that the error matches the tolerances

   Level: developer

.seealso: TSErrorWeightedENorm(), TSErrorWeightedENormInfinity()
@*/
PetscErrorCode TSErrorWeightedENorm2(TS ts,Vec E,Vec U,Vec Y,PetscReal *norm,PetscReal *norma,PetscReal *normr)
{
  PetscErrorCode    ierr;
  PetscInt          i,n,N,rstart;
  PetscInt          n_loc,na_loc,nr_loc;
  PetscReal         n_glb,na_glb,nr_glb;
  const PetscScalar *e,*u,*y;
  PetscReal         err,sum,suma,sumr,gsum,gsuma,gsumr;
  PetscReal         tol,tola,tolr;
  PetscReal         err_loc[6],err_glb[6];

  PetscFunctionBegin;
  PetscValidHeaderSpecific(ts,TS_CLASSID,1);
  PetscValidHeaderSpecific(E,VEC_CLASSID,2);
  PetscValidHeaderSpecific(U,VEC_CLASSID,3);
  PetscValidHeaderSpecific(Y,VEC_CLASSID,4);
  PetscValidType(E,2);
  PetscValidType(U,3);
  PetscValidType(Y,4);
  PetscCheckSameComm(E,2,U,3);
  PetscCheckSameComm(U,2,Y,3);
  PetscValidPointer(norm,5);
  PetscValidPointer(norma,6);
  PetscValidPointer(normr,7);

  ierr = VecGetSize(E,&N);CHKERRQ(ierr);
  ierr = VecGetLocalSize(E,&n);CHKERRQ(ierr);
  ierr = VecGetOwnershipRange(E,&rstart,NULL);CHKERRQ(ierr);
  ierr = VecGetArrayRead(E,&e);CHKERRQ(ierr);
  ierr = VecGetArrayRead(U,&u);CHKERRQ(ierr);
  ierr = VecGetArrayRead(Y,&y);CHKERRQ(ierr);
  sum  = 0.; n_loc  = 0;
  suma = 0.; na_loc = 0;
  sumr = 0.; nr_loc = 0;
  if (ts->vatol && ts->vrtol) {
    const PetscScalar *atol,*rtol;
    ierr = VecGetArrayRead(ts->vatol,&atol);CHKERRQ(ierr);
    ierr = VecGetArrayRead(ts->vrtol,&rtol);CHKERRQ(ierr);
    for (i=0; i<n; i++) {
      err = PetscAbsScalar(e[i]);
      tola = PetscRealPart(atol[i]);
      if(tola>0.){
        suma  += PetscSqr(err/tola);
        na_loc++;
      }
      tolr = PetscRealPart(rtol[i]) * PetscMax(PetscAbsScalar(u[i]),PetscAbsScalar(y[i]));
      if(tolr>0.){
        sumr  += PetscSqr(err/tolr);
        nr_loc++;
      }
      tol=tola+tolr;
      if(tol>0.){
        sum  += PetscSqr(err/tol);
        n_loc++;
      }
    }
    ierr = VecRestoreArrayRead(ts->vatol,&atol);CHKERRQ(ierr);
    ierr = VecRestoreArrayRead(ts->vrtol,&rtol);CHKERRQ(ierr);
  } else if (ts->vatol) {       /* vector atol, scalar rtol */
    const PetscScalar *atol;
    ierr = VecGetArrayRead(ts->vatol,&atol);CHKERRQ(ierr);
    for (i=0; i<n; i++) {
      err = PetscAbsScalar(e[i]);
      tola = PetscRealPart(atol[i]);
      if(tola>0.){
        suma  += PetscSqr(err/tola);
        na_loc++;
      }
      tolr = ts->rtol * PetscMax(PetscAbsScalar(u[i]),PetscAbsScalar(y[i]));
      if(tolr>0.){
        sumr  += PetscSqr(err/tolr);
        nr_loc++;
      }
      tol=tola+tolr;
      if(tol>0.){
        sum  += PetscSqr(err/tol);
        n_loc++;
      }
    }
    ierr = VecRestoreArrayRead(ts->vatol,&atol);CHKERRQ(ierr);
  } else if (ts->vrtol) {       /* scalar atol, vector rtol */
    const PetscScalar *rtol;
    ierr = VecGetArrayRead(ts->vrtol,&rtol);CHKERRQ(ierr);
    for (i=0; i<n; i++) {
      err = PetscAbsScalar(e[i]);
      tola = ts->atol;
      if(tola>0.){
        suma  += PetscSqr(err/tola);
        na_loc++;
      }
      tolr = PetscRealPart(rtol[i]) * PetscMax(PetscAbsScalar(u[i]),PetscAbsScalar(y[i]));
      if(tolr>0.){
        sumr  += PetscSqr(err/tolr);
        nr_loc++;
      }
      tol=tola+tolr;
      if(tol>0.){
        sum  += PetscSqr(err/tol);
        n_loc++;
      }
    }
    ierr = VecRestoreArrayRead(ts->vrtol,&rtol);CHKERRQ(ierr);
  } else {                      /* scalar atol, scalar rtol */
    for (i=0; i<n; i++) {
      err = PetscAbsScalar(e[i]);
     tola = ts->atol;
      if(tola>0.){
        suma  += PetscSqr(err/tola);
        na_loc++;
      }
      tolr = ts->rtol * PetscMax(PetscAbsScalar(u[i]),PetscAbsScalar(y[i]));
      if(tolr>0.){
        sumr  += PetscSqr(err/tolr);
        nr_loc++;
      }
      tol=tola+tolr;
      if(tol>0.){
        sum  += PetscSqr(err/tol);
        n_loc++;
      }
    }
  }
  ierr = VecRestoreArrayRead(E,&e);CHKERRQ(ierr);
  ierr = VecRestoreArrayRead(U,&u);CHKERRQ(ierr);
  ierr = VecRestoreArrayRead(Y,&y);CHKERRQ(ierr);

  err_loc[0] = sum;
  err_loc[1] = suma;
  err_loc[2] = sumr;
  err_loc[3] = (PetscReal)n_loc;
  err_loc[4] = (PetscReal)na_loc;
  err_loc[5] = (PetscReal)nr_loc;

  ierr = MPIU_Allreduce(err_loc,err_glb,6,MPIU_REAL,MPIU_SUM,PetscObjectComm((PetscObject)ts));CHKERRQ(ierr);

  gsum   = err_glb[0];
  gsuma  = err_glb[1];
  gsumr  = err_glb[2];
  n_glb  = err_glb[3];
  na_glb = err_glb[4];
  nr_glb = err_glb[5];

  *norm  = 0.;
  if(n_glb>0. ){*norm  = PetscSqrtReal(gsum  / n_glb );}
  *norma = 0.;
  if(na_glb>0.){*norma = PetscSqrtReal(gsuma / na_glb);}
  *normr = 0.;
  if(nr_glb>0.){*normr = PetscSqrtReal(gsumr / nr_glb);}

  if (PetscIsInfOrNanScalar(*norm)) SETERRQ(PetscObjectComm((PetscObject)ts),PETSC_ERR_FP,"Infinite or not-a-number generated in norm");
  if (PetscIsInfOrNanScalar(*norma)) SETERRQ(PetscObjectComm((PetscObject)ts),PETSC_ERR_FP,"Infinite or not-a-number generated in norma");
  if (PetscIsInfOrNanScalar(*normr)) SETERRQ(PetscObjectComm((PetscObject)ts),PETSC_ERR_FP,"Infinite or not-a-number generated in normr");
  PetscFunctionReturn(0);
}

/*@
   TSErrorWeightedENormInfinity - compute a weighted infinity error norm based on supplied absolute and relative tolerances
   Collective on TS

   Input Arguments:
+  ts - time stepping context
.  E - error vector
.  U - state vector, usually ts->vec_sol
-  Y - state vector, previous time step

   Output Arguments:
.  norm - weighted norm, a value of 1.0 means that the error matches the tolerances
.  norma - weighted norm based on the absolute tolerance, a value of 1.0 means that the error matches the tolerances
.  normr - weighted norm based on the relative tolerance, a value of 1.0 means that the error matches the tolerances

   Level: developer

.seealso: TSErrorWeightedENorm(), TSErrorWeightedENorm2()
@*/
PetscErrorCode TSErrorWeightedENormInfinity(TS ts,Vec E,Vec U,Vec Y,PetscReal *norm,PetscReal *norma,PetscReal *normr)
{
  PetscErrorCode    ierr;
  PetscInt          i,n,N,rstart;
  const PetscScalar *e,*u,*y;
  PetscReal         err,max,gmax,maxa,gmaxa,maxr,gmaxr;
  PetscReal         tol,tola,tolr;
  PetscReal         err_loc[3],err_glb[3];

  PetscFunctionBegin;
  PetscValidHeaderSpecific(ts,TS_CLASSID,1);
  PetscValidHeaderSpecific(E,VEC_CLASSID,2);
  PetscValidHeaderSpecific(U,VEC_CLASSID,3);
  PetscValidHeaderSpecific(Y,VEC_CLASSID,4);
  PetscValidType(E,2);
  PetscValidType(U,3);
  PetscValidType(Y,4);
  PetscCheckSameComm(E,2,U,3);
  PetscCheckSameComm(U,2,Y,3);
  PetscValidPointer(norm,5);
  PetscValidPointer(norma,6);
  PetscValidPointer(normr,7);

  ierr = VecGetSize(E,&N);CHKERRQ(ierr);
  ierr = VecGetLocalSize(E,&n);CHKERRQ(ierr);
  ierr = VecGetOwnershipRange(E,&rstart,NULL);CHKERRQ(ierr);
  ierr = VecGetArrayRead(E,&e);CHKERRQ(ierr);
  ierr = VecGetArrayRead(U,&u);CHKERRQ(ierr);
  ierr = VecGetArrayRead(Y,&y);CHKERRQ(ierr);

  max=0.;
  maxa=0.;
  maxr=0.;

  if (ts->vatol && ts->vrtol) {     /* vector atol, vector rtol */
    const PetscScalar *atol,*rtol;
    ierr = VecGetArrayRead(ts->vatol,&atol);CHKERRQ(ierr);
    ierr = VecGetArrayRead(ts->vrtol,&rtol);CHKERRQ(ierr);

    for (i=0; i<n; i++) {
      err = PetscAbsScalar(e[i]);
      tola = PetscRealPart(atol[i]);
      tolr = PetscRealPart(rtol[i]) * PetscMax(PetscAbsScalar(u[i]),PetscAbsScalar(y[i]));
      tol  = tola+tolr;
      if(tola>0.){
        maxa = PetscMax(maxa,err / tola);
      }
      if(tolr>0.){
        maxr = PetscMax(maxr,err / tolr);
      }
      if(tol>0.){
        max = PetscMax(max,err / tol);
      }
    }
    ierr = VecRestoreArrayRead(ts->vatol,&atol);CHKERRQ(ierr);
    ierr = VecRestoreArrayRead(ts->vrtol,&rtol);CHKERRQ(ierr);
  } else if (ts->vatol) {       /* vector atol, scalar rtol */
    const PetscScalar *atol;
    ierr = VecGetArrayRead(ts->vatol,&atol);CHKERRQ(ierr);
    for (i=0; i<n; i++) {
      err = PetscAbsScalar(e[i]);
      tola = PetscRealPart(atol[i]);
      tolr = ts->rtol  * PetscMax(PetscAbsScalar(u[i]),PetscAbsScalar(y[i]));
      tol  = tola+tolr;
      if(tola>0.){
        maxa = PetscMax(maxa,err / tola);
      }
      if(tolr>0.){
        maxr = PetscMax(maxr,err / tolr);
      }
      if(tol>0.){
        max = PetscMax(max,err / tol);
      }
    }
    ierr = VecRestoreArrayRead(ts->vatol,&atol);CHKERRQ(ierr);
  } else if (ts->vrtol) {       /* scalar atol, vector rtol */
    const PetscScalar *rtol;
    ierr = VecGetArrayRead(ts->vrtol,&rtol);CHKERRQ(ierr);

    for (i=0; i<n; i++) {
      err = PetscAbsScalar(e[i]);
      tola = ts->atol;
      tolr = PetscRealPart(rtol[i]) * PetscMax(PetscAbsScalar(u[i]),PetscAbsScalar(y[i]));
      tol  = tola+tolr;
      if(tola>0.){
        maxa = PetscMax(maxa,err / tola);
      }
      if(tolr>0.){
        maxr = PetscMax(maxr,err / tolr);
      }
      if(tol>0.){
        max = PetscMax(max,err / tol);
      }
    }
    ierr = VecRestoreArrayRead(ts->vrtol,&rtol);CHKERRQ(ierr);
  } else {                      /* scalar atol, scalar rtol */

    for (i=0; i<n; i++) {
      err = PetscAbsScalar(e[i]);
      tola = ts->atol;
      tolr = ts->rtol * PetscMax(PetscAbsScalar(u[i]),PetscAbsScalar(y[i]));
      tol  = tola+tolr;
      if(tola>0.){
        maxa = PetscMax(maxa,err / tola);
      }
      if(tolr>0.){
        maxr = PetscMax(maxr,err / tolr);
      }
      if(tol>0.){
        max = PetscMax(max,err / tol);
      }
    }
  }
  ierr = VecRestoreArrayRead(E,&e);CHKERRQ(ierr);
  ierr = VecRestoreArrayRead(U,&u);CHKERRQ(ierr);
  ierr = VecRestoreArrayRead(Y,&y);CHKERRQ(ierr);
  err_loc[0] = max;
  err_loc[1] = maxa;
  err_loc[2] = maxr;
  ierr  = MPIU_Allreduce(err_loc,err_glb,3,MPIU_REAL,MPIU_MAX,PetscObjectComm((PetscObject)ts));CHKERRQ(ierr);
  gmax   = err_glb[0];
  gmaxa  = err_glb[1];
  gmaxr  = err_glb[2];

  *norm = gmax;
  *norma = gmaxa;
  *normr = gmaxr;
  if (PetscIsInfOrNanScalar(*norm)) SETERRQ(PetscObjectComm((PetscObject)ts),PETSC_ERR_FP,"Infinite or not-a-number generated in norm");
    if (PetscIsInfOrNanScalar(*norma)) SETERRQ(PetscObjectComm((PetscObject)ts),PETSC_ERR_FP,"Infinite or not-a-number generated in norma");
    if (PetscIsInfOrNanScalar(*normr)) SETERRQ(PetscObjectComm((PetscObject)ts),PETSC_ERR_FP,"Infinite or not-a-number generated in normr");
  PetscFunctionReturn(0);
}

/*@
   TSErrorWeightedENorm - compute a weighted error norm based on supplied absolute and relative tolerances

   Collective on TS

   Input Arguments:
+  ts - time stepping context
.  E - error vector
.  U - state vector, usually ts->vec_sol
.  Y - state vector, previous time step
-  wnormtype - norm type, either NORM_2 or NORM_INFINITY

   Output Arguments:
.  norm  - weighted norm, a value of 1.0 achieves a balance between absolute and relative tolerances
.  norma - weighted norm, a value of 1.0 means that the error meets the absolute tolerance set by the user
.  normr - weighted norm, a value of 1.0 means that the error meets the relative tolerance set by the user

   Options Database Keys:
.  -ts_adapt_wnormtype <wnormtype> - 2, INFINITY

   Level: developer

.seealso: TSErrorWeightedENormInfinity(), TSErrorWeightedENorm2(), TSErrorWeightedNormInfinity(), TSErrorWeightedNorm2()
@*/
PetscErrorCode TSErrorWeightedENorm(TS ts,Vec E,Vec U,Vec Y,NormType wnormtype,PetscReal *norm,PetscReal *norma,PetscReal *normr)
{
  PetscErrorCode ierr;

  PetscFunctionBegin;
  if (wnormtype == NORM_2) {
    ierr = TSErrorWeightedENorm2(ts,E,U,Y,norm,norma,normr);CHKERRQ(ierr);
  } else if(wnormtype == NORM_INFINITY) {
    ierr = TSErrorWeightedENormInfinity(ts,E,U,Y,norm,norma,normr);CHKERRQ(ierr);
  } else SETERRQ1(PETSC_COMM_SELF,PETSC_ERR_SUP,"No support for norm type %s",NormTypes[wnormtype]);
  PetscFunctionReturn(0);
}


/*@
   TSSetCFLTimeLocal - Set the local CFL constraint relative to forward Euler

   Logically Collective on TS

   Input Arguments:
+  ts - time stepping context
-  cfltime - maximum stable time step if using forward Euler (value can be different on each process)

   Note:
   After calling this function, the global CFL time can be obtained by calling TSGetCFLTime()

   Level: intermediate

.seealso: TSGetCFLTime(), TSADAPTCFL
@*/
PetscErrorCode TSSetCFLTimeLocal(TS ts,PetscReal cfltime)
{
  PetscFunctionBegin;
  PetscValidHeaderSpecific(ts,TS_CLASSID,1);
  ts->cfltime_local = cfltime;
  ts->cfltime       = -1.;
  PetscFunctionReturn(0);
}

/*@
   TSGetCFLTime - Get the maximum stable time step according to CFL criteria applied to forward Euler

   Collective on TS

   Input Arguments:
.  ts - time stepping context

   Output Arguments:
.  cfltime - maximum stable time step for forward Euler

   Level: advanced

.seealso: TSSetCFLTimeLocal()
@*/
PetscErrorCode TSGetCFLTime(TS ts,PetscReal *cfltime)
{
  PetscErrorCode ierr;

  PetscFunctionBegin;
  if (ts->cfltime < 0) {
    ierr = MPIU_Allreduce(&ts->cfltime_local,&ts->cfltime,1,MPIU_REAL,MPIU_MIN,PetscObjectComm((PetscObject)ts));CHKERRQ(ierr);
  }
  *cfltime = ts->cfltime;
  PetscFunctionReturn(0);
}

/*@
   TSVISetVariableBounds - Sets the lower and upper bounds for the solution vector. xl <= x <= xu

   Input Parameters:
.  ts   - the TS context.
.  xl   - lower bound.
.  xu   - upper bound.

   Notes:
   If this routine is not called then the lower and upper bounds are set to
   PETSC_NINFINITY and PETSC_INFINITY respectively during SNESSetUp().

   Level: advanced

@*/
PetscErrorCode TSVISetVariableBounds(TS ts, Vec xl, Vec xu)
{
  PetscErrorCode ierr;
  SNES           snes;

  PetscFunctionBegin;
  ierr = TSGetSNES(ts,&snes);CHKERRQ(ierr);
  ierr = SNESVISetVariableBounds(snes,xl,xu);CHKERRQ(ierr);
  PetscFunctionReturn(0);
}

#if defined(PETSC_HAVE_MATLAB_ENGINE)
#include <mex.h>

typedef struct {char *funcname; mxArray *ctx;} TSMatlabContext;

/*
   TSComputeFunction_Matlab - Calls the function that has been set with
                         TSSetFunctionMatlab().

   Collective on TS

   Input Parameters:
+  snes - the TS context
-  u - input vector

   Output Parameter:
.  y - function vector, as set by TSSetFunction()

   Notes:
   TSComputeFunction() is typically used within nonlinear solvers
   implementations, so most users would not generally call this routine
   themselves.

   Level: developer

.keywords: TS, nonlinear, compute, function

.seealso: TSSetFunction(), TSGetFunction()
*/
PetscErrorCode  TSComputeFunction_Matlab(TS snes,PetscReal time,Vec u,Vec udot,Vec y, void *ctx)
{
  PetscErrorCode  ierr;
  TSMatlabContext *sctx = (TSMatlabContext*)ctx;
  int             nlhs  = 1,nrhs = 7;
  mxArray         *plhs[1],*prhs[7];
  long long int   lx = 0,lxdot = 0,ly = 0,ls = 0;

  PetscFunctionBegin;
  PetscValidHeaderSpecific(snes,TS_CLASSID,1);
  PetscValidHeaderSpecific(u,VEC_CLASSID,3);
  PetscValidHeaderSpecific(udot,VEC_CLASSID,4);
  PetscValidHeaderSpecific(y,VEC_CLASSID,5);
  PetscCheckSameComm(snes,1,u,3);
  PetscCheckSameComm(snes,1,y,5);

  ierr = PetscMemcpy(&ls,&snes,sizeof(snes));CHKERRQ(ierr);
  ierr = PetscMemcpy(&lx,&u,sizeof(u));CHKERRQ(ierr);
  ierr = PetscMemcpy(&lxdot,&udot,sizeof(udot));CHKERRQ(ierr);
  ierr = PetscMemcpy(&ly,&y,sizeof(u));CHKERRQ(ierr);

  prhs[0] =  mxCreateDoubleScalar((double)ls);
  prhs[1] =  mxCreateDoubleScalar(time);
  prhs[2] =  mxCreateDoubleScalar((double)lx);
  prhs[3] =  mxCreateDoubleScalar((double)lxdot);
  prhs[4] =  mxCreateDoubleScalar((double)ly);
  prhs[5] =  mxCreateString(sctx->funcname);
  prhs[6] =  sctx->ctx;
  ierr    =  mexCallMATLAB(nlhs,plhs,nrhs,prhs,"PetscTSComputeFunctionInternal");CHKERRQ(ierr);
  ierr    =  mxGetScalar(plhs[0]);CHKERRQ(ierr);
  mxDestroyArray(prhs[0]);
  mxDestroyArray(prhs[1]);
  mxDestroyArray(prhs[2]);
  mxDestroyArray(prhs[3]);
  mxDestroyArray(prhs[4]);
  mxDestroyArray(prhs[5]);
  mxDestroyArray(plhs[0]);
  PetscFunctionReturn(0);
}


/*
   TSSetFunctionMatlab - Sets the function evaluation routine and function
   vector for use by the TS routines in solving ODEs
   equations from MATLAB. Here the function is a string containing the name of a MATLAB function

   Logically Collective on TS

   Input Parameters:
+  ts - the TS context
-  func - function evaluation routine

   Calling sequence of func:
$    func (TS ts,PetscReal time,Vec u,Vec udot,Vec f,void *ctx);

   Level: beginner

.keywords: TS, nonlinear, set, function

.seealso: TSGetFunction(), TSComputeFunction(), TSSetJacobian(), TSSetFunction()
*/
PetscErrorCode  TSSetFunctionMatlab(TS ts,const char *func,mxArray *ctx)
{
  PetscErrorCode  ierr;
  TSMatlabContext *sctx;

  PetscFunctionBegin;
  /* currently sctx is memory bleed */
  ierr = PetscNew(&sctx);CHKERRQ(ierr);
  ierr = PetscStrallocpy(func,&sctx->funcname);CHKERRQ(ierr);
  /*
     This should work, but it doesn't
  sctx->ctx = ctx;
  mexMakeArrayPersistent(sctx->ctx);
  */
  sctx->ctx = mxDuplicateArray(ctx);

  ierr = TSSetIFunction(ts,NULL,TSComputeFunction_Matlab,sctx);CHKERRQ(ierr);
  PetscFunctionReturn(0);
}

/*
   TSComputeJacobian_Matlab - Calls the function that has been set with
                         TSSetJacobianMatlab().

   Collective on TS

   Input Parameters:
+  ts - the TS context
.  u - input vector
.  A, B - the matrices
-  ctx - user context

   Level: developer

.keywords: TS, nonlinear, compute, function

.seealso: TSSetFunction(), TSGetFunction()
@*/
PetscErrorCode  TSComputeJacobian_Matlab(TS ts,PetscReal time,Vec u,Vec udot,PetscReal shift,Mat A,Mat B,void *ctx)
{
  PetscErrorCode  ierr;
  TSMatlabContext *sctx = (TSMatlabContext*)ctx;
  int             nlhs  = 2,nrhs = 9;
  mxArray         *plhs[2],*prhs[9];
  long long int   lx = 0,lxdot = 0,lA = 0,ls = 0, lB = 0;

  PetscFunctionBegin;
  PetscValidHeaderSpecific(ts,TS_CLASSID,1);
  PetscValidHeaderSpecific(u,VEC_CLASSID,3);

  /* call Matlab function in ctx with arguments u and y */

  ierr = PetscMemcpy(&ls,&ts,sizeof(ts));CHKERRQ(ierr);
  ierr = PetscMemcpy(&lx,&u,sizeof(u));CHKERRQ(ierr);
  ierr = PetscMemcpy(&lxdot,&udot,sizeof(u));CHKERRQ(ierr);
  ierr = PetscMemcpy(&lA,A,sizeof(u));CHKERRQ(ierr);
  ierr = PetscMemcpy(&lB,B,sizeof(u));CHKERRQ(ierr);

  prhs[0] =  mxCreateDoubleScalar((double)ls);
  prhs[1] =  mxCreateDoubleScalar((double)time);
  prhs[2] =  mxCreateDoubleScalar((double)lx);
  prhs[3] =  mxCreateDoubleScalar((double)lxdot);
  prhs[4] =  mxCreateDoubleScalar((double)shift);
  prhs[5] =  mxCreateDoubleScalar((double)lA);
  prhs[6] =  mxCreateDoubleScalar((double)lB);
  prhs[7] =  mxCreateString(sctx->funcname);
  prhs[8] =  sctx->ctx;
  ierr    =  mexCallMATLAB(nlhs,plhs,nrhs,prhs,"PetscTSComputeJacobianInternal");CHKERRQ(ierr);
  ierr    =  mxGetScalar(plhs[0]);CHKERRQ(ierr);
  mxDestroyArray(prhs[0]);
  mxDestroyArray(prhs[1]);
  mxDestroyArray(prhs[2]);
  mxDestroyArray(prhs[3]);
  mxDestroyArray(prhs[4]);
  mxDestroyArray(prhs[5]);
  mxDestroyArray(prhs[6]);
  mxDestroyArray(prhs[7]);
  mxDestroyArray(plhs[0]);
  mxDestroyArray(plhs[1]);
  PetscFunctionReturn(0);
}


/*
   TSSetJacobianMatlab - Sets the Jacobian function evaluation routine and two empty Jacobian matrices
   vector for use by the TS routines in solving ODEs from MATLAB. Here the function is a string containing the name of a MATLAB function

   Logically Collective on TS

   Input Parameters:
+  ts - the TS context
.  A,B - Jacobian matrices
.  func - function evaluation routine
-  ctx - user context

   Calling sequence of func:
$    flag = func (TS ts,PetscReal time,Vec u,Vec udot,Mat A,Mat B,void *ctx);


   Level: developer

.keywords: TS, nonlinear, set, function

.seealso: TSGetFunction(), TSComputeFunction(), TSSetJacobian(), TSSetFunction()
*/
PetscErrorCode  TSSetJacobianMatlab(TS ts,Mat A,Mat B,const char *func,mxArray *ctx)
{
  PetscErrorCode  ierr;
  TSMatlabContext *sctx;

  PetscFunctionBegin;
  /* currently sctx is memory bleed */
  ierr = PetscNew(&sctx);CHKERRQ(ierr);
  ierr = PetscStrallocpy(func,&sctx->funcname);CHKERRQ(ierr);
  /*
     This should work, but it doesn't
  sctx->ctx = ctx;
  mexMakeArrayPersistent(sctx->ctx);
  */
  sctx->ctx = mxDuplicateArray(ctx);

  ierr = TSSetIJacobian(ts,A,B,TSComputeJacobian_Matlab,sctx);CHKERRQ(ierr);
  PetscFunctionReturn(0);
}

/*
   TSMonitor_Matlab - Calls the function that has been set with TSMonitorSetMatlab().

   Collective on TS

.seealso: TSSetFunction(), TSGetFunction()
@*/
PetscErrorCode  TSMonitor_Matlab(TS ts,PetscInt it, PetscReal time,Vec u, void *ctx)
{
  PetscErrorCode  ierr;
  TSMatlabContext *sctx = (TSMatlabContext*)ctx;
  int             nlhs  = 1,nrhs = 6;
  mxArray         *plhs[1],*prhs[6];
  long long int   lx = 0,ls = 0;

  PetscFunctionBegin;
  PetscValidHeaderSpecific(ts,TS_CLASSID,1);
  PetscValidHeaderSpecific(u,VEC_CLASSID,4);

  ierr = PetscMemcpy(&ls,&ts,sizeof(ts));CHKERRQ(ierr);
  ierr = PetscMemcpy(&lx,&u,sizeof(u));CHKERRQ(ierr);

  prhs[0] =  mxCreateDoubleScalar((double)ls);
  prhs[1] =  mxCreateDoubleScalar((double)it);
  prhs[2] =  mxCreateDoubleScalar((double)time);
  prhs[3] =  mxCreateDoubleScalar((double)lx);
  prhs[4] =  mxCreateString(sctx->funcname);
  prhs[5] =  sctx->ctx;
  ierr    =  mexCallMATLAB(nlhs,plhs,nrhs,prhs,"PetscTSMonitorInternal");CHKERRQ(ierr);
  ierr    =  mxGetScalar(plhs[0]);CHKERRQ(ierr);
  mxDestroyArray(prhs[0]);
  mxDestroyArray(prhs[1]);
  mxDestroyArray(prhs[2]);
  mxDestroyArray(prhs[3]);
  mxDestroyArray(prhs[4]);
  mxDestroyArray(plhs[0]);
  PetscFunctionReturn(0);
}


/*
   TSMonitorSetMatlab - Sets the monitor function from Matlab

   Level: developer

.keywords: TS, nonlinear, set, function

.seealso: TSGetFunction(), TSComputeFunction(), TSSetJacobian(), TSSetFunction()
*/
PetscErrorCode  TSMonitorSetMatlab(TS ts,const char *func,mxArray *ctx)
{
  PetscErrorCode  ierr;
  TSMatlabContext *sctx;

  PetscFunctionBegin;
  /* currently sctx is memory bleed */
  ierr = PetscNew(&sctx);CHKERRQ(ierr);
  ierr = PetscStrallocpy(func,&sctx->funcname);CHKERRQ(ierr);
  /*
     This should work, but it doesn't
  sctx->ctx = ctx;
  mexMakeArrayPersistent(sctx->ctx);
  */
  sctx->ctx = mxDuplicateArray(ctx);

  ierr = TSMonitorSet(ts,TSMonitor_Matlab,sctx,NULL);CHKERRQ(ierr);
  PetscFunctionReturn(0);
}
#endif

/*@C
   TSMonitorLGSolution - Monitors progress of the TS solvers by plotting each component of the solution vector
       in a time based line graph

   Collective on TS

   Input Parameters:
+  ts - the TS context
.  step - current time-step
.  ptime - current time
.  u - current solution
-  dctx - the TSMonitorLGCtx object that contains all the options for the monitoring, this is created with TSMonitorLGCtxCreate()

   Options Database:
.   -ts_monitor_lg_solution_variables

   Level: intermediate

   Notes: Each process in a parallel run displays its component solutions in a separate window

.keywords: TS,  vector, monitor, view

.seealso: TSMonitorSet(), TSMonitorDefault(), VecView(), TSMonitorLGCtxCreate(), TSMonitorLGCtxSetVariableNames(), TSMonitorLGCtxGetVariableNames(),
           TSMonitorLGSetVariableNames(), TSMonitorLGGetVariableNames(), TSMonitorLGSetDisplayVariables(), TSMonitorLGCtxSetDisplayVariables(),
           TSMonitorLGCtxSetTransform(), TSMonitorLGSetTransform(), TSMonitorLGError(), TSMonitorLGSNESIterations(), TSMonitorLGKSPIterations(),
           TSMonitorEnvelopeCtxCreate(), TSMonitorEnvelopeGetBounds(), TSMonitorEnvelopeCtxDestroy(), TSMonitorEnvelop()
@*/
PetscErrorCode  TSMonitorLGSolution(TS ts,PetscInt step,PetscReal ptime,Vec u,void *dctx)
{
  PetscErrorCode    ierr;
  TSMonitorLGCtx    ctx = (TSMonitorLGCtx)dctx;
  const PetscScalar *yy;
  Vec               v;

  PetscFunctionBegin;
  if (step < 0) PetscFunctionReturn(0); /* -1 indicates interpolated solution */
  if (!step) {
    PetscDrawAxis axis;
    PetscInt      dim;
    ierr = PetscDrawLGGetAxis(ctx->lg,&axis);CHKERRQ(ierr);
    ierr = PetscDrawAxisSetLabels(axis,"Solution as function of time","Time","Solution");CHKERRQ(ierr);
    if (!ctx->names) {
      PetscBool flg;
      /* user provides names of variables to plot but no names has been set so assume names are integer values */
      ierr = PetscOptionsHasName(((PetscObject)ts)->options,((PetscObject)ts)->prefix,"-ts_monitor_lg_solution_variables",&flg);CHKERRQ(ierr);
      if (flg) {
        PetscInt i,n;
        char     **names;
        ierr = VecGetSize(u,&n);CHKERRQ(ierr);
        ierr = PetscMalloc1(n+1,&names);CHKERRQ(ierr);
        for (i=0; i<n; i++) {
          ierr = PetscMalloc1(5,&names[i]);CHKERRQ(ierr);
          ierr = PetscSNPrintf(names[i],5,"%D",i);CHKERRQ(ierr);
        }
        names[n] = NULL;
        ctx->names = names;
      }
    }
    if (ctx->names && !ctx->displaynames) {
      char      **displaynames;
      PetscBool flg;
      ierr = VecGetLocalSize(u,&dim);CHKERRQ(ierr);
      ierr = PetscMalloc1(dim+1,&displaynames);CHKERRQ(ierr);
      ierr = PetscMemzero(displaynames,(dim+1)*sizeof(char*));CHKERRQ(ierr);
      ierr = PetscOptionsGetStringArray(((PetscObject)ts)->options,((PetscObject)ts)->prefix,"-ts_monitor_lg_solution_variables",displaynames,&dim,&flg);CHKERRQ(ierr);
      if (flg) {
        ierr = TSMonitorLGCtxSetDisplayVariables(ctx,(const char *const *)displaynames);CHKERRQ(ierr);
      }
      ierr = PetscStrArrayDestroy(&displaynames);CHKERRQ(ierr);
    }
    if (ctx->displaynames) {
      ierr = PetscDrawLGSetDimension(ctx->lg,ctx->ndisplayvariables);CHKERRQ(ierr);
      ierr = PetscDrawLGSetLegend(ctx->lg,(const char *const *)ctx->displaynames);CHKERRQ(ierr);
    } else if (ctx->names) {
      ierr = VecGetLocalSize(u,&dim);CHKERRQ(ierr);
      ierr = PetscDrawLGSetDimension(ctx->lg,dim);CHKERRQ(ierr);
      ierr = PetscDrawLGSetLegend(ctx->lg,(const char *const *)ctx->names);CHKERRQ(ierr);
    } else {
      ierr = VecGetLocalSize(u,&dim);CHKERRQ(ierr);
      ierr = PetscDrawLGSetDimension(ctx->lg,dim);CHKERRQ(ierr);
    }
    ierr = PetscDrawLGReset(ctx->lg);CHKERRQ(ierr);
  }

  if (!ctx->transform) v = u;
  else {ierr = (*ctx->transform)(ctx->transformctx,u,&v);CHKERRQ(ierr);}
  ierr = VecGetArrayRead(v,&yy);CHKERRQ(ierr);
  if (ctx->displaynames) {
    PetscInt i;
    for (i=0; i<ctx->ndisplayvariables; i++)
      ctx->displayvalues[i] = PetscRealPart(yy[ctx->displayvariables[i]]);
    ierr = PetscDrawLGAddCommonPoint(ctx->lg,ptime,ctx->displayvalues);CHKERRQ(ierr);
  } else {
#if defined(PETSC_USE_COMPLEX)
    PetscInt  i,n;
    PetscReal *yreal;
    ierr = VecGetLocalSize(v,&n);CHKERRQ(ierr);
    ierr = PetscMalloc1(n,&yreal);CHKERRQ(ierr);
    for (i=0; i<n; i++) yreal[i] = PetscRealPart(yy[i]);
    ierr = PetscDrawLGAddCommonPoint(ctx->lg,ptime,yreal);CHKERRQ(ierr);
    ierr = PetscFree(yreal);CHKERRQ(ierr);
#else
    ierr = PetscDrawLGAddCommonPoint(ctx->lg,ptime,yy);CHKERRQ(ierr);
#endif
  }
  ierr = VecRestoreArrayRead(v,&yy);CHKERRQ(ierr);
  if (ctx->transform) {ierr = VecDestroy(&v);CHKERRQ(ierr);}

  if (((ctx->howoften > 0) && (!(step % ctx->howoften))) || ((ctx->howoften == -1) && ts->reason)) {
    ierr = PetscDrawLGDraw(ctx->lg);CHKERRQ(ierr);
    ierr = PetscDrawLGSave(ctx->lg);CHKERRQ(ierr);
  }
  PetscFunctionReturn(0);
}


/*@C
   TSMonitorLGSetVariableNames - Sets the name of each component in the solution vector so that it may be displayed in the plot

   Collective on TS

   Input Parameters:
+  ts - the TS context
-  names - the names of the components, final string must be NULL

   Level: intermediate

   Notes: If the TS object does not have a TSMonitorLGCtx associated with it then this function is ignored

.keywords: TS,  vector, monitor, view

.seealso: TSMonitorSet(), TSMonitorDefault(), VecView(), TSMonitorLGSetDisplayVariables(), TSMonitorLGCtxSetVariableNames()
@*/
PetscErrorCode  TSMonitorLGSetVariableNames(TS ts,const char * const *names)
{
  PetscErrorCode    ierr;
  PetscInt          i;

  PetscFunctionBegin;
  for (i=0; i<ts->numbermonitors; i++) {
    if (ts->monitor[i] == TSMonitorLGSolution) {
      ierr = TSMonitorLGCtxSetVariableNames((TSMonitorLGCtx)ts->monitorcontext[i],names);CHKERRQ(ierr);
      break;
    }
  }
  PetscFunctionReturn(0);
}

/*@C
   TSMonitorLGCtxSetVariableNames - Sets the name of each component in the solution vector so that it may be displayed in the plot

   Collective on TS

   Input Parameters:
+  ts - the TS context
-  names - the names of the components, final string must be NULL

   Level: intermediate

.keywords: TS,  vector, monitor, view

.seealso: TSMonitorSet(), TSMonitorDefault(), VecView(), TSMonitorLGSetDisplayVariables(), TSMonitorLGSetVariableNames()
@*/
PetscErrorCode  TSMonitorLGCtxSetVariableNames(TSMonitorLGCtx ctx,const char * const *names)
{
  PetscErrorCode    ierr;

  PetscFunctionBegin;
  ierr = PetscStrArrayDestroy(&ctx->names);CHKERRQ(ierr);
  ierr = PetscStrArrayallocpy(names,&ctx->names);CHKERRQ(ierr);
  PetscFunctionReturn(0);
}

/*@C
   TSMonitorLGGetVariableNames - Gets the name of each component in the solution vector so that it may be displayed in the plot

   Collective on TS

   Input Parameter:
.  ts - the TS context

   Output Parameter:
.  names - the names of the components, final string must be NULL

   Level: intermediate

   Notes: If the TS object does not have a TSMonitorLGCtx associated with it then this function is ignored

.keywords: TS,  vector, monitor, view

.seealso: TSMonitorSet(), TSMonitorDefault(), VecView(), TSMonitorLGSetDisplayVariables()
@*/
PetscErrorCode  TSMonitorLGGetVariableNames(TS ts,const char *const **names)
{
  PetscInt       i;

  PetscFunctionBegin;
  *names = NULL;
  for (i=0; i<ts->numbermonitors; i++) {
    if (ts->monitor[i] == TSMonitorLGSolution) {
      TSMonitorLGCtx  ctx = (TSMonitorLGCtx) ts->monitorcontext[i];
      *names = (const char *const *)ctx->names;
      break;
    }
  }
  PetscFunctionReturn(0);
}

/*@C
   TSMonitorLGCtxSetDisplayVariables - Sets the variables that are to be display in the monitor

   Collective on TS

   Input Parameters:
+  ctx - the TSMonitorLG context
.  displaynames - the names of the components, final string must be NULL

   Level: intermediate

.keywords: TS,  vector, monitor, view

.seealso: TSMonitorSet(), TSMonitorDefault(), VecView(), TSMonitorLGSetVariableNames()
@*/
PetscErrorCode  TSMonitorLGCtxSetDisplayVariables(TSMonitorLGCtx ctx,const char * const *displaynames)
{
  PetscInt          j = 0,k;
  PetscErrorCode    ierr;

  PetscFunctionBegin;
  if (!ctx->names) PetscFunctionReturn(0);
  ierr = PetscStrArrayDestroy(&ctx->displaynames);CHKERRQ(ierr);
  ierr = PetscStrArrayallocpy(displaynames,&ctx->displaynames);CHKERRQ(ierr);
  while (displaynames[j]) j++;
  ctx->ndisplayvariables = j;
  ierr = PetscMalloc1(ctx->ndisplayvariables,&ctx->displayvariables);CHKERRQ(ierr);
  ierr = PetscMalloc1(ctx->ndisplayvariables,&ctx->displayvalues);CHKERRQ(ierr);
  j = 0;
  while (displaynames[j]) {
    k = 0;
    while (ctx->names[k]) {
      PetscBool flg;
      ierr = PetscStrcmp(displaynames[j],ctx->names[k],&flg);CHKERRQ(ierr);
      if (flg) {
        ctx->displayvariables[j] = k;
        break;
      }
      k++;
    }
    j++;
  }
  PetscFunctionReturn(0);
}


/*@C
   TSMonitorLGSetDisplayVariables - Sets the variables that are to be display in the monitor

   Collective on TS

   Input Parameters:
+  ts - the TS context
.  displaynames - the names of the components, final string must be NULL

   Notes: If the TS object does not have a TSMonitorLGCtx associated with it then this function is ignored

   Level: intermediate

.keywords: TS,  vector, monitor, view

.seealso: TSMonitorSet(), TSMonitorDefault(), VecView(), TSMonitorLGSetVariableNames()
@*/
PetscErrorCode  TSMonitorLGSetDisplayVariables(TS ts,const char * const *displaynames)
{
  PetscInt          i;
  PetscErrorCode    ierr;

  PetscFunctionBegin;
  for (i=0; i<ts->numbermonitors; i++) {
    if (ts->monitor[i] == TSMonitorLGSolution) {
      ierr = TSMonitorLGCtxSetDisplayVariables((TSMonitorLGCtx)ts->monitorcontext[i],displaynames);CHKERRQ(ierr);
      break;
    }
  }
  PetscFunctionReturn(0);
}

/*@C
   TSMonitorLGSetTransform - Solution vector will be transformed by provided function before being displayed

   Collective on TS

   Input Parameters:
+  ts - the TS context
.  transform - the transform function
.  destroy - function to destroy the optional context
-  ctx - optional context used by transform function

   Notes: If the TS object does not have a TSMonitorLGCtx associated with it then this function is ignored

   Level: intermediate

.keywords: TS,  vector, monitor, view

.seealso: TSMonitorSet(), TSMonitorDefault(), VecView(), TSMonitorLGSetVariableNames(), TSMonitorLGCtxSetTransform()
@*/
PetscErrorCode  TSMonitorLGSetTransform(TS ts,PetscErrorCode (*transform)(void*,Vec,Vec*),PetscErrorCode (*destroy)(void*),void *tctx)
{
  PetscInt          i;
  PetscErrorCode    ierr;

  PetscFunctionBegin;
  for (i=0; i<ts->numbermonitors; i++) {
    if (ts->monitor[i] == TSMonitorLGSolution) {
      ierr = TSMonitorLGCtxSetTransform((TSMonitorLGCtx)ts->monitorcontext[i],transform,destroy,tctx);CHKERRQ(ierr);
    }
  }
  PetscFunctionReturn(0);
}

/*@C
   TSMonitorLGCtxSetTransform - Solution vector will be transformed by provided function before being displayed

   Collective on TSLGCtx

   Input Parameters:
+  ts - the TS context
.  transform - the transform function
.  destroy - function to destroy the optional context
-  ctx - optional context used by transform function

   Level: intermediate

.keywords: TS,  vector, monitor, view

.seealso: TSMonitorSet(), TSMonitorDefault(), VecView(), TSMonitorLGSetVariableNames(), TSMonitorLGSetTransform()
@*/
PetscErrorCode  TSMonitorLGCtxSetTransform(TSMonitorLGCtx ctx,PetscErrorCode (*transform)(void*,Vec,Vec*),PetscErrorCode (*destroy)(void*),void *tctx)
{
  PetscFunctionBegin;
  ctx->transform    = transform;
  ctx->transformdestroy = destroy;
  ctx->transformctx = tctx;
  PetscFunctionReturn(0);
}

/*@C
   TSMonitorLGError - Monitors progress of the TS solvers by plotting each component of the solution vector
       in a time based line graph

   Collective on TS

   Input Parameters:
+  ts - the TS context
.  step - current time-step
.  ptime - current time
.  u - current solution
-  dctx - TSMonitorLGCtx object created with TSMonitorLGCtxCreate()

   Level: intermediate

   Notes: Each process in a parallel run displays its component errors in a separate window

   The user must provide the solution using TSSetSolutionFunction() to use this monitor.

   Options Database Keys:
.  -ts_monitor_lg_error - create a graphical monitor of error history

.keywords: TS,  vector, monitor, view

.seealso: TSMonitorSet(), TSMonitorDefault(), VecView(), TSSetSolutionFunction()
@*/
PetscErrorCode  TSMonitorLGError(TS ts,PetscInt step,PetscReal ptime,Vec u,void *dummy)
{
  PetscErrorCode    ierr;
  TSMonitorLGCtx    ctx = (TSMonitorLGCtx)dummy;
  const PetscScalar *yy;
  Vec               y;

  PetscFunctionBegin;
  if (!step) {
    PetscDrawAxis axis;
    PetscInt      dim;
    ierr = PetscDrawLGGetAxis(ctx->lg,&axis);CHKERRQ(ierr);
    ierr = PetscDrawAxisSetLabels(axis,"Error in solution as function of time","Time","Solution");CHKERRQ(ierr);
    ierr = VecGetLocalSize(u,&dim);CHKERRQ(ierr);
    ierr = PetscDrawLGSetDimension(ctx->lg,dim);CHKERRQ(ierr);
    ierr = PetscDrawLGReset(ctx->lg);CHKERRQ(ierr);
  }
  ierr = VecDuplicate(u,&y);CHKERRQ(ierr);
  ierr = TSComputeSolutionFunction(ts,ptime,y);CHKERRQ(ierr);
  ierr = VecAXPY(y,-1.0,u);CHKERRQ(ierr);
  ierr = VecGetArrayRead(y,&yy);CHKERRQ(ierr);
#if defined(PETSC_USE_COMPLEX)
  {
    PetscReal *yreal;
    PetscInt  i,n;
    ierr = VecGetLocalSize(y,&n);CHKERRQ(ierr);
    ierr = PetscMalloc1(n,&yreal);CHKERRQ(ierr);
    for (i=0; i<n; i++) yreal[i] = PetscRealPart(yy[i]);
    ierr = PetscDrawLGAddCommonPoint(ctx->lg,ptime,yreal);CHKERRQ(ierr);
    ierr = PetscFree(yreal);CHKERRQ(ierr);
  }
#else
  ierr = PetscDrawLGAddCommonPoint(ctx->lg,ptime,yy);CHKERRQ(ierr);
#endif
  ierr = VecRestoreArrayRead(y,&yy);CHKERRQ(ierr);
  ierr = VecDestroy(&y);CHKERRQ(ierr);
  if (((ctx->howoften > 0) && (!(step % ctx->howoften))) || ((ctx->howoften == -1) && ts->reason)) {
    ierr = PetscDrawLGDraw(ctx->lg);CHKERRQ(ierr);
    ierr = PetscDrawLGSave(ctx->lg);CHKERRQ(ierr);
  }
  PetscFunctionReturn(0);
}

PetscErrorCode TSMonitorLGSNESIterations(TS ts,PetscInt n,PetscReal ptime,Vec v,void *monctx)
{
  TSMonitorLGCtx ctx = (TSMonitorLGCtx) monctx;
  PetscReal      x   = ptime,y;
  PetscErrorCode ierr;
  PetscInt       its;

  PetscFunctionBegin;
  if (n < 0) PetscFunctionReturn(0); /* -1 indicates interpolated solution */
  if (!n) {
    PetscDrawAxis axis;
    ierr = PetscDrawLGGetAxis(ctx->lg,&axis);CHKERRQ(ierr);
    ierr = PetscDrawAxisSetLabels(axis,"Nonlinear iterations as function of time","Time","SNES Iterations");CHKERRQ(ierr);
    ierr = PetscDrawLGReset(ctx->lg);CHKERRQ(ierr);
    ctx->snes_its = 0;
  }
  ierr = TSGetSNESIterations(ts,&its);CHKERRQ(ierr);
  y    = its - ctx->snes_its;
  ierr = PetscDrawLGAddPoint(ctx->lg,&x,&y);CHKERRQ(ierr);
  if (((ctx->howoften > 0) && (!(n % ctx->howoften)) && (n > -1)) || ((ctx->howoften == -1) && (n == -1))) {
    ierr = PetscDrawLGDraw(ctx->lg);CHKERRQ(ierr);
    ierr = PetscDrawLGSave(ctx->lg);CHKERRQ(ierr);
  }
  ctx->snes_its = its;
  PetscFunctionReturn(0);
}

PetscErrorCode TSMonitorLGKSPIterations(TS ts,PetscInt n,PetscReal ptime,Vec v,void *monctx)
{
  TSMonitorLGCtx ctx = (TSMonitorLGCtx) monctx;
  PetscReal      x   = ptime,y;
  PetscErrorCode ierr;
  PetscInt       its;

  PetscFunctionBegin;
  if (n < 0) PetscFunctionReturn(0); /* -1 indicates interpolated solution */
  if (!n) {
    PetscDrawAxis axis;
    ierr = PetscDrawLGGetAxis(ctx->lg,&axis);CHKERRQ(ierr);
    ierr = PetscDrawAxisSetLabels(axis,"Linear iterations as function of time","Time","KSP Iterations");CHKERRQ(ierr);
    ierr = PetscDrawLGReset(ctx->lg);CHKERRQ(ierr);
    ctx->ksp_its = 0;
  }
  ierr = TSGetKSPIterations(ts,&its);CHKERRQ(ierr);
  y    = its - ctx->ksp_its;
  ierr = PetscDrawLGAddPoint(ctx->lg,&x,&y);CHKERRQ(ierr);
  if (((ctx->howoften > 0) && (!(n % ctx->howoften)) && (n > -1)) || ((ctx->howoften == -1) && (n == -1))) {
    ierr = PetscDrawLGDraw(ctx->lg);CHKERRQ(ierr);
    ierr = PetscDrawLGSave(ctx->lg);CHKERRQ(ierr);
  }
  ctx->ksp_its = its;
  PetscFunctionReturn(0);
}

/*@
   TSComputeLinearStability - computes the linear stability function at a point

   Collective on TS and Vec

   Input Parameters:
+  ts - the TS context
-  xr,xi - real and imaginary part of input arguments

   Output Parameters:
.  yr,yi - real and imaginary part of function value

   Level: developer

.keywords: TS, compute

.seealso: TSSetRHSFunction(), TSComputeIFunction()
@*/
PetscErrorCode TSComputeLinearStability(TS ts,PetscReal xr,PetscReal xi,PetscReal *yr,PetscReal *yi)
{
  PetscErrorCode ierr;

  PetscFunctionBegin;
  PetscValidHeaderSpecific(ts,TS_CLASSID,1);
  if (!ts->ops->linearstability) SETERRQ(PetscObjectComm((PetscObject)ts),PETSC_ERR_SUP,"Linearized stability function not provided for this method");
  ierr = (*ts->ops->linearstability)(ts,xr,xi,yr,yi);CHKERRQ(ierr);
  PetscFunctionReturn(0);
}

/* ------------------------------------------------------------------------*/
/*@C
   TSMonitorEnvelopeCtxCreate - Creates a context for use with TSMonitorEnvelope()

   Collective on TS

   Input Parameters:
.  ts  - the ODE solver object

   Output Parameter:
.  ctx - the context

   Level: intermediate

.keywords: TS, monitor, line graph, residual, seealso

.seealso: TSMonitorLGTimeStep(), TSMonitorSet(), TSMonitorLGSolution(), TSMonitorLGError()

@*/
PetscErrorCode  TSMonitorEnvelopeCtxCreate(TS ts,TSMonitorEnvelopeCtx *ctx)
{
  PetscErrorCode ierr;

  PetscFunctionBegin;
  ierr = PetscNew(ctx);CHKERRQ(ierr);
  PetscFunctionReturn(0);
}

/*@C
   TSMonitorEnvelope - Monitors the maximum and minimum value of each component of the solution

   Collective on TS

   Input Parameters:
+  ts - the TS context
.  step - current time-step
.  ptime - current time
.  u  - current solution
-  dctx - the envelope context

   Options Database:
.  -ts_monitor_envelope

   Level: intermediate

   Notes: after a solve you can use TSMonitorEnvelopeGetBounds() to access the envelope

.keywords: TS,  vector, monitor, view

.seealso: TSMonitorSet(), TSMonitorDefault(), VecView(), TSMonitorEnvelopeGetBounds(), TSMonitorEnvelopeCtxCreate()
@*/
PetscErrorCode  TSMonitorEnvelope(TS ts,PetscInt step,PetscReal ptime,Vec u,void *dctx)
{
  PetscErrorCode       ierr;
  TSMonitorEnvelopeCtx ctx = (TSMonitorEnvelopeCtx)dctx;

  PetscFunctionBegin;
  if (!ctx->max) {
    ierr = VecDuplicate(u,&ctx->max);CHKERRQ(ierr);
    ierr = VecDuplicate(u,&ctx->min);CHKERRQ(ierr);
    ierr = VecCopy(u,ctx->max);CHKERRQ(ierr);
    ierr = VecCopy(u,ctx->min);CHKERRQ(ierr);
  } else {
    ierr = VecPointwiseMax(ctx->max,u,ctx->max);CHKERRQ(ierr);
    ierr = VecPointwiseMin(ctx->min,u,ctx->min);CHKERRQ(ierr);
  }
  PetscFunctionReturn(0);
}


/*@C
   TSMonitorEnvelopeGetBounds - Gets the bounds for the components of the solution

   Collective on TS

   Input Parameter:
.  ts - the TS context

   Output Parameter:
+  max - the maximum values
-  min - the minimum values

   Notes: If the TS does not have a TSMonitorEnvelopeCtx associated with it then this function is ignored

   Level: intermediate

.keywords: TS,  vector, monitor, view

.seealso: TSMonitorSet(), TSMonitorDefault(), VecView(), TSMonitorLGSetDisplayVariables()
@*/
PetscErrorCode  TSMonitorEnvelopeGetBounds(TS ts,Vec *max,Vec *min)
{
  PetscInt i;

  PetscFunctionBegin;
  if (max) *max = NULL;
  if (min) *min = NULL;
  for (i=0; i<ts->numbermonitors; i++) {
    if (ts->monitor[i] == TSMonitorEnvelope) {
      TSMonitorEnvelopeCtx  ctx = (TSMonitorEnvelopeCtx) ts->monitorcontext[i];
      if (max) *max = ctx->max;
      if (min) *min = ctx->min;
      break;
    }
  }
  PetscFunctionReturn(0);
}

/*@C
   TSMonitorEnvelopeCtxDestroy - Destroys a context that was created  with TSMonitorEnvelopeCtxCreate().

   Collective on TSMonitorEnvelopeCtx

   Input Parameter:
.  ctx - the monitor context

   Level: intermediate

.keywords: TS, monitor, line graph, destroy

.seealso: TSMonitorLGCtxCreate(),  TSMonitorSet(), TSMonitorLGTimeStep()
@*/
PetscErrorCode  TSMonitorEnvelopeCtxDestroy(TSMonitorEnvelopeCtx *ctx)
{
  PetscErrorCode ierr;

  PetscFunctionBegin;
  ierr = VecDestroy(&(*ctx)->min);CHKERRQ(ierr);
  ierr = VecDestroy(&(*ctx)->max);CHKERRQ(ierr);
  ierr = PetscFree(*ctx);CHKERRQ(ierr);
  PetscFunctionReturn(0);
}

/*@
   TSRollBack - Rolls back one time step

   Collective on TS

   Input Parameter:
.  ts - the TS context obtained from TSCreate()

   Level: advanced

.keywords: TS, timestep, rollback

.seealso: TSCreate(), TSSetUp(), TSDestroy(), TSSolve(), TSSetPreStep(), TSSetPreStage(), TSInterpolate()
@*/
PetscErrorCode  TSRollBack(TS ts)
{
  PetscErrorCode ierr;

  PetscFunctionBegin;
  PetscValidHeaderSpecific(ts, TS_CLASSID,1);
  if (ts->steprollback) SETERRQ(PetscObjectComm((PetscObject)ts),PETSC_ERR_ARG_WRONGSTATE,"TSRollBack already called");
  if (!ts->ops->rollback) SETERRQ1(PetscObjectComm((PetscObject)ts),PETSC_ERR_SUP,"TSRollBack not implemented for type '%s'",((PetscObject)ts)->type_name);
  ierr = (*ts->ops->rollback)(ts);CHKERRQ(ierr);
  ts->time_step = ts->ptime - ts->ptime_prev;
  ts->ptime = ts->ptime_prev;
  ts->ptime_prev = ts->ptime_prev_rollback;
  ts->steps--; ts->total_steps--;
  ierr = TSPostEvaluate(ts);CHKERRQ(ierr);
  ts->steprollback = PETSC_TRUE;
  PetscFunctionReturn(0);
}

/*@
   TSGetStages - Get the number of stages and stage values

   Input Parameter:
.  ts - the TS context obtained from TSCreate()

   Level: advanced

.keywords: TS, getstages

.seealso: TSCreate()
@*/
PetscErrorCode  TSGetStages(TS ts,PetscInt *ns,Vec **Y)
{
  PetscErrorCode ierr;

  PetscFunctionBegin;
  PetscValidHeaderSpecific(ts, TS_CLASSID,1);
  PetscValidPointer(ns,2);

  if (!ts->ops->getstages) *ns=0;
  else {
    ierr = (*ts->ops->getstages)(ts,ns,Y);CHKERRQ(ierr);
  }
  PetscFunctionReturn(0);
}

/*@C
  TSComputeIJacobianDefaultColor - Computes the Jacobian using finite differences and coloring to exploit matrix sparsity.

  Collective on SNES

  Input Parameters:
+ ts - the TS context
. t - current timestep
. U - state vector
. Udot - time derivative of state vector
. shift - shift to apply, see note below
- ctx - an optional user context

  Output Parameters:
+ J - Jacobian matrix (not altered in this routine)
- B - newly computed Jacobian matrix to use with preconditioner (generally the same as J)

  Level: intermediate

  Notes:
  If F(t,U,Udot)=0 is the DAE, the required Jacobian is

  dF/dU + shift*dF/dUdot

  Most users should not need to explicitly call this routine, as it
  is used internally within the nonlinear solvers.

  This will first try to get the coloring from the DM.  If the DM type has no coloring
  routine, then it will try to get the coloring from the matrix.  This requires that the
  matrix have nonzero entries precomputed.

.keywords: TS, finite differences, Jacobian, coloring, sparse
.seealso: TSSetIJacobian(), MatFDColoringCreate(), MatFDColoringSetFunction()
@*/
PetscErrorCode TSComputeIJacobianDefaultColor(TS ts,PetscReal t,Vec U,Vec Udot,PetscReal shift,Mat J,Mat B,void *ctx)
{
  SNES           snes;
  MatFDColoring  color;
  PetscBool      hascolor, matcolor = PETSC_FALSE;
  PetscErrorCode ierr;

  PetscFunctionBegin;
  ierr = PetscOptionsGetBool(((PetscObject)ts)->options,((PetscObject) ts)->prefix, "-ts_fd_color_use_mat", &matcolor, NULL);CHKERRQ(ierr);
  ierr = PetscObjectQuery((PetscObject) B, "TSMatFDColoring", (PetscObject *) &color);CHKERRQ(ierr);
  if (!color) {
    DM         dm;
    ISColoring iscoloring;

    ierr = TSGetDM(ts, &dm);CHKERRQ(ierr);
    ierr = DMHasColoring(dm, &hascolor);CHKERRQ(ierr);
    if (hascolor && !matcolor) {
      ierr = DMCreateColoring(dm, IS_COLORING_GLOBAL, &iscoloring);CHKERRQ(ierr);
      ierr = MatFDColoringCreate(B, iscoloring, &color);CHKERRQ(ierr);
      ierr = MatFDColoringSetFunction(color, (PetscErrorCode (*)(void)) SNESTSFormFunction, (void *) ts);CHKERRQ(ierr);
      ierr = MatFDColoringSetFromOptions(color);CHKERRQ(ierr);
      ierr = MatFDColoringSetUp(B, iscoloring, color);CHKERRQ(ierr);
      ierr = ISColoringDestroy(&iscoloring);CHKERRQ(ierr);
    } else {
      MatColoring mc;

      ierr = MatColoringCreate(B, &mc);CHKERRQ(ierr);
      ierr = MatColoringSetDistance(mc, 2);CHKERRQ(ierr);
      ierr = MatColoringSetType(mc, MATCOLORINGSL);CHKERRQ(ierr);
      ierr = MatColoringSetFromOptions(mc);CHKERRQ(ierr);
      ierr = MatColoringApply(mc, &iscoloring);CHKERRQ(ierr);
      ierr = MatColoringDestroy(&mc);CHKERRQ(ierr);
      ierr = MatFDColoringCreate(B, iscoloring, &color);CHKERRQ(ierr);
      ierr = MatFDColoringSetFunction(color, (PetscErrorCode (*)(void)) SNESTSFormFunction, (void *) ts);CHKERRQ(ierr);
      ierr = MatFDColoringSetFromOptions(color);CHKERRQ(ierr);
      ierr = MatFDColoringSetUp(B, iscoloring, color);CHKERRQ(ierr);
      ierr = ISColoringDestroy(&iscoloring);CHKERRQ(ierr);
    }
    ierr = PetscObjectCompose((PetscObject) B, "TSMatFDColoring", (PetscObject) color);CHKERRQ(ierr);
    ierr = PetscObjectDereference((PetscObject) color);CHKERRQ(ierr);
  }
  ierr = TSGetSNES(ts, &snes);CHKERRQ(ierr);
  ierr = MatFDColoringApply(B, color, U, snes);CHKERRQ(ierr);
  if (J != B) {
    ierr = MatAssemblyBegin(J, MAT_FINAL_ASSEMBLY);CHKERRQ(ierr);
    ierr = MatAssemblyEnd(J, MAT_FINAL_ASSEMBLY);CHKERRQ(ierr);
  }
  PetscFunctionReturn(0);
}

/*@
    TSSetFunctionDomainError - Set the function testing if the current state vector is valid

    Input Parameters:
    ts - the TS context
    func - function called within TSFunctionDomainError

    Level: intermediate

.keywords: TS, state, domain
.seealso: TSAdaptCheckStage(), TSFunctionDomainError()
@*/

PetscErrorCode TSSetFunctionDomainError(TS ts, PetscErrorCode (*func)(TS,PetscReal,Vec,PetscBool*))
{
  PetscFunctionBegin;
  PetscValidHeaderSpecific(ts, TS_CLASSID,1);
  ts->functiondomainerror = func;
  PetscFunctionReturn(0);
}

/*@
    TSFunctionDomainError - Check if the current state is valid

    Input Parameters:
    ts - the TS context
    stagetime - time of the simulation
    Y - state vector to check.

    Output Parameter:
    accept - Set to PETSC_FALSE if the current state vector is valid.

    Note:
    This function should be used to ensure the state is in a valid part of the space.
    For example, one can ensure here all values are positive.

    Level: advanced
@*/
PetscErrorCode TSFunctionDomainError(TS ts,PetscReal stagetime,Vec Y,PetscBool* accept)
{
  PetscErrorCode ierr;

  PetscFunctionBegin;

  PetscValidHeaderSpecific(ts,TS_CLASSID,1);
  *accept = PETSC_TRUE;
  if (ts->functiondomainerror) {
    PetscStackCallStandard((*ts->functiondomainerror),(ts,stagetime,Y,accept));
  }
  PetscFunctionReturn(0);
}

/*@C
  TSClone - This function clones a time step object. 

  Collective on MPI_Comm

  Input Parameter:
. tsin    - The input TS

  Output Parameter:
. tsout   - The output TS (cloned)

  Notes:
  This function is used to create a clone of a TS object. It is used in ARKIMEX for initializing the slope for first stage explicit methods. It will likely be replaced in the future with a mechanism of switching methods on the fly. 

  When using TSDestroy() on a clone the user has to first reset the correct TS reference in the embedded SNES object: e.g.: by running SNES snes_dup=NULL; TSGetSNES(ts,&snes_dup); ierr = TSSetSNES(ts,snes_dup);

  Level: developer

.keywords: TS, clone
.seealso: TSCreate(), TSSetType(), TSSetUp(), TSDestroy(), TSSetProblemType()
@*/
PetscErrorCode  TSClone(TS tsin, TS *tsout)
{
  TS             t;
  PetscErrorCode ierr;
  SNES           snes_start;
  DM             dm;
  TSType         type;

  PetscFunctionBegin;
  PetscValidPointer(tsin,1);
  *tsout = NULL;

  ierr = PetscHeaderCreate(t, TS_CLASSID, "TS", "Time stepping", "TS", PetscObjectComm((PetscObject)tsin), TSDestroy, TSView);CHKERRQ(ierr);

  /* General TS description */
  t->numbermonitors    = 0;
  t->setupcalled       = 0;
  t->ksp_its           = 0;
  t->snes_its          = 0;
  t->nwork             = 0;
  t->rhsjacobian.time  = -1e20;
  t->rhsjacobian.scale = 1.;
  t->ijacobian.shift   = 1.;

  ierr = TSGetSNES(tsin,&snes_start);CHKERRQ(ierr);
  ierr = TSSetSNES(t,snes_start);CHKERRQ(ierr);

  ierr = TSGetDM(tsin,&dm);CHKERRQ(ierr);
  ierr = TSSetDM(t,dm);CHKERRQ(ierr);

  t->adapt = tsin->adapt;
  ierr = PetscObjectReference((PetscObject)t->adapt);CHKERRQ(ierr);
  
  t->trajectory = tsin->trajectory;
  ierr = PetscObjectReference((PetscObject)t->trajectory);CHKERRQ(ierr);

  t->event = tsin->event;
  if (t->event) t->event->refct++;

  t->problem_type      = tsin->problem_type;
  t->ptime             = tsin->ptime;
  t->ptime_prev        = tsin->ptime_prev;
  t->time_step         = tsin->time_step;
  t->max_time          = tsin->max_time;
  t->steps             = tsin->steps;
  t->total_steps       = tsin->total_steps;
  t->max_steps         = tsin->max_steps;
  t->equation_type     = tsin->equation_type;
  t->atol              = tsin->atol;
  t->rtol              = tsin->rtol;
  t->max_snes_failures = tsin->max_snes_failures;
  t->max_reject        = tsin->max_reject;
  t->errorifstepfailed = tsin->errorifstepfailed;

  ierr = TSGetType(tsin,&type);CHKERRQ(ierr);
  ierr = TSSetType(t,type);CHKERRQ(ierr);

  t->vec_sol           = NULL;

  t->cfltime          = tsin->cfltime;
  t->cfltime_local    = tsin->cfltime_local;
  t->exact_final_time = tsin->exact_final_time;

  ierr = PetscMemcpy(t->ops,tsin->ops,sizeof(struct _TSOps));CHKERRQ(ierr);

  if (((PetscObject)tsin)->fortran_func_pointers) {
    PetscInt i;
    ierr = PetscMalloc((10)*sizeof(void(*)(void)),&((PetscObject)t)->fortran_func_pointers);CHKERRQ(ierr);
    for (i=0; i<10; i++) {
      ((PetscObject)t)->fortran_func_pointers[i] = ((PetscObject)tsin)->fortran_func_pointers[i];
    }
  }
  *tsout = t;
  PetscFunctionReturn(0);
}<|MERGE_RESOLUTION|>--- conflicted
+++ resolved
@@ -806,8 +806,6 @@
         ts->Arhs = A;
         ierr = PetscObjectReference((PetscObject)A);CHKERRQ(ierr);
       }
-<<<<<<< HEAD
-=======
     } else {
       PetscBool flg;
       ierr = SNESGetUseMatrixFree(ts->snes,NULL,&flg);CHKERRQ(ierr);
@@ -817,7 +815,6 @@
         ts->Arhs = A;
         ierr = PetscObjectReference((PetscObject)A);CHKERRQ(ierr);
       }
->>>>>>> f871313d
     }
     *Arhs = ts->Arhs;
   }
