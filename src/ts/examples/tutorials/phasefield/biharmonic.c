--- conflicted
+++ resolved
@@ -23,9 +23,17 @@
     -1 <= u <= 1 
     Periodic boundary conditions
 
-Evolve the Cahn-Hillard equations:
+Evolve the Cahn-Hillard equations: double well
 ---------------
 ./biharmonic -ts_monitor -snes_monitor   -pc_type lu  -draw_pause .1 -snes_converged_reason   -wait   -ts_type beuler    -da_refine 6 -vi  -kappa .00001 -ts_dt 5.96046e-06 -cahn-hillard
+
+Evolve the Cahn-Hillard equations: double obstacle
+---------------
+./biharmonic -ts_monitor -snes_monitor  -pc_type lu  -draw_pause .1 -snes_converged_reason   -wait   -ts_type beuler    -da_refine 5 -vi  -kappa .00001 -ts_dt 5.96046e-06 -cahn-hillard -energy 2 -snes_ls_monitor   -vi 
+
+Evolve the Cahn-Hillard equations: logarithmic
+---------------
+./biharmonic -ts_monitor -snes_monitor  -pc_type lu  --snes_converged_reason  -wait   -ts_type beuler    -da_refine 5 -vi  -kappa .00001 -ts_dt 5.96046e-06 -cahn-hillard -energy 3 -snes_ls_monitor -theta .00000001  -vi 
 
 
 */
@@ -33,11 +41,7 @@
 #include <petscts.h>
 
 extern PetscErrorCode FormFunction(TS,PetscReal,Vec,Vec,void*),FormInitialSolution(DM,Vec),MyMonitor(TS,PetscInt,PetscReal,Vec,void*);
-<<<<<<< HEAD
-typedef struct {PetscBool growth;PetscBool cahnhillard;PetscReal kappa;} UserCtx;
-=======
-                                                                                          typedef struct {PetscDrawLG lg;PetscBool growth;PetscBool cahnhillard;PetscReal kappa;PetscInt energy;PetscReal tol;PetscReal theta;PetscReal theta_c} UserCtx;
->>>>>>> cdbf8f93
+typedef struct {PetscBool growth;PetscBool cahnhillard;PetscReal kappa;PetscInt energy;PetscReal tol;PetscReal theta,theta_c;} UserCtx;
 
 #undef __FUNCT__
 #define __FUNCT__ "main"
@@ -203,7 +207,7 @@
   PetscScalar    *x,*f,c,r,l;
   Vec            localX;
   UserCtx        *ctx = (UserCtx*)ptr;
-  PetscReal      tol=ctx->tol,theta=ctx->theta,theta_c=ctx->theta_c;
+  PetscReal      tol = ctx->tol, theta=ctx->theta,theta_c=ctx->theta_c;
 
   PetscFunctionBegin;
   ierr = TSGetDM(ts,&da);CHKERRQ(ierr);
@@ -253,10 +257,10 @@
         f[i] += -(x[i-1] + x[i+1] - 2.0*x[i])*sx;
           break;
       case 3: // logarithmic
-        if (x[i] < -1.0 + 2.0*ctx->tol) {
-          f[i] += 2.0*theta*(2.0*ctx->tol-1.0)/(16.0*(ctx->tol-ctx->tol*ctx->tol)*(ctx->tol-ctx->tol*ctx->tol))*.25*(x[i+1] - x[i-1])*(x[i+1] - x[i-1])*sx + ( .25*theta/(ctx->tol-ctx->tol*ctx->tol) - theta_c)*(x[i-1] + x[i+1] - 2.0*x[i])*sx;
-        } else if (x[i] > 1.0 - 2.0*ctx->tol) {
-          f[i] += 2.0*theta*(-2.0*ctx->tol+1.0)/(16.0*(ctx->tol-ctx->tol*ctx->tol)*(ctx->tol-ctx->tol*ctx->tol))*.25*(x[i+1] - x[i-1])*(x[i+1] - x[i-1])*sx + ( .25*theta/(ctx->tol-ctx->tol*ctx->tol) - theta_c)*(x[i-1] + x[i+1] - 2.0*x[i])*sx;
+        if (x[i] < -1.0 + 2.0*tol) {
+          f[i] += 2.0*theta*(2.0*tol-1.0)/(16.0*(tol-tol*tol)*(tol-tol*tol))*.25*(x[i+1] - x[i-1])*(x[i+1] - x[i-1])*sx + (.25*theta/(tol-tol*tol) - theta_c)*(x[i-1] + x[i+1] - 2.0*x[i])*sx;
+        } else if (x[i] > 1.0 - 2.0*tol) {
+          f[i] += 2.0*theta*(-2.0*tol+1.0)/(16.0*(tol-tol*tol)*(tol-tol*tol))*.25*(x[i+1] - x[i-1])*(x[i+1] - x[i-1])*sx + (.25*theta/(tol-tol*tol) - theta_c)*(x[i-1] + x[i+1] - 2.0*x[i])*sx;
         } else {
           f[i] += 2.0*theta*x[i]/((1.0-x[i]*x[i])*(1.0-x[i]*x[i]))*.25*(x[i+1] - x[i-1])*(x[i+1] - x[i-1])*sx + (theta/(1.0-x[i]*x[i]) - theta_c)*(x[i-1] + x[i+1] - 2.0*x[i])*sx;
         }
@@ -328,34 +332,21 @@
 */
 PetscErrorCode  MyMonitor(TS ts,PetscInt step,PetscReal time,Vec U,void *ptr)
 {
-<<<<<<< HEAD
   UserCtx                   *ctx = (UserCtx*)ptr;
   PetscDrawLG               lg;
   PetscErrorCode            ierr;
   PetscScalar               *u,l,r,c;
   PetscInt                  Mx,i,xs,xm,cnt;
-  PetscReal                 x,y,hx,pause,sx,len,max,xx[3],yy[3];
+  PetscReal                 x,y,hx,pause,sx,len,max,xx[4],yy[4],yup,ydown,y2,len2;
   PetscDraw                 draw;
   Vec                       localU;
   DM                        da;
-  int                       colors[] = {PETSC_DRAW_YELLOW,PETSC_DRAW_RED,PETSC_DRAW_BLUE,PETSC_DRAW_BLACK};
-  const char *const         legend[] = {"-kappa (\\grad u,\\grad u)","(1 - u^2)^2"};
+  int                       colors[] = {PETSC_DRAW_YELLOW,PETSC_DRAW_RED,PETSC_DRAW_BLUE,PETSC_DRAW_PLUM,PETSC_DRAW_BLACK};
+  const char *const         legend[3][3] = {{"-kappa (\\grad u,\\grad u)","(1 - u^2)^2"},{"-kappa (\\grad u,\\grad u)","(1 - u^2)"},{"-kappa (\\grad u,\\grad u)","logarithmic"}};
   PetscDrawAxis             axis;
   static PetscDrawViewPorts *ports = 0;
-
-=======
-  UserCtx        *ctx = (UserCtx*)ptr;
-  PetscDrawLG    lg = (PetscDrawLG)ctx->lg;
-  PetscErrorCode ierr;
-  PetscScalar    *u,c,r,l;
-  PetscInt       Mx,i,xs,xm,cnt;
-  PetscReal      x,y,y_pm[2],hx,pause,sx,len,max,maxe,xx[5],yy[5];
-  PetscDraw      draw;
-  Vec            localU;
-  DM             da;
-  int            cl;
-  PetscReal      tol=ctx->tol,theta=ctx->theta,theta_c=ctx->theta_c;
->>>>>>> cdbf8f93
+  PetscReal                 tol = ctx->tol, theta=ctx->theta,theta_c=ctx->theta_c;
+
 
   PetscFunctionBegin;
   ierr = TSGetDM(ts,&da);CHKERRQ(ierr);
@@ -367,7 +358,6 @@
   ierr = DMGlobalToLocalBegin(da,U,INSERT_VALUES,localU);CHKERRQ(ierr);
   ierr = DMGlobalToLocalEnd(da,U,INSERT_VALUES,localU);CHKERRQ(ierr);
   ierr = DMDAVecGetArray(da,localU,&u);CHKERRQ(ierr);
-<<<<<<< HEAD
 
   ierr = PetscViewerDrawGetDrawLG(PETSC_VIEWER_DRAW_(PETSC_COMM_WORLD),1,&lg);CHKERRQ(ierr);
   ierr = PetscDrawLGGetDraw(lg,&draw);CHKERRQ(ierr);
@@ -384,100 +374,87 @@
 
   /* 
       Plot the  energies 
-=======
- 
-  /*
-      Plot the solution, energies and forces
->>>>>>> cdbf8f93
-  */
-  ierr = PetscDrawLGSetDimension(lg,1 + (ctx->cahnhillard ? 1 : 0));CHKERRQ(ierr);
+  */
+  ierr = PetscDrawLGSetDimension(lg,1 + (ctx->cahnhillard ? 1 : 0) + (ctx->energy == 3));CHKERRQ(ierr);
   ierr = PetscDrawLGSetColors(lg,colors+1);CHKERRQ(ierr);
   ierr = PetscDrawViewPortsSet(ports,2);CHKERRQ(ierr);
   x   = hx*xs;
   for (i=xs; i<xs+xm; i++) {
-    xx[0] = xx[1]  = x;
+    xx[0] = xx[1]  = xx[2] = x;
     yy[0] = PetscRealPart(.25*ctx->kappa*(u[i-1] - u[i+1])*(u[i-1] - u[i+1])*sx);
     if (ctx->cahnhillard) {
-<<<<<<< HEAD
-      yy[1] = .25*PetscRealPart((1. - u[i]*u[i])*(1. - u[i]*u[i]));
-    } 
+      switch (ctx->energy) {
+      case 1: // double well
+        yy[1]   = .25*PetscRealPart((1. - u[i]*u[i])*(1. - u[i]*u[i]));
+        break;
+      case 2: // double obstacle 
+        yy[1] = .5*PetscRealPart(1. - u[i]*u[i]);
+        break;
+      case 3:
+        yy[1] = .5*theta_c*(1.0-u[i]*u[i]);
+        if (u[i] < -1.0 + 2.0*tol) {
+          yy[2] = .5*theta*(2.0*tol*log(tol) + (1.0-u[i])*log((1-u[i])/2.0));
+        } else if (u[i] > 1.0 - 2.0*tol) {
+          yy[2] = .5*theta*((1.0+u[i])*log((1.0+u[i])/2.0) + 2.0*tol*log(tol));
+        } else {
+          yy[2] = .5*theta*((1.0+u[i])*log((1.0+u[i])/2.0) + (1.0-u[i])*log((1.0-u[i])/2.0));
+        }
+        break;
+      }
+    }
     ierr = PetscDrawLGAddPoint(lg,xx,yy);CHKERRQ(ierr);
     x   += hx;
   }
   ierr = PetscDrawGetPause(draw,&pause);CHKERRQ(ierr);
   ierr = PetscDrawSetPause(draw,0.0);CHKERRQ(ierr);
   ierr = PetscDrawAxisSetLabels(axis,"Energy","","");CHKERRQ(ierr);
-  ierr = PetscDrawLGSetLegend(lg,legend);CHKERRQ(ierr);
+  /*  ierr = PetscDrawLGSetLegend(lg,legend[ctx->energy-1]);CHKERRQ(ierr); */
   ierr = PetscDrawLGDraw(lg);CHKERRQ(ierr);
 
   /* 
       Plot the  forces
   */
-  ierr = PetscDrawLGSetDimension(lg,1 + (ctx->cahnhillard ? 2 : 0));CHKERRQ(ierr);
+  ierr = PetscDrawLGSetDimension(lg,1 + (ctx->cahnhillard ? 2 : 0) + (ctx->energy == 3));CHKERRQ(ierr);
   ierr = PetscDrawLGSetColors(lg,colors+1);CHKERRQ(ierr);
   ierr = PetscDrawViewPortsSet(ports,1);CHKERRQ(ierr);
   ierr = PetscDrawLGReset(lg);CHKERRQ(ierr);
   x   = xs*hx;;
   max = 0.;
   for (i=xs; i<xs+xm; i++) {
-    xx[0] = xx[1] = xx[2] = x;
-=======
-      switch (ctx->energy) {
-      case 1: // double well
-        len   = .25*PetscRealPart((1. - u[i]*u[i])*(1. - u[i]*u[i]));
-        break;
-      case 2: // double obstacle 
-        len = .5*PetscRealPart(1. - u[i]*u[i]);
-        break;
-      case 3:
-        if (u[i] < -1.0 + 2.0*tol) {
-          len = .5*theta*(2.0*tol*log(tol) + (1.0-u[i])*log((1-u[i])/2.0)) + .5*theta_c*(1.0-u[i]*u[i]);
-        }
-        else if (u[i] > 1.0 - 2.0*tol) {
-          len = .5*theta*((1.0+u[i])*log((1.0+u[i])/2.0) + 2.0*tol*log(tol) ) + .5*theta_c*(1.0-u[i]*u[i]);
-        } else {
-          len = .5*theta*((1.0+u[i])*log((1.0+u[i])/2.0) + (1.0-u[i])*log((1.0-u[i])/2.0)) + .5*theta_c*(1.0-u[i]*u[i]);
-        }
-        break;
-      }
-      maxe  = PetscMax(maxe,len);
-    }
->>>>>>> cdbf8f93
+    xx[0] = xx[1] = xx[2] = xx[3] = x;
     c = (u[i-1] + u[i+1] - 2.0*u[i])*sx;
     r = (u[i] + u[i+2] - 2.0*u[i+1])*sx;
     l = (u[i-2] + u[i] - 2.0*u[i-1])*sx;
     yy[0] = PetscRealPart(-ctx->kappa*(l + r - 2.0*c)*sx);
     max   = PetscMax(max,PetscAbs(yy[0]));
     if (ctx->cahnhillard) {
-<<<<<<< HEAD
-      yy[1] = PetscRealPart(6.*.25*u[i]*(u[i+1] - u[i-1])*(u[i+1] - u[i-1])*sx + (3.*u[i]*u[i] - 1.)*(u[i-1] + u[i+1] - 2.0*u[i])*sx);
-      max   = PetscMax(max,PetscAbs(yy[1]));
-      yy[2] = yy[0]+yy[1];
-    } 
-    ierr = PetscDrawLGAddPoint(lg,xx,yy);CHKERRQ(ierr);
-=======
       switch (ctx->energy) {
       case 1: // double well
-        len   = PetscAbs( 6.*.25*u[i]*(u[i+1] - u[i-1])*(u[i+1] - u[i-1])*sx + (3.*u[i]*u[i] - 1.)*(u[i-1] + u[i+1] - 2.0*u[i])*sx);
-      break;
+        yy[1] = PetscRealPart(6.*.25*u[i]*(u[i+1] - u[i-1])*(u[i+1] - u[i-1])*sx + (3.*u[i]*u[i] - 1.)*(u[i-1] + u[i+1] - 2.0*u[i])*sx);
+        break;
       case 2: // double obstacle
-        len   = PetscAbs(-(u[i-1] + u[i+1] - 2.0*u[i])*sx);
-          break;
+        yy[1] = -(u[i-1] + u[i+1] - 2.0*u[i])*sx;
+        break;
       case 3: // logarithmic
+        yy[1] = theta_c*(-(u[i-1] + u[i+1] - 2.0*u[i]))*sx;
         if (u[i] < -1.0 + 2.0*tol) {
-          len = PetscAbs(2.0*theta*(2.0*tol-1.0)/(16.0*(tol-tol*tol)*(tol-tol*tol))*.25*(u[i+1] - u[i-1])*(u[i+1] - u[i-1])*sx + ( .25*theta/(tol-tol*tol) - theta_c)*(u[i-1] + u[i+1] - 2.0*u[i])*sx);
+          yy[2] = (2.0*theta*(2.0*tol-1.0)/(16.0*(tol-tol*tol)*(tol-tol*tol))*.25*(u[i+1] - u[i-1])*(u[i+1] - u[i-1])*sx + (.25*theta/(tol-tol*tol) - theta_c)*(u[i-1] + u[i+1] - 2.0*u[i])*sx);
         } else if (u[i] > 1.0 - 2.0*tol) {
-          len = PetscAbs(2.0*theta*(-2.0*tol+1.0)/(16.0*(tol-tol*tol)*(tol-tol*tol))*.25*(u[i+1] - u[i-1])*(u[i+1] - u[i-1])*sx + ( .25*theta/(tol-tol*tol) - theta_c)*(u[i-1] + u[i+1] - 2.0*u[i])*sx);
+          yy[2] = (2.0*theta*(-2.0*tol+1.0)/(16.0*(tol-tol*tol)*(tol-tol*tol))*.25*(u[i+1] - u[i-1])*(u[i+1] - u[i-1])*sx + ( .25*theta/(tol-tol*tol) - theta_c)*(u[i-1] + u[i+1] - 2.0*u[i])*sx);
         } else {
-          len = PetscAbs(- theta_c*(u[i-1] + u[i+1] - 2.0*u[i])*sx);
-          max = PetscMax(max,len);
-          len = PetscAbs(2.0*theta*u[i]/((1.0-u[i]*u[i])*(1.0-u[i]*u[i]))*.25*(u[i+1] - u[i-1])*(u[i+1] - u[i-1])*sx + (theta/(1.0-u[i]*u[i]))*(u[i-1] + u[i+1] - 2.0*u[i])*sx);
+          yy[2] = (2.0*theta*u[i]/((1.0-u[i]*u[i])*(1.0-u[i]*u[i]))*.25*(u[i+1] - u[i-1])*(u[i+1] - u[i-1])*sx + (theta/(1.0-u[i]*u[i]) - theta_c)*(u[i-1] + u[i+1] - 2.0*u[i])*sx);
         }
         break;
       }
-      max   = PetscMax(max,len);
+      if (ctx->energy != 3) {
+        max   = PetscMax(max,PetscAbs(yy[1]));
+        yy[2] = yy[0]+yy[1];
+      } else {
+        max   = PetscMax(max,PetscAbs(yy[1]+yy[2]));
+        yy[2] = yy[0]+yy[1]+yy[2];
+      }
     }
->>>>>>> cdbf8f93
+    ierr = PetscDrawLGAddPoint(lg,xx,yy);CHKERRQ(ierr);
     x   += hx;
     //if (max > 7200150000.0)
     //printf("max very big when i = %d\n",i);
@@ -492,60 +469,12 @@
   ierr = PetscDrawLGSetDimension(lg,1);CHKERRQ(ierr);
   ierr = PetscDrawViewPortsSet(ports,0);CHKERRQ(ierr);
   ierr = PetscDrawLGReset(lg);
-<<<<<<< HEAD
   x = hx*xs;
   ierr = PetscDrawLGSetLimits(lg,x,x+(xm-1)*hx,-1.1,1.1);CHKERRQ(ierr);
   ierr = PetscDrawLGSetColors(lg,colors);CHKERRQ(ierr);
   for (i=xs; i<xs+xm; i++) {
     xx[0] = x;
     yy[0] = PetscRealPart(u[i]);
-=======
-  ierr = PetscDrawLGSetLimits(lg,0.0,1,-2.0,3.2);CHKERRQ(ierr);
-  x = 0.;
-  /*
-   yy[0] : phase variable u
-   yy[1] : pointwise value of the integrand of the energy functional,
-           penalizes large gradients
-   yy[3] : pointwise value of the integrand of the energy functional,
-           homogeneous free energy
-   yy[2] : right-hand side of u_t, corresponding to y[1]
-   yy[4] : right-hand side of u_t, corresponding to y[3]
-           
-           
-   */
-  for (i=0; i<Mx; i++) {
-    xx[0] = xx[1] = xx[2] = xx[3] = xx[4] = x;
-    yy[0] = PetscRealPart(u[i]);
-    yy[1] = .5*PetscRealPart(.25*ctx->kappa*(u[i-1] - u[i+1])*(u[i-1] - u[i+1])*sx/maxe) + 1.6;
-    c = (u[i-1] + u[i+1] - 2.0*u[i])*sx;
-    r = (u[i] + u[i+2] - 2.0*u[i+1])*sx;
-    l = (u[i-2] + u[i] - 2.0*u[i-1])*sx;
-    yy[2] = -.5*ctx->kappa*(l + r - 2.0*c)*sx/max + 2.6;
-    if (ctx->cahnhillard) {
-      switch (ctx->energy) {
-      case 1: // double well
-        yy[3] = .5*.25*PetscRealPart((1. - u[i]*u[i])*(1. - u[i]*u[i])/maxe) + 1.6;
-        yy[4] = .5*(6.*.25*u[i]*(u[i+1] - u[i-1])*(u[i+1] - u[i-1])*sx + (3.*u[i]*u[i] - 1.)*(u[i-1] + u[i+1] - 2.0*u[i])*sx)/max + 2.6;
-        break;
-      case 2: // double obstacle
-        yy[3] = .5*.5*PetscRealPart((1. - u[i]*u[i])/maxe) + 1.6;
-        yy[4] = .5*(-(u[i-1] + u[i+1] - 2.0*u[i])*sx/max) + 2.6;
-        break;
-      case 3: // logarithmic
-        if (u[i] < -1.0 + 2.0*tol) {
-          yy[3] = .5*PetscRealPart(.5*theta*(2.0*tol*log(tol) + (1.0-u[i])*log((1-u[i])/2.0)) + .5*theta_c*(1.0-u[i]*u[i]))/maxe + 1.6;
-          yy[4] = .5*(2.0*theta*(2.0*tol-1.0)/(16.0*(tol-tol*tol)*(tol-tol*tol))*.25*(u[i+1] - u[i-1])*(u[i+1] - u[i-1])*sx + ( .25*theta/(tol-tol*tol) - theta_c)*(u[i-1] + u[i+1] - 2.0*u[i])*sx)/max + 2.6;
-        } else if (u[i] > 1.0 - 2.0*tol) {
-          yy[3] = .5*PetscRealPart(.5*theta*((1.0+u[i])*log((1.0+u[i])/2.0) + 2.0*tol*log(tol) ) + .5*theta_c*(1.0-u[i]*u[i]))/maxe + 1.6;
-          yy[4] = .5*(2.0*theta*(-2.0*tol+1.0)/(16.0*(tol-tol*tol)*(tol-tol*tol))*.25*(u[i+1] - u[i-1])*(u[i+1] - u[i-1])*sx + ( .25*theta/(tol-tol*tol) - theta_c)*(u[i-1] + u[i+1] - 2.0*u[i])*sx)/max + 2.6;
-        } else {
-          yy[3] = .5*PetscRealPart(.5*theta*((1.0+u[i])*log((1.0+u[i])/2.0) + (1.0-u[i])*log((1.0-u[i])/2.0)) + .5*theta_c*(1.0-u[i]*u[i]))/maxe + 1.6;
-          yy[4] = .5*(2.0*theta*u[i]/((1.0-u[i]*u[i])*(1.0-u[i]*u[i]))*.25*(u[i+1] - u[i-1])*(u[i+1] - u[i-1])*sx + (theta/(1.0-u[i]*u[i]) - theta_c)*(u[i-1] + u[i+1] - 2.0*u[i])*sx)/max + 2.6;
-        }
-        break;
-      }
-    }
->>>>>>> cdbf8f93
     ierr = PetscDrawLGAddPoint(lg,xx,yy);CHKERRQ(ierr);
     x   += hx;
   }
@@ -555,77 +484,49 @@
   /*
       Print the  forces as arrows on the solution
   */
-<<<<<<< HEAD
   x = hx*xs;
   cnt = xm/60;
   cnt = (!cnt) ? 1 : cnt;
 
   for (i=xs; i<xs+xm; i += cnt) {
-    y    = PetscRealPart(u[i]);
-=======
-  x = 0.;
-  /*
-   y_pm[0] : y-coordinate of the initial point for the next force in the positive direction
-   y_pm[1] : y-coordinate of the initial point for the next force in the negative direction
-   */
-
-  for (i=0; i<Mx; i += cnt) {
-    y_pm[0]    = PetscRealPart(u[i]);
-    y_pm[1]    = PetscRealPart(u[i]);
-    y          = y_pm[0];
->>>>>>> cdbf8f93
+    y  = yup = ydown = PetscRealPart(u[i]);
     c = (u[i-1] + u[i+1] - 2.0*u[i])*sx;
     r = (u[i] + u[i+2] - 2.0*u[i+1])*sx;
     l = (u[i-2] + u[i] - 2.0*u[i-1])*sx;
     len  = -.5*PetscRealPart(ctx->kappa*(l + r - 2.0*c)*sx)/max;
     ierr = PetscDrawArrow(draw,x,y,x,y+len,PETSC_DRAW_RED);CHKERRQ(ierr);
     if (ctx->cahnhillard) {
-<<<<<<< HEAD
-      len   = .5*PetscRealPart(6.*.25*u[i]*(u[i+1] - u[i-1])*(u[i+1] - u[i-1])*sx + (3.*u[i]*u[i] - 1.)*(u[i-1] + u[i+1] - 2.0*u[i])*sx)/max;
-      ierr = PetscDrawArrow(draw,x,y,x,y+len,PETSC_DRAW_BLUE);CHKERRQ(ierr);
-=======
       if (len < 0.) {
-        y_pm[1] += len;
+        ydown += len;
       } else {
-        y_pm[0] += len;
+        yup += len;
       }
       switch (ctx->energy) {
       case 1: // double well
-        len   = .5*(6.*.25*u[i]*(u[i+1] - u[i-1])*(u[i+1] - u[i-1])*sx + (3.*u[i]*u[i] - 1.)*(u[i-1] + u[i+1] - 2.0*u[i])*sx)/max;
-        cl   = len < 0. ? PETSC_DRAW_GREEN : PETSC_DRAW_BLUE;
-        y    = len < 0. ? y_pm[1] : y_pm[0];
-        ierr = PetscDrawArrow(draw,x,y,x,y+len,cl);CHKERRQ(ierr);
+        len = .5*PetscRealPart(6.*.25*u[i]*(u[i+1] - u[i-1])*(u[i+1] - u[i-1])*sx + (3.*u[i]*u[i] - 1.)*(u[i-1] + u[i+1] - 2.0*u[i])*sx)/max;
         break;
       case 2: // double obstacle
-        len   = .5*(-(u[i-1] + u[i+1] - 2.0*u[i])*sx/max);
-        cl   = len < 0. ? PETSC_DRAW_GREEN : PETSC_DRAW_BLUE;
-        y    = len < 0. ? y_pm[1] : y_pm[0];
-        ierr = PetscDrawArrow(draw,x,y,x,y+len,cl);CHKERRQ(ierr);
+        len = -.5*(u[i-1] + u[i+1] - 2.0*u[i])*sx/max;
         break;
       case 3: // logarithmic
-        len   = .5*theta_c*(-(u[i-1] + u[i+1] - 2.0*u[i])*sx/max);
-        cl   = len < 0. ? PETSC_DRAW_GREEN : PETSC_DRAW_BLUE;
-        y    = len < 0. ? y_pm[1] : y_pm[0];
-        ierr = PetscDrawArrow(draw,x,y,x,y+len,cl);CHKERRQ(ierr);
-        if (len < 0.) {
-          y_pm[1] += len;
+         len   = .5*theta_c*(-(u[i-1] + u[i+1] - 2.0*u[i])*sx/max);
+         if (len < 0.) {
+           ydown += len;
+         } else {
+           yup += len;
+        }
+        if (u[i] < -1.0 + 2.0*tol) {
+          len2 = .5*(2.0*theta*(2.0*tol-1.0)/(16.0*(tol-tol*tol)*(tol-tol*tol))*.25*(u[i+1] - u[i-1])*(u[i+1] - u[i-1])*sx + (.25*theta/(tol-tol*tol) - theta_c)*(u[i-1] + u[i+1] - 2.0*u[i])*sx)/max;
+        } else if (u[i] > 1.0 - 2.0*tol) {
+          len2 = .5*(2.0*theta*(-2.0*tol+1.0)/(16.0*(tol-tol*tol)*(tol-tol*tol))*.25*(u[i+1] - u[i-1])*(u[i+1] - u[i-1])*sx + (.25*theta/(tol-tol*tol) - theta_c)*(u[i-1] + u[i+1] - 2.0*u[i])*sx)/max;
         } else {
-          y_pm[0] += len;
+          len2 = .5*(2.0*theta*u[i]/((1.0-u[i]*u[i])*(1.0-u[i]*u[i]))*.25*(u[i+1] - u[i-1])*(u[i+1] - u[i-1])*sx + (theta/(1.0-u[i]*u[i]) - theta_c)*(u[i-1] + u[i+1] - 2.0*u[i])*sx)/max;
         }
-        /* Finally, the logarithmic component of the force */
-        if (u[i] < -1.0 + 2.0*tol) {
-          len   = .5*(2.0*theta*( 2.0*tol-1.0)/(16.0*(tol-tol*tol)*(tol-tol*tol))*.25*(u[i+1] - u[i-1])*(u[i+1] - u[i-1])*sx + (.25*theta/(tol-tol*tol))*(u[i-1] + u[i+1] - 2.0*u[i])*sx)/max;
-        } else if (u[i] > 1.0 - 2.0*tol) {
-          len   = .5*(2.0*theta*(-2.0*tol+1.0)/(16.0*(tol-tol*tol)*(tol-tol*tol))*.25*(u[i+1] - u[i-1])*(u[i+1] - u[i-1])*sx + (.25*theta/(tol-tol*tol))*(u[i-1] + u[i+1] - 2.0*u[i])*sx)/max;
-        } else {
-          len   = .5*(2.0*theta*u[i]/((1.0-u[i]*u[i])*(1.0-u[i]*u[i]))*.25*(u[i+1] - u[i-1])*(u[i+1] - u[i-1])*sx + (theta/(1.0-u[i]*u[i]))*(u[i-1] + u[i+1] - 2.0*u[i])*sx)/max;
-        }
-        cl   = len < 0. ? PETSC_DRAW_BLACK : PETSC_DRAW_PLUM;
-        y    = len < 0. ? y_pm[1] : y_pm[0];
-        ierr = PetscDrawArrow(draw,x,y,x,y+len,cl);CHKERRQ(ierr);
-        break ;
+        y2 = len < 0 ? ydown : yup;
+        ierr = PetscDrawArrow(draw,x,y2,x,y2+len2,PETSC_DRAW_PLUM);CHKERRQ(ierr);
+        break;
       }
->>>>>>> cdbf8f93
+      ierr = PetscDrawArrow(draw,x,y,x,y+len,PETSC_DRAW_BLUE);CHKERRQ(ierr);
     }
     x   += cnt*hx; 
   }
