--- conflicted
+++ resolved
@@ -115,22 +115,11 @@
      The ofill (thought of as a DOF by DOF 2d (row-oriented) array) represents the nonzero coupling between degrees
      of freedom at one point with degrees of freedom on the adjacent point to the left or right. A 1 at i,j in the
      ofill array indicates that the degree of freedom i at a point is coupled to degree of freedom j at the
-<<<<<<< HEAD
-     adjacent point. In this case ofill has only a few diagonal entries since the only spatial coupling is regular diffusion */
-  ierr = PetscMalloc(DOF*DOF*sizeof(PetscInt),&ofill);CHKERRQ(ierr);
-  ierr = PetscMemzero(ofill,DOF*DOF*sizeof(PetscInt));CHKERRQ(ierr);
-  for (He=0; He<PetscMin(NHe,5); He++) ofill[He*DOF + He] = 1;
-  ofill[NHe*DOF + NHe] = ofill[(NHe+NV)*DOF + NHe + NV] = 1;
-=======
      adjacent point. In this case ofill has only a few diagonal entries since the only spatial coupling is regular diffusion. */
   ierr = PetscMalloc1(dof*dof,&ofill);CHKERRQ(ierr);
   ierr = PetscMalloc1(dof*dof,&dfill);CHKERRQ(ierr);
   ierr = PetscMemzero(ofill,dof*dof*sizeof(PetscInt));CHKERRQ(ierr);
   ierr = PetscMemzero(dfill,dof*dof*sizeof(PetscInt));CHKERRQ(ierr);
-
-  for (He=0; He<PetscMin(N,5); He++) ofill[He*dof + He] = 1;
-  ofill[N*dof + N] = ofill[2*N*dof + 2*N] = 1;
->>>>>>> cf1bcbd7
 
   /*
     dfil (thought of as a DOF by DOF 2d (row-oriented) array) repesents the nonzero coupling between degrees of
@@ -1279,19 +1268,15 @@
   if (!flg) PetscFunctionReturn(0);
 
   ierr = TSGetDM(ts,&da);CHKERRQ(ierr);
-<<<<<<< HEAD
   ierr = PetscNew(MyMonitorCtx,&ctx);CHKERRQ(ierr);
-=======
   ierr = PetscNew(&ctx);CHKERRQ(ierr);
   ierr = PetscViewerDrawOpen(PetscObjectComm((PetscObject)da),NULL,"",PETSC_DECIDE,PETSC_DECIDE,600,400,&ctx->viewer);CHKERRQ(ierr);
->>>>>>> cf1bcbd7
 
   /* setup visualization for He */
   ierr = PetscViewerDrawOpen(PetscObjectComm((PetscObject)da),NULL,"",PETSC_DECIDE,PETSC_DECIDE,600,400,&ctx->Heviewer);CHKERRQ(ierr);
   ierr = DMDAGetCorners(da,&xs,NULL,NULL,&xm,NULL,NULL);CHKERRQ(ierr);
   ierr = DMDAGetInfo(da,PETSC_IGNORE,&M,PETSC_IGNORE,PETSC_IGNORE,PETSC_IGNORE,PETSC_IGNORE,PETSC_IGNORE,PETSC_IGNORE,PETSC_IGNORE,PETSC_IGNORE,PETSC_IGNORE,PETSC_IGNORE,PETSC_IGNORE);CHKERRQ(ierr);
   ierr = DMDAGetOwnershipRanges(da,&lx,NULL,NULL);CHKERRQ(ierr);
-<<<<<<< HEAD
   ierr = DMDACreate2d(PetscObjectComm((PetscObject)da),DMDA_BOUNDARY_NONE,DMDA_BOUNDARY_NONE,DMDA_STENCIL_STAR,M,NHe,PETSC_DETERMINE,1,1,1,lx,NULL,&ctx->Heda);CHKERRQ(ierr);
   ierr = DMDASetFieldName(ctx->Heda,0,"He");CHKERRQ(ierr);
   ierr = DMDASetCoordinateName(ctx->Heda,0,"X coordinate direction");CHKERRQ(ierr);
@@ -1299,17 +1284,6 @@
   ierr = DMDASetCoordinateName(ctx->Heda,1,ycoor);CHKERRQ(ierr);
   ierr = DMCreateGlobalVector(ctx->Heda,&ctx->He);CHKERRQ(ierr);
   ierr = PetscMalloc(NHe*xm*sizeof(PetscInt),&idx);CHKERRQ(ierr);
-=======
-  ierr = DMDACreate2d(PetscObjectComm((PetscObject)da),DMDA_BOUNDARY_NONE,DMDA_BOUNDARY_NONE,DMDA_STENCIL_STAR,M,N,PETSC_DETERMINE,1,2,1,lx,NULL,&ctx->da);CHKERRQ(ierr);
-  ierr = DMDASetFieldName(ctx->da,0,"He");CHKERRQ(ierr);
-  ierr = DMDASetFieldName(ctx->da,1,"V");CHKERRQ(ierr);
-  ierr = DMDASetCoordinateName(ctx->da,0,"X coordinate direction");CHKERRQ(ierr);
-  ierr = PetscSNPrintf(ycoor,32,"%D ... Cluster size ... 1",N);CHKERRQ(ierr);
-  ierr = DMDASetCoordinateName(ctx->da,1,ycoor);CHKERRQ(ierr);
-
-  ierr = DMCreateGlobalVector(ctx->da,&ctx->He);CHKERRQ(ierr);
-  ierr = PetscMalloc1(2*N*xm,&idx);CHKERRQ(ierr);
->>>>>>> cf1bcbd7
   cnt  = 0;
   for (xj=0; xj<NHe; xj++) {
     for (xi=xs; xi<xs+xm; xi++) {
@@ -1335,6 +1309,8 @@
   ierr = DMDASetCoordinateName(ctx->Vda,1,ycoor);CHKERRQ(ierr);
   ierr = DMCreateGlobalVector(ctx->Vda,&ctx->V);CHKERRQ(ierr);
   ierr = PetscMalloc(NV*xm*sizeof(PetscInt),&idx);CHKERRQ(ierr);
+  ierr = DMCreateGlobalVector(ctx->da,&ctx->He);CHKERRQ(ierr);
+  ierr = PetscMalloc1(2*N*xm,&idx);CHKERRQ(ierr);
   cnt  = 0;
   for (xj=0; xj<NV; xj++) {
     for (xi=xs; xi<xs+xm; xi++) {
