static char help[] = "Demonstrates adjoint sensitivity analysis for Reaction-Diffusion Equations.\n";

/*
  See ex5.c for details on the equation.
  This code demonestrates the TSAdjoint interface to a system of time-dependent partial differential equations.
  It computes the sensitivity of a component in the final solution, which locates in the center of the 2D domain, w.r.t. the initial conditions.
  The user does not need to provide any additional functions. The required functions in the original simultion are resued in the adjoint run.

  Runtime options:
    -forardonly   - run the forward simulation without adjoint
    -implicitform - provide IFunction and IJacobian to TS, if not set, RHSFunction and RHSJacobian will be used
    -aijpc        - set the preconditioner matrix to be aij (the Jacobian matrix can be of a different type such as ELL)
 */
#include <petscsys.h>
#include <petscdm.h>
#include <petscdmda.h>
#include <petscts.h>

typedef struct {
  PetscScalar u,v;
} Field;

typedef struct {
  PetscReal D1,D2,gamma,kappa;
  PetscBool aijpc;
} AppCtx;

/*
   User-defined routines
*/
extern PetscErrorCode RHSFunction(TS,PetscReal,Vec,Vec,void*),InitialConditions(DM,Vec);
extern PetscErrorCode RHSJacobian(TS,PetscReal,Vec,Mat,Mat,void*);

extern PetscErrorCode IFunction(TS,PetscReal,Vec,Vec,Vec,void*);
extern PetscErrorCode IJacobian(TS,PetscReal,Vec,Vec,PetscReal,Mat,Mat,void*);

PetscErrorCode InitializeLambda(DM da,Vec lambda,PetscReal x,PetscReal y)
{
   PetscInt i,j,Mx,My,xs,ys,xm,ym;
   PetscErrorCode ierr;
   Field **l;
   PetscFunctionBegin;

   ierr = DMDAGetInfo(da,PETSC_IGNORE,&Mx,&My,PETSC_IGNORE,PETSC_IGNORE,PETSC_IGNORE,PETSC_IGNORE,PETSC_IGNORE,PETSC_IGNORE,PETSC_IGNORE,PETSC_IGNORE,PETSC_IGNORE,PETSC_IGNORE);CHKERRQ(ierr);
   /* locate the global i index for x and j index for y */
   i = (PetscInt)(x*(Mx-1));
   j = (PetscInt)(y*(My-1));
   ierr = DMDAGetCorners(da,&xs,&ys,NULL,&xm,&ym,NULL);CHKERRQ(ierr);

   if (xs <= i && i < xs+xm && ys <= j && j < ys+ym) {
     /* the i,j vertex is on this process */
     ierr = DMDAVecGetArray(da,lambda,&l);CHKERRQ(ierr);
     l[j][i].u = 1.0;
     l[j][i].v = 1.0;
     ierr = DMDAVecRestoreArray(da,lambda,&l);CHKERRQ(ierr);
   }
   PetscFunctionReturn(0);
}

int main(int argc,char **argv)
{
  TS             ts;                  /* ODE integrator */
  Vec            x;                   /* solution */
  PetscErrorCode ierr;
  DM             da;
  AppCtx         appctx;
  Vec            lambda[1];
  PetscScalar    *x_ptr;
  PetscBool      forwardonly=PETSC_FALSE,implicitform=PETSC_TRUE;

  ierr = PetscInitialize(&argc,&argv,(char*)0,help);if (ierr) return ierr;
  ierr = PetscOptionsGetBool(NULL,NULL,"-forwardonly",&forwardonly,NULL);CHKERRQ(ierr);
  ierr = PetscOptionsGetBool(NULL,NULL,"-implicitform",&implicitform,NULL);CHKERRQ(ierr);
  appctx.aijpc = PETSC_FALSE;
  ierr = PetscOptionsGetBool(NULL,NULL,"-aijpc",&appctx.aijpc,NULL);CHKERRQ(ierr);

  appctx.D1    = 8.0e-5;
  appctx.D2    = 4.0e-5;
  appctx.gamma = .024;
  appctx.kappa = .06;

  /* - - - - - - - - - - - - - - - - - - - - - - - - - - - - - - - - - - -
     Create distributed array (DMDA) to manage parallel grid and vectors
  - - - - - - - - - - - - - - - - - - - - - - - - - - - - - - - - - - - */
  ierr = DMDACreate2d(PETSC_COMM_WORLD,DM_BOUNDARY_PERIODIC,DM_BOUNDARY_PERIODIC,DMDA_STENCIL_STAR,64,64,PETSC_DECIDE,PETSC_DECIDE,2,1,NULL,NULL,&da);CHKERRQ(ierr);
  ierr = DMSetFromOptions(da);CHKERRQ(ierr);
  ierr = DMSetUp(da);CHKERRQ(ierr);
  ierr = DMDASetFieldName(da,0,"u");CHKERRQ(ierr);
  ierr = DMDASetFieldName(da,1,"v");CHKERRQ(ierr);

  /*  - - - - - - - - - - - - - - - - - - - - - - - - - - - - - - - - - - -
     Extract global vectors from DMDA; then duplicate for remaining
     vectors that are the same types
   - - - - - - - - - - - - - - - - - - - - - - - - - - - - - - - - - - - */
  ierr = DMCreateGlobalVector(da,&x);CHKERRQ(ierr);

  /* - - - - - - - - - - - - - - - - - - - - - - - - - - - - - - - - - -
     Create timestepping solver context
     - - - - - - - - - - - - - - - - - - - - - - - - - - - - - - - - - - */
  ierr = TSCreate(PETSC_COMM_WORLD,&ts);CHKERRQ(ierr);
  ierr = TSSetType(ts,TSCN);CHKERRQ(ierr);
  ierr = TSSetDM(ts,da);CHKERRQ(ierr);
  ierr = TSSetProblemType(ts,TS_NONLINEAR);CHKERRQ(ierr);
  if (!implicitform) {
    ierr = TSSetRHSFunction(ts,NULL,RHSFunction,&appctx);CHKERRQ(ierr);
    ierr = TSSetRHSJacobian(ts,NULL,NULL,RHSJacobian,&appctx);CHKERRQ(ierr);
  } else {
    ierr = TSSetIFunction(ts,NULL,IFunction,&appctx);CHKERRQ(ierr);
    if (appctx.aijpc) {
      Mat                    A,B;

<<<<<<< HEAD
      ierr = DMSetMatType(da,MATELL);CHKERRQ(ierr);
=======
      ierr = DMSetMatType(da,MATSELL);CHKERRQ(ierr);
>>>>>>> c3f6d4ef
      ierr = DMCreateMatrix(da,&A);CHKERRQ(ierr);
      ierr = MatConvert(A,MATAIJ,MAT_INITIAL_MATRIX,&B);CHKERRQ(ierr);
      /* FIXME do we need to change viewer to display matrix in natural ordering as DMCreateMatrix_DA does? */
      ierr = TSSetIJacobian(ts,A,B,IJacobian,&appctx);CHKERRQ(ierr);
      ierr = MatDestroy(&A);CHKERRQ(ierr);
      ierr = MatDestroy(&B);CHKERRQ(ierr);
    } else {
      ierr = TSSetIJacobian(ts,NULL,NULL,IJacobian,&appctx);CHKERRQ(ierr);
    }
  }

  /* - - - - - - - - - - - - - - - - - - - - - - - - - - - - - - - - - -
     Set initial conditions
   - - - - - - - - - - - - - - - - - - - - - - - - - - - - - - - - - - - */
  ierr = InitialConditions(da,x);CHKERRQ(ierr);
  ierr = TSSetSolution(ts,x);CHKERRQ(ierr);

  /*
    Have the TS save its trajectory so that TSAdjointSolve() may be used
  */
  if (!forwardonly) { ierr = TSSetSaveTrajectory(ts);CHKERRQ(ierr); }

  /* - - - - - - - - - - - - - - - - - - - - - - - - - - - - - - - - - -
     Set solver options
   - - - - - - - - - - - - - - - - - - - - - - - - - - - - - - - - - - - */
  ierr = TSSetMaxTime(ts,200.0);CHKERRQ(ierr);
  ierr = TSSetTimeStep(ts,0.5);CHKERRQ(ierr);
  ierr = TSSetExactFinalTime(ts,TS_EXACTFINALTIME_STEPOVER);CHKERRQ(ierr);
  ierr = TSSetFromOptions(ts);CHKERRQ(ierr);

  /* - - - - - - - - - - - - - - - - - - - - - - - - - - - - - - - - - -
     Solve ODE system
     - - - - - - - - - - - - - - - - - - - - - - - - - - - - - - - - - - */
  ierr = TSSolve(ts,x);CHKERRQ(ierr);
  if (!forwardonly) {
    /* - - - - - - - - - - - - - - - - - - - - - - - - - - - - - - - - - -
       Start the Adjoint model
       - - - - - - - - - - - - - - - - - - - - - - - - - - - - - - - - - - */
    ierr = VecDuplicate(x,&lambda[0]);CHKERRQ(ierr);
    /*   Reset initial conditions for the adjoint integration */
    ierr = VecGetArray(lambda[0],&x_ptr);CHKERRQ(ierr);
    ierr = InitializeLambda(da,lambda[0],0.5,0.5);CHKERRQ(ierr);
    ierr = TSSetCostGradients(ts,1,lambda,NULL);CHKERRQ(ierr);
    ierr = TSAdjointSolve(ts);CHKERRQ(ierr);
    ierr = VecDestroy(&lambda[0]);CHKERRQ(ierr);
  }
  /* - - - - - - - - - - - - - - - - - - - - - - - - - - - - - - - - - -
     Free work space.  All PETSc objects should be destroyed when they
     are no longer needed.
   - - - - - - - - - - - - - - - - - - - - - - - - - - - - - - - - - - - */
  ierr = VecDestroy(&x);CHKERRQ(ierr);
  ierr = TSDestroy(&ts);CHKERRQ(ierr);
  ierr = DMDestroy(&da);CHKERRQ(ierr);
  ierr = PetscFinalize();
  return ierr;
}

/* ------------------------------------------------------------------- */
/*
   RHSFunction - Evaluates nonlinear function, F(x).

   Input Parameters:
.  ts - the TS context
.  X - input vector
.  ptr - optional user-defined context, as set by TSSetRHSFunction()

   Output Parameter:
.  F - function vector
 */
PetscErrorCode RHSFunction(TS ts,PetscReal ftime,Vec U,Vec F,void *ptr)
{
  AppCtx         *appctx = (AppCtx*)ptr;
  DM             da;
  PetscErrorCode ierr;
  PetscInt       i,j,Mx,My,xs,ys,xm,ym;
  PetscReal      hx,hy,sx,sy;
  PetscScalar    uc,uxx,uyy,vc,vxx,vyy;
  Field          **u,**f;
  Vec            localU;

  PetscFunctionBegin;
  ierr = TSGetDM(ts,&da);CHKERRQ(ierr);
  ierr = DMGetLocalVector(da,&localU);CHKERRQ(ierr);
  ierr = DMDAGetInfo(da,PETSC_IGNORE,&Mx,&My,PETSC_IGNORE,PETSC_IGNORE,PETSC_IGNORE,PETSC_IGNORE,PETSC_IGNORE,PETSC_IGNORE,PETSC_IGNORE,PETSC_IGNORE,PETSC_IGNORE,PETSC_IGNORE);CHKERRQ(ierr);
  hx = 2.50/(PetscReal)Mx; sx = 1.0/(hx*hx);
  hy = 2.50/(PetscReal)My; sy = 1.0/(hy*hy);

  /*
     Scatter ghost points to local vector,using the 2-step process
        DMGlobalToLocalBegin(),DMGlobalToLocalEnd().
     By placing code between these two statements, computations can be
     done while messages are in transition.
  */
  ierr = DMGlobalToLocalBegin(da,U,INSERT_VALUES,localU);CHKERRQ(ierr);
  ierr = DMGlobalToLocalEnd(da,U,INSERT_VALUES,localU);CHKERRQ(ierr);

  /*
     Get pointers to vector data
  */
  ierr = DMDAVecGetArrayRead(da,localU,&u);CHKERRQ(ierr);
  ierr = DMDAVecGetArray(da,F,&f);CHKERRQ(ierr);

  /*
     Get local grid boundaries
  */
  ierr = DMDAGetCorners(da,&xs,&ys,NULL,&xm,&ym,NULL);CHKERRQ(ierr);

  /*
     Compute function over the locally owned part of the grid
  */
  for (j=ys; j<ys+ym; j++) {
    for (i=xs; i<xs+xm; i++) {
      uc        = u[j][i].u;
      uxx       = (-2.0*uc + u[j][i-1].u + u[j][i+1].u)*sx;
      uyy       = (-2.0*uc + u[j-1][i].u + u[j+1][i].u)*sy;
      vc        = u[j][i].v;
      vxx       = (-2.0*vc + u[j][i-1].v + u[j][i+1].v)*sx;
      vyy       = (-2.0*vc + u[j-1][i].v + u[j+1][i].v)*sy;
      f[j][i].u = appctx->D1*(uxx + uyy) - uc*vc*vc + appctx->gamma*(1.0 - uc);
      f[j][i].v = appctx->D2*(vxx + vyy) + uc*vc*vc - (appctx->gamma + appctx->kappa)*vc;
    }
  }
  ierr = PetscLogFlops(16*xm*ym);CHKERRQ(ierr);

  /*
     Restore vectors
  */
  ierr = DMDAVecRestoreArrayRead(da,localU,&u);CHKERRQ(ierr);
  ierr = DMDAVecRestoreArray(da,F,&f);CHKERRQ(ierr);
  ierr = DMRestoreLocalVector(da,&localU);CHKERRQ(ierr);
  PetscFunctionReturn(0);
}

/* ------------------------------------------------------------------- */
PetscErrorCode InitialConditions(DM da,Vec U)
{
  PetscErrorCode ierr;
  PetscInt       i,j,xs,ys,xm,ym,Mx,My;
  Field          **u;
  PetscReal      hx,hy,x,y;

  PetscFunctionBegin;
  ierr = DMDAGetInfo(da,PETSC_IGNORE,&Mx,&My,PETSC_IGNORE,PETSC_IGNORE,PETSC_IGNORE,PETSC_IGNORE,PETSC_IGNORE,PETSC_IGNORE,PETSC_IGNORE,PETSC_IGNORE,PETSC_IGNORE,PETSC_IGNORE);CHKERRQ(ierr);

  hx = 2.5/(PetscReal)Mx;
  hy = 2.5/(PetscReal)My;

  /*
     Get pointers to vector data
  */
  ierr = DMDAVecGetArray(da,U,&u);CHKERRQ(ierr);

  /*
     Get local grid boundaries
  */
  ierr = DMDAGetCorners(da,&xs,&ys,NULL,&xm,&ym,NULL);CHKERRQ(ierr);

  /*
     Compute function over the locally owned part of the grid
  */
  for (j=ys; j<ys+ym; j++) {
    y = j*hy;
    for (i=xs; i<xs+xm; i++) {
      x = i*hx;
      if ((1.0 <= x) && (x <= 1.5) && (1.0 <= y) && (y <= 1.5)) u[j][i].v = .25*PetscPowReal(PetscSinReal(4.0*PETSC_PI*x),2.0)*PetscPowReal(PetscSinReal(4.0*PETSC_PI*y),2.0);
      else u[j][i].v = 0.0;

      u[j][i].u = 1.0 - 2.0*u[j][i].v;
    }
  }

  /*
     Restore vectors
  */
  ierr = DMDAVecRestoreArray(da,U,&u);CHKERRQ(ierr);
  PetscFunctionReturn(0);
}

PetscErrorCode RHSJacobian(TS ts,PetscReal t,Vec U,Mat A,Mat BB,void *ctx)
{
  AppCtx         *appctx = (AppCtx*)ctx;     /* user-defined application context */
  DM             da;
  PetscErrorCode ierr;
  PetscInt       i,j,Mx,My,xs,ys,xm,ym;
  PetscReal      hx,hy,sx,sy;
  PetscScalar    uc,vc;
  Field          **u;
  Vec            localU;
  MatStencil     stencil[6],rowstencil;
  PetscScalar    entries[6];

  PetscFunctionBegin;
  ierr = TSGetDM(ts,&da);CHKERRQ(ierr);
  ierr = DMGetLocalVector(da,&localU);CHKERRQ(ierr);
  ierr = DMDAGetInfo(da,PETSC_IGNORE,&Mx,&My,PETSC_IGNORE,PETSC_IGNORE,PETSC_IGNORE,PETSC_IGNORE,PETSC_IGNORE,PETSC_IGNORE,PETSC_IGNORE,PETSC_IGNORE,PETSC_IGNORE,PETSC_IGNORE);CHKERRQ(ierr);

  hx = 2.50/(PetscReal)Mx; sx = 1.0/(hx*hx);
  hy = 2.50/(PetscReal)My; sy = 1.0/(hy*hy);

  /*
     Scatter ghost points to local vector,using the 2-step process
        DMGlobalToLocalBegin(),DMGlobalToLocalEnd().
     By placing code between these two statements, computations can be
     done while messages are in transition.
  */
  ierr = DMGlobalToLocalBegin(da,U,INSERT_VALUES,localU);CHKERRQ(ierr);
  ierr = DMGlobalToLocalEnd(da,U,INSERT_VALUES,localU);CHKERRQ(ierr);

  /*
     Get pointers to vector data
  */
  ierr = DMDAVecGetArrayRead(da,localU,&u);CHKERRQ(ierr);

  /*
     Get local grid boundaries
  */
  ierr = DMDAGetCorners(da,&xs,&ys,NULL,&xm,&ym,NULL);CHKERRQ(ierr);

  stencil[0].k = 0;
  stencil[1].k = 0;
  stencil[2].k = 0;
  stencil[3].k = 0;
  stencil[4].k = 0;
  stencil[5].k = 0;
  rowstencil.k = 0;
  /*
     Compute function over the locally owned part of the grid
  */
  for (j=ys; j<ys+ym; j++) {

    stencil[0].j = j-1;
    stencil[1].j = j+1;
    stencil[2].j = j;
    stencil[3].j = j;
    stencil[4].j = j;
    stencil[5].j = j;
    rowstencil.k = 0; rowstencil.j = j;
    for (i=xs; i<xs+xm; i++) {
      uc = u[j][i].u;
      vc = u[j][i].v;

      /*      uxx       = (-2.0*uc + u[j][i-1].u + u[j][i+1].u)*sx;
      uyy       = (-2.0*uc + u[j-1][i].u + u[j+1][i].u)*sy;

      vxx       = (-2.0*vc + u[j][i-1].v + u[j][i+1].v)*sx;
      vyy       = (-2.0*vc + u[j-1][i].v + u[j+1][i].v)*sy;
       f[j][i].u = appctx->D1*(uxx + uyy) - uc*vc*vc + appctx->gamma*(1.0 - uc);*/

      stencil[0].i = i; stencil[0].c = 0; entries[0] = appctx->D1*sy;
      stencil[1].i = i; stencil[1].c = 0; entries[1] = appctx->D1*sy;
      stencil[2].i = i-1; stencil[2].c = 0; entries[2] = appctx->D1*sx;
      stencil[3].i = i+1; stencil[3].c = 0; entries[3] = appctx->D1*sx;
      stencil[4].i = i; stencil[4].c = 0; entries[4] = -2.0*appctx->D1*(sx + sy) - vc*vc - appctx->gamma;
      stencil[5].i = i; stencil[5].c = 1; entries[5] = -2.0*uc*vc;
      rowstencil.i = i; rowstencil.c = 0;

      ierr = MatSetValuesStencil(A,1,&rowstencil,6,stencil,entries,INSERT_VALUES);CHKERRQ(ierr);
      if (appctx->aijpc) {
        ierr = MatSetValuesStencil(BB,1,&rowstencil,6,stencil,entries,INSERT_VALUES);CHKERRQ(ierr);
      }
      stencil[0].c = 1; entries[0] = appctx->D2*sy;
      stencil[1].c = 1; entries[1] = appctx->D2*sy;
      stencil[2].c = 1; entries[2] = appctx->D2*sx;
      stencil[3].c = 1; entries[3] = appctx->D2*sx;
      stencil[4].c = 1; entries[4] = -2.0*appctx->D2*(sx + sy) + 2.0*uc*vc - appctx->gamma - appctx->kappa;
      stencil[5].c = 0; entries[5] = vc*vc;
      rowstencil.c = 1;

      ierr = MatSetValuesStencil(A,1,&rowstencil,6,stencil,entries,INSERT_VALUES);CHKERRQ(ierr);
      if (appctx->aijpc) {
        ierr = MatSetValuesStencil(BB,1,&rowstencil,6,stencil,entries,INSERT_VALUES);CHKERRQ(ierr);
      }
      /* f[j][i].v = appctx->D2*(vxx + vyy) + uc*vc*vc - (appctx->gamma + appctx->kappa)*vc; */
    }
  }

  /*
     Restore vectors
  */
  ierr = PetscLogFlops(19*xm*ym);CHKERRQ(ierr);
  ierr = DMDAVecRestoreArrayRead(da,localU,&u);CHKERRQ(ierr);
  ierr = DMRestoreLocalVector(da,&localU);CHKERRQ(ierr);
  ierr = MatAssemblyBegin(A,MAT_FINAL_ASSEMBLY);CHKERRQ(ierr);
  ierr = MatAssemblyEnd(A,MAT_FINAL_ASSEMBLY);CHKERRQ(ierr);
  ierr = MatSetOption(A,MAT_NEW_NONZERO_LOCATION_ERR,PETSC_TRUE);CHKERRQ(ierr);
  if (appctx->aijpc) {
    ierr = MatAssemblyBegin(BB,MAT_FINAL_ASSEMBLY);CHKERRQ(ierr);
    ierr = MatAssemblyEnd(BB,MAT_FINAL_ASSEMBLY);CHKERRQ(ierr);
    ierr = MatSetOption(BB,MAT_NEW_NONZERO_LOCATION_ERR,PETSC_TRUE);CHKERRQ(ierr);
  }

  PetscFunctionReturn(0);
}

/*
   IFunction - Evaluates implicit nonlinear function, xdot - F(x).

   Input Parameters:
.  ts - the TS context
.  U - input vector
.  Udot - input vector
.  ptr - optional user-defined context, as set by TSSetRHSFunction()

   Output Parameter:
.  F - function vector
 */
PetscErrorCode IFunction(TS ts,PetscReal ftime,Vec U,Vec Udot,Vec F,void *ptr)
{
  AppCtx         *appctx = (AppCtx*)ptr;
  DM             da;
  PetscErrorCode ierr;
  PetscInt       i,j,Mx,My,xs,ys,xm,ym;
  PetscReal      hx,hy,sx,sy;
  PetscScalar    uc,uxx,uyy,vc,vxx,vyy;
  Field          **u,**f,**udot;
  Vec            localU;

  PetscFunctionBegin;
  ierr = TSGetDM(ts,&da);CHKERRQ(ierr);
  ierr = DMGetLocalVector(da,&localU);CHKERRQ(ierr);
  ierr = DMDAGetInfo(da,PETSC_IGNORE,&Mx,&My,PETSC_IGNORE,PETSC_IGNORE,PETSC_IGNORE,PETSC_IGNORE,PETSC_IGNORE,PETSC_IGNORE,PETSC_IGNORE,PETSC_IGNORE,PETSC_IGNORE,PETSC_IGNORE);CHKERRQ(ierr);
  hx = 2.50/(PetscReal)Mx; sx = 1.0/(hx*hx);
  hy = 2.50/(PetscReal)My; sy = 1.0/(hy*hy);

  /*
     Scatter ghost points to local vector,using the 2-step process
        DMGlobalToLocalBegin(),DMGlobalToLocalEnd().
     By placing code between these two statements, computations can be
     done while messages are in transition.
  */
  ierr = DMGlobalToLocalBegin(da,U,INSERT_VALUES,localU);CHKERRQ(ierr);
  ierr = DMGlobalToLocalEnd(da,U,INSERT_VALUES,localU);CHKERRQ(ierr);

  /*
     Get pointers to vector data
  */
  ierr = DMDAVecGetArrayRead(da,localU,&u);CHKERRQ(ierr);
  ierr = DMDAVecGetArray(da,F,&f);CHKERRQ(ierr);
  ierr = DMDAVecGetArrayRead(da,Udot,&udot);CHKERRQ(ierr);

  /*
     Get local grid boundaries
  */
  ierr = DMDAGetCorners(da,&xs,&ys,NULL,&xm,&ym,NULL);CHKERRQ(ierr);

  /*
     Compute function over the locally owned part of the grid
  */
  for (j=ys; j<ys+ym; j++) {
    for (i=xs; i<xs+xm; i++) {
      uc        = u[j][i].u;
      uxx       = (-2.0*uc + u[j][i-1].u + u[j][i+1].u)*sx;
      uyy       = (-2.0*uc + u[j-1][i].u + u[j+1][i].u)*sy;
      vc        = u[j][i].v;
      vxx       = (-2.0*vc + u[j][i-1].v + u[j][i+1].v)*sx;
      vyy       = (-2.0*vc + u[j-1][i].v + u[j+1][i].v)*sy;
      f[j][i].u = udot[j][i].u - ( appctx->D1*(uxx + uyy) - uc*vc*vc + appctx->gamma*(1.0 - uc) );
      f[j][i].v = udot[j][i].v - ( appctx->D2*(vxx + vyy) + uc*vc*vc - (appctx->gamma + appctx->kappa)*vc );
    }
  }
  ierr = PetscLogFlops(16*xm*ym);CHKERRQ(ierr);

  /*
     Restore vectors
  */
  ierr = DMDAVecRestoreArrayRead(da,localU,&u);CHKERRQ(ierr);
  ierr = DMDAVecRestoreArray(da,F,&f);CHKERRQ(ierr);
  ierr = DMDAVecRestoreArrayRead(da,Udot,&udot);CHKERRQ(ierr);
  ierr = DMRestoreLocalVector(da,&localU);CHKERRQ(ierr);
  PetscFunctionReturn(0);
}

PetscErrorCode IJacobian(TS ts,PetscReal t,Vec U,Vec Udot,PetscReal a,Mat A,Mat BB,void *ctx)
{
  AppCtx         *appctx = (AppCtx*)ctx;     /* user-defined application context */
  DM             da;
  PetscErrorCode ierr;
  PetscInt       i,j,Mx,My,xs,ys,xm,ym;
  PetscReal      hx,hy,sx,sy;
  PetscScalar    uc,vc;
  Field          **u;
  Vec            localU;
  MatStencil     stencil[6],rowstencil;
  PetscScalar    entries[6];

  PetscFunctionBegin;
  ierr = TSGetDM(ts,&da);CHKERRQ(ierr);
  ierr = DMGetLocalVector(da,&localU);CHKERRQ(ierr);
  ierr = DMDAGetInfo(da,PETSC_IGNORE,&Mx,&My,PETSC_IGNORE,PETSC_IGNORE,PETSC_IGNORE,PETSC_IGNORE,PETSC_IGNORE,PETSC_IGNORE,PETSC_IGNORE,PETSC_IGNORE,PETSC_IGNORE,PETSC_IGNORE);CHKERRQ(ierr);

  hx = 2.50/(PetscReal)Mx; sx = 1.0/(hx*hx);
  hy = 2.50/(PetscReal)My; sy = 1.0/(hy*hy);

  /*
     Scatter ghost points to local vector,using the 2-step process
        DMGlobalToLocalBegin(),DMGlobalToLocalEnd().
     By placing code between these two statements, computations can be
     done while messages are in transition.
  */
  ierr = DMGlobalToLocalBegin(da,U,INSERT_VALUES,localU);CHKERRQ(ierr);
  ierr = DMGlobalToLocalEnd(da,U,INSERT_VALUES,localU);CHKERRQ(ierr);

  /*
     Get pointers to vector data
  */
  ierr = DMDAVecGetArrayRead(da,localU,&u);CHKERRQ(ierr);

  /*
     Get local grid boundaries
  */
  ierr = DMDAGetCorners(da,&xs,&ys,NULL,&xm,&ym,NULL);CHKERRQ(ierr);

  stencil[0].k = 0;
  stencil[1].k = 0;
  stencil[2].k = 0;
  stencil[3].k = 0;
  stencil[4].k = 0;
  stencil[5].k = 0;
  rowstencil.k = 0;
  /*
     Compute function over the locally owned part of the grid
  */
  for (j=ys; j<ys+ym; j++) {

    stencil[0].j = j-1;
    stencil[1].j = j+1;
    stencil[2].j = j;
    stencil[3].j = j;
    stencil[4].j = j;
    stencil[5].j = j;
    rowstencil.k = 0; rowstencil.j = j;
    for (i=xs; i<xs+xm; i++) {
      uc = u[j][i].u;
      vc = u[j][i].v;

      /*      uxx       = (-2.0*uc + u[j][i-1].u + u[j][i+1].u)*sx;
      uyy       = (-2.0*uc + u[j-1][i].u + u[j+1][i].u)*sy;

      vxx       = (-2.0*vc + u[j][i-1].v + u[j][i+1].v)*sx;
      vyy       = (-2.0*vc + u[j-1][i].v + u[j+1][i].v)*sy;
       f[j][i].u = appctx->D1*(uxx + uyy) - uc*vc*vc + appctx->gamma*(1.0 - uc);*/

      stencil[0].i = i; stencil[0].c = 0; entries[0] = -appctx->D1*sy;
      stencil[1].i = i; stencil[1].c = 0; entries[1] = -appctx->D1*sy;
      stencil[2].i = i-1; stencil[2].c = 0; entries[2] = -appctx->D1*sx;
      stencil[3].i = i+1; stencil[3].c = 0; entries[3] = -appctx->D1*sx;
      stencil[4].i = i; stencil[4].c = 0; entries[4] = 2.0*appctx->D1*(sx + sy) + vc*vc + appctx->gamma + a;
      stencil[5].i = i; stencil[5].c = 1; entries[5] = 2.0*uc*vc;
      rowstencil.i = i; rowstencil.c = 0;

      ierr = MatSetValuesStencil(A,1,&rowstencil,6,stencil,entries,INSERT_VALUES);CHKERRQ(ierr);
      if (appctx->aijpc) {
        ierr = MatSetValuesStencil(BB,1,&rowstencil,6,stencil,entries,INSERT_VALUES);CHKERRQ(ierr);
      }
      stencil[0].c = 1; entries[0] = -appctx->D2*sy;
      stencil[1].c = 1; entries[1] = -appctx->D2*sy;
      stencil[2].c = 1; entries[2] = -appctx->D2*sx;
      stencil[3].c = 1; entries[3] = -appctx->D2*sx;
      stencil[4].c = 1; entries[4] = 2.0*appctx->D2*(sx + sy) - 2.0*uc*vc + appctx->gamma + appctx->kappa + a;
      stencil[5].c = 0; entries[5] = -vc*vc;
      rowstencil.c = 1;

      ierr = MatSetValuesStencil(A,1,&rowstencil,6,stencil,entries,INSERT_VALUES);CHKERRQ(ierr);
      if (appctx->aijpc) {
        ierr = MatSetValuesStencil(BB,1,&rowstencil,6,stencil,entries,INSERT_VALUES);CHKERRQ(ierr);
      }
      /* f[j][i].v = appctx->D2*(vxx + vyy) + uc*vc*vc - (appctx->gamma + appctx->kappa)*vc; */
    }
  }

  /*
     Restore vectors
  */
  ierr = PetscLogFlops(19*xm*ym);CHKERRQ(ierr);
  ierr = DMDAVecRestoreArrayRead(da,localU,&u);CHKERRQ(ierr);
  ierr = DMRestoreLocalVector(da,&localU);CHKERRQ(ierr);
  ierr = MatAssemblyBegin(A,MAT_FINAL_ASSEMBLY);CHKERRQ(ierr);
  ierr = MatAssemblyEnd(A,MAT_FINAL_ASSEMBLY);CHKERRQ(ierr);
  ierr = MatSetOption(A,MAT_NEW_NONZERO_LOCATION_ERR,PETSC_TRUE);CHKERRQ(ierr);
  if (appctx->aijpc) {
    ierr = MatAssemblyBegin(BB,MAT_FINAL_ASSEMBLY);CHKERRQ(ierr);
    ierr = MatAssemblyEnd(BB,MAT_FINAL_ASSEMBLY);CHKERRQ(ierr);
    ierr = MatSetOption(BB,MAT_NEW_NONZERO_LOCATION_ERR,PETSC_TRUE);CHKERRQ(ierr);
  }
  PetscFunctionReturn(0);
}<|MERGE_RESOLUTION|>--- conflicted
+++ resolved
@@ -109,11 +109,7 @@
     if (appctx.aijpc) {
       Mat                    A,B;
 
-<<<<<<< HEAD
-      ierr = DMSetMatType(da,MATELL);CHKERRQ(ierr);
-=======
       ierr = DMSetMatType(da,MATSELL);CHKERRQ(ierr);
->>>>>>> c3f6d4ef
       ierr = DMCreateMatrix(da,&A);CHKERRQ(ierr);
       ierr = MatConvert(A,MATAIJ,MAT_INITIAL_MATRIX,&B);CHKERRQ(ierr);
       /* FIXME do we need to change viewer to display matrix in natural ordering as DMCreateMatrix_DA does? */
