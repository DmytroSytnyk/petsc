--- conflicted
+++ resolved
@@ -1083,13 +1083,8 @@
   ierr = TSSetInitialTimeStep(ts, 0.0, 0.01);CHKERRQ(ierr);
   ierr = TSSetFromOptions(ts);CHKERRQ(ierr);
 
-<<<<<<< HEAD
-  ierr = DMProjectFunction(dm, user.exactFuncs, ctxs, INSERT_ALL_VALUES, u);CHKERRQ(ierr);
-  ierr = DMProjectFunction(dm, user.initialGuess, ctxs, INSERT_VALUES, u);CHKERRQ(ierr);
-=======
-  ierr = DMPlexProjectFunction(dm, 0.0, user.exactFuncs, ctxs, INSERT_ALL_VALUES, u);CHKERRQ(ierr);
-  ierr = DMPlexProjectFunction(dm, 0.0, user.initialGuess, ctxs, INSERT_VALUES, u);CHKERRQ(ierr);
->>>>>>> cc16e311
+  ierr = DMProjectFunction(dm, 0.0, user.exactFuncs, ctxs, INSERT_ALL_VALUES, u);CHKERRQ(ierr);
+  ierr = DMProjectFunction(dm, 0.0, user.initialGuess, ctxs, INSERT_VALUES, u);CHKERRQ(ierr);
   if (user.useFV) {ierr = SetInitialConditionFVM(dm, u, 1, user.initialGuess[1], ctxs[1]);CHKERRQ(ierr);}
   ierr = VecViewFromOptions(u, NULL, "-init_vec_view");CHKERRQ(ierr);
   ierr = TSGetTime(ts, &t);CHKERRQ(ierr);
