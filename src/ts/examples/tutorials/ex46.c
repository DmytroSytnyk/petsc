static char help[] = "Time dependent Navier-Stokes problem in 2d and 3d with finite elements.\n\
We solve the Navier-Stokes in a rectangular\n\
domain, using a parallel unstructured mesh (DMPLEX) to discretize it.\n\
This example supports discretized auxiliary fields (Re) as well as\n\
multilevel nonlinear solvers.\n\
Contributed by: Julian Andrej <juan@tf.uni-kiel.de>\n\n\n";

#include <petscdmplex.h>
#include <petscsnes.h>
#include <petscts.h>
#include <petscds.h>

/*
  Navier-Stokes equation:

  du/dt + u . grad u - \Delta u - grad p = f
  div u  = 0
*/

typedef struct {
  PetscInt          dim;
  PetscBool         simplex;
  PetscInt          mms;
  PetscErrorCode (**exactFuncs)(PetscInt dim, PetscReal time, const PetscReal x[], PetscInt Nf, PetscScalar *u, void *ctx);
} AppCtx;

#define REYN 400.0

/* MMS1

  u = t + x^2 + y^2;
  v = t + 2*x^2 - 2*x*y;
  p = x + y - 1;

  f_x = -2*t*(x + y) + 2*x*y^2 - 4*x^2*y - 2*x^3 + 4.0/Re - 1.0
  f_y = -2*t*x       + 2*y^3 - 4*x*y^2 - 2*x^2*y + 4.0/Re - 1.0

  so that

    u_t + u \cdot \nabla u - 1/Re \Delta u + \nabla p + f = <1, 1> + <t (2x + 2y) + 2x^3 + 4x^2y - 2xy^2, t 2x + 2x^2y + 4xy^2 - 2y^3> - 1/Re <4, 4> + <1, 1>
                                                    + <-t (2x + 2y) + 2xy^2 - 4x^2y - 2x^3 + 4/Re - 1, -2xt + 2y^3 - 4xy^2 - 2x^2y + 4/Re - 1> = 0
    \nabla \cdot u                                  = 2x - 2x = 0

  where

    <u, v> . <<u_x, v_x>, <u_y, v_y>> = <u u_x + v u_y, u v_x + v v_y>
*/
PetscErrorCode mms1_u_2d(PetscInt dim, PetscReal time, const PetscReal x[], PetscInt Nf, PetscScalar *u, void *ctx)
{
  u[0] = time + x[0]*x[0] + x[1]*x[1];
  u[1] = time + 2.0*x[0]*x[0] - 2.0*x[0]*x[1];
  return 0;
}

PetscErrorCode mms1_p_2d(PetscInt dim, PetscReal time, const PetscReal x[], PetscInt Nf, PetscScalar *p, void *ctx)
{
  *p = x[0] + x[1] - 1.0;
  return 0;
}

/* MMS 2*/

static PetscErrorCode mms2_u_2d(PetscInt dim, PetscReal time, const PetscReal x[], PetscInt Nf, PetscScalar *u, void *ctx)
{
  u[0] = sin(time + x[0])*sin(time + x[1]);
  u[1] = cos(time + x[0])*cos(time + x[1]);
  return 0;
}

static PetscErrorCode mms2_p_2d(PetscInt dim, PetscReal time, const PetscReal x[], PetscInt Nf, PetscScalar *p, void *ctx)
{
  *p = sin(time + x[0] - x[1]);
  return 0;
}

static void f0_mms1_u(PetscInt dim, PetscInt Nf, PetscInt NfAux,
                      const PetscInt uOff[], const PetscInt uOff_x[], const PetscScalar u[], const PetscScalar u_t[], const PetscScalar u_x[],
                      const PetscInt aOff[], const PetscInt aOff_x[], const PetscScalar a[], const PetscScalar a_t[], const PetscScalar a_x[],
                      PetscReal t, const PetscReal x[], PetscScalar f0[])
{
  const PetscReal Re    = REYN;
  const PetscInt  Ncomp = dim;
  PetscInt        c, d;

  for (c = 0; c < Ncomp; ++c) {
    for (d = 0; d < dim; ++d) {
      f0[c] += u[d] * u_x[c*dim+d];
    }
  }
  f0[0] += u_t[0];
  f0[1] += u_t[1];

  f0[0] += -2.0*t*(x[0] + x[1]) + 2.0*x[0]*x[1]*x[1] - 4.0*x[0]*x[0]*x[1] - 2.0*x[0]*x[0]*x[0] + 4.0/Re - 1.0;
  f0[1] += -2.0*t*x[0]          + 2.0*x[1]*x[1]*x[1] - 4.0*x[0]*x[1]*x[1] - 2.0*x[0]*x[0]*x[1] + 4.0/Re - 1.0;
}

static void f0_mms2_u(PetscInt dim, PetscInt Nf, PetscInt NfAux,
                      const PetscInt uOff[], const PetscInt uOff_x[], const PetscScalar u[], const PetscScalar u_t[], const PetscScalar u_x[],
                      const PetscInt aOff[], const PetscInt aOff_x[], const PetscScalar a[], const PetscScalar a_t[], const PetscScalar a_x[],
                      PetscReal t, const PetscReal x[], PetscScalar f0[])
{
  const PetscReal Re    = REYN;
  const PetscInt  Ncomp = dim;
  PetscInt        c, d;

  for (c = 0; c < Ncomp; ++c) {
    for (d = 0; d < dim; ++d) {
      f0[c] += u[d] * u_x[c*dim+d];
    }
  }
  f0[0] += u_t[0];
  f0[1] += u_t[1];

  f0[0] -= ( Re*((1.0L/2.0L)*sin(2*t + 2*x[0]) + sin(2*t + x[0] + x[1]) + cos(t + x[0] - x[1])) + 2.0*sin(t + x[0])*sin(t + x[1]))/Re;
  f0[1] -= (-Re*((1.0L/2.0L)*sin(2*t + 2*x[1]) + sin(2*t + x[0] + x[1]) + cos(t + x[0] - x[1])) + 2.0*cos(t + x[0])*cos(t + x[1]))/Re;
}

static void f1_u(PetscInt dim, PetscInt Nf, PetscInt NfAux,
                 const PetscInt uOff[], const PetscInt uOff_x[], const PetscScalar u[], const PetscScalar u_t[], const PetscScalar u_x[],
                 const PetscInt aOff[], const PetscInt aOff_x[], const PetscScalar a[], const PetscScalar a_t[], const PetscScalar a_x[],
                 PetscReal t, const PetscReal x[], PetscScalar f1[])
{
  const PetscReal Re    = REYN;
  const PetscInt  Ncomp = dim;
  PetscInt        comp, d;

  for (comp = 0; comp < Ncomp; ++comp) {
    for (d = 0; d < dim; ++d) {
      f1[comp*dim+d] = 1.0/Re * u_x[comp*dim+d];
    }
    f1[comp*dim+comp] -= u[Ncomp];
  }
}

static void f0_p(PetscInt dim, PetscInt Nf, PetscInt NfAux,
                 const PetscInt uOff[], const PetscInt uOff_x[], const PetscScalar u[], const PetscScalar u_t[], const PetscScalar u_x[],
                 const PetscInt aOff[], const PetscInt aOff_x[], const PetscScalar a[], const PetscScalar a_t[], const PetscScalar a_x[],
                 PetscReal t, const PetscReal x[], PetscScalar f0[])
{
  PetscInt d;
  for (d = 0, f0[0] = 0.0; d < dim; ++d) f0[0] += u_x[d*dim+d];
}

static void f1_p(PetscInt dim, PetscInt Nf, PetscInt NfAux,
                 const PetscInt uOff[], const PetscInt uOff_x[], const PetscScalar u[], const PetscScalar u_t[], const PetscScalar u_x[],
                 const PetscInt aOff[], const PetscInt aOff_x[], const PetscScalar a[], const PetscScalar a_t[], const PetscScalar a_x[],
                 PetscReal t, const PetscReal x[], PetscScalar f1[])
{
  PetscInt d;
  for (d = 0; d < dim; ++d) f1[d] = 0.0;
}

/*
  (psi_i, u_j grad_j u_i) ==> (\psi_i, \phi_j grad_j u_i)
*/
static void g0_uu(PetscInt dim, PetscInt Nf, PetscInt NfAux,
                  const PetscInt uOff[], const PetscInt uOff_x[], const PetscScalar u[], const PetscScalar u_t[], const PetscScalar u_x[],
                  const PetscInt aOff[], const PetscInt aOff_x[], const PetscScalar a[], const PetscScalar a_t[], const PetscScalar a_x[],
                  PetscReal t, PetscReal u_tShift, const PetscReal x[], PetscScalar g0[])
{
  PetscInt NcI = dim, NcJ = dim;
  PetscInt fc, gc;
  PetscInt d;

  for (d = 0; d < dim; ++d) {
    g0[d*dim+d] = u_tShift;
  }

  for (fc = 0; fc < NcI; ++fc) {
    for (gc = 0; gc < NcJ; ++gc) {
      g0[fc*NcJ+gc] += u_x[fc*NcJ+gc];
    }
  }
}

/*
  (psi_i, u_j grad_j u_i) ==> (\psi_i, \u_j grad_j \phi_i)
*/
static void g1_uu(PetscInt dim, PetscInt Nf, PetscInt NfAux,
                  const PetscInt uOff[], const PetscInt uOff_x[], const PetscScalar u[], const PetscScalar u_t[], const PetscScalar u_x[],
                  const PetscInt aOff[], const PetscInt aOff_x[], const PetscScalar a[], const PetscScalar a_t[], const PetscScalar a_x[],
                  PetscReal t, PetscReal u_tShift, const PetscReal x[], PetscScalar g1[])
{
  PetscInt NcI = dim;
  PetscInt NcJ = dim;
  PetscInt fc, gc, dg;
  for (fc = 0; fc < NcI; ++fc) {
    for (gc = 0; gc < NcJ; ++gc) {
      for (dg = 0; dg < dim; ++dg) {
        /* kronecker delta */
        if (fc == gc) {
          g1[(fc*NcJ+gc)*dim+dg] += u[dg];
        }
      }
    }
  }
}

/* < q, \nabla\cdot u >
   NcompI = 1, NcompJ = dim */
static void g1_pu(PetscInt dim, PetscInt Nf, PetscInt NfAux,
                  const PetscInt uOff[], const PetscInt uOff_x[], const PetscScalar u[], const PetscScalar u_t[], const PetscScalar u_x[],
                  const PetscInt aOff[], const PetscInt aOff_x[], const PetscScalar a[], const PetscScalar a_t[], const PetscScalar a_x[],
                  PetscReal t, PetscReal u_tShift, const PetscReal x[], PetscScalar g1[])
{
  PetscInt d;
  for (d = 0; d < dim; ++d) g1[d*dim+d] = 1.0; /* \frac{\partial\phi^{u_d}}{\partial x_d} */
}

/* -< \nabla\cdot v, p >
    NcompI = dim, NcompJ = 1 */
static void g2_up(PetscInt dim, PetscInt Nf, PetscInt NfAux,
                  const PetscInt uOff[], const PetscInt uOff_x[], const PetscScalar u[], const PetscScalar u_t[], const PetscScalar u_x[],
                  const PetscInt aOff[], const PetscInt aOff_x[], const PetscScalar a[], const PetscScalar a_t[], const PetscScalar a_x[],
                  PetscReal t, PetscReal u_tShift, const PetscReal x[], PetscScalar g2[])
{
  PetscInt d;
  for (d = 0; d < dim; ++d) g2[d*dim+d] = -1.0; /* \frac{\partial\psi^{u_d}}{\partial x_d} */
}

/* < \nabla v, \nabla u + {\nabla u}^T >
   This just gives \nabla u, give the perdiagonal for the transpose */
static void g3_uu(PetscInt dim, PetscInt Nf, PetscInt NfAux,
                  const PetscInt uOff[], const PetscInt uOff_x[], const PetscScalar u[], const PetscScalar u_t[], const PetscScalar u_x[],
                  const PetscInt aOff[], const PetscInt aOff_x[], const PetscScalar a[], const PetscScalar a_t[], const PetscScalar a_x[],
                  PetscReal t, PetscReal u_tShift, const PetscReal x[], PetscScalar g3[])
{
  const PetscReal Re    = REYN;
  const PetscInt  Ncomp = dim;
  PetscInt        compI, d;

  for (compI = 0; compI < Ncomp; ++compI) {
    for (d = 0; d < dim; ++d) {
      g3[((compI*Ncomp+compI)*dim+d)*dim+d] = 1.0/Re;
    }
  }
}

static PetscErrorCode ProcessOptions(MPI_Comm comm, AppCtx *options)
{
  PetscErrorCode ierr;

  PetscFunctionBeginUser;
  options->dim     = 2;
  options->simplex = PETSC_TRUE;
  options->mms     = 1;

  ierr = PetscOptionsBegin(comm, "", "Navier-Stokes Equation Options", "DMPLEX");CHKERRQ(ierr);
  ierr = PetscOptionsInt("-dim", "The topological mesh dimension", "ex46.c", options->dim, &options->dim, NULL);CHKERRQ(ierr);
  ierr = PetscOptionsBool("-simplex", "Simplicial (true) or tensor (false) mesh", "ex46.c", options->simplex, &options->simplex, NULL);CHKERRQ(ierr);
  ierr = PetscOptionsInt("-mms", "The manufactured solution to use", "ex46.c", options->mms, &options->mms, NULL);CHKERRQ(ierr);
  ierr = PetscOptionsEnd();
  PetscFunctionReturn(0);
}

static PetscErrorCode CreateBCLabel(DM dm, const char name[])
{
  DMLabel        label;
  PetscErrorCode ierr;

  PetscFunctionBeginUser;
  ierr = DMCreateLabel(dm, name);CHKERRQ(ierr);
  ierr = DMGetLabel(dm, name, &label);CHKERRQ(ierr);
  ierr = DMPlexMarkBoundaryFaces(dm, label);CHKERRQ(ierr);
  ierr = DMPlexLabelComplete(dm, label);CHKERRQ(ierr);
  PetscFunctionReturn(0);
}

static PetscErrorCode CreateMesh(MPI_Comm comm, DM *dm, AppCtx *ctx)
{
  DM             pdm = NULL;
  const PetscInt dim = ctx->dim;
  PetscInt       cells[3] = {1, 1, 1}; /* coarse mesh is one cell; refine from there */
  PetscBool      hasLabel;
  PetscErrorCode ierr;

  PetscFunctionBeginUser;
  if (ctx->simplex) {
    ierr = DMPlexCreateBoxMesh(comm, dim, dim == 2 ? 2 : 1, PETSC_TRUE, dm);CHKERRQ(ierr);
  } else {
    ierr = DMPlexCreateHexBoxMesh(comm, dim, cells, DM_BOUNDARY_NONE, DM_BOUNDARY_NONE, DM_BOUNDARY_NONE, dm);CHKERRQ(ierr);
  }
  ierr = PetscObjectSetName((PetscObject) *dm, "Mesh");CHKERRQ(ierr);
  /* If no boundary marker exists, mark the whole boundary */
  ierr = DMHasLabel(*dm, "marker", &hasLabel);CHKERRQ(ierr);
  if (!hasLabel) {ierr = CreateBCLabel(*dm, "marker");CHKERRQ(ierr);}
  /* Distribute mesh over processes */
  ierr = DMPlexDistribute(*dm, 0, NULL, &pdm);CHKERRQ(ierr);
  if (pdm) {
    ierr = DMDestroy(dm);CHKERRQ(ierr);
    *dm  = pdm;
  }
  ierr = DMSetFromOptions(*dm);CHKERRQ(ierr);
  ierr = DMViewFromOptions(*dm, NULL, "-dm_view");CHKERRQ(ierr);
  PetscFunctionReturn(0);
}

static PetscErrorCode SetupProblem(PetscDS prob, AppCtx *ctx)
{
  const PetscInt id = 1;
  PetscErrorCode ierr;

  PetscFunctionBeginUser;
  switch (ctx->mms) {
  case 1:
    ierr = PetscDSSetResidual(prob, 0, f0_mms1_u, f1_u);CHKERRQ(ierr);break;
  case 2:
    ierr = PetscDSSetResidual(prob, 0, f0_mms2_u, f1_u);CHKERRQ(ierr);break;
  }
  ierr = PetscDSSetResidual(prob, 1, f0_p, f1_p);CHKERRQ(ierr);
  ierr = PetscDSSetJacobian(prob, 0, 0, g0_uu, g1_uu, NULL,  g3_uu);CHKERRQ(ierr);
  ierr = PetscDSSetJacobian(prob, 0, 1, NULL, NULL, g2_up, NULL);CHKERRQ(ierr);
  ierr = PetscDSSetJacobian(prob, 1, 0, NULL, g1_pu, NULL,  NULL);CHKERRQ(ierr);
  switch (ctx->dim) {
  case 2:
    switch (ctx->mms) {
    case 1:
      ctx->exactFuncs[0] = mms1_u_2d;
      ctx->exactFuncs[1] = mms1_p_2d;
      break;
    case 2:
      ctx->exactFuncs[0] = mms2_u_2d;
      ctx->exactFuncs[1] = mms2_p_2d;
      break;
    default:
      SETERRQ1(PETSC_COMM_WORLD, PETSC_ERR_ARG_OUTOFRANGE, "Invalid MMS %D", ctx->mms);
    }
    break;
  default:
    SETERRQ1(PETSC_COMM_WORLD, PETSC_ERR_ARG_OUTOFRANGE, "Invalid dimension %D", ctx->dim);
  }
  ierr = PetscDSAddBoundary(prob, DM_BC_ESSENTIAL, "wall", "marker", 0, 0, NULL, (void (*)()) ctx->exactFuncs[0], 1, &id, ctx);CHKERRQ(ierr);
  PetscFunctionReturn(0);
}

static PetscErrorCode SetupDiscretization(DM dm, AppCtx *ctx)
{
  DM              cdm = dm;
  const PetscInt  dim = ctx->dim;
  PetscDS         prob;
  PetscFE         fe[2];
  PetscQuadrature q;
  PetscErrorCode  ierr;

  PetscFunctionBeginUser;
  /* Create finite element */
  ierr = PetscFECreateDefault(dm, dim, dim, ctx->simplex, "vel_", PETSC_DEFAULT, &fe[0]);CHKERRQ(ierr);
  ierr = PetscObjectSetName((PetscObject) fe[0], "velocity");CHKERRQ(ierr);
  ierr = PetscFEGetQuadrature(fe[0], &q);CHKERRQ(ierr);
  ierr = PetscFECreateDefault(dm, dim, 1, ctx->simplex, "pres_", PETSC_DEFAULT, &fe[1]);CHKERRQ(ierr);
  ierr = PetscFESetQuadrature(fe[1], q);CHKERRQ(ierr);
  ierr = PetscObjectSetName((PetscObject) fe[1], "pressure");CHKERRQ(ierr);
  /* Set discretization and boundary conditions for each mesh */
  ierr = DMGetDS(dm, &prob);CHKERRQ(ierr);
  ierr = PetscDSSetDiscretization(prob, 0, (PetscObject) fe[0]);CHKERRQ(ierr);
  ierr = PetscDSSetDiscretization(prob, 1, (PetscObject) fe[1]);CHKERRQ(ierr);
  ierr = SetupProblem(prob, ctx);CHKERRQ(ierr);
  while (cdm) {
    PetscObject  pressure;
    MatNullSpace nsp;
    PetscBool    hasLabel;

    ierr = DMGetField(cdm, 1, &pressure);CHKERRQ(ierr);
    ierr = MatNullSpaceCreate(PetscObjectComm(pressure), PETSC_TRUE, 0, NULL, &nsp);CHKERRQ(ierr);
    ierr = PetscObjectCompose(pressure, "nullspace", (PetscObject) nsp);CHKERRQ(ierr);
    ierr = MatNullSpaceDestroy(&nsp);CHKERRQ(ierr);

    ierr = DMSetDS(cdm, prob);CHKERRQ(ierr);
    ierr = DMHasLabel(cdm, "marker", &hasLabel);CHKERRQ(ierr);
    if (!hasLabel) {ierr = CreateBCLabel(cdm, "marker");CHKERRQ(ierr);}
    ierr = DMGetCoarseDM(cdm, &cdm);CHKERRQ(ierr);
  }
  ierr = PetscFEDestroy(&fe[0]);CHKERRQ(ierr);
  ierr = PetscFEDestroy(&fe[1]);CHKERRQ(ierr);
  PetscFunctionReturn(0);
}

static PetscErrorCode MonitorError(TS ts, PetscInt step, PetscReal crtime, Vec u, void *ctx)
{
  AppCtx        *user = (AppCtx *) ctx;
  DM             dm;
  PetscReal      ferrors[2];
  PetscErrorCode ierr;

  PetscFunctionBeginUser;
  ierr = TSGetDM(ts, &dm);CHKERRQ(ierr);
  ierr = DMComputeL2FieldDiff(dm, crtime, user->exactFuncs, NULL, u, ferrors);CHKERRQ(ierr);
  ierr = PetscPrintf(PETSC_COMM_WORLD, "Timestep: %04d time = %-8.4g \t L_2 Error: [%2.3g, %2.3g]\n", (int) step, (double) crtime, (double) ferrors[0], (double) ferrors[1]);CHKERRQ(ierr);
  PetscFunctionReturn(0);
}

int main(int argc, char **argv)
{
  AppCtx         ctx;
  DM             dm;
  TS             ts;
  Vec            u, r;
  PetscErrorCode ierr;

  ierr = PetscInitialize(&argc, &argv, NULL, help);CHKERRQ(ierr);
  ierr = ProcessOptions(PETSC_COMM_WORLD, &ctx);CHKERRQ(ierr);
  ierr = CreateMesh(PETSC_COMM_WORLD, &dm, &ctx);CHKERRQ(ierr);
  ierr = DMSetApplicationContext(dm, &ctx);CHKERRQ(ierr);
  ierr = PetscMalloc1(2, &ctx.exactFuncs);CHKERRQ(ierr);
  ierr = SetupDiscretization(dm, &ctx);CHKERRQ(ierr);
  ierr = DMPlexCreateClosureIndex(dm, NULL);CHKERRQ(ierr);

  ierr = DMCreateGlobalVector(dm, &u);CHKERRQ(ierr);
  ierr = VecDuplicate(u, &r);CHKERRQ(ierr);

  ierr = TSCreate(PETSC_COMM_WORLD, &ts);CHKERRQ(ierr);
  ierr = TSMonitorSet(ts, MonitorError, &ctx, NULL);CHKERRQ(ierr);
  ierr = TSSetDM(ts, dm);CHKERRQ(ierr);
  ierr = DMTSSetBoundaryLocal(dm, DMPlexTSComputeBoundary, &ctx);CHKERRQ(ierr);
  ierr = DMTSSetIFunctionLocal(dm, DMPlexTSComputeIFunctionFEM, &ctx);CHKERRQ(ierr);
  ierr = DMTSSetIJacobianLocal(dm, DMPlexTSComputeIJacobianFEM, &ctx);CHKERRQ(ierr);
  ierr = TSSetExactFinalTime(ts, TS_EXACTFINALTIME_STEPOVER);CHKERRQ(ierr);
  ierr = TSSetFromOptions(ts);CHKERRQ(ierr);

  ierr = DMProjectFunction(dm, 0.0, ctx.exactFuncs, NULL, INSERT_ALL_VALUES, u);CHKERRQ(ierr);
  ierr = TSSolve(ts, u);CHKERRQ(ierr);
  ierr = VecViewFromOptions(u, NULL, "-sol_vec_view");CHKERRQ(ierr);

  ierr = VecDestroy(&u);CHKERRQ(ierr);
  ierr = VecDestroy(&r);CHKERRQ(ierr);
  ierr = TSDestroy(&ts);CHKERRQ(ierr);
  ierr = DMDestroy(&dm);CHKERRQ(ierr);
  ierr = PetscFree(ctx.exactFuncs);CHKERRQ(ierr);
  ierr = PetscFinalize();
  return ierr;
}

/*TEST

  # Full solves
  test:
    suffix: 2d_p2p1_r1
<<<<<<< HEAD
    requires: triangle
    args: -dm_refine 1 -vel_petscspace_order 2 -pres_petscspace_order 1 -ts_type beuler -ts_max_steps 10 -ts_dt 0.1 -pc_type fieldsplit -pc_fieldsplit_type schur -pc_fieldsplit_schur_fact_type full -fieldsplit_velocity_pc_type lu -fieldsplit_pressure_ksp_rtol 1.0e-10 -fieldsplit_pressure_pc_type jacobi -ksp_monitor_short -ksp_converged_reason -snes_monitor_short -snes_converged_reason -ts_monitor
  test:
    suffix: 2d_p2p1_r2
    requires: triangle
    args: -dm_refine 2 -vel_petscspace_order 2 -pres_petscspace_order 1 -ts_type beuler -ts_max_steps 10 -ts_dt 0.1 -pc_type fieldsplit -pc_fieldsplit_type schur -pc_fieldsplit_schur_fact_type full -fieldsplit_velocity_pc_type lu -fieldsplit_pressure_ksp_rtol 1.0e-10 -fieldsplit_pressure_pc_type jacobi -ksp_monitor_short -ksp_converged_reason -snes_monitor_short -snes_converged_reason -ts_monitor
  test:
    suffix: 2d_p2p1_r3
    requires: triangle
    args: -dm_refine 3 -vel_petscspace_order 2 -pres_petscspace_order 1 -ts_type beuler -ts_max_steps 10 -ts_dt 0.1 -pc_type fieldsplit -pc_fieldsplit_type schur -pc_fieldsplit_schur_fact_type full -fieldsplit_velocity_pc_type lu -fieldsplit_pressure_ksp_rtol 1.0e-10 -fieldsplit_pressure_pc_type jacobi -ksp_monitor_short -ksp_converged_reason -snes_monitor_short -snes_converged_reason -ts_monitor
  test:
    suffix: 2d_q2q1_r1
    args: -simplex 0 -dm_refine 1 -vel_petscspace_order 2 -vel_petscspace_poly_tensor -pres_petscspace_order 1 -pres_petscspace_poly_tensor -ts_type beuler -ts_max_steps 10 -ts_dt 0.1 -pc_type fieldsplit -pc_fieldsplit_type schur -pc_fieldsplit_schur_fact_type full -fieldsplit_velocity_pc_type lu -fieldsplit_pressure_ksp_rtol 1.0e-10 -fieldsplit_pressure_pc_type jacobi -ksp_monitor_short -ksp_converged_reason -snes_monitor_short -snes_converged_reason -ts_monitor
  test:
    suffix: 2d_q2q1_r2
    args: -simplex 0 -dm_refine 2 -vel_petscspace_order 2 -vel_petscspace_poly_tensor -pres_petscspace_order 1 -pres_petscspace_poly_tensor -ts_type beuler -ts_max_steps 10 -ts_dt 0.1 -pc_type fieldsplit -pc_fieldsplit_type schur -pc_fieldsplit_schur_fact_type full -fieldsplit_velocity_pc_type lu -fieldsplit_pressure_ksp_rtol 1.0e-10 -fieldsplit_pressure_pc_type jacobi -ksp_monitor_short -ksp_converged_reason -snes_monitor_short -snes_converged_reason -ts_monitor
  test:
    suffix: 2d_q2q1_r3
=======
    requires: !single triangle
    args: -dm_refine 1 -vel_petscspace_order 2 -pres_petscspace_order 1 -ts_type beuler -ts_max_steps 10 -ts_dt 0.1 -pc_type fieldsplit -pc_fieldsplit_type schur -pc_fieldsplit_schur_fact_type full -fieldsplit_velocity_pc_type lu -fieldsplit_pressure_ksp_rtol 1.0e-10 -fieldsplit_pressure_pc_type jacobi -ksp_monitor_short -ksp_converged_reason -snes_monitor_short -snes_converged_reason -ts_monitor
  test:
    suffix: 2d_p2p1_r2
    requires: !single triangle
    args: -dm_refine 2 -vel_petscspace_order 2 -pres_petscspace_order 1 -ts_type beuler -ts_max_steps 10 -ts_dt 0.1 -pc_type fieldsplit -pc_fieldsplit_type schur -pc_fieldsplit_schur_fact_type full -fieldsplit_velocity_pc_type lu -fieldsplit_pressure_ksp_rtol 1.0e-10 -fieldsplit_pressure_pc_type jacobi -ksp_monitor_short -ksp_converged_reason -snes_monitor_short -snes_converged_reason -ts_monitor
  test:
    suffix: 2d_p2p1_r3
    requires: !single triangle
    args: -dm_refine 3 -vel_petscspace_order 2 -pres_petscspace_order 1 -ts_type beuler -ts_max_steps 10 -ts_dt 0.1 -pc_type fieldsplit -pc_fieldsplit_type schur -pc_fieldsplit_schur_fact_type full -fieldsplit_velocity_pc_type lu -fieldsplit_pressure_ksp_rtol 1.0e-10 -fieldsplit_pressure_pc_type jacobi -ksp_monitor_short -ksp_converged_reason -snes_monitor_short -snes_converged_reason -ts_monitor
  test:
    suffix: 2d_q2q1_r1
    requires: !single
    args: -simplex 0 -dm_refine 1 -vel_petscspace_order 2 -vel_petscspace_poly_tensor -pres_petscspace_order 1 -pres_petscspace_poly_tensor -ts_type beuler -ts_max_steps 10 -ts_dt 0.1 -pc_type fieldsplit -pc_fieldsplit_type schur -pc_fieldsplit_schur_fact_type full -fieldsplit_velocity_pc_type lu -fieldsplit_pressure_ksp_rtol 1.0e-10 -fieldsplit_pressure_pc_type jacobi -ksp_monitor_short -ksp_converged_reason -snes_monitor_short -snes_converged_reason -ts_monitor
  test:
    suffix: 2d_q2q1_r2
    requires: !single
    args: -simplex 0 -dm_refine 2 -vel_petscspace_order 2 -vel_petscspace_poly_tensor -pres_petscspace_order 1 -pres_petscspace_poly_tensor -ts_type beuler -ts_max_steps 10 -ts_dt 0.1 -pc_type fieldsplit -pc_fieldsplit_type schur -pc_fieldsplit_schur_fact_type full -fieldsplit_velocity_pc_type lu -fieldsplit_pressure_ksp_rtol 1.0e-10 -fieldsplit_pressure_pc_type jacobi -ksp_monitor_short -ksp_converged_reason -snes_monitor_short -snes_converged_reason -ts_monitor
  test:
    suffix: 2d_q2q1_r3
    requires: !single
>>>>>>> 9811f190
    args: -simplex 0 -dm_refine 3 -vel_petscspace_order 2 -vel_petscspace_poly_tensor -pres_petscspace_order 1 -pres_petscspace_poly_tensor -ts_type beuler -ts_max_steps 10 -ts_dt 0.1 -pc_type fieldsplit -pc_fieldsplit_type schur -pc_fieldsplit_schur_fact_type full -fieldsplit_velocity_pc_type lu -fieldsplit_pressure_ksp_rtol 1.0e-10 -fieldsplit_pressure_pc_type jacobi -ksp_monitor_short -ksp_converged_reason -snes_monitor_short -snes_converged_reason -ts_monitor

TEST*/<|MERGE_RESOLUTION|>--- conflicted
+++ resolved
@@ -435,26 +435,6 @@
   # Full solves
   test:
     suffix: 2d_p2p1_r1
-<<<<<<< HEAD
-    requires: triangle
-    args: -dm_refine 1 -vel_petscspace_order 2 -pres_petscspace_order 1 -ts_type beuler -ts_max_steps 10 -ts_dt 0.1 -pc_type fieldsplit -pc_fieldsplit_type schur -pc_fieldsplit_schur_fact_type full -fieldsplit_velocity_pc_type lu -fieldsplit_pressure_ksp_rtol 1.0e-10 -fieldsplit_pressure_pc_type jacobi -ksp_monitor_short -ksp_converged_reason -snes_monitor_short -snes_converged_reason -ts_monitor
-  test:
-    suffix: 2d_p2p1_r2
-    requires: triangle
-    args: -dm_refine 2 -vel_petscspace_order 2 -pres_petscspace_order 1 -ts_type beuler -ts_max_steps 10 -ts_dt 0.1 -pc_type fieldsplit -pc_fieldsplit_type schur -pc_fieldsplit_schur_fact_type full -fieldsplit_velocity_pc_type lu -fieldsplit_pressure_ksp_rtol 1.0e-10 -fieldsplit_pressure_pc_type jacobi -ksp_monitor_short -ksp_converged_reason -snes_monitor_short -snes_converged_reason -ts_monitor
-  test:
-    suffix: 2d_p2p1_r3
-    requires: triangle
-    args: -dm_refine 3 -vel_petscspace_order 2 -pres_petscspace_order 1 -ts_type beuler -ts_max_steps 10 -ts_dt 0.1 -pc_type fieldsplit -pc_fieldsplit_type schur -pc_fieldsplit_schur_fact_type full -fieldsplit_velocity_pc_type lu -fieldsplit_pressure_ksp_rtol 1.0e-10 -fieldsplit_pressure_pc_type jacobi -ksp_monitor_short -ksp_converged_reason -snes_monitor_short -snes_converged_reason -ts_monitor
-  test:
-    suffix: 2d_q2q1_r1
-    args: -simplex 0 -dm_refine 1 -vel_petscspace_order 2 -vel_petscspace_poly_tensor -pres_petscspace_order 1 -pres_petscspace_poly_tensor -ts_type beuler -ts_max_steps 10 -ts_dt 0.1 -pc_type fieldsplit -pc_fieldsplit_type schur -pc_fieldsplit_schur_fact_type full -fieldsplit_velocity_pc_type lu -fieldsplit_pressure_ksp_rtol 1.0e-10 -fieldsplit_pressure_pc_type jacobi -ksp_monitor_short -ksp_converged_reason -snes_monitor_short -snes_converged_reason -ts_monitor
-  test:
-    suffix: 2d_q2q1_r2
-    args: -simplex 0 -dm_refine 2 -vel_petscspace_order 2 -vel_petscspace_poly_tensor -pres_petscspace_order 1 -pres_petscspace_poly_tensor -ts_type beuler -ts_max_steps 10 -ts_dt 0.1 -pc_type fieldsplit -pc_fieldsplit_type schur -pc_fieldsplit_schur_fact_type full -fieldsplit_velocity_pc_type lu -fieldsplit_pressure_ksp_rtol 1.0e-10 -fieldsplit_pressure_pc_type jacobi -ksp_monitor_short -ksp_converged_reason -snes_monitor_short -snes_converged_reason -ts_monitor
-  test:
-    suffix: 2d_q2q1_r3
-=======
     requires: !single triangle
     args: -dm_refine 1 -vel_petscspace_order 2 -pres_petscspace_order 1 -ts_type beuler -ts_max_steps 10 -ts_dt 0.1 -pc_type fieldsplit -pc_fieldsplit_type schur -pc_fieldsplit_schur_fact_type full -fieldsplit_velocity_pc_type lu -fieldsplit_pressure_ksp_rtol 1.0e-10 -fieldsplit_pressure_pc_type jacobi -ksp_monitor_short -ksp_converged_reason -snes_monitor_short -snes_converged_reason -ts_monitor
   test:
@@ -476,7 +456,6 @@
   test:
     suffix: 2d_q2q1_r3
     requires: !single
->>>>>>> 9811f190
     args: -simplex 0 -dm_refine 3 -vel_petscspace_order 2 -vel_petscspace_poly_tensor -pres_petscspace_order 1 -pres_petscspace_poly_tensor -ts_type beuler -ts_max_steps 10 -ts_dt 0.1 -pc_type fieldsplit -pc_fieldsplit_type schur -pc_fieldsplit_schur_fact_type full -fieldsplit_velocity_pc_type lu -fieldsplit_pressure_ksp_rtol 1.0e-10 -fieldsplit_pressure_pc_type jacobi -ksp_monitor_short -ksp_converged_reason -snes_monitor_short -snes_converged_reason -ts_monitor
 
 TEST*/