#include "taolinesearch.h"
#include "ipm.h" /*I "ipm.h" I*/
//#define DEBUG_IPM
//#define DEBUG_K
//#define DEBUG_SCATTER
//#define DEBUG_KKT
/* 
   x,d in R^n
   f in R
   nb = mi + nlb+nub
   s in R^nb is slack vector CI(x) / x-XL / -x+XU
   bin in R^mi (tao->constraints_inequality)
   beq in R^me (tao->constraints_equality)
   lamdai in R^nb (ipmP->lamdai)
   lamdae in R^me (ipmP->lamdae)
   Jeq in R^(me x n) (tao->jacobian_equality)
   Jin in R^(mi x n) (tao->jacobian_inequality)
   Ai in  R^(nb x n) (ipmP->Ai)
   H in R^(n x n) (tao->hessian)
   min f=(1/2)*x'*H*x + d'*x   
   s.t.  CE(x) == 0
         CI(x) >= 0
	 x >= tao->XL
	 -x >= -tao->XU
*/

static PetscErrorCode IPMComputeKKT(TaoSolver tao);
static PetscErrorCode IPMPushInitialPoint(TaoSolver tao);
static PetscErrorCode IPMEvaluate(TaoSolver tao);
static PetscErrorCode IPMUpdateK(TaoSolver tao);
static PetscErrorCode IPMUpdateAi(TaoSolver tao);
static PetscErrorCode IPMGatherRHS(TaoSolver tao,Vec,Vec,Vec,Vec,Vec);
static PetscErrorCode IPMScatterStep(TaoSolver tao,Vec,Vec,Vec,Vec,Vec);
static PetscErrorCode IPMInitializeBounds(TaoSolver tao);

#undef __FUNCT__
#define __FUNCT__ "TaoSolve_IPM"
static PetscErrorCode TaoSolve_IPM(TaoSolver tao)
{
  PetscErrorCode ierr;
  TAO_IPM* ipmP = (TAO_IPM*)tao->data;

  
  TaoSolverTerminationReason reason = TAO_CONTINUE_ITERATING;
  PetscInt iter = 0,its,i;
  PetscScalar stepsize=1.0;
  PetscScalar step_s,step_l,alpha,tau,sigma,phi_target;
  PetscFunctionBegin;

  /* Push initial point away from bounds */
#if defined(DEBUG_IPM)
  ierr = VecNorm(tao->solution,NORM_2,&tau); CHKERRQ(ierr);
  VecView(tao->solution,0);
#endif
  ierr = IPMInitializeBounds(tao); CHKERRQ(ierr);
  ierr = IPMPushInitialPoint(tao); CHKERRQ(ierr);
#if defined(DEBUG_IPM)
  ierr = VecNorm(tao->solution,NORM_2,&tau); CHKERRQ(ierr);
  VecView(tao->solution,0);
  //  PetscPrintf(PETSC_COMM_WORLD,"||x0|| = %g\n",tau);
#endif
  ierr = VecCopy(tao->solution,ipmP->rhs_x); CHKERRQ(ierr);
  ierr = IPMEvaluate(tao); CHKERRQ(ierr);
  ierr = IPMComputeKKT(tao); CHKERRQ(ierr);
  ierr = TaoMonitor(tao,iter++,ipmP->kkt_f,ipmP->phi,0.0,1.0,&reason);


  while (reason == TAO_CONTINUE_ITERATING) {
    ierr = IPMUpdateK(tao); CHKERRQ(ierr);
    /* 
       rhs.x    = -rd
       rhs.lame = -rpe
       rhs.lami = -rpi
       rhs.com  = -com 
    */

    ierr = VecCopy(ipmP->rd,ipmP->rhs_x); CHKERRQ(ierr);
    if (ipmP->me > 0) {
      ierr = VecCopy(ipmP->rpe,ipmP->rhs_lamdae); CHKERRQ(ierr);
    }
    if (ipmP->nb > 0) {
	ierr = VecCopy(ipmP->rpi,ipmP->rhs_lamdai); CHKERRQ(ierr);
	ierr = VecCopy(ipmP->complementarity,ipmP->rhs_s); CHKERRQ(ierr);
    }
    ierr = IPMGatherRHS(tao,ipmP->bigrhs,ipmP->rhs_x,ipmP->rhs_lamdae,
			ipmP->rhs_lamdai,ipmP->rhs_s); CHKERRQ(ierr);
    ierr = VecScale(ipmP->bigrhs,-1.0); CHKERRQ(ierr);

    /* solve K * step = rhs */
    ierr = KSPSetOperators(tao->ksp,ipmP->K,ipmP->K,DIFFERENT_NONZERO_PATTERN); CHKERRQ(ierr);
    ierr = KSPSolve(tao->ksp,ipmP->bigrhs,ipmP->bigstep);CHKERRQ(ierr);

    ierr = IPMScatterStep(tao,ipmP->bigstep,tao->stepdirection,ipmP->ds,
			  ipmP->dlamdae,ipmP->dlamdai); CHKERRQ(ierr);
    ierr = KSPGetIterationNumber(tao->ksp,&its); CHKERRQ(ierr);
    tao->ksp_its += its;
#if defined DEBUG_KKT
    PetscPrintf(PETSC_COMM_WORLD,"first solve.\n");
    PetscPrintf(PETSC_COMM_WORLD,"rhs_lamdai\n");
    //VecView(ipmP->rhs_lamdai,0);
    //ierr = VecView(ipmP->bigrhs,0);
    //ierr = VecView(ipmP->bigstep,0);
    PetscScalar norm1,norm2;
    ierr = VecNorm(ipmP->bigrhs,NORM_2,&norm1);
    ierr = VecNorm(ipmP->bigstep,NORM_2,&norm2);
    PetscPrintf(PETSC_COMM_WORLD,"||rhs|| = %g\t ||step|| = %g\n",norm1,norm2);
#endif
     /* Find distance along step direction to closest bound */
    if (ipmP->nb > 0) {
      ierr = VecStepBoundInfo(ipmP->s,ipmP->Zero_nb,ipmP->Inf_nb,ipmP->ds,&step_s,PETSC_NULL,PETSC_NULL); CHKERRQ(ierr);
      ierr = VecStepBoundInfo(ipmP->lamdai,ipmP->Zero_nb,ipmP->Inf_nb,ipmP->dlamdai,&step_l,PETSC_NULL,PETSC_NULL); CHKERRQ(ierr);
      alpha = PetscMin(step_s,step_l);
      alpha = PetscMin(alpha,1.0);
      ipmP->alpha1 = alpha;
    } else {
      ipmP->alpha1 = alpha = 1.0;
    }

    
    /* x_aff = x + alpha*d */
    ierr = VecCopy(tao->solution,ipmP->save_x); CHKERRQ(ierr);
    if (ipmP->me > 0) {
      ierr = VecCopy(ipmP->lamdae,ipmP->save_lamdae); CHKERRQ(ierr);
    }
    if (ipmP->nb > 0) {
      ierr = VecCopy(ipmP->lamdai,ipmP->save_lamdai); CHKERRQ(ierr);
      ierr = VecCopy(ipmP->s,ipmP->save_s); CHKERRQ(ierr);
    }

    ierr = VecAXPY(tao->solution,alpha,tao->stepdirection); CHKERRQ(ierr);
    if (ipmP->me > 0) {
      ierr = VecAXPY(ipmP->lamdae,alpha,ipmP->dlamdae); CHKERRQ(ierr);
    }
    if (ipmP->nb > 0) {
      ierr = VecAXPY(ipmP->lamdai,alpha,ipmP->dlamdai); CHKERRQ(ierr);
      ierr = VecAXPY(ipmP->s,alpha,ipmP->ds); CHKERRQ(ierr);
    }

    
    /* Recompute kkt to find centering parameter sigma = (new_mu/old_mu)^3 */
    if (ipmP->mu == 0.0) {
      sigma = 0.0;
    } else {
      sigma = 1.0/ipmP->mu;
    }
    ierr = IPMComputeKKT(tao); CHKERRQ(ierr);
    sigma *= ipmP->mu;
    sigma*=sigma*sigma;
    
    /* revert kkt info */
    ierr = VecCopy(ipmP->save_x,tao->solution); CHKERRQ(ierr);
    if (ipmP->me > 0) {
      ierr = VecCopy(ipmP->save_lamdae,ipmP->lamdae); CHKERRQ(ierr);
    }
    if (ipmP->nb > 0) {
      ierr = VecCopy(ipmP->save_lamdai,ipmP->lamdai); CHKERRQ(ierr);
      ierr = VecCopy(ipmP->save_s,ipmP->s); CHKERRQ(ierr);
    }
    ierr = IPMComputeKKT(tao); CHKERRQ(ierr);

    /* update rhs with new complementarity vector */
    if (ipmP->nb > 0) {
      ierr = VecCopy(ipmP->complementarity,ipmP->rhs_s); CHKERRQ(ierr);
      ierr = VecScale(ipmP->rhs_s,-1.0); CHKERRQ(ierr);
      ierr = VecShift(ipmP->rhs_s,sigma*ipmP->mu); CHKERRQ(ierr);
    }
    ierr = IPMGatherRHS(tao,ipmP->bigrhs,PETSC_NULL,PETSC_NULL,
		      PETSC_NULL,ipmP->rhs_s); CHKERRQ(ierr);

    /* solve K * step = rhs */
    ierr = KSPSetOperators(tao->ksp,ipmP->K,ipmP->K,DIFFERENT_NONZERO_PATTERN); CHKERRQ(ierr);
    ierr = KSPSolve(tao->ksp,ipmP->bigrhs,ipmP->bigstep);CHKERRQ(ierr);

    ierr = IPMScatterStep(tao,ipmP->bigstep,tao->stepdirection,ipmP->ds,
			  ipmP->dlamdae,ipmP->dlamdai); CHKERRQ(ierr);
    ierr = KSPGetIterationNumber(tao->ksp,&its); CHKERRQ(ierr);
#if defined DEBUG_KKT2
    PetscPrintf(PETSC_COMM_WORLD,"rhs_lamdai\n");
    VecView(ipmP->rhs_lamdai,0);
    ierr = VecView(ipmP->bigrhs,0);
    ierr = VecView(ipmP->bigstep,0);
#endif
    tao->ksp_its += its;
    

    if (ipmP->nb > 0) {
      /* Get max step size and apply frac-to-boundary */
      tau = PetscMax(ipmP->taumin,1.0-ipmP->mu);
      tau = PetscMin(tau,1.0);
      if (tau != 1.0) {
	ierr = VecScale(ipmP->s,tau); CHKERRQ(ierr);
	ierr = VecScale(ipmP->lamdai,tau); CHKERRQ(ierr);
      }
      ierr = VecStepBoundInfo(ipmP->s,ipmP->Zero_nb,ipmP->Inf_nb,ipmP->ds,&step_s,PETSC_NULL,PETSC_NULL); CHKERRQ(ierr);
      ierr = VecStepBoundInfo(ipmP->lamdai,ipmP->Zero_nb,ipmP->Inf_nb,ipmP->dlamdai,&step_l,PETSC_NULL,PETSC_NULL); CHKERRQ(ierr);
      if (tau != 1.0) {
	ierr = VecCopy(ipmP->save_s,ipmP->s); CHKERRQ(ierr);
	ierr = VecCopy(ipmP->save_lamdai,ipmP->lamdai); CHKERRQ(ierr);
      }
      alpha = PetscMin(step_s,step_l);
      alpha = PetscMin(alpha,1.0);
    } else {
      alpha = 1.0;
    }
    ipmP->alpha2 = alpha;
    /* TODO make phi_target meaningful */
    phi_target = ipmP->dec * ipmP->phi;
    for (i=0; i<11;i++) {
#if defined DEBUG_KKT2      
    PetscPrintf(PETSC_COMM_WORLD,"alpha2=%g\n",alpha);
      PetscPrintf(PETSC_COMM_WORLD,"old point:\n");
      VecView(tao->solution,0);
      VecView(ipmP->lamdae,0);
      VecView(ipmP->s,0);
      VecView(ipmP->lamdai,0);
#endif
      ierr = VecAXPY(tao->solution,alpha,tao->stepdirection); CHKERRQ(ierr);
      if (ipmP->nb > 0) {
	ierr = VecAXPY(ipmP->s,alpha,ipmP->ds); CHKERRQ(ierr);
	ierr = VecAXPY(ipmP->lamdai,alpha,ipmP->dlamdai); CHKERRQ(ierr);
      }
      if (ipmP->me > 0) {
	ierr = VecAXPY(ipmP->lamdae,alpha,ipmP->dlamdae); CHKERRQ(ierr);
      }
#if defined DEBUG_KKT
      PetscPrintf(PETSC_COMM_WORLD,"step direction:\n");
      VecView(tao->stepdirection,0);
      //VecView(ipmP->dlamdae,0);
      //VecView(ipmP->ds,0);
      //VecView(ipmP->dlamdai,0);
	
      //PetscPrintf(PETSC_COMM_WORLD,"New iterate:\n");
      //VecView(tao->solution,0);
      //VecView(ipmP->lamdae,0);
      //VecView(ipmP->s,0);
      //VecView(ipmP->lamdai,0);
#endif      
      /* update dual variables */
      if (ipmP->me > 0) {
	ierr = VecCopy(ipmP->lamdae,tao->DE); CHKERRQ(ierr);
      }
      /* TODO: fix 
      if (ipmP->nb > 0) {
	ierr = VecScatterBegin
	PetscInt lstart,lend;
	
	ierr = VecGetOwnershipRange(ipmP->lamdai,&lstart,&lend);
	ierr = VecGetArray(ipmP->lamdai,&li); CHKERRQ(ierr);
	ierr = VecGetArray(tao->DI,&di); CHKERRQ(ierr);
	for (j=lstart;j<lend;j++) {
	  if (j < ipmP->nilb) {
	    di[j] = li[j];
	  }
	}
	ierr = VecRestoreArray(ipmP->lamdai,&li); CHKERRQ(ierr);
	ierr = VecRestoreArray(tao->DI,&di); CHKERRQ(ierr);
      }
      */
      

      ierr = IPMEvaluate(tao); CHKERRQ(ierr);
      ierr = IPMComputeKKT(tao); CHKERRQ(ierr);
      if (ipmP->phi <= phi_target) break; 
      alpha /= 2.0;
    }

    ierr = TaoMonitor(tao,iter,ipmP->kkt_f,ipmP->phi,0.0,stepsize,&reason);
    iter++;
    CHKERRQ(ierr);

  }

  PetscFunctionReturn(0);
}

#undef __FUNCT__
#define __FUNCT__ "TaoSetup_IPM"
static PetscErrorCode TaoSetup_IPM(TaoSolver tao)
{
  TAO_IPM *ipmP = (TAO_IPM*)tao->data;
  PetscErrorCode ierr;

  PetscFunctionBegin;
  ipmP->nb = ipmP->mi = ipmP->me = 0;
  ipmP->K=0;
  ierr = VecGetSize(tao->solution,&ipmP->n); CHKERRQ(ierr);
  if (!tao->gradient) {
    ierr = VecDuplicate(tao->solution, &tao->gradient); CHKERRQ(ierr);
    ierr = VecDuplicate(tao->solution, &tao->stepdirection); CHKERRQ(ierr);
    ierr = VecDuplicate(tao->solution, &ipmP->rd); CHKERRQ(ierr);
    ierr = VecDuplicate(tao->solution, &ipmP->rhs_x); CHKERRQ(ierr);
    ierr = VecDuplicate(tao->solution, &ipmP->work); CHKERRQ(ierr);
    ierr = VecDuplicate(tao->solution, &ipmP->save_x); CHKERRQ(ierr);
  }
  
  if (tao->constraints_equality) {
    ierr = VecGetSize(tao->constraints_equality,&ipmP->me); CHKERRQ(ierr);
    ierr = VecDuplicate(tao->constraints_equality,&ipmP->lamdae); CHKERRQ(ierr);
    ierr = VecDuplicate(tao->constraints_equality,&ipmP->dlamdae); CHKERRQ(ierr);
    ierr = VecDuplicate(tao->constraints_equality,&ipmP->rhs_lamdae); CHKERRQ(ierr);
    ierr = VecDuplicate(tao->constraints_equality,&ipmP->save_lamdae); CHKERRQ(ierr);
    ierr = VecDuplicate(tao->constraints_equality,&ipmP->rpe); CHKERRQ(ierr);
    ierr = VecDuplicate(tao->constraints_equality,&tao->DE); CHKERRQ(ierr);
  }
  if (tao->constraints_inequality) {
    ierr = VecDuplicate(tao->constraints_inequality,&tao->DI); CHKERRQ(ierr);
  }

  PetscFunctionReturn(0);
}

#undef __FUNCT__
#define __FUNCT__ "IPMInitializeBounds"
static PetscErrorCode IPMInitializeBounds(TaoSolver tao)
{
  TAO_IPM *ipmP = (TAO_IPM*)tao->data;
  Vec xtmp;
  //PetscInt cstart,cend; /* ci (userci + lb + ub) */
  PetscInt xstart,xend;
  PetscInt ucstart,ucend; /* user ci */
  PetscInt ucestart,uceend; /* user ce */
  PetscInt sstart,send;
  PetscInt bigsize;
  PetscInt i,counter,nloc;
  PetscInt *cind,*xind,*ucind,*uceind,*stepind;
  VecType vtype;
  const PetscInt *xli,*xui;
  PetscInt xl_offset,xu_offset;
  IS bigxl,bigxu,isuc,isc,isx,sis,is1;
  PetscErrorCode ierr;

  MPI_Comm comm;
  PetscFunctionBegin;
  cind=xind=ucind=uceind=stepind=0;
  ipmP->mi=0;
  ipmP->nxlb=0;
  ipmP->nxub=0;
  ipmP->nb=0;
  ipmP->nslack=0;

  ierr = VecDuplicate(tao->solution,&xtmp); CHKERRQ(ierr);
  if (!tao->XL && !tao->XU && tao->ops->computebounds) {
    ierr = TaoComputeVariableBounds(tao); CHKERRQ(ierr);
  }
  if (tao->XL) {
    ierr = VecSet(xtmp,TAO_NINFINITY); CHKERRQ(ierr);
    ierr = VecWhichGreaterThan(tao->XL,xtmp,&ipmP->isxl); CHKERRQ(ierr);
    ierr = ISGetSize(ipmP->isxl,&ipmP->nxlb); CHKERRQ(ierr);
  } else {
    ipmP->nxlb=0;
  }
  if (tao->XU) {
    ierr = VecSet(xtmp,TAO_INFINITY); CHKERRQ(ierr);
    ierr = VecWhichLessThan(tao->XU,xtmp,&ipmP->isxu); CHKERRQ(ierr);
    ierr = ISGetSize(ipmP->isxu,&ipmP->nxub); CHKERRQ(ierr);
  } else {
    ipmP->nxub=0;
  }
  ierr = VecDestroy(&xtmp); CHKERRQ(ierr);
  if (tao->constraints_inequality) {
    ierr = VecGetSize(tao->constraints_inequality,&ipmP->mi); CHKERRQ(ierr);
  } else {
    ipmP->mi = 0;
  }
#if defined DEBUG_K
  PetscPrintf(PETSC_COMM_WORLD,"isxl:\n");
  if (ipmP->nxlb) {
    ISView(ipmP->isxl,0);  
  }
  PetscPrintf(PETSC_COMM_WORLD,"isxu:\n");
  if (ipmP->nxub) {
    ISView(ipmP->isxu,0);  
  }

#endif  
  ipmP->nb = ipmP->nxlb + ipmP->nxub + ipmP->mi;
  
  comm = ((PetscObject)(tao->solution))->comm;

  bigsize = ipmP->n+2*ipmP->nb+ipmP->me;
<<<<<<< HEAD
  ierr = PetscMalloc(ipmP->n*sizeof(PetscInt),&xind); CHKERRQ(ierr);
  ierr = PetscMalloc(ipmP->me*sizeof(PetscInt),&uceind); CHKERRQ(ierr);
  ierr = PetscMalloc(bigsize*sizeof(PetscInt),&stepind); CHKERRQ(ierr);
  ierr = VecGetOwnershipRange(tao->solution,&xstart,&xend);CHKERRQ(ierr);
=======
  ierr = PetscMalloc(bigsize*sizeof(PetscInt),&stepind); CHKERRQ(ierr);
  ierr = PetscMalloc(ipmP->n*sizeof(PetscInt),&xind); CHKERRQ(ierr);
  ierr = PetscMalloc(ipmP->me*sizeof(PetscInt),&uceind); CHKERRQ(ierr);
  ierr = VecGetOwnershipRange(tao->solution,&xstart,&xend);CHKERRQ(ierr);

>>>>>>> c50e4009
  if (ipmP->nb > 0) {
    ierr = VecCreate(comm,&ipmP->s); CHKERRQ(ierr);
    ierr = VecSetSizes(ipmP->s,PETSC_DECIDE,ipmP->nb); CHKERRQ(ierr);
    ierr = VecSetFromOptions(ipmP->s); CHKERRQ(ierr);
    ierr = VecDuplicate(ipmP->s,&ipmP->ds); CHKERRQ(ierr);
    ierr = VecDuplicate(ipmP->s,&ipmP->rhs_s); CHKERRQ(ierr);
    ierr = VecDuplicate(ipmP->s,&ipmP->complementarity); CHKERRQ(ierr);
    ierr = VecDuplicate(ipmP->s,&ipmP->ci); CHKERRQ(ierr);

    ierr = VecDuplicate(ipmP->s,&ipmP->lamdai); CHKERRQ(ierr);
    ierr = VecDuplicate(ipmP->s,&ipmP->dlamdai); CHKERRQ(ierr);
    ierr = VecDuplicate(ipmP->s,&ipmP->rhs_lamdai); CHKERRQ(ierr);
    ierr = VecDuplicate(ipmP->s,&ipmP->save_lamdai); CHKERRQ(ierr);


    ierr = VecDuplicate(ipmP->s,&ipmP->save_s); CHKERRQ(ierr);
    ierr = VecDuplicate(ipmP->s,&ipmP->rpi); CHKERRQ(ierr);
    ierr = VecDuplicate(ipmP->s,&ipmP->Zero_nb); CHKERRQ(ierr);
    ierr = VecSet(ipmP->Zero_nb,0.0); CHKERRQ(ierr);
    ierr = VecDuplicate(ipmP->s,&ipmP->One_nb); CHKERRQ(ierr);
    ierr = VecSet(ipmP->One_nb,1.0); CHKERRQ(ierr);
    ierr = VecDuplicate(ipmP->s,&ipmP->Inf_nb); CHKERRQ(ierr);
    ierr = VecSet(ipmP->Inf_nb,TAO_INFINITY); CHKERRQ(ierr);
    
    ierr = PetscMalloc(ipmP->nb*sizeof(PetscInt),&cind); CHKERRQ(ierr);
    ierr = PetscMalloc(ipmP->mi*sizeof(PetscInt),&ucind); CHKERRQ(ierr);
<<<<<<< HEAD
    
=======
>>>>>>> c50e4009
    ierr = VecGetOwnershipRange(ipmP->s,&sstart,&send);CHKERRQ(ierr);


    
    if (ipmP->mi > 0) {
      ierr = VecGetOwnershipRange(tao->constraints_inequality,&ucstart,&ucend); CHKERRQ(ierr);
      counter=0;
      for (i=ucstart;i<ucend;i++) {
	cind[counter++] = i;
      }
      ierr = ISCreateGeneral(comm,counter,cind,PETSC_COPY_VALUES,&isuc); CHKERRQ(ierr);
      ierr = ISCreateGeneral(comm,counter,cind,PETSC_COPY_VALUES,&isc); CHKERRQ(ierr);
      ierr = VecScatterCreate(tao->constraints_inequality,isuc,ipmP->ci,isc,&ipmP->ci_scat); CHKERRQ(ierr);

      ierr = ISDestroy(&isuc);
      ierr = ISDestroy(&isc);
    }
    /* need to know how may xbound indices are on each process */
    /* TODO better way */
    if (ipmP->nxlb) {
      ierr = ISAllGather(ipmP->isxl,&bigxl);CHKERRQ(ierr);
      ierr = ISGetIndices(bigxl,&xli);CHKERRQ(ierr);
      /* find offsets for this processor */
      xl_offset = ipmP->mi;
      for (i=0;i<ipmP->nxlb;i++) {
	if (xli[i] < xstart) {
	  xl_offset++;
	} else break;
      }
      ierr = ISRestoreIndices(bigxl,&xli);CHKERRQ(ierr);
    
      ierr = ISGetIndices(ipmP->isxl,&xli);CHKERRQ(ierr);
      ierr = ISGetLocalSize(ipmP->isxl,&nloc);CHKERRQ(ierr);
      for (i=0;i<nloc;i++) {
	xind[i] = xli[i];
	cind[i] = xl_offset+i;
      }

      ierr = ISCreateGeneral(comm,nloc,xind,PETSC_COPY_VALUES,&isx); CHKERRQ(ierr);
      ierr = ISCreateGeneral(comm,nloc,cind,PETSC_COPY_VALUES,&isc);CHKERRQ(ierr);
      ierr = VecScatterCreate(tao->XL,isx,ipmP->ci,isc,&ipmP->xl_scat); CHKERRQ(ierr);
      ierr = ISDestroy(&isx);CHKERRQ(ierr);
      ierr = ISDestroy(&isc);CHKERRQ(ierr);
      ierr = ISDestroy(&bigxl);CHKERRQ(ierr);
    }


    if (ipmP->nxub) {
      ierr = ISAllGather(ipmP->isxu,&bigxu);CHKERRQ(ierr);
      ierr = ISGetIndices(bigxu,&xui);CHKERRQ(ierr);
      /* find offsets for this processor */
      xu_offset = ipmP->mi + ipmP->nxlb;
      for (i=0;i<ipmP->nxub;i++) {
	if (xui[i] < xstart) {
	  xu_offset++;
	} else break;
      }
      ierr = ISRestoreIndices(bigxu,&xui);CHKERRQ(ierr);

      ierr = ISGetIndices(ipmP->isxu,&xui);CHKERRQ(ierr);
      ierr = ISGetLocalSize(ipmP->isxu,&nloc);CHKERRQ(ierr);
      for (i=0;i<nloc;i++) {
	xind[i] = xui[i];
	cind[i] = xu_offset+i;
      }

      ierr = ISCreateGeneral(comm,nloc,xind,PETSC_COPY_VALUES,&isx); CHKERRQ(ierr);
      ierr = ISCreateGeneral(comm,nloc,cind,PETSC_COPY_VALUES,&isc);CHKERRQ(ierr);
      ierr = VecScatterCreate(tao->XU,isx,ipmP->ci,isc,&ipmP->xu_scat); CHKERRQ(ierr);
      ierr = ISDestroy(&isx);CHKERRQ(ierr);
      ierr = ISDestroy(&isc);CHKERRQ(ierr);
      ierr = ISDestroy(&bigxu);CHKERRQ(ierr);
    }
  }    


  ierr = VecCreate(comm,&ipmP->bigrhs); CHKERRQ(ierr);
  ierr = VecGetType(tao->solution,&vtype); CHKERRQ(ierr);
  ierr = VecSetType(ipmP->bigrhs,vtype); CHKERRQ(ierr);
  ierr = VecSetSizes(ipmP->bigrhs,PETSC_DECIDE,bigsize); CHKERRQ(ierr);
  ierr = VecSetFromOptions(ipmP->bigrhs); CHKERRQ(ierr);
  ierr = VecDuplicate(ipmP->bigrhs,&ipmP->bigstep); CHKERRQ(ierr);

  /* create scatters for step->x and x->rhs */
  for (i=xstart;i<xend;i++) {
    stepind[i-xstart] = i;
    xind[i-xstart] = i;
  }
  ierr = ISCreateGeneral(comm,xend-xstart,stepind,PETSC_COPY_VALUES,&sis); CHKERRQ(ierr);
  ierr = ISCreateGeneral(comm,xend-xstart,xind,PETSC_COPY_VALUES,&is1); CHKERRQ(ierr);
  ierr = VecScatterCreate(ipmP->bigstep,sis,tao->solution,is1,&ipmP->step1); CHKERRQ(ierr);
  ierr = VecScatterCreate(tao->solution,is1,ipmP->bigrhs,sis,&ipmP->rhs1); CHKERRQ(ierr);
  ierr = ISDestroy(&sis); CHKERRQ(ierr);
  ierr = ISDestroy(&is1); CHKERRQ(ierr);

  if (ipmP->nb > 0) {
    for (i=sstart;i<send;i++) {
      stepind[i-sstart] = i+ipmP->n;
      cind[i-sstart] = i;
    }
    ierr = ISCreateGeneral(comm,send-sstart,stepind,PETSC_COPY_VALUES,&sis); CHKERRQ(ierr);
    ierr = ISCreateGeneral(comm,send-sstart,cind,PETSC_COPY_VALUES,&is1); CHKERRQ(ierr);
    ierr = VecScatterCreate(ipmP->bigstep,sis,ipmP->s,is1,&ipmP->step2); CHKERRQ(ierr);
    ierr = ISDestroy(&sis); CHKERRQ(ierr);

    for (i=sstart;i<send;i++) {
      stepind[i-sstart] = i+ipmP->n+ipmP->me;
      cind[i-sstart] = i;
    }
    ierr = ISCreateGeneral(comm,send-sstart,stepind,PETSC_COPY_VALUES,&sis); CHKERRQ(ierr);
    ierr = VecScatterCreate(ipmP->s,is1,ipmP->bigrhs,sis,&ipmP->rhs3); CHKERRQ(ierr);
    ierr = ISDestroy(&sis); CHKERRQ(ierr);
    ierr = ISDestroy(&is1); CHKERRQ(ierr);
    

  }    

  if (ipmP->me > 0) {
    ierr = VecGetOwnershipRange(tao->constraints_equality,&ucestart,&uceend); CHKERRQ(ierr);
    for (i=ucestart;i<uceend;i++) {
      stepind[i-ucestart] = i + ipmP->n+ipmP->nb;
      uceind[i-ucestart] = i;
    }
    
    ierr = ISCreateGeneral(comm,uceend-ucestart,stepind,PETSC_COPY_VALUES,&sis); CHKERRQ(ierr);
    ierr = ISCreateGeneral(comm,uceend-ucestart,uceind,PETSC_COPY_VALUES,&is1); CHKERRQ(ierr);
    ierr = VecScatterCreate(ipmP->bigstep,sis,tao->constraints_equality,is1,&ipmP->step3); CHKERRQ(ierr);
    ierr = ISDestroy(&sis); CHKERRQ(ierr);


    for (i=ucestart;i<uceend;i++) {
      stepind[i-ucestart] = i + ipmP->n;
    }
    
    ierr = ISCreateGeneral(comm,uceend-ucestart,stepind,PETSC_COPY_VALUES,&sis); CHKERRQ(ierr);
    ierr = VecScatterCreate(tao->constraints_equality,is1,ipmP->bigrhs,sis,&ipmP->rhs2); CHKERRQ(ierr);
    ierr = ISDestroy(&sis); CHKERRQ(ierr);
    ierr = ISDestroy(&is1); CHKERRQ(ierr);
  }
  
  if (ipmP->nb > 0) {
    for (i=sstart;i<send;i++) {
      stepind[i-sstart] = i + ipmP->n + ipmP->nb + ipmP->me;
      cind[i-sstart] = i;
    }
    ierr = ISCreateGeneral(comm,send-sstart,cind,PETSC_COPY_VALUES,&is1);
    ierr = ISCreateGeneral(comm,send-sstart,stepind,PETSC_COPY_VALUES,&sis); CHKERRQ(ierr);
    ierr = VecScatterCreate(ipmP->bigstep,sis,ipmP->s,is1,&ipmP->step4); CHKERRQ(ierr);
    ierr = VecScatterCreate(ipmP->s,is1,ipmP->bigrhs,sis,&ipmP->rhs4); CHKERRQ(ierr);
    ierr = ISDestroy(&sis); CHKERRQ(ierr);
    ierr = ISDestroy(&is1); CHKERRQ(ierr);
  }

  ierr = PetscFree(stepind); CHKERRQ(ierr);
  ierr = PetscFree(cind); CHKERRQ(ierr);
  ierr = PetscFree(ucind); CHKERRQ(ierr);
  ierr = PetscFree(uceind); CHKERRQ(ierr);
  ierr = PetscFree(xind); CHKERRQ(ierr);

  PetscFunctionReturn(0);
}

#undef __FUNCT__
#define __FUNCT__ "TaoDestroy_IPM"
static PetscErrorCode TaoDestroy_IPM(TaoSolver tao)
{
  TAO_IPM *ipmP = (TAO_IPM*)tao->data;
  PetscErrorCode ierr;
  PetscFunctionBegin;
  ierr = VecDestroy(&ipmP->rd); CHKERRQ(ierr);
  ierr = VecDestroy(&ipmP->rpe); CHKERRQ(ierr);
  ierr = VecDestroy(&ipmP->rpi); CHKERRQ(ierr);
  ierr = VecDestroy(&ipmP->work); CHKERRQ(ierr);
  ierr = VecDestroy(&ipmP->lamdae); CHKERRQ(ierr);
  ierr = VecDestroy(&ipmP->lamdai); CHKERRQ(ierr);
  ierr = VecDestroy(&ipmP->s); CHKERRQ(ierr);
  ierr = VecDestroy(&ipmP->ds); CHKERRQ(ierr);
  ierr = VecDestroy(&ipmP->ci); CHKERRQ(ierr);

  ierr = VecDestroy(&ipmP->rhs_x); CHKERRQ(ierr);
  ierr = VecDestroy(&ipmP->rhs_lamdae); CHKERRQ(ierr);
  ierr = VecDestroy(&ipmP->rhs_lamdai); CHKERRQ(ierr);
  ierr = VecDestroy(&ipmP->rhs_s); CHKERRQ(ierr);

  ierr = VecDestroy(&ipmP->save_x); CHKERRQ(ierr);
  ierr = VecDestroy(&ipmP->save_lamdae); CHKERRQ(ierr);
  ierr = VecDestroy(&ipmP->save_lamdai); CHKERRQ(ierr);
  ierr = VecDestroy(&ipmP->save_s); CHKERRQ(ierr);

  ierr = VecScatterDestroy(&ipmP->step1); CHKERRQ(ierr);
  ierr = VecScatterDestroy(&ipmP->step2); CHKERRQ(ierr);
  ierr = VecScatterDestroy(&ipmP->step3); CHKERRQ(ierr);
  ierr = VecScatterDestroy(&ipmP->step4); CHKERRQ(ierr);

  ierr = VecScatterDestroy(&ipmP->rhs1); CHKERRQ(ierr);
  ierr = VecScatterDestroy(&ipmP->rhs2); CHKERRQ(ierr);
  ierr = VecScatterDestroy(&ipmP->rhs3); CHKERRQ(ierr);
  ierr = VecScatterDestroy(&ipmP->rhs4); CHKERRQ(ierr);

  ierr = VecScatterDestroy(&ipmP->ci_scat); CHKERRQ(ierr);
  ierr = VecScatterDestroy(&ipmP->xl_scat); CHKERRQ(ierr);
  ierr = VecScatterDestroy(&ipmP->xu_scat); CHKERRQ(ierr);

  ierr = VecDestroy(&ipmP->dlamdai); CHKERRQ(ierr);
  ierr = VecDestroy(&ipmP->dlamdae); CHKERRQ(ierr);
  ierr = VecDestroy(&ipmP->Zero_nb); CHKERRQ(ierr);
  ierr = VecDestroy(&ipmP->One_nb); CHKERRQ(ierr);
  ierr = VecDestroy(&ipmP->Inf_nb); CHKERRQ(ierr);
  ierr = VecDestroy(&ipmP->complementarity); CHKERRQ(ierr);


  ierr = VecDestroy(&ipmP->bigrhs); CHKERRQ(ierr);
  ierr = VecDestroy(&ipmP->bigstep); CHKERRQ(ierr);
  ierr = MatDestroy(&ipmP->Ai); CHKERRQ(ierr);
  ierr = MatDestroy(&ipmP->K); CHKERRQ(ierr);
  ierr = ISDestroy(&ipmP->isxu); CHKERRQ(ierr);  
  ierr = ISDestroy(&ipmP->isxl); CHKERRQ(ierr);  
  ierr = PetscFree(tao->data); CHKERRQ(ierr);
  tao->data = PETSC_NULL;
  PetscFunctionReturn(0);
}

#undef __FUNCT__
#define __FUNCT__ "TaoSetFromOptions_IPM"
static PetscErrorCode TaoSetFromOptions_IPM(TaoSolver tao)
{
  TAO_IPM *ipmP = (TAO_IPM*)tao->data;
  PetscErrorCode ierr;
  PetscBool flg;
  PetscFunctionBegin;
  ierr = PetscOptionsHead("IPM method for constrained optimization"); CHKERRQ(ierr);
  ierr = PetscOptionsBool("-ipm_monitorkkt","monitor kkt status",PETSC_NULL,ipmP->monitorkkt,&ipmP->monitorkkt,&flg); CHKERRQ(ierr);
  ierr = PetscOptionsReal("-ipm_pushs","parameter to push initial slack variables away from bounds",PETSC_NULL,ipmP->pushs,&ipmP->pushs,&flg);
  ierr = PetscOptionsReal("-ipm_pushnu","parameter to push initial (inequality) dual variables away from bounds",PETSC_NULL,ipmP->pushnu,&ipmP->pushnu,&flg);
  ierr = PetscOptionsTail(); CHKERRQ(ierr);
  ierr =KSPSetFromOptions(tao->ksp); CHKERRQ(ierr);
  PetscFunctionReturn(0);
}

#undef __FUNCT__
#define __FUNCT__ "TaoView_IPM"
static PetscErrorCode TaoView_IPM(TaoSolver tao, PetscViewer viewer)
{
  return 0;
}

/* IPMObjectiveAndGradient()
   f = d'x + 0.5 * x' * H * x
   rd = H*x + d + Ae'*lame - Ai'*lami
   rpe = Ae*x - be
   rpi = Ai*x - yi - bi
   mu = yi' * lami/mi;
   com = yi.*lami

   phi = ||rd|| + ||rpe|| + ||rpi|| + ||com||
*/
/*
#undef __FUNCT__
#define __FUNCT__ "IPMObjective"
static PetscErrorCode IPMObjective(TaoLineSearch ls, Vec X, PetscReal *f, void *tptr) 
{
  TaoSolver tao = (TaoSolver)tptr;
  TAO_IPM *ipmP = (TAO_IPM*)tao->data;
  PetscErrorCode ierr;
  PetscFunctionBegin;
  ierr = IPMComputeKKT(tao); CHKERRQ(ierr);
  *f = ipmP->phi;
  PetscFunctionReturn(0);
}
*/

/*
   f = d'x + 0.5 * x' * H * x
   rd = H*x + d + Ae'*lame - Ai'*lami
       Ai =   jac_ineq
	       I (w/lb)
	      -I (w/ub) 

   rpe = ce
   rpi = ci - s;
   com = s.*lami
   mu = yi' * lami/mi;

   phi = ||rd|| + ||rpe|| + ||rpi|| + ||com||
*/
#undef __FUNCT__
#define __FUNCT__ "IPMComputeKKT"
static PetscErrorCode IPMComputeKKT(TaoSolver tao)
{
  TAO_IPM *ipmP = (TAO_IPM *)tao->data;
  PetscScalar norm;
  PetscErrorCode ierr;
  ierr = VecCopy(tao->gradient,ipmP->rd); CHKERRQ(ierr);

  if (ipmP->me > 0) {
    /* rd = gradient + Ae'*lamdae */
    ierr = MatMultTranspose(tao->jacobian_equality,ipmP->lamdae,ipmP->work); CHKERRQ(ierr);
    ierr = VecAXPY(ipmP->rd, 1.0, ipmP->work); CHKERRQ(ierr);

#if defined DEBUG_KKT
    PetscPrintf(PETSC_COMM_WORLD,"\nAe.lamdae\n");
    ierr = VecView(ipmP->work,0);
#endif
    /* rpe = ce(x) */
    ierr = VecCopy(tao->constraints_equality,ipmP->rpe); CHKERRQ(ierr);

  }
  if (ipmP->nb > 0) {
    /* rd = rd - Ai'*lamdai */
    ierr = MatMultTranspose(ipmP->Ai,ipmP->lamdai,ipmP->work); CHKERRQ(ierr);
    ierr = VecAXPY(ipmP->rd, -1.0, ipmP->work); CHKERRQ(ierr);
#if defined DEBUG_KKT
    PetscPrintf(PETSC_COMM_WORLD,"\nAi\n");
    ierr = MatView(ipmP->Ai,0);
    PetscPrintf(PETSC_COMM_WORLD,"\nAi.lamdai\n");
    ierr = VecView(ipmP->work,0);
#endif
    /* rpi = cin - s */
    ierr = VecCopy(ipmP->ci,ipmP->rpi); CHKERRQ(ierr);
    ierr = VecAXPY(ipmP->rpi, -1.0, ipmP->s); CHKERRQ(ierr);

    /* com = s .* lami */
    ierr = VecPointwiseMult(ipmP->complementarity, ipmP->s,ipmP->lamdai); CHKERRQ(ierr);

  }
  /* phi = ||rd; rpe; rpi; com|| */
  ierr = VecDot(ipmP->rd,ipmP->rd,&norm); CHKERRQ(ierr);
  ipmP->phi = norm; 
  if (ipmP->me > 0 ) {
    ierr = VecDot(ipmP->rpe,ipmP->rpe,&norm); CHKERRQ(ierr);
    ipmP->phi += norm; 
  }
  if (ipmP->nb > 0) {
    ierr = VecDot(ipmP->rpi,ipmP->rpi,&norm); CHKERRQ(ierr);
    ipmP->phi += norm; 
    ierr = VecDot(ipmP->complementarity,ipmP->complementarity,&norm); CHKERRQ(ierr);
    ipmP->phi += norm; 
    /* mu = s'*lami/nb */
    ierr = VecDot(ipmP->s,ipmP->lamdai,&ipmP->mu); CHKERRQ(ierr);
    ipmP->mu /= ipmP->nb;
  } else {
    ipmP->mu = 1.0;
  }

  ipmP->phi = PetscSqrtScalar(ipmP->phi);
#if defined DEBUG_KKT
  if (ipmP->monitorkkt) {
    ierr = PetscPrintf(PETSC_COMM_WORLD,"obj=%G,\tphi = %G,\tmu=%G\talpha1=%G\talpha2=%G\n",ipmP->kkt_f,ipmP->phi,ipmP->mu,ipmP->alpha1,ipmP->alpha2);
  }
  CHKMEMQ;
  PetscPrintf(PETSC_COMM_WORLD,"\ngradient\n");
  ierr = VecView(tao->gradient,0);
  PetscPrintf(PETSC_COMM_WORLD,"\nrd\n");
  ierr = VecView(ipmP->rd,0);
  PetscPrintf(PETSC_COMM_WORLD,"\nrpe\n");
  ierr = VecView(ipmP->rpe,0);
  PetscPrintf(PETSC_COMM_WORLD,"\nrpi\n");
  ierr = VecView(ipmP->rpi,0);
  PetscPrintf(PETSC_COMM_WORLD,"\ncomplementarity\n");
  ierr = VecView(ipmP->complementarity,0);
#endif  
  PetscFunctionReturn(0);
}

#undef __FUNCT__
#define __FUNCT__ "IPMEvaluate"
/* evaluate user info at current point */
PetscErrorCode IPMEvaluate(TaoSolver tao)
{
  TAO_IPM *ipmP = (TAO_IPM *)tao->data;
  PetscErrorCode ierr;
  PetscFunctionBegin;
  ierr = TaoComputeObjectiveAndGradient(tao,tao->solution,&ipmP->kkt_f,tao->gradient); CHKERRQ(ierr);
  ierr = TaoComputeHessian(tao,tao->solution,&tao->hessian,&tao->hessian_pre,&ipmP->Hflag); CHKERRQ(ierr);
  
  if (ipmP->me > 0) {
    ierr = TaoComputeEqualityConstraints(tao,tao->solution,tao->constraints_equality);
    ierr = TaoComputeJacobianEquality(tao,tao->solution,&tao->jacobian_equality,&tao->jacobian_equality_pre,&ipmP->Aiflag); CHKERRQ(ierr);
  }
  if (ipmP->mi > 0) {
    ierr = TaoComputeInequalityConstraints(tao,tao->solution,tao->constraints_inequality);
    ierr = TaoComputeJacobianInequality(tao,tao->solution,&tao->jacobian_inequality,&tao->jacobian_inequality_pre,&ipmP->Aeflag); CHKERRQ(ierr);

  }
  if (ipmP->nb > 0) {
    /* Ai' =   jac_ineq | I (w/lb) | -I (w/ub)  */
    ierr = IPMUpdateAi(tao); CHKERRQ(ierr);
  }
  PetscFunctionReturn(0);
}

#undef __FUNCT__
#define __FUNCT__ "IPMPushInitialPoint"
/* Push initial point away from bounds */
PetscErrorCode IPMPushInitialPoint(TaoSolver tao)
{
  TAO_IPM *ipmP = (TAO_IPM *)tao->data;
  PetscErrorCode ierr;
  PetscFunctionBegin;

  ierr = TaoComputeVariableBounds(tao); CHKERRQ(ierr);
  if (tao->XL && tao->XU) {
    ierr = VecMedian(tao->XL, tao->solution, tao->XU, tao->solution); CHKERRQ(ierr);
  }
  if (ipmP->nb > 0) {
    ierr = VecSet(ipmP->s,ipmP->pushs); CHKERRQ(ierr);
    ierr = VecSet(ipmP->lamdai,ipmP->pushnu); CHKERRQ(ierr);
    if (ipmP->mi > 0) {
      ierr = VecSet(tao->DI,ipmP->pushnu); CHKERRQ(ierr);
    }
  }
  if (ipmP->me > 0) {
    ierr = VecSet(tao->DE,1.0); CHKERRQ(ierr);
    ierr = VecSet(ipmP->lamdae,1.0); CHKERRQ(ierr);
  }


  PetscFunctionReturn(0);
}

#undef __FUNCT__
#define __FUNCT__ "IPMUpdateAi"
PetscErrorCode IPMUpdateAi(TaoSolver tao)
{
  /* Ai =     Ji
	      I (w/lb)
	     -I (w/ub) */

  /* Ci =    user->ci
             Xi - lb (w/lb)
	     -Xi + ub (w/ub)  */
	     
  TAO_IPM *ipmP = (TAO_IPM *)tao->data;
  MPI_Comm comm;
  PetscInt i;
  PetscScalar newval;
  PetscInt newrow,newcol,ncols;
  const PetscScalar *vals;
  const PetscInt *cols;
  PetscInt astart,aend,jstart,jend;
  PetscInt *nonzeros;
  PetscInt r2,r3,r4;
  PetscMPIInt mpisize;
  PetscErrorCode ierr;
  
  PetscFunctionBegin;
  CHKMEMQ;
  r2 = ipmP->mi;
  r3 = r2 + ipmP->nxlb;
  r4 = r3 + ipmP->nxub;
  
  if (!ipmP->nb) {
    PetscFunctionReturn(0);
  }
  CHKMEMQ;

  /* Create Ai matrix if it doesn't exist yet */
  if (!ipmP->Ai) {
    comm = ((PetscObject)(tao->solution))->comm;
    ierr = PetscMalloc(ipmP->nb*sizeof(PetscInt),&nonzeros); CHKERRQ(ierr);
    ierr = MPI_Comm_size(comm,&mpisize);
    if (mpisize == 1) {
      for (i=0;i<ipmP->mi;i++) {
	ierr = MatGetRow(tao->jacobian_inequality,i,&ncols,PETSC_NULL,PETSC_NULL); CHKERRQ(ierr);
	nonzeros[i] = ncols;
	ierr = MatRestoreRow(tao->jacobian_inequality,i,&ncols,PETSC_NULL,PETSC_NULL); CHKERRQ(ierr);
      }
      for (i=r2;i<r4;i++) {
	nonzeros[i] = 1;
      }
    }
    ierr = MatCreate(comm,&ipmP->Ai); CHKERRQ(ierr);
    ierr = MatSetType(ipmP->Ai,MATAIJ); CHKERRQ(ierr);
    ierr = MatSetSizes(ipmP->Ai,PETSC_DECIDE,PETSC_DECIDE,ipmP->nb,ipmP->n);CHKERRQ(ierr);
    ierr = MatSetFromOptions(ipmP->Ai); CHKERRQ(ierr);
    ierr = MatMPIAIJSetPreallocation(ipmP->Ai,ipmP->nb,PETSC_NULL,ipmP->nb,PETSC_NULL);
    ierr = MatSeqAIJSetPreallocation(ipmP->Ai,PETSC_DEFAULT,nonzeros);CHKERRQ(ierr);
    if (mpisize ==1) {
      ierr = PetscFree(nonzeros);CHKERRQ(ierr);
    }
  }


  /* Copy values from user jacobian to Ai */
  ierr = MatGetOwnershipRange(ipmP->Ai,&astart,&aend); CHKERRQ(ierr);

  /* Ai w/lb */
  if (ipmP->mi) {
    ierr = MatZeroEntries(ipmP->Ai); CHKERRQ(ierr);
    ierr = MatGetOwnershipRange(tao->jacobian_inequality,&jstart,&jend); CHKERRQ(ierr);
    for (i=jstart;i<jend;i++) {
      ierr = MatGetRow(tao->jacobian_inequality,i,&ncols,&cols,&vals); CHKERRQ(ierr);
      newrow = i;
      ierr = MatSetValues(ipmP->Ai,1,&newrow,ncols,cols,vals,INSERT_VALUES); CHKERRQ(ierr);
      ierr = MatRestoreRow(tao->jacobian_inequality,i,&ncols,&cols,&vals); CHKERRQ(ierr);
    }
  }
  

  /* I w/ xlb */
  if (ipmP->nxlb) {
    for (i=0;i<ipmP->nxlb;i++) {
      if (i>=astart && i<aend) {
	newrow = i+r2;
	newcol = i;
	newval = 1.0;
	ierr = MatSetValues(ipmP->Ai,1,&newrow,1,&newcol,&newval,INSERT_VALUES); CHKERRQ(ierr);
      }
    }
  }
  if (ipmP->nxub) {
    /* I w/ xub */
    for (i=0;i<ipmP->nxub;i++) {
      if (i>=astart && i<aend) {
      newrow = i+r3;
      newcol = i;
      newval = -1.0;
      ierr = MatSetValues(ipmP->Ai,1,&newrow,1,&newcol,&newval,INSERT_VALUES); CHKERRQ(ierr);
      }
    }
  }

  
  ierr = MatAssemblyBegin(ipmP->Ai,MAT_FINAL_ASSEMBLY);
  ierr = MatAssemblyEnd(ipmP->Ai,MAT_FINAL_ASSEMBLY);
  CHKMEMQ;

  ierr = VecSet(ipmP->ci,0.0); CHKERRQ(ierr);
  
  /* user ci */
  if (ipmP->mi > 0) {
    ierr = VecScatterBegin(ipmP->ci_scat,tao->constraints_inequality,ipmP->ci,INSERT_VALUES,SCATTER_FORWARD); CHKERRQ(ierr);
    ierr = VecScatterEnd(ipmP->ci_scat,tao->constraints_inequality,ipmP->ci,INSERT_VALUES,SCATTER_FORWARD); CHKERRQ(ierr);
  }
  if (!ipmP->work){
    VecDuplicate(tao->solution,&ipmP->work);
  }
  ierr = VecCopy(tao->solution,ipmP->work);CHKERRQ(ierr);
  if (tao->XL) {
    ierr = VecAXPY(ipmP->work,-1.0,tao->XL);CHKERRQ(ierr);

    /* lower bounds on variables */
    if (ipmP->nxlb > 0) { 
      ierr = VecScatterBegin(ipmP->xl_scat,ipmP->work,ipmP->ci,INSERT_VALUES,SCATTER_FORWARD); CHKERRQ(ierr);
      ierr = VecScatterEnd(ipmP->xl_scat,ipmP->work,ipmP->ci,INSERT_VALUES,SCATTER_FORWARD); CHKERRQ(ierr);
    }
  }
  if (tao->XU) {
    /* upper bounds on variables */
    ierr = VecCopy(tao->solution,ipmP->work);CHKERRQ(ierr);
    ierr = VecScale(ipmP->work,-1.0);CHKERRQ(ierr);
    ierr = VecAXPY(ipmP->work,1.0,tao->XU);CHKERRQ(ierr);
    if (ipmP->nxub > 0) { 
      ierr = VecScatterBegin(ipmP->xu_scat,ipmP->work,ipmP->ci,INSERT_VALUES,SCATTER_FORWARD); CHKERRQ(ierr);
      ierr = VecScatterEnd(ipmP->xu_scat,ipmP->work,ipmP->ci,INSERT_VALUES,SCATTER_FORWARD); CHKERRQ(ierr);
    }
  }

  PetscFunctionReturn(0);
}

#undef __FUNCT__
#define __FUNCT__ "IPMUpdateK"
/* create K = [ Hlag , 0 , Ae', -Ai']; 
              [Ae , 0,   0  , 0];
              [Ai ,-I,   0 ,  0];  
              [ 0 , S ,  0,   Y ];  */
PetscErrorCode IPMUpdateK(TaoSolver tao)
{
  TAO_IPM *ipmP = (TAO_IPM *)tao->data;
  MPI_Comm comm;
  PetscMPIInt mpisize;
  PetscErrorCode ierr;
  PetscInt i,j,row;
  PetscInt ncols,newcol,newcols[2],newrow;
  const PetscInt *cols;
  const PetscReal *vals;
  PetscReal *l,*y;
  PetscReal *newvals;
  PetscReal newval;
  PetscInt subsize;
  const PetscInt *indices;
  PetscInt *nonzeros,*d_nonzeros,*o_nonzeros;
  PetscInt bigsize;
  PetscInt r1,r2,r3;
  PetscInt c1,c2,c3;
  PetscInt klocalsize;
  PetscInt hstart,hend,kstart,kend;
  PetscInt aistart,aiend,aestart,aeend;
  PetscInt sstart,send;
  PetscFunctionBegin;

  comm = ((PetscObject)(tao->solution))->comm;
  ierr = MPI_Comm_size(comm,&mpisize);
  ierr = IPMUpdateAi(tao); CHKERRQ(ierr);
#if defined DEBUG_K
  PetscPrintf(PETSC_COMM_WORLD,"H\n");  MatView(tao->hessian,0);
  if (ipmP->nb) {
    PetscPrintf(PETSC_COMM_WORLD,"Ai\n"); MatView(ipmP->Ai,0);
  }
  if (ipmP->me) {
    PetscPrintf(PETSC_COMM_WORLD,"Ae\n"); MatView(tao->jacobian_equality,0);
  }

#endif  
  /* allocate workspace */
  subsize = PetscMax(ipmP->n,ipmP->nb);
  subsize = PetscMax(ipmP->me,subsize);
  subsize = PetscMax(2,subsize);
  ierr = PetscMalloc(sizeof(PetscInt)*subsize,&indices); CHKERRQ(ierr);
  ierr = PetscMalloc(sizeof(PetscReal)*subsize,&newvals); CHKERRQ(ierr);

  r1 = c1 = ipmP->n;
  r2 = r1 + ipmP->me;  c2 = c1 + ipmP->nb;
  r3 = c3 = r2 + ipmP->nb;
  
  

  bigsize = ipmP->n+2*ipmP->nb+ipmP->me;
  ierr = VecGetOwnershipRange(ipmP->bigrhs,&kstart,&kend); CHKERRQ(ierr);
  ierr = MatGetOwnershipRange(tao->hessian,&hstart,&hend); CHKERRQ(ierr);
  klocalsize = kend-kstart;
  if (!ipmP->K) {
    if (mpisize == 1) {
      ierr = PetscMalloc((kend-kstart)*sizeof(PetscInt),&nonzeros);CHKERRQ(ierr);
      for (i=0;i<bigsize;i++) {
	if (i<r1) {
	  ierr = MatGetRow(tao->hessian,i,&ncols,PETSC_NULL,PETSC_NULL); CHKERRQ(ierr);
	  nonzeros[i] = ncols;
	  ierr = MatRestoreRow(tao->hessian,i,&ncols,PETSC_NULL,PETSC_NULL); CHKERRQ(ierr);
	  nonzeros[i] += ipmP->me+ipmP->nb;
	} else if (i<r2) {
	  nonzeros[i-kstart] = ipmP->n;
	} else if (i<r3) {
	  nonzeros[i-kstart] = ipmP->n+1;
	} else if (i<bigsize) {
	  nonzeros[i-kstart] = 2;
	}
      }
      ierr = MatCreate(comm,&ipmP->K); CHKERRQ(ierr);
      ierr = MatSetType(ipmP->K,MATSEQAIJ); CHKERRQ(ierr);
      ierr = MatSetSizes(ipmP->K,klocalsize,klocalsize,PETSC_DETERMINE,PETSC_DETERMINE);CHKERRQ(ierr);
      ierr = MatSeqAIJSetPreallocation(ipmP->K,0,nonzeros); CHKERRQ(ierr);
      ierr = MatSetFromOptions(ipmP->K); CHKERRQ(ierr);
      ierr = PetscFree(nonzeros); CHKERRQ(ierr);
    } else {
      ierr = PetscMalloc((kend-kstart)*sizeof(PetscInt),&d_nonzeros); CHKERRQ(ierr);
      ierr = PetscMalloc((kend-kstart)*sizeof(PetscInt),&o_nonzeros); CHKERRQ(ierr);
      for (i=kstart;i<kend;i++) {
	if (i<r1) {
	  /* TODO fix preallocation for mpi mats */
	  d_nonzeros[i-kstart] = PetscMin(ipmP->n+ipmP->me+ipmP->nb,kend-kstart);
	  o_nonzeros[i-kstart] = PetscMin(ipmP->n+ipmP->me+ipmP->nb,bigsize-(kend-kstart));
	} else if (i<r2) {
	  d_nonzeros[i-kstart] = PetscMin(ipmP->n,kend-kstart);
	  o_nonzeros[i-kstart] = PetscMin(ipmP->n,bigsize-(kend-kstart));
	} else if (i<r3) {
	  d_nonzeros[i-kstart] = PetscMin(ipmP->n+2,kend-kstart);
	  o_nonzeros[i-kstart] = PetscMin(ipmP->n+2,bigsize-(kend-kstart));
	} else {
	  d_nonzeros[i-kstart] = PetscMin(2,kend-kstart);
	  o_nonzeros[i-kstart] = PetscMin(2,bigsize-(kend-kstart));
	}
      }
      ierr = MatCreate(comm,&ipmP->K); CHKERRQ(ierr);
      ierr = MatSetType(ipmP->K,MATMPIAIJ); CHKERRQ(ierr);
      ierr = MatSetSizes(ipmP->K,klocalsize,klocalsize,PETSC_DETERMINE,PETSC_DETERMINE);CHKERRQ(ierr);
      ierr = MatMPIAIJSetPreallocation(ipmP->K,0,d_nonzeros,0,o_nonzeros); CHKERRQ(ierr);
      ierr = PetscFree(d_nonzeros); CHKERRQ(ierr);
      ierr = PetscFree(o_nonzeros); CHKERRQ(ierr);
      ierr = MatSetFromOptions(ipmP->K); CHKERRQ(ierr);
    
    }
  }

 
  ierr = MatZeroEntries(ipmP->K); CHKERRQ(ierr);
  /* Copy H */
  for (i=hstart;i<hend;i++) {
    ierr = MatGetRow(tao->hessian,i,&ncols,&cols,&vals); CHKERRQ(ierr);
    if (ncols > 0) {
      ierr = MatSetValues(ipmP->K,1,&i,ncols,cols,vals,INSERT_VALUES); CHKERRQ(ierr);
    }
    ierr = MatRestoreRow(tao->hessian,i,&ncols,&cols,&vals); CHKERRQ(ierr);
  }

  /* Copy Ae and Ae' */
  if (ipmP->me > 0) {
    ierr = MatGetOwnershipRange(tao->jacobian_equality,&aestart,&aeend); CHKERRQ(ierr);
    for (i=aestart;i<aeend;i++) {
      ierr = MatGetRow(tao->jacobian_equality,i,&ncols,&cols,&vals); CHKERRQ(ierr);	
      if (ncols > 0) {
	/*Ae*/
	row = i+r1;
	ierr = MatSetValues(ipmP->K,1,&row,ncols,cols,vals,INSERT_VALUES); CHKERRQ(ierr);
	/*Ae'*/
	for (j=0;j<ncols;j++) {
	  newcol = i + c2;
	  newrow = cols[j];
	  newval = vals[j];
	  ierr = MatSetValues(ipmP->K,1,&newrow,1,&newcol,&newval,INSERT_VALUES); CHKERRQ(ierr);
	}
      }
      ierr = MatRestoreRow(tao->jacobian_equality,i,&ncols,&cols,&vals); CHKERRQ(ierr);
    }
  }

  if (ipmP->nb > 0) {
    ierr = MatGetOwnershipRange(ipmP->Ai,&aistart,&aiend); CHKERRQ(ierr);
    /* Copy Ai,and Ai' */
    for (i=aistart;i<aiend;i++) {
      row = i+r2;
      ierr = MatGetRow(ipmP->Ai,i,&ncols,&cols,&vals); CHKERRQ(ierr);
      if (ncols > 0) {
	/*Ai*/
	ierr = MatSetValues(ipmP->K,1,&row,ncols,cols,vals,INSERT_VALUES); CHKERRQ(ierr);
	/*-Ai'*/
	for (j=0;j<ncols;j++) {
	  newcol = i + c3;
	  newrow = cols[j];
	  newval = -vals[j];
	  ierr = MatSetValues(ipmP->K,1,&newrow,1,&newcol,&newval,INSERT_VALUES); CHKERRQ(ierr);
	}
      }
      ierr = MatRestoreRow(ipmP->Ai,i,&ncols,&cols,&vals); CHKERRQ(ierr);
    }


    
    /* -I */
    for (i=kstart;i<kend;i++) {
      if (i>=r2 && i<r3) {
	newrow = i;
	newcol = i-r2+c1;
	newval = -1.0;
	MatSetValues(ipmP->K,1,&newrow,1,&newcol,&newval,INSERT_VALUES); CHKERRQ(ierr);
      }
    }

    /* Copy L,Y */
    ierr = VecGetOwnershipRange(ipmP->s,&sstart,&send);CHKERRQ(ierr);
    ierr = VecGetArray(ipmP->lamdai,&l); CHKERRQ(ierr);
    ierr = VecGetArray(ipmP->s,&y); CHKERRQ(ierr);

    for (i=sstart;i<send;i++) {
      newcols[0] = c1+i;
      newcols[1] = c3+i;
      newvals[0] = l[i-sstart];
      newvals[1] = y[i-sstart];
      newrow = r3+i;
      ierr = MatSetValues(ipmP->K,1,&newrow,2,newcols,newvals,INSERT_VALUES); CHKERRQ(ierr);
    }
  
    ierr = VecRestoreArray(ipmP->lamdai,&l); CHKERRQ(ierr);
    ierr = VecRestoreArray(ipmP->s,&y); CHKERRQ(ierr);
  }      

  ierr = PetscFree(indices); CHKERRQ(ierr);
  ierr = PetscFree(newvals); CHKERRQ(ierr);
  ierr = MatAssemblyBegin(ipmP->K,MAT_FINAL_ASSEMBLY); CHKERRQ(ierr);
  ierr = MatAssemblyEnd(ipmP->K,MAT_FINAL_ASSEMBLY); CHKERRQ(ierr);
#if defined DEBUG_K  
  PetscPrintf(PETSC_COMM_WORLD,"K\n");  MatView(ipmP->K,0);
#endif
  PetscFunctionReturn(0);
}

#undef __FUNCT__
#define __FUNCT__ "IPMGatherRHS"
PetscErrorCode IPMGatherRHS(TaoSolver tao,Vec RHS,Vec X1,Vec X2,Vec X3,Vec X4)
{
  TAO_IPM *ipmP = (TAO_IPM *)tao->data;
  PetscErrorCode ierr;
  PetscFunctionBegin;

  /* rhs = [x1      (n)
            x2     (me)
	    x3     (nb)
	    x4     (nb)] */
  if (X1) {
    ierr = VecScatterBegin(ipmP->rhs1,X1,RHS,INSERT_VALUES,SCATTER_FORWARD);CHKERRQ(ierr);
    ierr = VecScatterEnd(ipmP->rhs1,X1,RHS,INSERT_VALUES,SCATTER_FORWARD);CHKERRQ(ierr);
  }
  if (ipmP->me > 0 && X2) {
    ierr = VecScatterBegin(ipmP->rhs2,X2,RHS,INSERT_VALUES,SCATTER_FORWARD);CHKERRQ(ierr);
    ierr = VecScatterEnd(ipmP->rhs2,X2,RHS,INSERT_VALUES,SCATTER_FORWARD);CHKERRQ(ierr);
  }
  if (ipmP->nb > 0) {
    if (X3) {
      ierr = VecScatterBegin(ipmP->rhs3,X3,RHS,INSERT_VALUES,SCATTER_FORWARD);CHKERRQ(ierr);
      ierr = VecScatterEnd(ipmP->rhs3,X3,RHS,INSERT_VALUES,SCATTER_FORWARD);CHKERRQ(ierr);
    }
    if (X4) {
      ierr = VecScatterBegin(ipmP->rhs4,X4,RHS,INSERT_VALUES,SCATTER_FORWARD);CHKERRQ(ierr);
      ierr = VecScatterEnd(ipmP->rhs4,X4,RHS,INSERT_VALUES,SCATTER_FORWARD);CHKERRQ(ierr);
    }
  }
#if defined(DEBUG_SCATTER)
  PetscPrintf(PETSC_COMM_WORLD,"X1-X4\n");
  if (X1) {VecView(X1,0);}
  if (X2) {VecView(X2,0);}
  if (X3) {VecView(X3,0);}
  if (X4) {VecView(X4,0);}
  PetscPrintf(PETSC_COMM_WORLD,"RHS\n");
  VecView(RHS,0);
#endif  
  PetscFunctionReturn(0);
}



#undef __FUNCT__
#define __FUNCT__ "IPMScatterStep"
PetscErrorCode IPMScatterStep(TaoSolver tao, Vec STEP, Vec X1, Vec X2, Vec X3, Vec X4)
{
  TAO_IPM *ipmP = (TAO_IPM *)tao->data;
  PetscErrorCode ierr;
  PetscFunctionBegin;
  CHKMEMQ;
  /*        [x1    (n)
	     x2    (nb) may be 0
 	     x3    (me) may be 0
	     x4    (nb) may be 0 */
  if (X1) {
    ierr = VecScatterBegin(ipmP->step1,STEP,X1,INSERT_VALUES,SCATTER_FORWARD);CHKERRQ(ierr);
    ierr = VecScatterEnd(ipmP->step1,STEP,X1,INSERT_VALUES,SCATTER_FORWARD);CHKERRQ(ierr);
  }
  if (X2 && ipmP->nb > 0) {
    ierr = VecScatterBegin(ipmP->step2,STEP,X2,INSERT_VALUES,SCATTER_FORWARD);CHKERRQ(ierr);
    ierr = VecScatterEnd(ipmP->step2,STEP,X2,INSERT_VALUES,SCATTER_FORWARD);CHKERRQ(ierr);
  }
  if (X3 && ipmP->me > 0) {
    ierr = VecScatterBegin(ipmP->step3,STEP,X3,INSERT_VALUES,SCATTER_FORWARD);CHKERRQ(ierr);
    ierr = VecScatterEnd(ipmP->step3,STEP,X3,INSERT_VALUES,SCATTER_FORWARD);CHKERRQ(ierr);
  }
  if (X4 && ipmP->nb > 0) {
    ierr = VecScatterBegin(ipmP->step4,STEP,X4,INSERT_VALUES,SCATTER_FORWARD);CHKERRQ(ierr);
    ierr = VecScatterEnd(ipmP->step4,STEP,X4,INSERT_VALUES,SCATTER_FORWARD);CHKERRQ(ierr);
  }
  CHKMEMQ;
#if defined(DEBUG_SCATTER)
  PetscPrintf(PETSC_COMM_WORLD,"Step\n");
  VecView(STEP,0);
  PetscPrintf(PETSC_COMM_WORLD,"X1-X4\n");
  if (X1) {VecView(X1,0);}
  if (X2) {VecView(X2,0);}
  if (X3) {VecView(X3,0);}
  if (X4) {VecView(X4,0);}
#endif  
  PetscFunctionReturn(0);
}


EXTERN_C_BEGIN

#undef __FUNCT__
#define __FUNCT__ "TaoCreate_IPM"
PetscErrorCode TaoCreate_IPM(TaoSolver tao)
{
  TAO_IPM *ipmP;
  //  const char *ipmls_type = TAOLINESEARCH_IPM;
  PetscErrorCode ierr;

  PetscFunctionBegin;
  tao->ops->setup = TaoSetup_IPM;
  tao->ops->solve = TaoSolve_IPM;
  tao->ops->view = TaoView_IPM;
  tao->ops->setfromoptions = TaoSetFromOptions_IPM;
  tao->ops->destroy = TaoDestroy_IPM;
  //tao->ops->computedual = TaoComputeDual_IPM;
  
  ierr = PetscNewLog(tao, TAO_IPM, &ipmP); CHKERRQ(ierr);
  tao->data = (void*)ipmP;
  tao->max_it = 200;
  tao->max_funcs = 500;
  tao->fatol = 1e-4;
  tao->frtol = 1e-4;
  ipmP->dec = 10000; /* line search critera */
  ipmP->taumin = 0.995;
  ipmP->monitorkkt = PETSC_FALSE;
  ipmP->pushs = 100;
  ipmP->pushnu = 100;
  ierr = KSPCreate(((PetscObject)tao)->comm, &tao->ksp); CHKERRQ(ierr);
  PetscFunctionReturn(0);
  

}
EXTERN_C_END
<|MERGE_RESOLUTION|>--- conflicted
+++ resolved
@@ -378,18 +378,11 @@
   comm = ((PetscObject)(tao->solution))->comm;
 
   bigsize = ipmP->n+2*ipmP->nb+ipmP->me;
-<<<<<<< HEAD
-  ierr = PetscMalloc(ipmP->n*sizeof(PetscInt),&xind); CHKERRQ(ierr);
-  ierr = PetscMalloc(ipmP->me*sizeof(PetscInt),&uceind); CHKERRQ(ierr);
-  ierr = PetscMalloc(bigsize*sizeof(PetscInt),&stepind); CHKERRQ(ierr);
-  ierr = VecGetOwnershipRange(tao->solution,&xstart,&xend);CHKERRQ(ierr);
-=======
   ierr = PetscMalloc(bigsize*sizeof(PetscInt),&stepind); CHKERRQ(ierr);
   ierr = PetscMalloc(ipmP->n*sizeof(PetscInt),&xind); CHKERRQ(ierr);
   ierr = PetscMalloc(ipmP->me*sizeof(PetscInt),&uceind); CHKERRQ(ierr);
   ierr = VecGetOwnershipRange(tao->solution,&xstart,&xend);CHKERRQ(ierr);
 
->>>>>>> c50e4009
   if (ipmP->nb > 0) {
     ierr = VecCreate(comm,&ipmP->s); CHKERRQ(ierr);
     ierr = VecSetSizes(ipmP->s,PETSC_DECIDE,ipmP->nb); CHKERRQ(ierr);
@@ -416,10 +409,6 @@
     
     ierr = PetscMalloc(ipmP->nb*sizeof(PetscInt),&cind); CHKERRQ(ierr);
     ierr = PetscMalloc(ipmP->mi*sizeof(PetscInt),&ucind); CHKERRQ(ierr);
-<<<<<<< HEAD
-    
-=======
->>>>>>> c50e4009
     ierr = VecGetOwnershipRange(ipmP->s,&sstart,&send);CHKERRQ(ierr);
 
 
