#include "pounders.h"

#undef __FUNCT__ 
#define __FUNCT__ "pounders_h"
static PetscErrorCode pounders_h(TaoSolver subtao, Vec v, Mat *H, Mat *Hpre, MatStructure *flag, void *ctx)
{
  PetscFunctionBegin;
  *flag = SAME_NONZERO_PATTERN;
  PetscFunctionReturn(0);
}
#undef __FUNCT__ 
#define __FUNCT__ "pounders_fg"
static PetscErrorCode  pounders_fg(TaoSolver subtao, Vec x, PetscReal *f, Vec g, void *ctx)
{
  TAO_POUNDERS *mfqP = (TAO_POUNDERS*)ctx;
  PetscReal d1,d2;
  PetscErrorCode ierr;
  PetscFunctionBegin;
  /* g = A*x  (add b later)*/
  ierr = MatMult(mfqP->subH,x,g); CHKERRQ(ierr);


  /* f = 1/2 * x'*(Ax) + b'*x  */
  ierr = VecDot(x,g,&d1); CHKERRQ(ierr);
  ierr = VecDot(mfqP->subb,x,&d2); CHKERRQ(ierr);
  *f = 0.5 *d1 + d2;

  /* now  g = g + b */
  ierr = VecAXPY(g, 1.0, mfqP->subb); CHKERRQ(ierr);

  PetscFunctionReturn(0);
}
#undef __FUNCT__
#define __FUNCT__ "gqtwrap"
PetscErrorCode gqtwrap(TaoSolver tao,PetscReal *gnorm, PetscReal *qmin) 
{
    PetscErrorCode ierr;
    PetscReal atol=1.0e-10;
    PetscInt info,its;
    TAO_POUNDERS *mfqP = (TAO_POUNDERS*)tao->data;
								    
    PetscFunctionBegin;

    if (! mfqP->usegqt) {
      PetscReal maxval;
      PetscInt i,j;

      ierr = VecSetValues(mfqP->subb,mfqP->n,mfqP->indices,mfqP->Gres,INSERT_VALUES); CHKERRQ(ierr);
      ierr = VecAssemblyBegin(mfqP->subb); CHKERRQ(ierr);
      ierr = VecAssemblyEnd(mfqP->subb); CHKERRQ(ierr);

      ierr = VecSet(mfqP->subx,0.0); CHKERRQ(ierr);

      ierr = VecSet(mfqP->subndel,-mfqP->delta); CHKERRQ(ierr);
      ierr = VecSet(mfqP->subpdel,mfqP->delta); CHKERRQ(ierr);

      for (i=0;i<mfqP->n;i++) {
	for (j=i;j<mfqP->n;j++) {
	    mfqP->Hres[j+mfqP->n*i] = mfqP->Hres[mfqP->n*j+i];
	}
      }
      ierr = MatSetValues(mfqP->subH,mfqP->n,mfqP->indices,mfqP->n,mfqP->indices,mfqP->Hres,INSERT_VALUES);
      ierr = MatAssemblyBegin(mfqP->subH,MAT_FINAL_ASSEMBLY); CHKERRQ(ierr);
      ierr = MatAssemblyEnd(mfqP->subH,MAT_FINAL_ASSEMBLY); CHKERRQ(ierr);
      
      ierr = TaoResetStatistics(mfqP->subtao); CHKERRQ(ierr);
      ierr = TaoSetTolerances(mfqP->subtao,PETSC_NULL,PETSC_NULL,*gnorm,*gnorm,PETSC_NULL); CHKERRQ(ierr);
      /* enforce bound constraints -- experimental */
      if (tao->XU && tao->XL) {
<<<<<<< HEAD
	PetscReal maxval;
	ierr = VecCopy(tao->XU,xu); CHKERRQ(ierr);
	ierr = VecAXPY(xu,-1.0,tao->solution); CHKERRQ(ierr);
	ierr = VecScale(xu,1.0/mfqP->delta); CHKERRQ(ierr);
	ierr = VecCopy(tao->XL,xl); CHKERRQ(ierr);
	ierr = VecAXPY(xl,-1.0,tao->solution); CHKERRQ(ierr);
	ierr = VecScale(xl,1.0/mfqP->delta); CHKERRQ(ierr);
	
	ierr = VecPointwiseMin(xu,xu,pdel); CHKERRQ(ierr);
	ierr = VecPointwiseMax(xl,xl,ndel); CHKERRQ(ierr);
	/* Make sure xu > xl */
	ierr = VecCopy(x,pdel); CHKERRQ(ierr);
	ierr = VecAXPY(pdel,-1.0,xu);  CHKERRQ(ierr);
	ierr = VecMax(pdel,PETSC_NULL,&maxval); CHKERRQ(ierr);
	if (maxval > 1e-10) {
	  SETERRQ(PETSC_COMM_WORLD,1,"upper bound < lower bound in subproblem");
	}
	/* Make sure xu > tao->solution > xl */
	ierr = VecCopy(xl,pdel); CHKERRQ(ierr);
	ierr = VecAXPY(pdel,-1.0,x);  CHKERRQ(ierr);
	ierr = VecMax(pdel,PETSC_NULL,&maxval); CHKERRQ(ierr);
	if (maxval > 1e-10) {
	  SETERRQ(PETSC_COMM_WORLD,1,"initial guess < lower bound in subproblem");
	}

	ierr = VecCopy(x,pdel); CHKERRQ(ierr);
	ierr = VecAXPY(pdel,-1.0,xu);  CHKERRQ(ierr);
	ierr = VecMax(pdel,PETSC_NULL,&maxval); CHKERRQ(ierr);
	if (maxval > 1e-10) {
	  SETERRQ(PETSC_COMM_WORLD,1,"initial guess > upper bound in subproblem");
	}
=======
	ierr = VecCopy(tao->XU,mfqP->subxu); CHKERRQ(ierr);
	ierr = VecAXPY(mfqP->subxu,-1.0,tao->solution); CHKERRQ(ierr);
	ierr = VecScale(mfqP->subxu,1.0/mfqP->delta); CHKERRQ(ierr);
	ierr = VecCopy(tao->XL,mfqP->subxl); CHKERRQ(ierr);
	ierr = VecAXPY(mfqP->subxl,-1.0,tao->solution); CHKERRQ(ierr);
	ierr = VecScale(mfqP->subxl,1.0/mfqP->delta); CHKERRQ(ierr);
	
	ierr = VecPointwiseMin(mfqP->subxu,mfqP->subxu,mfqP->subpdel); CHKERRQ(ierr);
	ierr = VecPointwiseMax(mfqP->subxl,mfqP->subxl,mfqP->subndel); CHKERRQ(ierr);
      } else {
	ierr = VecCopy(mfqP->subpdel,mfqP->subxu); CHKERRQ(ierr);
	ierr = VecCopy(mfqP->subndel,mfqP->subxl); CHKERRQ(ierr);
      }
      /* Make sure xu > xl */
      ierr = VecCopy(mfqP->subxl,mfqP->subpdel); CHKERRQ(ierr);
      ierr = VecAXPY(mfqP->subpdel,-1.0,mfqP->subxu);  CHKERRQ(ierr);
      ierr = VecMax(mfqP->subpdel,PETSC_NULL,&maxval); CHKERRQ(ierr);
      if (maxval > 1e-10) {
	SETERRQ(PETSC_COMM_WORLD,1,"upper bound < lower bound in subproblem");
>>>>>>> 9fdf968e
      }
      /* Make sure xu > tao->solution > xl */
      ierr = VecCopy(mfqP->subxl,mfqP->subpdel); CHKERRQ(ierr);
      ierr = VecAXPY(mfqP->subpdel,-1.0,mfqP->subx);  CHKERRQ(ierr);
      ierr = VecMax(mfqP->subpdel,PETSC_NULL,&maxval); CHKERRQ(ierr);
      if (maxval > 1e-10) {
	SETERRQ(PETSC_COMM_WORLD,1,"initial guess < lower bound in subproblem");
      }

      ierr = VecCopy(mfqP->subx,mfqP->subpdel); CHKERRQ(ierr);
      ierr = VecAXPY(mfqP->subpdel,-1.0,mfqP->subxu);  CHKERRQ(ierr);
      ierr = VecMax(mfqP->subpdel,PETSC_NULL,&maxval); CHKERRQ(ierr);
      if (maxval > 1e-10) {
	SETERRQ(PETSC_COMM_WORLD,1,"initial guess > upper bound in subproblem");
      }


      ierr = TaoSolve(mfqP->subtao); CHKERRQ(ierr);
      ierr = TaoGetSolutionStatus(mfqP->subtao,PETSC_NULL,qmin,PETSC_NULL,PETSC_NULL,PETSC_NULL,PETSC_NULL); CHKERRQ(ierr);

      /* test bounds post-solution*/
      ierr = VecCopy(mfqP->subxl,mfqP->subpdel); CHKERRQ(ierr);
      ierr = VecAXPY(mfqP->subpdel,-1.0,mfqP->subx);  CHKERRQ(ierr);
      ierr = VecMax(mfqP->subpdel,PETSC_NULL,&maxval); CHKERRQ(ierr);
      if (maxval > 1e-5) {
	ierr = PetscInfo(tao,"subproblem solution < lower bound"); CHKERRQ(ierr);
	tao->reason = TAO_DIVERGED_TR_REDUCTION;
      }

      ierr = VecCopy(mfqP->subx,mfqP->subpdel); CHKERRQ(ierr);
      ierr = VecAXPY(mfqP->subpdel,-1.0,mfqP->subxu);  CHKERRQ(ierr);
      ierr = VecMax(mfqP->subpdel,PETSC_NULL,&maxval); CHKERRQ(ierr);
      if (maxval > 1e-5) {
	ierr = PetscInfo(tao,"subproblem solution > upper bound");
	tao->reason = TAO_DIVERGED_TR_REDUCTION;
      }
      

    } else {
      gqt(mfqP->n,mfqP->Hres,mfqP->n,mfqP->Gres,1.0,mfqP->gqt_rtol,atol,
	mfqP->gqt_maxits,gnorm,qmin,mfqP->Xsubproblem,&info,&its,
	mfqP->work,mfqP->work2, mfqP->work3);
      /*dgqt_(&mfqP->n,mfqP->Hres,&mfqP->n,mfqP->Gres,&one,&mfqP->gqt_rtol,&atol,
	&mfqP->gqt_maxits,gnorm,qmin,mfqP->Xsubproblem,&info,&its,
	mfqP->work,mfqP->work2, mfqP->work3);*/
    }
    *qmin *= -1;
    PetscFunctionReturn(0);
}


#undef __FUNCT__
#define __FUNCT__ "phi2eval"
PetscErrorCode phi2eval(PetscReal *x, PetscInt n, PetscReal *phi) {
/* Phi = .5*[x(1)^2  sqrt(2)*x(1)*x(2) ... sqrt(2)*x(1)*x(n) ... x(2)^2 sqrt(2)*x(2)*x(3) .. x(n)^2] */
    PetscInt i,j,k;
    PetscReal sqrt2 = PetscSqrtReal(2.0);
    PetscFunctionBegin;
    j=0;

    for (i=0;i<n;i++) {
	phi[j] = 0.5 * x[i]*x[i];
	j++;
	for (k=i+1;k<n;k++) {
	    phi[j]  = x[i]*x[k]/sqrt2;
	    j++;
	}
	
    }

    PetscFunctionReturn(0);
}

#undef __FUNCT__
#define __FUNCT__ "getquadpounders"
PetscErrorCode getquadpounders(TAO_POUNDERS *mfqP) {
/* Computes the parameters of the quadratic Q(x) = c + g'*x + 0.5*x*G*x'
   that satisfies the interpolation conditions Q(X[:,j]) = f(j)
   for j=1,...,m and with a Hessian matrix of least Frobenius norm */

    /* NB --we are ignoring c */
    PetscInt i,j,k,num,np = mfqP->nmodelpoints;
    PetscReal one = 1.0,zero=0.0,negone=-1.0;
    PetscBLASInt blasnpmax = mfqP->npmax;
    PetscBLASInt blasnplus1 = mfqP->n+1;
    PetscBLASInt blasnp = np;
    PetscBLASInt blasint = mfqP->n*(mfqP->n+1) / 2;
    PetscBLASInt blasint2 = np - mfqP->n-1;
    PetscBLASInt blasinfo,ione=1;
    PetscReal sqrt2 = PetscSqrtReal(2.0);
	
    PetscFunctionBegin;

    for (i=0;i<mfqP->n*mfqP->m;i++) {
	mfqP->Gdel[i] = 0;
    }
    for (i=0;i<mfqP->n*mfqP->n*mfqP->m;i++) {
	mfqP->Hdel[i] = 0;
    }

    /* Let Ltmp = (L'*L) */
    BLASgemm_("T","N",&blasint2,&blasint2,&blasint,&one,&mfqP->L[(mfqP->n+1)*blasint],&blasint,&mfqP->L[(mfqP->n+1)*blasint],&blasint,&zero,mfqP->L_tmp,&blasint);
    
    /* factor Ltmp */
    LAPACKpotrf_("L",&blasint2,mfqP->L_tmp,&blasint,&blasinfo);
    if (blasinfo != 0) {
	SETERRQ1(PETSC_COMM_SELF,1,"LAPACK routine potrf returned with value %D\n",blasinfo);
    }

    /* factor M */
    LAPACKgetrf_(&blasnplus1,&blasnpmax,mfqP->M,&blasnplus1,mfqP->npmaxiwork,&blasinfo);
    if (blasinfo != 0) {
	SETERRQ1(PETSC_COMM_SELF,1,"LAPACK routine getrf returned with value %D\n",blasinfo);
    }
    
    for (k=0;k<mfqP->m;k++) {
	/* Solve L'*L*Omega = Z' * RESk*/
	BLASgemv_("T",&blasnp,&blasint2,&one,mfqP->Z,&blasnpmax,&mfqP->RES[mfqP->npmax*k],&ione,&zero,mfqP->omega,&ione);

	LAPACKpotrs_("L",&blasint2,&ione,mfqP->L_tmp,&blasint,mfqP->omega,&blasint2,&blasinfo);
	if (blasinfo != 0) {
	    SETERRQ1(PETSC_COMM_SELF,1,"LAPACK routine potrs returned with value %D\n",blasinfo);
	}
	
	
	/* Beta = L*Omega */
	BLASgemv_("N",&blasint,&blasint2,&one,&mfqP->L[(mfqP->n+1)*blasint],&blasint,mfqP->omega,&ione,&zero,mfqP->beta,&ione);
	
	/* solve M'*Alpha = RESk - N'*Beta */
	BLASgemv_("T",&blasint,&blasnp,&negone,mfqP->N,&blasint,mfqP->beta,&ione,&one,&mfqP->RES[mfqP->npmax*k],&ione);
	LAPACKgetrs_("T",&blasnplus1,&ione,mfqP->M,&blasnplus1,mfqP->npmaxiwork,&mfqP->RES[mfqP->npmax*k],&blasnplus1,&blasinfo);
	if (blasinfo != 0) {
	    SETERRQ1(PETSC_COMM_SELF,1,"LAPACK routine getrs returned with value %D\n",blasinfo);
	}

	/* Gdel(:,k) = Alpha(2:n+1) */
	for (i=0;i<mfqP->n;i++) {
	    mfqP->Gdel[i + mfqP->n*k] = mfqP->RES[mfqP->npmax*k + i+1];
	}
	
	/* Set Hdels */
	num=0;
	for (i=0;i<mfqP->n;i++) {
	    /* H[i,i,k] = Beta(num) */
	    mfqP->Hdel[(i*mfqP->n + i)*mfqP->m + k] = mfqP->beta[num];
	    num++;
	    for (j=i+1;j<mfqP->n;j++) {
		/* H[i,j,k] = H[j,i,k] = Beta(num)/sqrt(2) */
		mfqP->Hdel[(j*mfqP->n + i)*mfqP->m + k] = mfqP->beta[num]/sqrt2;
		mfqP->Hdel[(i*mfqP->n + j)*mfqP->m + k] = mfqP->beta[num]/sqrt2;
		num++;
	    }
	}
    }
    
    PetscFunctionReturn(0);
}

#undef __FUNCT__
#define __FUNCT__ "morepoints"
PetscErrorCode morepoints(TAO_POUNDERS *mfqP) {
    /* Assumes mfqP->model_indices[0]  is minimum index
       Finishes adding points to mfqP->model_indices (up to npmax)
       Computes L,Z,M,N
       np is actual number of points in model (should equal npmax?) */
    PetscInt point,i,j,offset;
    PetscInt reject;
    PetscBLASInt blasn=mfqP->n,blasnpmax=mfqP->npmax,blasnplus1=mfqP->n+1,blasinfo,blasnpmax_x_5=mfqP->npmax*5,blasint,blasint2,blasnp,blasmaxmn;
    PetscReal *x,normd;
    PetscErrorCode ierr;
    PetscFunctionBegin;

    for (i=0;i<mfqP->n+1;i++) {
	ierr = VecGetArray(mfqP->Xhist[mfqP->model_indices[i]],&x); CHKERRQ(ierr);
	mfqP->M[(mfqP->n+1)*i] = 1.0;
	for (j=0;j<mfqP->n;j++) {
	    mfqP->M[j+1+((mfqP->n+1)*i)] = (x[j]  - mfqP->xmin[j]) / mfqP->delta;
	}
	ierr = VecRestoreArray(mfqP->Xhist[mfqP->model_indices[i]],&x); CHKERRQ(ierr);
	ierr = phi2eval(&mfqP->M[1+((mfqP->n+1)*i)],mfqP->n,&mfqP->N[mfqP->n*(mfqP->n+1)/2 * i]); CHKERRQ(ierr);
	


    }

    /* Now we add points until we have npmax starting with the most recent ones */
    point = mfqP->nHist-1;
    mfqP->nmodelpoints = mfqP->n+1;
    
    while (mfqP->nmodelpoints < mfqP->npmax && point>=0) {
	/* Reject any points already in the model */
	reject = 0;
	for (j=0;j<mfqP->n+1;j++) {
	    if (point == mfqP->model_indices[j]) {
		reject = 1;
		break;
	    }
	}

	/* Reject if norm(d) >c2 */
	if (!reject) {
	    ierr = VecCopy(mfqP->Xhist[point],mfqP->workxvec); CHKERRQ(ierr);
	    ierr = VecAXPY(mfqP->workxvec,-1.0,mfqP->Xhist[mfqP->minindex]); CHKERRQ(ierr);
	    ierr = VecNorm(mfqP->workxvec,NORM_2,&normd); CHKERRQ(ierr);
	    normd /= mfqP->delta;
	    if (normd > mfqP->c2) {
		reject =1;
	    }
	}
	if (reject)
	{
	    point--;
	    continue;
	}

	
	ierr = VecGetArray(mfqP->Xhist[point],&x); CHKERRQ(ierr);
	mfqP->M[(mfqP->n+1)*mfqP->nmodelpoints] = 1.0;
	for (j=0;j<mfqP->n;j++) {
	    mfqP->M[j+1+((mfqP->n+1)*mfqP->nmodelpoints)] = (x[j]  - mfqP->xmin[j]) / mfqP->delta;
	}

	ierr = VecRestoreArray(mfqP->Xhist[point],&x); CHKERRQ(ierr);
	ierr = phi2eval(&mfqP->M[1+(mfqP->n+1)*mfqP->nmodelpoints],mfqP->n,&mfqP->N[mfqP->n*(mfqP->n+1)/2 * (mfqP->nmodelpoints)]); CHKERRQ(ierr);

	/* Update QR factorization */

	/* Copy M' to Q_tmp */
	for (i=0;i<mfqP->n+1;i++) {
	    for (j=0;j<mfqP->npmax;j++) {
		mfqP->Q_tmp[j+mfqP->npmax*i] = mfqP->M[i+(mfqP->n+1)*j];
	    }
	}
	blasnp = mfqP->nmodelpoints+1;
	/* Q_tmp,R = qr(M') */
	blasmaxmn=PetscMax(mfqP->m,mfqP->n+1);
	LAPACKgeqrf_(&blasnp,&blasnplus1,mfqP->Q_tmp,&blasnpmax,mfqP->tau_tmp,mfqP->mwork,&blasmaxmn,&blasinfo);

	if (blasinfo != 0) {
	    SETERRQ1(PETSC_COMM_SELF,1,"LAPACK routine geqrf returned with value %D\n",blasinfo);
	}
	
	/* Reject if min(svd(N*Q(:,n+2:np+1)) <= theta2 */
	/* L = N*Qtmp */
	blasint2 = mfqP->n * (mfqP->n+1) / 2;
	/* Copy N to L_tmp */
	for (i=0;i<mfqP->n*(mfqP->n+1)/2 * mfqP->npmax;i++) {
	    mfqP->L_tmp[i]= mfqP->N[i];
	}
	
	/* Copy L_save to L_tmp */

	/* L_tmp = N*Qtmp' */
	LAPACKormqr_("R","N",&blasint2,&blasnp,&blasnplus1,mfqP->Q_tmp,&blasnpmax,mfqP->tau_tmp,
		     mfqP->L_tmp,&blasint2,mfqP->npmaxwork,&blasnpmax_x_5,&blasinfo);

	if (blasinfo != 0) {
	    SETERRQ1(PETSC_COMM_SELF,1,"LAPACK routine ormqr returned with value %D\n",blasinfo);
	}

	/* Copy L_tmp to L_save */
	for (i=0;i<mfqP->npmax * mfqP->n*(mfqP->n+1)/2;i++) {
	    mfqP->L_save[i] = mfqP->L_tmp[i];
	}
	
	/* Get svd for L_tmp(:,n+2:np+1) (L_tmp is modified in process) */
	blasint = mfqP->nmodelpoints - mfqP->n;
	LAPACKgesvd_("N","N",&blasint2,&blasint,&mfqP->L_tmp[(mfqP->n+1)*blasint2],&blasint2,
		     mfqP->beta,mfqP->work,&blasn,mfqP->work,&blasn,mfqP->npmaxwork,&blasnpmax_x_5,
		     &blasinfo);
	if (blasinfo != 0) {
	    SETERRQ1(PETSC_COMM_SELF,1,"LAPACK routine gesvd returned with value %D\n",blasinfo);
	}

	if (mfqP->beta[PetscMin(blasint,blasint2)-1] > mfqP->theta2) {
	    /* accept point */
	    mfqP->model_indices[mfqP->nmodelpoints] = point;
	    /* Copy Q_tmp to Q */
	    for (i=0;i<mfqP->npmax* mfqP->npmax;i++) {
		mfqP->Q[i] = mfqP->Q_tmp[i];
	    }
	    for (i=0;i<mfqP->npmax;i++){
		mfqP->tau[i] = mfqP->tau_tmp[i]; 
	    }
	    mfqP->nmodelpoints++;
	    blasnp = mfqP->nmodelpoints+1;

	    /* Copy L_save to L */
	    for (i=0;i<mfqP->npmax * mfqP->n*(mfqP->n+1)/2;i++) {
		mfqP->L[i] = mfqP->L_save[i];
	    }
	}
	point--;

    }    


    blasnp = mfqP->nmodelpoints;
    /* Copy Q(:,n+2:np) to Z */
    /* First set Q_tmp to I */
    for (i=0;i<mfqP->npmax*mfqP->npmax;i++) {
	mfqP->Q_tmp[i] = 0.0;
    }
    for (i=0;i<mfqP->npmax;i++) {
	mfqP->Q_tmp[i + mfqP->npmax*i] = 1.0;
    }

    /* Q_tmp = I * Q */
    LAPACKormqr_("R","N",&blasnp,&blasnp,&blasnplus1,mfqP->Q,&blasnpmax,mfqP->tau,mfqP->Q_tmp,&blasnpmax,mfqP->npmaxwork,&blasnpmax_x_5,&blasinfo);

    if (blasinfo != 0) {
	SETERRQ1(PETSC_COMM_SELF,1,"LAPACK routine ormqr returned with value %D\n",blasinfo);
    }

    /* Copy Q_tmp(:,n+2:np) to Z) */
    offset = mfqP->npmax * (mfqP->n+1);
    for (i=offset;i<mfqP->npmax*mfqP->npmax;i++) {
	mfqP->Z[i-offset] = mfqP->Q_tmp[i];
    }
    PetscFunctionReturn(0);
}

#undef __FUNCT__
#define __FUNCT__ "addpoint"
/* Only call from modelimprove, addpoint() needs ->Q_tmp and ->work to be set */
PetscErrorCode addpoint(TaoSolver tao, TAO_POUNDERS *mfqP, PetscInt index) 
{
  PetscErrorCode ierr;
  PetscFunctionBegin;
  /* Create new vector in history: X[newidx] = X[mfqP->index] + delta*X[index]*/
    
  ierr = VecDuplicate(mfqP->Xhist[0],&mfqP->Xhist[mfqP->nHist]); CHKERRQ(ierr);
  ierr = VecSetValues(mfqP->Xhist[mfqP->nHist],mfqP->n,mfqP->indices,&mfqP->Q_tmp[index*mfqP->npmax],INSERT_VALUES); CHKERRQ(ierr);
  ierr = VecAssemblyBegin(mfqP->Xhist[mfqP->nHist]); CHKERRQ(ierr);
  ierr = VecAssemblyEnd(mfqP->Xhist[mfqP->nHist]); CHKERRQ(ierr);
  ierr = VecAYPX(mfqP->Xhist[mfqP->nHist],mfqP->delta,mfqP->Xhist[mfqP->minindex]); CHKERRQ(ierr);

  /* Project into feasible region */
  if (tao->XU && tao->XL) {
    ierr = VecMedian(mfqP->Xhist[mfqP->nHist], tao->XL, tao->XU,
		     mfqP->Xhist[mfqP->nHist]); CHKERRQ(ierr);
  }

  /* Compute value of new vector */
  ierr = VecDuplicate(mfqP->Fhist[0],&mfqP->Fhist[mfqP->nHist]); CHKERRQ(ierr);
  CHKMEMQ;
  ierr = TaoComputeSeparableObjective(tao,mfqP->Xhist[mfqP->nHist],mfqP->Fhist[mfqP->nHist]); CHKERRQ(ierr);
  ierr = VecNorm(mfqP->Fhist[mfqP->nHist],NORM_2,&mfqP->Fres[mfqP->nHist]); CHKERRQ(ierr);
  if (PetscIsInfOrNanReal(mfqP->Fres[mfqP->nHist])) {
    SETERRQ(PETSC_COMM_SELF,1, "User provided compute function generated Inf or NaN");
  }
  mfqP->Fres[mfqP->nHist]*=mfqP->Fres[mfqP->nHist];

  /* Add new vector to model */
  mfqP->model_indices[mfqP->nmodelpoints] = mfqP->nHist;
  mfqP->nmodelpoints++;
  mfqP->nHist++;

  
  PetscFunctionReturn(0);
}

#undef __FUNCT__
#define __FUNCT__ "modelimprove"
PetscErrorCode modelimprove(TaoSolver tao, TAO_POUNDERS *mfqP, PetscInt addallpoints) {
  /* modeld = Q(:,np+1:n)' */
  PetscErrorCode ierr;
  PetscInt i,j,minindex=0;
  PetscReal dp,half=0.5,one=1.0,minvalue=TAO_INFINITY;
  PetscBLASInt blasn=mfqP->n,  blasnpmax = mfqP->npmax, blask,info;
  PetscBLASInt blas1=1,blasnpmax_x_5 = mfqP->npmax*5;
  blask = mfqP->nmodelpoints;

   
  /* Qtmp = I(n x n) */
  for (i=0;i<mfqP->n;i++) {
    for (j=0;j<mfqP->n;j++) {
      mfqP->Q_tmp[i + mfqP->npmax*j] = 0.0;
    }
  }
  for (j=0;j<mfqP->n;j++) {
    mfqP->Q_tmp[j + mfqP->npmax*j] = 1.0;
  }
  

  /* Qtmp = Q * I */
  LAPACKormqr_("R","N",&blasn,&blasn,&blask,mfqP->Q,&blasnpmax,
	       mfqP->tau, mfqP->Q_tmp, &blasnpmax, mfqP->npmaxwork,&blasnpmax_x_5, &info);
  
  for (i=mfqP->nmodelpoints;i<mfqP->n;i++) {
    dp = BLASdot_(&blasn,&mfqP->Q_tmp[i*mfqP->npmax],&blas1,mfqP->Gres,&blas1);
    if (dp>0.0) { /* Model says use the other direction! */
      for (j=0;j<mfqP->n;j++) {
	mfqP->Q_tmp[i*mfqP->npmax+j] *= -1;
      }
    }
    /* mfqP->work[i] = Cres+Modeld(i,:)*(Gres+.5*Hres*Modeld(i,:)') */
    for (j=0;j<mfqP->n;j++) {
      mfqP->work2[j] = mfqP->Gres[j];
    }
    BLASgemv_("N",&blasn,&blasn,&half,mfqP->Hres,&blasn,
	      &mfqP->Q_tmp[i*mfqP->npmax], &blas1, &one, mfqP->work2,&blas1);
    mfqP->work[i] = BLASdot_(&blasn,&mfqP->Q_tmp[i*mfqP->npmax],&blas1,
			     mfqP->work2,&blas1);
    if (i==mfqP->nmodelpoints || mfqP->work[i] < minvalue) {
      minindex=i;
      minvalue = mfqP->work[i];
    }
    
    if (addallpoints != 0) {
	ierr = addpoint(tao,mfqP,i); CHKERRQ(ierr);
    }

  }
  
  if (!addallpoints) {
      ierr = addpoint(tao,mfqP,minindex); CHKERRQ(ierr);
  }
  PetscFunctionReturn(0);
}


#undef __FUNCT__
#define __FUNCT__ "affpoints"
PetscErrorCode affpoints(TAO_POUNDERS *mfqP, PetscReal *xmin, 
				PetscReal c) {
    PetscInt i,j;
    PetscBLASInt blasm=mfqP->m,blasj,blask,blasn=mfqP->n,ione=1,info;
    PetscBLASInt blasnpmax = mfqP->npmax,blasmaxmn;
    PetscReal proj,normd;
    PetscReal *x;
    PetscErrorCode ierr;
    PetscFunctionBegin;

    for (i=mfqP->nHist-1;i>=0;i--) {
	ierr = VecGetArray(mfqP->Xhist[i],&x); CHKERRQ(ierr);
	for (j=0;j<mfqP->n;j++) {
	    mfqP->work[j] = (x[j] - xmin[j])/mfqP->delta;
	}
	ierr = VecRestoreArray(mfqP->Xhist[i],&x); CHKERRQ(ierr);
	BLAScopy_(&blasn,mfqP->work,&ione,mfqP->work2,&ione);
	normd = BLASnrm2_(&blasn,mfqP->work,&ione);
	if (normd <= c*c) {
	  blasj=(mfqP->n - mfqP->nmodelpoints);
	    if (!mfqP->q_is_I) {
		/* project D onto null */
		blask=(mfqP->nmodelpoints);
		LAPACKormqr_("R","N",&ione,&blasn,&blask,mfqP->Q,&blasnpmax,mfqP->tau,
			     mfqP->work2,&ione,mfqP->mwork,&blasm,&info);
		
		if (info < 0) {
		    SETERRQ1(PETSC_COMM_SELF,1,"ormqr returned value %D\n",info);
		}
	    }
	    proj = BLASnrm2_(&blasj,&mfqP->work2[mfqP->nmodelpoints],&ione);

	    if (proj >= mfqP->theta1) { /* add this index to model */
		mfqP->model_indices[mfqP->nmodelpoints]=i;
		mfqP->nmodelpoints++;
		BLAScopy_(&blasn,mfqP->work,&ione,&mfqP->Q_tmp[mfqP->npmax*(mfqP->nmodelpoints-1)],&ione);
		blask=mfqP->npmax*(mfqP->nmodelpoints);
		BLAScopy_(&blask,mfqP->Q_tmp,&ione,mfqP->Q,&ione);
		blask = mfqP->nmodelpoints;
		blasmaxmn = PetscMax(mfqP->m,mfqP->n);
		LAPACKgeqrf_(&blasn,&blask,mfqP->Q,&blasnpmax,mfqP->tau,mfqP->mwork,
			     &blasmaxmn,&info);
		mfqP->q_is_I = 0;
		if (info < 0) {
		    SETERRQ1(PETSC_COMM_SELF,1,"geqrf returned value %D\n",info);
		}

		    
	    }
	    if (mfqP->nmodelpoints == mfqP->n)  {
		break;
	    }
	}		
    }
    
    PetscFunctionReturn(0);
}
#undef __FUNCT__
#define __FUNCT__ "TaoSolve_POUNDERS"
static PetscErrorCode TaoSolve_POUNDERS(TaoSolver tao)
{
  TAO_POUNDERS *mfqP = (TAO_POUNDERS *)tao->data;

  PetscInt i,ii,j,k,l,iter=0;
  PetscReal step=1.0;
  TaoSolverTerminationReason reason = TAO_CONTINUE_ITERATING;

  PetscInt low,high;
  PetscReal minnorm;
  PetscReal *x,*f,*fmin,*xmint;
  PetscReal cres,deltaold;
  PetscReal gnorm;
  PetscBLASInt info,ione=1,iblas;
  PetscBool valid;
  PetscReal mdec, rho, normxsp;
  PetscReal one=1.0,zero=0.0,ratio;
  PetscBLASInt blasm,blasn,blasnpmax,blasn2;
  PetscErrorCode ierr;
  
  
  /* n = # of parameters 
     m = dimension (components) of function  */
  
  PetscFunctionBegin;
  
  if (tao->XL && tao->XU) {
    /* Check x0 <= XU */
    PetscReal val;
    ierr = VecCopy(tao->solution,mfqP->Xhist[0]); CHKERRQ(ierr);
    ierr = VecAXPY(mfqP->Xhist[0],-1.0,tao->XU); CHKERRQ(ierr);
    ierr = VecMax(mfqP->Xhist[0],PETSC_NULL,&val); CHKERRQ(ierr);
    if (val > 1e-10) {
      SETERRQ(PETSC_COMM_WORLD,1,"X0 > upper bound");
    }
    
    /* Check x0 >= xl */
    ierr = VecCopy(tao->XL,mfqP->Xhist[0]); CHKERRQ(ierr);
    ierr = VecAXPY(mfqP->Xhist[0],-1.0,tao->solution); CHKERRQ(ierr);
    ierr = VecMax(mfqP->Xhist[0],PETSC_NULL,&val); CHKERRQ(ierr);
    if (val > 1e-10) {
      SETERRQ(PETSC_COMM_WORLD,1,"X0 < lower bound");
    }
    /* Check x0 + delta < XU  -- should be able to get around this eventually */

    ierr = VecSet(mfqP->Xhist[0],mfqP->delta); CHKERRQ(ierr);
    ierr = VecAXPY(mfqP->Xhist[0],1.0,tao->solution); CHKERRQ(ierr);
    ierr = VecAXPY(mfqP->Xhist[0],-1.0,tao->XU); CHKERRQ(ierr);
    ierr = VecMax(mfqP->Xhist[0],PETSC_NULL,&val); CHKERRQ(ierr);
    if (val > 1e-10) {
      SETERRQ(PETSC_COMM_WORLD,1,"X0 + delta > upper bound");
    }
    
  }

  CHKMEMQ;
  blasm = mfqP->m; blasn=mfqP->n; blasnpmax = mfqP->npmax;
  for (i=0;i<mfqP->n*mfqP->n*mfqP->m;i++) mfqP->H[i]=0;
  
  ierr = VecCopy(tao->solution,mfqP->Xhist[0]); CHKERRQ(ierr);
  CHKMEMQ;
  ierr = TaoComputeSeparableObjective(tao,tao->solution,mfqP->Fhist[0]); CHKERRQ(ierr);
  
  ierr = VecNorm(mfqP->Fhist[0],NORM_2,&mfqP->Fres[0]); CHKERRQ(ierr);
  if (PetscIsInfOrNanReal(mfqP->Fres[0])) {
    SETERRQ(PETSC_COMM_SELF,1, "User provided compute function generated Inf or NaN");
  }
  mfqP->Fres[0]*=mfqP->Fres[0];
  mfqP->minindex = 0;
  minnorm = mfqP->Fres[0];
  ierr = VecGetOwnershipRange(mfqP->Xhist[0],&low,&high); CHKERRQ(ierr);
  for (i=1;i<mfqP->n+1;i++) {
      ierr = VecCopy(tao->solution,mfqP->Xhist[i]); CHKERRQ(ierr);
      if (i-1 >= low && i-1 < high) {
	  ierr = VecGetArray(mfqP->Xhist[i],&x); CHKERRQ(ierr);
	  x[i-1-low] += mfqP->delta;
	  ierr = VecRestoreArray(mfqP->Xhist[i],&x); CHKERRQ(ierr);
      }
      CHKMEMQ;
      ierr = TaoComputeSeparableObjective(tao,mfqP->Xhist[i],mfqP->Fhist[i]); CHKERRQ(ierr);
      ierr = VecNorm(mfqP->Fhist[i],NORM_2,&mfqP->Fres[i]); CHKERRQ(ierr);
      if (PetscIsInfOrNanReal(mfqP->Fres[i])) {
	SETERRQ(PETSC_COMM_SELF,1, "User provided compute function generated Inf or NaN");
      }
      mfqP->Fres[i]*=mfqP->Fres[i];
      if (mfqP->Fres[i] < minnorm) {
	  mfqP->minindex = i;
	  minnorm = mfqP->Fres[i];
      }
  }

  ierr = VecCopy(mfqP->Xhist[mfqP->minindex],tao->solution); CHKERRQ(ierr);
  ierr = VecCopy(mfqP->Fhist[mfqP->minindex],tao->sep_objective); CHKERRQ(ierr);
  /* Gather mpi vecs to one big local vec */

  

  /* Begin serial code */

  /* Disp[i] = Xi-xmin, i=1,..,mfqP->minindex-1,mfqP->minindex+1,..,n */
  /* Fdiff[i] = (Fi-Fmin)', i=1,..,mfqP->minindex-1,mfqP->minindex+1,..,n */
  /* (Column oriented for blas calls) */
  ii=0;

  if (mfqP->mpisize == 1) {
      ierr = VecGetArray(mfqP->Xhist[mfqP->minindex],&xmint); CHKERRQ(ierr);
      for (i=0;i<mfqP->n;i++) mfqP->xmin[i] = xmint[i]; 
      ierr = VecRestoreArray(mfqP->Xhist[mfqP->minindex],&xmint); CHKERRQ(ierr);
      ierr = VecGetArray(mfqP->Fhist[mfqP->minindex],&fmin); CHKERRQ(ierr);
      for (i=0;i<mfqP->n+1;i++) {
	  if (i == mfqP->minindex) continue;

	  ierr = VecGetArray(mfqP->Xhist[i],&x); CHKERRQ(ierr);
	  for (j=0;j<mfqP->n;j++) {
	      mfqP->Disp[ii+mfqP->npmax*j] = (x[j] - mfqP->xmin[j])/mfqP->delta;
	  }
	  ierr = VecRestoreArray(mfqP->Xhist[i],&x); CHKERRQ(ierr);

	  ierr = VecGetArray(mfqP->Fhist[i],&f); CHKERRQ(ierr);
	  for (j=0;j<mfqP->m;j++) {
	      mfqP->Fdiff[ii+mfqP->n*j] = f[j] - fmin[j];
	  }
	  ierr = VecRestoreArray(mfqP->Fhist[i],&f); CHKERRQ(ierr);
	  mfqP->model_indices[ii++] = i;

      }
      for (j=0;j<mfqP->m;j++) {
	  mfqP->C[j] = fmin[j];
      }
      ierr = VecRestoreArray(mfqP->Fhist[mfqP->minindex],&fmin); CHKERRQ(ierr);

  } else {
      ierr = VecScatterBegin(mfqP->scatterx,mfqP->Xhist[mfqP->minindex],mfqP->localxmin,INSERT_VALUES,SCATTER_FORWARD); CHKERRQ(ierr);
      ierr = VecScatterEnd(mfqP->scatterx,mfqP->Xhist[mfqP->minindex],mfqP->localxmin,INSERT_VALUES,SCATTER_FORWARD); CHKERRQ(ierr);
      ierr = VecGetArray(mfqP->localxmin,&xmint); CHKERRQ(ierr);
      for (i=0;i<mfqP->n;i++) mfqP->xmin[i] = xmint[i];
      ierr = VecRestoreArray(mfqP->localxmin,&mfqP->xmin); CHKERRQ(ierr);



      ierr = VecScatterBegin(mfqP->scatterf,mfqP->Fhist[mfqP->minindex],mfqP->localfmin,INSERT_VALUES,SCATTER_FORWARD); CHKERRQ(ierr);
      ierr = VecScatterEnd(mfqP->scatterf,mfqP->Fhist[mfqP->minindex],mfqP->localfmin,INSERT_VALUES,SCATTER_FORWARD); CHKERRQ(ierr);
      ierr = VecGetArray(mfqP->localfmin,&fmin); CHKERRQ(ierr);
      for (i=0;i<mfqP->n+1;i++) {
	  if (i == mfqP->minindex) continue;
				 
	  mfqP->model_indices[ii++] = i;
	  ierr = VecScatterBegin(mfqP->scatterx,mfqP->Xhist[ii],mfqP->localx,
				 INSERT_VALUES, SCATTER_FORWARD); CHKERRQ(ierr);
	  ierr = VecScatterEnd(mfqP->scatterx,mfqP->Xhist[ii],mfqP->localx,
				 INSERT_VALUES, SCATTER_FORWARD); CHKERRQ(ierr);
	  ierr = VecGetArray(mfqP->localx,&x); CHKERRQ(ierr);
	  for (j=0;j<mfqP->n;j++) {
	      mfqP->Disp[i+mfqP->npmax*j] = (x[j] - mfqP->xmin[j])/mfqP->delta;
	  }
	  ierr = VecRestoreArray(mfqP->localx,&x); CHKERRQ(ierr);

	  
	  ierr = VecScatterBegin(mfqP->scatterf,mfqP->Fhist[ii],mfqP->localf,
				 INSERT_VALUES, SCATTER_FORWARD); CHKERRQ(ierr);
	  ierr = VecScatterEnd(mfqP->scatterf,mfqP->Fhist[ii],mfqP->localf,
				 INSERT_VALUES, SCATTER_FORWARD); CHKERRQ(ierr);
	  ierr = VecGetArray(mfqP->localf,&f); CHKERRQ(ierr);
	  for (j=0;j<mfqP->m;j++) {
	      mfqP->Fdiff[i*mfqP->n+j] = f[j] - fmin[j];

	  }
	  ierr = VecRestoreArray(mfqP->localf,&f); CHKERRQ(ierr);
      }
      for (j=0;j<mfqP->m;j++) {
	  mfqP->C[j] = fmin[j];
      }
	  
      ierr = VecRestoreArray(mfqP->localfmin,&fmin); CHKERRQ(ierr);
  
  }

	  
  /* Determine the initial quadratic models */
  
  /* G = D(ModelIn,:) \ (F(ModelIn,1:m)-repmat(F(xkin,1:m),n,1)); */
  /* D (nxn) Fdiff (nxm)  => G (nxm) */
  blasn2 = blasn;
  LAPACKgesv_(&blasn,&blasm,mfqP->Disp,&blasnpmax,mfqP->iwork,mfqP->Fdiff,&blasn2,&info);
  ierr = PetscInfo1(tao,"gesv returned %D\n",info); CHKERRQ(ierr);

  cres = minnorm;
  /* Gres = G*F(xkin,1:m)'  G (nxm)   Fk (m)   */
  BLASgemv_("N",&blasn,&blasm,&one,mfqP->Fdiff,&blasn,mfqP->C,&ione,&zero,mfqP->Gres,&ione);

  /*  Hres = G*G'  */
  BLASgemm_("N","T",&blasn,&blasn,&blasm,&one,mfqP->Fdiff, &blasn,mfqP->Fdiff,&blasn,&zero,mfqP->Hres,&blasn);

  valid = PETSC_TRUE;

  ierr = VecSetValues(tao->gradient,mfqP->n,mfqP->indices,mfqP->Gres,INSERT_VALUES); CHKERRQ(ierr);
  ierr = VecAssemblyBegin(tao->gradient);
  ierr = VecAssemblyEnd(tao->gradient);
  ierr = VecNorm(tao->gradient,NORM_2,&gnorm); CHKERRQ(ierr);
  gnorm *= mfqP->delta;
  ierr = VecCopy(mfqP->Xhist[mfqP->minindex],tao->solution); CHKERRQ(ierr);
  ierr = TaoMonitor(tao, iter, minnorm, gnorm, 0.0, step, &reason); CHKERRQ(ierr);
  mfqP->nHist = mfqP->n+1;
  mfqP->nmodelpoints = mfqP->n+1;

  while (reason == TAO_CONTINUE_ITERATING) {

    iter++;
    PetscReal gnm = 1e-4;
    /* Solve the subproblem min{Q(s): ||s|| <= delta} */
    ierr = gqtwrap(tao,&gnm,&mdec); CHKERRQ(ierr);
    /* Evaluate the function at the new point */

    for (i=0;i<mfqP->n;i++) {
	mfqP->work[i] = mfqP->Xsubproblem[i]*mfqP->delta + mfqP->xmin[i];
    }
    ierr = VecDuplicate(tao->solution,&mfqP->Xhist[mfqP->nHist]); CHKERRQ(ierr);
    ierr = VecDuplicate(tao->sep_objective,&mfqP->Fhist[mfqP->nHist]); CHKERRQ(ierr);
    ierr = VecSetValues(mfqP->Xhist[mfqP->nHist],mfqP->n,mfqP->indices,mfqP->work,INSERT_VALUES); CHKERRQ(ierr);
    ierr = VecAssemblyBegin(mfqP->Xhist[mfqP->nHist]); CHKERRQ(ierr);
    ierr = VecAssemblyEnd(mfqP->Xhist[mfqP->nHist]); CHKERRQ(ierr);

    ierr = TaoComputeSeparableObjective(tao,mfqP->Xhist[mfqP->nHist],mfqP->Fhist[mfqP->nHist]); CHKERRQ(ierr);
    ierr = VecNorm(mfqP->Fhist[mfqP->nHist],NORM_2,&mfqP->Fres[mfqP->nHist]); CHKERRQ(ierr);
    if (PetscIsInfOrNanReal(mfqP->Fres[mfqP->nHist])) {
      SETERRQ(PETSC_COMM_SELF,1, "User provided compute function generated Inf or NaN");
    }
    mfqP->Fres[mfqP->nHist]*=mfqP->Fres[mfqP->nHist];
    rho = (mfqP->Fres[mfqP->minindex] - mfqP->Fres[mfqP->nHist]) / mdec;
    mfqP->nHist++;

    /* Update the center */
    if ((rho >= mfqP->eta1) || (rho > mfqP->eta0 && valid==PETSC_TRUE)) {
	/* Update model to reflect new base point */
	for (i=0;i<mfqP->n;i++) {
	    mfqP->work[i] = (mfqP->work[i] - mfqP->xmin[i])/mfqP->delta;
	}
	for (j=0;j<mfqP->m;j++) {
	    /* C(j) = C(j) + work*G(:,j) + .5*work*H(:,:,j)*work';
	       G(:,j) = G(:,j) + H(:,:,j)*work' */
	    for (k=0;k<mfqP->n;k++) {
		mfqP->work2[k]=0.0;
		for (l=0;l<mfqP->n;l++) {
		    mfqP->work2[k]+=mfqP->H[j + mfqP->m*(k + l*mfqP->n)]*mfqP->work[l];
		}
	    }
	    for (i=0;i<mfqP->n;i++) {
		mfqP->C[j]+=mfqP->work[i]*(mfqP->Fdiff[i + mfqP->n* j] + 0.5*mfqP->work2[i]);
		mfqP->Fdiff[i+mfqP->n*j] +=mfqP-> work2[i];
	    }
	}
	/* Cres += work*Gres + .5*work*Hres*work';
	   Gres += Hres*work'; */

	BLASgemv_("N",&blasn,&blasn,&one,mfqP->Hres,&blasn,mfqP->work,&ione,
		  &zero,mfqP->work2,&ione);
	for (i=0;j<mfqP->n;j++) {
	    cres += mfqP->work[i]*(mfqP->Gres[i]  + 0.5*mfqP->work2[i]);
	    mfqP->Gres[i] += mfqP->work2[i];
	}
	mfqP->minindex = mfqP->nHist-1;
	minnorm = mfqP->Fres[mfqP->minindex];
	/* Change current center */
	ierr = VecGetArray(mfqP->Xhist[mfqP->minindex],&xmint); CHKERRQ(ierr);
	for (i=0;i<mfqP->n;i++) {
	    mfqP->xmin[i] = xmint[i];
	}
	ierr = VecRestoreArray(mfqP->Xhist[mfqP->minindex],&xmint); CHKERRQ(ierr);


    }

    /* Evaluate at a model-improving point if necessary */
    if (valid == PETSC_FALSE) {
	mfqP->q_is_I = 1;
	ierr = affpoints(mfqP,mfqP->xmin,mfqP->c1); CHKERRQ(ierr);
	if (mfqP->nmodelpoints < mfqP->n) {
	  ierr = PetscInfo(tao,"Model not valid -- model-improving");
	  ierr = modelimprove(tao,mfqP,1); CHKERRQ(ierr);
	}
    }
    

    /* Update the trust region radius */
    deltaold = mfqP->delta;
    normxsp = 0;
    for (i=0;i<mfqP->n;i++) {
	normxsp += mfqP->Xsubproblem[i]*mfqP->Xsubproblem[i];
    }
    normxsp = PetscSqrtReal(normxsp);
    if (rho >= mfqP->eta1 && normxsp > 0.5*mfqP->delta) {
	mfqP->delta = PetscMin(mfqP->delta*mfqP->gamma1,mfqP->deltamax); 
    } else if (valid == PETSC_TRUE) {
	mfqP->delta = PetscMax(mfqP->delta*mfqP->gamma0,mfqP->deltamin);
    }

    /* Compute the next interpolation set */
    mfqP->q_is_I = 1;
    mfqP->nmodelpoints=0;
    ierr = affpoints(mfqP,mfqP->xmin,mfqP->c1); CHKERRQ(ierr);
    if (mfqP->nmodelpoints == mfqP->n) {
      valid = PETSC_TRUE;
    } else {
      valid = PETSC_FALSE;
      ierr = affpoints(mfqP,mfqP->xmin,mfqP->c2); CHKERRQ(ierr);
      if (mfqP->n > mfqP->nmodelpoints) {
	ierr = PetscInfo(tao,"Model not valid -- adding geometry points");
	ierr = modelimprove(tao,mfqP,mfqP->n - mfqP->nmodelpoints); CHKERRQ(ierr);
      }
    }
    for (i=mfqP->nmodelpoints;i>0;i--) {
	mfqP->model_indices[i] = mfqP->model_indices[i-1];
    }
    mfqP->nmodelpoints++;
    mfqP->model_indices[0] = mfqP->minindex;
    ierr = morepoints(mfqP); CHKERRQ(ierr);
    if (mfqP->nmodelpoints == mfqP->n + 1) {
      ierr = PetscInfo(tao,"Cannot add enough model points, try larger delta");
      reason = TAO_DIVERGED_TR_REDUCTION;
      tao->reason = TAO_DIVERGED_TR_REDUCTION;
      continue;
    }
    for (i=0;i<mfqP->nmodelpoints;i++) {
	ierr = VecGetArray(mfqP->Xhist[mfqP->model_indices[i]],&x); CHKERRQ(ierr);
	for (j=0;j<mfqP->n;j++) {
	    mfqP->Disp[i + mfqP->npmax*j] = (x[j]  - mfqP->xmin[j]) / deltaold;
	}
	ierr = VecRestoreArray(mfqP->Xhist[mfqP->model_indices[i]],&x); CHKERRQ(ierr);
	ierr = VecGetArray(mfqP->Fhist[mfqP->model_indices[i]],&f); CHKERRQ(ierr);
	for (j=0;j<mfqP->m;j++) {
	    for (k=0;k<mfqP->n;k++)  {
		mfqP->work[k]=0.0;
		for (l=0;l<mfqP->n;l++) {
		    mfqP->work[k] += mfqP->H[j + mfqP->m*(k + mfqP->n*l)] * mfqP->Disp[i + mfqP->npmax*l];
		}
	    }
	    mfqP->RES[j*mfqP->npmax + i] = -mfqP->C[j] - BLASdot_(&blasn,&mfqP->Fdiff[j*mfqP->n],&ione,&mfqP->Disp[i],&blasnpmax) - 0.5*BLASdot_(&blasn,mfqP->work,&ione,&mfqP->Disp[i],&blasnpmax) + f[j];
	}
	ierr = VecRestoreArray(mfqP->Fhist[mfqP->model_indices[i]],&f); CHKERRQ(ierr);
    }


    /* Update the quadratic model */
    ierr = getquadpounders(mfqP); CHKERRQ(ierr);
    ierr = VecGetArray(mfqP->Fhist[mfqP->minindex],&fmin); CHKERRQ(ierr);
    BLAScopy_(&blasm,fmin,&ione,mfqP->C,&ione);
    /* G = G*(delta/deltaold) + Gdel */
    ratio = mfqP->delta/deltaold;
    iblas = blasm*blasn;
    BLASscal_(&iblas,&ratio,mfqP->Fdiff,&ione);
    BLASaxpy_(&iblas,&one,mfqP->Gdel,&ione,mfqP->Fdiff,&ione);
    /* H = H*(delta/deltaold) + Hdel */
    iblas = blasm*blasn*blasn;
    ratio *= ratio;
    BLASscal_(&iblas,&ratio,mfqP->H,&ione);
    BLASaxpy_(&iblas,&one,mfqP->Hdel,&ione,mfqP->H,&ione);


    /* Get residuals */
    cres = mfqP->Fres[mfqP->minindex];
    /* Gres = G*F(xkin,1:m)' */
    BLASgemv_("N",&blasn,&blasm,&one,mfqP->Fdiff,&blasn,mfqP->C,&ione,&zero,mfqP->Gres,&ione);
    /* Hres = sum i=1..m {F(xkin,i)*H(:,:,i)}   + G*G' */
    BLASgemm_("N","T",&blasn,&blasn,&blasm,&one,mfqP->Fdiff,&blasn,mfqP->Fdiff,&blasn,
	      &zero,mfqP->Hres,&blasn);

    iblas = mfqP->n*mfqP->n;

    for (j=0;j<mfqP->m;j++) { 
	BLASaxpy_(&iblas,&fmin[j],&mfqP->H[j],&blasm,mfqP->Hres,&ione);
    }
    
    /* Export solution and gradient residual to TAO */
    ierr = VecCopy(mfqP->Xhist[mfqP->minindex],tao->solution); CHKERRQ(ierr);
    ierr = VecSetValues(tao->gradient,mfqP->n,mfqP->indices,mfqP->Gres,INSERT_VALUES); CHKERRQ(ierr);
    ierr = VecAssemblyBegin(tao->gradient);
    ierr = VecAssemblyEnd(tao->gradient);
    ierr = VecNorm(tao->gradient,NORM_2,&gnorm); CHKERRQ(ierr);
    gnorm *= mfqP->delta;
    /*  final criticality test */
    ierr = TaoMonitor(tao, iter, minnorm, gnorm, 0.0, step, &reason); CHKERRQ(ierr);
  }
  PetscFunctionReturn(0);
}

#undef __FUNCT__
#define __FUNCT__ "TaoSetUp_POUNDERS"
static PetscErrorCode TaoSetUp_POUNDERS(TaoSolver tao)
{
    TAO_POUNDERS *mfqP = (TAO_POUNDERS*)tao->data;
    PetscInt i;
    IS isfloc,isfglob,isxloc,isxglob;
    PetscErrorCode ierr;

    PetscFunctionBegin;

    if (!tao->gradient) {ierr = VecDuplicate(tao->solution,&tao->gradient); CHKERRQ(ierr);  }
    if (!tao->stepdirection) {ierr = VecDuplicate(tao->solution,&tao->stepdirection); CHKERRQ(ierr);  }
    ierr = VecGetSize(tao->solution,&mfqP->n); CHKERRQ(ierr);
    ierr = VecGetSize(tao->sep_objective,&mfqP->m); CHKERRQ(ierr);
    mfqP->c1 = PetscSqrtReal((PetscReal)mfqP->n);
    if (mfqP->npmax == PETSC_DEFAULT) {
      mfqP->npmax = 2*mfqP->n + 1;
    }
    mfqP->npmax = PetscMin((mfqP->n+1)*(mfqP->n+2)/2,mfqP->npmax); 
    mfqP->npmax = PetscMax(mfqP->npmax, mfqP->n+2);

    ierr = PetscMalloc((tao->max_funcs+10)*sizeof(Vec),&mfqP->Xhist); CHKERRQ(ierr);
    ierr = PetscMalloc((tao->max_funcs+10)*sizeof(Vec),&mfqP->Fhist); CHKERRQ(ierr);
    for (i=0;i<mfqP->n +1;i++) {
	ierr = VecDuplicate(tao->solution,&mfqP->Xhist[i]); CHKERRQ(ierr);
	ierr = VecDuplicate(tao->sep_objective,&mfqP->Fhist[i]); CHKERRQ(ierr);
    }
    ierr = VecDuplicate(tao->solution,&mfqP->workxvec); CHKERRQ(ierr);
    mfqP->nHist = 0;

    ierr = PetscMalloc((tao->max_funcs+10)*sizeof(PetscReal),&mfqP->Fres); CHKERRQ(ierr);
    ierr = PetscMalloc(mfqP->npmax*mfqP->m*sizeof(PetscReal),&mfqP->RES); CHKERRQ(ierr);
    ierr = PetscMalloc(mfqP->n*sizeof(PetscReal),&mfqP->work); CHKERRQ(ierr);
    ierr = PetscMalloc(mfqP->n*sizeof(PetscReal),&mfqP->work2); CHKERRQ(ierr);
    ierr = PetscMalloc(mfqP->n*sizeof(PetscReal),&mfqP->work3); CHKERRQ(ierr);
    ierr = PetscMalloc(PetscMax(mfqP->m,mfqP->n+1)*sizeof(PetscReal),&mfqP->mwork); CHKERRQ(ierr);
    ierr = PetscMalloc((mfqP->npmax - mfqP->n - 1)*sizeof(PetscReal),&mfqP->omega); CHKERRQ(ierr);
    ierr = PetscMalloc((mfqP->n * (mfqP->n+1) / 2)*sizeof(PetscReal),&mfqP->beta); CHKERRQ(ierr);
    ierr = PetscMalloc((mfqP->n + 1) *sizeof(PetscReal),&mfqP->alpha); CHKERRQ(ierr);

    ierr = PetscMalloc(mfqP->n*mfqP->n*mfqP->m*sizeof(PetscReal),&mfqP->H); CHKERRQ(ierr);
    ierr = PetscMalloc(mfqP->npmax*mfqP->npmax*sizeof(PetscReal),&mfqP->Q); CHKERRQ(ierr);
    ierr = PetscMalloc(mfqP->npmax*mfqP->npmax*sizeof(PetscReal),&mfqP->Q_tmp); CHKERRQ(ierr);
    ierr = PetscMalloc(mfqP->n*(mfqP->n+1)/2*(mfqP->npmax)*sizeof(PetscReal),&mfqP->L); CHKERRQ(ierr);
    ierr = PetscMalloc(mfqP->n*(mfqP->n+1)/2*(mfqP->npmax)*sizeof(PetscReal),&mfqP->L_tmp); CHKERRQ(ierr);
    ierr = PetscMalloc(mfqP->n*(mfqP->n+1)/2*(mfqP->npmax)*sizeof(PetscReal),&mfqP->L_save); CHKERRQ(ierr);
    ierr = PetscMalloc(mfqP->n*(mfqP->n+1)/2*(mfqP->npmax)*sizeof(PetscReal),&mfqP->N); CHKERRQ(ierr);
    ierr = PetscMalloc(mfqP->npmax * (mfqP->n+1) * sizeof(PetscReal),&mfqP->M); CHKERRQ(ierr);
    ierr = PetscMalloc(mfqP->npmax * (mfqP->npmax - mfqP->n - 1) * sizeof(PetscReal), &mfqP->Z); CHKERRQ(ierr);
    ierr = PetscMalloc(mfqP->npmax*sizeof(PetscReal),&mfqP->tau); CHKERRQ(ierr);
    ierr = PetscMalloc(mfqP->npmax*sizeof(PetscReal),&mfqP->tau_tmp); CHKERRQ(ierr);
    ierr = PetscMalloc(5*mfqP->npmax*sizeof(PetscReal),&mfqP->npmaxwork); CHKERRQ(ierr);
    ierr = PetscMalloc(5*mfqP->npmax*sizeof(PetscBLASInt),&mfqP->npmaxiwork); CHKERRQ(ierr);
    ierr = PetscMalloc(mfqP->n*sizeof(PetscReal),&mfqP->xmin); CHKERRQ(ierr);
    ierr = PetscMalloc(mfqP->m*sizeof(PetscReal),&mfqP->C); CHKERRQ(ierr);
    ierr = PetscMalloc(mfqP->m*mfqP->n*sizeof(PetscReal),&mfqP->Fdiff); CHKERRQ(ierr);
    ierr = PetscMalloc(mfqP->npmax*mfqP->n*sizeof(PetscReal),&mfqP->Disp); CHKERRQ(ierr);
    ierr = PetscMalloc(mfqP->n*sizeof(PetscReal),&mfqP->Gres); CHKERRQ(ierr);
    ierr = PetscMalloc(mfqP->n*mfqP->n*sizeof(PetscReal),&mfqP->Hres); CHKERRQ(ierr);
    ierr = PetscMalloc(mfqP->n*mfqP->n*sizeof(PetscReal),&mfqP->Gpoints); CHKERRQ(ierr);
    ierr = PetscMalloc(mfqP->npmax*sizeof(PetscInt),&mfqP->model_indices); CHKERRQ(ierr);
    ierr = PetscMalloc(mfqP->n*sizeof(PetscReal),&mfqP->Xsubproblem); CHKERRQ(ierr);
    ierr = PetscMalloc(mfqP->m*mfqP->n*sizeof(PetscReal),&mfqP->Gdel); CHKERRQ(ierr);
    ierr = PetscMalloc(mfqP->n*mfqP->n*mfqP->m*sizeof(PetscReal), &mfqP->Hdel); CHKERRQ(ierr);
    ierr = PetscMalloc(PetscMax(mfqP->m,mfqP->n)*sizeof(PetscInt),&mfqP->indices); CHKERRQ(ierr);
    ierr = PetscMalloc(mfqP->n*sizeof(PetscBLASInt),&mfqP->iwork); CHKERRQ(ierr);
    for (i=0;i<PetscMax(mfqP->m,mfqP->n);i++) {
	mfqP->indices[i] = i;
    }
  ierr = MPI_Comm_size(((PetscObject)tao)->comm,&mfqP->mpisize); CHKERRQ(ierr);
  if (mfqP->mpisize > 1) {
      VecCreateSeq(PETSC_COMM_SELF,mfqP->n,&mfqP->localx); CHKERRQ(ierr);
      VecCreateSeq(PETSC_COMM_SELF,mfqP->n,&mfqP->localxmin); CHKERRQ(ierr);
      VecCreateSeq(PETSC_COMM_SELF,mfqP->m,&mfqP->localf); CHKERRQ(ierr);
      VecCreateSeq(PETSC_COMM_SELF,mfqP->m,&mfqP->localfmin); CHKERRQ(ierr);
      ierr = ISCreateStride(MPI_COMM_SELF,mfqP->n,0,1,&isxloc); CHKERRQ(ierr);
      ierr = ISCreateStride(MPI_COMM_SELF,mfqP->n,0,1,&isxglob); CHKERRQ(ierr);
      ierr = ISCreateStride(MPI_COMM_SELF,mfqP->m,0,1,&isfloc); CHKERRQ(ierr);
      ierr = ISCreateStride(MPI_COMM_SELF,mfqP->m,0,1,&isfglob); CHKERRQ(ierr);
      

      ierr = VecScatterCreate(tao->solution,isxglob,mfqP->localx,isxloc,&mfqP->scatterx); CHKERRQ(ierr);
      ierr = VecScatterCreate(tao->sep_objective,isfglob,mfqP->localf,isfloc,&mfqP->scatterf); CHKERRQ(ierr);

      ierr = ISDestroy(&isxloc); CHKERRQ(ierr);
      ierr = ISDestroy(&isxglob); CHKERRQ(ierr);
      ierr = ISDestroy(&isfloc); CHKERRQ(ierr);
      ierr = ISDestroy(&isfglob); CHKERRQ(ierr);

  }

  if (!mfqP->usegqt) {
      KSP       ksp;
      PC        pc;
      ierr = VecCreateSeqWithArray(PETSC_COMM_SELF,mfqP->n,mfqP->Xsubproblem,&mfqP->subx); CHKERRQ(ierr);
      ierr = VecCreateSeq(PETSC_COMM_SELF,mfqP->n,&mfqP->subxl); CHKERRQ(ierr);
      ierr = VecDuplicate(mfqP->subxl,&mfqP->subb); CHKERRQ(ierr);
      ierr = VecDuplicate(mfqP->subxl,&mfqP->subxu); CHKERRQ(ierr);
      ierr = VecDuplicate(mfqP->subxl,&mfqP->subpdel); CHKERRQ(ierr);
      ierr = VecDuplicate(mfqP->subxl,&mfqP->subndel); CHKERRQ(ierr);
      ierr = TaoCreate(PETSC_COMM_SELF,&mfqP->subtao); CHKERRQ(ierr);
      //ierr = TaoSetType(mfqP->subtao,"tao_bqpip"); CHKERRQ(ierr);
      ierr = TaoSetType(mfqP->subtao,"tao_tron"); CHKERRQ(ierr);
      ierr = TaoSetOptionsPrefix(mfqP->subtao,"pounders_subsolver_"); CHKERRQ(ierr);
      ierr = TaoSetInitialVector(mfqP->subtao,mfqP->subx); CHKERRQ(ierr);
      ierr = TaoSetObjectiveAndGradientRoutine(mfqP->subtao,pounders_fg,(void*)mfqP); CHKERRQ(ierr);
      ierr = TaoSetMaximumIterations(mfqP->subtao,mfqP->gqt_maxits); CHKERRQ(ierr);
      ierr = TaoGetKSP(mfqP->subtao,&ksp); CHKERRQ(ierr);
      if (ksp) {
	ierr = KSPGetPC(ksp,&pc); CHKERRQ(ierr);
	ierr = PCSetType(pc,PCNONE); CHKERRQ(ierr);
      }
      ierr = TaoSetVariableBounds(mfqP->subtao,mfqP->subxl,mfqP->subxu); CHKERRQ(ierr);
      ierr = TaoSetFromOptions(mfqP->subtao); CHKERRQ(ierr);
      ierr = MatCreateSeqDense(PETSC_COMM_SELF,mfqP->n,mfqP->n,mfqP->Hres,&mfqP->subH); CHKERRQ(ierr);
      ierr = TaoSetHessianRoutine(mfqP->subtao,mfqP->subH,mfqP->subH,pounders_h,(void*)mfqP); CHKERRQ(ierr);

  }    
  PetscFunctionReturn(0);
}

#undef __FUNCT__
#define __FUNCT__ "TaoDestroy_POUNDERS"
static PetscErrorCode TaoDestroy_POUNDERS(TaoSolver tao)
{
  TAO_POUNDERS *mfqP = (TAO_POUNDERS*)tao->data;
  PetscInt i;
  PetscErrorCode ierr;
  

  PetscFunctionBegin;
  if (!mfqP->usegqt) {
    ierr = TaoDestroy(&mfqP->subtao); CHKERRQ(ierr);
    ierr = VecDestroy(&mfqP->subx); CHKERRQ(ierr);
    ierr = VecDestroy(&mfqP->subxl); CHKERRQ(ierr);
    ierr = VecDestroy(&mfqP->subxu); CHKERRQ(ierr);
    ierr = VecDestroy(&mfqP->subb); CHKERRQ(ierr);
    ierr = VecDestroy(&mfqP->subpdel); CHKERRQ(ierr);
    ierr = VecDestroy(&mfqP->subndel); CHKERRQ(ierr);
    ierr = MatDestroy(&mfqP->subH); CHKERRQ(ierr);
  }
  ierr = PetscFree(mfqP->Fres); CHKERRQ(ierr);
  ierr = PetscFree(mfqP->RES); CHKERRQ(ierr);
  ierr = PetscFree(mfqP->work); CHKERRQ(ierr);
  ierr = PetscFree(mfqP->work2); CHKERRQ(ierr);
  ierr = PetscFree(mfqP->work3); CHKERRQ(ierr);
  ierr = PetscFree(mfqP->mwork); CHKERRQ(ierr);
  ierr = PetscFree(mfqP->omega); CHKERRQ(ierr);
  ierr = PetscFree(mfqP->beta); CHKERRQ(ierr);
  ierr = PetscFree(mfqP->alpha); CHKERRQ(ierr);
  ierr = PetscFree(mfqP->H); CHKERRQ(ierr);
  ierr = PetscFree(mfqP->Q); CHKERRQ(ierr);
  ierr = PetscFree(mfqP->Q_tmp); CHKERRQ(ierr);
  ierr = PetscFree(mfqP->L); CHKERRQ(ierr);
  ierr = PetscFree(mfqP->L_tmp); CHKERRQ(ierr);
  ierr = PetscFree(mfqP->L_save); CHKERRQ(ierr);
  ierr = PetscFree(mfqP->N); CHKERRQ(ierr);
  ierr = PetscFree(mfqP->M); CHKERRQ(ierr);
  ierr = PetscFree(mfqP->Z); CHKERRQ(ierr);
  ierr = PetscFree(mfqP->tau); CHKERRQ(ierr);
  ierr = PetscFree(mfqP->tau_tmp); CHKERRQ(ierr);
  ierr = PetscFree(mfqP->npmaxwork); CHKERRQ(ierr);
  ierr = PetscFree(mfqP->npmaxiwork); CHKERRQ(ierr);
  ierr = PetscFree(mfqP->xmin); CHKERRQ(ierr);
  ierr = PetscFree(mfqP->C); CHKERRQ(ierr);
  ierr = PetscFree(mfqP->Fdiff); CHKERRQ(ierr);
  ierr = PetscFree(mfqP->Disp); CHKERRQ(ierr);
  ierr = PetscFree(mfqP->Gres); CHKERRQ(ierr);
  ierr = PetscFree(mfqP->Hres); CHKERRQ(ierr);
  ierr = PetscFree(mfqP->Gpoints); CHKERRQ(ierr);
  ierr = PetscFree(mfqP->model_indices); CHKERRQ(ierr);
  ierr = PetscFree(mfqP->Xsubproblem); CHKERRQ(ierr);
  ierr = PetscFree(mfqP->Gdel); CHKERRQ(ierr);
  ierr = PetscFree(mfqP->Hdel); CHKERRQ(ierr);
  ierr = PetscFree(mfqP->indices); CHKERRQ(ierr);
  ierr = PetscFree(mfqP->iwork); CHKERRQ(ierr);
  
  for (i=0;i<mfqP->nHist;i++) {
      ierr = VecDestroy(&mfqP->Xhist[i]); CHKERRQ(ierr);
      ierr = VecDestroy(&mfqP->Fhist[i]); CHKERRQ(ierr);
  }
  if (mfqP->workxvec) {
    ierr = VecDestroy(&mfqP->workxvec); CHKERRQ(ierr);
  }
  ierr = PetscFree(mfqP->Xhist); CHKERRQ(ierr);
  ierr = PetscFree(mfqP->Fhist); CHKERRQ(ierr);

  if (mfqP->mpisize > 1) {
      ierr = VecDestroy(&mfqP->localx);  CHKERRQ(ierr);
      ierr = VecDestroy(&mfqP->localxmin);  CHKERRQ(ierr);
      ierr = VecDestroy(&mfqP->localf);  CHKERRQ(ierr);
      ierr = VecDestroy(&mfqP->localfmin);  CHKERRQ(ierr);
  }



  if (tao->data) {
    ierr = PetscFree(tao->data); CHKERRQ(ierr);
  }
  tao->data = PETSC_NULL;
  PetscFunctionReturn(0);
}

#undef __FUNCT__
#define __FUNCT__ "TaoSetFromOptions_POUNDERS"
static PetscErrorCode TaoSetFromOptions_POUNDERS(TaoSolver tao)
{
  TAO_POUNDERS *mfqP = (TAO_POUNDERS*)tao->data;
  PetscErrorCode ierr;

  PetscFunctionBegin;
  ierr = PetscOptionsHead("POUNDERS method for least-squares optimization"); CHKERRQ(ierr);
  ierr = PetscOptionsReal("-tao_pounders_delta","initial delta","",mfqP->delta,&mfqP->delta,0); CHKERRQ(ierr);
  mfqP->npmax = PETSC_DEFAULT;
  ierr = PetscOptionsInt("-tao_pounders_npmax","max number of points in model","",mfqP->npmax,&mfqP->npmax,0); CHKERRQ(ierr);
  mfqP->usegqt = PETSC_FALSE;
  ierr = PetscOptionsBool("-tao_pounders_gqt","use gqt algorithm for subproblem","",mfqP->usegqt,&mfqP->usegqt,0); CHKERRQ(ierr);
  ierr = PetscOptionsTail(); CHKERRQ(ierr);
  PetscFunctionReturn(0);
}

#undef __FUNCT__ 
#define __FUNCT__ "TaoView_POUNDERS"
static PetscErrorCode TaoView_POUNDERS(TaoSolver tao, PetscViewer viewer)
{
  TAO_POUNDERS *mfqP = (TAO_POUNDERS *)tao->data;
  PetscBool isascii;
  PetscErrorCode ierr;

  PetscFunctionBegin;

  ierr = PetscTypeCompare((PetscObject)viewer,PETSCVIEWERASCII,&isascii);CHKERRQ(ierr);
  if (isascii) {
    ierr = PetscViewerASCIIPushTab(viewer); CHKERRQ(ierr);
    if (mfqP->usegqt) {
      ierr = PetscViewerASCIIPrintf(viewer, "Subproblem solver: gqt\n"); 
    } else {
      ierr = PetscViewerASCIIPrintf(viewer, "Subproblem solver: tron\n"); 
    }      
    ierr = PetscViewerASCIIPopTab(viewer); CHKERRQ(ierr);
  } else {
    SETERRQ1(((PetscObject)tao)->comm,PETSC_ERR_SUP,"Viewer type %s not supported for TAO NLS",((PetscObject)viewer)->type_name);
  }
  PetscFunctionReturn(0);
}

EXTERN_C_BEGIN
#undef __FUNCT__
#define __FUNCT__ "TaoCreate_POUNDERS"
PetscErrorCode TaoCreate_POUNDERS(TaoSolver tao)
{
  TAO_POUNDERS *mfqP = (TAO_POUNDERS*)tao->data;
  PetscErrorCode ierr;
  
  PetscFunctionBegin;

  tao->ops->setup = TaoSetUp_POUNDERS;
  tao->ops->solve = TaoSolve_POUNDERS;
  tao->ops->view = TaoView_POUNDERS;
  tao->ops->setfromoptions = TaoSetFromOptions_POUNDERS;
  tao->ops->destroy = TaoDestroy_POUNDERS;


  ierr = PetscNewLog(tao, TAO_POUNDERS, &mfqP); CHKERRQ(ierr);
  tao->data = (void*)mfqP;
  tao->max_it = 2000;
  tao->max_funcs = 4000;
  tao->fatol = 1e-8;
  tao->frtol = 1e-8;
  mfqP->delta = 0.1;
  mfqP->deltamax=1e3;
  mfqP->deltamin=1e-6;
  mfqP->c2 = 100.0;
  mfqP->theta1=1e-5;
  mfqP->theta2=1e-4;
  mfqP->gamma0=0.5;
  mfqP->gamma1=2.0;
  mfqP->eta0 = 0.0;
  mfqP->eta1 = 0.1;
  mfqP->gqt_rtol = 0.001;
  mfqP->gqt_maxits = 50;
  mfqP->workxvec = 0;
  PetscFunctionReturn(0);
}
EXTERN_C_END
<|MERGE_RESOLUTION|>--- conflicted
+++ resolved
@@ -67,39 +67,6 @@
       ierr = TaoSetTolerances(mfqP->subtao,PETSC_NULL,PETSC_NULL,*gnorm,*gnorm,PETSC_NULL); CHKERRQ(ierr);
       /* enforce bound constraints -- experimental */
       if (tao->XU && tao->XL) {
-<<<<<<< HEAD
-	PetscReal maxval;
-	ierr = VecCopy(tao->XU,xu); CHKERRQ(ierr);
-	ierr = VecAXPY(xu,-1.0,tao->solution); CHKERRQ(ierr);
-	ierr = VecScale(xu,1.0/mfqP->delta); CHKERRQ(ierr);
-	ierr = VecCopy(tao->XL,xl); CHKERRQ(ierr);
-	ierr = VecAXPY(xl,-1.0,tao->solution); CHKERRQ(ierr);
-	ierr = VecScale(xl,1.0/mfqP->delta); CHKERRQ(ierr);
-	
-	ierr = VecPointwiseMin(xu,xu,pdel); CHKERRQ(ierr);
-	ierr = VecPointwiseMax(xl,xl,ndel); CHKERRQ(ierr);
-	/* Make sure xu > xl */
-	ierr = VecCopy(x,pdel); CHKERRQ(ierr);
-	ierr = VecAXPY(pdel,-1.0,xu);  CHKERRQ(ierr);
-	ierr = VecMax(pdel,PETSC_NULL,&maxval); CHKERRQ(ierr);
-	if (maxval > 1e-10) {
-	  SETERRQ(PETSC_COMM_WORLD,1,"upper bound < lower bound in subproblem");
-	}
-	/* Make sure xu > tao->solution > xl */
-	ierr = VecCopy(xl,pdel); CHKERRQ(ierr);
-	ierr = VecAXPY(pdel,-1.0,x);  CHKERRQ(ierr);
-	ierr = VecMax(pdel,PETSC_NULL,&maxval); CHKERRQ(ierr);
-	if (maxval > 1e-10) {
-	  SETERRQ(PETSC_COMM_WORLD,1,"initial guess < lower bound in subproblem");
-	}
-
-	ierr = VecCopy(x,pdel); CHKERRQ(ierr);
-	ierr = VecAXPY(pdel,-1.0,xu);  CHKERRQ(ierr);
-	ierr = VecMax(pdel,PETSC_NULL,&maxval); CHKERRQ(ierr);
-	if (maxval > 1e-10) {
-	  SETERRQ(PETSC_COMM_WORLD,1,"initial guess > upper bound in subproblem");
-	}
-=======
 	ierr = VecCopy(tao->XU,mfqP->subxu); CHKERRQ(ierr);
 	ierr = VecAXPY(mfqP->subxu,-1.0,tao->solution); CHKERRQ(ierr);
 	ierr = VecScale(mfqP->subxu,1.0/mfqP->delta); CHKERRQ(ierr);
@@ -112,6 +79,24 @@
       } else {
 	ierr = VecCopy(mfqP->subpdel,mfqP->subxu); CHKERRQ(ierr);
 	ierr = VecCopy(mfqP->subndel,mfqP->subxl); CHKERRQ(ierr);
+	ierr = VecMax(pdel,PETSC_NULL,&maxval); CHKERRQ(ierr);
+	if (maxval > 1e-10) {
+	  SETERRQ(PETSC_COMM_WORLD,1,"upper bound < lower bound in subproblem");
+	}
+	/* Make sure xu > tao->solution > xl */
+	ierr = VecCopy(xl,pdel); CHKERRQ(ierr);
+	ierr = VecAXPY(pdel,-1.0,x);  CHKERRQ(ierr);
+	ierr = VecMax(pdel,PETSC_NULL,&maxval); CHKERRQ(ierr);
+	if (maxval > 1e-10) {
+	  SETERRQ(PETSC_COMM_WORLD,1,"initial guess < lower bound in subproblem");
+	}
+
+	ierr = VecCopy(x,pdel); CHKERRQ(ierr);
+	ierr = VecAXPY(pdel,-1.0,xu);  CHKERRQ(ierr);
+	ierr = VecMax(pdel,PETSC_NULL,&maxval); CHKERRQ(ierr);
+	if (maxval > 1e-10) {
+	  SETERRQ(PETSC_COMM_WORLD,1,"initial guess > upper bound in subproblem");
+	}
       }
       /* Make sure xu > xl */
       ierr = VecCopy(mfqP->subxl,mfqP->subpdel); CHKERRQ(ierr);
@@ -119,7 +104,6 @@
       ierr = VecMax(mfqP->subpdel,PETSC_NULL,&maxval); CHKERRQ(ierr);
       if (maxval > 1e-10) {
 	SETERRQ(PETSC_COMM_WORLD,1,"upper bound < lower bound in subproblem");
->>>>>>> 9fdf968e
       }
       /* Make sure xu > tao->solution > xl */
       ierr = VecCopy(mfqP->subxl,mfqP->subpdel); CHKERRQ(ierr);
