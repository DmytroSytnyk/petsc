--- conflicted
+++ resolved
@@ -385,14 +385,9 @@
     PetscError = Error
     #
     global __file__
-<<<<<<< HEAD
     cdef bytes filename = __file__.encode()
     cdef char* path = filename
-    cdef int ready = initialize(args)
-=======
-    cdef char* path = str2cp(__file__)
     cdef int ready = initialize(args, comm)
->>>>>>> 8bc11c7b
     if ready: register(path)
     #
     global __COMM_SELF__, __COMM_WORLD__
