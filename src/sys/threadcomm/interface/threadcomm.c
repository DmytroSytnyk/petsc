#include <petsc-private/threadcommimpl.h>      /*I "petscthreadcomm.h" I*/
#include <petscviewer.h>
#if defined(PETSC_HAVE_MALLOC_H)
#include <malloc.h>
#endif

static PetscInt         N_CORES                          = -1;
PetscBool               PetscThreadCommRegisterAllCalled = PETSC_FALSE;
PetscFunctionList       PetscThreadCommList              = NULL;
PetscMPIInt             Petsc_ThreadComm_keyval          = MPI_KEYVAL_INVALID;
PetscThreadCommJobQueue PetscJobQueue                    = NULL;
PetscThreadComm         PETSC_THREAD_COMM_WORLD          = NULL;

/* Logging support */
PetscLogEvent ThreadComm_RunKernel, ThreadComm_Barrier;

static PetscErrorCode PetscThreadCommRunKernel0_Private(PetscThreadComm tcomm,PetscErrorCode (*func)(PetscInt,...));

#undef __FUNCT__
#define __FUNCT__ "PetscGetNCores"
/*@
  PetscGetNCores - Gets the number of available cores on the system

  Not Collective

  Level: developer

  Notes
  Defaults to 1 if the available core count cannot be found

@*/
PetscErrorCode PetscGetNCores(PetscInt *ncores)
{
  PetscFunctionBegin;
  if (N_CORES == -1) {
    N_CORES = 1; /* Default value if number of cores cannot be found out */

#if defined(PETSC_HAVE_SYS_SYSINFO_H) && (PETSC_HAVE_GET_NPROCS) /* Linux */
    N_CORES = get_nprocs();
#elif defined(PETSC_HAVE_SYS_SYSCTL_H) && (PETSC_HAVE_SYSCTLBYNAME) /* MacOS, BSD */
    {
      PetscErrorCode ierr;
      size_t         len = sizeof(N_CORES);
      ierr = sysctlbyname("hw.activecpu",&N_CORES,&len,NULL,0); /* osx preferes activecpu over ncpu */
      if (ierr) { /* freebsd check ncpu */
        sysctlbyname("hw.ncpu",&N_CORES,&len,NULL,0);
        /* continue even if there is an error */
      }
    }
#elif defined(PETSC_HAVE_WINDOWS_H)   /* Windows */
    {
      SYSTEM_INFO sysinfo;
      GetSystemInfo(&sysinfo);
      N_CORES = sysinfo.dwNumberOfProcessors;
    }
#endif
  }
  if (ncores) *ncores = N_CORES;
  PetscFunctionReturn(0);
}

PetscErrorCode PetscThreadCommWorldInitialize();
#undef __FUNCT__
#define __FUNCT__ "PetscGetThreadCommWorld"
/*
  PetscGetThreadCommWorld - Gets the global thread communicator.
                            Creates it if it does not exist already.

  Not Collective

  Output Parameters:
  tcommp - pointer to the global thread communicator

  Level: Intermediate
*/
PetscErrorCode PetscGetThreadCommWorld(PetscThreadComm *tcommp)
{
  PetscErrorCode ierr;

  PetscFunctionBegin;
  if (!PETSC_THREAD_COMM_WORLD) {
    ierr = PetscThreadCommWorldInitialize();CHKERRQ(ierr);
  }
  *tcommp = PETSC_THREAD_COMM_WORLD;
  PetscFunctionReturn(0);
}

#undef __FUNCT__
#define __FUNCT__ "PetscCommGetThreadComm"
/*@C
  PetscCommGetThreadComm - Gets the thread communicator
                           associated with the MPI communicator

  Not Collective

  Input Parameters:
. comm - the MPI communicator

  Output Parameters:
. tcommp - pointer to the thread communicator

  Notes: If no thread communicator is on the MPI_Comm then the global thread communicator
         is returned.
  Level: Intermediate

.seealso: PetscThreadCommCreate(), PetscThreadCommDestroy()
@*/
PetscErrorCode PetscCommGetThreadComm(MPI_Comm comm,PetscThreadComm *tcommp)
{
  PetscErrorCode ierr;
  PetscMPIInt    flg;
  void           *ptr;

  PetscFunctionBegin;
  ierr = MPI_Attr_get(comm,Petsc_ThreadComm_keyval,(PetscThreadComm*)&ptr,&flg);CHKERRQ(ierr);
  if (!flg) {
    ierr = PetscGetThreadCommWorld(tcommp);CHKERRQ(ierr);
  } else *tcommp      = (PetscThreadComm)ptr;
  PetscFunctionReturn(0);
}

#undef __FUNCT__
#define __FUNCT__ "PetscThreadCommCreate"
/*
   PetscThreadCommCreate - Allocates a thread communicator object

   Not Collective

   Output Parameters:
.  tcomm - pointer to the thread communicator object

   Level: developer

.seealso: PetscThreadCommDestroy()
*/
PetscErrorCode PetscThreadCommCreate(PetscThreadComm *tcomm)
{
  PetscErrorCode  ierr;
  PetscThreadComm tcommout;

  PetscFunctionBegin;
  PetscValidPointer(tcomm,2);

  *tcomm = NULL;

  ierr                   = PetscNew(&tcommout);CHKERRQ(ierr);
  tcommout->refct        = 0;
  tcommout->nworkThreads =  -1;
  tcommout->affinities   = NULL;
  ierr                   = PetscNew(&tcommout->ops);CHKERRQ(ierr);
  tcommout->leader       = 0;
  *tcomm                 = tcommout;

  PetscFunctionReturn(0);
}

#if defined(PETSC_USE_DEBUG)

static PetscErrorCode PetscThreadCommStackCreate_kernel(PetscInt trank)
{
  if (trank && !PetscStackActive()) {
    PetscStack *petscstack_in;
    petscstack_in = (PetscStack*)malloc(sizeof(PetscStack));
    petscstack_in->currentsize = 0;
    PetscThreadLocalSetValue((PetscThreadKey*)&petscstack,petscstack_in);
  }
  return 0;
}

/* Creates stack frames for threads other than the main thread */
#undef __FUNCT__
#define __FUNCT__ "PetscThreadCommStackCreate"
PetscErrorCode  PetscThreadCommStackCreate(void)
{
  PetscErrorCode ierr;
  ierr = PetscThreadCommRunKernel0(PETSC_COMM_SELF,(PetscThreadKernel)PetscThreadCommStackCreate_kernel);CHKERRQ(ierr);
  ierr = PetscThreadCommBarrier(PETSC_COMM_SELF);CHKERRQ(ierr);
  return 0;
}

static PetscErrorCode PetscThreadCommStackDestroy_kernel(PetscInt trank)
{
  if (trank && PetscStackActive()) {
    PetscStack *petscstack_in;
    petscstack_in = (PetscStack*)PetscThreadLocalGetValue(petscstack);
    free(petscstack_in);
    PetscThreadLocalSetValue((PetscThreadKey*)&petscstack,(PetscStack*)0);
  }
  return 0;
}

#undef __FUNCT__
#define __FUNCT__ "PetscThreadCommStackDestroy"
/* Destroy stack frames for threads other than main thread
 *
 * The keyval may have been destroyed by the time this function is called, thus we must call
 * PetscThreadCommRunKernel0_Private so that we never reference an MPI_Comm.
 */
PetscErrorCode  PetscThreadCommStackDestroy(void)
{
  PetscErrorCode ierr;
  PetscFunctionBegin;
  ierr = PetscThreadCommRunKernel0_Private(PETSC_THREAD_COMM_WORLD,(PetscThreadKernel)PetscThreadCommStackDestroy_kernel);CHKERRQ(ierr);
  PETSC_THREAD_COMM_WORLD = NULL;
  PetscFunctionReturn(0);
  return 0;
}
#else
#undef __FUNCT__
#define __FUNCT__ "PetscThreadCommStackCreate"
PetscErrorCode  PetscThreadCommStackCreate(void)
{
  PetscFunctionBegin;
  PetscFunctionReturn(0);
}

#undef __FUNCT__
#define __FUNCT__ "PetscThreadCommStackDestroy"
PetscErrorCode  PetscThreadCommStackDestroy(void)
{
  PetscFunctionBegin;
  PETSC_THREAD_COMM_WORLD = NULL;
  PetscFunctionReturn(0);
}

#endif

#undef __FUNCT__
#define __FUNCT__ "PetscThreadCommDestroy"
/*
  PetscThreadCommDestroy - Frees a thread communicator object

  Not Collective

  Input Parameters:
. tcomm - the PetscThreadComm object

  Level: developer

.seealso: PetscThreadCommCreate()
*/
PetscErrorCode PetscThreadCommDestroy(PetscThreadComm *tcomm)
{
  PetscErrorCode ierr;

  PetscFunctionBegin;
  if (!*tcomm) PetscFunctionReturn(0);
  if (!--(*tcomm)->refct) {
    ierr = PetscThreadCommStackDestroy();CHKERRQ(ierr);
    /* Destroy the implementation specific data struct */
    if ((*tcomm)->ops->destroy) (*(*tcomm)->ops->destroy)(*tcomm);

    ierr = PetscFree((*tcomm)->affinities);CHKERRQ(ierr);
    ierr = PetscFree((*tcomm)->ops);CHKERRQ(ierr);
    ierr = PetscFree(PetscJobQueue->jobs[0].job_status);CHKERRQ(ierr);
    ierr = PetscFree(PetscJobQueue->jobs);CHKERRQ(ierr);
    ierr = PetscFree(PetscJobQueue);CHKERRQ(ierr);
    ierr = PetscThreadCommReductionDestroy((*tcomm)->red);CHKERRQ(ierr);
    ierr = PetscFree((*tcomm));CHKERRQ(ierr);
  }
  *tcomm = NULL;
  PetscFunctionReturn(0);
}

#undef __FUNCT__
#define __FUNCT__ "PetscThreadCommView"
/*@C
   PetscThreadCommView - view a thread communicator

   Collective on comm

   Input Parameters:
+  comm - MPI communicator
-  viewer - viewer to display, for example PETSC_VIEWER_STDOUT_WORLD

   Level: developer

.seealso: PetscThreadCommCreate()
@*/
PetscErrorCode PetscThreadCommView(MPI_Comm comm,PetscViewer viewer)
{
  PetscErrorCode  ierr;
  PetscBool       iascii;
  PetscThreadComm tcomm=0;

  PetscFunctionBegin;
  ierr = PetscCommGetThreadComm(comm,&tcomm);CHKERRQ(ierr);
  if (!viewer) {ierr = PetscViewerASCIIGetStdout(comm,&viewer);CHKERRQ(ierr);}
  ierr = PetscObjectTypeCompare((PetscObject)viewer,PETSCVIEWERASCII,&iascii);CHKERRQ(ierr);
  if (iascii) {
    ierr = PetscViewerASCIIPrintf(viewer,"Thread Communicator\n");CHKERRQ(ierr);
    ierr = PetscViewerASCIIPushTab(viewer);CHKERRQ(ierr);
    ierr = PetscViewerASCIIPrintf(viewer,"Number of threads = %D\n",tcomm->nworkThreads);CHKERRQ(ierr);
    ierr = PetscViewerASCIIPrintf(viewer,"Type = %s\n",tcomm->type);CHKERRQ(ierr);
    ierr = PetscViewerASCIIPopTab(viewer);CHKERRQ(ierr);
    if (tcomm->ops->view) {
      ierr = PetscViewerASCIIPushTab(viewer);CHKERRQ(ierr);
      ierr = (*tcomm->ops->view)(tcomm,viewer);CHKERRQ(ierr);
      ierr = PetscViewerASCIIPopTab(viewer);CHKERRQ(ierr);
    }
  }
  PetscFunctionReturn(0);
}

#undef __FUNCT__
#define __FUNCT__ "PetscThreadCommSetNThreads"
/*
   PetscThreadCommSetNThreads - Set the thread count for the thread communicator

   Not collective

   Input Parameters:
+  tcomm - the thread communicator
-  nthreads - Number of threads

   Options Database keys:
   -threadcomm_nthreads <nthreads> Number of threads to use

   Level: developer

   Notes:
   Defaults to using 1 thread.

   Use nthreads = PETSC_DECIDE or -threadcomm_nthreads PETSC_DECIDE for PETSc to decide the number of threads.


.seealso: PetscThreadCommGetNThreads()
*/
PetscErrorCode PetscThreadCommSetNThreads(PetscThreadComm tcomm,PetscInt nthreads)
{
  PetscErrorCode ierr;
  PetscBool      flg;
  PetscInt       nthr = 1;

  PetscFunctionBegin;
  if (nthreads == PETSC_DECIDE) {
    tcomm->nworkThreads = 1;
<<<<<<< HEAD
    ierr = PetscOptionsGetInt(NULL,"-threadcomm_nthreads",&nthr,&flg);CHKERRQ(ierr);
=======
    ierr = PetscOptionsBegin(PETSC_COMM_WORLD,NULL,"Thread comm - setting number of threads",NULL);CHKERRQ(ierr);
    ierr = PetscOptionsInt("-threadcomm_nthreads","number of threads to use in the thread communicator","PetscThreadCommSetNThreads",tcomm->nworkThreads,&nthr,&flg);CHKERRQ(ierr);
    ierr = PetscOptionsEnd();CHKERRQ(ierr);
>>>>>>> b004c003
    if (flg) {
      if (nthr == PETSC_DECIDE) tcomm->nworkThreads = N_CORES;
      else tcomm->nworkThreads = nthr;
    }
  } else tcomm->nworkThreads = nthreads;
  PetscFunctionReturn(0);
}

#undef __FUNCT__
#define __FUNCT__ "PetscThreadCommGetNThreads"
/*@C
   PetscThreadCommGetNThreads - Gets the thread count from the thread communicator
                                associated with the MPI communicator

   Not collective

   Input Parameters:
.  comm - the MPI communicator

   Output Parameters:
.  nthreads - number of threads

   Level: developer

.seealso: PetscThreadCommSetNThreads()
@*/
PetscErrorCode PetscThreadCommGetNThreads(MPI_Comm comm,PetscInt *nthreads)
{
  PetscErrorCode  ierr;
  PetscThreadComm tcomm=0;

  PetscFunctionBegin;
  ierr      = PetscCommGetThreadComm(comm,&tcomm);CHKERRQ(ierr);
  *nthreads = tcomm->nworkThreads;
  PetscFunctionReturn(0);
}

#undef __FUNCT__
#define __FUNCT__ "PetscThreadCommSetAffinities"
/*
   PetscThreadCommSetAffinities - Sets the core affinity for threads
                                  (which threads run on which cores)

   Not collective

   Input Parameters:
+  tcomm - the thread communicator
-  affinities - array of core affinity for threads

   Options Database keys:
.  -threadcomm_affinities <list of thread affinities>

   Level: developer

   Notes:
   Use affinities = NULL for PETSc to decide the affinities.
   If PETSc decides affinities, then each thread has affinity to
   a unique core with the main thread on Core 0, thread0 on core 1,
   and so on. If the thread count is more the number of available
   cores then multiple threads share a core.

   The first value is the affinity for the main thread

   The affinity list can be passed as
   a comma seperated list:                                 0,1,2,3,4,5,6,7
   a range (start-end+1):                                  0-8
   a range with given increment (start-end+1:inc):         0-7:2
   a combination of values and ranges seperated by commas: 0,1-8,8-15:2

   There must be no intervening spaces between the values.

.seealso: PetscThreadCommGetAffinities(), PetscThreadCommSetNThreads()
*/
PetscErrorCode PetscThreadCommSetAffinities(PetscThreadComm tcomm,const PetscInt affinities[])
{
  PetscErrorCode ierr;
  PetscBool      flg;
  PetscInt       nmax=tcomm->nworkThreads;

  PetscFunctionBegin;
  /* Free if affinities set already */
  ierr = PetscFree(tcomm->affinities);CHKERRQ(ierr);
  ierr = PetscMalloc1(tcomm->nworkThreads,&tcomm->affinities);CHKERRQ(ierr);

  if (!affinities) {
    /* Check if option is present in the options database */
    ierr = PetscOptionsGetIntArray(NULL,"-threadcomm_affinities",tcomm->affinities,&nmax,&flg);CHKERRQ(ierr);
    if (flg) {
      if (nmax != tcomm->nworkThreads) SETERRQ2(PETSC_COMM_SELF,PETSC_ERR_ARG_SIZ,"Must set affinities for all threads, Threads = %D, Core affinities set = %D",tcomm->nworkThreads,nmax);
    } else {
      /* PETSc default affinities */
      PetscInt i;
      for (i=0; i<tcomm->nworkThreads; i++) tcomm->affinities[i] = i%N_CORES;
    }
  } else {
    ierr = PetscMemcpy(tcomm->affinities,affinities,tcomm->nworkThreads*sizeof(PetscInt));CHKERRQ(ierr);
  }
  PetscFunctionReturn(0);
}

#undef __FUNCT__
#define __FUNCT__ "PetscThreadCommGetAffinities"
/*@C
   PetscThreadCommGetAffinities - Returns the core affinities set for the
                                  thread communicator associated with the MPI_Comm

    Not collective

    Input Parameters:
.   comm - MPI communicator

    Output Parameters:
.   affinities - thread affinities

    Level: developer

    Notes:
    The user must allocate space (nthreads PetscInts) for the
    affinities. Must call PetscThreadCommSetAffinities before.

*/
PetscErrorCode PetscThreadCommGetAffinities(MPI_Comm comm,PetscInt affinities[])
{
  PetscErrorCode  ierr;
  PetscThreadComm tcomm=0;

  PetscFunctionBegin;
  ierr = PetscCommGetThreadComm(comm,&tcomm);CHKERRQ(ierr);
  PetscValidIntPointer(affinities,2);
  ierr = PetscMemcpy(affinities,tcomm->affinities,tcomm->nworkThreads*sizeof(PetscInt));CHKERRQ(ierr);
  PetscFunctionReturn(0);
}

#undef __FUNCT__
#define __FUNCT__ "PetscThreadCommSetType"
/*
   PetscThreadCommSetType - Sets the threading model for the thread communicator

   Logically collective

   Input Parameters:
+  tcomm - the thread communicator
-  type  - the type of thread model needed


   Options Database keys:
   -threadcomm_type <type>

   Available types
   See "petsc/include/petscthreadcomm.h" for available types

*/
PetscErrorCode PetscThreadCommSetType(PetscThreadComm tcomm,PetscThreadCommType type)
{
  PetscErrorCode ierr,(*r)(PetscThreadComm);
  char           ttype[256];
  PetscBool      flg;

  PetscFunctionBegin;
  PetscValidCharPointer(type,2);
  ierr = PetscThreadCommRegisterAll();CHKERRQ(ierr);

  ierr = PetscOptionsGetString(NULL,"-threadcomm_type",ttype,256,&flg);CHKERRQ(ierr);
  if (!flg) {
    ierr = PetscStrcpy(ttype,type);CHKERRQ(ierr);
  }
  ierr = PetscFunctionListFind(PetscThreadCommList,ttype,&r);CHKERRQ(ierr);
  if (!r) SETERRQ1(PETSC_COMM_SELF,PETSC_ERR_ARG_UNKNOWN_TYPE,"Unable to find requested PetscThreadComm type %s",ttype);
  ierr = (*r)(tcomm);CHKERRQ(ierr);
  ierr = PetscStrcmp(NOTHREAD,tcomm->type,&tcomm->isnothread);CHKERRQ(ierr);
  PetscFunctionReturn(0);
}

#undef __FUNCT__
#define __FUNCT__ "PetscThreadCommBarrier"
/*  PetscThreadCommBarrier - Apply a barrier on the thread communicator
                             associated with the MPI communicator

    Not collective

    Input Parameters:
.   comm - the MPI communicator

    Level: developer

    Notes:
    This routine provides an interface to put an explicit barrier between
    successive kernel calls to ensure that the first kernel is executed
    by all the threads before calling the next one.

    Called by the main thread only.

    May not be applicable to all types.
*/
PetscErrorCode PetscThreadCommBarrier(MPI_Comm comm)
{
  PetscErrorCode  ierr;
  PetscThreadComm tcomm=0;

  PetscFunctionBegin;
  ierr = PetscLogEventBegin(ThreadComm_Barrier,0,0,0,0);CHKERRQ(ierr);
  ierr = PetscCommGetThreadComm(comm,&tcomm);CHKERRQ(ierr);
  if (tcomm->ops->barrier) {
    ierr = (*tcomm->ops->barrier)(tcomm);CHKERRQ(ierr);
  }
  ierr = PetscLogEventEnd(ThreadComm_Barrier,0,0,0,0);CHKERRQ(ierr);
  PetscFunctionReturn(0);
}

#undef __FUNCT__
#define __FUNCT__ "PetscThreadCommRegister"
/*@C
  PetscThreadCommRegister -

  Level: advanced
@*/
PetscErrorCode  PetscThreadCommRegister(const char sname[],PetscErrorCode (*function)(PetscThreadComm))
{
  PetscErrorCode ierr;

  PetscFunctionBegin;
  ierr = PetscFunctionListAdd(&PetscThreadCommList,sname,function);CHKERRQ(ierr);
  PetscFunctionReturn(0);
}

#undef __FUNCT__
#define __FUNCT__ "PetscThreadCommGetScalars"
/*@C
   PetscThreadCommGetScalars - Gets pointers to locations for storing three PetscScalars that may be passed
                               to PetscThreadCommRunKernel to ensure that the scalar values remain valid
                               even after the main thread exits the calling function.

   Input Parameters:
+  comm - the MPI communicator having the thread communicator
.  val1 - pointer to store the first scalar value
.  val2 - pointer to store the second scalar value
-  val3 - pointer to store the third scalar value

   Level: developer

   Notes:
   This is a utility function to ensure that any scalars passed to PetscThreadCommRunKernel remain
   valid even after the main thread exits the calling function. If any scalars need to passed to
   PetscThreadCommRunKernel then these should be first stored in the locations provided by PetscThreadCommGetScalars()

   Pass NULL if any pointers are not needed.

   Called by the main thread only, not from within kernels

   Typical usage:

   PetscScalar *valptr;
   PetscThreadCommGetScalars(comm,&valptr,NULL,NULL);
   *valptr = alpha;   (alpha is the scalar you wish to pass in PetscThreadCommRunKernel)

   PetscThreadCommRunKernel(comm,(PetscThreadKernel)kernel_func,3,x,y,valptr);

.seealso: PetscThreadCommRunKernel()
@*/
PetscErrorCode PetscThreadCommGetScalars(MPI_Comm comm,PetscScalar **val1, PetscScalar **val2, PetscScalar **val3)
{
  PetscErrorCode        ierr;
  PetscThreadComm       tcomm;
  PetscThreadCommJobCtx job;
  PetscInt              job_num;

  PetscFunctionBegin;
  ierr    = PetscCommGetThreadComm(comm,&tcomm);CHKERRQ(ierr);
  job_num = PetscJobQueue->ctr%tcomm->nkernels;
  job     = &PetscJobQueue->jobs[job_num];
  if (val1) *val1 = &job->scalars[0];
  if (val2) *val2 = &job->scalars[1];
  if (val3) *val3 = &job->scalars[2];
  PetscFunctionReturn(0);
}

#undef __FUNCT__
#define __FUNCT__ "PetscThreadCommGetInts"
/*@C
   PetscThreadCommGetInts - Gets pointers to locations for storing three PetscInts that may be passed
                               to PetscThreadCommRunKernel to ensure that the scalar values remain valid
                               even after the main thread exits the calling function.

   Input Parameters:
+  comm - the MPI communicator having the thread communicator
.  val1 - pointer to store the first integer value
.  val2 - pointer to store the second integer value
-  val3 - pointer to store the third integer value

   Level: developer

   Notes:
   This is a utility function to ensure that any scalars passed to PetscThreadCommRunKernel remain
   valid even after the main thread exits the calling function. If any scalars need to passed to
   PetscThreadCommRunKernel then these should be first stored in the locations provided by PetscThreadCommGetInts()

   Pass NULL if any pointers are not needed.

   Called by the main thread only, not from within kernels

   Typical usage:

   PetscScalar *valptr;
   PetscThreadCommGetScalars(comm,&valptr,NULL,NULL);
   *valptr = alpha;   (alpha is the scalar you wish to pass in PetscThreadCommRunKernel)

   PetscThreadCommRunKernel(comm,(PetscThreadKernel)kernel_func,3,x,y,valptr);

.seealso: PetscThreadCommRunKernel()
@*/
PetscErrorCode PetscThreadCommGetInts(MPI_Comm comm,PetscInt **val1, PetscInt **val2, PetscInt **val3)
{
  PetscErrorCode        ierr;
  PetscThreadComm       tcomm;
  PetscThreadCommJobCtx job;
  PetscInt              job_num;

  PetscFunctionBegin;
  ierr    = PetscCommGetThreadComm(comm,&tcomm);CHKERRQ(ierr);
  job_num = PetscJobQueue->ctr%tcomm->nkernels;
  job     = &PetscJobQueue->jobs[job_num];
  if (val1) *val1 = &job->ints[0];
  if (val2) *val2 = &job->ints[1];
  if (val3) *val3 = &job->ints[2];
  PetscFunctionReturn(0);
}

#undef __FUNCT__
#define __FUNCT__ "PetscThreadCommRunKernel"
/*@C
   PetscThreadCommRunKernel - Runs the kernel using the thread communicator
                              associated with the MPI communicator

   Not Collective

   Input Parameters:
+  comm  - the MPI communicator
.  func  - the kernel (needs to be cast to PetscThreadKernel)
.  nargs - Number of input arguments for the kernel
-  ...   - variable list of input arguments

   Level: developer

   Notes:
   All input arguments to the kernel must be passed by reference, Petsc objects are
   inherrently passed by reference so you don't need to additionally & them.

   Example usage - PetscThreadCommRunKernel(comm,(PetscThreadKernel)kernel_func,3,x,y,z);
   with kernel_func declared as
   PetscErrorCode kernel_func(PetscInt thread_id,PetscInt* x, PetscScalar* y, PetscReal* z)

   The first input argument of kernel_func, thread_id, is the thread rank. This is passed implicitly
   by PETSc.

.seealso: PetscThreadCommCreate(), PetscThreadCommGNThreads()
@*/
PetscErrorCode PetscThreadCommRunKernel(MPI_Comm comm,PetscErrorCode (*func)(PetscInt,...),PetscInt nargs,...)
{
  PetscErrorCode        ierr;
  va_list               argptr;
  PetscInt              i;
  PetscThreadComm       tcomm=0;
  PetscThreadCommJobCtx job;

  PetscFunctionBegin;
  if (nargs > PETSC_KERNEL_NARGS_MAX) SETERRQ2(PETSC_COMM_SELF,PETSC_ERR_ARG_WRONG,"Requested %D input arguments for kernel, max. limit %D",nargs,PETSC_KERNEL_NARGS_MAX);
  ierr = PetscLogEventBegin(ThreadComm_RunKernel,0,0,0,0);CHKERRQ(ierr);
  ierr = PetscCommGetThreadComm(comm,&tcomm);CHKERRQ(ierr);
  job  = &PetscJobQueue->jobs[PetscJobQueue->ctr]; /* Get the job context from the queue to launch this job */
  if (job->job_status[0] != THREAD_JOB_NONE) {
    for (i=0; i<tcomm->nworkThreads; i++) {
      while (PetscReadOnce(int,job->job_status[i]) != THREAD_JOB_COMPLETED) ;
    }
  }

  job->tcomm          = tcomm;
  job->tcomm->job_ctr = PetscJobQueue->ctr;
  job->nargs          = nargs;
  job->pfunc          = (PetscThreadKernel)func;
  va_start(argptr,nargs);
  for (i=0; i < nargs; i++) job->args[i] = va_arg(argptr,void*);
  va_end(argptr);
  for (i=0; i<tcomm->nworkThreads; i++) job->job_status[i] = THREAD_JOB_POSTED;

  PetscJobQueue->ctr = (PetscJobQueue->ctr+1)%tcomm->nkernels; /* Increment the queue ctr to point to the next available slot */
  PetscJobQueue->kernel_ctr++;
  if (tcomm->isnothread) {
    ierr = PetscRunKernel(0,job->nargs,job);CHKERRQ(ierr);
    job->job_status[0] = THREAD_JOB_COMPLETED;
  } else {
    ierr = (*tcomm->ops->runkernel)(tcomm,job);CHKERRQ(ierr);
  }
  ierr = PetscLogEventEnd(ThreadComm_RunKernel,0,0,0,0);CHKERRQ(ierr);
  PetscFunctionReturn(0);
}

#undef __FUNCT__
#define __FUNCT__ "PetscThreadCommRunKernel0_Private"
/* The zero-argument kernel needs to be callable with an unwrapped PetscThreadComm after Petsc_ThreadComm_keyval has been freed. */
static PetscErrorCode PetscThreadCommRunKernel0_Private(PetscThreadComm tcomm,PetscErrorCode (*func)(PetscInt,...))
{
  PetscErrorCode        ierr;
  PetscInt              i;
  PetscThreadCommJobCtx job;

  PetscFunctionBegin;
  if (tcomm->isnothread) {
    ierr = (*func)(0);CHKERRQ(ierr);
    PetscFunctionReturn(0);
  }

  if (!PetscJobQueue) SETERRQ(PETSC_COMM_SELF,PETSC_ERR_PLIB,"Trying to run kernel with no job queue");
  job = &PetscJobQueue->jobs[PetscJobQueue->ctr]; /* Get the job context from the queue to launch this job */
  if (job->job_status[0] != THREAD_JOB_NONE) {
    for (i=0; i<tcomm->nworkThreads; i++) {
      while (PetscReadOnce(int,job->job_status[i]) != THREAD_JOB_COMPLETED) ;
    }
  }

  job->tcomm          = tcomm;
  job->tcomm->job_ctr = PetscJobQueue->ctr;
  job->nargs          = 1;
  job->pfunc          = (PetscThreadKernel)func;

  for (i=0; i<tcomm->nworkThreads; i++) job->job_status[i] = THREAD_JOB_POSTED;

  PetscJobQueue->ctr = (PetscJobQueue->ctr+1)%tcomm->nkernels; /* Increment the queue ctr to point to the next available slot */
  PetscJobQueue->kernel_ctr++;

  ierr = (*tcomm->ops->runkernel)(tcomm,job);CHKERRQ(ierr);
  PetscFunctionReturn(0);
}

#undef __FUNCT__
#define __FUNCT__ "PetscThreadCommRunKernel0"
/*@C
   PetscThreadCommRunKernel0 - PetscThreadCommRunKernel version for kernels with no
                               input arguments

   Input Parameters:
+  comm  - the MPI communicator
-  func  - the kernel (needs to be cast to PetscThreadKernel)

   Level: developer

   Notes:
   All input arguments to the kernel must be passed by reference, Petsc objects are
   inherrently passed by reference so you don't need to additionally & them.

   Example usage - PetscThreadCommRunKernel0(comm,(PetscThreadKernel)kernel_func);
   with kernel_func declared as
   PetscErrorCode kernel_func(PetscInt thread_id)

   The first input argument of kernel_func, thread_id, is the thread rank. This is passed implicitly
   by PETSc.

.seealso: PetscThreadCommCreate(), PetscThreadCommGNThreads()
@*/
PetscErrorCode PetscThreadCommRunKernel0(MPI_Comm comm,PetscErrorCode (*func)(PetscInt,...))
{
  PetscErrorCode        ierr;
  PetscThreadComm       tcomm=0;

  PetscFunctionBegin;
  ierr = PetscLogEventBegin(ThreadComm_RunKernel,0,0,0,0);CHKERRQ(ierr);
  ierr = PetscCommGetThreadComm(comm,&tcomm);CHKERRQ(ierr);
  ierr = PetscThreadCommRunKernel0_Private(tcomm,func);CHKERRQ(ierr);
  ierr = PetscLogEventEnd(ThreadComm_RunKernel,0,0,0,0);CHKERRQ(ierr);
  PetscFunctionReturn(0);
}

#undef __FUNCT__
#define __FUNCT__ "PetscThreadCommRunKernel1"
/*@C
   PetscThreadCommRunKernel1 - PetscThreadCommRunKernel version for kernels with 1
                               input argument

   Input Parameters:
+  comm  - the MPI communicator
.  func  - the kernel (needs to be cast to PetscThreadKernel)
-  in1   - input argument for the kernel

   Level: developer

   Notes:
   All input arguments to the kernel must be passed by reference, Petsc objects are
   inherrently passed by reference so you don't need to additionally & them.

   Example usage - PetscThreadCommRunKernel1(comm,(PetscThreadKernel)kernel_func,x);
   with kernel_func declared as
   PetscErrorCode kernel_func(PetscInt thread_id,PetscInt* x)

   The first input argument of kernel_func, thread_id, is the thread rank. This is passed implicitly
   by PETSc.

.seealso: PetscThreadCommCreate(), PetscThreadCommGNThreads()
@*/
PetscErrorCode PetscThreadCommRunKernel1(MPI_Comm comm,PetscErrorCode (*func)(PetscInt,...),void *in1)
{
  PetscErrorCode        ierr;
  PetscInt              i;
  PetscThreadComm       tcomm=0;
  PetscThreadCommJobCtx job;

  PetscFunctionBegin;
  ierr = PetscLogEventBegin(ThreadComm_RunKernel,0,0,0,0);CHKERRQ(ierr);
  ierr = PetscCommGetThreadComm(comm,&tcomm);CHKERRQ(ierr);
  if (tcomm->isnothread) {
    ierr = (*func)(0,in1);CHKERRQ(ierr);
    ierr = PetscLogEventEnd(ThreadComm_RunKernel,0,0,0,0);CHKERRQ(ierr);
    PetscFunctionReturn(0);
  }

  if (!PetscJobQueue) SETERRQ(PETSC_COMM_SELF,PETSC_ERR_PLIB,"Trying to run kernel with no job queue");
  job = &PetscJobQueue->jobs[PetscJobQueue->ctr]; /* Get the job context from the queue to launch this job */
  if (job->job_status[0] != THREAD_JOB_NONE) {
    for (i=0; i<tcomm->nworkThreads; i++) {
      while (PetscReadOnce(int,job->job_status[i]) != THREAD_JOB_COMPLETED) ;
    }
  }

  job->tcomm          = tcomm;
  job->tcomm->job_ctr = PetscJobQueue->ctr;
  job->nargs          = 1;
  job->pfunc          = (PetscThreadKernel)func;
  job->args[0]        = in1;

  for (i=0; i<tcomm->nworkThreads; i++) job->job_status[i] = THREAD_JOB_POSTED;

  PetscJobQueue->ctr = (PetscJobQueue->ctr+1)%tcomm->nkernels; /* Increment the queue ctr to point to the next available slot */
  PetscJobQueue->kernel_ctr++;

  ierr = (*tcomm->ops->runkernel)(tcomm,job);CHKERRQ(ierr);

  ierr = PetscLogEventEnd(ThreadComm_RunKernel,0,0,0,0);CHKERRQ(ierr);
  PetscFunctionReturn(0);
}

#undef __FUNCT__
#define __FUNCT__ "PetscThreadCommRunKernel2"
/*@C
   PetscThreadCommRunKernel2 - PetscThreadCommRunKernel version for kernels with 2
                               input arguments

   Input Parameters:
+  comm  - the MPI communicator
.  func  - the kernel (needs to be cast to PetscThreadKernel)
.  in1   - 1st input argument for the kernel
-  in2   - 2nd input argument for the kernel

   Level: developer

   Notes:
   All input arguments to the kernel must be passed by reference, Petsc objects are
   inherrently passed by reference so you don't need to additionally & them.

   Example usage - PetscThreadCommRunKernel1(comm,(PetscThreadKernel)kernel_func,x);
   with kernel_func declared as
   PetscErrorCode kernel_func(PetscInt thread_id,PetscInt *x,PetscInt *y)

   The first input argument of kernel_func, thread_id, is the thread rank. This is passed implicitly
   by PETSc.

.seealso: PetscThreadCommCreate(), PetscThreadCommGNThreads()
@*/
PetscErrorCode PetscThreadCommRunKernel2(MPI_Comm comm,PetscErrorCode (*func)(PetscInt,...),void *in1,void *in2)
{
  PetscErrorCode        ierr;
  PetscInt              i;
  PetscThreadComm       tcomm=0;
  PetscThreadCommJobCtx job;

  PetscFunctionBegin;
  ierr = PetscLogEventBegin(ThreadComm_RunKernel,0,0,0,0);CHKERRQ(ierr);
  ierr = PetscCommGetThreadComm(comm,&tcomm);CHKERRQ(ierr);
  if (tcomm->isnothread) {
    ierr = (*func)(0,in1,in2);CHKERRQ(ierr);
    ierr = PetscLogEventEnd(ThreadComm_RunKernel,0,0,0,0);CHKERRQ(ierr);
    PetscFunctionReturn(0);
  }

  if (!PetscJobQueue) SETERRQ(PETSC_COMM_SELF,PETSC_ERR_PLIB,"Trying to run kernel with no job queue");
  job = &PetscJobQueue->jobs[PetscJobQueue->ctr]; /* Get the job context from the queue to launch this job */
  if (job->job_status[0] != THREAD_JOB_NONE) {
    for (i=0; i<tcomm->nworkThreads; i++) {
      while (PetscReadOnce(int,job->job_status[i]) != THREAD_JOB_COMPLETED) ;
    }
  }

  job->tcomm          = tcomm;
  job->tcomm->job_ctr = PetscJobQueue->ctr;
  job->nargs          = 2;
  job->pfunc          = (PetscThreadKernel)func;
  job->args[0]        = in1;
  job->args[1]        = in2;

  for (i=0; i<tcomm->nworkThreads; i++) job->job_status[i] = THREAD_JOB_POSTED;

  PetscJobQueue->ctr = (PetscJobQueue->ctr+1)%tcomm->nkernels; /* Increment the queue ctr to point to the next available slot */
  PetscJobQueue->kernel_ctr++;

  ierr = (*tcomm->ops->runkernel)(tcomm,job);CHKERRQ(ierr);

  ierr = PetscLogEventEnd(ThreadComm_RunKernel,0,0,0,0);CHKERRQ(ierr);
  PetscFunctionReturn(0);
}

#undef __FUNCT__
#define __FUNCT__ "PetscThreadCommRunKernel3"
/*@C
   PetscThreadCommRunKernel3 - PetscThreadCommRunKernel version for kernels with 3
                               input argument

   Input Parameters:
+  comm  - the MPI communicator
.  func  - the kernel (needs to be cast to PetscThreadKernel)
.  in1   - first input argument for the kernel
.  in2   - second input argument for the kernel
-  in3   - third input argument for the kernel

   Level: developer

   Notes:
   All input arguments to the kernel must be passed by reference, Petsc objects are
   inherrently passed by reference so you don't need to additionally & them.

   Example usage - PetscThreadCommRunKernel1(comm,(PetscThreadKernel)kernel_func,x);
   with kernel_func declared as
   PetscErrorCode kernel_func(PetscInt thread_id,PetscInt* x)

   The first input argument of kernel_func, thread_id, is the thread rank. This is passed implicitly
   by PETSc.

.seealso: PetscThreadCommCreate(), PetscThreadCommGNThreads()
@*/
PetscErrorCode PetscThreadCommRunKernel3(MPI_Comm comm,PetscErrorCode (*func)(PetscInt,...),void *in1,void *in2,void *in3)
{
  PetscErrorCode        ierr;
  PetscInt              i;
  PetscThreadComm       tcomm=0;
  PetscThreadCommJobCtx job;

  PetscFunctionBegin;
  ierr = PetscLogEventBegin(ThreadComm_RunKernel,0,0,0,0);CHKERRQ(ierr);
  ierr = PetscCommGetThreadComm(comm,&tcomm);CHKERRQ(ierr);
  if (tcomm->isnothread) {
    ierr = (*func)(0,in1,in2,in3);CHKERRQ(ierr);
    ierr = PetscLogEventEnd(ThreadComm_RunKernel,0,0,0,0);CHKERRQ(ierr);
    PetscFunctionReturn(0);
  }

  if (!PetscJobQueue) SETERRQ(PETSC_COMM_SELF,PETSC_ERR_PLIB,"Trying to run kernel with no job queue");
  job = &PetscJobQueue->jobs[PetscJobQueue->ctr]; /* Get the job context from the queue to launch this job */
  if (job->job_status[0] != THREAD_JOB_NONE) {
    for (i=0; i<tcomm->nworkThreads; i++) {
      while (PetscReadOnce(int,job->job_status[i]) != THREAD_JOB_COMPLETED) ;
    }
  }

  job->tcomm          = tcomm;
  job->tcomm->job_ctr = PetscJobQueue->ctr;
  job->nargs          = 3;
  job->pfunc          = (PetscThreadKernel)func;
  job->args[0]        = in1;
  job->args[1]        = in2;
  job->args[2]        = in3;

  for (i=0; i<tcomm->nworkThreads; i++) job->job_status[i] = THREAD_JOB_POSTED;

  PetscJobQueue->ctr = (PetscJobQueue->ctr+1)%tcomm->nkernels; /* Increment the queue ctr to point to the next available slot */
  PetscJobQueue->kernel_ctr++;

  ierr = (*tcomm->ops->runkernel)(tcomm,job);CHKERRQ(ierr);

  ierr = PetscLogEventEnd(ThreadComm_RunKernel,0,0,0,0);CHKERRQ(ierr);
  PetscFunctionReturn(0);
}

#undef __FUNCT__
#define __FUNCT__ "PetscThreadCommRunKernel4"
/*@C
   PetscThreadCommRunKernel4 - PetscThreadCommRunKernel version for kernels with 4
                               input argument

   Input Parameters:
+  comm  - the MPI communicator
.  func  - the kernel (needs to be cast to PetscThreadKernel)
.  in1   - first input argument for the kernel
.  in2   - second input argument for the kernel
.  in3   - third input argument for the kernel
-  in4   - fourth input argument for the kernel

   Level: developer

   Notes:
   All input arguments to the kernel must be passed by reference, Petsc objects are
   inherrently passed by reference so you don't need to additionally & them.

   Example usage - PetscThreadCommRunKernel1(comm,(PetscThreadKernel)kernel_func,x);
   with kernel_func declared as
   PetscErrorCode kernel_func(PetscInt thread_id,PetscInt* x)

   The first input argument of kernel_func, thread_id, is the thread rank. This is passed implicitly
   by PETSc.

.seealso: PetscThreadCommCreate(), PetscThreadCommGNThreads()
@*/
PetscErrorCode PetscThreadCommRunKernel4(MPI_Comm comm,PetscErrorCode (*func)(PetscInt,...),void *in1,void *in2,void *in3,void *in4)
{
  PetscErrorCode        ierr;
  PetscInt              i;
  PetscThreadComm       tcomm=0;
  PetscThreadCommJobCtx job;

  PetscFunctionBegin;
  ierr = PetscLogEventBegin(ThreadComm_RunKernel,0,0,0,0);CHKERRQ(ierr);
  ierr = PetscCommGetThreadComm(comm,&tcomm);CHKERRQ(ierr);
  if (tcomm->isnothread) {
    ierr = (*func)(0,in1,in2,in3,in4);CHKERRQ(ierr);
    ierr = PetscLogEventEnd(ThreadComm_RunKernel,0,0,0,0);CHKERRQ(ierr);
    PetscFunctionReturn(0);
  }

  if (!PetscJobQueue) SETERRQ(PETSC_COMM_SELF,PETSC_ERR_PLIB,"Trying to run kernel with no job queue");
  job = &PetscJobQueue->jobs[PetscJobQueue->ctr]; /* Get the job context from the queue to launch this job */
  if (job->job_status[0] != THREAD_JOB_NONE) {
    for (i=0; i<tcomm->nworkThreads; i++) {
      while (PetscReadOnce(int,job->job_status[i]) != THREAD_JOB_COMPLETED) ;
    }
  }

  job->tcomm          = tcomm;
  job->tcomm->job_ctr = PetscJobQueue->ctr;
  job->nargs          = 4;
  job->pfunc          = (PetscThreadKernel)func;
  job->args[0]        = in1;
  job->args[1]        = in2;
  job->args[2]        = in3;
  job->args[3]        = in4;

  for (i=0; i<tcomm->nworkThreads; i++) job->job_status[i] = THREAD_JOB_POSTED;

  PetscJobQueue->ctr = (PetscJobQueue->ctr+1)%tcomm->nkernels; /* Increment the queue ctr to point to the next available slot */
  PetscJobQueue->kernel_ctr++;

  ierr = (*tcomm->ops->runkernel)(tcomm,job);CHKERRQ(ierr);

  ierr = PetscLogEventEnd(ThreadComm_RunKernel,0,0,0,0);CHKERRQ(ierr);
  PetscFunctionReturn(0);
}

#undef __FUNCT__
#define __FUNCT__ "PetscThreadCommRunKernel6"
/*@C
   PetscThreadCommRunKernel6 - PetscThreadCommRunKernel version for kernels with 6
                               input arguments

   Input Parameters:
+  comm  - the MPI communicator
.  func  - the kernel (needs to be cast to PetscThreadKernel)
.  in1   - first input argument for the kernel
.  in2   - second input argument for the kernel
.  in3   - third input argument for the kernel
.  in4   - fourth input argument for the kernel
.  in5   - fifth input argument for the kernel
-  in6   - sixth input argument for the kernel

   Level: developer

   Notes:
   All input arguments to the kernel must be passed by reference, Petsc objects are
   inherrently passed by reference so you don't need to additionally & them.

   Example usage - PetscThreadCommRunKernel1(comm,(PetscThreadKernel)kernel_func,x);
   with kernel_func declared as
   PetscErrorCode kernel_func(PetscInt thread_id,PetscInt* x)

   The first input argument of kernel_func, thread_id, is the thread rank. This is passed implicitly
   by PETSc.

.seealso: PetscThreadCommCreate(), PetscThreadCommGNThreads()
@*/
PetscErrorCode PetscThreadCommRunKernel6(MPI_Comm comm,PetscErrorCode (*func)(PetscInt,...),void *in1,void *in2,void *in3,void *in4,void *in5,void *in6)
{
  PetscErrorCode        ierr;
  PetscInt              i;
  PetscThreadComm       tcomm=0;
  PetscThreadCommJobCtx job;

  PetscFunctionBegin;
  ierr = PetscLogEventBegin(ThreadComm_RunKernel,0,0,0,0);CHKERRQ(ierr);
  ierr = PetscCommGetThreadComm(comm,&tcomm);CHKERRQ(ierr);
  if (tcomm->isnothread) {
    ierr = (*func)(0,in1,in2,in3,in4,in5,in6);CHKERRQ(ierr);
    ierr = PetscLogEventEnd(ThreadComm_RunKernel,0,0,0,0);CHKERRQ(ierr);
    PetscFunctionReturn(0);
  }

  if (!PetscJobQueue) SETERRQ(PETSC_COMM_SELF,PETSC_ERR_PLIB,"Trying to run kernel with no job queue");
  job = &PetscJobQueue->jobs[PetscJobQueue->ctr]; /* Get the job context from the queue to launch this job */
  if (job->job_status[0] != THREAD_JOB_NONE) {
    for (i=0; i<tcomm->nworkThreads; i++) {
      while (PetscReadOnce(int,job->job_status[i]) != THREAD_JOB_COMPLETED) ;
    }
  }

  job->tcomm          = tcomm;
  job->tcomm->job_ctr = PetscJobQueue->ctr;
  job->nargs          = 6;
  job->pfunc          = (PetscThreadKernel)func;
  job->args[0]        = in1;
  job->args[1]        = in2;
  job->args[2]        = in3;
  job->args[3]        = in4;
  job->args[4]        = in5;
  job->args[5]        = in6;


  for (i=0; i<tcomm->nworkThreads; i++) job->job_status[i] = THREAD_JOB_POSTED;

  PetscJobQueue->ctr = (PetscJobQueue->ctr+1)%tcomm->nkernels; /* Increment the queue ctr to point to the next available slot */
  PetscJobQueue->kernel_ctr++;

  ierr = (*tcomm->ops->runkernel)(tcomm,job);CHKERRQ(ierr);

  ierr = PetscLogEventEnd(ThreadComm_RunKernel,0,0,0,0);CHKERRQ(ierr);
  PetscFunctionReturn(0);
}

/*
   Detaches the thread communicator from the MPI communicator if it exists
*/
#undef __FUNCT__
#define __FUNCT__ "PetscThreadCommDetach"
PetscErrorCode PetscThreadCommDetach(MPI_Comm comm)
{
  PetscErrorCode ierr;
  PetscMPIInt    flg;
  void           *ptr;

  PetscFunctionBegin;
  ierr = MPI_Attr_get(comm,Petsc_ThreadComm_keyval,&ptr,&flg);CHKERRQ(ierr);
  if (flg) {
    ierr = MPI_Attr_delete(comm,Petsc_ThreadComm_keyval);CHKERRQ(ierr);
  }
  PetscFunctionReturn(0);
}

/*
   This routine attaches the thread communicator to the MPI communicator if it does not
   exist already.
*/
#undef __FUNCT__
#define __FUNCT__ "PetscThreadCommAttach"
PetscErrorCode PetscThreadCommAttach(MPI_Comm comm,PetscThreadComm tcomm)
{
  PetscErrorCode ierr;
  PetscMPIInt    flg;
  void           *ptr;

  PetscFunctionBegin;
  ierr = MPI_Attr_get(comm,Petsc_ThreadComm_keyval,&ptr,&flg);CHKERRQ(ierr);
  if (!flg) {
    tcomm->refct++;
    ierr = MPI_Attr_put(comm,Petsc_ThreadComm_keyval,tcomm);CHKERRQ(ierr);
  }
  PetscFunctionReturn(0);
}

#undef __FUNCT__
#define __FUNCT__ "PetscThreadCommWorldInitialize"
/*
  PetscThreadCommWorldInitialize - Initializes the global thread communicator object

    Defaults to using the nonthreaded communicator.
*/
PetscErrorCode PetscThreadCommWorldInitialize(void)
{
  PetscErrorCode  ierr;
  PetscThreadComm tcomm;
  PetscInt        i,j;

  PetscFunctionBegin;
  ierr = PetscThreadCommCreate(&PETSC_THREAD_COMM_WORLD);CHKERRQ(ierr);
  tcomm = PETSC_THREAD_COMM_WORLD;
  ierr = PetscThreadCommSetNThreads(tcomm,PETSC_DECIDE);CHKERRQ(ierr);
  ierr = PetscThreadCommSetAffinities(tcomm,NULL);CHKERRQ(ierr);
  ierr = PetscNew(&PetscJobQueue);CHKERRQ(ierr);

  tcomm->nkernels = 16;

<<<<<<< HEAD
  ierr = PetscOptionsGetInt(NULL,"-threadcomm_nkernels",&tcomm->nkernels,NULL);CHKERRQ(ierr);
=======
  ierr = PetscOptionsBegin(PETSC_COMM_WORLD,NULL,"Thread comm - setting number of kernels",NULL);CHKERRQ(ierr);
  ierr = PetscOptionsInt("-threadcomm_nkernels","number of kernels that can be launched simultaneously","",tcomm->nkernels,&tcomm->nkernels,NULL);CHKERRQ(ierr);
  ierr = PetscOptionsEnd();CHKERRQ(ierr);
>>>>>>> b004c003

  ierr = PetscMalloc1(tcomm->nkernels,&PetscJobQueue->jobs);CHKERRQ(ierr);
  ierr = PetscMalloc1(tcomm->nworkThreads*tcomm->nkernels,&PetscJobQueue->jobs[0].job_status);CHKERRQ(ierr);
  for (i=0; i<tcomm->nkernels; i++) {
    PetscJobQueue->jobs[i].job_status = PetscJobQueue->jobs[0].job_status + i*tcomm->nworkThreads;
    for (j=0; j<tcomm->nworkThreads; j++) PetscJobQueue->jobs[i].job_status[j] = THREAD_JOB_NONE;
  }
  PetscJobQueue->ctr        = 0;
  PetscJobQueue->kernel_ctr = 0;
  tcomm->job_ctr            = 0;

  ierr = PetscThreadCommSetType(tcomm,NOTHREAD);CHKERRQ(ierr);
  ierr = PetscThreadCommReductionCreate(tcomm,&tcomm->red);CHKERRQ(ierr);
  ierr = PetscThreadCommStackCreate();CHKERRQ(ierr);
  tcomm->refct++;
  PetscFunctionReturn(0);
}

#undef __FUNCT__
#define __FUNCT__ "PetscThreadCommGetOwnershipRanges"
/*
   PetscThreadCommGetOwnershipRanges - Given the global size of an array, computes the local sizes and sets
                                       the starting array indices

   Input Parameters:
+  comm - the MPI communicator which holds the thread communicator
-  N    - the global size of the array

   Output Parameters:
.  trstarts - The starting array indices for each thread. the size of trstarts is nthreads+1

   Notes:
   trstarts is malloced in this routine
*/
PetscErrorCode PetscThreadCommGetOwnershipRanges(MPI_Comm comm,PetscInt N,PetscInt *trstarts[])
{
  PetscErrorCode  ierr;
  PetscInt        Q,R;
  PetscBool       S;
  PetscThreadComm tcomm = NULL;
  PetscInt        *trstarts_out,nloc,i;

  PetscFunctionBegin;
  ierr = PetscCommGetThreadComm(comm,&tcomm);CHKERRQ(ierr);

  ierr            = PetscMalloc1(tcomm->nworkThreads+1,&trstarts_out);CHKERRQ(ierr);
  trstarts_out[0] = 0;
  Q               = N/tcomm->nworkThreads;
  R               = N - Q*tcomm->nworkThreads;
  for (i=0; i<tcomm->nworkThreads; i++) {
    S                 = (PetscBool)(i < R);
    nloc              = S ? Q+1 : Q;
    trstarts_out[i+1] = trstarts_out[i] + nloc;
  }

  *trstarts = trstarts_out;
  PetscFunctionReturn(0);
}

#undef __FUNCT__
#define __FUNCT__ "PetscThreadCommGetRank"
/*
   PetscThreadCommGetRank - Gets the rank of the calling thread

   Input Parameters:
.  tcomm - the thread communicator

   Output Parameters:
.  trank - The rank of the calling thread

*/
PetscErrorCode PetscThreadCommGetRank(PetscThreadComm tcomm,PetscInt *trank)
{
  PetscErrorCode ierr;
  PetscInt       rank = 0;

  PetscFunctionBegin;
  if (tcomm->ops->getrank) {
    ierr = (*tcomm->ops->getrank)(&rank);CHKERRQ(ierr);
  }
  *trank = rank;
  PetscFunctionReturn(0);
}<|MERGE_RESOLUTION|>--- conflicted
+++ resolved
@@ -335,13 +335,7 @@
   PetscFunctionBegin;
   if (nthreads == PETSC_DECIDE) {
     tcomm->nworkThreads = 1;
-<<<<<<< HEAD
     ierr = PetscOptionsGetInt(NULL,"-threadcomm_nthreads",&nthr,&flg);CHKERRQ(ierr);
-=======
-    ierr = PetscOptionsBegin(PETSC_COMM_WORLD,NULL,"Thread comm - setting number of threads",NULL);CHKERRQ(ierr);
-    ierr = PetscOptionsInt("-threadcomm_nthreads","number of threads to use in the thread communicator","PetscThreadCommSetNThreads",tcomm->nworkThreads,&nthr,&flg);CHKERRQ(ierr);
-    ierr = PetscOptionsEnd();CHKERRQ(ierr);
->>>>>>> b004c003
     if (flg) {
       if (nthr == PETSC_DECIDE) tcomm->nworkThreads = N_CORES;
       else tcomm->nworkThreads = nthr;
@@ -1233,13 +1227,7 @@
 
   tcomm->nkernels = 16;
 
-<<<<<<< HEAD
   ierr = PetscOptionsGetInt(NULL,"-threadcomm_nkernels",&tcomm->nkernels,NULL);CHKERRQ(ierr);
-=======
-  ierr = PetscOptionsBegin(PETSC_COMM_WORLD,NULL,"Thread comm - setting number of kernels",NULL);CHKERRQ(ierr);
-  ierr = PetscOptionsInt("-threadcomm_nkernels","number of kernels that can be launched simultaneously","",tcomm->nkernels,&tcomm->nkernels,NULL);CHKERRQ(ierr);
-  ierr = PetscOptionsEnd();CHKERRQ(ierr);
->>>>>>> b004c003
 
   ierr = PetscMalloc1(tcomm->nkernels,&PetscJobQueue->jobs);CHKERRQ(ierr);
   ierr = PetscMalloc1(tcomm->nworkThreads*tcomm->nkernels,&PetscJobQueue->jobs[0].job_status);CHKERRQ(ierr);
