#include <petsc-private/threadcommimpl.h>      /*I "petscthreadcomm.h" I*/

static PetscInt N_CORES = -1;

PetscBool  PetscThreadCommRegisterAllCalled = PETSC_FALSE;
PetscFList PetscThreadCommList              = PETSC_NULL;
PetscMPIInt Petsc_ThreadComm_keyval         = MPI_KEYVAL_INVALID;

#undef __FUNCT__
#define __FUNCT__ "PetscGetNCores"
/*@
  PetscGetNCores - Gets the number of available cores on the system
		   
  Level: developer

  Notes
  Defaults to 1 if the available core count cannot be found

@*/
PetscErrorCode PetscGetNCores(PetscInt *ncores)
{
  PetscFunctionBegin;
  if (N_CORES == -1) {
    N_CORES = 1; /* Default value if number of cores cannot be found out */

#if defined(PETSC_HAVE_SCHED_CPU_SET_T) /* Linux */
    N_CORES = get_nprocs();
#elif defined(PETSC_HAVE_SYS_SYSCTL_H) /* MacOS, BSD */
    {
      PetscErrorCode ierr;
      size_t         len = sizeof(N_CORES);
      ierr = sysctlbyname("hw.activecpu",&N_CORES,&len,NULL,0);CHKERRQ(ierr);
    }
#elif defined(PETSC_HAVE_WINDOWS_H)   /* Windows */
    {
      SYSTEM_INFO sysinfo;
      GetSystemInfo( &sysinfo );
      N_CORES = sysinfo.dwNumberOfProcessors;
    }
#endif
  }
  if (ncores) *ncores = N_CORES;
  PetscFunctionReturn(0);
}
			    
#undef __FUNCT__
#define __FUNCT__ "PetscCommGetThreadComm"
/*@C
  PetscCommGetThreadComm - Gets the thread communicator
                           associated with the MPI communicator
  
  Input Parameters:
. comm - the MPI communicator

  Output Parameters:
. tcommp - pointer to the thread communicator
@*/
PetscErrorCode PetscCommGetThreadComm(MPI_Comm comm,PetscThreadComm *tcommp)
{
  PetscErrorCode ierr;
  PetscMPIInt    flg;
  void*          ptr;
  MPI_Comm       icomm;

  PetscFunctionBegin;
  ierr = PetscCommDuplicate(comm,&icomm,PETSC_NULL);CHKERRQ(ierr);
  ierr = MPI_Attr_get(icomm,Petsc_ThreadComm_keyval,&ptr,&flg);CHKERRQ(ierr);
  if (!flg) SETERRQ(PETSC_COMM_SELF,PETSC_ERR_ARG_CORRUPT,"MPI_Comm does not have a thread communicator");
  *tcommp = (PetscThreadComm)ptr;
  ierr = PetscCommDestroy(&icomm);CHKERRQ(ierr);
  PetscFunctionReturn(0);
}

#undef __FUNCT__
#define __FUNCT__ "PetscThreadCommCreate"
/*
   PetscThreadCommCreate - Allocates a thread communicator object
 
   Input Parameters:
.  comm - the MPI communicator

   Output Parameters:
.  tcomm - pointer to the thread communicator object

   Level: developer

.seealso: PetscThreadCommDestroy()
*/
PetscErrorCode PetscThreadCommCreate(MPI_Comm comm,PetscThreadComm *tcomm)
{
  PetscErrorCode  ierr;
  PetscThreadComm tcommout;
  PetscInt        i;

  PetscFunctionBegin;
  PetscValidPointer(tcomm,2);
  *tcomm = PETSC_NULL;

  ierr = PetscNew(struct _p_PetscThreadComm,&tcommout);CHKERRQ(ierr);
  tcommout->nworkThreads =  -1;
  tcommout->affinities = PETSC_NULL;
  ierr = PetscNew(struct _PetscThreadCommOps,&tcommout->ops);CHKERRQ(ierr);
  ierr = PetscNew(struct _p_PetscThreadCommJobQueue,&tcommout->jobqueue);CHKERRQ(ierr);
  for(i=0;i<PETSC_KERNELS_MAX;i++) {
    ierr = PetscNew(struct _p_PetscThreadCommJobCtx,&tcommout->jobqueue->jobs[i]);CHKERRQ(ierr);
  }
  tcommout->jobqueue->ctr = 0;
  tcommout->leader = 0;
  *tcomm = tcommout;

  ierr = PetscGetNCores(PETSC_NULL);CHKERRQ(ierr);
  PetscFunctionReturn(0);
}

#undef __FUNCT__
#define __FUNCT__ "PetscThreadCommDestroy"
/*
  PetscThreadCommDestroy - Frees a thread communicator object

  Input Parameters:
. tcomm - the PetscThreadComm object

  Level: developer

.seealso: PetscThreadCommCreate()
*/
PetscErrorCode PetscThreadCommDestroy(PetscThreadComm tcomm)
{
  PetscErrorCode ierr;
  PetscInt       i;

  PetscFunctionBegin;

  if(!tcomm) PetscFunctionReturn(0);

  /* Destroy the implementation specific data struct */
  if(tcomm->ops->destroy) {
    (*tcomm->ops->destroy)(tcomm);
  } 

  ierr = PetscFree(tcomm->affinities);CHKERRQ(ierr);
  ierr = PetscFree(tcomm->ops);CHKERRQ(ierr);
  for(i=0;i<PETSC_KERNELS_MAX;i++) {
    ierr = PetscFree(tcomm->jobqueue->jobs[i]);CHKERRQ(ierr);
  }
  ierr = PetscFree(tcomm->jobqueue);CHKERRQ(ierr);
  ierr = PetscThreadCommReductionDestroy(tcomm->red);CHKERRQ(ierr);
  ierr = PetscFree(tcomm);CHKERRQ(ierr);
  PetscFunctionReturn(0);
}

#undef __FUNCT__
#define __FUNCT__ "PetscThreadCommView"
/*@C
   PetscThreadCommView - view a thread communicator

   Collective

   Input Parameters:
+  comm - MPI communicator
-  viewer - viewer to display, for example PETSC_VIEWER_STDOUT_WORLD

   Level: developer

.seealso: PetscThreadCommCreate()
@*/
PetscErrorCode PetscThreadCommView(MPI_Comm comm,PetscViewer viewer)
{
  PetscErrorCode  ierr;
  PetscBool       iascii;
  PetscThreadComm tcomm=0;

  PetscFunctionBegin;
  ierr = PetscCommGetThreadComm(comm,&tcomm);CHKERRQ(ierr);
  if(!viewer) {ierr = PetscViewerASCIIGetStdout(comm,&viewer);CHKERRQ(ierr);}
  ierr = PetscObjectTypeCompare((PetscObject)viewer,PETSCVIEWERASCII,&iascii);CHKERRQ(ierr);
  if (iascii) {
    ierr = PetscViewerASCIIPrintf(viewer,"Thread Communicator\n");CHKERRQ(ierr);
    ierr = PetscViewerASCIIPushTab(viewer);CHKERRQ(ierr);
    ierr = PetscViewerASCIIPrintf(viewer,"Number of threads = %D\n",tcomm->nworkThreads);CHKERRQ(ierr);
    ierr = PetscViewerASCIIPrintf(viewer,"Type = %s\n",tcomm->type);CHKERRQ(ierr);
    ierr = PetscViewerASCIIPopTab(viewer);CHKERRQ(ierr);
    if(tcomm->ops->view) {
      ierr = PetscViewerASCIIPushTab(viewer);CHKERRQ(ierr);
      ierr = (*tcomm->ops->view)(tcomm,viewer);CHKERRQ(ierr);
      ierr = PetscViewerASCIIPopTab(viewer);CHKERRQ(ierr);
    }
  }
  PetscFunctionReturn(0);
}

#undef __FUNCT__
#define __FUNCT__ "PetscThreadCommSetNThreads"
/*
   PetscThreadCommSetNThreads - Set the thread count for the thread communicator

   Not collective

   Input Parameters:
+  tcomm - the thread communicator
-  nthreads - Number of threads

   Options Database keys:
   -threadcomm_nthreads <nthreads> Number of threads to use

   Level: developer

   Notes:
   Defaults to using 1 thread.

   Use nthreads = PETSC_DECIDE or -threadcomm_nthreads PETSC_DECIDE for PETSc to decide the number of threads.


.seealso: PetscThreadCommGetNThreads()
*/
PetscErrorCode PetscThreadCommSetNThreads(PetscThreadComm tcomm,PetscInt nthreads)
{
  PetscErrorCode ierr;
  PetscBool      flg;
  PetscInt       nthr;

  PetscFunctionBegin;
  if(nthreads == PETSC_DECIDE) {
    tcomm->nworkThreads = 1;
    ierr = PetscOptionsBegin(PETSC_COMM_WORLD,PETSC_NULL,"Thread comm - setting number of threads",PETSC_NULL);CHKERRQ(ierr);
    ierr = PetscOptionsInt("-threadcomm_nthreads","number of threads to use in the thread communicator","PetscThreadCommSetNThreads",1,&nthr,&flg);CHKERRQ(ierr);
    ierr = PetscOptionsEnd();CHKERRQ(ierr);
    if (flg){ 
      if (nthr == PETSC_DECIDE) {
      tcomm->nworkThreads = N_CORES;
      } else tcomm->nworkThreads = nthr;
    }
  } else tcomm->nworkThreads = nthreads;
  PetscFunctionReturn(0);
}

#undef __FUNCT__
#define __FUNCT__ "PetscThreadCommGetNThreads"
/*@C
   PetscThreadCommGetNThreads - Gets the thread count from the thread communicator
                                associated with the MPI communicator

   Not collective

   Input Parameters:
.  comm - the MPI communicator
 
   Output Parameters:
.  nthreads - number of threads

   Level: developer

.seealso: PetscThreadCommSetNThreads()
@*/
PetscErrorCode PetscThreadCommGetNThreads(MPI_Comm comm,PetscInt *nthreads)
{
  PetscErrorCode  ierr;
  PetscThreadComm tcomm=0;

  PetscFunctionBegin;
  ierr = PetscCommGetThreadComm(comm,&tcomm);CHKERRQ(ierr);
  *nthreads = tcomm->nworkThreads;
  PetscFunctionReturn(0);
}

#undef __FUNCT__
#define __FUNCT__ "PetscThreadCommSetAffinities"
/*
   PetscThreadCommSetAffinities - Sets the core affinity for threads
                                  (which threads run on which cores)
   
   Not collective

   Input Parameters:
+  tcomm - the thread communicator
.  affinities - array of core affinity for threads

   Options Database keys:
   -thread_affinities <list of thread affinities> 

   Level: developer

   Notes:
   Use affinities = PETSC_NULL for PETSc to decide the affinities.
   If PETSc decides affinities, then each thread has affinity to 
   a unique core with the main thread on Core 0, thread0 on core 1,
   and so on. If the thread count is more the number of available
   cores then multiple threads share a core.

   The first value is the affinity for the main thread

   The affinity list can be passed as
   a comma seperated list:                                 0,1,2,3,4,5,6,7
   a range (start-end+1):                                  0-8
   a range with given increment (start-end+1:inc):         0-7:2
   a combination of values and ranges seperated by commas: 0,1-8,8-15:2

   There must be no intervening spaces between the values.

.seealso: PetscThreadCommGetAffinities(), PetscThreadCommSetNThreads()
*/				  
PetscErrorCode PetscThreadCommSetAffinities(PetscThreadComm tcomm,const PetscInt affinities[])
{
  PetscErrorCode ierr;
  PetscBool      flg;
  PetscInt       nmax=tcomm->nworkThreads;

  PetscFunctionBegin;
  /* Free if affinities set already */
  ierr = PetscFree(tcomm->affinities);CHKERRQ(ierr);
  ierr = PetscMalloc(tcomm->nworkThreads*sizeof(PetscInt),&tcomm->affinities);CHKERRQ(ierr);

  if (affinities == PETSC_NULL) {
    /* Check if option is present in the options database */
    ierr = PetscOptionsBegin(PETSC_COMM_WORLD,PETSC_NULL,"Thread comm - setting thread affinities",PETSC_NULL);CHKERRQ(ierr);
    ierr = PetscOptionsIntArray("-threadcomm_affinities","Set core affinities of threads","PetscThreadCommSetAffinities",tcomm->affinities,&nmax,&flg);CHKERRQ(ierr);
    ierr = PetscOptionsEnd();CHKERRQ(ierr);
    if (flg) {
      if (nmax != tcomm->nworkThreads) {
	SETERRQ2(PETSC_COMM_SELF,PETSC_ERR_ARG_SIZ,"Must set affinities for all threads, Threads = %D, Core affinities set = %D",tcomm->nworkThreads,nmax);
      }
    } else {
      /* PETSc default affinities */
      PetscInt i;
      for(i=0;i<tcomm->nworkThreads;i++) tcomm->affinities[i] = i%N_CORES;
    }
  } else {
    ierr = PetscMemcpy(tcomm->affinities,affinities,tcomm->nworkThreads*sizeof(PetscInt));
  }
  PetscFunctionReturn(0);
}

#undef __FUNCT__
#define __FUNCT__ "PetscThreadCommGetAffinities"
/*@C
   PetscThreadCommGetAffinities - Returns the core affinities set for the
                                  thread communicator associated with the MPI_Comm

    Not collective

    Input Parameters:
.   comm - MPI communicator

    Output Parameters:
.   affinities - thread affinities

    Level: developer

    Notes:
    The user must allocate space (nthreads PetscInts) for the
    affinities. Must call PetscThreadCommSetAffinities before.

*/
PetscErrorCode PetscThreadCommGetAffinities(MPI_Comm comm,PetscInt affinities[])
{
  PetscErrorCode  ierr;
  PetscThreadComm tcomm=0;

  PetscFunctionBegin;
  ierr = PetscCommGetThreadComm(comm,&tcomm);CHKERRQ(ierr);
  PetscValidIntPointer(affinities,2);
  ierr = PetscMemcpy(affinities,tcomm->affinities,tcomm->nworkThreads*sizeof(PetscInt));CHKERRQ(ierr);
  PetscFunctionReturn(0);
}
  
#undef __FUNCT__
#define __FUNCT__ "PetscThreadCommSetType"
/*
   PetscThreadCommSetType - Sets the threading model for the thread communicator

   Logically collective

   Input Parameters:
+  tcomm - the thread communicator
-  type  - the type of thread model needed


   Options Database keys:
   -threadcomm_type <type>

   Available types
   See "petsc/include/petscthreadcomm.h" for available types

*/
PetscErrorCode PetscThreadCommSetType(PetscThreadComm tcomm,const PetscThreadCommType type)
{
  PetscErrorCode ierr,(*r)(PetscThreadComm);
  char           ttype[256];
  PetscBool      flg;

  PetscFunctionBegin;
  PetscValidCharPointer(type,2);
  if(!PetscThreadCommRegisterAllCalled) { ierr = PetscThreadCommRegisterAll(PETSC_NULL);CHKERRQ(ierr);}

  ierr = PetscOptionsBegin(PETSC_COMM_WORLD,PETSC_NULL,"Thread comm - setting threading model",PETSC_NULL);CHKERRQ(ierr);
  ierr = PetscOptionsList("-threadcomm_type","Thread communicator model","PetscThreadCommSetType",PetscThreadCommList,type,ttype,256,&flg);CHKERRQ(ierr);
  ierr = PetscOptionsEnd();CHKERRQ(ierr);
  if(!flg) {
    ierr = PetscStrcpy(ttype,type);CHKERRQ(ierr);
  }
  ierr = PetscFListFind(PetscThreadCommList,PETSC_COMM_WORLD,ttype,PETSC_TRUE,(void (**)(void)) &r);CHKERRQ(ierr);
  if (!r) SETERRQ1(PETSC_COMM_SELF,PETSC_ERR_ARG_UNKNOWN_TYPE,"Unable to find requested PetscThreadComm type %s",ttype);
  ierr = (*r)(tcomm);CHKERRQ(ierr);

  PetscFunctionReturn(0);
}

#undef __FUNCT__
#define __FUNCT__ "PetscThreadCommBarrier"
/*  PetscThreadCommBarrier - Apply a barrier on the thread communicator
                             associated with the MPI communicator

    Input Parameters:
.   comm - the MPI communicator

    Level: developer

    Notes:
    This routine provides an interface to put an explicit barrier between
    successive kernel calls to ensure that the first kernel is executed
    by all the threads before calling the next one.

    Called by the main thread only.

    May not be applicable to all types.
*/
PetscErrorCode PetscThreadCommBarrier(MPI_Comm comm)
{
  PetscErrorCode  ierr;
  PetscThreadComm tcomm=0;

  PetscFunctionBegin;
  ierr = PetscCommGetThreadComm(comm,&tcomm);CHKERRQ(ierr);
  if(tcomm->ops->barrier) {
    (*tcomm->ops->barrier)(tcomm);
  }
  PetscFunctionReturn(0);
}

#undef __FUNCT__  
#define __FUNCT__ "PetscThreadCommRegisterDestroy"
/*@C
   PetscThreadCommRegisterDestroy - Frees the list of thread communicator models that were
   registered by PetscThreadCommRegisterDynamic().

   Not Collective

   Level: advanced

.keywords: PetscThreadComm, register, destroy

.seealso: PetscThreadCommRegisterAll()
@*/
PetscErrorCode  PetscThreadCommRegisterDestroy(void)
{
  PetscErrorCode ierr;

  PetscFunctionBegin;
  ierr = PetscFListDestroy(&PetscThreadCommList);CHKERRQ(ierr);
  PetscThreadCommRegisterAllCalled = PETSC_FALSE;
  PetscFunctionReturn(0);
}

#undef __FUNCT__  
#define __FUNCT__ "PetscThreadCommRegister"
/*@C
  PetscThreadCommRegister - See PetscThreadCommRegisterDynamic()

  Level: advanced
@*/
PetscErrorCode  PetscThreadCommRegister(const char sname[],const char path[],const char name[],PetscErrorCode (*function)(PetscThreadComm))
{
  char           fullname[PETSC_MAX_PATH_LEN];
  PetscErrorCode ierr;

  PetscFunctionBegin;
  ierr = PetscFListConcat(path,name,fullname);CHKERRQ(ierr);
  ierr = PetscFListAdd(&PetscThreadCommList,sname,fullname,(void (*)(void))function);CHKERRQ(ierr);
  PetscFunctionReturn(0);
}

#undef __FUNCT__
#define __FUNCT__ "PetscThreadCommGetScalars"
/*@C
   PetscThreadCommGetScalars - Gets pointers to locations for storing three PetscScalars that may be passed
                               to PetscThreadCommRunKernel to ensure that the scalar values remain valid
                               even after the main thread exits the calling function.

   Input Parameters:
+  comm - the MPI communicator having the thread communicator
.  val1 - pointer to store the first scalar value
.  val2 - pointer to store the second scalar value
-  val3 - pointer to store the third scalar value

   Level: developer

   Notes:
   This is a utility function to ensure that any scalars passed to PetscThreadCommRunKernel remain 
   valid even after the main thread exits the calling function. If any scalars need to passed to 
   PetscThreadCommRunKernel then these should be first stored in the locations provided by PetscThreadCommGetScalars()
   
   Pass PETSC_NULL if any pointers are not needed.

   Called by the main thread only, not from within kernels

   Typical usage:

   PetscScalar *valptr;
   PetscThreadCommGetScalar(comm,&valptr,PETSC_NULL,PETSC_NULL);
   *valptr = alpha;   (alpha is the scalar you wish to pass in PetscThreadCommRunKernel)

   PetscThreadCommRunKernel(comm,(PetscThreadKernel)kernel_func,3,x,y,valptr);

.seealso: PetscThreadCommRunKernel()
@*/
PetscErrorCode PetscThreadCommGetScalars(MPI_Comm comm,PetscScalar **val1, PetscScalar **val2, PetscScalar **val3)
{
  PetscErrorCode ierr;
  PetscThreadComm tcomm;
  PetscThreadCommJobQueue queue;
  PetscThreadCommJobCtx   job;
  PetscInt                job_num;

  PetscFunctionBegin;
  ierr = PetscCommGetThreadComm(comm,&tcomm);CHKERRQ(ierr);
  queue = tcomm->jobqueue;
  if(queue->ctr == PETSC_KERNELS_MAX) job_num = 0;
  else job_num = queue->ctr;
  job = queue->jobs[job_num];
  if(val1) *val1 = &job->scalars[0];
  if(val2) *val2 = &job->scalars[1];
  if(val3) *val3 = &job->scalars[2];
  
  PetscFunctionReturn(0);
}
  
#undef __FUNCT__
#define __FUNCT__ "PetscThreadCommRunKernel"
/*@C
   PetscThreadCommRunKernel - Runs the kernel using the thread communicator
                              associated with the MPI communicator

   Input Parameters:
+  comm  - the MPI communicator
.  func  - the kernel (needs to be cast to PetscThreadKernel)
.  nargs - Number of input arguments for the kernel
-  ...   - variable list of input arguments

   Level: developer

   Notes:
   All input arguments to the kernel must be passed by reference, Petsc objects are
   inherrently passed by reference so you don't need to additionally & them.

   Example usage - PetscThreadCommRunKernel(comm,(PetscThreadKernel)kernel_func,3,x,y,z);
   with kernel_func declared as
   PetscErrorCode kernel_func(PetscInt thread_id,PetscInt* x, PetscScalar* y, PetscReal* z)

   The first input argument of kernel_func, thread_id, is the thread rank. This is passed implicitly
   by PETSc.

.seealso: PetscThreadCommCreate(), PetscThreadCommGNThreads()
@*/
PetscErrorCode PetscThreadCommRunKernel(MPI_Comm comm,PetscErrorCode (*func)(PetscInt,...),PetscInt nargs,...)
{
  PetscErrorCode          ierr;
  va_list                 argptr;
  PetscInt                i;
  PetscThreadComm         tcomm=0;
  PetscThreadCommJobQueue queue;
  PetscThreadCommJobCtx   job;

  PetscFunctionBegin;
  if(nargs > PETSC_KERNEL_NARGS_MAX) SETERRQ2(PETSC_COMM_SELF,PETSC_ERR_ARG_WRONG,"Requested %D input arguments for kernel, max. limit %D",nargs,PETSC_KERNEL_NARGS_MAX);
  ierr = PetscCommGetThreadComm(comm,&tcomm);CHKERRQ(ierr);
  queue = tcomm->jobqueue;
  if(queue->ctr == PETSC_KERNELS_MAX) {
    /* Put a barrier so that the last given job is finished and reset the
       job queue counter
    */
    ierr = PetscThreadCommBarrier(comm);CHKERRQ(ierr);
    queue->ctr = 0;
  }
  job = queue->jobs[queue->ctr];
  job->tcomm = tcomm;
  job->nargs = nargs;
  job->pfunc = func;
  va_start(argptr,nargs);
  for(i=0; i < nargs; i++) {
    job->args[i] = va_arg(argptr,void*);
  }
  va_end(argptr);
  queue->ctr++;
  ierr = (*tcomm->ops->runkernel)(comm,job);CHKERRQ(ierr);
  PetscFunctionReturn(0);
}

EXTERN_C_BEGIN
#undef __FUNCT__
#define __FUNCT__ "Petsc_DelThreadComm"
/*
  This frees the thread communicator attached to MPI_Comm

  This is called by MPI, not by users. This is called when MPI_Comm_free() is called on the communicator.

  Note: this is declared extern "C" because it is passed to MPI_Keyval_create()
*/
PetscMPIInt MPIAPI Petsc_DelThreadComm(MPI_Comm comm,PetscMPIInt keyval,void* attr,void* extra_state)
{
  PetscErrorCode  ierr;
  PetscThreadComm tcomm;
  PetscMPIInt     flg;

  PetscFunctionBegin;
  ierr = MPI_Attr_get(comm,Petsc_ThreadComm_keyval,(PetscThreadComm*)&tcomm,&flg);CHKERRQ(ierr);
  if(flg) {
    ierr = PetscThreadCommDestroy((PetscThreadComm)tcomm);CHKERRQ(ierr);
    ierr = PetscInfo1(0,"Deleting thread communicator data in an MPI_Comm %ld\n",(long)comm);if (ierr) PetscFunctionReturn((PetscMPIInt)ierr);
  }
  PetscFunctionReturn(0);
}
EXTERN_C_END

#undef __FUNCT__
#define __FUNCT__ "PetscThreadCommInitialize"
/*
  PetscThreadCommInitialize - Initializes the thread communicator object 
                              and stashes it inside PETSC_COMM_WORLD
                              
  PetscThreadCommInitialize() defaults to using the nonthreaded communicator.
*/
PetscErrorCode PetscThreadCommInitialize(void)
{
  PetscErrorCode  ierr;
  PetscThreadComm tcomm;
  MPI_Comm        icomm,icomm1;

  PetscFunctionBegin;
  if(Petsc_ThreadComm_keyval == MPI_KEYVAL_INVALID) {
    ierr = MPI_Keyval_create(MPI_NULL_COPY_FN,Petsc_DelThreadComm,&Petsc_ThreadComm_keyval,(void*)0);CHKERRQ(ierr);
  }
  ierr = PetscThreadCommCreate(PETSC_COMM_WORLD,&tcomm);CHKERRQ(ierr);
  ierr = PetscThreadCommSetNThreads(tcomm,PETSC_DECIDE);CHKERRQ(ierr);
  ierr = PetscThreadCommSetAffinities(tcomm,PETSC_NULL);CHKERRQ(ierr);
  ierr = PetscCommDuplicate(PETSC_COMM_WORLD,&icomm,PETSC_NULL);CHKERRQ(ierr);
  ierr = MPI_Attr_put(icomm,Petsc_ThreadComm_keyval,(void*)tcomm);CHKERRQ(ierr);
  ierr = PetscCommDuplicate(PETSC_COMM_SELF,&icomm1,PETSC_NULL);CHKERRQ(ierr);
  ierr = MPI_Attr_put(icomm1,Petsc_ThreadComm_keyval,(void*)tcomm);CHKERRQ(ierr);

  ierr = PetscThreadCommSetType(tcomm,NOTHREAD);CHKERRQ(ierr);
  ierr = PetscThreadCommReductionCreate(tcomm,&tcomm->red);CHKERRQ(ierr);
  PetscFunctionReturn(0);
}

<<<<<<< HEAD
#undef __FUNCT__
#define __FUNCT__ "PetscThreadReductionKernelBegin"
/*
   PetscThreadReductionKernelBegin - Begins a threaded reduction operation

   Input Parameters:
+  trank   - Rank of the calling thread
.  tcomm   - the thread communicator
.  op      - the reduction operation
.  type    - datatype of the operation
.  lred    - local contribution from the thread
-  outdata - the reduction result

   Level: developer

   Notes:
   See include/petscthreadcomm.h for the available reduction operations

*/
PetscErrorCode PetscThreadReductionKernelBegin(PetscInt trank,PetscThreadComm tcomm,PetscThreadCommReductionType op,PetscDataType type,void* lred,void* outdata)
{
  if(trank == PetscReadOnce(int,tcomm->leader)) {
    /* leader initiates the reduction */
    tcomm->red->red_status = THREADCOMM_REDUCTION_NEW;
  }
  tcomm->red->thread_status[trank] = THREADCOMM_THREAD_WAITING_FOR_NEWRED;
  while(PetscReadOnce(int,tcomm->red->red_status) != THREADCOMM_REDUCTION_NEW)
    ; 

  switch(type) {
  case PETSC_INT:
    ((PetscInt*)tcomm->red->local_red)[trank] = *(PetscInt*)lred;
    break;
#if defined(PETSC_USE_COMPLEX)
  case PETSC_REAL:
    ((PetscReal*)tcomm->red->local_red)[trank] = *(PetscReal*)lred;
    break;
#endif

#if !defined(PETSC_USE_COMPLEX)
  case PETSC_SCALAR:
    ((PetscScalar*)tcomm->red->local_red)[trank] = *(PetscScalar*)lred;
    break;
#endif
  default:
    SETERRQ(PETSC_COMM_SELF,PETSC_ERR_ARG_WRONG,"Unknown datatype provided for kernel reduction");
    break;
  }
  tcomm->red->thread_status[trank] = THREADCOMM_THREAD_POSTED_LOCALRED;
  return 0;
}

#undef __FUNCT__
#define __FUNCT__ "PetscThreadReductionKernelEnd"
/*
   PetscThreadReductionKernelBegin - Finishes a reduction operation

   Input Parameters:
+  trank   - Rank of the calling thread
.  tcomm   - the thread communicator
.  op      - the reduction operation
.  type    - datatype of the operation
.  lred    - local contribution from the thread
-  outdata - the reduction result 

   Level: developer

   Notes:
   See include/petscthreadcomm.h for the available reduction operations

*/
PetscErrorCode PetscThreadReductionKernelEnd(PetscInt trank,PetscThreadComm tcomm,PetscThreadCommReductionType op,PetscDataType type,void* lred,void *outdata)
{

  if(PetscReadOnce(int,tcomm->leader) == trank) {
    /* Check whether all threads have posted their contributions */
    PetscBool wait=PETSC_TRUE;
    PetscInt  i,nthreads_posted;
    while(wait) {
      nthreads_posted = 0;
      for(i=0;i < tcomm->nworkThreads;i++) { 
	nthreads_posted += PetscReadOnce(int,tcomm->red->thread_status[i]);
      }
      if(nthreads_posted == tcomm->nworkThreads) wait = PETSC_FALSE;
    }

    /* Apply the reduction operation */
    switch(op) {
    case THREADCOMM_SUM:
      if(type == PETSC_REAL) {
	PetscReal red_sum=0.0;
	for(i=0; i < tcomm->nworkThreads;i++) {
	  red_sum += ((PetscReal*)tcomm->red->local_red)[i];
	}
	PetscMemcpy(outdata,&red_sum,sizeof(PetscReal));
	break;
      }
      if(type == PETSC_SCALAR) {
	PetscScalar red_sum=0.0;
	for(i=0; i < tcomm->nworkThreads;i++) {
	  red_sum += ((PetscScalar*)tcomm->red->local_red)[i];
	}
	PetscMemcpy(outdata,&red_sum,sizeof(PetscScalar));
	break;
      }
      if(type == PETSC_INT) {
	PetscInt red_sum=0.0;
	for(i=0; i < tcomm->nworkThreads;i++) {
	  red_sum += ((PetscInt*)tcomm->red->local_red)[i];
	}
	PetscMemcpy(outdata,&red_sum,sizeof(PetscInt));
	break;
      }
      break;
    case THREADCOMM_PROD:
      if(type == PETSC_REAL) {
	PetscReal red_prod=0.0;
	for(i=0; i < tcomm->nworkThreads;i++) {
	  red_prod *= ((PetscReal*)tcomm->red->local_red)[i];
	}
	PetscMemcpy(outdata,&red_prod,sizeof(PetscReal));
	break;
      }
      if(type == PETSC_SCALAR) {
	PetscScalar red_prod=0.0;
	for(i=0; i < tcomm->nworkThreads;i++) {
	  red_prod *= ((PetscScalar*)tcomm->red->local_red)[i];
	}
	PetscMemcpy(outdata,&red_prod,sizeof(PetscScalar));
	break;
      }
      if(type == PETSC_INT) {
	PetscInt red_prod=0.0;
	for(i=0; i < tcomm->nworkThreads;i++) {
	  red_prod *= ((PetscInt*)tcomm->red->local_red)[i];
	}
	PetscMemcpy(outdata,&red_prod,sizeof(PetscInt));
	break;
      }
      break;
    default:
      SETERRQ(PETSC_COMM_SELF,PETSC_ERR_ARG_WRONG,"Undefined thread reduction operation");
      break;
    }
    tcomm->red->red_status = THREADCOMM_REDUCTION_COMPLETE;
  }

  /* Wait till the leader performs the reduction */
  while(PetscReadOnce(int,tcomm->red->red_status) != THREADCOMM_REDUCTION_COMPLETE) 
    ;
  tcomm->red->thread_status[trank] = THREADCOMM_THREAD_WAITING_FOR_NEWRED;
  return 0;
}

=======
>>>>>>> 4bde246d
PetscErrorCode PetscRunKernel(PetscInt trank,PetscInt nargs,PetscThreadCommJobCtx job)
{
  switch(nargs) {
  case 0:
    (*job->pfunc)(trank);
    break;
  case 1:
    (*job->pfunc)(trank,job->args[0]);
    break;
  case 2:
    (*job->pfunc)(trank,job->args[0],job->args[1]);
    break;
  case 3:
    (*job->pfunc)(trank,job->args[0],job->args[1],job->args[2]);
    break;
  case 4:
    (*job->pfunc)(trank,job->args[0],job->args[1],job->args[2],job->args[3]);
    break;
  case 5:
    (*job->pfunc)(trank,job->args[0],job->args[1],job->args[2],job->args[3],job->args[4]);
    break;
  case 6:
    (*job->pfunc)(trank,job->args[0],job->args[1],job->args[2],job->args[3],job->args[4],job->args[5]);
    break;
  case 7:
    (*job->pfunc)(trank,job->args[0],job->args[1],job->args[2],job->args[3],job->args[4],job->args[5],job->args[6]);
    break;
  case 8:
    (*job->pfunc)(trank,job->args[0],job->args[1],job->args[2],job->args[3],job->args[4],job->args[5],job->args[6],job->args[7]);
    break;
  case 9:
    (*job->pfunc)(trank,job->args[0],job->args[1],job->args[2],job->args[3],job->args[4],job->args[5],job->args[6],job->args[7],job->args[8]);
    break;
  case 10:
    (*job->pfunc)(trank,job->args[0],job->args[1],job->args[2],job->args[3],job->args[4],job->args[5],job->args[6],job->args[7],job->args[8],job->args[9]);
    break;
  }
  return 0;
}

#undef __FUNCT__
#define __FUNCT__ "PetscThreadCommGetOwnershipRanges"
/*
   PetscThreadComMGetOwnershipRanges - Given the global size of an array, computes the local sizes and sets
                                       the starting array indices

   Input Parameters:
+  comm - the MPI communicator which holds the thread communicator
-  N    - the global size of the array

   Output Parameters:
.  trstarts - The starting array indices for each thread. the size of trstarts is nthreads+1

   Notes:
   trstarts is malloced in this routine
*/
PetscErrorCode PetscThreadCommGetOwnershipRanges(MPI_Comm comm,PetscInt N,PetscInt *trstarts[])
{
  PetscErrorCode  ierr;
  PetscInt        Q,R;
  PetscBool       S;
  PetscThreadComm tcomm;
  PetscInt        *trstarts_out,nloc,i;

  PetscFunctionBegin;
  ierr = PetscCommGetThreadComm(comm,&tcomm);CHKERRQ(ierr);

  ierr = PetscMalloc((tcomm->nworkThreads+1)*sizeof(PetscInt),&trstarts_out);CHKERRQ(ierr);
  trstarts_out[0] = 0;
  Q = N/tcomm->nworkThreads;
  R = N - Q*tcomm->nworkThreads;
  for(i=0;i<tcomm->nworkThreads;i++) {
    S = (PetscBool)(i < R);
    nloc = S?Q+1:Q;
    trstarts_out[i+1] = trstarts_out[i] + nloc;
  }

  *trstarts = trstarts_out;

  PetscFunctionReturn(0);
}

PetscInt PetscThreadCommGetRank(PetscThreadComm tcomm)
{
  PetscInt trank = 0;

  if(tcomm->ops->getrank) {
    trank = (*tcomm->ops->getrank)();
  }
  return trank;
}<|MERGE_RESOLUTION|>--- conflicted
+++ resolved
@@ -652,163 +652,6 @@
   PetscFunctionReturn(0);
 }
 
-<<<<<<< HEAD
-#undef __FUNCT__
-#define __FUNCT__ "PetscThreadReductionKernelBegin"
-/*
-   PetscThreadReductionKernelBegin - Begins a threaded reduction operation
-
-   Input Parameters:
-+  trank   - Rank of the calling thread
-.  tcomm   - the thread communicator
-.  op      - the reduction operation
-.  type    - datatype of the operation
-.  lred    - local contribution from the thread
--  outdata - the reduction result
-
-   Level: developer
-
-   Notes:
-   See include/petscthreadcomm.h for the available reduction operations
-
-*/
-PetscErrorCode PetscThreadReductionKernelBegin(PetscInt trank,PetscThreadComm tcomm,PetscThreadCommReductionType op,PetscDataType type,void* lred,void* outdata)
-{
-  if(trank == PetscReadOnce(int,tcomm->leader)) {
-    /* leader initiates the reduction */
-    tcomm->red->red_status = THREADCOMM_REDUCTION_NEW;
-  }
-  tcomm->red->thread_status[trank] = THREADCOMM_THREAD_WAITING_FOR_NEWRED;
-  while(PetscReadOnce(int,tcomm->red->red_status) != THREADCOMM_REDUCTION_NEW)
-    ; 
-
-  switch(type) {
-  case PETSC_INT:
-    ((PetscInt*)tcomm->red->local_red)[trank] = *(PetscInt*)lred;
-    break;
-#if defined(PETSC_USE_COMPLEX)
-  case PETSC_REAL:
-    ((PetscReal*)tcomm->red->local_red)[trank] = *(PetscReal*)lred;
-    break;
-#endif
-
-#if !defined(PETSC_USE_COMPLEX)
-  case PETSC_SCALAR:
-    ((PetscScalar*)tcomm->red->local_red)[trank] = *(PetscScalar*)lred;
-    break;
-#endif
-  default:
-    SETERRQ(PETSC_COMM_SELF,PETSC_ERR_ARG_WRONG,"Unknown datatype provided for kernel reduction");
-    break;
-  }
-  tcomm->red->thread_status[trank] = THREADCOMM_THREAD_POSTED_LOCALRED;
-  return 0;
-}
-
-#undef __FUNCT__
-#define __FUNCT__ "PetscThreadReductionKernelEnd"
-/*
-   PetscThreadReductionKernelBegin - Finishes a reduction operation
-
-   Input Parameters:
-+  trank   - Rank of the calling thread
-.  tcomm   - the thread communicator
-.  op      - the reduction operation
-.  type    - datatype of the operation
-.  lred    - local contribution from the thread
--  outdata - the reduction result 
-
-   Level: developer
-
-   Notes:
-   See include/petscthreadcomm.h for the available reduction operations
-
-*/
-PetscErrorCode PetscThreadReductionKernelEnd(PetscInt trank,PetscThreadComm tcomm,PetscThreadCommReductionType op,PetscDataType type,void* lred,void *outdata)
-{
-
-  if(PetscReadOnce(int,tcomm->leader) == trank) {
-    /* Check whether all threads have posted their contributions */
-    PetscBool wait=PETSC_TRUE;
-    PetscInt  i,nthreads_posted;
-    while(wait) {
-      nthreads_posted = 0;
-      for(i=0;i < tcomm->nworkThreads;i++) { 
-	nthreads_posted += PetscReadOnce(int,tcomm->red->thread_status[i]);
-      }
-      if(nthreads_posted == tcomm->nworkThreads) wait = PETSC_FALSE;
-    }
-
-    /* Apply the reduction operation */
-    switch(op) {
-    case THREADCOMM_SUM:
-      if(type == PETSC_REAL) {
-	PetscReal red_sum=0.0;
-	for(i=0; i < tcomm->nworkThreads;i++) {
-	  red_sum += ((PetscReal*)tcomm->red->local_red)[i];
-	}
-	PetscMemcpy(outdata,&red_sum,sizeof(PetscReal));
-	break;
-      }
-      if(type == PETSC_SCALAR) {
-	PetscScalar red_sum=0.0;
-	for(i=0; i < tcomm->nworkThreads;i++) {
-	  red_sum += ((PetscScalar*)tcomm->red->local_red)[i];
-	}
-	PetscMemcpy(outdata,&red_sum,sizeof(PetscScalar));
-	break;
-      }
-      if(type == PETSC_INT) {
-	PetscInt red_sum=0.0;
-	for(i=0; i < tcomm->nworkThreads;i++) {
-	  red_sum += ((PetscInt*)tcomm->red->local_red)[i];
-	}
-	PetscMemcpy(outdata,&red_sum,sizeof(PetscInt));
-	break;
-      }
-      break;
-    case THREADCOMM_PROD:
-      if(type == PETSC_REAL) {
-	PetscReal red_prod=0.0;
-	for(i=0; i < tcomm->nworkThreads;i++) {
-	  red_prod *= ((PetscReal*)tcomm->red->local_red)[i];
-	}
-	PetscMemcpy(outdata,&red_prod,sizeof(PetscReal));
-	break;
-      }
-      if(type == PETSC_SCALAR) {
-	PetscScalar red_prod=0.0;
-	for(i=0; i < tcomm->nworkThreads;i++) {
-	  red_prod *= ((PetscScalar*)tcomm->red->local_red)[i];
-	}
-	PetscMemcpy(outdata,&red_prod,sizeof(PetscScalar));
-	break;
-      }
-      if(type == PETSC_INT) {
-	PetscInt red_prod=0.0;
-	for(i=0; i < tcomm->nworkThreads;i++) {
-	  red_prod *= ((PetscInt*)tcomm->red->local_red)[i];
-	}
-	PetscMemcpy(outdata,&red_prod,sizeof(PetscInt));
-	break;
-      }
-      break;
-    default:
-      SETERRQ(PETSC_COMM_SELF,PETSC_ERR_ARG_WRONG,"Undefined thread reduction operation");
-      break;
-    }
-    tcomm->red->red_status = THREADCOMM_REDUCTION_COMPLETE;
-  }
-
-  /* Wait till the leader performs the reduction */
-  while(PetscReadOnce(int,tcomm->red->red_status) != THREADCOMM_REDUCTION_COMPLETE) 
-    ;
-  tcomm->red->thread_status[trank] = THREADCOMM_THREAD_WAITING_FOR_NEWRED;
-  return 0;
-}
-
-=======
->>>>>>> 4bde246d
 PetscErrorCode PetscRunKernel(PetscInt trank,PetscInt nargs,PetscThreadCommJobCtx job)
 {
   switch(nargs) {
