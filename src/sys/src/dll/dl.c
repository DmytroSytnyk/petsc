--- conflicted
+++ resolved
@@ -258,13 +258,6 @@
 #else
   *handle = dlopen(par2,RTLD_LAZY); 
 #endif
-<<<<<<< HEAD
-#elif defined(PETSC_HAVE_LOADLIBRARY)
-  *handle = LoadLibrary(par2);
-#else
-#error PETSC_USE_DYNAMIC_LIBRARIES set - but nither PETSC_HAVE_DLOPEN nor PETSC_HAVE_LOADLIBRARY is available
-=======
->>>>>>> 60654cce
 #endif
   if (!*handle) {
 #if defined(PETSC_HAVE_DLERROR)
