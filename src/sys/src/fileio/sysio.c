--- conflicted
+++ resolved
@@ -469,11 +469,7 @@
 #elif defined(PETSC_HAVE__LSEEK)
   *offset = _lseek(fd,(long)off,iwhence);
 #else
-<<<<<<< HEAD
-  SETERRQ(PETSC_ERR_SUP,"Compiler runtime's file seek routine (lseek or _lseek) not present");
-=======
   SETERRQ(PETSC_ERR_SUP_SYS,"System does not have a way of seeking on a file");
->>>>>>> bcfaed1c
 #endif
 
   PetscFunctionReturn(0);
