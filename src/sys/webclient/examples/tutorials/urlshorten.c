

#include <petscsys.h>

int main(int argc,char **argv)
{
  PetscErrorCode ierr;
  char           shorturl[64];

<<<<<<< HEAD
  ierr = PetscInitialize(&argc,&argv,NULL,NULL);CHKERRQ(ierr);
=======
  ierr = PetscInitialize(&argc,&argv,NULL,NULL);if (ierr) return ierr;
>>>>>>> 5708bc22
  ierr = PetscURLShorten("http://www.google.com",shorturl,64);CHKERRQ(ierr);
  ierr = PetscPrintf(PETSC_COMM_SELF,"Long url %s short url %s\n","http://www.google.com",shorturl);CHKERRQ(ierr);
  ierr = PetscFinalize();
  return ierr;
}

<|MERGE_RESOLUTION|>--- conflicted
+++ resolved
@@ -7,11 +7,7 @@
   PetscErrorCode ierr;
   char           shorturl[64];
 
-<<<<<<< HEAD
-  ierr = PetscInitialize(&argc,&argv,NULL,NULL);CHKERRQ(ierr);
-=======
   ierr = PetscInitialize(&argc,&argv,NULL,NULL);if (ierr) return ierr;
->>>>>>> 5708bc22
   ierr = PetscURLShorten("http://www.google.com",shorturl,64);CHKERRQ(ierr);
   ierr = PetscPrintf(PETSC_COMM_SELF,"Long url %s short url %s\n","http://www.google.com",shorturl);CHKERRQ(ierr);
   ierr = PetscFinalize();
