--- conflicted
+++ resolved
@@ -228,10 +228,5 @@
     PetscSleep(10.0);
     exit(0);
   }
-<<<<<<< HEAD
   return n;
-}
-=======
-  PetscFunctionReturn(n);
-}
->>>>>>> eb9bd38d
+}