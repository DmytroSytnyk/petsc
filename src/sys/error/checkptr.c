--- conflicted
+++ resolved
@@ -13,14 +13,8 @@
    Input Arguments:
 .  intensity - how much to check pointers for validity
 
-<<<<<<< HEAD
    Options Database:
-.  -check_pointer_intensity 0,1,2
-
-=======
-   Options Database Keys:
 .  -check_pointer_intensity - intensity (0, 1, or 2)
->>>>>>> 5789d1f5
 
    Level: advanced
 
