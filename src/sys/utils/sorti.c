
/*
   This file contains routines for sorting integers. Values are sorted in place.
 */
#include <petsc-private/petscimpl.h>                /*I  "petscsys.h"  I*/

#define SWAP(a,b,t) {t=a;a=b;b=t;}

#define MEDIAN3(v,a,b,c)                        \
  (v[a]<v[b]                                    \
   ? (v[b]<v[c]                                 \
      ? b                                       \
      : (v[a]<v[c] ? c : a))                    \
   : (v[c]<v[b]                                 \
      ? b                                       \
      : (v[a]<v[c] ? a : c)))

#define MEDIAN(v,right) MEDIAN3(v,right/4,right/2,right/4*3)

/* -----------------------------------------------------------------------*/

#undef __FUNCT__
#define __FUNCT__ "PetscSortInt_Private"
/*
   A simple version of quicksort; taken from Kernighan and Ritchie, page 87.
   Assumes 0 origin for v, number of elements = right+1 (right is index of
   right-most member).
*/
static void PetscSortInt_Private(PetscInt *v,PetscInt right)
{
  PetscInt i,j,pivot,tmp;

  if (right <= 1) {
    if (right == 1) {
      if (v[0] > v[1]) SWAP(v[0],v[1],tmp);
    }
    return;
  }
  i = MEDIAN(v,right);          /* Choose a pivot */
  SWAP(v[0],v[i],tmp);          /* Move it out of the way */
  pivot = v[0];
  for (i=0,j=right+1;; ) {
    while (++i < j && v[i] <= pivot) ; /* Scan from the left */
    while (v[--j] > pivot) ;           /* Scan from the right */
    if (i >= j) break;
    SWAP(v[i],v[j],tmp);
  }
  SWAP(v[0],v[j],tmp);          /* Put pivot back in place. */
  PetscSortInt_Private(v,j-1);
  PetscSortInt_Private(v+j+1,right-(j+1));
}

#undef __FUNCT__
#define __FUNCT__ "PetscSortInt"
/*@
   PetscSortInt - Sorts an array of integers in place in increasing order.

   Not Collective

   Input Parameters:
+  n  - number of values
-  i  - array of integers

   Level: intermediate

   Concepts: sorting^ints

.seealso: PetscSortReal(), PetscSortIntWithPermutation()
@*/
PetscErrorCode  PetscSortInt(PetscInt n,PetscInt i[])
{
  PetscInt j,k,tmp,ik;

  PetscFunctionBegin;
  if (n<8) {
    for (k=0; k<n; k++) {
      ik = i[k];
      for (j=k+1; j<n; j++) {
        if (ik > i[j]) {
          SWAP(i[k],i[j],tmp);
          ik = i[k];
        }
      }
    }
  } else PetscSortInt_Private(i,n-1);
  PetscFunctionReturn(0);
}

#undef __FUNCT__
#define __FUNCT__ "PetscSortRemoveDupsInt"
/*@
   PetscSortRemoveDupsInt - Sorts an array of integers in place in increasing order removes all duplicate entries

   Not Collective

   Input Parameters:
+  n  - number of values
-  ii  - array of integers

   Output Parameter:
.  n - number of non-redundant values

   Level: intermediate

   Concepts: sorting^ints

.seealso: PetscSortReal(), PetscSortIntWithPermutation(), PetscSortInt()
@*/
PetscErrorCode  PetscSortRemoveDupsInt(PetscInt *n,PetscInt ii[])
{
  PetscErrorCode ierr;
  PetscInt       i,s = 0,N = *n, b = 0;

  PetscFunctionBegin;
  ierr = PetscSortInt(N,ii);CHKERRQ(ierr);
  for (i=0; i<N-1; i++) {
    if (ii[b+s+1] != ii[b]) {
      ii[b+1] = ii[b+s+1]; b++;
    } else s++;
  }
  *n = N - s;
  PetscFunctionReturn(0);
}

#undef __FUNCT__
#define __FUNCT__ "PetscFindInt"
/*@
  PetscFindInt - Finds integer in a sorted array of integers

   Not Collective

   Input Parameters:
+  key - the integer to locate
.  n   - number of values in the array
-  ii  - array of integers

   Output Parameter:
.  loc - the location if found, otherwise -(slot+1) where slot is the place the value would go

   Level: intermediate

   Concepts: sorting^ints

.seealso: PetscSortInt(), PetscSortIntWithArray(), PetscSortRemoveDupsInt()
@*/
PetscErrorCode PetscFindInt(PetscInt key, PetscInt n, const PetscInt ii[], PetscInt *loc)
{
  PetscInt lo = 0,hi = n;

  PetscFunctionBegin;
  PetscValidPointer(loc,4);
  if (!n) {*loc = -1; PetscFunctionReturn(0);}
  PetscValidPointer(ii,3);
  while (hi - lo > 1) {
    PetscInt mid = lo + (hi - lo)/2;
    if (key < ii[mid]) hi = mid;
    else               lo = mid;
  }
  *loc = key == ii[lo] ? lo : -(lo + (key > ii[lo]) + 1);
  PetscFunctionReturn(0);
}


/* -----------------------------------------------------------------------*/
#define SWAP2(a,b,c,d,t) {t=a;a=b;b=t;t=c;c=d;d=t;}

#undef __FUNCT__
#define __FUNCT__ "PetscSortIntWithArray_Private"
/*
   A simple version of quicksort; taken from Kernighan and Ritchie, page 87.
   Assumes 0 origin for v, number of elements = right+1 (right is index of
   right-most member).
*/
static PetscErrorCode PetscSortIntWithArray_Private(PetscInt *v,PetscInt *V,PetscInt right)
{
  PetscErrorCode ierr;
  PetscInt       i,vl,last,tmp;

  PetscFunctionBegin;
  if (right <= 1) {
    if (right == 1) {
      if (v[0] > v[1]) SWAP2(v[0],v[1],V[0],V[1],tmp);
    }
    PetscFunctionReturn(0);
  }
  SWAP2(v[0],v[right/2],V[0],V[right/2],tmp);
  vl   = v[0];
  last = 0;
  for (i=1; i<=right; i++) {
    if (v[i] < vl) {last++; SWAP2(v[last],v[i],V[last],V[i],tmp);}
  }
  SWAP2(v[0],v[last],V[0],V[last],tmp);
  ierr = PetscSortIntWithArray_Private(v,V,last-1);CHKERRQ(ierr);
  ierr = PetscSortIntWithArray_Private(v+last+1,V+last+1,right-(last+1));CHKERRQ(ierr);
  PetscFunctionReturn(0);
}

#undef __FUNCT__
#define __FUNCT__ "PetscSortIntWithArray"
/*@
   PetscSortIntWithArray - Sorts an array of integers in place in increasing order;
       changes a second array to match the sorted first array.

   Not Collective

   Input Parameters:
+  n  - number of values
.  i  - array of integers
-  I - second array of integers

   Level: intermediate

   Concepts: sorting^ints with array

.seealso: PetscSortReal(), PetscSortIntPermutation(), PetscSortInt()
@*/
PetscErrorCode  PetscSortIntWithArray(PetscInt n,PetscInt i[],PetscInt Ii[])
{
  PetscErrorCode ierr;
  PetscInt       j,k,tmp,ik;

  PetscFunctionBegin;
  if (n<8) {
    for (k=0; k<n; k++) {
      ik = i[k];
      for (j=k+1; j<n; j++) {
        if (ik > i[j]) {
          SWAP2(i[k],i[j],Ii[k],Ii[j],tmp);
          ik = i[k];
        }
      }
    }
  } else {
    ierr = PetscSortIntWithArray_Private(i,Ii,n-1);CHKERRQ(ierr);
  }
  PetscFunctionReturn(0);
}


#define SWAP3(a,b,c,d,e,f,t) {t=a;a=b;b=t;t=c;c=d;d=t;t=e;e=f;f=t;}

#undef __FUNCT__
#define __FUNCT__ "PetscSortIntWithArrayPair_Private"
/*
   A simple version of quicksort; taken from Kernighan and Ritchie, page 87.
   Assumes 0 origin for v, number of elements = right+1 (right is index of
   right-most member).
*/
static PetscErrorCode PetscSortIntWithArrayPair_Private(PetscInt *L,PetscInt *J, PetscInt *K, PetscInt right)
{
  PetscErrorCode ierr;
  PetscInt       i,vl,last,tmp;

  PetscFunctionBegin;
  if (right <= 1) {
    if (right == 1) {
      if (L[0] > L[1]) SWAP3(L[0],L[1],J[0],J[1],K[0],K[1],tmp);
    }
    PetscFunctionReturn(0);
  }
  SWAP3(L[0],L[right/2],J[0],J[right/2],K[0],K[right/2],tmp);
  vl   = L[0];
  last = 0;
  for (i=1; i<=right; i++) {
    if (L[i] < vl) {last++; SWAP3(L[last],L[i],J[last],J[i],K[last],K[i],tmp);}
  }
  SWAP3(L[0],L[last],J[0],J[last],K[0],K[last],tmp);
  ierr = PetscSortIntWithArrayPair_Private(L,J,K,last-1);CHKERRQ(ierr);
  ierr = PetscSortIntWithArrayPair_Private(L+last+1,J+last+1,K+last+1,right-(last+1));CHKERRQ(ierr);
  PetscFunctionReturn(0);
}

#undef __FUNCT__
#define __FUNCT__ "PetscSortIntWithArrayPair"
/*@
   PetscSortIntWithArrayPair - Sorts an array of integers in place in increasing order;
       changes a pair of integer arrays to match the sorted first array.

   Not Collective

   Input Parameters:
+  n  - number of values
.  I  - array of integers
.  J  - second array of integers (first array of the pair)
-  K  - third array of integers  (second array of the pair)

   Level: intermediate

   Concepts: sorting^ints with array pair

.seealso: PetscSortReal(), PetscSortIntPermutation(), PetscSortIntWithArray()
@*/
PetscErrorCode  PetscSortIntWithArrayPair(PetscInt n,PetscInt *L,PetscInt *J, PetscInt *K)
{
  PetscErrorCode ierr;
  PetscInt       j,k,tmp,ik;

  PetscFunctionBegin;
  if (n<8) {
    for (k=0; k<n; k++) {
      ik = L[k];
      for (j=k+1; j<n; j++) {
        if (ik > L[j]) {
          SWAP3(L[k],L[j],J[k],J[j],K[k],K[j],tmp);
          ik = L[k];
        }
      }
    }
  } else {
    ierr = PetscSortIntWithArrayPair_Private(L,J,K,n-1);CHKERRQ(ierr);
  }
  PetscFunctionReturn(0);
}

#undef __FUNCT__
#define __FUNCT__ "PetscSortMPIInt_Private"
/*
   A simple version of quicksort; taken from Kernighan and Ritchie, page 87.
   Assumes 0 origin for v, number of elements = right+1 (right is index of
   right-most member).
*/
static void PetscSortMPIInt_Private(PetscMPIInt *v,PetscInt right)
{
  PetscInt          i,j;
  PetscMPIInt       pivot,tmp;

  if (right <= 1) {
    if (right == 1) {
      if (v[0] > v[1]) SWAP(v[0],v[1],tmp);
    }
    return;
  }
  i = MEDIAN(v,right);          /* Choose a pivot */
  SWAP(v[0],v[i],tmp);          /* Move it out of the way */
  pivot = v[0];
  for (i=0,j=right+1;; ) {
    while (++i < j && v[i] <= pivot) ; /* Scan from the left */
    while (v[--j] > pivot) ;           /* Scan from the right */
    if (i >= j) break;
    SWAP(v[i],v[j],tmp);
  }
  SWAP(v[0],v[j],tmp);          /* Put pivot back in place. */
  PetscSortMPIInt_Private(v,j-1);
  PetscSortMPIInt_Private(v+j+1,right-(j+1));
}

#undef __FUNCT__
#define __FUNCT__ "PetscSortMPIInt"
/*@
   PetscSortMPIInt - Sorts an array of MPI integers in place in increasing order.

   Not Collective

   Input Parameters:
+  n  - number of values
-  i  - array of integers

   Level: intermediate

   Concepts: sorting^ints

.seealso: PetscSortReal(), PetscSortIntWithPermutation()
@*/
PetscErrorCode  PetscSortMPIInt(PetscInt n,PetscMPIInt i[])
{
  PetscInt    j,k;
  PetscMPIInt tmp,ik;

  PetscFunctionBegin;
  if (n<8) {
    for (k=0; k<n; k++) {
      ik = i[k];
      for (j=k+1; j<n; j++) {
        if (ik > i[j]) {
          SWAP(i[k],i[j],tmp);
          ik = i[k];
        }
      }
    }
  } else PetscSortMPIInt_Private(i,n-1);
  PetscFunctionReturn(0);
}

#undef __FUNCT__
#define __FUNCT__ "PetscSortRemoveDupsMPIInt"
/*@
   PetscSortRemoveDupsMPIInt - Sorts an array of MPI integers in place in increasing order removes all duplicate entries

   Not Collective

   Input Parameters:
+  n  - number of values
-  ii  - array of integers

   Output Parameter:
.  n - number of non-redundant values

   Level: intermediate

   Concepts: sorting^ints

.seealso: PetscSortReal(), PetscSortIntWithPermutation(), PetscSortInt()
@*/
PetscErrorCode  PetscSortRemoveDupsMPIInt(PetscInt *n,PetscMPIInt ii[])
{
  PetscErrorCode ierr;
  PetscInt       i,s = 0,N = *n, b = 0;

  PetscFunctionBegin;
  ierr = PetscSortMPIInt(N,ii);CHKERRQ(ierr);
  for (i=0; i<N-1; i++) {
    if (ii[b+s+1] != ii[b]) {
      ii[b+1] = ii[b+s+1]; b++;
    } else s++;
  }
  *n = N - s;
  PetscFunctionReturn(0);
}

#undef __FUNCT__
#define __FUNCT__ "PetscSortMPIIntWithArray_Private"
/*
   A simple version of quicksort; taken from Kernighan and Ritchie, page 87.
   Assumes 0 origin for v, number of elements = right+1 (right is index of
   right-most member).
*/
static PetscErrorCode PetscSortMPIIntWithArray_Private(PetscMPIInt *v,PetscMPIInt *V,PetscMPIInt right)
{
  PetscErrorCode ierr;
  PetscMPIInt    i,vl,last,tmp;

  PetscFunctionBegin;
  if (right <= 1) {
    if (right == 1) {
      if (v[0] > v[1]) SWAP2(v[0],v[1],V[0],V[1],tmp);
    }
    PetscFunctionReturn(0);
  }
  SWAP2(v[0],v[right/2],V[0],V[right/2],tmp);
  vl   = v[0];
  last = 0;
  for (i=1; i<=right; i++) {
    if (v[i] < vl) {last++; SWAP2(v[last],v[i],V[last],V[i],tmp);}
  }
  SWAP2(v[0],v[last],V[0],V[last],tmp);
  ierr = PetscSortMPIIntWithArray_Private(v,V,last-1);CHKERRQ(ierr);
  ierr = PetscSortMPIIntWithArray_Private(v+last+1,V+last+1,right-(last+1));CHKERRQ(ierr);
  PetscFunctionReturn(0);
}

#undef __FUNCT__
#define __FUNCT__ "PetscSortMPIIntWithArray"
/*@
   PetscSortMPIIntWithArray - Sorts an array of integers in place in increasing order;
       changes a second array to match the sorted first array.

   Not Collective

   Input Parameters:
+  n  - number of values
.  i  - array of integers
-  I - second array of integers

   Level: intermediate

   Concepts: sorting^ints with array

.seealso: PetscSortReal(), PetscSortIntPermutation(), PetscSortInt()
@*/
PetscErrorCode  PetscSortMPIIntWithArray(PetscMPIInt n,PetscMPIInt i[],PetscMPIInt Ii[])
{
  PetscErrorCode ierr;
  PetscMPIInt    j,k,tmp,ik;

  PetscFunctionBegin;
  if (n<8) {
    for (k=0; k<n; k++) {
      ik = i[k];
      for (j=k+1; j<n; j++) {
        if (ik > i[j]) {
          SWAP2(i[k],i[j],Ii[k],Ii[j],tmp);
          ik = i[k];
        }
      }
    }
  } else {
    ierr = PetscSortMPIIntWithArray_Private(i,Ii,n-1);CHKERRQ(ierr);
  }
  PetscFunctionReturn(0);
}

/* -----------------------------------------------------------------------*/
#define SWAP2IntScalar(a,b,c,d,t,ts) {t=a;a=b;b=t;ts=c;c=d;d=ts;}

#undef __FUNCT__
#define __FUNCT__ "PetscSortIntWithScalarArray_Private"
/*
   Modified from PetscSortIntWithArray_Private().
*/
static PetscErrorCode PetscSortIntWithScalarArray_Private(PetscInt *v,PetscScalar *V,PetscInt right)
{
  PetscErrorCode ierr;
  PetscInt       i,vl,last,tmp;
  PetscScalar    stmp;

  PetscFunctionBegin;
  if (right <= 1) {
    if (right == 1) {
      if (v[0] > v[1]) SWAP2IntScalar(v[0],v[1],V[0],V[1],tmp,stmp);
    }
    PetscFunctionReturn(0);
  }
  SWAP2IntScalar(v[0],v[right/2],V[0],V[right/2],tmp,stmp);
  vl   = v[0];
  last = 0;
  for (i=1; i<=right; i++) {
    if (v[i] < vl) {last++; SWAP2IntScalar(v[last],v[i],V[last],V[i],tmp,stmp);}
  }
  SWAP2IntScalar(v[0],v[last],V[0],V[last],tmp,stmp);
  ierr = PetscSortIntWithScalarArray_Private(v,V,last-1);CHKERRQ(ierr);
  ierr = PetscSortIntWithScalarArray_Private(v+last+1,V+last+1,right-(last+1));CHKERRQ(ierr);
  PetscFunctionReturn(0);
}

#undef __FUNCT__
#define __FUNCT__ "PetscSortIntWithScalarArray"
/*@
   PetscSortIntWithScalarArray - Sorts an array of integers in place in increasing order;
       changes a second SCALAR array to match the sorted first INTEGER array.

   Not Collective

   Input Parameters:
+  n  - number of values
.  i  - array of integers
-  I - second array of scalars

   Level: intermediate

   Concepts: sorting^ints with array

.seealso: PetscSortReal(), PetscSortIntPermutation(), PetscSortInt(), PetscSortIntWithArray()
@*/
PetscErrorCode  PetscSortIntWithScalarArray(PetscInt n,PetscInt i[],PetscScalar Ii[])
{
  PetscErrorCode ierr;
  PetscInt       j,k,tmp,ik;
  PetscScalar    stmp;

  PetscFunctionBegin;
  if (n<8) {
    for (k=0; k<n; k++) {
      ik = i[k];
      for (j=k+1; j<n; j++) {
        if (ik > i[j]) {
          SWAP2IntScalar(i[k],i[j],Ii[k],Ii[j],tmp,stmp);
          ik = i[k];
        }
      }
    }
  } else {
    ierr = PetscSortIntWithScalarArray_Private(i,Ii,n-1);CHKERRQ(ierr);
  }
  PetscFunctionReturn(0);
}

<<<<<<< HEAD

#undef __FUNCT__
#define __FUNCT__ "PetscMergeIntArray"
/*@
   PetscMergeIntArray -     Merges two SORTED integer arrays, removes duplicate elements.

   Not Collective

   Input Parameters:
+  an  - number of values in the first array
.  aI  - first sorted array of integers
.  bn  - number of values in the second array
-  bI  - second array of integers

   Output Parameters:
+  n   - number of values in the merged array
-  I   - merged sorted array, this is allocated if an array is not provided 

   Level: intermediate

   Concepts: merging^arrays

.seealso: PetscSortReal(), PetscSortIntPermutation(), PetscSortInt(), PetscSortIntWithArray()
@*/
PetscErrorCode  PetscMergeIntArray(PetscInt an,const PetscInt *aI, PetscInt bn, const PetscInt *bI,  PetscInt *n, PetscInt **L)
{
  PetscErrorCode ierr;
  PetscInt       *L_ = *L, ak, bk, k;

  if (!L_) {
    ierr = PetscMalloc1(an+bn, L);CHKERRQ(ierr);
    L_   = *L;
  }
  k = ak = bk = 0;
  while (ak < an && bk < bn) {
    if (aI[ak] == bI[bk]) {
      L_[k] = aI[ak];
      ++ak;
      ++bk;
      ++k;
    } else if (aI[ak] < bI[bk]) {
      L_[k] = aI[ak];
      ++ak;
      ++k;
    } else {
      L_[k] = bI[bk];
      ++bk;
      ++k;
    }
  }
  if (ak < an) {
    ierr = PetscMemcpy(L_+k,aI+ak,(an-ak)*sizeof(PetscInt));CHKERRQ(ierr);
    k   += (an-ak);
  }
  if (bk < bn) {
    ierr = PetscMemcpy(L_+k,bI+bk,(bn-bk)*sizeof(PetscInt));CHKERRQ(ierr);
    k   += (bn-bk);
  }
  *n = k;
  PetscFunctionReturn(0);
}

=======
>>>>>>> d000d369
#undef __FUNCT__
#define __FUNCT__ "PetscMergeIntArrayPair"
/*@
   PetscMergeIntArrayPair -     Merges two SORTED integer arrays that share NO common values along with an additional array of integers.
                                The additional arrays are the same length as sorted arrays and are merged
                                in the order determined by the merging of the sorted pair.

   Not Collective

   Input Parameters:
+  an  - number of values in the first array
.  aI  - first sorted array of integers
.  aJ  - first additional array of integers
.  bn  - number of values in the second array
.  bI  - second array of integers
-  bJ  - second additional of integers

   Output Parameters:
+  n   - number of values in the merged array (== an + bn)
.  L   - merged sorted array
-  J   - merged additional array

   Level: intermediate

   Concepts: merging^arrays

.seealso: PetscSortReal(), PetscSortIntPermutation(), PetscSortInt(), PetscSortIntWithArray()
@*/
PetscErrorCode  PetscMergeIntArrayPair(PetscInt an,const PetscInt *aI, const PetscInt *aJ, PetscInt bn, const PetscInt *bI, const PetscInt *bJ, PetscInt *n, PetscInt **L, PetscInt **J)
{
  PetscErrorCode ierr;
  PetscInt       n_, *L_ = *L, *J_= *J, ak, bk, k;

  PetscFunctionBegin;
  n_ = an + bn;
  *n = n_;
  if (!L_) {
    ierr = PetscMalloc1(n_, L);CHKERRQ(ierr);
    L_   = *L;
  }
  if (!J_) {
    ierr = PetscMalloc1(n_, &J_);CHKERRQ(ierr);
    J_   = *J;
  }
  k = ak = bk = 0;
  while (ak < an && bk < bn) {
    if (aI[ak] <= bI[bk]) {
      L_[k] = aI[ak];
      J_[k] = aJ[ak];
      ++ak;
      ++k;
    } else {
      L_[k] = bI[bk];
      J_[k] = bJ[bk];
      ++bk;
      ++k;
    }
  }
  if (ak < an) {
    ierr = PetscMemcpy(L_+k,aI+ak,(an-ak)*sizeof(PetscInt));CHKERRQ(ierr);
    ierr = PetscMemcpy(J_+k,aJ+ak,(an-ak)*sizeof(PetscInt));CHKERRQ(ierr);
    k   += (an-ak);
  }
  if (bk < bn) {
    ierr = PetscMemcpy(L_+k,bI+bk,(bn-bk)*sizeof(PetscInt));CHKERRQ(ierr);
    ierr = PetscMemcpy(J_+k,bJ+bk,(bn-bk)*sizeof(PetscInt));CHKERRQ(ierr);
  }
  PetscFunctionReturn(0);
}

#undef __FUNCT__
#define __FUNCT__ "PetscMergeMPIIntArray"
/*@
   PetscMergeMPIIntArray -     Merges two SORTED integer arrays.

   Not Collective

   Input Parameters:
+  an  - number of values in the first array
.  aI  - first sorted array of integers
.  bn  - number of values in the second array
-  bI  - second array of integers

   Output Parameters:
+  n   - number of values in the merged array (<= an + bn)
-  L   - merged sorted array, allocated if address of NULL pointer is passed

   Level: intermediate

   Concepts: merging^arrays

.seealso: PetscSortReal(), PetscSortIntPermutation(), PetscSortInt(), PetscSortIntWithArray()
@*/
PetscErrorCode PetscMergeMPIIntArray(PetscInt an,const PetscMPIInt aI[],PetscInt bn,const PetscMPIInt bI[],PetscInt *n,PetscMPIInt **L)
{
  PetscErrorCode ierr;
  PetscInt       ai,bi,k;

  PetscFunctionBegin;
  if (!*L) {ierr = PetscMalloc1((an+bn),L);CHKERRQ(ierr);}
  for (ai=0,bi=0,k=0; ai<an || bi<bn; ) {
    PetscInt t = -1;
    for ( ; ai<an && (!bn || aI[ai] <= bI[bi]); ai++) (*L)[k++] = t = aI[ai];
    for ( ; bi<bn && bI[bi] == t; bi++);
    for ( ; bi<bn && (!an || bI[bi] <= aI[ai]); bi++) (*L)[k++] = t = bI[bi];
    for ( ; ai<an && aI[ai] == t; ai++);
  }
  *n = k;
  PetscFunctionReturn(0);
}

#undef __FUNCT__
#define __FUNCT__ "PetscProcessTree"
/*@
   PetscProcessTree - Prepares tree data to be displayed graphically

   Not Collective

   Input Parameters:
+  n  - number of values
.  mask - indicates those entries in the tree, location 0 is always masked
-  parentid - indicates the parent of each entry

   Output Parameters:
+  Nlevels - the number of levels
.  Level - for each node tells its level
.  Levelcnts - the number of nodes on each level
.  Idbylevel - a list of ids on each of the levels, first level followed by second etc
-  Column - for each id tells its column index

   Level: intermediate


.seealso: PetscSortReal(), PetscSortIntWithPermutation()
@*/
PetscErrorCode  PetscProcessTree(PetscInt n,const PetscBool mask[],const PetscInt parentid[],PetscInt *Nlevels,PetscInt **Level,PetscInt **Levelcnt,PetscInt **Idbylevel,PetscInt **Column)
{
  PetscInt       i,j,cnt,nmask = 0,nlevels = 0,*level,*levelcnt,levelmax = 0,*workid,*workparentid,tcnt = 0,*idbylevel,*column;
  PetscErrorCode ierr;
  PetscBool      done = PETSC_FALSE;

  PetscFunctionBegin;
  if (!mask[0]) SETERRQ(PETSC_COMM_SELF,PETSC_ERR_SUP,"Mask of 0th location must be set");
  for (i=0; i<n; i++) {
    if (mask[i]) continue;
    if (parentid[i]  == i) SETERRQ(PETSC_COMM_SELF,PETSC_ERR_ARG_OUTOFRANGE,"Node labeled as own parent");
    if (parentid[i] && mask[parentid[i]]) SETERRQ(PETSC_COMM_SELF,PETSC_ERR_ARG_OUTOFRANGE,"Parent is masked");
  }

  for (i=0; i<n; i++) {
    if (!mask[i]) nmask++;
  }

  /* determine the level in the tree of each node */
  ierr = PetscCalloc1(n,&level);CHKERRQ(ierr);

  level[0] = 1;
  while (!done) {
    done = PETSC_TRUE;
    for (i=0; i<n; i++) {
      if (mask[i]) continue;
      if (!level[i] && level[parentid[i]]) level[i] = level[parentid[i]] + 1;
      else if (!level[i]) done = PETSC_FALSE;
    }
  }
  for (i=0; i<n; i++) {
    level[i]--;
    nlevels = PetscMax(nlevels,level[i]);
  }

  /* count the number of nodes on each level and its max */
  ierr = PetscCalloc1(nlevels,&levelcnt);CHKERRQ(ierr);
  for (i=0; i<n; i++) {
    if (mask[i]) continue;
    levelcnt[level[i]-1]++;
  }
  for (i=0; i<nlevels;i++) levelmax = PetscMax(levelmax,levelcnt[i]);

  /* for each level sort the ids by the parent id */
  ierr = PetscMalloc2(levelmax,&workid,levelmax,&workparentid);CHKERRQ(ierr);
  ierr = PetscMalloc1(nmask,&idbylevel);CHKERRQ(ierr);
  for (j=1; j<=nlevels;j++) {
    cnt = 0;
    for (i=0; i<n; i++) {
      if (mask[i]) continue;
      if (level[i] != j) continue;
      workid[cnt]         = i;
      workparentid[cnt++] = parentid[i];
    }
    /*  PetscIntView(cnt,workparentid,0);
    PetscIntView(cnt,workid,0);
    ierr = PetscSortIntWithArray(cnt,workparentid,workid);CHKERRQ(ierr);
    PetscIntView(cnt,workparentid,0);
    PetscIntView(cnt,workid,0);*/
    ierr  = PetscMemcpy(idbylevel+tcnt,workid,cnt*sizeof(PetscInt));CHKERRQ(ierr);
    tcnt += cnt;
  }
  if (tcnt != nmask) SETERRQ(PETSC_COMM_SELF,PETSC_ERR_PLIB,"Inconsistent count of unmasked nodes");
  ierr = PetscFree2(workid,workparentid);CHKERRQ(ierr);

  /* for each node list its column */
  ierr = PetscMalloc1(n,&column);CHKERRQ(ierr);
  cnt = 0;
  for (j=0; j<nlevels; j++) {
    for (i=0; i<levelcnt[j]; i++) {
      column[idbylevel[cnt++]] = i;
    }
  }

  *Nlevels   = nlevels;
  *Level     = level;
  *Levelcnt  = levelcnt;
  *Idbylevel = idbylevel;
  *Column    = column;
  PetscFunctionReturn(0);
}<|MERGE_RESOLUTION|>--- conflicted
+++ resolved
@@ -563,8 +563,6 @@
   }
   PetscFunctionReturn(0);
 }
-
-<<<<<<< HEAD
 
 #undef __FUNCT__
 #define __FUNCT__ "PetscMergeIntArray"
@@ -627,8 +625,6 @@
   PetscFunctionReturn(0);
 }
 
-=======
->>>>>>> d000d369
 #undef __FUNCT__
 #define __FUNCT__ "PetscMergeIntArrayPair"
 /*@
