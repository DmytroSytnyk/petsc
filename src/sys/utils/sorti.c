--- conflicted
+++ resolved
@@ -564,8 +564,6 @@
   PetscFunctionReturn(0);
 }
 
-<<<<<<< HEAD
-=======
 #define SWAP2IntData(a,b,c,d,t,td,siz)          \
   do {                                          \
   PetscErrorCode _ierr;                         \
@@ -650,7 +648,6 @@
 }
 
 
->>>>>>> 60bf5988
 #undef __FUNCT__
 #define __FUNCT__ "PetscMergeIntArray"
 /*@
