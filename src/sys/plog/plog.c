--- conflicted
+++ resolved
@@ -622,22 +622,11 @@
 
   Example of Usage:
 .vb
-<<<<<<< HEAD
       PetscEvent USER_EVENT;
       PetscCookie cookie;
       int user_event_flops;
       PetscLogClassRegister(&cookie,"class name");
       PetscLogEventRegister(&USER_EVENT,"User event name",cookie);
-=======
-      PetscCookie USER_COOKIE;
-      PetscLogClassRegister(&USER_COOKIE, "User class")
-      .
-      .
-      .
-      int USER_EVENT;
-      int user_event_flops;
-      PetscLogEventRegister(&USER_EVENT,"User event name",USER_COOKIE);
->>>>>>> 6563c82e
       PetscLogEventBegin(USER_EVENT,0,0,0,0);
          [code segment to monitor]
          PetscLogFlops(user_event_flops);
