--- conflicted
+++ resolved
@@ -549,13 +549,8 @@
   PetscValidHeaderSpecific(viewer,PETSC_VIEWER_CLASSID,1);
   PetscValidPointer(name, 2);
   PetscValidPointer(has, 3);
-<<<<<<< HEAD
-  ierr = PetscViewerHDF5GetFileId(viewer, &h5);CHKERRQ(ierr);
-  *has = PETSC_FALSE;
-=======
   *has = PETSC_FALSE;
   ierr = PetscViewerHDF5GetFileId(viewer, &h5);CHKERRQ(ierr);
->>>>>>> 2093a8f6
   if (H5Lexists(h5, name, H5P_DEFAULT)) {
     H5O_info_t info;
     hid_t      obj;
