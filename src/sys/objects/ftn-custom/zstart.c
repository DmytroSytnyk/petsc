/*
  This file contains Fortran stubs for PetscInitialize and Finalize.
*/

/*
    This is to prevent the Cray T3D version of MPI (University of Edinburgh)
  from stupidly redefining MPI_INIT(). They put this in to detect errors
  in C code,but here I do want to be calling the Fortran version from a
  C subroutine.
*/
#define T3DMPI_FORTRAN
#define T3EMPI_FORTRAN

#include <petsc/private/fortranimpl.h>

#if defined(PETSC_HAVE_CUDA)
#include <cublas_v2.h>

extern cublasHandle_t cublasv2handle;
#endif

#if defined(PETSC_HAVE_FORTRAN_CAPS)
#define petscinitialize_              PETSCINITIALIZE
#define petscinitializenoarguments_   PETSCINITIALIZENOARGUMENTS
#define petscfinalize_                PETSCFINALIZE
#define petscend_                     PETSCEND
#define iargc_                        IARGC
#define getarg_                       GETARG
#define mpi_init_                     MPI_INIT
#define petscgetcommoncomm_           PETSCGETCOMMONCOMM
#define petsccommandargumentcount_    PETSCCOMMANDARGUMENTCOUNT
#define petscgetcommandargument_      PETSCGETCOMMANDARGUMENT
#elif !defined(PETSC_HAVE_FORTRAN_UNDERSCORE)
#define petscinitialize_              petscinitialize
#define petscinitializenoarguments_   petscinitializenoarguments
#define petscfinalize_                petscfinalize
#define petscend_                     petscend
#define mpi_init_                     mpi_init
#define iargc_                        iargc
#define getarg_                       getarg
#define petscgetcommoncomm_           petscgetcommoncomm
#define petsccommandargumentcount_    petsccommandargumentcount
#define petscgetcommandargument_      petscgetcommandargument
#endif

#if defined(PETSC_HAVE_NAGF90)
#undef iargc_
#undef getarg_
#define iargc_  f90_unix_MP_iargc
#define getarg_ f90_unix_MP_getarg
#endif
#if defined(PETSC_USE_NARGS) /* Digital Fortran */
#undef iargc_
#undef getarg_
#define iargc_  NARGS
#define getarg_ GETARG
#elif defined(PETSC_HAVE_PXFGETARG_NEW)  /* cray x1 */
#undef iargc_
#undef getarg_
#define iargc_  ipxfargc_
#define getarg_ pxfgetarg_
#endif
#if defined(PETSC_HAVE_FORTRAN_IARGC_UNDERSCORE) /* HPUX + no underscore */
#undef iargc_
#undef getarg_
#define iargc_   iargc_
#define getarg_  getarg_
#endif

#if defined(PETSC_HAVE_FORTRAN_GET_COMMAND_ARGUMENT) /* Fortran 2003 */
#undef iargc_
#undef getarg_
#define iargc_ petsccommandargumentcount_
#define getarg_ petscgetcommandargument_
#elif defined(PETSC_HAVE_GFORTRAN_IARGC) /* gfortran from gcc4 */
#undef iargc_
#undef getarg_
#define iargc_  _gfortran_iargc
#define getarg_ _gfortran_getarg_i4
#elif defined(PETSC_HAVE_BGL_IARGC) /* bgl g77 has different external & internal name mangling */
#undef iargc_
#undef getarg_
#define iargc  iargc_
#define getarg getarg_
#endif

/*
    The extra _ is because the f2c compiler puts an
  extra _ at the end if the original routine name
  contained any _.
*/
#if defined(PETSC_HAVE_FORTRAN_UNDERSCORE_UNDERSCORE)
#define mpi_init_             mpi_init__
#endif

#if defined(PETSC_HAVE_MPIUNI)
#if defined(mpi_init_)
#undef mpi_init_
#if defined(PETSC_HAVE_FORTRAN_CAPS)
#define mpi_init_             PETSC_MPI_INIT
#elif !defined(PETSC_HAVE_FORTRAN_UNDERSCORE)
#define mpi_init_             petsc_mpi_init
#elif defined(PETSC_HAVE_FORTRAN_UNDERSCORE_UNDERSCORE)
#define mpi_init_             petsc_mpi_init__
#endif
#else    /* mpi_init_ */
#define mpi_init_             petsc_mpi_init_
#endif   /* mpi_init_ */
#endif   /* PETSC_HAVE_MPIUNI */

PETSC_EXTERN void PETSC_STDCALL mpi_init_(int*);
PETSC_EXTERN void PETSC_STDCALL petscgetcommoncomm_(PetscMPIInt*);

/*
     Different Fortran compilers handle command lines in different ways
*/
#if defined(PETSC_HAVE_FORTRAN_GET_COMMAND_ARGUMENT) /* Fortran 2003  - same as 'else' case */
PETSC_EXTERN int iargc_();
PETSC_EXTERN void getarg_(int*,char*,int);
#elif defined(PETSC_USE_NARGS)
PETSC_EXTERN short __stdcall NARGS();
PETSC_EXTERN void __stdcall GETARG(short*,char*,int,short *);

#elif defined(PETSC_HAVE_FORTRAN_STDCALL)
PETSC_EXTERN int PETSC_STDCALL IARGC();
PETSC_EXTERN void PETSC_STDCALL GETARG(int *,char *,int);

#elif defined(PETSC_HAVE_PXFGETARG_NEW)
PETSC_EXTERN int iargc_();
PETSC_EXTERN void getarg_(int*,char*,int*,int*,int);

#else
PETSC_EXTERN int iargc_();
PETSC_EXTERN void getarg_(int*,char*,int);
/*
      The Cray T3D/T3E use the PXFGETARG() function
*/
#if defined(PETSC_HAVE_PXFGETARG)
PETSC_EXTERN void PXFGETARG(int*,_fcd,int*,int*);
#endif
#endif

#if (defined(PETSC_HAVE_COMPLEX) && !defined(PETSC_HAVE_MPI_C_DOUBLE_COMPLEX)) || defined(PETSC_USE_REAL___FLOAT128)
extern MPI_Op MPIU_SUM;

PETSC_EXTERN void MPIAPI PetscSum_Local(void*,void*,PetscMPIInt*,MPI_Datatype*);

#endif
#if defined(PETSC_USE_REAL___FLOAT128)

PETSC_EXTERN void MPIAPI PetscSum_Local(void*,void*,PetscMPIInt*,MPI_Datatype*);
PETSC_EXTERN void MPIAPI PetscMax_Local(void*,void*,PetscMPIInt*,MPI_Datatype*);
PETSC_EXTERN void MPIAPI PetscMin_Local(void*,void*,PetscMPIInt*,MPI_Datatype*);
#endif

PETSC_INTERN void MPIAPI MPIU_MaxSum_Local(void*,void*,PetscMPIInt*,MPI_Datatype*);
PETSC_EXTERN PetscMPIInt MPIAPI Petsc_DelCounter(MPI_Comm,PetscMPIInt,void*,void*);
PETSC_EXTERN PetscMPIInt MPIAPI Petsc_DelComm_Inner(MPI_Comm,PetscMPIInt,void*,void*);
PETSC_EXTERN PetscMPIInt MPIAPI Petsc_DelComm_Outer(MPI_Comm,PetscMPIInt,void*,void*);

extern PetscErrorCode  PetscOptionsCheckInitial_Private(void);
extern PetscErrorCode  PetscOptionsCheckInitial_Components(void);
extern PetscErrorCode  PetscInitialize_DynamicLibraries(void);
#if defined(PETSC_USE_LOG)
extern PetscErrorCode  PetscLogInitialize(void);
#endif
extern PetscErrorCode  PetscMallocAlign(size_t,int,const char[],const char[],void**);
extern PetscErrorCode  PetscFreeAlign(void*,int,const char[],const char[]);
extern int  PetscGlobalArgc;
extern char **PetscGlobalArgs;

/*
    Reads in Fortran command line argments and sends them to
  all processors.
*/

PetscErrorCode PETScParseFortranArgs_Private(int *argc,char ***argv)
{
#if defined(PETSC_USE_NARGS)
  short          i,flg;
#else
  int            i;
#endif
  PetscErrorCode ierr;
  int            warg = 256;
  PetscMPIInt    rank;
  char           *p;

  ierr = MPI_Comm_rank(PETSC_COMM_WORLD,&rank);CHKERRQ(ierr);
  if (!rank) {
#if defined(PETSC_HAVE_IARG_COUNT_PROGNAME)
    *argc = iargc_();
#else
    /* most compilers do not count the program name for argv[0] */
    *argc = 1 + iargc_();
#endif
  }
  ierr = MPI_Bcast(argc,1,MPI_INT,0,PETSC_COMM_WORLD);CHKERRQ(ierr);

  /* PetscTrMalloc() not yet set, so don't use PetscMalloc() */
  ierr = PetscMallocAlign((*argc+1)*(warg*sizeof(char)+sizeof(char*)),0,0,0,(void**)argv);CHKERRQ(ierr);
  (*argv)[0] = (char*)(*argv + *argc + 1);

  if (!rank) {
    ierr = PetscMemzero((*argv)[0],(*argc)*warg*sizeof(char));CHKERRQ(ierr);
    for (i=0; i<*argc; i++) {
      (*argv)[i+1] = (*argv)[i] + warg;
#if defined (PETSC_HAVE_FORTRAN_GET_COMMAND_ARGUMENT) /* same as 'else' case */
      getarg_(&i,(*argv)[i],warg);
#elif defined(PETSC_HAVE_PXFGETARG_NEW)
      {char *tmp = (*argv)[i];
      int ilen;
      getarg_(&i,tmp,&ilen,&ierr,warg);CHKERRQ(ierr);
      tmp[ilen] = 0;}
#elif defined(PETSC_USE_NARGS)
      GETARG(&i,(*argv)[i],warg,&flg);
#else
      /*
      Because the stupid #defines above define all kinds of things to getarg_ we cannot do this test
      #elif defined(PETSC_HAVE_GETARG)
      getarg_(&i,(*argv)[i],warg);
      #else
         SETERRQ(PETSC_COMM_SELF,PETSC_ERR_SUP,"Cannot get Fortran command line arguments");
      */
      getarg_(&i,(*argv)[i],warg);
#endif
      /* zero out garbage at end of each argument */
      p = (*argv)[i] + warg-1;
      while (p > (*argv)[i]) {
        if (*p == ' ') *p = 0;
        p--;
      }
    }
  }
  ierr = MPI_Bcast((*argv)[0],*argc*warg,MPI_CHAR,0,PETSC_COMM_WORLD);CHKERRQ(ierr);
  if (rank) {
    for (i=0; i<*argc; i++) (*argv)[i+1] = (*argv)[i] + warg;
  }
  return 0;
}

#if defined(PETSC_SERIALIZE_FUNCTIONS)
extern PetscFPT PetscFPTData;
#endif

#if defined(PETSC_HAVE_THREADSAFETY)
extern PetscSpinlock PetscViewerASCIISpinLockOpen;
extern PetscSpinlock PetscViewerASCIISpinLockStdout;
extern PetscSpinlock PetscViewerASCIISpinLockStderr;
extern PetscSpinlock PetscCommSpinLock;
#endif

/* -----------------------------------------------------------------------------------------------*/

#if defined(PETSC_HAVE_SAWS)
#include <petscviewersaws.h>
extern PetscErrorCode  PetscInitializeSAWs(const char[]);
#endif

/*
    petscinitialize - Version called from Fortran.

    Notes:
      Since this is called from Fortran it does not return error codes

*/
static void petscinitialize_internal(CHAR filename, PetscInt len, PetscBool readarguments, PetscErrorCode *ierr)
{
  int            j,i;
#if defined (PETSC_USE_NARGS)
  short          flg;
#endif
#if defined(PETSC_HAVE_CUDA)
  PetscBool      flg2;
  cublasStatus_t cberr;
#endif
  int            flag;
  PetscMPIInt    size;
  char           *t1,name[256],hostname[64];
  PetscMPIInt    f_petsc_comm_world;

  *ierr = PetscMemzero(name,sizeof(name)); if (*ierr) return;
  if (PetscInitializeCalled) {*ierr = 0; return;}

  /* this must be initialized in a routine, not as a constant declaration*/
  PETSC_STDOUT = stdout;
  PETSC_STDERR = stderr;

  /* on Windows - set printf to default to printing 2 digit exponents */
#if defined(PETSC_HAVE__SET_OUTPUT_FORMAT)
  _set_output_format(_TWO_DIGIT_EXPONENT);
#endif

  *ierr = PetscOptionsCreateDefault();
  if (*ierr) return;
  i = 0;
#if defined (PETSC_HAVE_FORTRAN_GET_COMMAND_ARGUMENT) /* same as 'else' case */
  getarg_(&i,name,sizeof(name));
#elif defined (PETSC_HAVE_PXFGETARG_NEW)
  { int ilen,sierr;
    getarg_(&i,name,&ilen,&sierr,256);
    if (sierr) PetscStrncpy(name,"Unknown Name",256);
    else name[ilen] = 0;
  }
#elif defined(PETSC_USE_NARGS)
  GETARG(&i,name,256,&flg);
#else
  getarg_(&i,name,256);
#endif
  /* Eliminate spaces at the end of the string */
<<<<<<< HEAD
  for (j=sizeof(name)-1; j>=0; j--) {
=======
  for (j=sizeof(name)-2; j>=0; j--) {
>>>>>>> 29b521d4
    if (name[j] != ' ') {
      name[j+1] = 0;
      break;
    }
  }
  if (j<0) PetscStrncpy(name,"Unknown Name",256);
  *ierr = PetscSetProgramName(name);
  if (*ierr) {(*PetscErrorPrintf)("PetscInitialize: Calling PetscSetProgramName()\n");return;}

  /* check if PETSC_COMM_WORLD is initialized by the user in fortran */
  petscgetcommoncomm_(&f_petsc_comm_world);
  MPI_Initialized(&flag);
  if (!flag) {
    PetscMPIInt mierr;

    if (f_petsc_comm_world) {(*PetscErrorPrintf)("You cannot set PETSC_COMM_WORLD if you have not initialized MPI first\n");return;}
    mpi_init_(&mierr);
    if (mierr) {
      *ierr = mierr;
      (*PetscErrorPrintf)("PetscInitialize: Calling Fortran MPI_Init()\n");
      return;
    }
    PetscBeganMPI = PETSC_TRUE;
  }
  if (f_petsc_comm_world) PETSC_COMM_WORLD = MPI_Comm_f2c(*(MPI_Fint*)&f_petsc_comm_world); /* User called MPI_INITIALIZE() and changed PETSC_COMM_WORLD */
  else PETSC_COMM_WORLD = MPI_COMM_WORLD;
  PetscInitializeCalled = PETSC_TRUE;

  *ierr = PetscSpinlockCreate(&PetscViewerASCIISpinLockOpen);
  if (*ierr) {(*PetscErrorPrintf)("PetscInitialize: Creating global spin lock\n");return;}
  *ierr = PetscSpinlockCreate(&PetscViewerASCIISpinLockStdout);
  if (*ierr) {(*PetscErrorPrintf)("PetscInitialize: Creating global spin lock\n");return;}
  *ierr = PetscSpinlockCreate(&PetscViewerASCIISpinLockStderr);
  if (*ierr) {(*PetscErrorPrintf)("PetscInitialize: Creating global spin lock\n");return;}
  *ierr = PetscSpinlockCreate(&PetscCommSpinLock);
  if (*ierr) {(*PetscErrorPrintf)("PetscInitialize: Creating global spin lock\n");return;}

  *ierr = PetscErrorPrintfInitialize();
  if (*ierr) {(*PetscErrorPrintf)("PetscInitialize: Calling PetscErrorPrintfInitialize()\n");return;}
  *ierr = MPI_Comm_rank(MPI_COMM_WORLD,&PetscGlobalRank);
  if (*ierr) {(*PetscErrorPrintf)("PetscInitialize: Setting PetscGlobalRank\n");return;}
  *ierr = MPI_Comm_size(MPI_COMM_WORLD,&PetscGlobalSize);
  if (*ierr) {(*PetscErrorPrintf)("PetscInitialize: Setting PetscGlobalSize\n");return;}

  MPIU_BOOL = MPI_INT;
  MPIU_ENUM = MPI_INT;

#if defined(PETSC_HAVE_COMPLEX)
  /*
     Initialized the global variable; this is because with
     shared libraries the constructors for global variables
     are not called; at least on IRIX.
  */
  {
#if defined(PETSC_CLANGUAGE_CXX)
    PetscComplex ic(0.0,1.0);
    PETSC_i = ic;
#else
    PETSC_i = _Complex_I;
#endif
  }

#if !defined(PETSC_HAVE_MPI_C_DOUBLE_COMPLEX)
  *ierr = MPI_Type_contiguous(2,MPI_DOUBLE,&MPIU_C_DOUBLE_COMPLEX);
  if (*ierr) {(*PetscErrorPrintf)("PetscInitialize:Creating MPI types\n");return;}
  *ierr = MPI_Type_commit(&MPIU_C_DOUBLE_COMPLEX);
  if (*ierr) {(*PetscErrorPrintf)("PetscInitialize:Creating MPI types\n");return;}
  *ierr = MPI_Type_contiguous(2,MPI_FLOAT,&MPIU_C_COMPLEX);
  if (*ierr) {(*PetscErrorPrintf)("PetscInitialize:Creating MPI types\n");return;}
  *ierr = MPI_Type_commit(&MPIU_C_COMPLEX);
  if (*ierr) {(*PetscErrorPrintf)("PetscInitialize:Creating MPI types\n");return;}
  *ierr = MPI_Op_create(PetscSum_Local,1,&MPIU_SUM);
  if (*ierr) {(*PetscErrorPrintf)("PetscInitialize:Creating MPI ops\n");return;}
#endif

#endif

#if defined(PETSC_USE_REAL___FLOAT128)
  *ierr = MPI_Type_contiguous(2,MPI_DOUBLE,&MPIU___FLOAT128);
  if (*ierr) {(*PetscErrorPrintf)("PetscInitialize:Creating MPI types\n");return;}
  *ierr = MPI_Type_commit(&MPIU___FLOAT128);
  if (*ierr) {(*PetscErrorPrintf)("PetscInitialize:Creating MPI types\n");return;}
#if defined(PETSC_HAVE_COMPLEX)
  *ierr = MPI_Type_contiguous(4,MPI_DOUBLE,&MPIU___COMPLEX128);
  if (*ierr) {(*PetscErrorPrintf)("PetscInitialize:Creating MPI types\n");return;}
  *ierr = MPI_Type_commit(&MPIU___COMPLEX128);
  if (*ierr) {(*PetscErrorPrintf)("PetscInitialize:Creating MPI types\n");return;}
#endif
  *ierr = MPI_Op_create(PetscSum_Local,1,&MPIU_SUM);
  if (*ierr) {(*PetscErrorPrintf)("PetscInitialize:Creating MPI ops\n");return;}
  *ierr = MPI_Op_create(PetscMax_Local,1,&MPIU_MAX);
  if (*ierr) {(*PetscErrorPrintf)("PetscInitialize:Creating MPI ops\n");return;}
  *ierr = MPI_Op_create(PetscMin_Local,1,&MPIU_MIN);
  if (*ierr) {(*PetscErrorPrintf)("PetscInitialize:Creating MPI ops\n");return;}
#endif

  /*
       Create the PETSc MPI reduction operator that sums of the first
     half of the entries and maxes the second half.
  */
  *ierr = MPI_Op_create(MPIU_MaxSum_Local,1,&MPIU_MAXSUM_OP);
  if (*ierr) {(*PetscErrorPrintf)("PetscInitialize:Creating MPI ops\n");return;}

  *ierr = MPI_Type_contiguous(2,MPIU_SCALAR,&MPIU_2SCALAR);
  if (*ierr) {(*PetscErrorPrintf)("PetscInitialize:Creating MPI types\n");return;}
  *ierr = MPI_Type_commit(&MPIU_2SCALAR);
  if (*ierr) {(*PetscErrorPrintf)("PetscInitialize:Creating MPI types\n");return;}
#if defined(PETSC_USE_64BIT_INDICES) || !defined(MPI_2INT)
  *ierr = MPI_Type_contiguous(2,MPIU_INT,&MPIU_2INT);
  if (*ierr) {(*PetscErrorPrintf)("PetscInitialize:Creating MPI types\n");return;}
  *ierr = MPI_Type_commit(&MPIU_2INT);
  if (*ierr) {(*PetscErrorPrintf)("PetscInitialize:Creating MPI types\n");return;}
#endif
  *ierr = MPI_Keyval_create(MPI_NULL_COPY_FN,Petsc_DelCounter,&Petsc_Counter_keyval,(void*)0);
  if (*ierr) {(*PetscErrorPrintf)("PetscInitialize:Creating MPI keyvals\n");return;}
  *ierr = MPI_Keyval_create(MPI_NULL_COPY_FN,Petsc_DelComm_Outer,&Petsc_InnerComm_keyval,(void*)0);
  if (*ierr) {(*PetscErrorPrintf)("PetscInitialize:Creating MPI keyvals\n");return;}
  *ierr = MPI_Keyval_create(MPI_NULL_COPY_FN,Petsc_DelComm_Inner,&Petsc_OuterComm_keyval,(void*)0);
  if (*ierr) {(*PetscErrorPrintf)("PetscInitialize:Creating MPI keyvals\n");return;}

  /*
     PetscInitializeFortran() is called twice. Here it initializes
     PETSC_NULL_CHARACTER_Fortran. Below it initializes the PETSC_VIEWERs.
     The PETSC_VIEWERs have not been created yet, so they must be initialized
     below.
  */
  PetscInitializeFortran();
  if(readarguments == PETSC_TRUE) {
    PETScParseFortranArgs_Private(&PetscGlobalArgc,&PetscGlobalArgs);
    FIXCHAR(filename,len,t1);
    *ierr = PetscOptionsInsert(NULL,&PetscGlobalArgc,&PetscGlobalArgs,t1);
    FREECHAR(filename,t1);
    if (*ierr) {(*PetscErrorPrintf)("PetscInitialize:Creating options database\n");return;}
  }
  *ierr = PetscOptionsCheckInitial_Private();
  if (*ierr) {(*PetscErrorPrintf)("PetscInitialize:Checking initial options\n");return;}
  *ierr = PetscCitationsInitialize();
  if (*ierr) {(*PetscErrorPrintf)("PetscInitialize:PetscCitationsInitialize()\n");return;}
#if defined(PETSC_HAVE_SAWS)
  *ierr = PetscInitializeSAWs(NULL);
  if (*ierr) {(*PetscErrorPrintf)("PetscInitialize:Initializing SAWs\n");return;}
#endif
#if defined(PETSC_USE_LOG)
  *ierr = PetscLogInitialize();
  if (*ierr) {(*PetscErrorPrintf)("PetscInitialize: intializing logging\n");return;}
#endif
  *ierr = PetscInitialize_DynamicLibraries();
  if (*ierr) {(*PetscErrorPrintf)("PetscInitialize:Initializing dynamic libraries\n");return;}

  *ierr = PetscInitializeFortran();
  if (*ierr) { (*PetscErrorPrintf)("PetscInitialize:Setting up common block\n");return;}

  *ierr = MPI_Comm_size(PETSC_COMM_WORLD,&size);
  if (*ierr) { (*PetscErrorPrintf)("PetscInitialize:Getting MPI_Comm_size()\n");return;}
  *ierr = PetscInfo1(0,"(Fortran):PETSc successfully started: procs %d\n",size);
  if (*ierr) { (*PetscErrorPrintf)("PetscInitialize:Calling PetscInfo()\n");return;}
  *ierr = PetscGetHostName(hostname,64);
  if (*ierr) { (*PetscErrorPrintf)("PetscInitialize:Getting hostname\n");return;}
  *ierr = PetscInfo1(0,"Running on machine: %s\n",hostname);
  if (*ierr) { (*PetscErrorPrintf)("PetscInitialize:Calling PetscInfo()\n");return;}
  *ierr = PetscOptionsCheckInitial_Components();
  if (*ierr) {(*PetscErrorPrintf)("PetscInitialize:Checking initial options\n");return;}

#if defined(PETSC_USE_DEBUG) && !defined(PETSC_HAVE_THREADSAFETY)
  *ierr = PetscStackCreate();
  if (*ierr) {(*PetscErrorPrintf)("PetscInitialize:PetscStackCreate()\n");return;}
#endif

#if defined(PETSC_SERIALIZE_FUNCTIONS)
  *ierr = PetscFPTCreate(10000);
  if (*ierr) {(*PetscErrorPrintf)("PetscInitialize:PetscFPTCreate()\n");return;}
#endif

#if defined(PETSC_HAVE_CUDA)
  flg2  = PETSC_TRUE;
  *ierr = PetscOptionsGetBool(NULL,NULL,"-cublas",&flg2,NULL);
  if (flg2) {
    cberr = cublasCreate(&cublasv2handle);
    if (((int)cberr) != (int)CUBLAS_STATUS_SUCCESS) {(*PetscErrorPrintf)("PetscInitialize:CUBLAS error %d\n",cberr);return;}
  }
#endif
}

PETSC_EXTERN void PETSC_STDCALL petscinitialize_(CHAR filename PETSC_MIXED_LEN(len),PetscErrorCode *ierr PETSC_END_LEN(len))
{
  petscinitialize_internal(filename, len, PETSC_TRUE, ierr);
}

PETSC_EXTERN void PETSC_STDCALL petscinitializenoarguments_(PetscErrorCode *ierr)
{
  petscinitialize_internal(NULL, (PetscInt) 0, PETSC_FALSE, ierr);
}


PETSC_EXTERN void PETSC_STDCALL petscfinalize_(PetscErrorCode *ierr)
{
#if defined(PETSC_HAVE_SUNMATHPRO)
  extern void standard_arithmetic();
  standard_arithmetic();
#endif
  /* was malloced with PetscMallocAlign() so free the same way */
  *ierr = PetscFreeAlign(PetscGlobalArgs,0,0,0);if (*ierr) {(*PetscErrorPrintf)("PetscFinalize:Freeing args\n");return;}

  *ierr = PetscFinalize();
}

PETSC_EXTERN void PETSC_STDCALL petscend_(PetscErrorCode *ierr)
{
#if defined(PETSC_HAVE_SUNMATHPRO)
  extern void standard_arithmetic();
  standard_arithmetic();
#endif

  *ierr = PetscEnd();
}
<|MERGE_RESOLUTION|>--- conflicted
+++ resolved
@@ -308,11 +308,7 @@
   getarg_(&i,name,256);
 #endif
   /* Eliminate spaces at the end of the string */
-<<<<<<< HEAD
-  for (j=sizeof(name)-1; j>=0; j--) {
-=======
   for (j=sizeof(name)-2; j>=0; j--) {
->>>>>>> 29b521d4
     if (name[j] != ' ') {
       name[j+1] = 0;
       break;
