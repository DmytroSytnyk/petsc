--- conflicted
+++ resolved
@@ -392,14 +392,7 @@
     ierr=PetscOptionsGetString(PETSC_NULL, "-zope", hostname, 256, &flgz);CHKERRQ(ierr);
     if(!hostname[0]){
       ierr=PetscGetHostName(hostname,256); CHKERRQ(ierr);}
-<<<<<<< HEAD
-    extern int PETSC_LISTENFD;
-    extern int PETSC_SOCKFD;
-    extern int PETSC_LISTEN_CHECK;
     ierr=PetscOpenSocket(hostname, remoteport, &PETSC_SOCKFD);CHKERRQ(ierr);
-=======
-    PETSC_SOCKFD = PetscOpenSocket(hostname, remoteport);
->>>>>>> 7193e3ce
     PETSC_LISTEN_CHECK = 1; 
     ierr=PetscSocketListen(hostname, listenport, &PETSC_LISTENFD);CHKERRQ(ierr);
     PETSC_STDOUT = fdopen(PETSC_SOCKFD, "w");
