#define PETSC_DLL
/*
     Provides utility routines for manulating any type of PETSc object.
*/
#include "petscsys.h"  /*I   "petscsys.h"    I*/

#undef __FUNCT__  
#define __FUNCT__ "PetscObjectGetClassid"
/*@C
   PetscObjectGetClassid - Gets the classid for any PetscObject, 

   Not Collective
   
   Input Parameter:
.  obj - any PETSc object, for example a Vec, Mat or KSP.
         Thus must be cast with a (PetscObject), for example, 
         PetscObjectGetClassid((PetscObject)mat,&classid);

   Output Parameter:
.  classid - the classid

   Level: developer

@*/
PetscErrorCode PETSC_DLLEXPORT PetscObjectGetClassid(PetscObject obj,PetscClassId *classid)
{
  PetscFunctionBegin;
  PetscValidHeader(obj,1);
  *classid = obj->classid;
  PetscFunctionReturn(0);
}
<<<<<<< HEAD

#undef __FUNCT__  
#define __FUNCT__ "PetscObjectExists"
/*@
   PetscObjectExists - Determines whether a PETSc object has been destroyed.

   Not Collective

   Input Parameter:
.  obj - any PETSc object, for example a Vec, Mat or KSP.
         Thus must be cast with a (PetscObject), for example, 
         PetscObjectGetClassid((PetscObject)mat,&exists);

   Output Parameter:
.  exists - PETSC_FALSE if object does not exist; PETSC_TRUE if object does exist.

   Level: developer

@*/
PetscErrorCode PETSC_DLLEXPORT PetscObjectExists(PetscObject obj,PetscTruth *exists)
{
  PetscFunctionBegin;
  *exists = PETSC_FALSE;
  if (!obj) PetscFunctionReturn(0);
  if (obj->classid >= PETSC_SMALLEST_CLASSID && obj->classid <= PETSC_LARGEST_CLASSID) *exists = PETSC_TRUE;
  PetscFunctionReturn(0);
}
=======
>>>>>>> b235ab32
<|MERGE_RESOLUTION|>--- conflicted
+++ resolved
@@ -29,33 +29,3 @@
   *classid = obj->classid;
   PetscFunctionReturn(0);
 }
-<<<<<<< HEAD
-
-#undef __FUNCT__  
-#define __FUNCT__ "PetscObjectExists"
-/*@
-   PetscObjectExists - Determines whether a PETSc object has been destroyed.
-
-   Not Collective
-
-   Input Parameter:
-.  obj - any PETSc object, for example a Vec, Mat or KSP.
-         Thus must be cast with a (PetscObject), for example, 
-         PetscObjectGetClassid((PetscObject)mat,&exists);
-
-   Output Parameter:
-.  exists - PETSC_FALSE if object does not exist; PETSC_TRUE if object does exist.
-
-   Level: developer
-
-@*/
-PetscErrorCode PETSC_DLLEXPORT PetscObjectExists(PetscObject obj,PetscTruth *exists)
-{
-  PetscFunctionBegin;
-  *exists = PETSC_FALSE;
-  if (!obj) PetscFunctionReturn(0);
-  if (obj->classid >= PETSC_SMALLEST_CLASSID && obj->classid <= PETSC_LARGEST_CLASSID) *exists = PETSC_TRUE;
-  PetscFunctionReturn(0);
-}
-=======
->>>>>>> b235ab32
