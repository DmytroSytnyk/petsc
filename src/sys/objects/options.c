#define PETSC_DLL
/*
   These routines simplify the use of command line, file options, etc.,
   and are used to manipulate the options database.

  This file uses regular malloc and free because it cannot know 
  what malloc is being used until it has already processed the input.
*/

#include "petsc.h"        /*I  "petsc.h"   I*/
#include "petscsys.h"
#if defined(PETSC_HAVE_STDLIB_H)
#include <stdlib.h>
#endif
#if defined(PETSC_HAVE_MALLOC_H)
#include <malloc.h>
#endif
#if defined(PETSC_HAVE_SYS_PARAM_H)
#include "sys/param.h"
#endif
#include "petscfix.h"

/* 
    For simplicity, we use a static size database
*/
#define MAXOPTIONS 512
#define MAXALIASES 25
#define MAXOPTIONSMONITORS 5

typedef struct {
  int        N,argc,Naliases;
  char       **args,*names[MAXOPTIONS],*values[MAXOPTIONS];
  char       *aliases1[MAXALIASES],*aliases2[MAXALIASES];
  PetscTruth used[MAXOPTIONS];
  PetscTruth namegiven;
  char       programname[PETSC_MAX_PATH_LEN]; /* HP includes entire path in name */

  /* --------User (or default) routines (most return -1 on error) --------*/
  PetscErrorCode (*monitor[MAXOPTIONSMONITORS])(const char[], const char[], void*); /* returns control to user after */
  PetscErrorCode (*monitordestroy[MAXOPTIONSMONITORS])(void*);         /* */
  void           *monitorcontext[MAXOPTIONSMONITORS];                  /* to pass arbitrary user data into monitor */
  PetscInt       numbermonitors;                                       /* to, for instance, detect options being set */

} PetscOptionsTable;


static PetscOptionsTable *options = 0;

extern PetscOptionsObjectType PetscOptionsObject;

/*
    Options events monitor
*/
#define PetscOptionsMonitor(name,value)                                     \
        { PetscErrorCode _ierr; PetscInt _i,_im = options->numbermonitors; \
          for (_i=0; _i<_im; _i++) {\
            _ierr = (*options->monitor[_i])(name, value, options->monitorcontext[_i]);CHKERRQ(_ierr); \
	  } \
	}

#undef __FUNCT__  
#define __FUNCT__ "PetscOptionsAtoi"
PetscErrorCode PETSC_DLLEXPORT PetscOptionsAtoi(const char name[],PetscInt *a)
{
  PetscErrorCode ierr;
  size_t         i,len;
  PetscTruth     decide,tdefault,mouse;

  PetscFunctionBegin;
  ierr = PetscStrlen(name,&len);CHKERRQ(ierr);
  if (!len) SETERRQ(PETSC_ERR_ARG_WRONG,"character string of length zero has no numerical value");

  ierr = PetscStrcasecmp(name,"PETSC_DEFAULT",&tdefault);CHKERRQ(ierr);
  if (!tdefault) {
    ierr = PetscStrcasecmp(name,"DEFAULT",&tdefault);CHKERRQ(ierr);
  }
  ierr = PetscStrcasecmp(name,"PETSC_DECIDE",&decide);CHKERRQ(ierr);
  if (!decide) {
    ierr = PetscStrcasecmp(name,"DECIDE",&decide);CHKERRQ(ierr);
  }
  ierr = PetscStrcasecmp(name,"mouse",&mouse);CHKERRQ(ierr);

  if (tdefault) {
    *a = PETSC_DEFAULT;
  } else if (decide) {
    *a = PETSC_DECIDE;
  } else if (mouse) {
    *a = -1;
  } else {
    if (name[0] != '+' && name[0] != '-' && name[0] < '0' && name[0] > '9') {
      SETERRQ1(PETSC_ERR_ARG_OUTOFRANGE,"Input string %s has no integer value (do not include . in it)",name);
    }
    for (i=1; i<len; i++) {
      if (name[i] < '0' || name[i] > '9') {
        SETERRQ1(PETSC_ERR_ARG_OUTOFRANGE,"Input string %s has no integer value (do not include . in it)",name);
      }
    }
    *a  = atoi(name);
  }
  PetscFunctionReturn(0);
}

#undef __FUNCT__  
#define __FUNCT__ "PetscOptionsAtod"
PetscErrorCode PETSC_DLLEXPORT PetscOptionsAtod(const char name[],PetscReal *a)
{
  PetscErrorCode ierr;
  size_t         len;
  PetscTruth     decide,tdefault;

  PetscFunctionBegin;
  ierr = PetscStrlen(name,&len);CHKERRQ(ierr);
  if (!len) SETERRQ(PETSC_ERR_ARG_WRONG,"character string of length zero has no numerical value");

  ierr = PetscStrcasecmp(name,"PETSC_DEFAULT",&tdefault);CHKERRQ(ierr);
  if (!tdefault) {
    ierr = PetscStrcasecmp(name,"DEFAULT",&tdefault);CHKERRQ(ierr);
  }
  ierr = PetscStrcasecmp(name,"PETSC_DECIDE",&decide);CHKERRQ(ierr);
  if (!decide) {
    ierr = PetscStrcasecmp(name,"DECIDE",&decide);CHKERRQ(ierr);
  }

  if (tdefault) {
    *a = PETSC_DEFAULT;
  } else if (decide) {
    *a = PETSC_DECIDE;
  } else {
    if (name[0] != '+' && name[0] != '-' && name[0] != '.' && name[0] < '0' && name[0] > '9') {
      SETERRQ1(PETSC_ERR_ARG_OUTOFRANGE,"Input string %s has no numeric value ",name);
    }
    *a  = atof(name);
  }
  PetscFunctionReturn(0);
}

#undef __FUNCT__  
#define __FUNCT__ "PetscOptionsAtol"
PetscErrorCode PETSC_DLLEXPORT PetscOptionsAtol(const char value[], PetscTruth *a)
{
  PetscTruth     istrue, isfalse;
  size_t         len;
  PetscErrorCode ierr;

  PetscFunctionBegin;
  ierr = PetscStrlen(value, &len);CHKERRQ(ierr);
  if (!len) SETERRQ(PETSC_ERR_ARG_WRONG, "Character string of length zero has no logical value");
  ierr = PetscStrcasecmp(value,"TRUE",&istrue);CHKERRQ(ierr);
  if (istrue) {*a = PETSC_TRUE; PetscFunctionReturn(0);}
  ierr = PetscStrcasecmp(value,"YES",&istrue);CHKERRQ(ierr);
  if (istrue) {*a = PETSC_TRUE; PetscFunctionReturn(0);}
  ierr = PetscStrcasecmp(value,"1",&istrue);CHKERRQ(ierr);
  if (istrue) {*a = PETSC_TRUE; PetscFunctionReturn(0);}
  ierr = PetscStrcasecmp(value,"on",&istrue);CHKERRQ(ierr);
  if (istrue) {*a = PETSC_TRUE; PetscFunctionReturn(0);}
  ierr = PetscStrcasecmp(value,"FALSE",&isfalse);CHKERRQ(ierr);
  if (isfalse) {*a = PETSC_FALSE; PetscFunctionReturn(0);}
  ierr = PetscStrcasecmp(value,"NO",&isfalse);CHKERRQ(ierr);
  if (isfalse) {*a = PETSC_FALSE; PetscFunctionReturn(0);}
  ierr = PetscStrcasecmp(value,"0",&isfalse);CHKERRQ(ierr);
  if (isfalse) {*a = PETSC_FALSE; PetscFunctionReturn(0);}
  ierr = PetscStrcasecmp(value,"off",&isfalse);CHKERRQ(ierr);
  if (isfalse) {*a = PETSC_FALSE; PetscFunctionReturn(0);}
  SETERRQ1(PETSC_ERR_ARG_WRONG, "Unknown logical value: %s", value);
  PetscFunctionReturn(0);
}

#undef __FUNCT__  
#define __FUNCT__ "PetscGetProgramName"
/*@C
    PetscGetProgramName - Gets the name of the running program. 

    Not Collective

    Input Parameter:
.   len - length of the string name

    Output Parameter:
.   name - the name of the running program

   Level: advanced

    Notes:
    The name of the program is copied into the user-provided character
    array of length len.  On some machines the program name includes 
    its entire path, so one should generally set len >= PETSC_MAX_PATH_LEN.
@*/
PetscErrorCode PETSC_DLLEXPORT PetscGetProgramName(char name[],size_t len)
{
  PetscErrorCode ierr;

  PetscFunctionBegin;
  if (!options) SETERRQ(PETSC_ERR_ARG_WRONGSTATE,"Must call PetscInitialize() first");
  if (!options->namegiven) SETERRQ(PETSC_ERR_PLIB,"Unable to determine program name");
  ierr = PetscStrncpy(name,options->programname,len);CHKERRQ(ierr);
  PetscFunctionReturn(0);
}

#undef __FUNCT__  
#define __FUNCT__ "PetscSetProgramName"
PetscErrorCode PETSC_DLLEXPORT PetscSetProgramName(const char name[])
{ 
  PetscErrorCode ierr;

  PetscFunctionBegin;
  options->namegiven = PETSC_TRUE;
  ierr  = PetscStrncpy(options->programname,name,PETSC_MAX_PATH_LEN);CHKERRQ(ierr);
  PetscFunctionReturn(0);
}

#undef __FUNCT__  
#define __FUNCT__ "PetscOptionsValidKey"
PetscErrorCode PETSC_DLLEXPORT PetscOptionsValidKey(const char in_str[],PetscTruth *key)
{
  PetscFunctionBegin;
  *key = PETSC_FALSE;
  if (!in_str) PetscFunctionReturn(0);
  if (in_str[0] != '-') PetscFunctionReturn(0);
  if ((in_str[1] < 'A') || (in_str[1] > 'z')) PetscFunctionReturn(0);
  *key = PETSC_TRUE;
  PetscFunctionReturn(0);
}

#undef __FUNCT__  
#define __FUNCT__ "PetscOptionsInsertString"
/*@C
     PetscOptionsInsertString - Inserts options into the database from a string

     Not collective: but only processes that call this routine will set the options
                     included in the file

  Input Parameter:
.   in_str - string that contains options separated by blanks


  Level: intermediate

  Contributed by Boyana Norris

.seealso: PetscOptionsSetValue(), PetscOptionsPrint(), PetscOptionsHasName(), PetscOptionsGetInt(),
          PetscOptionsGetReal(), PetscOptionsGetString(), PetscOptionsGetIntArray(), PetscOptionsTruth(),
          PetscOptionsName(), PetscOptionsBegin(), PetscOptionsEnd(), PetscOptionsHead(),
          PetscOptionsStringArray(),PetscOptionsRealArray(), PetscOptionsScalar(),
          PetscOptionsTruthGroupBegin(), PetscOptionsTruthGroup(), PetscOptionsTruthGroupEnd(),
          PetscOptionsList(), PetscOptionsEList(), PetscOptionsInsertFile()

@*/
PetscErrorCode PETSC_DLLEXPORT PetscOptionsInsertString(const char in_str[])
{
  char           *first,*second;
  PetscErrorCode ierr;
  PetscToken     token;
  PetscTruth     key;

  PetscFunctionBegin;
  ierr = PetscTokenCreate(in_str,' ',&token);CHKERRQ(ierr);
  ierr = PetscTokenFind(token,&first);CHKERRQ(ierr);
  while (first) {
    ierr = PetscOptionsValidKey(first,&key);CHKERRQ(ierr);
    if (key) {
      ierr = PetscTokenFind(token,&second);CHKERRQ(ierr);
      ierr = PetscOptionsValidKey(second,&key);CHKERRQ(ierr);
      if (!key) {
        ierr = PetscOptionsSetValue(first,second);CHKERRQ(ierr);
        ierr = PetscTokenFind(token,&first);CHKERRQ(ierr);        
      } else {
        ierr  = PetscOptionsSetValue(first,PETSC_NULL);CHKERRQ(ierr);
        first = second;
      }
    } else {
      ierr = PetscTokenFind(token,&first);CHKERRQ(ierr);        
    }
  }
  ierr = PetscTokenDestroy(token);CHKERRQ(ierr);
  PetscFunctionReturn(0);
}

static char *Petscgetline(FILE * f)
{
  size_t size = 0;
  size_t len  = 0;
  size_t last = 0;
  char * buf  = PETSC_NULL;

  if (feof(f)) return 0;
  do {
    size += 1024; /* BUFSIZ is defined as "the optimal read size for this platform" */
<<<<<<< HEAD
    buf = (char*)realloc(buf,size); /* realloc(NULL,n) is the same as malloc(n) */            
=======
    buf = (char*)realloc((void *)buf,size); /* realloc(NULL,n) is the same as malloc(n) */            
>>>>>>> 6e0c8459
    /* Actually do the read. Note that fgets puts a terminal '\0' on the
    end of the string, so we make sure we overwrite this */
    fgets(buf+last,size,f);
    PetscStrlen(buf,&len);
    last = len - 1;
  } while (!feof(f) && buf[last] != '\n' && buf[last] != '\r');
  if (last) return buf;
  free(buf); 
  return 0;
}


#undef __FUNCT__  
#define __FUNCT__ "PetscOptionsInsertFile"
/*@C
     PetscOptionsInsertFile - Inserts options into the database from a file.

     Not collective: but only processes that call this routine will set the options
                     included in the file

  Input Parameter:
+   comm - the processes that will share the options (usually PETSC_COMM_WORLD)
.   file - name of file
-   require - if PETSC_TRUE will generate an error if the file does not exist


  Level: intermediate

.seealso: PetscOptionsSetValue(), PetscOptionsPrint(), PetscOptionsHasName(), PetscOptionsGetInt(),
          PetscOptionsGetReal(), PetscOptionsGetString(), PetscOptionsGetIntArray(), PetscOptionsTruth(),
          PetscOptionsName(), PetscOptionsBegin(), PetscOptionsEnd(), PetscOptionsHead(),
          PetscOptionsStringArray(),PetscOptionsRealArray(), PetscOptionsScalar(),
          PetscOptionsTruthGroupBegin(), PetscOptionsTruthGroup(), PetscOptionsTruthGroupEnd(),
          PetscOptionsList(), PetscOptionsEList()

@*/
PetscErrorCode PETSC_DLLEXPORT PetscOptionsInsertFile(MPI_Comm comm,const char file[],PetscTruth require)
{
  char           *string,fname[PETSC_MAX_PATH_LEN],*first,*second,*third,*vstring = 0,*astring = 0;
  PetscErrorCode ierr;
  size_t         i,len;
  FILE           *fd;
  PetscToken     token;
  int            err;
  char           cmt[3]={'#','!','%'},*cmatch;
  PetscMPIInt    rank,cnt,acnt;

  PetscFunctionBegin;
  ierr = MPI_Comm_rank(comm,&rank);CHKERRQ(ierr);
  if (!rank) {
    /* Warning: assume a maximum size for all options in a string */
    ierr = PetscMalloc(128000*sizeof(char),&vstring);CHKERRQ(ierr);
    vstring[0] = 0;
    ierr = PetscMalloc(64000*sizeof(char),&astring);CHKERRQ(ierr);
    astring[0] = 0;
    cnt     = 0;
    acnt    = 0;

    ierr = PetscFixFilename(file,fname);CHKERRQ(ierr);
    fd   = fopen(fname,"r"); 
    if (fd) {
      /* the following line will not work when opening initial files (like .petscrc) since info is not yet set */
      ierr = PetscInfo1(0,"Opened options file %s\n",file);CHKERRQ(ierr);
      while ((string = Petscgetline(fd))) {
	/* eliminate comments from each line */
	for (i=0; i<3; i++){
	  ierr = PetscStrchr(string,cmt[i],&cmatch);
	  if (cmatch) *cmatch = 0;
	}
	ierr = PetscStrlen(string,&len);CHKERRQ(ierr);
	/* replace tabs, ^M, \n with " " */
	for (i=0; i<len; i++) {
	  if (string[i] == '\t' || string[i] == '\r' || string[i] == '\n') {
	    string[i] = ' ';
	  }
	}
	ierr = PetscTokenCreate(string,' ',&token);CHKERRQ(ierr);
        free(string);
	ierr = PetscTokenFind(token,&first);CHKERRQ(ierr);
	if (!first) {
	  goto destroy;
	} else if (!first[0]) { /* if first token is empty spaces, redo first token */
	  ierr = PetscTokenFind(token,&first);CHKERRQ(ierr);
	}
	ierr = PetscTokenFind(token,&second);CHKERRQ(ierr);
	if (!first) {
	  goto destroy;
	} else if (first[0] == '-') {
          /* warning: should be making sure we do not overfill vstring */
          ierr = PetscStrcat(vstring,first);CHKERRQ(ierr);
          ierr = PetscStrcat(vstring," ");CHKERRQ(ierr);
          if (second) {
            /* protect second with quotes in case it contains strings */
            ierr = PetscStrcat(vstring,"\"");CHKERRQ(ierr);
	    ierr = PetscStrcat(vstring,second);CHKERRQ(ierr);
            ierr = PetscStrcat(vstring,"\"");CHKERRQ(ierr);
          }
          ierr = PetscStrcat(vstring," ");CHKERRQ(ierr);
	} else {
	  PetscTruth match;

	  ierr = PetscStrcasecmp(first,"alias",&match);CHKERRQ(ierr);
	  if (match) {
	    ierr = PetscTokenFind(token,&third);CHKERRQ(ierr);
	    if (!third) SETERRQ1(PETSC_ERR_ARG_WRONG,"Error in options file:alias missing (%s)",second);
            ierr = PetscStrcat(astring,second);CHKERRQ(ierr);
            ierr = PetscStrcat(astring," ");CHKERRQ(ierr);
            ierr = PetscStrcat(astring,third);CHKERRQ(ierr);
            ierr = PetscStrcat(astring," ");CHKERRQ(ierr);
	  } else {
	    SETERRQ1(PETSC_ERR_ARG_WRONG,"Unknown statement in options file: (%s)",string);
	  }
	}
        destroy:
	ierr = PetscTokenDestroy(token);CHKERRQ(ierr);
      }
      err = fclose(fd);
      if (err) SETERRQ(PETSC_ERR_SYS,"fclose() failed on file");    
      ierr = PetscStrlen(astring,&len);CHKERRQ(ierr);
      acnt = PetscMPIIntCast(len);CHKERRQ(ierr);
      ierr = PetscStrlen(vstring,&len);CHKERRQ(ierr);
      cnt  = PetscMPIIntCast(len);CHKERRQ(ierr);
    } else if (require) {
      SETERRQ1(PETSC_ERR_USER,"Unable to open Options File %s",fname);
    }
  }

  ierr = MPI_Bcast(&acnt,1,MPIU_INT,0,comm);CHKERRQ(ierr);
  if (acnt) {
    PetscToken token;
    char       *first,*second;

    if (rank) {
      ierr = PetscMalloc((acnt+1)*sizeof(char),&astring);CHKERRQ(ierr);
    }
    ierr = MPI_Bcast(astring,acnt,MPI_CHAR,0,comm);CHKERRQ(ierr);
    astring[acnt] = 0;
    ierr = PetscTokenCreate(astring,' ',&token);CHKERRQ(ierr);
    ierr = PetscTokenFind(token,&first);CHKERRQ(ierr);
    while (first) {
      ierr = PetscTokenFind(token,&second);CHKERRQ(ierr);
      ierr = PetscOptionsSetAlias(first,second);CHKERRQ(ierr);
      ierr = PetscTokenFind(token,&first);CHKERRQ(ierr);
    }
    ierr = PetscTokenDestroy(token);CHKERRQ(ierr);
  }

  ierr = MPI_Bcast(&cnt,1,MPIU_INT,0,comm);CHKERRQ(ierr);
  if (cnt) {
    if (rank) {
      ierr = PetscMalloc((cnt+1)*sizeof(char),&vstring);CHKERRQ(ierr);
    }
    ierr = MPI_Bcast(vstring,cnt,MPI_CHAR,0,comm);CHKERRQ(ierr);
    vstring[cnt] = 0;
    ierr = PetscOptionsInsertString(vstring);CHKERRQ(ierr);
  }
  ierr = PetscFree(astring);CHKERRQ(ierr);
  ierr = PetscFree(vstring);CHKERRQ(ierr);
  PetscFunctionReturn(0);
}

#undef __FUNCT__  
#define __FUNCT__ "PetscOptionsInsert"
/*@C
   PetscOptionsInsert - Inserts into the options database from the command line,
                   the environmental variable and a file.

   Input Parameters:
+  argc - count of number of command line arguments
.  args - the command line arguments
-  file - optional filename, defaults to ~username/.petscrc

   Note:
   Since PetscOptionsInsert() is automatically called by PetscInitialize(),
   the user does not typically need to call this routine. PetscOptionsInsert()
   can be called several times, adding additional entries into the database.

   Options Database Keys:
+   -options_monitor <optional filename> - print options names and values as they are set

   Level: advanced

   Concepts: options database^adding

.seealso: PetscOptionsDestroy_Private(), PetscOptionsPrint(), PetscOptionsInsertString(), PetscOptionsInsertFile(),
          PetscInitialize()
@*/
PetscErrorCode PETSC_DLLEXPORT PetscOptionsInsert(int *argc,char ***args,const char file[])
{
  PetscErrorCode ierr;
  PetscMPIInt    rank;
  char           pfile[PETSC_MAX_PATH_LEN];
  PetscTruth     flag = PETSC_FALSE;

  PetscFunctionBegin;
  ierr = MPI_Comm_rank(PETSC_COMM_WORLD,&rank);CHKERRQ(ierr);

  options->argc     = (argc) ? *argc : 0;
  options->args     = (args) ? *args : PETSC_NULL;

  if (file) {
    ierr = PetscOptionsInsertFile(PETSC_COMM_WORLD,file,PETSC_TRUE);CHKERRQ(ierr);
  }
  ierr = PetscOptionsGetTruth(PETSC_NULL,"-skip_petscrc",&flag,PETSC_NULL);CHKERRQ(ierr);
  if (!flag) {
    ierr = PetscGetHomeDirectory(pfile,PETSC_MAX_PATH_LEN-16);CHKERRQ(ierr);
    /* warning: assumes all processes have a home directory or none, but nothing in between */
    if (pfile[0]) {
      ierr = PetscStrcat(pfile,"/.petscrc");CHKERRQ(ierr);
      ierr = PetscOptionsInsertFile(PETSC_COMM_WORLD,pfile,PETSC_FALSE);CHKERRQ(ierr);
    }
    ierr = PetscOptionsInsertFile(PETSC_COMM_WORLD,".petscrc",PETSC_FALSE);CHKERRQ(ierr);
  }

  /* insert environmental options */
  {
    char   *eoptions = 0;
    size_t len = 0;
    if (!rank) {
      eoptions = (char*)getenv("PETSC_OPTIONS");
      ierr     = PetscStrlen(eoptions,&len);CHKERRQ(ierr);
      ierr     = MPI_Bcast(&len,1,MPI_INT,0,PETSC_COMM_WORLD);CHKERRQ(ierr);
    } else {
      ierr = MPI_Bcast(&len,1,MPI_INT,0,PETSC_COMM_WORLD);CHKERRQ(ierr);
      if (len) {
        ierr = PetscMalloc((len+1)*sizeof(char*),&eoptions);CHKERRQ(ierr);
      }
    }
    if (len) {
      ierr = MPI_Bcast(eoptions,len,MPI_CHAR,0,PETSC_COMM_WORLD);CHKERRQ(ierr);
      if (rank) eoptions[len] = 0;
      ierr = PetscOptionsInsertString(eoptions);CHKERRQ(ierr);
      if (rank) {ierr = PetscFree(eoptions);CHKERRQ(ierr);}
    }
  }

  /* insert command line options */
  if (argc && args && *argc) {
    int        left    = *argc - 1;
    char       **eargs = *args + 1;
    PetscTruth isoptions_file,isp4,tisp4,isp4yourname,isp4rmrank;

    while (left) {
      ierr = PetscStrcasecmp(eargs[0],"-options_file",&isoptions_file);CHKERRQ(ierr);
      ierr = PetscStrcasecmp(eargs[0],"-p4pg",&isp4);CHKERRQ(ierr);
      ierr = PetscStrcasecmp(eargs[0],"-p4yourname",&isp4yourname);CHKERRQ(ierr);
      ierr = PetscStrcasecmp(eargs[0],"-p4rmrank",&isp4rmrank);CHKERRQ(ierr);
      ierr = PetscStrcasecmp(eargs[0],"-p4wd",&tisp4);CHKERRQ(ierr);
      isp4 = (PetscTruth) (isp4 || tisp4);
      ierr = PetscStrcasecmp(eargs[0],"-np",&tisp4);CHKERRQ(ierr);
      isp4 = (PetscTruth) (isp4 || tisp4);
      ierr = PetscStrcasecmp(eargs[0],"-p4amslave",&tisp4);CHKERRQ(ierr);

      if (eargs[0][0] != '-') {
        eargs++; left--;
      } else if (isoptions_file) {
        if (left <= 1) SETERRQ(PETSC_ERR_USER,"Missing filename for -options_file filename option");
        if (eargs[1][0] == '-') SETERRQ(PETSC_ERR_USER,"Missing filename for -options_file filename option");
        ierr = PetscOptionsInsertFile(PETSC_COMM_WORLD,eargs[1],PETSC_TRUE);CHKERRQ(ierr);
        eargs += 2; left -= 2;

      /*
         These are "bad" options that MPICH, etc put on the command line
         we strip them out here.
      */
      } else if (tisp4 || isp4rmrank) {
        eargs += 1; left -= 1;        
      } else if (isp4 || isp4yourname) {
        eargs += 2; left -= 2;
      } else if ((left < 2) || ((eargs[1][0] == '-') && 
               ((eargs[1][1] > '9') || (eargs[1][1] < '0')))) {
        ierr = PetscOptionsSetValue(eargs[0],PETSC_NULL);CHKERRQ(ierr);
        eargs++; left--;
      } else {
        ierr = PetscOptionsSetValue(eargs[0],eargs[1]);CHKERRQ(ierr); 
        eargs += 2; left -= 2;
      }
    }
  }
  PetscFunctionReturn(0);
}

#undef __FUNCT__  
#define __FUNCT__ "PetscOptionsPrint"
/*@C
   PetscOptionsPrint - Prints the options that have been loaded. This is
   useful for debugging purposes.

   Collective on PETSC_COMM_WORLD

   Input Parameter:
.  FILE fd - location to print options (usually stdout or stderr)

   Options Database Key:
.  -optionstable - Activates PetscOptionsPrint() within PetscFinalize()

   Level: advanced

   Concepts: options database^printing

.seealso: PetscOptionsAllUsed()
@*/
PetscErrorCode PETSC_DLLEXPORT PetscOptionsPrint(FILE *fd)
{
  PetscErrorCode ierr;
  PetscInt       i;

  PetscFunctionBegin;
  if (!fd) fd = PETSC_STDOUT;
  if (!options) {ierr = PetscOptionsInsert(0,0,0);CHKERRQ(ierr);}
  if (options->N) {
    ierr = PetscFPrintf(PETSC_COMM_WORLD,fd,"#PETSc Option Table entries:\n");CHKERRQ(ierr);
  } else {
    ierr = PetscFPrintf(PETSC_COMM_WORLD,fd,"#No PETSc Option Table entries\n");CHKERRQ(ierr);
  }
  for (i=0; i<options->N; i++) {
    if (options->values[i]) {
      ierr = PetscFPrintf(PETSC_COMM_WORLD,fd,"-%s %s\n",options->names[i],options->values[i]);CHKERRQ(ierr);
    } else {
      ierr = PetscFPrintf(PETSC_COMM_WORLD,fd,"-%s\n",options->names[i]);CHKERRQ(ierr);
    }
  }
  if (options->N) {
    ierr = PetscFPrintf(PETSC_COMM_WORLD,fd,"#End o PETSc Option Table entries\n");CHKERRQ(ierr);
  }
  PetscFunctionReturn(0);
}

#undef __FUNCT__  
#define __FUNCT__ "PetscOptionsGetAll"
/*@C
   PetscOptionsGetAll - Lists all the options the program was run with in a single string.

   Not Collective

   Output Parameter:
.  copts - pointer where string pointer is stored

   Level: advanced

   Concepts: options database^listing

.seealso: PetscOptionsAllUsed(), PetscOptionsPrint()
@*/
PetscErrorCode PETSC_DLLEXPORT PetscOptionsGetAll(char *copts[])
{
  PetscErrorCode ierr;
  PetscInt       i;
  size_t         len = 1,lent;
  char           *coptions;

  PetscFunctionBegin;
  if (!options) {ierr = PetscOptionsInsert(0,0,0);CHKERRQ(ierr);}

  /* count the length of the required string */
  for (i=0; i<options->N; i++) {
    ierr = PetscStrlen(options->names[i],&lent);CHKERRQ(ierr);
    len += 2 + lent;
    if (options->values[i]) {
      ierr = PetscStrlen(options->values[i],&lent);CHKERRQ(ierr);
      len += 1 + lent;
    } 
  }
  ierr = PetscMalloc(len*sizeof(char),&coptions);CHKERRQ(ierr);
  coptions[0] = 0;
  for (i=0; i<options->N; i++) {
    ierr = PetscStrcat(coptions,"-");CHKERRQ(ierr);
    ierr = PetscStrcat(coptions,options->names[i]);CHKERRQ(ierr);
    ierr = PetscStrcat(coptions," ");CHKERRQ(ierr);
    if (options->values[i]) {
      ierr = PetscStrcat(coptions,options->values[i]);CHKERRQ(ierr);
      ierr = PetscStrcat(coptions," ");CHKERRQ(ierr);
    } 
  }
  *copts = coptions;
  PetscFunctionReturn(0);
}

#undef __FUNCT__  
#define __FUNCT__ "PetscOptionsClear"
/*@C
    PetscOptionsClear - Removes all options form the database leaving it empty.

   Level: developer

.seealso: PetscOptionsInsert()
@*/
PetscErrorCode PETSC_DLLEXPORT PetscOptionsClear(void)
{
  PetscInt i;

  PetscFunctionBegin;
  if (!options) PetscFunctionReturn(0);
  for (i=0; i<options->N; i++) {
    if (options->names[i])  free(options->names[i]);
    if (options->values[i]) free(options->values[i]);
  }
  for (i=0; i<options->Naliases; i++) {
    free(options->aliases1[i]);
    free(options->aliases2[i]);
  }
  options->N        = 0;
  options->Naliases = 0;
  PetscFunctionReturn(0);
}

#undef __FUNCT__  
#define __FUNCT__ "PetscOptionsDestroy"
/*@C
    PetscOptionsDestroy - Destroys the option database. 

    Note:
    Since PetscOptionsDestroy() is called by PetscFinalize(), the user 
    typically does not need to call this routine.

   Level: developer

.seealso: PetscOptionsInsert()
@*/
PetscErrorCode PETSC_DLLEXPORT PetscOptionsDestroy(void)
{
  PetscErrorCode ierr;

  PetscFunctionBegin;
  if (!options) PetscFunctionReturn(0);
  ierr = PetscOptionsClear();CHKERRQ(ierr);
  free(options);
  options = 0;
  PetscFunctionReturn(0);
}

#undef __FUNCT__  
#define __FUNCT__ "PetscOptionsSetValue"
/*@C
   PetscOptionsSetValue - Sets an option name-value pair in the options 
   database, overriding whatever is already present.

   Not collective, but setting values on certain processors could cause problems
   for parallel objects looking for options.

   Input Parameters:
+  name - name of option, this SHOULD have the - prepended
-  value - the option value (not used for all options)

   Level: intermediate

   Note:
   Only some options have values associated with them, such as
   -ksp_rtol tol.  Other options stand alone, such as -ksp_monitor.

  Concepts: options database^adding option

.seealso: PetscOptionsInsert()
@*/
PetscErrorCode PETSC_DLLEXPORT PetscOptionsSetValue(const char iname[],const char value[])
{
  size_t         len;
  PetscErrorCode ierr;
  PetscInt       N,n,i;
  char           **names;
  const char     *name = (char*)iname;
  PetscTruth     gt,match;

  PetscFunctionBegin;
  if (!options) {ierr = PetscOptionsInsert(0,0,0);CHKERRQ(ierr);}

  /* this is so that -h and -hel\p are equivalent (p4 does not like -help)*/
  ierr = PetscStrcasecmp(name,"-h",&match);CHKERRQ(ierr);
  if (match) name = "-help";

  name++;
  /* first check against aliases */
  N = options->Naliases; 
  for (i=0; i<N; i++) {
    ierr = PetscStrcasecmp(options->aliases1[i],name,&match);CHKERRQ(ierr);
    if (match) {
      name = options->aliases2[i];
      break;
    }
  }

  N     = options->N;
  n     = N;
  names = options->names; 
 
  for (i=0; i<N; i++) {
    ierr = PetscStrcasecmp(names[i],name,&match);CHKERRQ(ierr);
    ierr  = PetscStrgrt(names[i],name,&gt);CHKERRQ(ierr);
    if (match) {
      if (options->values[i]) free(options->values[i]);
      ierr = PetscStrlen(value,&len);CHKERRQ(ierr);
      if (len) {
        options->values[i] = (char*)malloc((len+1)*sizeof(char));
        ierr = PetscStrcpy(options->values[i],value);CHKERRQ(ierr);
      } else { options->values[i] = 0;}
      PetscOptionsMonitor(name,value);
      PetscFunctionReturn(0);
    } else if (gt) {
      n = i;
      break;
    }
  }
  if (N >= MAXOPTIONS) {
    SETERRQ1(PETSC_ERR_PLIB,"No more room in option table, limit %d recompile \n src/sys/objects/options.c with larger value for MAXOPTIONS\n",MAXOPTIONS);
  }
  /* shift remaining values down 1 */
  for (i=N; i>n; i--) {
    options->names[i]  = options->names[i-1];
    options->values[i] = options->values[i-1];
    options->used[i]   = options->used[i-1];
  }
  /* insert new name and value */
  ierr = PetscStrlen(name,&len);CHKERRQ(ierr);
  options->names[n] = (char*)malloc((len+1)*sizeof(char));
  ierr = PetscStrcpy(options->names[n],name);CHKERRQ(ierr);
  ierr = PetscStrlen(value,&len);CHKERRQ(ierr);
  if (len) {
    options->values[n] = (char*)malloc((len+1)*sizeof(char));
    ierr = PetscStrcpy(options->values[n],value);CHKERRQ(ierr);
  } else {options->values[n] = 0;}
  options->used[n] = PETSC_FALSE;
  options->N++;
  PetscOptionsMonitor(name,value);
  PetscFunctionReturn(0);
}

#undef __FUNCT__  
#define __FUNCT__ "PetscOptionsClearValue"
/*@C
   PetscOptionsClearValue - Clears an option name-value pair in the options 
   database, overriding whatever is already present.

   Not Collective, but setting values on certain processors could cause problems
   for parallel objects looking for options.

   Input Parameter:
.  name - name of option, this SHOULD have the - prepended

   Level: intermediate

   Concepts: options database^removing option
.seealso: PetscOptionsInsert()
@*/
PetscErrorCode PETSC_DLLEXPORT PetscOptionsClearValue(const char iname[])
{
  PetscErrorCode ierr;
  PetscInt       N,n,i;
  char           **names,*name=(char*)iname;
  PetscTruth     gt,match;

  PetscFunctionBegin;
  if (name[0] != '-') SETERRQ1(PETSC_ERR_ARG_WRONG,"Name must begin with -: Instead %s",name);
  if (!options) {ierr = PetscOptionsInsert(0,0,0);CHKERRQ(ierr);}

  name++;

  N     = options->N; n = 0;
  names = options->names; 
 
  for (i=0; i<N; i++) {
    ierr  = PetscStrcasecmp(names[i],name,&match);CHKERRQ(ierr);
    ierr  = PetscStrgrt(names[i],name,&gt);CHKERRQ(ierr);
    if (match) {
      if (options->names[i])  free(options->names[i]);
      if (options->values[i]) free(options->values[i]);
      PetscOptionsMonitor(name,"");
      break;
    } else if (gt) {
      PetscFunctionReturn(0); /* it was not listed */
    }
    n++;
  }
  if (n == N) PetscFunctionReturn(0); /* it was not listed */

  /* shift remaining values down 1 */
  for (i=n; i<N-1; i++) {
    options->names[i]  = options->names[i+1];
    options->values[i] = options->values[i+1];
    options->used[i]   = options->used[i+1];
  }
  options->N--;
  PetscFunctionReturn(0);
}

#undef __FUNCT__  
#define __FUNCT__ "PetscOptionsSetAlias"
/*@C
   PetscOptionsReject - Generates an error if a certain option is given.

   Not Collective, but setting values on certain processors could cause problems
   for parallel objects looking for options.

   Input Parameters:
+  name - the option one is seeking 
-  mess - error message (may be PETSC_NULL)

   Level: advanced

   Concepts: options database^rejecting option

.seealso: PetscOptionsGetInt(), PetscOptionsGetReal(),OptionsHasName(),
           PetscOptionsGetString(), PetscOptionsGetIntArray(), PetscOptionsGetRealArray(),PetscOptionsTruth(),
          PetscOptionsName(), PetscOptionsBegin(), PetscOptionsEnd(), PetscOptionsHead(),
          PetscOptionsStringArray(),PetscOptionsRealArray(), PetscOptionsScalar(),
          PetscOptionsTruthGroupBegin(), PetscOptionsTruthGroup(), PetscOptionsTruthGroupEnd(),
          PetscOptionsList(), PetscOptionsEList()
@*/
PetscErrorCode PETSC_DLLEXPORT PetscOptionsSetAlias(const char inewname[],const char ioldname[])
{
  PetscErrorCode ierr;
  PetscInt       n = options->Naliases;
  size_t         len;
  char           *newname = (char *)inewname,*oldname = (char*)ioldname;

  PetscFunctionBegin;
  if (newname[0] != '-') SETERRQ1(PETSC_ERR_ARG_WRONG,"aliased must have -: Instead %s",newname);
  if (oldname[0] != '-') SETERRQ1(PETSC_ERR_ARG_WRONG,"aliasee must have -: Instead %s",oldname);
  if (n >= MAXALIASES) {
    SETERRQ1(PETSC_ERR_MEM,"You have defined to many PETSc options aliases, limit %d recompile \n  src/sys/objects/options.c with larger value for MAXALIASES",MAXALIASES);
  }

  newname++; oldname++;
  ierr = PetscStrlen(newname,&len);CHKERRQ(ierr);
  options->aliases1[n] = (char*)malloc((len+1)*sizeof(char));
  ierr = PetscStrcpy(options->aliases1[n],newname);CHKERRQ(ierr);
  ierr = PetscStrlen(oldname,&len);CHKERRQ(ierr);
  options->aliases2[n] = (char*)malloc((len+1)*sizeof(char));
  ierr = PetscStrcpy(options->aliases2[n],oldname);CHKERRQ(ierr);
  options->Naliases++;
  PetscFunctionReturn(0);
}

#undef __FUNCT__  
#define __FUNCT__ "PetscOptionsFindPair_Private"
static PetscErrorCode PetscOptionsFindPair_Private(const char pre[],const char name[],char *value[],PetscTruth *flg)
{
  PetscErrorCode ierr;
  PetscInt       i,N;
  size_t         len;
  char           **names,tmp[256];
  PetscTruth     match;

  PetscFunctionBegin;
  if (!options) {ierr = PetscOptionsInsert(0,0,0);CHKERRQ(ierr);}
  N = options->N;
  names = options->names;

  if (name[0] != '-') SETERRQ1(PETSC_ERR_ARG_WRONG,"Name must begin with -: Instead %s",name);

  /* append prefix to name */
  if (pre) {
    if (pre[0] == '-') SETERRQ(PETSC_ERR_ARG_WRONG,"Prefix should not begin with a -");
    ierr = PetscStrncpy(tmp,pre,256);CHKERRQ(ierr);
    ierr = PetscStrlen(tmp,&len);CHKERRQ(ierr);
    ierr = PetscStrncat(tmp,name+1,256-len-1);CHKERRQ(ierr);
  } else {
    ierr = PetscStrncpy(tmp,name+1,256);CHKERRQ(ierr);
  }

  /* slow search */
  *flg = PETSC_FALSE;
  for (i=0; i<N; i++) {
    ierr = PetscStrcasecmp(names[i],tmp,&match);CHKERRQ(ierr);
    if (match) {
       *value           = options->values[i];
       options->used[i] = PETSC_TRUE;
       *flg             = PETSC_TRUE;
       break;
     }
  }
  if (!*flg) {
    PetscInt j,cnt = 0,locs[16],loce[16];
    size_t   n;
    ierr = PetscStrlen(tmp,&n);CHKERRQ(ierr);
    /* determine the location and number of all _%d_ in the key */
    for (i=0; i< (PetscInt)n; i++) {
      if (tmp[i] == '_') {
        for (j=i+1; j< (PetscInt)n; j++) {
          if (tmp[j] >= '0' && tmp[j] <= '9') continue;
          if (tmp[j] == '_' && j > i+1) { /* found a number */
            locs[cnt]   = i+1;
            loce[cnt++] = j+1;
          }
          break;
        }
      }
    }
    if (cnt) {
      char tmp2[256];
      for (i=0; i<cnt; i++) {
        ierr = PetscStrcpy(tmp2,"-");CHKERRQ(ierr);
        ierr = PetscStrncat(tmp2,tmp,locs[i]);CHKERRQ(ierr);
        ierr = PetscStrcat(tmp2,tmp+loce[i]);CHKERRQ(ierr);
        ierr = PetscOptionsFindPair_Private(PETSC_NULL,tmp2,value,flg);CHKERRQ(ierr);
        if (*flg) break;
      }
    }        
  }
  PetscFunctionReturn(0);
}

#undef __FUNCT__  
#define __FUNCT__ "PetscOptionsReject" 
/*@C
   PetscOptionsReject - Generates an error if a certain option is given.

   Not Collective, but setting values on certain processors could cause problems
   for parallel objects looking for options.

   Input Parameters:
+  name - the option one is seeking 
-  mess - error message (may be PETSC_NULL)

   Level: advanced

   Concepts: options database^rejecting option

.seealso: PetscOptionsGetInt(), PetscOptionsGetReal(),OptionsHasName(),
           PetscOptionsGetString(), PetscOptionsGetIntArray(), PetscOptionsGetRealArray(), PetscOptionsTruth(),
          PetscOptionsName(), PetscOptionsBegin(), PetscOptionsEnd(), PetscOptionsHead(),
          PetscOptionsStringArray(),PetscOptionsRealArray(), PetscOptionsScalar(),
          PetscOptionsTruthGroupBegin(), PetscOptionsTruthGroup(), PetscOptionsTruthGroupEnd(),
          PetscOptionsList(), PetscOptionsEList()
@*/
PetscErrorCode PETSC_DLLEXPORT PetscOptionsReject(const char name[],const char mess[])
{
  PetscErrorCode ierr;
  PetscTruth     flag;

  PetscFunctionBegin;
  ierr = PetscOptionsHasName(PETSC_NULL,name,&flag);CHKERRQ(ierr);
  if (flag) {
    if (mess) {
      SETERRQ2(PETSC_ERR_ARG_OUTOFRANGE,"Program has disabled option: %s with %s",name,mess);
    } else {
      SETERRQ1(PETSC_ERR_ARG_OUTOFRANGE,"Program has disabled option: %s",name);
    }
  }
  PetscFunctionReturn(0);
}

#undef __FUNCT__  
#define __FUNCT__ "PetscOptionsHasName"
/*@C
   PetscOptionsHasName - Determines whether a certain option is given in the database. This returns true whether the option is a number, string or boolean, even 
                      its value is set to false.

   Not Collective

   Input Parameters:
+  name - the option one is seeking 
-  pre - string to prepend to the name or PETSC_NULL

   Output Parameters:
.  flg - PETSC_TRUE if found else PETSC_FALSE.

   Level: beginner

   Concepts: options database^has option name

   Notes: Name cannot be simply -h

          In many cases you probably want to use PetscOptionsGetTruth() instead of calling this, to allowing toggling values.

.seealso: PetscOptionsGetInt(), PetscOptionsGetReal(),
           PetscOptionsGetString(), PetscOptionsGetIntArray(), PetscOptionsGetRealArray(), PetscOptionsTruth(),
          PetscOptionsName(), PetscOptionsBegin(), PetscOptionsEnd(), PetscOptionsHead(),
          PetscOptionsStringArray(),PetscOptionsRealArray(), PetscOptionsScalar(),
          PetscOptionsTruthGroupBegin(), PetscOptionsTruthGroup(), PetscOptionsTruthGroupEnd(),
          PetscOptionsList(), PetscOptionsEList()
@*/
PetscErrorCode PETSC_DLLEXPORT PetscOptionsHasName(const char pre[],const char name[],PetscTruth *flg)
{
  char           *value;
  PetscErrorCode ierr;
  PetscTruth     flag;

  PetscFunctionBegin;
  ierr = PetscOptionsFindPair_Private(pre,name,&value,&flag);CHKERRQ(ierr);
  if (flg) *flg = flag;
  PetscFunctionReturn(0);
}

#undef __FUNCT__  
#define __FUNCT__ "PetscOptionsGetInt"
/*@C
   PetscOptionsGetInt - Gets the integer value for a particular option in the database.

   Not Collective

   Input Parameters:
+  pre - the string to prepend to the name or PETSC_NULL
-  name - the option one is seeking

   Output Parameter:
+  ivalue - the integer value to return
-  flg - PETSC_TRUE if found, else PETSC_FALSE

   Level: beginner

   Concepts: options database^has int

.seealso: PetscOptionsGetReal(), PetscOptionsHasName(), PetscOptionsGetString(),
          PetscOptionsGetIntArray(), PetscOptionsGetRealArray(), PetscOptionsTruth()
          PetscOptionsInt(), PetscOptionsString(), PetscOptionsReal(), PetscOptionsTruth(),
          PetscOptionsName(), PetscOptionsBegin(), PetscOptionsEnd(), PetscOptionsHead(),
          PetscOptionsStringArray(),PetscOptionsRealArray(), PetscOptionsScalar(),
          PetscOptionsTruthGroupBegin(), PetscOptionsTruthGroup(), PetscOptionsTruthGroupEnd(),
          PetscOptionsList(), PetscOptionsEList()
@*/
PetscErrorCode PETSC_DLLEXPORT PetscOptionsGetInt(const char pre[],const char name[],PetscInt *ivalue,PetscTruth *flg)
{
  char           *value;
  PetscErrorCode ierr;
  PetscTruth     flag;

  PetscFunctionBegin;
  PetscValidCharPointer(name,2);
  PetscValidIntPointer(ivalue,3);
  ierr = PetscOptionsFindPair_Private(pre,name,&value,&flag);CHKERRQ(ierr);
  if (flag) {
    if (!value) {if (flg) *flg = PETSC_FALSE;}
    else {
      if (flg) *flg = PETSC_TRUE; 
      ierr = PetscOptionsAtoi(value,ivalue);CHKERRQ(ierr);
    }
  } else {
    if (flg) *flg = PETSC_FALSE;
  }
  PetscFunctionReturn(0); 
} 

#undef __FUNCT__  
#define __FUNCT__ "PetscOptionsGetEList"
/*@C
     PetscOptionsGetEList - Puts a list of option values that a single one may be selected from

   Not Collective

   Input Parameters:
+  pre - the string to prepend to the name or PETSC_NULL
.  opt - option name
.  list - the possible choices
.  ntext - number of choices

   Output Parameter:
+  value - the index of the value to return
-  set - PETSC_TRUE if found, else PETSC_FALSE
   
   Level: intermediate

   See PetscOptionsList() for when the choices are given in a PetscFList()

   Concepts: options database^list

.seealso: PetscOptionsGetInt(), PetscOptionsGetReal(),  
           PetscOptionsHasName(), PetscOptionsGetIntArray(), PetscOptionsGetRealArray(), PetscOptionsTruth(),
          PetscOptionsName(), PetscOptionsBegin(), PetscOptionsEnd(), PetscOptionsHead(),
          PetscOptionsStringArray(),PetscOptionsRealArray(), PetscOptionsScalar(),
          PetscOptionsTruthGroupBegin(), PetscOptionsTruthGroup(), PetscOptionsTruthGroupEnd(),
          PetscOptionsList(), PetscOptionsEList()
@*/
PetscErrorCode PETSC_DLLEXPORT PetscOptionsGetEList(const char pre[],const char opt[],const char **list,PetscInt ntext,PetscInt *value,PetscTruth *set)
{
  PetscErrorCode ierr;
  size_t         alen,len = 0;
  char           *svalue;
  PetscTruth     aset,flg = PETSC_FALSE;
  PetscInt       i;

  PetscFunctionBegin;
  for ( i=0; i<ntext; i++) {
    ierr = PetscStrlen(list[i],&alen);CHKERRQ(ierr);
    if (alen > len) len = alen;
  }
  len += 5; /* a little extra space for user mistypes */
  ierr = PetscMalloc(len*sizeof(char),&svalue);CHKERRQ(ierr);
  ierr = PetscOptionsGetString(pre,opt,svalue,len,&aset);CHKERRQ(ierr);
  if (aset) {
    if (set) *set = PETSC_TRUE;
    for (i=0; i<ntext; i++) {
      ierr = PetscStrcasecmp(svalue,list[i],&flg);CHKERRQ(ierr);
      if (flg) {
        *value = i;
        break;
      }
    }
    if (!flg) SETERRQ3(PETSC_ERR_USER,"Unknown option %s for -%s%s",svalue,pre?pre:"",opt+1);
  } else if (set) {
    *set = PETSC_FALSE;
  }
  ierr = PetscFree(svalue);CHKERRQ(ierr);
  PetscFunctionReturn(0);
}

#undef __FUNCT__  
#define __FUNCT__ "PetscOptionsEnum"
/*@C
   PetscOptionsGetEnum - Gets the enum value for a particular option in the database.

   Not Collective

   Input Parameters:
+  pre - option prefix or PETSC_NULL
.  opt - option name
.  list - array containing the list of choices, followed by the enum name, followed by the enum prefix, followed by a null
-  defaultv - the default (current) value

   Output Parameter:
+  value - the  value to return
-  flg - PETSC_TRUE if found, else PETSC_FALSE

   Level: beginner

   Concepts: options database

   Notes: Must be between a PetscOptionsBegin() and a PetscOptionsEnd()

          list is usually something like PCASMTypes or some other predefined list of enum names

.seealso: PetscOptionsGetReal(), PetscOptionsHasName(), PetscOptionsGetString(), PetscOptionsGetInt(),
          PetscOptionsGetIntArray(), PetscOptionsGetRealArray(), PetscOptionsTruth()
          PetscOptionsInt(), PetscOptionsString(), PetscOptionsReal(), PetscOptionsTruth(),
          PetscOptionsName(), PetscOptionsBegin(), PetscOptionsEnd(), PetscOptionsHead(),
          PetscOptionsStringArray(),PetscOptionsRealArray(), PetscOptionsScalar(),
          PetscOptionsTruthGroupBegin(), PetscOptionsTruthGroup(), PetscOptionsTruthGroupEnd(),
          PetscOptionsList(), PetscOptionsEList(), PetscOptionsGetEList(), PetscOptionsEnum()
@*/
PetscErrorCode PETSC_DLLEXPORT PetscOptionsGetEnum(const char pre[],const char opt[],const char **list,PetscEnum *value,PetscTruth *set)
{
  PetscErrorCode ierr;
  PetscInt       ntext = 0;

  PetscFunctionBegin;
  while (list[ntext++]) {
    if (ntext > 50) SETERRQ(PETSC_ERR_ARG_WRONG,"List argument appears to be wrong or have more than 50 entries");
  }
  if (ntext < 3) SETERRQ(PETSC_ERR_ARG_WRONG,"List argument must have at least two entries: typename and type prefix");
  ntext -= 3;
  ierr = PetscOptionsGetEList(pre,opt,list,ntext,(PetscInt*)value,set);CHKERRQ(ierr);
  PetscFunctionReturn(0);
}

#undef __FUNCT__  
#define __FUNCT__ "PetscOptionsGetTruth"
/*@C
   PetscOptionsGetTruth - Gets the Logical (true or false) value for a particular 
            option in the database.

   Not Collective

   Input Parameters:
+  pre - the string to prepend to the name or PETSC_NULL
-  name - the option one is seeking

   Output Parameter:
+  ivalue - the logical value to return
-  flg - PETSC_TRUE  if found, else PETSC_FALSE

   Level: beginner

   Notes:
       TRUE, true, YES, yes, nostring, and 1 all translate to PETSC_TRUE
       FALSE, false, NO, no, and 0 all translate to PETSC_FALSE

       If the user does not supply the option (as either true or false) ivalue is NOT changed. Thus
     you NEED TO ALWAYS initialize the ivalue.

   Concepts: options database^has logical

.seealso: PetscOptionsGetReal(), PetscOptionsHasName(), PetscOptionsGetString(),
          PetscOptionsGetIntArray(), PetscOptionsGetRealArray(), PetscOptionsGetInt(), PetscOptionsTruth(),
          PetscOptionsName(), PetscOptionsBegin(), PetscOptionsEnd(), PetscOptionsHead(),
          PetscOptionsStringArray(),PetscOptionsRealArray(), PetscOptionsScalar(),
          PetscOptionsTruthGroupBegin(), PetscOptionsTruthGroup(), PetscOptionsTruthGroupEnd(),
          PetscOptionsList(), PetscOptionsEList()
@*/
PetscErrorCode PETSC_DLLEXPORT PetscOptionsGetTruth(const char pre[],const char name[],PetscTruth *ivalue,PetscTruth *flg)
{
  char           *value;
  PetscTruth     flag;
  PetscErrorCode ierr;

  PetscFunctionBegin;
  PetscValidCharPointer(name,2);
  PetscValidIntPointer(ivalue,3);
  ierr = PetscOptionsFindPair_Private(pre,name,&value,&flag);CHKERRQ(ierr);
  if (flag) {
    if (flg) *flg = PETSC_TRUE;
    if (!value) {
      *ivalue = PETSC_TRUE;
    } else {
      ierr = PetscOptionsAtol(value, ivalue);CHKERRQ(ierr);
    }
  } else {
    if (flg) *flg = PETSC_FALSE;
  }
  PetscFunctionReturn(0); 
} 

#undef __FUNCT__  
#define __FUNCT__ "PetscOptionsGetTruthArray"
/*@C
   PetscOptionsGetTruthArray - Gets an array of Logical (true or false) values for a particular 
   option in the database.  The values must be separated with commas with 
   no intervening spaces. 

   Not Collective

   Input Parameters:
+  pre - string to prepend to each name or PETSC_NULL
.  name - the option one is seeking
-  nmax - maximum number of values to retrieve

   Output Parameter:
+  dvalue - the integer values to return
.  nmax - actual number of values retreived
-  flg - PETSC_TRUE if found, else PETSC_FALSE

   Level: beginner

   Concepts: options database^array of ints

   Notes:
       TRUE, true, YES, yes, nostring, and 1 all translate to PETSC_TRUE
       FALSE, false, NO, no, and 0 all translate to PETSC_FALSE

.seealso: PetscOptionsGetInt(), PetscOptionsHasName(), 
           PetscOptionsGetString(), PetscOptionsGetRealArray(), PetscOptionsTruth(),
          PetscOptionsName(), PetscOptionsBegin(), PetscOptionsEnd(), PetscOptionsHead(),
          PetscOptionsStringArray(),PetscOptionsRealArray(), PetscOptionsScalar(),
          PetscOptionsTruthGroupBegin(), PetscOptionsTruthGroup(), PetscOptionsTruthGroupEnd(),
          PetscOptionsList(), PetscOptionsEList()
@*/
PetscErrorCode PETSC_DLLEXPORT PetscOptionsGetTruthArray(const char pre[],const char name[],PetscTruth dvalue[],PetscInt *nmax,PetscTruth *flg)
{
  char           *value;
  PetscErrorCode ierr;
  PetscInt       n = 0;
  PetscTruth     flag;
  PetscToken     token;

  PetscFunctionBegin;
  PetscValidCharPointer(name,2);
  PetscValidIntPointer(dvalue,3);
  ierr = PetscOptionsFindPair_Private(pre,name,&value,&flag);CHKERRQ(ierr);
  if (!flag)  {if (flg) *flg = PETSC_FALSE; *nmax = 0; PetscFunctionReturn(0);}
  if (!value) {if (flg) *flg = PETSC_TRUE; *nmax = 0; PetscFunctionReturn(0);}

  if (flg) *flg = PETSC_TRUE;

  ierr = PetscTokenCreate(value,',',&token);CHKERRQ(ierr);
  ierr = PetscTokenFind(token,&value);CHKERRQ(ierr);
  while (n < *nmax) {
    if (!value) break;
    ierr = PetscOptionsAtol(value,dvalue);CHKERRQ(ierr);
    ierr = PetscTokenFind(token,&value);CHKERRQ(ierr);
    dvalue++;
    n++;
  }
  ierr  = PetscTokenDestroy(token);CHKERRQ(ierr);
  *nmax = n;
  PetscFunctionReturn(0); 
}

#undef __FUNCT__  
#define __FUNCT__ "PetscOptionsGetReal"
/*@C
   PetscOptionsGetReal - Gets the double precision value for a particular 
   option in the database.

   Not Collective

   Input Parameters:
+  pre - string to prepend to each name or PETSC_NULL
-  name - the option one is seeking

   Output Parameter:
+  dvalue - the double value to return
-  flg - PETSC_TRUE if found, PETSC_FALSE if not found

   Level: beginner

   Concepts: options database^has double

.seealso: PetscOptionsGetInt(), PetscOptionsHasName(), 
           PetscOptionsGetString(), PetscOptionsGetIntArray(), PetscOptionsGetRealArray(),PetscOptionsTruth(),
          PetscOptionsName(), PetscOptionsBegin(), PetscOptionsEnd(), PetscOptionsHead(),
          PetscOptionsStringArray(),PetscOptionsRealArray(), PetscOptionsScalar(),
          PetscOptionsTruthGroupBegin(), PetscOptionsTruthGroup(), PetscOptionsTruthGroupEnd(),
          PetscOptionsList(), PetscOptionsEList()
@*/
PetscErrorCode PETSC_DLLEXPORT PetscOptionsGetReal(const char pre[],const char name[],PetscReal *dvalue,PetscTruth *flg)
{
  char           *value;
  PetscErrorCode ierr;
  PetscTruth     flag;

  PetscFunctionBegin;
  PetscValidCharPointer(name,2);
  PetscValidDoublePointer(dvalue,3);
  ierr = PetscOptionsFindPair_Private(pre,name,&value,&flag);CHKERRQ(ierr);
  if (flag) {
    if (!value) {if (flg) *flg = PETSC_FALSE;}
    else        {if (flg) *flg = PETSC_TRUE; ierr = PetscOptionsAtod(value,dvalue);CHKERRQ(ierr);}
  } else {
    if (flg) *flg = PETSC_FALSE;
  }
  PetscFunctionReturn(0); 
} 

#undef __FUNCT__  
#define __FUNCT__ "PetscOptionsGetScalar"
/*@C
   PetscOptionsGetScalar - Gets the scalar value for a particular 
   option in the database.

   Not Collective

   Input Parameters:
+  pre - string to prepend to each name or PETSC_NULL
-  name - the option one is seeking

   Output Parameter:
+  dvalue - the double value to return
-  flg - PETSC_TRUE if found, else PETSC_FALSE

   Level: beginner

   Usage:
   A complex number 2+3i can be specified as 2,3 at the command line.
   or a number 2.0e-10 - 3.3e-20 i  can be specified as 2.0e-10,3.3e-20

   Concepts: options database^has scalar

.seealso: PetscOptionsGetInt(), PetscOptionsHasName(), 
           PetscOptionsGetString(), PetscOptionsGetIntArray(), PetscOptionsGetRealArray(), PetscOptionsTruth(),
          PetscOptionsName(), PetscOptionsBegin(), PetscOptionsEnd(), PetscOptionsHead(),
          PetscOptionsStringArray(),PetscOptionsRealArray(), PetscOptionsScalar(),
          PetscOptionsTruthGroupBegin(), PetscOptionsTruthGroup(), PetscOptionsTruthGroupEnd(),
          PetscOptionsList(), PetscOptionsEList()
@*/
PetscErrorCode PETSC_DLLEXPORT PetscOptionsGetScalar(const char pre[],const char name[],PetscScalar *dvalue,PetscTruth *flg)
{
  char           *value;
  PetscTruth     flag;
  PetscErrorCode ierr;

  PetscFunctionBegin;
  PetscValidCharPointer(name,2);
  PetscValidScalarPointer(dvalue,3);
  ierr = PetscOptionsFindPair_Private(pre,name,&value,&flag);CHKERRQ(ierr);
  if (flag) {
    if (!value) {
      if (flg) *flg = PETSC_FALSE;
    } else { 
#if !defined(PETSC_USE_COMPLEX)
      ierr = PetscOptionsAtod(value,dvalue);CHKERRQ(ierr);
#else
      PetscReal  re=0.0,im=0.0;
      PetscToken token;
      char       *tvalue = 0;

      ierr = PetscTokenCreate(value,',',&token);CHKERRQ(ierr);
      ierr = PetscTokenFind(token,&tvalue);CHKERRQ(ierr);
      if (!tvalue) { SETERRQ(PETSC_ERR_ARG_WRONG,"unknown string specified\n"); }
      ierr    = PetscOptionsAtod(tvalue,&re);CHKERRQ(ierr);
      ierr    = PetscTokenFind(token,&tvalue);CHKERRQ(ierr);
      if (!tvalue) { /* Unknown separator used. using only real value */
        *dvalue = re;
      } else {
        ierr    = PetscOptionsAtod(tvalue,&im);CHKERRQ(ierr);
        *dvalue = re + PETSC_i*im;
      } 
      ierr    = PetscTokenDestroy(token);CHKERRQ(ierr);
#endif
      if (flg) *flg    = PETSC_TRUE;
    } 
  } else { /* flag */
    if (flg) *flg = PETSC_FALSE;
  }
  PetscFunctionReturn(0); 
} 

#undef __FUNCT__  
#define __FUNCT__ "PetscOptionsGetRealArray"
/*@C
   PetscOptionsGetRealArray - Gets an array of double precision values for a 
   particular option in the database.  The values must be separated with 
   commas with no intervening spaces.

   Not Collective

   Input Parameters:
+  pre - string to prepend to each name or PETSC_NULL
.  name - the option one is seeking
-  nmax - maximum number of values to retrieve

   Output Parameters:
+  dvalue - the double value to return
.  nmax - actual number of values retreived
-  flg - PETSC_TRUE if found, else PETSC_FALSE

   Level: beginner

   Concepts: options database^array of doubles

.seealso: PetscOptionsGetInt(), PetscOptionsHasName(), 
           PetscOptionsGetString(), PetscOptionsGetIntArray(), PetscOptionsTruth(),
          PetscOptionsName(), PetscOptionsBegin(), PetscOptionsEnd(), PetscOptionsHead(),
          PetscOptionsStringArray(),PetscOptionsRealArray(), PetscOptionsScalar(),
          PetscOptionsTruthGroupBegin(), PetscOptionsTruthGroup(), PetscOptionsTruthGroupEnd(),
          PetscOptionsList(), PetscOptionsEList()
@*/
PetscErrorCode PETSC_DLLEXPORT PetscOptionsGetRealArray(const char pre[],const char name[],PetscReal dvalue[],PetscInt *nmax,PetscTruth *flg)
{
  char           *value;
  PetscErrorCode ierr;
  PetscInt       n = 0;
  PetscTruth     flag;
  PetscToken     token;

  PetscFunctionBegin;
  PetscValidCharPointer(name,2);
  PetscValidDoublePointer(dvalue,3);
  ierr = PetscOptionsFindPair_Private(pre,name,&value,&flag);CHKERRQ(ierr);
  if (!flag)  {if (flg) *flg = PETSC_FALSE; *nmax = 0; PetscFunctionReturn(0);}
  if (!value) {if (flg) *flg = PETSC_TRUE; *nmax = 0; PetscFunctionReturn(0);}

  if (flg) *flg = PETSC_TRUE;

  ierr = PetscTokenCreate(value,',',&token);CHKERRQ(ierr);
  ierr = PetscTokenFind(token,&value);CHKERRQ(ierr);
  while (n < *nmax) {
    if (!value) break;
    ierr = PetscOptionsAtod(value,dvalue++);CHKERRQ(ierr);
    ierr = PetscTokenFind(token,&value);CHKERRQ(ierr);
    n++;
  }
  ierr = PetscTokenDestroy(token);CHKERRQ(ierr);
  *nmax = n;
  PetscFunctionReturn(0); 
} 

#undef __FUNCT__  
#define __FUNCT__ "PetscOptionsGetIntArray"
/*@C
   PetscOptionsGetIntArray - Gets an array of integer values for a particular 
   option in the database.  The values must be separated with commas with 
   no intervening spaces. 

   Not Collective

   Input Parameters:
+  pre - string to prepend to each name or PETSC_NULL
.  name - the option one is seeking
-  nmax - maximum number of values to retrieve

   Output Parameter:
+  dvalue - the integer values to return
.  nmax - actual number of values retreived
-  flg - PETSC_TRUE if found, else PETSC_FALSE

   Level: beginner

   Concepts: options database^array of ints

.seealso: PetscOptionsGetInt(), PetscOptionsHasName(), 
           PetscOptionsGetString(), PetscOptionsGetRealArray(), PetscOptionsTruth(),
          PetscOptionsName(), PetscOptionsBegin(), PetscOptionsEnd(), PetscOptionsHead(),
          PetscOptionsStringArray(),PetscOptionsRealArray(), PetscOptionsScalar(),
          PetscOptionsTruthGroupBegin(), PetscOptionsTruthGroup(), PetscOptionsTruthGroupEnd(),
          PetscOptionsList(), PetscOptionsEList()
@*/
PetscErrorCode PETSC_DLLEXPORT PetscOptionsGetIntArray(const char pre[],const char name[],PetscInt dvalue[],PetscInt *nmax,PetscTruth *flg)
{
  char           *value;
  PetscErrorCode ierr;
  PetscInt       n = 0,i,start,end;
  size_t         len;
  PetscTruth     flag,foundrange;
  PetscToken     token;

  PetscFunctionBegin;
  PetscValidCharPointer(name,2);
  PetscValidIntPointer(dvalue,3);
  ierr = PetscOptionsFindPair_Private(pre,name,&value,&flag);CHKERRQ(ierr);
  if (!flag)  {if (flg) *flg = PETSC_FALSE; *nmax = 0; PetscFunctionReturn(0);}
  if (!value) {if (flg) *flg = PETSC_TRUE; *nmax = 0; PetscFunctionReturn(0);}

  if (flg) *flg = PETSC_TRUE;

  ierr = PetscTokenCreate(value,',',&token);CHKERRQ(ierr);
  ierr = PetscTokenFind(token,&value);CHKERRQ(ierr);
  while (n < *nmax) {
    if (!value) break;
    
    /* look for form  d-D where d and D are integers */
    foundrange = PETSC_FALSE;
    ierr      = PetscStrlen(value,&len);CHKERRQ(ierr); 
    if (value[0] == '-') i=2;
    else i=1;
    for (;i<(int)len; i++) {
      if (value[i] == '-') {
        if (i == (int)len-1) SETERRQ2(PETSC_ERR_USER,"Error in %D-th array entry %s\n",n,value);
        value[i] = 0;
        ierr     = PetscOptionsAtoi(value,&start);CHKERRQ(ierr);        
        ierr     = PetscOptionsAtoi(value+i+1,&end);CHKERRQ(ierr);        
        if (end <= start) SETERRQ3(PETSC_ERR_USER,"Error in %D-th array entry, %s-%s cannot have decreasing list",n,value,value+i+1);
        if (n + end - start - 1 >= *nmax) SETERRQ4(PETSC_ERR_USER,"Error in %D-th array entry, not enough space in left in array (%D) to contain entire range from %D to %D",n,*nmax-n,start,end);
        for (;start<end; start++) {
          *dvalue = start; dvalue++;n++;
        }
        foundrange = PETSC_TRUE;
        break;
      }
    }
    if (!foundrange) {
      ierr      = PetscOptionsAtoi(value,dvalue);CHKERRQ(ierr);
      dvalue++;
      n++;
    }
    ierr      = PetscTokenFind(token,&value);CHKERRQ(ierr);
  }
  ierr      = PetscTokenDestroy(token);CHKERRQ(ierr);
  *nmax = n;
  PetscFunctionReturn(0); 
} 

#undef __FUNCT__  
#define __FUNCT__ "PetscOptionsGetString"
/*@C
   PetscOptionsGetString - Gets the string value for a particular option in
   the database.

   Not Collective

   Input Parameters:
+  pre - string to prepend to name or PETSC_NULL
.  name - the option one is seeking
-  len - maximum string length

   Output Parameters:
+  string - location to copy string
-  flg - PETSC_TRUE if found, else PETSC_FALSE

   Level: beginner

   Fortran Note:
   The Fortran interface is slightly different from the C/C++
   interface (len is not used).  Sample usage in Fortran follows
.vb
      character *20 string
      integer   flg, ierr
      call PetscOptionsGetString(PETSC_NULL_CHARACTER,'-s',string,flg,ierr)
.ve

   Concepts: options database^string

.seealso: PetscOptionsGetInt(), PetscOptionsGetReal(),  
           PetscOptionsHasName(), PetscOptionsGetIntArray(), PetscOptionsGetRealArray(), PetscOptionsTruth(),
          PetscOptionsName(), PetscOptionsBegin(), PetscOptionsEnd(), PetscOptionsHead(),
          PetscOptionsStringArray(),PetscOptionsRealArray(), PetscOptionsScalar(),
          PetscOptionsTruthGroupBegin(), PetscOptionsTruthGroup(), PetscOptionsTruthGroupEnd(),
          PetscOptionsList(), PetscOptionsEList()
@*/
PetscErrorCode PETSC_DLLEXPORT PetscOptionsGetString(const char pre[],const char name[],char string[],size_t len,PetscTruth *flg)
{
  char           *value;
  PetscErrorCode ierr;
  PetscTruth     flag;

  PetscFunctionBegin;
  PetscValidCharPointer(name,2);
  PetscValidCharPointer(string,3);
  ierr = PetscOptionsFindPair_Private(pre,name,&value,&flag);CHKERRQ(ierr); 
  if (!flag) {
    if (flg) *flg = PETSC_FALSE;
  } else {
    if (flg) *flg = PETSC_TRUE;
    if (value) {
      ierr = PetscStrncpy(string,value,len);CHKERRQ(ierr);
    } else {
      ierr = PetscMemzero(string,len);CHKERRQ(ierr);
    }
  }
  PetscFunctionReturn(0); 
}

#undef __FUNCT__  
#define __FUNCT__ "PetscOptionsGetStringArray"
/*@C
   PetscOptionsGetStringArray - Gets an array of string values for a particular
   option in the database. The values must be separated with commas with 
   no intervening spaces. 

   Not Collective

   Input Parameters:
+  pre - string to prepend to name or PETSC_NULL
.  name - the option one is seeking
-  nmax - maximum number of strings

   Output Parameter:
+  strings - location to copy strings
-  flg - PETSC_TRUE if found, else PETSC_FALSE

   Level: beginner

   Notes: 
   The user should pass in an array of pointers to char, to hold all the
   strings returned by this function.

   The user is responsible for deallocating the strings that are
   returned. The Fortran interface for this routine is not supported.

   Contributed by Matthew Knepley.

   Concepts: options database^array of strings

.seealso: PetscOptionsGetInt(), PetscOptionsGetReal(),  
           PetscOptionsHasName(), PetscOptionsGetIntArray(), PetscOptionsGetRealArray(), PetscOptionsTruth(),
          PetscOptionsName(), PetscOptionsBegin(), PetscOptionsEnd(), PetscOptionsHead(),
          PetscOptionsStringArray(),PetscOptionsRealArray(), PetscOptionsScalar(),
          PetscOptionsTruthGroupBegin(), PetscOptionsTruthGroup(), PetscOptionsTruthGroupEnd(),
          PetscOptionsList(), PetscOptionsEList()
@*/
PetscErrorCode PETSC_DLLEXPORT PetscOptionsGetStringArray(const char pre[],const char name[],char *strings[],PetscInt *nmax,PetscTruth *flg)
{
  char           *value;
  PetscErrorCode ierr;
  PetscInt       n;
  PetscTruth     flag;
  PetscToken     token;
 
  PetscFunctionBegin;
  PetscValidCharPointer(name,2);
  PetscValidPointer(strings,3);
  ierr = PetscOptionsFindPair_Private(pre,name,&value,&flag);CHKERRQ(ierr); 
  if (!flag)  {*nmax = 0; if (flg) *flg = PETSC_FALSE; PetscFunctionReturn(0);}
  if (!value) {*nmax = 0; if (flg) *flg = PETSC_FALSE;PetscFunctionReturn(0);}
  if (!*nmax) {if (flg) *flg = PETSC_FALSE;PetscFunctionReturn(0);}
  if (flg) *flg = PETSC_TRUE;

  ierr = PetscTokenCreate(value,',',&token);CHKERRQ(ierr);
  ierr = PetscTokenFind(token,&value);CHKERRQ(ierr);
  n = 0;
  while (n < *nmax) {
    if (!value) break;
    ierr = PetscStrallocpy(value,&strings[n]);CHKERRQ(ierr);
    ierr = PetscTokenFind(token,&value);CHKERRQ(ierr);
    n++;
  }
  ierr = PetscTokenDestroy(token);CHKERRQ(ierr);
  *nmax = n;
  PetscFunctionReturn(0); 
}

#undef __FUNCT__  
#define __FUNCT__ "PetscOptionsAllUsed"
/*@C
   PetscOptionsAllUsed - Returns a count of the number of options in the 
   database that have never been selected.

   Not Collective

   Output Parameter:
.   N - count of options not used

   Level: advanced

.seealso: PetscOptionsPrint()
@*/
PetscErrorCode PETSC_DLLEXPORT PetscOptionsAllUsed(int *N)
{
  PetscInt i,n = 0;

  PetscFunctionBegin;
  for (i=0; i<options->N; i++) {
    if (!options->used[i]) { n++; }
  }
  *N = n;
  PetscFunctionReturn(0);
}

#undef __FUNCT__  
#define __FUNCT__ "PetscOptionsLeft"
/*@
    PetscOptionsLeft - Prints to screen any options that were set and never used.

  Not collective

   Options Database Key:
.  -options_left - Activates OptionsAllUsed() within PetscFinalize()

  Level: advanced

.seealso: PetscOptionsAllUsed()
@*/
PetscErrorCode PETSC_DLLEXPORT PetscOptionsLeft(void)
{
  PetscErrorCode ierr;
  PetscInt       i;

  PetscFunctionBegin;
  for (i=0; i<options->N; i++) {
    if (!options->used[i]) {
      if (options->values[i]) {
        ierr = PetscPrintf(PETSC_COMM_WORLD,"Option left: name:-%s value: %s\n",options->names[i],options->values[i]);CHKERRQ(ierr);
      } else {
        ierr = PetscPrintf(PETSC_COMM_WORLD,"Option left: name:-%s no value \n",options->names[i]);CHKERRQ(ierr);
      }
    }
  }
  PetscFunctionReturn(0);
}


/*
    PetscOptionsCreate - Creates the empty options database.

*/
#undef __FUNCT__  
#define __FUNCT__ "PetscOptionsCreate"
PetscErrorCode PETSC_DLLEXPORT PetscOptionsCreate(void)
{
  PetscErrorCode ierr;

  PetscFunctionBegin;
  options = (PetscOptionsTable*)malloc(sizeof(PetscOptionsTable));
  ierr    = PetscMemzero(options->used,MAXOPTIONS*sizeof(PetscTruth));CHKERRQ(ierr);
  options->namegiven 		= PETSC_FALSE;
  options->N         		= 0;
  options->Naliases  		= 0;
  options->numbermonitors 	= 0;

  PetscOptionsObject.prefix = PETSC_NULL;
  PetscOptionsObject.title  = PETSC_NULL;
  
  PetscFunctionReturn(0);
}

#undef __FUNCT__
#define __FUNCT__ "PetscOptionsSetFromOptions"
/*@
   PetscOptionsSetFromOptions - Sets various SNES and KSP parameters from user options.

   Collective on PETSC_COMM_WORLD

   Options Database Keys:
+  -options_monitor <optional filename> - prints the names and values of all 
 				runtime options as they are set. The monitor functionality is not 
                available for options set through a file, environment variable, or on 
                the command line. Only options set after PetscInitialize completes will 
                be monitored.
.  -options_monitor_cancel - cancel all options database monitors    

   Notes:
   To see all options, run your program with the -help option or consult
   the users manual. 

   Level: intermediate

.keywords: set, options, database
@*/
PetscErrorCode PETSC_DLLEXPORT PetscOptionsSetFromOptions(void)
{
  PetscTruth          flg;
  PetscErrorCode      ierr;
  char                monfilename[PETSC_MAX_PATH_LEN];
  PetscViewer         monviewer; 

  PetscFunctionBegin;

  ierr = PetscOptionsBegin(PETSC_COMM_WORLD,"","Options database options","PetscOptions");CHKERRQ(ierr);
  ierr = PetscOptionsString("-options_monitor","Monitor options database","PetscOptionsMonitorSet","stdout",monfilename,PETSC_MAX_PATH_LEN,&flg);CHKERRQ(ierr);
  if (flg && (!options->numbermonitors)) {
    ierr = PetscViewerASCIIOpen(PETSC_COMM_WORLD,monfilename,&monviewer);CHKERRQ(ierr);
    ierr = PetscOptionsMonitorSet(PetscOptionsMonitorDefault,monviewer,(PetscErrorCode (*)(void*))PetscViewerDestroy);CHKERRQ(ierr);
  }
     
  ierr = PetscOptionsName("-options_monitor_cancel","Cancel all options database monitors","PetscOptionsMonitorCancel",&flg);CHKERRQ(ierr);
  if (flg) { ierr = PetscOptionsMonitorCancel();CHKERRQ(ierr); }
  
  ierr = PetscOptionsEnd();CHKERRQ(ierr);

  PetscFunctionReturn(0);
}


#undef __FUNCT__  
#define __FUNCT__ "PetscOptionsMonitorDefault"
/*@C
   PetscOptionsMonitorDefault - Print all options set value events.

   Collective on PETSC_COMM_WORLD

   Input Parameters:
+  name  - option name string
.  value - option value string
-  dummy - unused monitor context 

   Level: intermediate

.keywords: PetscOptions, default, monitor

.seealso: PetscOptionsMonitorSet()
@*/
PetscErrorCode PETSC_DLLEXPORT PetscOptionsMonitorDefault(const char name[], const char value[], void *dummy)
{
  PetscErrorCode ierr;
  PetscViewer    viewer = (PetscViewer) dummy;

  PetscFunctionBegin;
  if (!viewer) {
    ierr = PetscViewerASCIIGetStdout(PETSC_COMM_WORLD,&viewer);CHKERRQ(ierr);
  }
  ierr = PetscViewerASCIIPrintf(viewer,"Setting option: %s = %s\n",name,value);CHKERRQ(ierr);
  PetscFunctionReturn(0);
}

#undef __FUNCT__  
#define __FUNCT__ "PetscOptionsMonitorSet"
/*@C
   PetscOptionsMonitorSet - Sets an ADDITIONAL function to be called at every method that
   modified the PETSc options database.
      
   Not collective

   Input Parameters:
+  monitor - pointer to function (if this is PETSC_NULL, it turns off monitoring
.  mctx    - [optional] context for private data for the
             monitor routine (use PETSC_NULL if no context is desired)
-  monitordestroy - [optional] routine that frees monitor context
          (may be PETSC_NULL)

   Calling Sequence of monitor:
$     monitor (const char name[], const char value[], void *mctx)

+  name - option name string
.  value - option value string
-  mctx  - optional monitoring context, as set by PetscOptionsMonitorSet()

   Options Database Keys:
+    -options_monitor    - sets PetscOptionsMonitorDefault()
-    -options_monitor_cancel - cancels all monitors that have
                          been hardwired into a code by 
                          calls to PetscOptionsMonitorSet(), but
                          does not cancel those set via
                          the options database.

   Notes:  
   The default is to do nothing.  To print the name and value of options 
   being inserted into the database, use PetscOptionsMonitorDefault() as the monitoring routine, 
   with a null monitoring context. 

   Several different monitoring routines may be set by calling
   PetscOptionsMonitorSet() multiple times; all will be called in the 
   order in which they were set.

   Level: beginner

.keywords: PetscOptions, set, monitor

.seealso: PetscOptionsMonitorDefault(), PetscOptionsMonitorCancel()
@*/
PetscErrorCode PETSC_DLLEXPORT PetscOptionsMonitorSet(PetscErrorCode (*monitor)(const char name[], const char value[], void*),void *mctx,PetscErrorCode (*monitordestroy)(void*))
{
  PetscFunctionBegin;
  if (options->numbermonitors >= MAXOPTIONSMONITORS) {
    SETERRQ(PETSC_ERR_ARG_OUTOFRANGE,"Too many PetscOptions monitors set");
  }
  options->monitor[options->numbermonitors]           = monitor;
  options->monitordestroy[options->numbermonitors]    = monitordestroy;
  options->monitorcontext[options->numbermonitors++]  = (void*)mctx;
  PetscFunctionReturn(0);
}

#undef __FUNCT__  
#define __FUNCT__ "PetscOptionsMonitorCancel"
/*@
   PetscOptionsMonitorCancel - Clears all monitors for a PetscOptions object.

   Not collective 

   Options Database Key:
.  -options_monitor_cancel - Cancels all monitors that have
    been hardwired into a code by calls to PetscOptionsMonitorSet(), 
    but does not cancel those set via the options database.

   Level: intermediate

.keywords: PetscOptions, set, monitor

.seealso: PetscOptionsMonitorDefault(), PetscOptionsMonitorSet()
@*/
PetscErrorCode PETSC_DLLEXPORT PetscOptionsMonitorCancel(void)
{
  PetscErrorCode ierr;
  PetscInt       i;

  PetscFunctionBegin;
  for (i=0; i<options->numbermonitors; i++) {
    if (options->monitordestroy[i]) {
      ierr = (*options->monitordestroy[i])(options->monitorcontext[i]);CHKERRQ(ierr);
    }
  }
  options->numbermonitors = 0;
  PetscFunctionReturn(0);
}<|MERGE_RESOLUTION|>--- conflicted
+++ resolved
@@ -285,11 +285,7 @@
   if (feof(f)) return 0;
   do {
     size += 1024; /* BUFSIZ is defined as "the optimal read size for this platform" */
-<<<<<<< HEAD
-    buf = (char*)realloc(buf,size); /* realloc(NULL,n) is the same as malloc(n) */            
-=======
     buf = (char*)realloc((void *)buf,size); /* realloc(NULL,n) is the same as malloc(n) */            
->>>>>>> 6e0c8459
     /* Actually do the read. Note that fgets puts a terminal '\0' on the
     end of the string, so we make sure we overwrite this */
     fgets(buf+last,size,f);
