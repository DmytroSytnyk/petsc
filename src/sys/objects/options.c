--- conflicted
+++ resolved
@@ -2545,16 +2545,8 @@
   PetscFunctionBegin;
   if (incall) PetscFunctionReturn(0);
   incall = PETSC_TRUE;
-<<<<<<< HEAD
   if (!prefix) prefix = ((PetscObject)obj)->prefix;
-  ierr   = PetscOptionsGetViewer(PetscObjectComm((PetscObject)obj),prefix,optionname,&viewer,&format,&flg);CHKERRQ(ierr);
-=======
-  if (prefix) {
-    ierr   = PetscOptionsGetViewer(PetscObjectComm((PetscObject)obj),prefix,optionname,&viewer,&format,&flg);CHKERRQI(incall,ierr);
-  } else {
-    ierr   = PetscOptionsGetViewer(PetscObjectComm((PetscObject)obj),((PetscObject)obj)->prefix,optionname,&viewer,&format,&flg);CHKERRQI(incall,ierr);
-  }
->>>>>>> 2b7efb72
+  ierr   = PetscOptionsGetViewer(PetscObjectComm((PetscObject)obj),prefix,optionname,&viewer,&format,&flg);CHKERRQI(ierr);
   if (flg) {
     ierr = PetscViewerPushFormat(viewer,format);CHKERRQI(incall,ierr);
     ierr = PetscObjectView(obj,viewer);CHKERRQI(incall,ierr);
