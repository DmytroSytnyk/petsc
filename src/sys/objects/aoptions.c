

/*
   Implements the higher-level options database querying methods. These are self-documenting and can attach at runtime to
   GUI code to display the options and get values from the users.

*/

#include <petsc-private/petscimpl.h>        /*I  "petscsys.h"   I*/
#include <petscviewer.h>

#define ManSection(str) ((str) ? (str) : "None")

/*
    Keep a linked list of options that have been posted and we are waiting for
   user selection. See the manual page for PetscOptionsBegin()

    Eventually we'll attach this beast to a MPI_Comm
*/


#undef __FUNCT__
#define __FUNCT__ "PetscOptionsBegin_Private"
/*
    Handles setting up the data structure in a call to PetscOptionsBegin()
*/
PetscErrorCode PetscOptionsBegin_Private(PetscOptions *PetscOptionsObject,MPI_Comm comm,const char prefix[],const char title[],const char mansec[])
{
  PetscErrorCode ierr;

  PetscFunctionBegin;
  PetscOptionsObject->next          = 0;
  PetscOptionsObject->comm          = comm;
  PetscOptionsObject->changedmethod = PETSC_FALSE;

  ierr = PetscStrallocpy(prefix,&PetscOptionsObject->prefix);CHKERRQ(ierr);
  ierr = PetscStrallocpy(title,&PetscOptionsObject->title);CHKERRQ(ierr);

  ierr = PetscOptionsHasName(NULL,"-help",&PetscOptionsObject->printhelp);CHKERRQ(ierr);
  if (PetscOptionsObject->printhelp && PetscOptionsObject->count == 1) {
    if (!PetscOptionsObject->alreadyprinted) {
      ierr = (*PetscHelpPrintf)(comm,"%s -------------------------------------------------\n",title);CHKERRQ(ierr);
    }
  }
  PetscFunctionReturn(0);
}

#undef __FUNCT__
#define __FUNCT__ "PetscObjectOptionsBegin_Private"
/*
    Handles setting up the data structure in a call to PetscObjectOptionsBegin()
*/
PetscErrorCode PetscObjectOptionsBegin_Private(PetscOptions *PetscOptionsObject,PetscObject obj)
{
  PetscErrorCode ierr;
  char           title[256];
  PetscBool      flg;

  PetscFunctionBegin;
  PetscValidHeader(obj,1);
  PetscOptionsObject->object         = obj;
  PetscOptionsObject->alreadyprinted = obj->optionsprinted;

  ierr = PetscStrcmp(obj->description,obj->class_name,&flg);CHKERRQ(ierr);
  if (flg) {
    ierr = PetscSNPrintf(title,sizeof(title),"%s options",obj->class_name);CHKERRQ(ierr);
  } else {
    ierr = PetscSNPrintf(title,sizeof(title),"%s (%s) options",obj->description,obj->class_name);CHKERRQ(ierr);
  }
  ierr = PetscOptionsBegin_Private(PetscOptionsObject,obj->comm,obj->prefix,title,obj->mansec);CHKERRQ(ierr);
  PetscFunctionReturn(0);
}

/*
     Handles adding another option to the list of options within this particular PetscOptionsBegin() PetscOptionsEnd()
*/
#undef __FUNCT__
#define __FUNCT__ "PetscOptionsCreate_Private"
static int PetscOptionsCreate_Private(PetscOptions *PetscOptionsObject,const char opt[],const char text[],const char man[],PetscOptionType t,PetscOption *amsopt)
{
  int          ierr;
  PetscOption next;
  PetscBool    valid;

  PetscFunctionBegin;
  ierr = PetscOptionsValidKey(opt,&valid);CHKERRQ(ierr);
  if (!valid) SETERRQ1(PETSC_COMM_WORLD,PETSC_ERR_ARG_INCOMP,"The option '%s' is not a valid key",opt);

  ierr            = PetscNew(amsopt);CHKERRQ(ierr);
  (*amsopt)->next = 0;
  (*amsopt)->set  = PETSC_FALSE;
  (*amsopt)->type = t;
  (*amsopt)->data = 0;

  ierr = PetscStrallocpy(text,&(*amsopt)->text);CHKERRQ(ierr);
  ierr = PetscStrallocpy(opt,&(*amsopt)->option);CHKERRQ(ierr);
  ierr = PetscStrallocpy(man,&(*amsopt)->man);CHKERRQ(ierr);

  if (!PetscOptionsObject->next) PetscOptionsObject->next = *amsopt;
  else {
    next = PetscOptionsObject->next;
    while (next->next) next = next->next;
    next->next = *amsopt;
  }
  PetscFunctionReturn(0);
}

#undef __FUNCT__
#define __FUNCT__ "PetscScanString"
/*
    PetscScanString -  Gets user input via stdin from process and broadcasts to all processes

    Collective on MPI_Comm

   Input Parameters:
+     commm - communicator for the broadcast, must be PETSC_COMM_WORLD
.     n - length of the string, must be the same on all processes
-     str - location to store input

    Bugs:
.   Assumes process 0 of the given communicator has access to stdin

*/
static PetscErrorCode PetscScanString(MPI_Comm comm,size_t n,char str[])
{
  size_t         i;
  char           c;
  PetscMPIInt    rank,nm;
  PetscErrorCode ierr;

  PetscFunctionBegin;
  ierr = MPI_Comm_rank(comm,&rank);CHKERRQ(ierr);
  if (!rank) {
    c = (char) getchar();
    i = 0;
    while (c != '\n' && i < n-1) {
      str[i++] = c;
      c = (char)getchar();
    }
    str[i] = 0;
  }
  ierr = PetscMPIIntCast(n,&nm);CHKERRQ(ierr);
  ierr = MPI_Bcast(str,nm,MPI_CHAR,0,comm);CHKERRQ(ierr);
  PetscFunctionReturn(0);
}

#undef __FUNCT__
#define __FUNCT__ "PetscStrdup"
/*
    This is needed because certain strings may be freed by SAWs, hence we cannot use PetscStrallocpy()
*/
static PetscErrorCode  PetscStrdup(const char s[],char *t[])
{
  PetscErrorCode ierr;
  size_t         len;
  char           *tmp = 0;

  PetscFunctionBegin;
  if (s) {
    ierr = PetscStrlen(s,&len);CHKERRQ(ierr);
    tmp = (char*) malloc((len+1)*sizeof(char*));
    if (!tmp) SETERRQ(PETSC_COMM_SELF,PETSC_ERR_MEM,"No memory to duplicate string");
    ierr = PetscStrcpy(tmp,s);CHKERRQ(ierr);
  }
  *t = tmp;
  PetscFunctionReturn(0);
}


#undef __FUNCT__
#define __FUNCT__ "PetscOptionsGetFromTextInput"
/*
    PetscOptionsGetFromTextInput - Presents all the PETSc Options processed by the program so the user may change them at runtime

    Notes: this isn't really practical, it is just to demonstrate the principle

    A carriage return indicates no change from the default; but this like -ksp_monitor <stdout>  the default is actually not stdout the default
    is to do nothing so to get it to use stdout you need to type stdout. This is kind of bug?

    Bugs:
+    All processes must traverse through the exact same set of option queries due to the call to PetscScanString()
.    Internal strings have arbitrary length and string copies are not checked that they fit into string space
-    Only works for PetscInt == int, PetscReal == double etc

    Developer Notes: Normally the GUI that presents the options the user and retrieves the values would be running in a different
     address space and communicating with the PETSc program

*/
PetscErrorCode PetscOptionsGetFromTextInput(PetscOptions *PetscOptionsObject)
{
  PetscErrorCode ierr;
  PetscOption   next = PetscOptionsObject->next;
  char           str[512];
  PetscBool      bid;
  PetscReal      ir,*valr;
  PetscInt       *vald;
  size_t         i;

  PetscFunctionBegin;
  ierr = (*PetscPrintf)(PETSC_COMM_WORLD,"%s -------------------------------------------------\n",PetscOptionsObject->title);CHKERRQ(ierr);
  while (next) {
    switch (next->type) {
    case OPTION_HEAD:
      break;
    case OPTION_INT_ARRAY:
      ierr = PetscPrintf(PETSC_COMM_WORLD,"-%s%s <",PetscOptionsObject->prefix ? PetscOptionsObject->prefix : "",next->option+1);CHKERRQ(ierr);
      vald = (PetscInt*) next->data;
      for (i=0; i<next->arraylength; i++) {
        ierr = PetscPrintf(PETSC_COMM_WORLD,"%d",vald[i]);CHKERRQ(ierr);
        if (i < next->arraylength-1) {
          ierr = PetscPrintf(PETSC_COMM_WORLD,",");CHKERRQ(ierr);
        }
      }
      ierr = PetscPrintf(PETSC_COMM_WORLD,">: %s (%s) ",next->text,next->man);CHKERRQ(ierr);
      ierr = PetscScanString(PETSC_COMM_WORLD,512,str);CHKERRQ(ierr);
      if (str[0]) {
        PetscToken token;
        PetscInt   n=0,nmax = next->arraylength,*dvalue = (PetscInt*)next->data,start,end;
        size_t     len;
        char       *value;
        PetscBool  foundrange;

        next->set = PETSC_TRUE;
        value     = str;
        ierr      = PetscTokenCreate(value,',',&token);CHKERRQ(ierr);
        ierr      = PetscTokenFind(token,&value);CHKERRQ(ierr);
        while (n < nmax) {
          if (!value) break;

          /* look for form  d-D where d and D are integers */
          foundrange = PETSC_FALSE;
          ierr       = PetscStrlen(value,&len);CHKERRQ(ierr);
          if (value[0] == '-') i=2;
          else i=1;
          for (;i<len; i++) {
            if (value[i] == '-') {
              if (i == len-1) SETERRQ2(PETSC_COMM_SELF,PETSC_ERR_USER,"Error in %D-th array entry %s\n",n,value);
              value[i] = 0;
              ierr     = PetscOptionsStringToInt(value,&start);CHKERRQ(ierr);
              ierr     = PetscOptionsStringToInt(value+i+1,&end);CHKERRQ(ierr);
              if (end <= start) SETERRQ3(PETSC_COMM_SELF,PETSC_ERR_USER,"Error in %D-th array entry, %s-%s cannot have decreasing list",n,value,value+i+1);
              if (n + end - start - 1 >= nmax) SETERRQ4(PETSC_COMM_SELF,PETSC_ERR_USER,"Error in %D-th array entry, not enough space in left in array (%D) to contain entire range from %D to %D",n,nmax-n,start,end);
              for (; start<end; start++) {
                *dvalue = start; dvalue++;n++;
              }
              foundrange = PETSC_TRUE;
              break;
            }
          }
          if (!foundrange) {
            ierr = PetscOptionsStringToInt(value,dvalue);CHKERRQ(ierr);
            dvalue++;
            n++;
          }
          ierr = PetscTokenFind(token,&value);CHKERRQ(ierr);
        }
        ierr = PetscTokenDestroy(&token);CHKERRQ(ierr);
      }
      break;
    case OPTION_REAL_ARRAY:
      ierr = PetscPrintf(PETSC_COMM_WORLD,"-%s%s <",PetscOptionsObject->prefix ? PetscOptionsObject->prefix : "",next->option+1);CHKERRQ(ierr);
      valr = (PetscReal*) next->data;
      for (i=0; i<next->arraylength; i++) {
        ierr = PetscPrintf(PETSC_COMM_WORLD,"%g",valr[i]);CHKERRQ(ierr);
        if (i < next->arraylength-1) {
          ierr = PetscPrintf(PETSC_COMM_WORLD,",");CHKERRQ(ierr);
        }
      }
      ierr = PetscPrintf(PETSC_COMM_WORLD,">: %s (%s) ",next->text,next->man);CHKERRQ(ierr);
      ierr = PetscScanString(PETSC_COMM_WORLD,512,str);CHKERRQ(ierr);
      if (str[0]) {
        PetscToken token;
        PetscInt   n = 0,nmax = next->arraylength;
        PetscReal  *dvalue = (PetscReal*)next->data;
        char       *value;

        next->set = PETSC_TRUE;
        value     = str;
        ierr      = PetscTokenCreate(value,',',&token);CHKERRQ(ierr);
        ierr      = PetscTokenFind(token,&value);CHKERRQ(ierr);
        while (n < nmax) {
          if (!value) break;
          ierr = PetscOptionsStringToReal(value,dvalue);CHKERRQ(ierr);
          dvalue++;
          n++;
          ierr = PetscTokenFind(token,&value);CHKERRQ(ierr);
        }
        ierr = PetscTokenDestroy(&token);CHKERRQ(ierr);
      }
      break;
    case OPTION_INT:
      ierr = PetscPrintf(PETSC_COMM_WORLD,"-%s%s <%d>: %s (%s) ",PetscOptionsObject->prefix ? PetscOptionsObject->prefix : "",next->option+1,*(int*)next->data,next->text,next->man);CHKERRQ(ierr);
      ierr = PetscScanString(PETSC_COMM_WORLD,512,str);CHKERRQ(ierr);
      if (str[0]) {
#if defined(PETSC_SIZEOF_LONG_LONG)
        long long lid;
        sscanf(str,"%lld",&lid);
        if (lid > PETSC_MAX_INT || lid < PETSC_MIN_INT) SETERRQ3(PETSC_COMM_WORLD,PETSC_ERR_ARG_OUTOFRANGE,"Argument: -%s%s %lld",PetscOptionsObject->prefix ? PetscOptionsObject->prefix : "",next->option+1,lid);
#else
        long  lid;
        sscanf(str,"%ld",&lid);
        if (lid > PETSC_MAX_INT || lid < PETSC_MIN_INT) SETERRQ3(PETSC_COMM_WORLD,PETSC_ERR_ARG_OUTOFRANGE,"Argument: -%s%s %ld",PetscOptionsObject->prefix ? PetscOptionsObject->prefix : "",next->option+1,lid);
#endif

        next->set = PETSC_TRUE;
        *((PetscInt*)next->data) = (PetscInt)lid;
      }
      break;
    case OPTION_REAL:
      ierr = PetscPrintf(PETSC_COMM_WORLD,"-%s%s <%g>: %s (%s) ",PetscOptionsObject->prefix ? PetscOptionsObject->prefix : "",next->option+1,*(double*)next->data,next->text,next->man);CHKERRQ(ierr);
      ierr = PetscScanString(PETSC_COMM_WORLD,512,str);CHKERRQ(ierr);
      if (str[0]) {
#if defined(PETSC_USE_REAL_SINGLE)
        sscanf(str,"%e",&ir);
#elif defined(PETSC_USE_REAL_DOUBLE)
        sscanf(str,"%le",&ir);
#elif defined(PETSC_USE_REAL___FLOAT128)
        ir = strtoflt128(str,0);
#else
        SETERRQ(PETSC_COMM_SELF,PETSC_ERR_LIB,"Unknown scalar type");
#endif
        next->set                 = PETSC_TRUE;
        *((PetscReal*)next->data) = ir;
      }
      break;
    case OPTION_BOOL:
      ierr = PetscPrintf(PETSC_COMM_WORLD,"-%s%s <%s>: %s (%s) ",PetscOptionsObject->prefix ? PetscOptionsObject->prefix : "",next->option+1,*(PetscBool*)next->data ? "true": "false",next->text,next->man);CHKERRQ(ierr);
      ierr = PetscScanString(PETSC_COMM_WORLD,512,str);CHKERRQ(ierr);
      if (str[0]) {
        ierr = PetscOptionsStringToBool(str,&bid);CHKERRQ(ierr);
        next->set = PETSC_TRUE;
        *((PetscBool*)next->data) = bid;
      }
      break;
    case OPTION_STRING:
      ierr = PetscPrintf(PETSC_COMM_WORLD,"-%s%s <%s>: %s (%s) ",PetscOptionsObject->prefix ? PetscOptionsObject->prefix : "",next->option+1,(char*)next->data,next->text,next->man);CHKERRQ(ierr);
      ierr = PetscScanString(PETSC_COMM_WORLD,512,str);CHKERRQ(ierr);
      if (str[0]) {
        next->set = PETSC_TRUE;
        /* must use system malloc since SAWs may free this */
        ierr = PetscStrdup(str,(char**)&next->data);CHKERRQ(ierr);
      }
      break;
    case OPTION_FLIST:
      ierr = PetscFunctionListPrintTypes(PETSC_COMM_WORLD,stdout,PetscOptionsObject->prefix,next->option,next->text,next->man,next->flist,(char*)next->data);CHKERRQ(ierr);
      ierr = PetscScanString(PETSC_COMM_WORLD,512,str);CHKERRQ(ierr);
      if (str[0]) {
        PetscOptionsObject->changedmethod = PETSC_TRUE;
        next->set = PETSC_TRUE;
        /* must use system malloc since SAWs may free this */
        ierr = PetscStrdup(str,(char**)&next->data);CHKERRQ(ierr);
      }
      break;
    default:
      break;
    }
    next = next->next;
  }
  PetscFunctionReturn(0);
}

#if defined(PETSC_HAVE_SAWS)
#include <petscviewersaws.h>

static int count = 0;

#undef __FUNCT__
#define __FUNCT__ "PetscOptionsSAWsDestroy"
PetscErrorCode PetscOptionsSAWsDestroy(void)
{
  PetscFunctionBegin;
  PetscFunctionReturn(0);
}

static const char *OptionsHeader = "<head>\n"
                                   "<script type=\"text/javascript\" src=\"http://www.mcs.anl.gov/research/projects/saws/js/jquery-1.9.1.js\"></script>\n"
                                   "<script type=\"text/javascript\" src=\"http://www.mcs.anl.gov/research/projects/saws/js/SAWs.js\"></script>\n"
                                   "<script type=\"text/javascript\" src=\"js/PETSc.js\"></script>\n"
                                   "<script>\n"
                                      "jQuery(document).ready(function() {\n"
                                         "PETSc.getAndDisplayDirectory(null,\"#variablesInfo\")\n"
                                      "})\n"
                                  "</script>\n"
                                  "</head>\n";

/*  Determines the size and style of the scroll region where PETSc options selectable from users are displayed */
static const char *OptionsBodyBottom = "<div id=\"variablesInfo\" style=\"background-color:lightblue;height:auto;max-height:500px;overflow:scroll;\"></div>\n<br>\n</body>";

#undef __FUNCT__
#define __FUNCT__ "PetscOptionsSAWsInput"
/*
    PetscOptionsSAWsInput - Presents all the PETSc Options processed by the program so the user may change them at runtime using the SAWs

    Bugs:
+    All processes must traverse through the exact same set of option queries do to the call to PetscScanString()
.    Internal strings have arbitrary length and string copies are not checked that they fit into string space
-    Only works for PetscInt == int, PetscReal == double etc


*/
PetscErrorCode PetscOptionsSAWsInput(PetscOptions *PetscOptionsObject)
{
  PetscErrorCode ierr;
  PetscOption    next     = PetscOptionsObject->next;
  static int     mancount = 0;
  char           options[16];
  PetscBool      changedmethod = PETSC_FALSE;
  PetscBool      stopasking    = PETSC_FALSE;
  char           manname[16],textname[16];
  char           dir[1024];

  PetscFunctionBegin;
  /* the next line is a bug, this will only work if all processors are here, the comm passed in is ignored!!! */
  sprintf(options,"Options_%d",count++);

  PetscOptionsObject->pprefix = PetscOptionsObject->prefix; /* SAWs will change this, so cannot pass prefix directly */

  ierr = PetscSNPrintf(dir,1024,"/PETSc/Options/%s","_title");CHKERRQ(ierr);
  PetscStackCallSAWs(SAWs_Register,(dir,&PetscOptionsObject->title,1,SAWs_READ,SAWs_STRING));
  ierr = PetscSNPrintf(dir,1024,"/PETSc/Options/%s","prefix");CHKERRQ(ierr);
  PetscStackCallSAWs(SAWs_Register,(dir,&PetscOptionsObject->pprefix,1,SAWs_READ,SAWs_STRING));
  PetscStackCallSAWs(SAWs_Register,("/PETSc/Options/ChangedMethod",&changedmethod,1,SAWs_WRITE,SAWs_BOOLEAN));
  PetscStackCallSAWs(SAWs_Register,("/PETSc/Options/StopAsking",&stopasking,1,SAWs_WRITE,SAWs_BOOLEAN));

  while (next) {
    sprintf(manname,"_man_%d",mancount);
    ierr = PetscSNPrintf(dir,1024,"/PETSc/Options/%s",manname);CHKERRQ(ierr);
    PetscStackCallSAWs(SAWs_Register,(dir,&next->man,1,SAWs_READ,SAWs_STRING));
    sprintf(textname,"_text_%d",mancount++);
    ierr = PetscSNPrintf(dir,1024,"/PETSc/Options/%s",textname);CHKERRQ(ierr);
    PetscStackCallSAWs(SAWs_Register,(dir,&next->text,1,SAWs_READ,SAWs_STRING));

    switch (next->type) {
    case OPTION_HEAD:
      break;
    case OPTION_INT_ARRAY:
    ierr = PetscSNPrintf(dir,1024,"/PETSc/Options/%s",next->option);CHKERRQ(ierr);
      PetscStackCallSAWs(SAWs_Register,(dir,next->data,next->arraylength,SAWs_WRITE,SAWs_INT));
      break;
    case OPTION_REAL_ARRAY:
    ierr = PetscSNPrintf(dir,1024,"/PETSc/Options/%s",next->option);CHKERRQ(ierr);
      PetscStackCallSAWs(SAWs_Register,(dir,next->data,next->arraylength,SAWs_WRITE,SAWs_DOUBLE));
      break;
    case OPTION_INT:
    ierr = PetscSNPrintf(dir,1024,"/PETSc/Options/%s",next->option);CHKERRQ(ierr);
      PetscStackCallSAWs(SAWs_Register,(dir,next->data,1,SAWs_WRITE,SAWs_INT));
      break;
    case OPTION_REAL:
    ierr = PetscSNPrintf(dir,1024,"/PETSc/Options/%s",next->option);CHKERRQ(ierr);
      PetscStackCallSAWs(SAWs_Register,(dir,next->data,1,SAWs_WRITE,SAWs_DOUBLE));
      break;
    case OPTION_BOOL:
    ierr = PetscSNPrintf(dir,1024,"/PETSc/Options/%s",next->option);CHKERRQ(ierr);
      PetscStackCallSAWs(SAWs_Register,(dir,next->data,1,SAWs_WRITE,SAWs_BOOLEAN));
      break;
    case OPTION_BOOL_ARRAY:
    ierr = PetscSNPrintf(dir,1024,"/PETSc/Options/%s",next->option);CHKERRQ(ierr);
      PetscStackCallSAWs(SAWs_Register,(dir,next->data,next->arraylength,SAWs_WRITE,SAWs_BOOLEAN));
      break;
    case OPTION_STRING:
    ierr = PetscSNPrintf(dir,1024,"/PETSc/Options/%s",next->option);CHKERRQ(ierr);
      PetscStackCallSAWs(SAWs_Register,(dir,&next->data,1,SAWs_WRITE,SAWs_STRING));
      break;
    case OPTION_STRING_ARRAY:
    ierr = PetscSNPrintf(dir,1024,"/PETSc/Options/%s",next->option);CHKERRQ(ierr);
      PetscStackCallSAWs(SAWs_Register,(dir,next->data,next->arraylength,SAWs_WRITE,SAWs_STRING));
      break;
    case OPTION_FLIST:
      {
      PetscInt ntext;
      ierr = PetscSNPrintf(dir,1024,"/PETSc/Options/%s",next->option);CHKERRQ(ierr);
      PetscStackCallSAWs(SAWs_Register,(dir,&next->data,1,SAWs_WRITE,SAWs_STRING));
      ierr = PetscFunctionListGet(next->flist,(const char***)&next->edata,&ntext);CHKERRQ(ierr);
      PetscStackCallSAWs(SAWs_Set_Legal_Variable_Values,(dir,ntext,next->edata));
      }
      break;
    case OPTION_ELIST:
      {
      PetscInt ntext = next->nlist;
      ierr = PetscSNPrintf(dir,1024,"/PETSc/Options/%s",next->option);CHKERRQ(ierr);
      PetscStackCallSAWs(SAWs_Register,(dir,&next->data,1,SAWs_WRITE,SAWs_STRING));
      ierr = PetscMalloc1((ntext+1),(char***)&next->edata);CHKERRQ(ierr);
      ierr = PetscMemcpy(next->edata,next->list,ntext*sizeof(char*));CHKERRQ(ierr);
      PetscStackCallSAWs(SAWs_Set_Legal_Variable_Values,(dir,ntext,next->edata));
      }
      break;
    default:
      break;
    }
    next = next->next;
  }

  /* wait until accessor has unlocked the memory */
  PetscStackCallSAWs(SAWs_Push_Header,("index.html",OptionsHeader));
  PetscStackCallSAWs(SAWs_Push_Body,("index.html",2,OptionsBodyBottom));
  ierr = PetscSAWsBlock();CHKERRQ(ierr);
  PetscStackCallSAWs(SAWs_Pop_Header,("index.html"));
  PetscStackCallSAWs(SAWs_Pop_Body,("index.html",2));

  /* determine if any values have been set in GUI */
  next = PetscOptionsObject->next;
  while (next) {
    ierr = PetscSNPrintf(dir,1024,"/PETSc/Options/%s",next->option);CHKERRQ(ierr);
    PetscStackCallSAWs(SAWs_Selected,(dir,(int*)&next->set));
    next = next->next;
  }

  /* reset counter to -2; this updates the screen with the new options for the selected method */
  if (changedmethod) PetscOptionsObject->count = -2;

  if (stopasking) {
    PetscOptionsPublish      = PETSC_FALSE;
    PetscOptionsObject->count = 0;//do not ask for same thing again
  }

  PetscStackCallSAWs(SAWs_Delete,("/PETSc/Options"));
  PetscFunctionReturn(0);
}
#endif

#undef __FUNCT__
#define __FUNCT__ "PetscOptionsEnd_Private"
PetscErrorCode PetscOptionsEnd_Private(PetscOptions *PetscOptionsObject)
{
  PetscErrorCode ierr;
  PetscOption   last;
  char           option[256],value[1024],tmp[32];
  size_t         j;

  PetscFunctionBegin;
  if (PetscOptionsObject->next) {
    if (!PetscOptionsObject->count) {
#if defined(PETSC_HAVE_SAWS)
      ierr = PetscOptionsSAWsInput(PetscOptionsObject);CHKERRQ(ierr);
#else
      ierr = PetscOptionsGetFromTextInput(PetscOptionsObject);CHKERRQ(ierr);
#endif
    }
  }

  ierr = PetscFree(PetscOptionsObject->title);CHKERRQ(ierr);

  /* reset counter to -2; this updates the screen with the new options for the selected method */
  if (PetscOptionsObject->changedmethod) PetscOptionsObject->count = -2;
  /* reset alreadyprinted flag */
  PetscOptionsObject->alreadyprinted = PETSC_FALSE;
  if (PetscOptionsObject->object) PetscOptionsObject->object->optionsprinted = PETSC_TRUE;
  PetscOptionsObject->object = NULL;

  while (PetscOptionsObject->next) {
    if (PetscOptionsObject->next->set) {
      if (PetscOptionsObject->prefix) {
        ierr = PetscStrcpy(option,"-");CHKERRQ(ierr);
        ierr = PetscStrcat(option,PetscOptionsObject->prefix);CHKERRQ(ierr);
        ierr = PetscStrcat(option,PetscOptionsObject->next->option+1);CHKERRQ(ierr);
      } else {
        ierr = PetscStrcpy(option,PetscOptionsObject->next->option);CHKERRQ(ierr);
      }

      switch (PetscOptionsObject->next->type) {
      case OPTION_HEAD:
        break;
      case OPTION_INT_ARRAY:
        sprintf(value,"%d",(int)((PetscInt*)PetscOptionsObject->next->data)[0]);
        for (j=1; j<PetscOptionsObject->next->arraylength; j++) {
          sprintf(tmp,"%d",(int)((PetscInt*)PetscOptionsObject->next->data)[j]);
          ierr = PetscStrcat(value,",");CHKERRQ(ierr);
          ierr = PetscStrcat(value,tmp);CHKERRQ(ierr);
        }
        break;
      case OPTION_INT:
        sprintf(value,"%d",(int) *(PetscInt*)PetscOptionsObject->next->data);
        break;
      case OPTION_REAL:
        sprintf(value,"%g",(double) *(PetscReal*)PetscOptionsObject->next->data);
        break;
      case OPTION_REAL_ARRAY:
        sprintf(value,"%g",(double)((PetscReal*)PetscOptionsObject->next->data)[0]);
        for (j=1; j<PetscOptionsObject->next->arraylength; j++) {
          sprintf(tmp,"%g",(double)((PetscReal*)PetscOptionsObject->next->data)[j]);
          ierr = PetscStrcat(value,",");CHKERRQ(ierr);
          ierr = PetscStrcat(value,tmp);CHKERRQ(ierr);
        }
        break;
      case OPTION_SCALAR_ARRAY:
        sprintf(value,"%g+%gi",(double)PetscRealPart(((PetscScalar*)PetscOptionsObject->next->data)[0]),(double)PetscImaginaryPart(((PetscScalar*)PetscOptionsObject->next->data)[0]));
        for (j=1; j<PetscOptionsObject->next->arraylength; j++) {
          sprintf(tmp,"%g+%gi",(double)PetscRealPart(((PetscScalar*)PetscOptionsObject->next->data)[j]),(double)PetscImaginaryPart(((PetscScalar*)PetscOptionsObject->next->data)[j]));
          ierr = PetscStrcat(value,",");CHKERRQ(ierr);
          ierr = PetscStrcat(value,tmp);CHKERRQ(ierr);
        }
        break;
      case OPTION_BOOL:
        sprintf(value,"%d",*(int*)PetscOptionsObject->next->data);
        break;
      case OPTION_BOOL_ARRAY:
        sprintf(value,"%d",(int)((PetscBool*)PetscOptionsObject->next->data)[0]);
        for (j=1; j<PetscOptionsObject->next->arraylength; j++) {
          sprintf(tmp,"%d",(int)((PetscBool*)PetscOptionsObject->next->data)[j]);
          ierr = PetscStrcat(value,",");CHKERRQ(ierr);
          ierr = PetscStrcat(value,tmp);CHKERRQ(ierr);
        }
        break;
      case OPTION_FLIST:
        ierr = PetscStrcpy(value,(char*)PetscOptionsObject->next->data);CHKERRQ(ierr);
        break;
      case OPTION_ELIST:
        ierr = PetscStrcpy(value,(char*)PetscOptionsObject->next->data);CHKERRQ(ierr);
        break;
      case OPTION_STRING:
        ierr = PetscStrcpy(value,(char*)PetscOptionsObject->next->data);CHKERRQ(ierr);
        break;
      case OPTION_STRING_ARRAY:
        sprintf(value,"%s",((char**)PetscOptionsObject->next->data)[0]);
        for (j=1; j<PetscOptionsObject->next->arraylength; j++) {
          sprintf(tmp,"%s",((char**)PetscOptionsObject->next->data)[j]);
          ierr = PetscStrcat(value,",");CHKERRQ(ierr);
          ierr = PetscStrcat(value,tmp);CHKERRQ(ierr);
        }
        break;
      }
      ierr = PetscOptionsSetValue(option,value);CHKERRQ(ierr);
    }
    if (PetscOptionsObject->next->type == OPTION_ELIST) {
      ierr = PetscStrNArrayDestroy(PetscOptionsObject->next->nlist,(char ***)&PetscOptionsObject->next->list);CHKERRQ(ierr);
    }
    ierr   = PetscFree(PetscOptionsObject->next->text);CHKERRQ(ierr);
    ierr   = PetscFree(PetscOptionsObject->next->option);CHKERRQ(ierr);
    ierr   = PetscFree(PetscOptionsObject->next->man);CHKERRQ(ierr);
    ierr   = PetscFree(PetscOptionsObject->next->edata);CHKERRQ(ierr);

    if ((PetscOptionsObject->next->type == OPTION_STRING) || (PetscOptionsObject->next->type == OPTION_FLIST) || (PetscOptionsObject->next->type == OPTION_ELIST)){
      free(PetscOptionsObject->next->data);
    } else {
      ierr   = PetscFree(PetscOptionsObject->next->data);CHKERRQ(ierr);
    }

    last                    = PetscOptionsObject->next;
    PetscOptionsObject->next = PetscOptionsObject->next->next;
    ierr                    = PetscFree(last);CHKERRQ(ierr);
  }
  ierr = PetscFree(PetscOptionsObject->prefix);CHKERRQ(ierr);
  PetscOptionsObject->next = 0;
  PetscFunctionReturn(0);
}

#undef __FUNCT__
#define __FUNCT__ "PetscOptionsEnum_Private"
/*@C
   PetscOptionsEnum - Gets the enum value for a particular option in the database.

   Logically Collective on the communicator passed in PetscOptionsBegin()

   Input Parameters:
+  opt - option name
.  text - short string that describes the option
.  man - manual page with additional information on option
.  list - array containing the list of choices, followed by the enum name, followed by the enum prefix, followed by a null
-  currentvalue - the current value; caller is responsible for setting this value correctly. Normally this is done with either
$                 PetscOptionsEnum(..., obj->value,&object->value,...) or
$                 value = defaultvalue
$                 PetscOptionsEnum(..., value,&value,&flg);
$                 if (flg) {

   Output Parameter:
+  value - the  value to return
-  set - PETSC_TRUE if found, else PETSC_FALSE

   Level: beginner

   Concepts: options database

   Notes: Must be between a PetscOptionsBegin() and a PetscOptionsEnd()

          list is usually something like PCASMTypes or some other predefined list of enum names

.seealso: PetscOptionsGetReal(), PetscOptionsHasName(), PetscOptionsGetString(), PetscOptionsGetInt(),
          PetscOptionsGetIntArray(), PetscOptionsGetRealArray(), PetscOptionsBool()
          PetscOptionsInt(), PetscOptionsString(), PetscOptionsReal(), PetscOptionsBool(),
          PetscOptionsName(), PetscOptionsBegin(), PetscOptionsEnd(), PetscOptionsHead(),
          PetscOptionsStringArray(),PetscOptionsRealArray(), PetscOptionsScalar(),
          PetscOptionsBoolGroupBegin(), PetscOptionsBoolGroup(), PetscOptionsBoolGroupEnd(),
          PetscOptionsFList(), PetscOptionsEList()
@*/
<<<<<<< HEAD
PetscErrorCode  PetscOptionsEnum(const char opt[],const char text[],const char man[],const char *const *list,PetscEnum currentvalue,PetscEnum *value,PetscBool  *set)
=======
PetscErrorCode  PetscOptionsEnum_Private(PetscOptions *PetscOptionsObject,const char opt[],const char text[],const char man[],const char *const *list,PetscEnum currentvalue,PetscEnum *value,PetscBool  *set)
>>>>>>> dfdea288
{
  PetscErrorCode ierr;
  PetscInt       ntext = 0;
  PetscInt       tval;
  PetscBool      tflg;

  PetscFunctionBegin;
  while (list[ntext++]) {
    if (ntext > 50) SETERRQ(PETSC_COMM_SELF,PETSC_ERR_ARG_WRONG,"List argument appears to be wrong or have more than 50 entries");
  }
  if (ntext < 3) SETERRQ(PETSC_COMM_SELF,PETSC_ERR_ARG_WRONG,"List argument must have at least two entries: typename and type prefix");
  ntext -= 3;
<<<<<<< HEAD
  ierr   = PetscOptionsEList(opt,text,man,list,ntext,list[currentvalue],&tval,&tflg);CHKERRQ(ierr);
=======
  ierr   = PetscOptionsEList_Private(PetscOptionsObject,opt,text,man,list,ntext,list[currentvalue],&tval,&tflg);CHKERRQ(ierr);
>>>>>>> dfdea288
  /* with PETSC_USE_64BIT_INDICES sizeof(PetscInt) != sizeof(PetscEnum) */
  if (tflg) *value = (PetscEnum)tval;
  if (set)  *set   = tflg;
  PetscFunctionReturn(0);
}

/* -------------------------------------------------------------------------------------------------------------*/
#undef __FUNCT__
#define __FUNCT__ "PetscOptionsInt_Private"
/*@C
   PetscOptionsInt - Gets the integer value for a particular option in the database.

   Logically Collective on the communicator passed in PetscOptionsBegin()

   Input Parameters:
+  opt - option name
.  text - short string that describes the option
.  man - manual page with additional information on option
-  currentvalue - the current value; caller is responsible for setting this value correctly. Normally this is done with either
$                 PetscOptionsInt(..., obj->value,&object->value,...) or
$                 value = defaultvalue
$                 PetscOptionsInt(..., value,&value,&flg);
$                 if (flg) {

   Output Parameter:
+  value - the integer value to return
-  flg - PETSC_TRUE if found, else PETSC_FALSE

   Level: beginner

   Concepts: options database^has int

   Notes: Must be between a PetscOptionsBegin() and a PetscOptionsEnd()

.seealso: PetscOptionsGetReal(), PetscOptionsHasName(), PetscOptionsGetString(), PetscOptionsGetInt(),
          PetscOptionsGetIntArray(), PetscOptionsGetRealArray(), PetscOptionsBool()
          PetscOptionsInt(), PetscOptionsString(), PetscOptionsReal(), PetscOptionsBool(),
          PetscOptionsName(), PetscOptionsBegin(), PetscOptionsEnd(), PetscOptionsHead(),
          PetscOptionsStringArray(),PetscOptionsRealArray(), PetscOptionsScalar(),
          PetscOptionsBoolGroupBegin(), PetscOptionsBoolGroup(), PetscOptionsBoolGroupEnd(),
          PetscOptionsFList(), PetscOptionsEList()
@*/
<<<<<<< HEAD
PetscErrorCode  PetscOptionsInt(const char opt[],const char text[],const char man[],PetscInt currentvalue,PetscInt *value,PetscBool  *set)
=======
PetscErrorCode  PetscOptionsInt_Private(PetscOptions *PetscOptionsObject,const char opt[],const char text[],const char man[],PetscInt currentvalue,PetscInt *value,PetscBool  *set)
>>>>>>> dfdea288
{
  PetscErrorCode ierr;
  PetscOption    amsopt;
  PetscBool      wasset;
  
  PetscFunctionBegin;
  if (!PetscOptionsObject->count) {
    ierr = PetscOptionsCreate_Private(PetscOptionsObject,opt,text,man,OPTION_INT,&amsopt);CHKERRQ(ierr);
    ierr = PetscMalloc(sizeof(PetscInt),&amsopt->data);CHKERRQ(ierr);
    *(PetscInt*)amsopt->data = currentvalue;

<<<<<<< HEAD
    *(PetscInt*)amsopt->data = currentvalue;
  }
  ierr = PetscOptionsGetInt(PetscOptionsObject.prefix,opt,value,set);CHKERRQ(ierr);
  if (PetscOptionsObject.printhelp && PetscOptionsPublishCount == 1 && !PetscOptionsObject.alreadyprinted) {
    ierr = (*PetscHelpPrintf)(PetscOptionsObject.comm,"  -%s%s <%d>: %s (%s)\n",PetscOptionsObject.prefix ? PetscOptionsObject.prefix : "",opt+1,currentvalue,text,ManSection(man));CHKERRQ(ierr);
=======
    ierr = PetscOptionsGetInt(PetscOptionsObject->prefix,opt,&currentvalue,&wasset);CHKERRQ(ierr);
    if (wasset) {
      *(PetscInt*)amsopt->data = currentvalue;
    }
  }
  ierr = PetscOptionsGetInt(PetscOptionsObject->prefix,opt,value,set);CHKERRQ(ierr);
  if (PetscOptionsObject->printhelp && PetscOptionsObject->count == 1 && !PetscOptionsObject->alreadyprinted) {
    ierr = (*PetscHelpPrintf)(PetscOptionsObject->comm,"  -%s%s <%d>: %s (%s)\n",PetscOptionsObject->prefix ? PetscOptionsObject->prefix : "",opt+1,currentvalue,text,ManSection(man));CHKERRQ(ierr);
>>>>>>> dfdea288
  }
  PetscFunctionReturn(0);
}

#undef __FUNCT__
#define __FUNCT__ "PetscOptionsString_Private"
/*@C
   PetscOptionsString - Gets the string value for a particular option in the database.

   Logically Collective on the communicator passed in PetscOptionsBegin()

   Input Parameters:
+  opt - option name
.  text - short string that describes the option
.  man - manual page with additional information on option
.  currentvalue - the current value; caller is responsible for setting this value correctly. This is not used to set value
-  len - length of the result string including null terminator

   Output Parameter:
+  value - the value to return
-  flg - PETSC_TRUE if found, else PETSC_FALSE

   Level: beginner

   Concepts: options database^has int

   Notes: Must be between a PetscOptionsBegin() and a PetscOptionsEnd()

   Even if the user provided no string (for example -optionname -someotheroption) the flag is set to PETSC_TRUE (and the string is fulled with nulls).

.seealso: PetscOptionsGetReal(), PetscOptionsHasName(), PetscOptionsGetString(), PetscOptionsGetInt(),
          PetscOptionsGetIntArray(), PetscOptionsGetRealArray(), PetscOptionsBool()
          PetscOptionsInt(), PetscOptionsReal(), PetscOptionsBool(),
          PetscOptionsName(), PetscOptionsBegin(), PetscOptionsEnd(), PetscOptionsHead(),
          PetscOptionsStringArray(),PetscOptionsRealArray(), PetscOptionsScalar(),
          PetscOptionsBoolGroupBegin(), PetscOptionsBoolGroup(), PetscOptionsBoolGroupEnd(),
          PetscOptionsFList(), PetscOptionsEList()
@*/
<<<<<<< HEAD
PetscErrorCode  PetscOptionsString(const char opt[],const char text[],const char man[],const char currentvalue[],char value[],size_t len,PetscBool  *set)
=======
PetscErrorCode  PetscOptionsString_Private(PetscOptions *PetscOptionsObject,const char opt[],const char text[],const char man[],const char currentvalue[],char value[],size_t len,PetscBool  *set)
>>>>>>> dfdea288
{
  PetscErrorCode ierr;
  PetscOption   amsopt;

  PetscFunctionBegin;
  if (!PetscOptionsObject->count) {
    ierr = PetscOptionsCreate_Private(PetscOptionsObject,opt,text,man,OPTION_STRING,&amsopt);CHKERRQ(ierr);
    /* must use system malloc since SAWs may free this */
    ierr = PetscStrdup(currentvalue ? currentvalue : "",(char**)&amsopt->data);CHKERRQ(ierr);
  }
<<<<<<< HEAD
  ierr = PetscOptionsGetString(PetscOptionsObject.prefix,opt,value,len,set);CHKERRQ(ierr);
  if (PetscOptionsObject.printhelp && PetscOptionsPublishCount == 1 && !PetscOptionsObject.alreadyprinted) {
    ierr = (*PetscHelpPrintf)(PetscOptionsObject.comm,"  -%s%s <%s>: %s (%s)\n",PetscOptionsObject.prefix ? PetscOptionsObject.prefix : "",opt+1,currentvalue,text,ManSection(man));CHKERRQ(ierr);
=======
  ierr = PetscOptionsGetString(PetscOptionsObject->prefix,opt,value,len,set);CHKERRQ(ierr);
  if (PetscOptionsObject->printhelp && PetscOptionsObject->count == 1 && !PetscOptionsObject->alreadyprinted) {
    ierr = (*PetscHelpPrintf)(PetscOptionsObject->comm,"  -%s%s <%s>: %s (%s)\n",PetscOptionsObject->prefix ? PetscOptionsObject->prefix : "",opt+1,currentvalue,text,ManSection(man));CHKERRQ(ierr);
>>>>>>> dfdea288
  }
  PetscFunctionReturn(0);
}

#undef __FUNCT__
#define __FUNCT__ "PetscOptionsReal_Private"
/*@C
   PetscOptionsReal - Gets the PetscReal value for a particular option in the database.

   Logically Collective on the communicator passed in PetscOptionsBegin()

   Input Parameters:
+  opt - option name
.  text - short string that describes the option
.  man - manual page with additional information on option
-  currentvalue - the current value; caller is responsible for setting this value correctly. Normally this is done with either
$                 PetscOptionsReal(..., obj->value,&object->value,...) or
$                 value = defaultvalue
$                 PetscOptionsReal(..., value,&value,&flg);
$                 if (flg) {

   Output Parameter:
+  value - the value to return
-  flg - PETSC_TRUE if found, else PETSC_FALSE

   Level: beginner

   Concepts: options database^has int

   Notes: Must be between a PetscOptionsBegin() and a PetscOptionsEnd()

.seealso: PetscOptionsGetReal(), PetscOptionsHasName(), PetscOptionsGetString(), PetscOptionsGetInt(),
          PetscOptionsGetIntArray(), PetscOptionsGetRealArray(), PetscOptionsBool()
          PetscOptionsInt(), PetscOptionsString(), PetscOptionsReal(), PetscOptionsBool(),
          PetscOptionsName(), PetscOptionsBegin(), PetscOptionsEnd(), PetscOptionsHead(),
          PetscOptionsStringArray(),PetscOptionsRealArray(), PetscOptionsScalar(),
          PetscOptionsBoolGroupBegin(), PetscOptionsBoolGroup(), PetscOptionsBoolGroupEnd(),
          PetscOptionsFList(), PetscOptionsEList()
@*/
<<<<<<< HEAD
PetscErrorCode  PetscOptionsReal(const char opt[],const char text[],const char man[],PetscReal currentvalue,PetscReal *value,PetscBool  *set)
=======
PetscErrorCode  PetscOptionsReal_Private(PetscOptions *PetscOptionsObject,const char opt[],const char text[],const char man[],PetscReal currentvalue,PetscReal *value,PetscBool  *set)
>>>>>>> dfdea288
{
  PetscErrorCode ierr;
  PetscOption   amsopt;

  PetscFunctionBegin;
  if (!PetscOptionsObject->count) {
    ierr = PetscOptionsCreate_Private(PetscOptionsObject,opt,text,man,OPTION_REAL,&amsopt);CHKERRQ(ierr);
    ierr = PetscMalloc(sizeof(PetscReal),&amsopt->data);CHKERRQ(ierr);

    *(PetscReal*)amsopt->data = currentvalue;
  }
<<<<<<< HEAD
  ierr = PetscOptionsGetReal(PetscOptionsObject.prefix,opt,value,set);CHKERRQ(ierr);
  if (PetscOptionsObject.printhelp && PetscOptionsPublishCount == 1 && !PetscOptionsObject.alreadyprinted) {
    ierr = (*PetscHelpPrintf)(PetscOptionsObject.comm,"  -%s%s <%g>: %s (%s)\n",PetscOptionsObject.prefix ? PetscOptionsObject.prefix : "",opt+1,(double)currentvalue,text,ManSection(man));CHKERRQ(ierr);
=======
  ierr = PetscOptionsGetReal(PetscOptionsObject->prefix,opt,value,set);CHKERRQ(ierr);
  if (PetscOptionsObject->printhelp && PetscOptionsObject->count == 1 && !PetscOptionsObject->alreadyprinted) {
    ierr = (*PetscHelpPrintf)(PetscOptionsObject->comm,"  -%s%s <%g>: %s (%s)\n",PetscOptionsObject->prefix ? PetscOptionsObject->prefix : "",opt+1,(double)currentvalue,text,ManSection(man));CHKERRQ(ierr);
>>>>>>> dfdea288
  }
  PetscFunctionReturn(0);
}

#undef __FUNCT__
#define __FUNCT__ "PetscOptionsScalar_Private"
/*@C
   PetscOptionsScalar - Gets the scalar value for a particular option in the database.

   Logically Collective on the communicator passed in PetscOptionsBegin()

   Input Parameters:
+  opt - option name
.  text - short string that describes the option
.  man - manual page with additional information on option
-  currentvalue - the current value; caller is responsible for setting this value correctly. Normally this is done with either
$                 PetscOptionsScalar(..., obj->value,&object->value,...) or
$                 value = defaultvalue
$                 PetscOptionsScalar(..., value,&value,&flg);
$                 if (flg) {


   Output Parameter:
+  value - the value to return
-  flg - PETSC_TRUE if found, else PETSC_FALSE

   Level: beginner

   Concepts: options database^has int

   Notes: Must be between a PetscOptionsBegin() and a PetscOptionsEnd()

.seealso: PetscOptionsGetReal(), PetscOptionsHasName(), PetscOptionsGetString(), PetscOptionsGetInt(),
          PetscOptionsGetIntArray(), PetscOptionsGetRealArray(), PetscOptionsBool()
          PetscOptionsInt(), PetscOptionsString(), PetscOptionsReal(), PetscOptionsBool(),
          PetscOptionsName(), PetscOptionsBegin(), PetscOptionsEnd(), PetscOptionsHead(),
          PetscOptionsStringArray(),PetscOptionsRealArray(), PetscOptionsScalar(),
          PetscOptionsBoolGroupBegin(), PetscOptionsBoolGroup(), PetscOptionsBoolGroupEnd(),
          PetscOptionsFList(), PetscOptionsEList()
@*/
<<<<<<< HEAD
PetscErrorCode  PetscOptionsScalar(const char opt[],const char text[],const char man[],PetscScalar currentvalue,PetscScalar *value,PetscBool  *set)
=======
PetscErrorCode  PetscOptionsScalar_Private(PetscOptions *PetscOptionsObject,const char opt[],const char text[],const char man[],PetscScalar currentvalue,PetscScalar *value,PetscBool  *set)
>>>>>>> dfdea288
{
  PetscErrorCode ierr;

  PetscFunctionBegin;
#if !defined(PETSC_USE_COMPLEX)
  ierr = PetscOptionsReal(opt,text,man,currentvalue,value,set);CHKERRQ(ierr);
#else
  ierr = PetscOptionsGetScalar(PetscOptionsObject->prefix,opt,value,set);CHKERRQ(ierr);
#endif
  PetscFunctionReturn(0);
}

#undef __FUNCT__
#define __FUNCT__ "PetscOptionsName_Private"
/*@C
   PetscOptionsName - Determines if a particular option has been set in the database. This returns true whether the option is a number, string or boolean, even
                      its value is set to false.

   Logically Collective on the communicator passed in PetscOptionsBegin()

   Input Parameters:
+  opt - option name
.  text - short string that describes the option
-  man - manual page with additional information on option

   Output Parameter:
.  flg - PETSC_TRUE if found, else PETSC_FALSE

   Level: beginner

   Concepts: options database^has int

   Notes: Must be between a PetscOptionsBegin() and a PetscOptionsEnd()

.seealso: PetscOptionsGetReal(), PetscOptionsHasName(), PetscOptionsGetString(), PetscOptionsGetInt(),
          PetscOptionsGetIntArray(), PetscOptionsGetRealArray(), PetscOptionsBool()
          PetscOptionsInt(), PetscOptionsString(), PetscOptionsReal(), PetscOptionsBool(),
          PetscOptionsName(), PetscOptionsBegin(), PetscOptionsEnd(), PetscOptionsHead(),
          PetscOptionsStringArray(),PetscOptionsRealArray(), PetscOptionsScalar(),
          PetscOptionsBoolGroupBegin(), PetscOptionsBoolGroup(), PetscOptionsBoolGroupEnd(),
          PetscOptionsFList(), PetscOptionsEList()
@*/
PetscErrorCode  PetscOptionsName_Private(PetscOptions *PetscOptionsObject,const char opt[],const char text[],const char man[],PetscBool  *flg)
{
  PetscErrorCode ierr;
  PetscOption   amsopt;

  PetscFunctionBegin;
  if (!PetscOptionsObject->count) {
    ierr = PetscOptionsCreate_Private(PetscOptionsObject,opt,text,man,OPTION_BOOL,&amsopt);CHKERRQ(ierr);
    ierr = PetscMalloc(sizeof(PetscBool),&amsopt->data);CHKERRQ(ierr);

    *(PetscBool*)amsopt->data = PETSC_FALSE;
  }
  ierr = PetscOptionsHasName(PetscOptionsObject->prefix,opt,flg);CHKERRQ(ierr);
  if (PetscOptionsObject->printhelp && PetscOptionsObject->count == 1 && !PetscOptionsObject->alreadyprinted) {
    ierr = (*PetscHelpPrintf)(PetscOptionsObject->comm,"  -%s%s: %s (%s)\n",PetscOptionsObject->prefix ? PetscOptionsObject->prefix : "",opt+1,text,ManSection(man));CHKERRQ(ierr);
  }
  PetscFunctionReturn(0);
}

#undef __FUNCT__
#define __FUNCT__ "PetscOptionsFList_Private"
/*@C
     PetscOptionsFList - Puts a list of option values that a single one may be selected from

   Logically Collective on the communicator passed in PetscOptionsBegin()

   Input Parameters:
+  opt - option name
.  text - short string that describes the option
.  man - manual page with additional information on option
.  list - the possible choices
.  currentvalue - the current value; caller is responsible for setting this value correctly. Normally this is done with
$                 PetscOptionsFlist(..., obj->value,value,len,&flg);
$                 if (flg) {
-  len - the length of the character array value

   Output Parameter:
+  value - the value to return
-  set - PETSC_TRUE if found, else PETSC_FALSE

   Level: intermediate

   Notes: Must be between a PetscOptionsBegin() and a PetscOptionsEnd()

   See PetscOptionsEList() for when the choices are given in a string array

   To get a listing of all currently specified options,
    see PetscOptionsView() or PetscOptionsGetAll()

   Developer Note: This cannot check for invalid selection because of things like MATAIJ that are not included in the list

   Concepts: options database^list

.seealso: PetscOptionsGetInt(), PetscOptionsGetReal(),
           PetscOptionsHasName(), PetscOptionsGetIntArray(), PetscOptionsGetRealArray(), PetscOptionsBool(),
          PetscOptionsName(), PetscOptionsBegin(), PetscOptionsEnd(), PetscOptionsHead(),
          PetscOptionsStringArray(),PetscOptionsRealArray(), PetscOptionsScalar(),
          PetscOptionsBoolGroupBegin(), PetscOptionsBoolGroup(), PetscOptionsBoolGroupEnd(),
          PetscOptionsFList(), PetscOptionsEList(), PetscOptionsEnum()
@*/
<<<<<<< HEAD
PetscErrorCode  PetscOptionsFList(const char opt[],const char ltext[],const char man[],PetscFunctionList list,const char currentvalue[],char value[],size_t len,PetscBool  *set)
=======
PetscErrorCode  PetscOptionsFList_Private(PetscOptions *PetscOptionsObject,const char opt[],const char ltext[],const char man[],PetscFunctionList list,const char currentvalue[],char value[],size_t len,PetscBool  *set)
>>>>>>> dfdea288
{
  PetscErrorCode ierr;
  PetscOption   amsopt;

  PetscFunctionBegin;
  if (!PetscOptionsObject->count) {
    ierr = PetscOptionsCreate_Private(PetscOptionsObject,opt,ltext,man,OPTION_FLIST,&amsopt);CHKERRQ(ierr);
    /* must use system malloc since SAWs may free this */
    ierr = PetscStrdup(currentvalue ? currentvalue : "",(char**)&amsopt->data);CHKERRQ(ierr);
    amsopt->flist = list;
  }
<<<<<<< HEAD
  ierr = PetscOptionsGetString(PetscOptionsObject.prefix,opt,value,len,set);CHKERRQ(ierr);
  if (PetscOptionsObject.printhelp && PetscOptionsPublishCount == 1 && !PetscOptionsObject.alreadyprinted) {
    ierr = PetscFunctionListPrintTypes(PetscOptionsObject.comm,stdout,PetscOptionsObject.prefix,opt,ltext,man,list,currentvalue);CHKERRQ(ierr);CHKERRQ(ierr);
=======
  ierr = PetscOptionsGetString(PetscOptionsObject->prefix,opt,value,len,set);CHKERRQ(ierr);
  if (PetscOptionsObject->printhelp && PetscOptionsObject->count == 1 && !PetscOptionsObject->alreadyprinted) {
    ierr = PetscFunctionListPrintTypes(PetscOptionsObject->comm,stdout,PetscOptionsObject->prefix,opt,ltext,man,list,currentvalue);CHKERRQ(ierr);CHKERRQ(ierr);
>>>>>>> dfdea288
  }
  PetscFunctionReturn(0);
}

#undef __FUNCT__
#define __FUNCT__ "PetscOptionsEList_Private"
/*@C
     PetscOptionsEList - Puts a list of option values that a single one may be selected from

   Logically Collective on the communicator passed in PetscOptionsBegin()

   Input Parameters:
+  opt - option name
.  ltext - short string that describes the option
.  man - manual page with additional information on option
.  list - the possible choices (one of these must be selected, anything else is invalid)
.  ntext - number of choices
-  currentvalue - the current value; caller is responsible for setting this value correctly. Normally this is done with
$                 PetscOptionsElist(..., obj->value,&value,&flg);
$                 if (flg) {


   Output Parameter:
+  value - the index of the value to return
-  set - PETSC_TRUE if found, else PETSC_FALSE

   Level: intermediate

   Notes: Must be between a PetscOptionsBegin() and a PetscOptionsEnd()

   See PetscOptionsFList() for when the choices are given in a PetscFunctionList()

   Concepts: options database^list

.seealso: PetscOptionsGetInt(), PetscOptionsGetReal(),
           PetscOptionsHasName(), PetscOptionsGetIntArray(), PetscOptionsGetRealArray(), PetscOptionsBool(),
          PetscOptionsName(), PetscOptionsBegin(), PetscOptionsEnd(), PetscOptionsHead(),
          PetscOptionsStringArray(),PetscOptionsRealArray(), PetscOptionsScalar(),
          PetscOptionsBoolGroupBegin(), PetscOptionsBoolGroup(), PetscOptionsBoolGroupEnd(),
          PetscOptionsFList(), PetscOptionsEnum()
@*/
<<<<<<< HEAD
PetscErrorCode  PetscOptionsEList(const char opt[],const char ltext[],const char man[],const char *const *list,PetscInt ntext,const char currentvalue[],PetscInt *value,PetscBool  *set)
=======
PetscErrorCode  PetscOptionsEList_Private(PetscOptions *PetscOptionsObject,const char opt[],const char ltext[],const char man[],const char *const *list,PetscInt ntext,const char currentvalue[],PetscInt *value,PetscBool  *set)
>>>>>>> dfdea288
{
  PetscErrorCode ierr;
  PetscInt       i;
  PetscOption   amsopt;

  PetscFunctionBegin;
  if (!PetscOptionsObject->count) {
    ierr = PetscOptionsCreate_Private(PetscOptionsObject,opt,ltext,man,OPTION_ELIST,&amsopt);CHKERRQ(ierr);
    /* must use system malloc since SAWs may free this */
    ierr = PetscStrdup(currentvalue ? currentvalue : "",(char**)&amsopt->data);CHKERRQ(ierr);
<<<<<<< HEAD
    amsopt->list  = list;
    amsopt->nlist = ntext;
  }
  ierr = PetscOptionsGetEList(PetscOptionsObject.prefix,opt,list,ntext,value,set);CHKERRQ(ierr);
  if (PetscOptionsObject.printhelp && PetscOptionsPublishCount == 1 && !PetscOptionsObject.alreadyprinted) {
    ierr = (*PetscHelpPrintf)(PetscOptionsObject.comm,"  -%s%s <%s> (choose one of)",PetscOptionsObject.prefix?PetscOptionsObject.prefix:"",opt+1,currentvalue);CHKERRQ(ierr);
=======
    ierr = PetscStrNArrayallocpy(ntext,list,(char***)&amsopt->list);CHKERRQ(ierr);    
    amsopt->nlist = ntext;
  }
  ierr = PetscOptionsGetEList(PetscOptionsObject->prefix,opt,list,ntext,value,set);CHKERRQ(ierr);
  if (PetscOptionsObject->printhelp && PetscOptionsObject->count == 1 && !PetscOptionsObject->alreadyprinted) {
    ierr = (*PetscHelpPrintf)(PetscOptionsObject->comm,"  -%s%s <%s> (choose one of)",PetscOptionsObject->prefix?PetscOptionsObject->prefix:"",opt+1,currentvalue);CHKERRQ(ierr);
>>>>>>> dfdea288
    for (i=0; i<ntext; i++) {
      ierr = (*PetscHelpPrintf)(PetscOptionsObject->comm," %s",list[i]);CHKERRQ(ierr);
    }
    ierr = (*PetscHelpPrintf)(PetscOptionsObject->comm," (%s)\n",ManSection(man));CHKERRQ(ierr);
  }
  PetscFunctionReturn(0);
}

#undef __FUNCT__
#define __FUNCT__ "PetscOptionsBoolGroupBegin_Private"
/*@C
     PetscOptionsBoolGroupBegin - First in a series of logical queries on the options database for
       which at most a single value can be true.

   Logically Collective on the communicator passed in PetscOptionsBegin()

   Input Parameters:
+  opt - option name
.  text - short string that describes the option
-  man - manual page with additional information on option

   Output Parameter:
.  flg - whether that option was set or not

   Level: intermediate

   Notes: Must be between a PetscOptionsBegin() and a PetscOptionsEnd()

   Must be followed by 0 or more PetscOptionsBoolGroup()s and PetscOptionsBoolGroupEnd()

    Concepts: options database^logical group

.seealso: PetscOptionsGetInt(), PetscOptionsGetReal(),
           PetscOptionsHasName(), PetscOptionsGetIntArray(), PetscOptionsGetRealArray(), PetscOptionsBool(),
          PetscOptionsName(), PetscOptionsBegin(), PetscOptionsEnd(), PetscOptionsHead(),
          PetscOptionsStringArray(),PetscOptionsRealArray(), PetscOptionsScalar(),
          PetscOptionsBoolGroupBegin(), PetscOptionsBoolGroup(), PetscOptionsBoolGroupEnd(),
          PetscOptionsFList(), PetscOptionsEList()
@*/
PetscErrorCode  PetscOptionsBoolGroupBegin_Private(PetscOptions *PetscOptionsObject,const char opt[],const char text[],const char man[],PetscBool  *flg)
{
  PetscErrorCode ierr;
  PetscOption   amsopt;

  PetscFunctionBegin;
  if (!PetscOptionsObject->count) {
    ierr = PetscOptionsCreate_Private(PetscOptionsObject,opt,text,man,OPTION_BOOL,&amsopt);CHKERRQ(ierr);
    ierr = PetscMalloc(sizeof(PetscBool),&amsopt->data);CHKERRQ(ierr);

    *(PetscBool*)amsopt->data = PETSC_FALSE;
  }
  *flg = PETSC_FALSE;
  ierr = PetscOptionsGetBool(PetscOptionsObject->prefix,opt,flg,NULL);CHKERRQ(ierr);
  if (PetscOptionsObject->printhelp && PetscOptionsObject->count == 1 && !PetscOptionsObject->alreadyprinted) {
    ierr = (*PetscHelpPrintf)(PetscOptionsObject->comm,"  Pick at most one of -------------\n");CHKERRQ(ierr);
    ierr = (*PetscHelpPrintf)(PetscOptionsObject->comm,"    -%s%s: %s (%s)\n",PetscOptionsObject->prefix ? PetscOptionsObject->prefix : "",opt+1,text,ManSection(man));CHKERRQ(ierr);
  }
  PetscFunctionReturn(0);
}

#undef __FUNCT__
#define __FUNCT__ "PetscOptionsBoolGroup_Private"
/*@C
     PetscOptionsBoolGroup - One in a series of logical queries on the options database for
       which at most a single value can be true.

   Logically Collective on the communicator passed in PetscOptionsBegin()

   Input Parameters:
+  opt - option name
.  text - short string that describes the option
-  man - manual page with additional information on option

   Output Parameter:
.  flg - PETSC_TRUE if found, else PETSC_FALSE

   Level: intermediate

   Notes: Must be between a PetscOptionsBegin() and a PetscOptionsEnd()

   Must follow a PetscOptionsBoolGroupBegin() and preceded a PetscOptionsBoolGroupEnd()

    Concepts: options database^logical group

.seealso: PetscOptionsGetInt(), PetscOptionsGetReal(),
           PetscOptionsHasName(), PetscOptionsGetIntArray(), PetscOptionsGetRealArray(), PetscOptionsBool(),
          PetscOptionsName(), PetscOptionsBegin(), PetscOptionsEnd(), PetscOptionsHead(),
          PetscOptionsStringArray(),PetscOptionsRealArray(), PetscOptionsScalar(),
          PetscOptionsBoolGroupBegin(), PetscOptionsBoolGroup(), PetscOptionsBoolGroupEnd(),
          PetscOptionsFList(), PetscOptionsEList()
@*/
PetscErrorCode  PetscOptionsBoolGroup_Private(PetscOptions *PetscOptionsObject,const char opt[],const char text[],const char man[],PetscBool  *flg)
{
  PetscErrorCode ierr;
  PetscOption   amsopt;

  PetscFunctionBegin;
  if (!PetscOptionsObject->count) {
    ierr = PetscOptionsCreate_Private(PetscOptionsObject,opt,text,man,OPTION_BOOL,&amsopt);CHKERRQ(ierr);
    ierr = PetscMalloc(sizeof(PetscBool),&amsopt->data);CHKERRQ(ierr);

    *(PetscBool*)amsopt->data = PETSC_FALSE;
  }
  *flg = PETSC_FALSE;
  ierr = PetscOptionsGetBool(PetscOptionsObject->prefix,opt,flg,NULL);CHKERRQ(ierr);
  if (PetscOptionsObject->printhelp && PetscOptionsObject->count == 1 && !PetscOptionsObject->alreadyprinted) {
    ierr = (*PetscHelpPrintf)(PetscOptionsObject->comm,"    -%s%s: %s (%s)\n",PetscOptionsObject->prefix ? PetscOptionsObject->prefix : "",opt+1,text,ManSection(man));CHKERRQ(ierr);
  }
  PetscFunctionReturn(0);
}

#undef __FUNCT__
#define __FUNCT__ "PetscOptionsBoolGroupEnd_Private"
/*@C
     PetscOptionsBoolGroupEnd - Last in a series of logical queries on the options database for
       which at most a single value can be true.

   Logically Collective on the communicator passed in PetscOptionsBegin()

   Input Parameters:
+  opt - option name
.  text - short string that describes the option
-  man - manual page with additional information on option

   Output Parameter:
.  flg - PETSC_TRUE if found, else PETSC_FALSE

   Level: intermediate

   Notes: Must be between a PetscOptionsBegin() and a PetscOptionsEnd()

   Must follow a PetscOptionsBoolGroupBegin()

    Concepts: options database^logical group

.seealso: PetscOptionsGetInt(), PetscOptionsGetReal(),
           PetscOptionsHasName(), PetscOptionsGetIntArray(), PetscOptionsGetRealArray(), PetscOptionsBool(),
          PetscOptionsName(), PetscOptionsBegin(), PetscOptionsEnd(), PetscOptionsHead(),
          PetscOptionsStringArray(),PetscOptionsRealArray(), PetscOptionsScalar(),
          PetscOptionsBoolGroupBegin(), PetscOptionsBoolGroup(), PetscOptionsBoolGroupEnd(),
          PetscOptionsFList(), PetscOptionsEList()
@*/
PetscErrorCode  PetscOptionsBoolGroupEnd_Private(PetscOptions *PetscOptionsObject,const char opt[],const char text[],const char man[],PetscBool  *flg)
{
  PetscErrorCode ierr;
  PetscOption   amsopt;

  PetscFunctionBegin;
  if (!PetscOptionsObject->count) {
    ierr = PetscOptionsCreate_Private(PetscOptionsObject,opt,text,man,OPTION_BOOL,&amsopt);CHKERRQ(ierr);
    ierr = PetscMalloc(sizeof(PetscBool),&amsopt->data);CHKERRQ(ierr);

    *(PetscBool*)amsopt->data = PETSC_FALSE;
  }
  *flg = PETSC_FALSE;
  ierr = PetscOptionsGetBool(PetscOptionsObject->prefix,opt,flg,NULL);CHKERRQ(ierr);
  if (PetscOptionsObject->printhelp && PetscOptionsObject->count == 1 && !PetscOptionsObject->alreadyprinted) {
    ierr = (*PetscHelpPrintf)(PetscOptionsObject->comm,"    -%s%s: %s (%s)\n",PetscOptionsObject->prefix ? PetscOptionsObject->prefix : "",opt+1,text,ManSection(man));CHKERRQ(ierr);
  }
  PetscFunctionReturn(0);
}

#undef __FUNCT__
#define __FUNCT__ "PetscOptionsBool_Private"
/*@C
   PetscOptionsBool - Determines if a particular option is in the database with a true or false

   Logically Collective on the communicator passed in PetscOptionsBegin()

   Input Parameters:
+  opt - option name
.  text - short string that describes the option
.  man - manual page with additional information on option
-  currentvalue - the current value

   Output Parameter:
.  flg - PETSC_TRUE or PETSC_FALSE
.  set - PETSC_TRUE if found, else PETSC_FALSE

   Level: beginner

   Concepts: options database^logical

   Notes: Must be between a PetscOptionsBegin() and a PetscOptionsEnd()

.seealso: PetscOptionsGetReal(), PetscOptionsHasName(), PetscOptionsGetString(), PetscOptionsGetInt(),
          PetscOptionsGetIntArray(), PetscOptionsGetRealArray(), PetscOptionsBool()
          PetscOptionsInt(), PetscOptionsString(), PetscOptionsReal(), PetscOptionsBool(),
          PetscOptionsName(), PetscOptionsBegin(), PetscOptionsEnd(), PetscOptionsHead(),
          PetscOptionsStringArray(),PetscOptionsRealArray(), PetscOptionsScalar(),
          PetscOptionsBoolGroupBegin(), PetscOptionsBoolGroup(), PetscOptionsBoolGroupEnd(),
          PetscOptionsFList(), PetscOptionsEList()
@*/
<<<<<<< HEAD
PetscErrorCode  PetscOptionsBool(const char opt[],const char text[],const char man[],PetscBool currentvalue,PetscBool  *flg,PetscBool  *set)
=======
PetscErrorCode  PetscOptionsBool_Private(PetscOptions *PetscOptionsObject,const char opt[],const char text[],const char man[],PetscBool currentvalue,PetscBool  *flg,PetscBool  *set)
>>>>>>> dfdea288
{
  PetscErrorCode ierr;
  PetscBool      iset;
  PetscOption   amsopt;

  PetscFunctionBegin;
  if (!PetscOptionsObject->count) {
    ierr = PetscOptionsCreate_Private(PetscOptionsObject,opt,text,man,OPTION_BOOL,&amsopt);CHKERRQ(ierr);
    ierr = PetscMalloc(sizeof(PetscBool),&amsopt->data);CHKERRQ(ierr);

    *(PetscBool*)amsopt->data = currentvalue;
  }
<<<<<<< HEAD
  ierr = PetscOptionsGetBool(PetscOptionsObject.prefix,opt,flg,&iset);CHKERRQ(ierr);
  if (set) *set = iset;
  if (PetscOptionsObject.printhelp && PetscOptionsPublishCount == 1 && !PetscOptionsObject.alreadyprinted) {
    const char *v = PetscBools[currentvalue];
    ierr = (*PetscHelpPrintf)(PetscOptionsObject.comm,"  -%s%s: <%s> %s (%s)\n",PetscOptionsObject.prefix?PetscOptionsObject.prefix:"",opt+1,v,text,ManSection(man));CHKERRQ(ierr);
=======
  ierr = PetscOptionsGetBool(PetscOptionsObject->prefix,opt,flg,&iset);CHKERRQ(ierr);
  if (set) *set = iset;
  if (PetscOptionsObject->printhelp && PetscOptionsObject->count == 1 && !PetscOptionsObject->alreadyprinted) {
    const char *v = PetscBools[currentvalue];
    ierr = (*PetscHelpPrintf)(PetscOptionsObject->comm,"  -%s%s: <%s> %s (%s)\n",PetscOptionsObject->prefix?PetscOptionsObject->prefix:"",opt+1,v,text,ManSection(man));CHKERRQ(ierr);
>>>>>>> dfdea288
  }
  PetscFunctionReturn(0);
}

#undef __FUNCT__
#define __FUNCT__ "PetscOptionsRealArray_Private"
/*@C
   PetscOptionsRealArray - Gets an array of double values for a particular
   option in the database. The values must be separated with commas with
   no intervening spaces.

   Logically Collective on the communicator passed in PetscOptionsBegin()

   Input Parameters:
+  opt - the option one is seeking
.  text - short string describing option
.  man - manual page for option
-  nmax - maximum number of values

   Output Parameter:
+  value - location to copy values
.  nmax - actual number of values found
-  set - PETSC_TRUE if found, else PETSC_FALSE

   Level: beginner

   Notes:
   The user should pass in an array of doubles

   Must be between a PetscOptionsBegin() and a PetscOptionsEnd()

   Concepts: options database^array of strings

.seealso: PetscOptionsGetInt(), PetscOptionsGetReal(),
           PetscOptionsHasName(), PetscOptionsGetIntArray(), PetscOptionsGetRealArray(), PetscOptionsBool(),
          PetscOptionsName(), PetscOptionsBegin(), PetscOptionsEnd(), PetscOptionsHead(),
          PetscOptionsStringArray(),PetscOptionsRealArray(), PetscOptionsScalar(),
          PetscOptionsBoolGroupBegin(), PetscOptionsBoolGroup(), PetscOptionsBoolGroupEnd(),
          PetscOptionsFList(), PetscOptionsEList()
@*/
PetscErrorCode PetscOptionsRealArray_Private(PetscOptions *PetscOptionsObject,const char opt[],const char text[],const char man[],PetscReal value[],PetscInt *n,PetscBool  *set)
{
  PetscErrorCode ierr;
  PetscInt       i;
  PetscOption   amsopt;

  PetscFunctionBegin;
  if (!PetscOptionsObject->count) {
    PetscReal *vals;

    ierr = PetscOptionsCreate_Private(PetscOptionsObject,opt,text,man,OPTION_REAL_ARRAY,&amsopt);CHKERRQ(ierr);
    ierr = PetscMalloc((*n)*sizeof(PetscReal),&amsopt->data);CHKERRQ(ierr);
    vals = (PetscReal*)amsopt->data;
    for (i=0; i<*n; i++) vals[i] = value[i];
    amsopt->arraylength = *n;
  }
  ierr = PetscOptionsGetRealArray(PetscOptionsObject->prefix,opt,value,n,set);CHKERRQ(ierr);
  if (PetscOptionsObject->printhelp && PetscOptionsObject->count == 1 && !PetscOptionsObject->alreadyprinted) {
    ierr = (*PetscHelpPrintf)(PetscOptionsObject->comm,"  -%s%s <%g",PetscOptionsObject->prefix?PetscOptionsObject->prefix:"",opt+1,(double)value[0]);CHKERRQ(ierr);
    for (i=1; i<*n; i++) {
      ierr = (*PetscHelpPrintf)(PetscOptionsObject->comm,",%g",(double)value[i]);CHKERRQ(ierr);
    }
    ierr = (*PetscHelpPrintf)(PetscOptionsObject->comm,">: %s (%s)\n",text,ManSection(man));CHKERRQ(ierr);
  }
  PetscFunctionReturn(0);
}

#undef __FUNCT__
#define __FUNCT__ "PetscOptionsScalarArray_Private"
/*@C
   PetscOptionsScalarArray - Gets an array of Scalar values for a particular
   option in the database. The values must be separated with commas with
   no intervening spaces.

   Logically Collective on the communicator passed in PetscOptionsBegin()

   Input Parameters:
+  opt - the option one is seeking
.  text - short string describing option
.  man - manual page for option
-  nmax - maximum number of values

   Output Parameter:
+  value - location to copy values
.  nmax - actual number of values found
-  set - PETSC_TRUE if found, else PETSC_FALSE

   Level: beginner

   Notes:
   The user should pass in an array of doubles

   Must be between a PetscOptionsBegin() and a PetscOptionsEnd()

   Concepts: options database^array of strings

.seealso: PetscOptionsGetInt(), PetscOptionsGetReal(),
          PetscOptionsHasName(), PetscOptionsGetIntArray(), PetscOptionsGetRealArray(), PetscOptionsBool(),
          PetscOptionsName(), PetscOptionsBegin(), PetscOptionsEnd(), PetscOptionsHead(),
          PetscOptionsStringArray(),PetscOptionsRealArray(), PetscOptionsScalar(),
          PetscOptionsBoolGroupBegin(), PetscOptionsBoolGroup(), PetscOptionsBoolGroupEnd(),
          PetscOptionsFList(), PetscOptionsEList()
@*/
PetscErrorCode PetscOptionsScalarArray_Private(PetscOptions *PetscOptionsObject,const char opt[],const char text[],const char man[],PetscScalar value[],PetscInt *n,PetscBool  *set)
{
  PetscErrorCode ierr;
  PetscInt       i;
  PetscOption   amsopt;

  PetscFunctionBegin;
  if (!PetscOptionsObject->count) {
    PetscScalar *vals;

    ierr = PetscOptionsCreate_Private(PetscOptionsObject,opt,text,man,OPTION_SCALAR_ARRAY,&amsopt);CHKERRQ(ierr);
    ierr = PetscMalloc((*n)*sizeof(PetscScalar),&amsopt->data);CHKERRQ(ierr);
    vals = (PetscScalar*)amsopt->data;
    for (i=0; i<*n; i++) vals[i] = value[i];
    amsopt->arraylength = *n;
  }
  ierr = PetscOptionsGetScalarArray(PetscOptionsObject->prefix,opt,value,n,set);CHKERRQ(ierr);
  if (PetscOptionsObject->printhelp && PetscOptionsObject->count == 1 && !PetscOptionsObject->alreadyprinted) {
    ierr = (*PetscHelpPrintf)(PetscOptionsObject->comm,"  -%s%s <%g+%gi",PetscOptionsObject->prefix?PetscOptionsObject->prefix:"",opt+1,(double)PetscRealPart(value[0]),(double)PetscImaginaryPart(value[0]));CHKERRQ(ierr);
    for (i=1; i<*n; i++) {
      ierr = (*PetscHelpPrintf)(PetscOptionsObject->comm,",%g+%gi",(double)PetscRealPart(value[i]),(double)PetscImaginaryPart(value[i]));CHKERRQ(ierr);
    }
    ierr = (*PetscHelpPrintf)(PetscOptionsObject->comm,">: %s (%s)\n",text,ManSection(man));CHKERRQ(ierr);
  }
  PetscFunctionReturn(0);
}

#undef __FUNCT__
#define __FUNCT__ "PetscOptionsIntArray_Private"
/*@C
   PetscOptionsIntArray - Gets an array of integers for a particular
   option in the database.

   Logically Collective on the communicator passed in PetscOptionsBegin()

   Input Parameters:
+  opt - the option one is seeking
.  text - short string describing option
.  man - manual page for option
-  n - maximum number of values

   Output Parameter:
+  value - location to copy values
.  n - actual number of values found
-  set - PETSC_TRUE if found, else PETSC_FALSE

   Level: beginner

   Notes:
   The array can be passed as
   a comma seperated list:                                 0,1,2,3,4,5,6,7
   a range (start-end+1):                                  0-8
   a range with given increment (start-end+1:inc):         0-7:2
   a combination of values and ranges seperated by commas: 0,1-8,8-15:2

   There must be no intervening spaces between the values.

   Must be between a PetscOptionsBegin() and a PetscOptionsEnd()

   Concepts: options database^array of ints

.seealso: PetscOptionsGetInt(), PetscOptionsGetReal(),
           PetscOptionsHasName(), PetscOptionsGetIntArray(), PetscOptionsGetRealArray(), PetscOptionsBool(),
          PetscOptionsName(), PetscOptionsBegin(), PetscOptionsEnd(), PetscOptionsHead(),
          PetscOptionsStringArray(),PetscOptionsRealArray(), PetscOptionsScalar(),
          PetscOptionsBoolGroupBegin(), PetscOptionsBoolGroup(), PetscOptionsBoolGroupEnd(),
          PetscOptionsFList(), PetscOptionsEList(), PetscOptionsRealArray()
@*/
PetscErrorCode  PetscOptionsIntArray_Private(PetscOptions *PetscOptionsObject,const char opt[],const char text[],const char man[],PetscInt value[],PetscInt *n,PetscBool  *set)
{
  PetscErrorCode ierr;
  PetscInt       i;
  PetscOption   amsopt;

  PetscFunctionBegin;
  if (!PetscOptionsObject->count) {
    PetscInt *vals;

    ierr = PetscOptionsCreate_Private(PetscOptionsObject,opt,text,man,OPTION_INT_ARRAY,&amsopt);CHKERRQ(ierr);
    ierr = PetscMalloc1(*n,(PetscInt**)&amsopt->data);CHKERRQ(ierr);
    vals = (PetscInt*)amsopt->data;
    for (i=0; i<*n; i++) vals[i] = value[i];
    amsopt->arraylength = *n;
  }
  ierr = PetscOptionsGetIntArray(PetscOptionsObject->prefix,opt,value,n,set);CHKERRQ(ierr);
  if (PetscOptionsObject->printhelp && PetscOptionsObject->count == 1 && !PetscOptionsObject->alreadyprinted) {
    ierr = (*PetscHelpPrintf)(PetscOptionsObject->comm,"  -%s%s <%d",PetscOptionsObject->prefix ? PetscOptionsObject->prefix : "",opt+1,value[0]);CHKERRQ(ierr);
    for (i=1; i<*n; i++) {
      ierr = (*PetscHelpPrintf)(PetscOptionsObject->comm,",%d",value[i]);CHKERRQ(ierr);
    }
    ierr = (*PetscHelpPrintf)(PetscOptionsObject->comm,">: %s (%s)\n",text,ManSection(man));CHKERRQ(ierr);
  }
  PetscFunctionReturn(0);
}

#undef __FUNCT__
#define __FUNCT__ "PetscOptionsStringArray_Private"
/*@C
   PetscOptionsStringArray - Gets an array of string values for a particular
   option in the database. The values must be separated with commas with
   no intervening spaces.

   Logically Collective on the communicator passed in PetscOptionsBegin()

   Input Parameters:
+  opt - the option one is seeking
.  text - short string describing option
.  man - manual page for option
-  nmax - maximum number of strings

   Output Parameter:
+  value - location to copy strings
.  nmax - actual number of strings found
-  set - PETSC_TRUE if found, else PETSC_FALSE

   Level: beginner

   Notes:
   The user should pass in an array of pointers to char, to hold all the
   strings returned by this function.

   The user is responsible for deallocating the strings that are
   returned. The Fortran interface for this routine is not supported.

   Must be between a PetscOptionsBegin() and a PetscOptionsEnd()

   Concepts: options database^array of strings

.seealso: PetscOptionsGetInt(), PetscOptionsGetReal(),
           PetscOptionsHasName(), PetscOptionsGetIntArray(), PetscOptionsGetRealArray(), PetscOptionsBool(),
          PetscOptionsName(), PetscOptionsBegin(), PetscOptionsEnd(), PetscOptionsHead(),
          PetscOptionsStringArray(),PetscOptionsRealArray(), PetscOptionsScalar(),
          PetscOptionsBoolGroupBegin(), PetscOptionsBoolGroup(), PetscOptionsBoolGroupEnd(),
          PetscOptionsFList(), PetscOptionsEList()
@*/
PetscErrorCode  PetscOptionsStringArray_Private(PetscOptions *PetscOptionsObject,const char opt[],const char text[],const char man[],char *value[],PetscInt *nmax,PetscBool  *set)
{
  PetscErrorCode ierr;
  PetscOption   amsopt;

  PetscFunctionBegin;
  if (!PetscOptionsObject->count) {
    ierr = PetscOptionsCreate_Private(PetscOptionsObject,opt,text,man,OPTION_STRING_ARRAY,&amsopt);CHKERRQ(ierr);
    ierr = PetscMalloc1(*nmax,(char**)&amsopt->data);CHKERRQ(ierr);

    amsopt->arraylength = *nmax;
  }
  ierr = PetscOptionsGetStringArray(PetscOptionsObject->prefix,opt,value,nmax,set);CHKERRQ(ierr);
  if (PetscOptionsObject->printhelp && PetscOptionsObject->count == 1 && !PetscOptionsObject->alreadyprinted) {
    ierr = (*PetscHelpPrintf)(PetscOptionsObject->comm,"  -%s%s <string1,string2,...>: %s (%s)\n",PetscOptionsObject->prefix ? PetscOptionsObject->prefix : "",opt+1,text,ManSection(man));CHKERRQ(ierr);
  }
  PetscFunctionReturn(0);
}

#undef __FUNCT__
#define __FUNCT__ "PetscOptionsBoolArray_Private"
/*@C
   PetscOptionsBoolArray - Gets an array of logical values (true or false) for a particular
   option in the database. The values must be separated with commas with
   no intervening spaces.

   Logically Collective on the communicator passed in PetscOptionsBegin()

   Input Parameters:
+  opt - the option one is seeking
.  text - short string describing option
.  man - manual page for option
-  nmax - maximum number of values

   Output Parameter:
+  value - location to copy values
.  nmax - actual number of values found
-  set - PETSC_TRUE if found, else PETSC_FALSE

   Level: beginner

   Notes:
   The user should pass in an array of doubles

   Must be between a PetscOptionsBegin() and a PetscOptionsEnd()

   Concepts: options database^array of strings

.seealso: PetscOptionsGetInt(), PetscOptionsGetReal(),
           PetscOptionsHasName(), PetscOptionsGetIntArray(), PetscOptionsGetRealArray(), PetscOptionsBool(),
          PetscOptionsName(), PetscOptionsBegin(), PetscOptionsEnd(), PetscOptionsHead(),
          PetscOptionsStringArray(),PetscOptionsRealArray(), PetscOptionsScalar(),
          PetscOptionsBoolGroupBegin(), PetscOptionsBoolGroup(), PetscOptionsBoolGroupEnd(),
          PetscOptionsFList(), PetscOptionsEList()
@*/
PetscErrorCode  PetscOptionsBoolArray_Private(PetscOptions *PetscOptionsObject,const char opt[],const char text[],const char man[],PetscBool value[],PetscInt *n,PetscBool *set)
{
  PetscErrorCode ierr;
  PetscInt       i;
  PetscOption    amsopt;

  PetscFunctionBegin;
  if (!PetscOptionsObject->count) {
    PetscBool *vals;

    ierr = PetscOptionsCreate_Private(PetscOptionsObject,opt,text,man,OPTION_BOOL_ARRAY,&amsopt);CHKERRQ(ierr);
    ierr = PetscMalloc1(*n,(PetscBool**)&amsopt->data);CHKERRQ(ierr);
    vals = (PetscBool*)amsopt->data;
    for (i=0; i<*n; i++) vals[i] = value[i];
    amsopt->arraylength = *n;
  }
  ierr = PetscOptionsGetBoolArray(PetscOptionsObject->prefix,opt,value,n,set);CHKERRQ(ierr);
  if (PetscOptionsObject->printhelp && PetscOptionsObject->count == 1 && !PetscOptionsObject->alreadyprinted) {
    ierr = (*PetscHelpPrintf)(PetscOptionsObject->comm,"  -%s%s <%d",PetscOptionsObject->prefix ? PetscOptionsObject->prefix : "",opt+1,value[0]);CHKERRQ(ierr);
    for (i=1; i<*n; i++) {
      ierr = (*PetscHelpPrintf)(PetscOptionsObject->comm,",%d",value[i]);CHKERRQ(ierr);
    }
    ierr = (*PetscHelpPrintf)(PetscOptionsObject->comm,">: %s (%s)\n",text,ManSection(man));CHKERRQ(ierr);
  }
  PetscFunctionReturn(0);
}

#undef __FUNCT__
#define __FUNCT__ "PetscOptionsViewer_Private"
/*@C
   PetscOptionsViewer - Gets a viewer appropriate for the type indicated by the user

   Logically Collective on the communicator passed in PetscOptionsBegin()

   Input Parameters:
+  opt - option name
.  text - short string that describes the option
-  man - manual page with additional information on option

   Output Parameter:
+  viewer - the viewer
-  set - PETSC_TRUE if found, else PETSC_FALSE

   Level: beginner

   Concepts: options database^has int

   Notes: Must be between a PetscOptionsBegin() and a PetscOptionsEnd()

   See PetscOptionsGetViewer() for the format of the supplied viewer and its options

.seealso: PetscOptionsGetViewer(), PetscOptionsHasName(), PetscOptionsGetString(), PetscOptionsGetInt(),
          PetscOptionsGetIntArray(), PetscOptionsGetRealArray(), PetscOptionsBool()
          PetscOptionsInt(), PetscOptionsString(), PetscOptionsReal(), PetscOptionsBool(),
          PetscOptionsName(), PetscOptionsBegin(), PetscOptionsEnd(), PetscOptionsHead(),
          PetscOptionsStringArray(),PetscOptionsRealArray(), PetscOptionsScalar(),
          PetscOptionsBoolGroupBegin(), PetscOptionsBoolGroup(), PetscOptionsBoolGroupEnd(),
          PetscOptionsFList(), PetscOptionsEList()
@*/
PetscErrorCode  PetscOptionsViewer_Private(PetscOptions *PetscOptionsObject,const char opt[],const char text[],const char man[],PetscViewer *viewer,PetscViewerFormat *format,PetscBool  *set)
{
  PetscErrorCode ierr;
  PetscOption    amsopt;

  PetscFunctionBegin;
  if (!PetscOptionsObject->count) {
    ierr = PetscOptionsCreate_Private(PetscOptionsObject,opt,text,man,OPTION_STRING,&amsopt);CHKERRQ(ierr);
    /* must use system malloc since SAWs may free this */
    ierr = PetscStrdup("",(char**)&amsopt->data);CHKERRQ(ierr);
  }
  ierr = PetscOptionsGetViewer(PetscOptionsObject->comm,PetscOptionsObject->prefix,opt,viewer,format,set);CHKERRQ(ierr);
  if (PetscOptionsObject->printhelp && PetscOptionsObject->count == 1 && !PetscOptionsObject->alreadyprinted) {
    ierr = (*PetscHelpPrintf)(PetscOptionsObject->comm,"  -%s%s <%s>: %s (%s)\n",PetscOptionsObject->prefix ? PetscOptionsObject->prefix : "",opt+1,"",text,ManSection(man));CHKERRQ(ierr);
  }
  PetscFunctionReturn(0);
}


#undef __FUNCT__
#define __FUNCT__ "PetscOptionsHead"
/*@C
     PetscOptionsHead - Puts a heading before listing any more published options. Used, for example,
            in KSPSetFromOptions_GMRES().

   Logically Collective on the communicator passed in PetscOptionsBegin()

   Input Parameter:
.   head - the heading text


   Level: intermediate

   Notes: Must be between a PetscOptionsBegin() and a PetscOptionsEnd()

          Can be followed by a call to PetscOptionsTail() in the same function.

   Concepts: options database^subheading

.seealso: PetscOptionsGetInt(), PetscOptionsGetReal(),
           PetscOptionsHasName(), PetscOptionsGetIntArray(), PetscOptionsGetRealArray(), PetscOptionsBool(),
          PetscOptionsName(), PetscOptionsBegin(), PetscOptionsEnd(), PetscOptionsHead(),
          PetscOptionsStringArray(),PetscOptionsRealArray(), PetscOptionsScalar(),
          PetscOptionsBoolGroupBegin(), PetscOptionsBoolGroup(), PetscOptionsBoolGroupEnd(),
          PetscOptionsFList(), PetscOptionsEList()
@*/
PetscErrorCode  PetscOptionsHead(PetscOptions *PetscOptionsObject,const char head[])
{
  PetscErrorCode ierr;

  PetscFunctionBegin;
  if (PetscOptionsObject->printhelp && PetscOptionsObject->count == 1 && !PetscOptionsObject->alreadyprinted) {
    ierr = (*PetscHelpPrintf)(PetscOptionsObject->comm,"  %s\n",head);CHKERRQ(ierr);
  }
  PetscFunctionReturn(0);
}





<|MERGE_RESOLUTION|>--- conflicted
+++ resolved
@@ -682,11 +682,7 @@
           PetscOptionsBoolGroupBegin(), PetscOptionsBoolGroup(), PetscOptionsBoolGroupEnd(),
           PetscOptionsFList(), PetscOptionsEList()
 @*/
-<<<<<<< HEAD
-PetscErrorCode  PetscOptionsEnum(const char opt[],const char text[],const char man[],const char *const *list,PetscEnum currentvalue,PetscEnum *value,PetscBool  *set)
-=======
 PetscErrorCode  PetscOptionsEnum_Private(PetscOptions *PetscOptionsObject,const char opt[],const char text[],const char man[],const char *const *list,PetscEnum currentvalue,PetscEnum *value,PetscBool  *set)
->>>>>>> dfdea288
 {
   PetscErrorCode ierr;
   PetscInt       ntext = 0;
@@ -699,11 +695,7 @@
   }
   if (ntext < 3) SETERRQ(PETSC_COMM_SELF,PETSC_ERR_ARG_WRONG,"List argument must have at least two entries: typename and type prefix");
   ntext -= 3;
-<<<<<<< HEAD
-  ierr   = PetscOptionsEList(opt,text,man,list,ntext,list[currentvalue],&tval,&tflg);CHKERRQ(ierr);
-=======
   ierr   = PetscOptionsEList_Private(PetscOptionsObject,opt,text,man,list,ntext,list[currentvalue],&tval,&tflg);CHKERRQ(ierr);
->>>>>>> dfdea288
   /* with PETSC_USE_64BIT_INDICES sizeof(PetscInt) != sizeof(PetscEnum) */
   if (tflg) *value = (PetscEnum)tval;
   if (set)  *set   = tflg;
@@ -746,11 +738,7 @@
           PetscOptionsBoolGroupBegin(), PetscOptionsBoolGroup(), PetscOptionsBoolGroupEnd(),
           PetscOptionsFList(), PetscOptionsEList()
 @*/
-<<<<<<< HEAD
-PetscErrorCode  PetscOptionsInt(const char opt[],const char text[],const char man[],PetscInt currentvalue,PetscInt *value,PetscBool  *set)
-=======
 PetscErrorCode  PetscOptionsInt_Private(PetscOptions *PetscOptionsObject,const char opt[],const char text[],const char man[],PetscInt currentvalue,PetscInt *value,PetscBool  *set)
->>>>>>> dfdea288
 {
   PetscErrorCode ierr;
   PetscOption    amsopt;
@@ -762,13 +750,6 @@
     ierr = PetscMalloc(sizeof(PetscInt),&amsopt->data);CHKERRQ(ierr);
     *(PetscInt*)amsopt->data = currentvalue;
 
-<<<<<<< HEAD
-    *(PetscInt*)amsopt->data = currentvalue;
-  }
-  ierr = PetscOptionsGetInt(PetscOptionsObject.prefix,opt,value,set);CHKERRQ(ierr);
-  if (PetscOptionsObject.printhelp && PetscOptionsPublishCount == 1 && !PetscOptionsObject.alreadyprinted) {
-    ierr = (*PetscHelpPrintf)(PetscOptionsObject.comm,"  -%s%s <%d>: %s (%s)\n",PetscOptionsObject.prefix ? PetscOptionsObject.prefix : "",opt+1,currentvalue,text,ManSection(man));CHKERRQ(ierr);
-=======
     ierr = PetscOptionsGetInt(PetscOptionsObject->prefix,opt,&currentvalue,&wasset);CHKERRQ(ierr);
     if (wasset) {
       *(PetscInt*)amsopt->data = currentvalue;
@@ -777,7 +758,6 @@
   ierr = PetscOptionsGetInt(PetscOptionsObject->prefix,opt,value,set);CHKERRQ(ierr);
   if (PetscOptionsObject->printhelp && PetscOptionsObject->count == 1 && !PetscOptionsObject->alreadyprinted) {
     ierr = (*PetscHelpPrintf)(PetscOptionsObject->comm,"  -%s%s <%d>: %s (%s)\n",PetscOptionsObject->prefix ? PetscOptionsObject->prefix : "",opt+1,currentvalue,text,ManSection(man));CHKERRQ(ierr);
->>>>>>> dfdea288
   }
   PetscFunctionReturn(0);
 }
@@ -816,11 +796,7 @@
           PetscOptionsBoolGroupBegin(), PetscOptionsBoolGroup(), PetscOptionsBoolGroupEnd(),
           PetscOptionsFList(), PetscOptionsEList()
 @*/
-<<<<<<< HEAD
-PetscErrorCode  PetscOptionsString(const char opt[],const char text[],const char man[],const char currentvalue[],char value[],size_t len,PetscBool  *set)
-=======
 PetscErrorCode  PetscOptionsString_Private(PetscOptions *PetscOptionsObject,const char opt[],const char text[],const char man[],const char currentvalue[],char value[],size_t len,PetscBool  *set)
->>>>>>> dfdea288
 {
   PetscErrorCode ierr;
   PetscOption   amsopt;
@@ -831,15 +807,9 @@
     /* must use system malloc since SAWs may free this */
     ierr = PetscStrdup(currentvalue ? currentvalue : "",(char**)&amsopt->data);CHKERRQ(ierr);
   }
-<<<<<<< HEAD
-  ierr = PetscOptionsGetString(PetscOptionsObject.prefix,opt,value,len,set);CHKERRQ(ierr);
-  if (PetscOptionsObject.printhelp && PetscOptionsPublishCount == 1 && !PetscOptionsObject.alreadyprinted) {
-    ierr = (*PetscHelpPrintf)(PetscOptionsObject.comm,"  -%s%s <%s>: %s (%s)\n",PetscOptionsObject.prefix ? PetscOptionsObject.prefix : "",opt+1,currentvalue,text,ManSection(man));CHKERRQ(ierr);
-=======
   ierr = PetscOptionsGetString(PetscOptionsObject->prefix,opt,value,len,set);CHKERRQ(ierr);
   if (PetscOptionsObject->printhelp && PetscOptionsObject->count == 1 && !PetscOptionsObject->alreadyprinted) {
     ierr = (*PetscHelpPrintf)(PetscOptionsObject->comm,"  -%s%s <%s>: %s (%s)\n",PetscOptionsObject->prefix ? PetscOptionsObject->prefix : "",opt+1,currentvalue,text,ManSection(man));CHKERRQ(ierr);
->>>>>>> dfdea288
   }
   PetscFunctionReturn(0);
 }
@@ -879,11 +849,7 @@
           PetscOptionsBoolGroupBegin(), PetscOptionsBoolGroup(), PetscOptionsBoolGroupEnd(),
           PetscOptionsFList(), PetscOptionsEList()
 @*/
-<<<<<<< HEAD
-PetscErrorCode  PetscOptionsReal(const char opt[],const char text[],const char man[],PetscReal currentvalue,PetscReal *value,PetscBool  *set)
-=======
 PetscErrorCode  PetscOptionsReal_Private(PetscOptions *PetscOptionsObject,const char opt[],const char text[],const char man[],PetscReal currentvalue,PetscReal *value,PetscBool  *set)
->>>>>>> dfdea288
 {
   PetscErrorCode ierr;
   PetscOption   amsopt;
@@ -895,15 +861,9 @@
 
     *(PetscReal*)amsopt->data = currentvalue;
   }
-<<<<<<< HEAD
-  ierr = PetscOptionsGetReal(PetscOptionsObject.prefix,opt,value,set);CHKERRQ(ierr);
-  if (PetscOptionsObject.printhelp && PetscOptionsPublishCount == 1 && !PetscOptionsObject.alreadyprinted) {
-    ierr = (*PetscHelpPrintf)(PetscOptionsObject.comm,"  -%s%s <%g>: %s (%s)\n",PetscOptionsObject.prefix ? PetscOptionsObject.prefix : "",opt+1,(double)currentvalue,text,ManSection(man));CHKERRQ(ierr);
-=======
   ierr = PetscOptionsGetReal(PetscOptionsObject->prefix,opt,value,set);CHKERRQ(ierr);
   if (PetscOptionsObject->printhelp && PetscOptionsObject->count == 1 && !PetscOptionsObject->alreadyprinted) {
     ierr = (*PetscHelpPrintf)(PetscOptionsObject->comm,"  -%s%s <%g>: %s (%s)\n",PetscOptionsObject->prefix ? PetscOptionsObject->prefix : "",opt+1,(double)currentvalue,text,ManSection(man));CHKERRQ(ierr);
->>>>>>> dfdea288
   }
   PetscFunctionReturn(0);
 }
@@ -944,11 +904,7 @@
           PetscOptionsBoolGroupBegin(), PetscOptionsBoolGroup(), PetscOptionsBoolGroupEnd(),
           PetscOptionsFList(), PetscOptionsEList()
 @*/
-<<<<<<< HEAD
-PetscErrorCode  PetscOptionsScalar(const char opt[],const char text[],const char man[],PetscScalar currentvalue,PetscScalar *value,PetscBool  *set)
-=======
 PetscErrorCode  PetscOptionsScalar_Private(PetscOptions *PetscOptionsObject,const char opt[],const char text[],const char man[],PetscScalar currentvalue,PetscScalar *value,PetscBool  *set)
->>>>>>> dfdea288
 {
   PetscErrorCode ierr;
 
@@ -1051,11 +1007,7 @@
           PetscOptionsBoolGroupBegin(), PetscOptionsBoolGroup(), PetscOptionsBoolGroupEnd(),
           PetscOptionsFList(), PetscOptionsEList(), PetscOptionsEnum()
 @*/
-<<<<<<< HEAD
-PetscErrorCode  PetscOptionsFList(const char opt[],const char ltext[],const char man[],PetscFunctionList list,const char currentvalue[],char value[],size_t len,PetscBool  *set)
-=======
 PetscErrorCode  PetscOptionsFList_Private(PetscOptions *PetscOptionsObject,const char opt[],const char ltext[],const char man[],PetscFunctionList list,const char currentvalue[],char value[],size_t len,PetscBool  *set)
->>>>>>> dfdea288
 {
   PetscErrorCode ierr;
   PetscOption   amsopt;
@@ -1067,15 +1019,9 @@
     ierr = PetscStrdup(currentvalue ? currentvalue : "",(char**)&amsopt->data);CHKERRQ(ierr);
     amsopt->flist = list;
   }
-<<<<<<< HEAD
-  ierr = PetscOptionsGetString(PetscOptionsObject.prefix,opt,value,len,set);CHKERRQ(ierr);
-  if (PetscOptionsObject.printhelp && PetscOptionsPublishCount == 1 && !PetscOptionsObject.alreadyprinted) {
-    ierr = PetscFunctionListPrintTypes(PetscOptionsObject.comm,stdout,PetscOptionsObject.prefix,opt,ltext,man,list,currentvalue);CHKERRQ(ierr);CHKERRQ(ierr);
-=======
   ierr = PetscOptionsGetString(PetscOptionsObject->prefix,opt,value,len,set);CHKERRQ(ierr);
   if (PetscOptionsObject->printhelp && PetscOptionsObject->count == 1 && !PetscOptionsObject->alreadyprinted) {
     ierr = PetscFunctionListPrintTypes(PetscOptionsObject->comm,stdout,PetscOptionsObject->prefix,opt,ltext,man,list,currentvalue);CHKERRQ(ierr);CHKERRQ(ierr);
->>>>>>> dfdea288
   }
   PetscFunctionReturn(0);
 }
@@ -1117,11 +1063,7 @@
           PetscOptionsBoolGroupBegin(), PetscOptionsBoolGroup(), PetscOptionsBoolGroupEnd(),
           PetscOptionsFList(), PetscOptionsEnum()
 @*/
-<<<<<<< HEAD
-PetscErrorCode  PetscOptionsEList(const char opt[],const char ltext[],const char man[],const char *const *list,PetscInt ntext,const char currentvalue[],PetscInt *value,PetscBool  *set)
-=======
 PetscErrorCode  PetscOptionsEList_Private(PetscOptions *PetscOptionsObject,const char opt[],const char ltext[],const char man[],const char *const *list,PetscInt ntext,const char currentvalue[],PetscInt *value,PetscBool  *set)
->>>>>>> dfdea288
 {
   PetscErrorCode ierr;
   PetscInt       i;
@@ -1132,21 +1074,12 @@
     ierr = PetscOptionsCreate_Private(PetscOptionsObject,opt,ltext,man,OPTION_ELIST,&amsopt);CHKERRQ(ierr);
     /* must use system malloc since SAWs may free this */
     ierr = PetscStrdup(currentvalue ? currentvalue : "",(char**)&amsopt->data);CHKERRQ(ierr);
-<<<<<<< HEAD
-    amsopt->list  = list;
-    amsopt->nlist = ntext;
-  }
-  ierr = PetscOptionsGetEList(PetscOptionsObject.prefix,opt,list,ntext,value,set);CHKERRQ(ierr);
-  if (PetscOptionsObject.printhelp && PetscOptionsPublishCount == 1 && !PetscOptionsObject.alreadyprinted) {
-    ierr = (*PetscHelpPrintf)(PetscOptionsObject.comm,"  -%s%s <%s> (choose one of)",PetscOptionsObject.prefix?PetscOptionsObject.prefix:"",opt+1,currentvalue);CHKERRQ(ierr);
-=======
     ierr = PetscStrNArrayallocpy(ntext,list,(char***)&amsopt->list);CHKERRQ(ierr);    
     amsopt->nlist = ntext;
   }
   ierr = PetscOptionsGetEList(PetscOptionsObject->prefix,opt,list,ntext,value,set);CHKERRQ(ierr);
   if (PetscOptionsObject->printhelp && PetscOptionsObject->count == 1 && !PetscOptionsObject->alreadyprinted) {
     ierr = (*PetscHelpPrintf)(PetscOptionsObject->comm,"  -%s%s <%s> (choose one of)",PetscOptionsObject->prefix?PetscOptionsObject->prefix:"",opt+1,currentvalue);CHKERRQ(ierr);
->>>>>>> dfdea288
     for (i=0; i<ntext; i++) {
       ierr = (*PetscHelpPrintf)(PetscOptionsObject->comm," %s",list[i]);CHKERRQ(ierr);
     }
@@ -1340,11 +1273,7 @@
           PetscOptionsBoolGroupBegin(), PetscOptionsBoolGroup(), PetscOptionsBoolGroupEnd(),
           PetscOptionsFList(), PetscOptionsEList()
 @*/
-<<<<<<< HEAD
-PetscErrorCode  PetscOptionsBool(const char opt[],const char text[],const char man[],PetscBool currentvalue,PetscBool  *flg,PetscBool  *set)
-=======
 PetscErrorCode  PetscOptionsBool_Private(PetscOptions *PetscOptionsObject,const char opt[],const char text[],const char man[],PetscBool currentvalue,PetscBool  *flg,PetscBool  *set)
->>>>>>> dfdea288
 {
   PetscErrorCode ierr;
   PetscBool      iset;
@@ -1357,19 +1286,11 @@
 
     *(PetscBool*)amsopt->data = currentvalue;
   }
-<<<<<<< HEAD
-  ierr = PetscOptionsGetBool(PetscOptionsObject.prefix,opt,flg,&iset);CHKERRQ(ierr);
-  if (set) *set = iset;
-  if (PetscOptionsObject.printhelp && PetscOptionsPublishCount == 1 && !PetscOptionsObject.alreadyprinted) {
-    const char *v = PetscBools[currentvalue];
-    ierr = (*PetscHelpPrintf)(PetscOptionsObject.comm,"  -%s%s: <%s> %s (%s)\n",PetscOptionsObject.prefix?PetscOptionsObject.prefix:"",opt+1,v,text,ManSection(man));CHKERRQ(ierr);
-=======
   ierr = PetscOptionsGetBool(PetscOptionsObject->prefix,opt,flg,&iset);CHKERRQ(ierr);
   if (set) *set = iset;
   if (PetscOptionsObject->printhelp && PetscOptionsObject->count == 1 && !PetscOptionsObject->alreadyprinted) {
     const char *v = PetscBools[currentvalue];
     ierr = (*PetscHelpPrintf)(PetscOptionsObject->comm,"  -%s%s: <%s> %s (%s)\n",PetscOptionsObject->prefix?PetscOptionsObject->prefix:"",opt+1,v,text,ManSection(man));CHKERRQ(ierr);
->>>>>>> dfdea288
   }
   PetscFunctionReturn(0);
 }
