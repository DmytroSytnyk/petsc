--- conflicted
+++ resolved
@@ -1157,37 +1157,16 @@
   ierr = PetscOptionsHasName(NULL,"-nox",&flg1);CHKERRQ(ierr);
   ierr = PetscOptionsHasName(NULL,"-nox_warning",&flg1);CHKERRQ(ierr);
 
-<<<<<<< HEAD
   flg3 = PETSC_FALSE; /* default value is required */
   ierr = PetscOptionsGetBool(NULL,"-options_left",&flg3,&flg1);CHKERRQ(ierr);
   ierr = PetscOptionsAllUsed(&nopt);CHKERRQ(ierr);
   if (flg3) {
     if (!flg2) { /* have not yet printed the options */
       PetscViewer viewer;
-      ierr = PetscViewerASCIIGetStdout(PETSC_COMM_WORLD,&viewer);CHKERRQ(ierr);
+      ierr = PetscViewerCreate(PETSC_COMM_WORLD,&viewer);CHKERRQ(ierr);
+      ierr = PetscViewerSetType(viewer,PETSCVIEWERASCII);CHKERRQ(ierr);
       ierr = PetscOptionsView(viewer);CHKERRQ(ierr);
       ierr = PetscViewerDestroy(&viewer);CHKERRQ(ierr);
-=======
-  if (!PetscHMPIWorker) { /* worker processes skip this because they do not usually process options */
-    flg3 = PETSC_FALSE; /* default value is required */
-    ierr = PetscOptionsGetBool(NULL,"-options_left",&flg3,&flg1);CHKERRQ(ierr);
-    ierr = PetscOptionsAllUsed(&nopt);CHKERRQ(ierr);
-    if (flg3) {
-      if (!flg2) { /* have not yet printed the options */
-        PetscViewer viewer;
-        ierr = PetscViewerCreate(PETSC_COMM_WORLD,&viewer);CHKERRQ(ierr);
-        ierr = PetscViewerSetType(viewer,PETSCVIEWERASCII);CHKERRQ(ierr);
-         ierr = PetscOptionsView(viewer);CHKERRQ(ierr);
-        ierr = PetscViewerDestroy(&viewer);CHKERRQ(ierr);
-      }
-      if (!nopt) {
-        ierr = PetscPrintf(PETSC_COMM_WORLD,"There are no unused options.\n");CHKERRQ(ierr);
-      } else if (nopt == 1) {
-        ierr = PetscPrintf(PETSC_COMM_WORLD,"There is one unused database option. It is:\n");CHKERRQ(ierr);
-      } else {
-        ierr = PetscPrintf(PETSC_COMM_WORLD,"There are %D unused database options. They are:\n",nopt);CHKERRQ(ierr);
-      }
->>>>>>> 8575a2fe
     }
     if (!nopt) {
       ierr = PetscPrintf(PETSC_COMM_WORLD,"There are no unused options.\n");CHKERRQ(ierr);
