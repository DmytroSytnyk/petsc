#define PETSC_DLL
/*
   This file defines the initialization of PETSc, including PetscInitialize()
*/

#include "petscsys.h"        /*I  "petscsys.h"   I*/

#if defined(PETSC_HAVE_CUDA)
#include <cublas.h>
#endif

#if defined(PETSC_USE_LOG)
EXTERN PetscErrorCode PetscLogBegin_Private(void);
#endif
extern PetscBool  PetscOpenMPWorker;

/* -----------------------------------------------------------------------------------------*/

extern FILE *petsc_history;

EXTERN PetscErrorCode PetscInitialize_DynamicLibraries(void);
EXTERN PetscErrorCode PetscFinalize_DynamicLibraries(void);
EXTERN PetscErrorCode PetscFListDestroyAll(void);
EXTERN PetscErrorCode PetscSequentialPhaseBegin_Private(MPI_Comm,int);
EXTERN PetscErrorCode PetscSequentialPhaseEnd_Private(MPI_Comm,int);
EXTERN PetscErrorCode PetscLogCloseHistoryFile(FILE **);

/* this is used by the _, __, and ___ macros (see include/petscerror.h) */
PetscErrorCode __gierr = 0;

/* user may set this BEFORE calling PetscInitialize() */
MPI_Comm PETSC_COMM_WORLD = MPI_COMM_NULL;

PetscMPIInt Petsc_Counter_keyval   = MPI_KEYVAL_INVALID;
PetscMPIInt Petsc_InnerComm_keyval = MPI_KEYVAL_INVALID;
PetscMPIInt Petsc_OuterComm_keyval = MPI_KEYVAL_INVALID;

/*
     Declare and set all the string names of the PETSc enums
*/
const char *PetscBools[]     = {"FALSE","TRUE","PetscBool","PETSC_",0};
const char *PetscCopyModes[] = {"COPY_VALUES","OWN_POINTER","USE_POINTER","PetscCopyMode","PETSC_",0};
const char *PetscDataTypes[] = {"INT","DOUBLE","COMPLEX","LONG","SHORT","FLOAT",
                                "CHAR","LOGICAL","ENUM","BOOL","LONGDOUBLE","PetscDataType","PETSC_",0};

PetscBool  PetscPreLoadingUsed = PETSC_FALSE;
PetscBool  PetscPreLoadingOn   = PETSC_FALSE;

/*
       Checks the options database for initializations related to the 
    PETSc components
*/
#undef __FUNCT__  
#define __FUNCT__ "PetscOptionsCheckInitial_Components"
PetscErrorCode PETSCSYS_DLLEXPORT PetscOptionsCheckInitial_Components(void)
{
  PetscBool  flg1;
  PetscErrorCode ierr;

  PetscFunctionBegin;
  ierr = PetscOptionsHasName(PETSC_NULL,"-help",&flg1);CHKERRQ(ierr);
  if (flg1) {
#if defined (PETSC_USE_LOG)
    MPI_Comm   comm = PETSC_COMM_WORLD;
    ierr = (*PetscHelpPrintf)(comm,"------Additional PETSc component options--------\n");CHKERRQ(ierr);
    ierr = (*PetscHelpPrintf)(comm," -log_summary_exclude: <vec,mat,pc.ksp,snes>\n");CHKERRQ(ierr);
    ierr = (*PetscHelpPrintf)(comm," -info_exclude: <null,vec,mat,pc,ksp,snes,ts>\n");CHKERRQ(ierr);
    ierr = (*PetscHelpPrintf)(comm,"-----------------------------------------------\n");CHKERRQ(ierr);
#endif
  }
  PetscFunctionReturn(0);
}

#undef __FUNCT__  
#define __FUNCT__ "PetscInitializeNonPointers"
/*@C
      PetscInitializeNonPointers - Calls PetscInitialize() from C/C++ without the pointers to argc and args

   Collective
  
   Level: advanced

.seealso: PetscInitialize(), PetscInitializeFortran(), PetscInitializeNoArguments()
@*/
PetscErrorCode PETSCSYS_DLLEXPORT PetscInitializeNonPointers(int argc,char **args,const char *filename,const char *help)
{
  PetscErrorCode ierr;
  int            myargc = argc;
  char           **myargs = args;

  PetscFunctionBegin;
  ierr = PetscInitialize(&myargc,&myargs,filename,help);
  PetscFunctionReturn(ierr);
}

#undef __FUNCT__  
#define __FUNCT__ "PetscInitializeNoArguments"
/*@C
      PetscInitializeNoArguments - Calls PetscInitialize() from C/C++ without
        the command line arguments.

   Collective
  
   Level: advanced

.seealso: PetscInitialize(), PetscInitializeFortran()
@*/
PetscErrorCode PETSCSYS_DLLEXPORT PetscInitializeNoArguments(void)
{
  PetscErrorCode ierr;
  int            argc = 0;
  char           **args = 0;

  PetscFunctionBegin;
  ierr = PetscInitialize(&argc,&args,PETSC_NULL,PETSC_NULL);
  PetscFunctionReturn(ierr);
}

#undef __FUNCT__  
#define __FUNCT__ "PetscInitialized"
/*@
      PetscInitialized - Determine whether PETSc is initialized.
  
7   Level: beginner

.seealso: PetscInitialize(), PetscInitializeNoArguments(), PetscInitializeFortran()
@*/
PetscErrorCode PETSCSYS_DLLEXPORT PetscInitialized(PetscBool  *isInitialized)
{
  PetscFunctionBegin;
  PetscValidPointer(isInitialized, 1);
  *isInitialized = PetscInitializeCalled;
  PetscFunctionReturn(0);
}

#undef __FUNCT__  
#define __FUNCT__ "PetscFinalized"
/*@
      PetscFinalized - Determine whether PetscFinalize() has been called yet
  
   Level: developer

.seealso: PetscInitialize(), PetscInitializeNoArguments(), PetscInitializeFortran()
@*/
PetscErrorCode PETSCSYS_DLLEXPORT PetscFinalized(PetscBool  *isFinalized)
{
  PetscFunctionBegin;
  PetscValidPointer(isFinalized, 1);
  *isFinalized = PetscFinalizeCalled;
  PetscFunctionReturn(0);
}

EXTERN PetscErrorCode        PetscOptionsCheckInitial_Private(void);
extern PetscBool  PetscBeganMPI;

/*
       This function is the MPI reduction operation used to compute the sum of the 
   first half of the datatype and the max of the second half.
*/
MPI_Op PetscMaxSum_Op = 0;

EXTERN_C_BEGIN
#undef __FUNCT__
#define __FUNCT__ "PetscMaxSum_Local"
void PETSCSYS_DLLEXPORT MPIAPI PetscMaxSum_Local(void *in,void *out,int *cnt,MPI_Datatype *datatype)
{
  PetscInt *xin = (PetscInt*)in,*xout = (PetscInt*)out,i,count = *cnt;

  PetscFunctionBegin;
  if (*datatype != MPIU_2INT) {
    (*PetscErrorPrintf)("Can only handle MPIU_2INT data types");
    MPI_Abort(MPI_COMM_WORLD,1);
  }

  for (i=0; i<count; i++) {
    xout[2*i]    = PetscMax(xout[2*i],xin[2*i]); 
    xout[2*i+1] += xin[2*i+1]; 
  }
  PetscFunctionReturnVoid();
}
EXTERN_C_END

/*
    Returns the max of the first entry owned by this processor and the
sum of the second entry.

    The reason nprocs[2*i] contains lengths nprocs[2*i+1] contains flag of 1 if length is nonzero
is so that the PetscMaxSum_Op() can set TWO values, if we passed in only nprocs[i] with lengths
there would be no place to store the both needed results.
*/
#undef __FUNCT__
#define __FUNCT__ "PetscMaxSum"
PetscErrorCode PETSCSYS_DLLEXPORT PetscMaxSum(MPI_Comm comm,const PetscInt nprocs[],PetscInt *max,PetscInt *sum)
{
  PetscMPIInt    size,rank;
  PetscInt       *work;
  PetscErrorCode ierr;

  PetscFunctionBegin;
  ierr   = MPI_Comm_size(comm,&size);CHKERRQ(ierr);
  ierr   = MPI_Comm_rank(comm,&rank);CHKERRQ(ierr);
  ierr   = PetscMalloc(2*size*sizeof(PetscInt),&work);CHKERRQ(ierr);
  ierr   = MPI_Allreduce((void*)nprocs,work,size,MPIU_2INT,PetscMaxSum_Op,comm);CHKERRQ(ierr);
  *max   = work[2*rank];
  *sum   = work[2*rank+1]; 
  ierr   = PetscFree(work);CHKERRQ(ierr);
  PetscFunctionReturn(0);
}

/* ----------------------------------------------------------------------------*/
MPI_Op PETSCSYS_DLLEXPORT PetscADMax_Op = 0;

EXTERN_C_BEGIN
#undef __FUNCT__
#define __FUNCT__ "PetscADMax_Local"
void PETSCSYS_DLLEXPORT MPIAPI PetscADMax_Local(void *in,void *out,PetscMPIInt *cnt,MPI_Datatype *datatype)
{
  PetscScalar *xin = (PetscScalar *)in,*xout = (PetscScalar*)out;
  PetscInt    i,count = *cnt;

  PetscFunctionBegin;
  if (*datatype != MPIU_2SCALAR) {
    (*PetscErrorPrintf)("Can only handle MPIU_2SCALAR data (i.e. double or complex) types");
    MPI_Abort(MPI_COMM_WORLD,1);
  }

  for (i=0; i<count; i++) {
    if (PetscRealPart(xout[2*i]) < PetscRealPart(xin[2*i])) {
      xout[2*i]   = xin[2*i];
      xout[2*i+1] = xin[2*i+1];
    }
  }
  PetscFunctionReturnVoid();
}
EXTERN_C_END

MPI_Op PETSCSYS_DLLEXPORT PetscADMin_Op = 0;

EXTERN_C_BEGIN
#undef __FUNCT__
#define __FUNCT__ "PetscADMin_Local"
void PETSCSYS_DLLEXPORT MPIAPI PetscADMin_Local(void *in,void *out,PetscMPIInt *cnt,MPI_Datatype *datatype)
{
  PetscScalar *xin = (PetscScalar *)in,*xout = (PetscScalar*)out;
  PetscInt    i,count = *cnt;

  PetscFunctionBegin;
  if (*datatype != MPIU_2SCALAR) {
    (*PetscErrorPrintf)("Can only handle MPIU_2SCALAR data (i.e. double or complex) types");
    MPI_Abort(MPI_COMM_WORLD,1);
  }

  for (i=0; i<count; i++) {
    if (PetscRealPart(xout[2*i]) > PetscRealPart(xin[2*i])) {
      xout[2*i]   = xin[2*i];
      xout[2*i+1] = xin[2*i+1];
    }
  }
  PetscFunctionReturnVoid();
}
EXTERN_C_END
/* ---------------------------------------------------------------------------------------*/

#if defined(PETSC_USE_COMPLEX)

/*
    This operation is only needed when using complex numbers with older MPI that does not support complex numbers
*/
#if !defined(PETSC_HAVE_MPI_C_DOUBLE_COMPLEX)
MPI_Op MPIU_SUM = 0;

EXTERN_C_BEGIN
#undef __FUNCT__
#define __FUNCT__ "PetscSum_Local"
void PETSCSYS_DLLEXPORT PetscSum_Local(void *in,void *out,PetscMPIInt *cnt,MPI_Datatype *datatype)
{
  PetscScalar *xin = (PetscScalar *)in,*xout = (PetscScalar*)out;
  PetscInt    i,count = *cnt;

  PetscFunctionBegin;
  if (*datatype != MPIU_SCALAR) {
    (*PetscErrorPrintf)("Can only handle MPIU_SCALAR data (i.e. double or complex) types");
    MPI_Abort(MPI_COMM_WORLD,1);
  }

  for (i=0; i<count; i++) {
    xout[i] += xin[i]; 
  }
  PetscFunctionReturnVoid();
}
EXTERN_C_END
#endif
#endif

EXTERN_C_BEGIN
#undef __FUNCT__  
#define __FUNCT__ "Petsc_DelCounter"
/*
   Private routine to delete internal tag/name counter storage when a communicator is freed.

   This is called by MPI, not by users.

   Note: this is declared extern "C" because it is passed to MPI_Keyval_create()

*/
PetscMPIInt PETSCSYS_DLLEXPORT MPIAPI Petsc_DelCounter(MPI_Comm comm,PetscMPIInt keyval,void *count_val,void *extra_state)
{
  PetscErrorCode ierr;

  PetscFunctionBegin;
  ierr = PetscInfo1(0,"Deleting counter data in an MPI_Comm %ld\n",(long)comm);if (ierr) PetscFunctionReturn((PetscMPIInt)ierr);
  ierr = PetscFree(count_val);if (ierr) PetscFunctionReturn((PetscMPIInt)ierr);
  PetscFunctionReturn(MPI_SUCCESS);
}
EXTERN_C_END

EXTERN_C_BEGIN
#undef __FUNCT__  
#define __FUNCT__ "Petsc_DelComm"
/*
  This does not actually free anything, it simply marks when a reference count to an internal MPI_Comm reaches zero and the
  the external MPI_Comm drops its reference to the internal MPI_Comm

  This is called by MPI, not by users.

  Note: this is declared extern "C" because it is passed to MPI_Keyval_create()

*/
PetscMPIInt PETSCSYS_DLLEXPORT MPIAPI Petsc_DelComm(MPI_Comm comm,PetscMPIInt keyval,void *attr_val,void *extra_state)
{
  PetscErrorCode ierr;

  PetscFunctionBegin;
  ierr = PetscInfo1(0,"Deleting PETSc communicator imbedded in a user MPI_Comm %ld\n",(long)comm);if (ierr) PetscFunctionReturn((PetscMPIInt)ierr);
  /* actually don't delete anything because we cannot increase the reference count of the communicator anyways */
  PetscFunctionReturn(MPI_SUCCESS);
}
EXTERN_C_END

#if defined(PETSC_USE_PETSC_MPI_EXTERNAL32)
#if !defined(PETSC_WORDS_BIGENDIAN)
EXTERN_C_BEGIN
extern PetscMPIInt PetscDataRep_extent_fn(MPI_Datatype,MPI_Aint*,void*); 
extern PetscMPIInt PetscDataRep_read_conv_fn(void*, MPI_Datatype,PetscMPIInt,void*,MPI_Offset,void*);
extern PetscMPIInt PetscDataRep_write_conv_fn(void*, MPI_Datatype,PetscMPIInt,void*,MPI_Offset,void*); 
EXTERN_C_END
#endif
#endif

int  PetscGlobalArgc   = 0;
char **PetscGlobalArgs = 0;

#undef __FUNCT__  
#define __FUNCT__ "PetscGetArgs"
/*@C
   PetscGetArgs - Allows you to access the raw command line arguments anywhere
     after PetscInitialize() is called but before PetscFinalize().

   Not Collective

   Output Parameters:
+  argc - count of number of command line arguments
-  args - the command line arguments

   Level: intermediate

   Notes:
      This is usually used to pass the command line arguments into other libraries
   that are called internally deep in PETSc or the application.

      The first argument contains the program name as is normal for C arguments.

   Concepts: command line arguments
   
.seealso: PetscFinalize(), PetscInitializeFortran(), PetscGetArguments()

@*/
PetscErrorCode PETSCSYS_DLLEXPORT PetscGetArgs(int *argc,char ***args)
{
  PetscFunctionBegin;
  if (!PetscInitializeCalled && PetscFinalizeCalled) SETERRQ(PETSC_COMM_SELF,PETSC_ERR_ORDER,"You must call after PetscInitialize() but before PetscFinalize()");
  *argc = PetscGlobalArgc;
  *args = PetscGlobalArgs;
  PetscFunctionReturn(0);
}

#undef __FUNCT__  
#define __FUNCT__ "PetscGetArguments"
/*@C
   PetscGetArguments - Allows you to access the  command line arguments anywhere
     after PetscInitialize() is called but before PetscFinalize().

   Not Collective

   Output Parameters:
.  args - the command line arguments

   Level: intermediate

   Notes:
      This does NOT start with the program name and IS null terminated (final arg is void)

   Concepts: command line arguments
   
.seealso: PetscFinalize(), PetscInitializeFortran(), PetscGetArgs(), PetscFreeArguments()

@*/
PetscErrorCode PETSCSYS_DLLEXPORT PetscGetArguments(char ***args)
{
  PetscInt       i,argc = PetscGlobalArgc;
  PetscErrorCode ierr;

  PetscFunctionBegin;
  if (!PetscInitializeCalled && PetscFinalizeCalled) SETERRQ(PETSC_COMM_SELF,PETSC_ERR_ORDER,"You must call after PetscInitialize() but before PetscFinalize()");
  if (!argc) {*args = 0; PetscFunctionReturn(0);}
  ierr = PetscMalloc(argc*sizeof(char*),args);CHKERRQ(ierr);
  for (i=0; i<argc-1; i++) {
    ierr = PetscStrallocpy(PetscGlobalArgs[i+1],&(*args)[i]);CHKERRQ(ierr);
  }
  (*args)[argc-1] = 0;
  PetscFunctionReturn(0);
}

#undef __FUNCT__  
#define __FUNCT__ "PetscFreeArguments"
/*@C
   PetscFreeArguments - Frees the memory obtained with PetscGetArguments()

   Not Collective

   Output Parameters:
.  args - the command line arguments 

   Level: intermediate

   Concepts: command line arguments
   
.seealso: PetscFinalize(), PetscInitializeFortran(), PetscGetArgs(), PetscGetArguments()

@*/
PetscErrorCode PETSCSYS_DLLEXPORT PetscFreeArguments(char **args)
{
  PetscInt       i = 0;
  PetscErrorCode ierr;

  PetscFunctionBegin;
  if (!args) {PetscFunctionReturn(0);}
  while (args[i]) {
    ierr = PetscFree(args[i]);CHKERRQ(ierr);
    i++;
  }
  ierr = PetscFree(args);CHKERRQ(ierr);
  PetscFunctionReturn(0);
}

#undef __FUNCT__  
#define __FUNCT__ "PetscInitialize"
/*@C
   PetscInitialize - Initializes the PETSc database and MPI. 
   PetscInitialize() calls MPI_Init() if that has yet to be called,
   so this routine should always be called near the beginning of 
   your program -- usually the very first line! 

   Collective on MPI_COMM_WORLD or PETSC_COMM_WORLD if it has been set

   Input Parameters:
+  argc - count of number of command line arguments
.  args - the command line arguments
.  file - [optional] PETSc database file, also checks ~username/.petscrc and .petscrc use PETSC_NULL to not check for
          code specific file. Use -skip_petscrc in the code specific file to skip the .petscrc files
-  help - [optional] Help message to print, use PETSC_NULL for no message

   If you wish PETSc code to run ONLY on a subcommunicator of MPI_COMM_WORLD, create that
   communicator first and assign it to PETSC_COMM_WORLD BEFORE calling PetscInitialize(). Thus if you are running a 
   four process job and two processes will run PETSc and have PetscInitialize() and PetscFinalize() and two process will not,
   then do this. If ALL processes in the job are using PetscInitialize() and PetscFinalize() then you don't need to do this, even
   if different subcommunicators of the job are doing different things with PETSc.

   Options Database Keys:
+  -start_in_debugger [noxterm,dbx,xdb,gdb,...] - Starts program in debugger
.  -on_error_attach_debugger [noxterm,dbx,xdb,gdb,...] - Starts debugger when error detected
.  -on_error_emacs <machinename> causes emacsclient to jump to error file
.  -on_error_abort calls abort() when error detected (no traceback)
.  -on_error_mpiabort calls MPI_abort() when error detected
.  -error_output_stderr prints error messages to stderr instead of the default stdout
.  -error_output_none does not print the error messages (but handles errors in the same way as if this was not called)
.  -debugger_nodes [node1,node2,...] - Indicates nodes to start in debugger
.  -debugger_pause [sleeptime] (in seconds) - Pauses debugger
.  -stop_for_debugger - Print message on how to attach debugger manually to 
                        process and wait (-debugger_pause) seconds for attachment
.  -malloc - Indicates use of PETSc error-checking malloc (on by default for debug version of libraries)
.  -malloc no - Indicates not to use error-checking malloc
.  -malloc_debug - check for memory corruption at EVERY malloc or free
.  -fp_trap - Stops on floating point exceptions (Note that on the
              IBM RS6000 this slows code by at least a factor of 10.)
.  -no_signal_handler - Indicates not to trap error signals
.  -shared_tmp - indicates /tmp directory is shared by all processors
.  -not_shared_tmp - each processor has own /tmp
.  -tmp - alternative name of /tmp directory
.  -get_total_flops - returns total flops done by all processors
-  -memory_info - Print memory usage at end of run

   Options Database Keys for Profiling:
   See the <a href="../../docs/manual.pdf#nameddest=ch_profiling">profiling chapter of the users manual</a> for details.
+  -log_trace [filename] - Print traces of all PETSc calls
        to the screen (useful to determine where a program
        hangs without running in the debugger).  See PetscLogTraceBegin().
.  -info <optional filename> - Prints verbose information to the screen
-  -info_exclude <null,vec,mat,pc,ksp,snes,ts> - Excludes some of the verbose messages

   Environmental Variables:
+   PETSC_TMP - alternative tmp directory
.   PETSC_SHARED_TMP - tmp is shared by all processes
.   PETSC_NOT_SHARED_TMP - each process has its own private tmp
.   PETSC_VIEWER_SOCKET_PORT - socket number to use for socket viewer
-   PETSC_VIEWER_SOCKET_MACHINE - machine to use for socket viewer to connect to


   Level: beginner

   Notes:
   If for some reason you must call MPI_Init() separately, call
   it before PetscInitialize().

   Fortran Version:
   In Fortran this routine has the format
$       call PetscInitialize(file,ierr)

+   ierr - error return code
-  file - [optional] PETSc database file, also checks ~username/.petscrc and .petscrc use PETSC_NULL_CHARACTER to not check for
          code specific file. Use -skip_petscrc in the code specific file to skip the .petscrc files
           
   Important Fortran Note:
   In Fortran, you MUST use PETSC_NULL_CHARACTER to indicate a
   null character string; you CANNOT just use PETSC_NULL as 
   in the C version. See the <a href="../../docs/manual.pdf">users manual</a> for details.

   If your main program is C but you call Fortran code that also uses PETSc you need to call PetscInitializeFortran() soon after 
   calling PetscInitialize().

   Concepts: initializing PETSc
   
.seealso: PetscFinalize(), PetscInitializeFortran(), PetscGetArgs(), PetscInitializeNoArguments()

@*/
PetscErrorCode PETSCSYS_DLLEXPORT PetscInitialize(int *argc,char ***args,const char file[],const char help[])
{
  PetscErrorCode ierr;
  PetscMPIInt    flag, size;
  PetscInt       nodesize;
  PetscBool      flg;
  char           hostname[256];

  PetscFunctionBegin;
  if (PetscInitializeCalled) PetscFunctionReturn(0);

  /* these must be initialized in a routine, not as a constant declaration*/
  PETSC_STDOUT = stdout;
  PETSC_STDERR = stderr;

  ierr = PetscOptionsCreate();CHKERRQ(ierr);

  /*
     We initialize the program name here (before MPI_Init()) because MPICH has a bug in 
     it that it sets args[0] on all processors to be args[0] on the first processor.
  */
  if (argc && *argc) {
    ierr = PetscSetProgramName(**args);CHKERRQ(ierr);
  } else {
    ierr = PetscSetProgramName("Unknown Name");CHKERRQ(ierr);
  }

  ierr = MPI_Initialized(&flag);CHKERRQ(ierr);
  if (!flag) {
    if (PETSC_COMM_WORLD != MPI_COMM_NULL) SETERRQ(PETSC_COMM_SELF,PETSC_ERR_SUP,"You cannot set PETSC_COMM_WORLD if you have not initialized MPI first");
    ierr          = MPI_Init(argc,args);CHKERRQ(ierr);
    PetscBeganMPI = PETSC_TRUE;
  }
  if (argc && args) {
    PetscGlobalArgc = *argc;
    PetscGlobalArgs = *args;
  }
  PetscFinalizeCalled   = PETSC_FALSE;

  if (PETSC_COMM_WORLD == MPI_COMM_NULL) {
    PETSC_COMM_WORLD = MPI_COMM_WORLD;
  }
  ierr = MPI_Errhandler_set(PETSC_COMM_WORLD,MPI_ERRORS_RETURN);CHKERRQ(ierr);

  /* Done after init due to a bug in MPICH-GM? */
  ierr = PetscErrorPrintfInitialize();CHKERRQ(ierr);

  ierr = MPI_Comm_rank(MPI_COMM_WORLD,&PetscGlobalRank);CHKERRQ(ierr);
  ierr = MPI_Comm_size(MPI_COMM_WORLD,&PetscGlobalSize);CHKERRQ(ierr);

#if defined(PETSC_USE_COMPLEX)
  /* 
     Initialized the global complex variable; this is because with 
     shared libraries the constructors for global variables
     are not called; at least on IRIX.
  */
  {
#if defined(PETSC_CLANGUAGE_CXX)
    PetscScalar ic(0.0,1.0);
    PETSC_i = ic; 
#else
    PETSC_i = I;
#endif
  }

#if !defined(PETSC_HAVE_MPI_C_DOUBLE_COMPLEX)
  ierr = MPI_Type_contiguous(2,MPIU_REAL,&MPI_C_DOUBLE_COMPLEX);CHKERRQ(ierr);
  ierr = MPI_Type_commit(&MPI_C_DOUBLE_COMPLEX);CHKERRQ(ierr);
  ierr = MPI_Type_contiguous(2,MPI_FLOAT,&MPI_C_COMPLEX);CHKERRQ(ierr);
  ierr = MPI_Type_commit(&MPI_C_COMPLEX);CHKERRQ(ierr);
  ierr = MPI_Op_create(PetscSum_Local,1,&MPIU_SUM);CHKERRQ(ierr);
#endif
#endif

  /*
     Create the PETSc MPI reduction operator that sums of the first
     half of the entries and maxes the second half.
  */
  ierr = MPI_Op_create(PetscMaxSum_Local,1,&PetscMaxSum_Op);CHKERRQ(ierr);

  ierr = MPI_Type_contiguous(2,MPIU_SCALAR,&MPIU_2SCALAR);CHKERRQ(ierr);
  ierr = MPI_Type_commit(&MPIU_2SCALAR);CHKERRQ(ierr);
  ierr = MPI_Op_create(PetscADMax_Local,1,&PetscADMax_Op);CHKERRQ(ierr);
  ierr = MPI_Op_create(PetscADMin_Local,1,&PetscADMin_Op);CHKERRQ(ierr);

  ierr = MPI_Type_contiguous(2,MPIU_INT,&MPIU_2INT);CHKERRQ(ierr);
  ierr = MPI_Type_commit(&MPIU_2INT);CHKERRQ(ierr);

  /*
     Attributes to be set on PETSc communicators
  */
  ierr = MPI_Keyval_create(MPI_NULL_COPY_FN,Petsc_DelCounter,&Petsc_Counter_keyval,(void*)0);CHKERRQ(ierr);
  ierr = MPI_Keyval_create(MPI_NULL_COPY_FN,Petsc_DelComm,&Petsc_InnerComm_keyval,(void*)0);CHKERRQ(ierr);
  ierr = MPI_Keyval_create(MPI_NULL_COPY_FN,Petsc_DelComm,&Petsc_OuterComm_keyval,(void*)0);CHKERRQ(ierr);

  /*
     Build the options database
  */
  ierr = PetscOptionsInsert(argc,args,file);CHKERRQ(ierr);

  
  /*
     Print main application help message
  */
  ierr = PetscOptionsHasName(PETSC_NULL,"-help",&flg);CHKERRQ(ierr);
  if (help && flg) {
    ierr = PetscPrintf(PETSC_COMM_WORLD,help);CHKERRQ(ierr);
  }
  ierr = PetscOptionsCheckInitial_Private();CHKERRQ(ierr); 
 
  /* SHOULD PUT IN GUARDS: Make sure logging is initialized, even if we do not print it out */
#if defined(PETSC_USE_LOG)
  ierr = PetscLogBegin_Private();CHKERRQ(ierr);
#endif

  /*
     Load the dynamic libraries (on machines that support them), this registers all
     the solvers etc. (On non-dynamic machines this initializes the PetscDraw and PetscViewer classes)
  */
  ierr = PetscInitialize_DynamicLibraries();CHKERRQ(ierr);

  ierr = MPI_Comm_size(PETSC_COMM_WORLD,&size);CHKERRQ(ierr);
  ierr = PetscInfo1(0,"PETSc successfully started: number of processors = %d\n",size);CHKERRQ(ierr);
  ierr = PetscGetHostName(hostname,256);CHKERRQ(ierr);
  ierr = PetscInfo1(0,"Running on machine: %s\n",hostname);CHKERRQ(ierr);

  ierr = PetscOptionsCheckInitial_Components();CHKERRQ(ierr);
  /* Check the options database for options related to the options database itself */
  ierr = PetscOptionsSetFromOptions();CHKERRQ(ierr);

#if defined(PETSC_USE_PETSC_MPI_EXTERNAL32)
  /* 
      Tell MPI about our own data representation converter, this would/should be used if extern32 is not supported by the MPI

      Currently not used because it is not supported by MPICH.
  */
#if !defined(PETSC_WORDS_BIGENDIAN)
  ierr = MPI_Register_datarep((char *)"petsc",PetscDataRep_read_conv_fn,PetscDataRep_write_conv_fn,PetscDataRep_extent_fn,PETSC_NULL);CHKERRQ(ierr);
#endif  
#endif

  ierr = PetscOptionsGetInt(PETSC_NULL,"-openmp_spawn_size",&nodesize,&flg);CHKERRQ(ierr);
  if (flg) {
#if defined(PETSC_HAVE_MPI_COMM_SPAWN)
    ierr = PetscOpenMPSpawn((PetscMPIInt) nodesize);CHKERRQ(ierr); /* worker nodes never return from here; they go directly to PetscEnd() */
#else
    SETERRQ(PETSC_COMM_SELF,PETSC_ERR_SUP,"PETSc built without MPI 2 (MPI_Comm_spawn) support, use -openmp_merge_size instead");
#endif
  } else {
    ierr = PetscOptionsGetInt(PETSC_NULL,"-openmp_merge_size",&nodesize,&flg);CHKERRQ(ierr);
    if (flg) {
      ierr = PetscOpenMPMerge((PetscMPIInt) nodesize,PETSC_NULL,PETSC_NULL);CHKERRQ(ierr); 
      if (PetscOpenMPWorker) { /* if worker then never enter user code */
        ierr = PetscEnd(); 
      }
    }
  }
  flg  = PETSC_FALSE;
  ierr = PetscOptionsGetBool(PETSC_NULL,"-python",&flg,PETSC_NULL);CHKERRQ(ierr);
  if (flg) {ierr = PetscPythonInitialize(PETSC_NULL,PETSC_NULL);CHKERRQ(ierr);}

#if defined(PETSC_HAVE_CUDA)
  cublasInit();
#endif

#if defined(PETSC_HAVE_AMS)
  ierr = PetscOptionsHasName(PETSC_NULL,"-ams_publish_objects",&flg);CHKERRQ(ierr);
  if (flg) {
    PetscAMSPublishAll = PETSC_TRUE;
  }
#endif

  /*
      Once we are completedly initialized then we can set this variables
  */
  PetscInitializeCalled = PETSC_TRUE;
  PetscFunctionReturn(0);
}


#undef __FUNCT__  
#define __FUNCT__ "PetscFinalize"
/*@C 
   PetscFinalize - Checks for options to be called at the conclusion
   of the program. MPI_Finalize() is called only if the user had not
   called MPI_Init() before calling PetscInitialize().

   Collective on PETSC_COMM_WORLD

   Options Database Keys:
+  -options_table - Calls PetscOptionsPrint()
.  -options_left - Prints unused options that remain in the database
.  -options_left no - Does not print unused options that remain in the database
.  -mpidump - Calls PetscMPIDump()
.  -malloc_dump - Calls PetscMallocDump()
.  -malloc_info - Prints total memory usage
-  -malloc_log - Prints summary of memory usage

   Options Database Keys for Profiling:
   See the <a href="../../docs/manual.pdf#nameddest=ch_profiling">profiling chapter of the users manual</a> for details.
+  -log_summary [filename] - Prints summary of flop and timing
        information to screen. If the filename is specified the
        summary is written to the file.  See PetscLogPrintSummary().
.  -log_summary_python [filename] - Prints data on of flop and timing usage to a file or screen.
        See PetscLogPrintSummaryPy().
.  -log_all [filename] - Logs extensive profiling information
        See PetscLogDump(). 
.  -log [filename] - Logs basic profiline information  See PetscLogDump().
.  -log_sync - Log the synchronization in scatters, inner products
        and norms
-  -log_mpe [filename] - Creates a logfile viewable by the 
      utility Upshot/Nupshot (in MPICH distribution)

   Level: beginner

   Note:
   See PetscInitialize() for more general runtime options.

.seealso: PetscInitialize(), PetscOptionsPrint(), PetscMallocDump(), PetscMPIDump(), PetscEnd()
@*/
PetscErrorCode PETSCSYS_DLLEXPORT PetscFinalize(void)
{
  PetscErrorCode ierr;
  PetscMPIInt    rank;
  int            nopt;
  PetscBool      flg1 = PETSC_FALSE,flg2 = PETSC_FALSE,flg3 = PETSC_FALSE;
#if defined(PETSC_HAVE_AMS)
  PetscBool      flg = PETSC_FALSE;
#endif
  
  PetscFunctionBegin;

  if (!PetscInitializeCalled) {
    printf("PetscInitialize() must be called before PetscFinalize()\n");
    PetscFunctionReturn(PETSC_ERR_ARG_WRONGSTATE);
  }
  ierr = PetscInfo(PETSC_NULL,"PetscFinalize() called\n");

#if defined(PETSC_HAVE_AMS)
  ierr = PetscOptionsGetBool(PETSC_NULL,"-options_gui",&flg,PETSC_NULL);CHKERRQ(ierr);
  if (flg) {
    ierr = PetscOptionsAMSDestroy();CHKERRQ(ierr);
  }  
#endif

  ierr = PetscOpenMPFinalize();CHKERRQ(ierr); 

  ierr = PetscOptionsGetBool(PETSC_NULL,"-python",&flg1,PETSC_NULL);CHKERRQ(ierr);
  if (flg1) {ierr = PetscPythonFinalize();CHKERRQ(ierr);}

  ierr = MPI_Comm_rank(PETSC_COMM_WORLD,&rank);CHKERRQ(ierr);
  ierr = PetscOptionsGetBool(PETSC_NULL,"-malloc_info",&flg2,PETSC_NULL);CHKERRQ(ierr);
  if (!flg2) {
    flg2 = PETSC_FALSE;
    ierr = PetscOptionsGetBool(PETSC_NULL,"-memory_info",&flg2,PETSC_NULL);CHKERRQ(ierr);
  }
  if (flg2) {
    ierr = PetscMemoryShowUsage(PETSC_VIEWER_STDOUT_WORLD,"Summary of Memory Usage in PETSc\n");CHKERRQ(ierr);
  }

  /*
     Free all objects registered with PetscObjectRegisterDestroy() such as PETSC_VIEWER_XXX_().
  */
  ierr = PetscObjectRegisterDestroyAll();CHKERRQ(ierr);  

  /*
       Free all the registered create functions, such as KSPList, VecList, SNESList, etc
  */
  ierr = PetscFListDestroyAll();CHKERRQ(ierr); 

  /* 
     Destroy any packages that registered a finalize 
  */
  ierr = PetscRegisterFinalizeAll();CHKERRQ(ierr);

  /*
     Destroy all the function registration lists created
  */
  ierr = PetscFinalize_DynamicLibraries();CHKERRQ(ierr);

#if defined(PETSC_USE_LOG)
  flg1 = PETSC_FALSE;
  ierr = PetscOptionsGetBool(PETSC_NULL,"-get_total_flops",&flg1,PETSC_NULL);CHKERRQ(ierr);
  if (flg1) {
    PetscLogDouble flops = 0;
    ierr = MPI_Reduce(&_TotalFlops,&flops,1,MPI_DOUBLE,MPI_SUM,0,PETSC_COMM_WORLD);CHKERRQ(ierr);
    ierr = PetscPrintf(PETSC_COMM_WORLD,"Total flops over all processors %g\n",flops);CHKERRQ(ierr);
  }
#endif

#if defined(PETSC_USE_DEBUG) && !defined(PETSC_USE_PTHREAD)
  if (PetscStackActive) {
    ierr = PetscStackDestroy();CHKERRQ(ierr);
  }
#endif

#if defined(PETSC_USE_LOG)
  {
    char mname[PETSC_MAX_PATH_LEN];
#if defined(PETSC_HAVE_MPE)
    mname[0] = 0;
    ierr = PetscOptionsGetString(PETSC_NULL,"-log_mpe",mname,PETSC_MAX_PATH_LEN,&flg1);CHKERRQ(ierr);
    if (flg1){
      if (mname[0]) {ierr = PetscLogMPEDump(mname);CHKERRQ(ierr);}
      else          {ierr = PetscLogMPEDump(0);CHKERRQ(ierr);}
    }
#endif
    mname[0] = 0;
    ierr = PetscOptionsGetString(PETSC_NULL,"-log_summary",mname,PETSC_MAX_PATH_LEN,&flg1);CHKERRQ(ierr);
    if (flg1) { 
      if (mname[0])  {ierr = PetscLogPrintSummary(PETSC_COMM_WORLD,mname);CHKERRQ(ierr);}
      else           {ierr = PetscLogPrintSummary(PETSC_COMM_WORLD,0);CHKERRQ(ierr);}
    }

    mname[0] = 0;
    ierr = PetscOptionsGetString(PETSC_NULL,"-log_summary_python",mname,PETSC_MAX_PATH_LEN,&flg1);CHKERRQ(ierr);
    if (flg1) { 
      PetscViewer viewer;
      if (mname[0])  {
        ierr = PetscViewerASCIIOpen(PETSC_COMM_WORLD,mname,&viewer);CHKERRQ(ierr);
      } else {
        viewer = PETSC_VIEWER_STDOUT_WORLD;
      }
      ierr = PetscLogPrintSummaryPython(viewer);CHKERRQ(ierr);
      ierr = PetscViewerDestroy(viewer);CHKERRQ(ierr);
    }

    ierr = PetscOptionsGetString(PETSC_NULL,"-log_detailed",mname,PETSC_MAX_PATH_LEN,&flg1);CHKERRQ(ierr);
    if (flg1) { 
      if (mname[0])  {ierr = PetscLogPrintDetailed(PETSC_COMM_WORLD,mname);CHKERRQ(ierr);}
      else           {ierr = PetscLogPrintDetailed(PETSC_COMM_WORLD,0);CHKERRQ(ierr);}
    }

    mname[0] = 0;
    ierr = PetscOptionsGetString(PETSC_NULL,"-log_all",mname,PETSC_MAX_PATH_LEN,&flg1);CHKERRQ(ierr);
    ierr = PetscOptionsGetString(PETSC_NULL,"-log",mname,PETSC_MAX_PATH_LEN,&flg2);CHKERRQ(ierr);
    if (flg1 || flg2){
      if (mname[0]) PetscLogDump(mname); 
      else          PetscLogDump(0);
    }
    ierr = PetscLogDestroy();CHKERRQ(ierr);
  }
#endif
  flg1 = PETSC_FALSE;
  ierr = PetscOptionsGetBool(PETSC_NULL,"-no_signal_handler",&flg1,PETSC_NULL);CHKERRQ(ierr);
  if (!flg1) { ierr = PetscPopSignalHandler();CHKERRQ(ierr);}
  flg1 = PETSC_FALSE;
  ierr = PetscOptionsGetBool(PETSC_NULL,"-mpidump",&flg1,PETSC_NULL);CHKERRQ(ierr);
  if (flg1) {
    ierr = PetscMPIDump(stdout);CHKERRQ(ierr);
  }
  flg1 = PETSC_FALSE;
  flg2 = PETSC_FALSE;
<<<<<<< HEAD
  ierr = PetscOptionsGetBool(PETSC_NULL,"-malloc_dump",&flg1,PETSC_NULL);CHKERRQ(ierr);
  ierr = PetscOptionsGetBool(PETSC_NULL,"-options_table",&flg2,PETSC_NULL);CHKERRQ(ierr);
=======
  /* preemptive call to avoid listing this option in options table as unused */
  ierr = PetscOptionsHasName(PETSC_NULL,"-malloc_dump",&flg1);CHKERRQ(ierr);
  ierr = PetscOptionsGetTruth(PETSC_NULL,"-options_table",&flg2,PETSC_NULL);CHKERRQ(ierr);
>>>>>>> 8bb29257
  if (flg2) {
    if (!rank) {ierr = PetscOptionsPrint(stdout);CHKERRQ(ierr);}
  }

  /* to prevent PETSc -options_left from warning */
  ierr = PetscOptionsHasName(PETSC_NULL,"-nox",&flg1);CHKERRQ(ierr);
  ierr = PetscOptionsHasName(PETSC_NULL,"-nox_warning",&flg1);CHKERRQ(ierr);

  if (!PetscOpenMPWorker) { /* worker processes skip this because they do not usually process options */
    flg3 = PETSC_FALSE; /* default value is required */
    ierr = PetscOptionsGetBool(PETSC_NULL,"-options_left",&flg3,&flg1);CHKERRQ(ierr);
    ierr = PetscOptionsAllUsed(&nopt);CHKERRQ(ierr);
    if (flg3) {
      if (!flg2) { /* have not yet printed the options */
	ierr = PetscOptionsPrint(stdout);CHKERRQ(ierr);
      }
      if (!nopt) { 
	ierr = PetscPrintf(PETSC_COMM_WORLD,"There are no unused options.\n");CHKERRQ(ierr);
      } else if (nopt == 1) {
	ierr = PetscPrintf(PETSC_COMM_WORLD,"There is one unused database option. It is:\n");CHKERRQ(ierr);
      } else {
	ierr = PetscPrintf(PETSC_COMM_WORLD,"There are %d unused database options. They are:\n",nopt);CHKERRQ(ierr);
      }
    } 
#if defined(PETSC_USE_DEBUG)
    if (nopt && !flg3 && !flg1) {
      ierr = PetscPrintf(PETSC_COMM_WORLD,"WARNING! There are options you set that were not used!\n");CHKERRQ(ierr);
      ierr = PetscPrintf(PETSC_COMM_WORLD,"WARNING! could be spelling mistake, etc!\n");CHKERRQ(ierr);
      ierr = PetscOptionsLeft();CHKERRQ(ierr);
    } else if (nopt && flg3) {
#else 
    if (nopt && flg3) {
#endif
      ierr = PetscOptionsLeft();CHKERRQ(ierr);
    }
  }

<<<<<<< HEAD
  flg1 = PETSC_FALSE;
  ierr = PetscOptionsGetBool(PETSC_NULL,"-log_history",&flg1,PETSC_NULL);CHKERRQ(ierr);
  if (flg1) {
=======
  if (petsc_history) {
>>>>>>> 8bb29257
    ierr = PetscLogCloseHistoryFile(&petsc_history);CHKERRQ(ierr);
    petsc_history = 0;
  }

  ierr = PetscInfoAllow(PETSC_FALSE,PETSC_NULL);CHKERRQ(ierr);

<<<<<<< HEAD
  flg1 = PETSC_FALSE;
  flg3 = PETSC_FALSE;
  ierr = PetscOptionsGetBool(PETSC_NULL,"-malloc_dump",&flg1,PETSC_NULL);CHKERRQ(ierr);
  ierr = PetscOptionsGetBool(PETSC_NULL,"-malloc_log",&flg3,PETSC_NULL);CHKERRQ(ierr);
  if (flg1) {
=======
  {
>>>>>>> 8bb29257
    char fname[PETSC_MAX_PATH_LEN];
    FILE *fd;
    int  err;

    fname[0] = 0;
    ierr = PetscOptionsGetString(PETSC_NULL,"-malloc_dump",fname,250,&flg1);CHKERRQ(ierr);
    if (flg1 && fname[0]) {
      char sname[PETSC_MAX_PATH_LEN];

      sprintf(sname,"%s_%d",fname,rank);
      fd   = fopen(sname,"w"); if (!fd) SETERRQ1(PETSC_COMM_SELF,PETSC_ERR_FILE_OPEN,"Cannot open log file: %s",sname);
      ierr = PetscMallocDump(fd);CHKERRQ(ierr);
      err = fclose(fd);
<<<<<<< HEAD
      if (err) SETERRQ(PETSC_COMM_SELF,PETSC_ERR_SYS,"fclose() failed on file");    
    } else {
=======
      if (err) SETERRQ(PETSC_ERR_SYS,"fclose() failed on file");    
    } else if (flg1) {
>>>>>>> 8bb29257
      MPI_Comm local_comm;

      ierr = MPI_Comm_dup(MPI_COMM_WORLD,&local_comm);CHKERRQ(ierr);
      ierr = PetscSequentialPhaseBegin_Private(local_comm,1);CHKERRQ(ierr);
        ierr = PetscMallocDump(stdout);CHKERRQ(ierr);
      ierr = PetscSequentialPhaseEnd_Private(local_comm,1);CHKERRQ(ierr);
      ierr = MPI_Comm_free(&local_comm);CHKERRQ(ierr);
    }
  }
  {
    char fname[PETSC_MAX_PATH_LEN];
    FILE *fd;
    
    fname[0] = 0;
    ierr = PetscOptionsGetString(PETSC_NULL,"-malloc_log",fname,250,&flg1);CHKERRQ(ierr);
    if (flg1 && fname[0]) {
      char sname[PETSC_MAX_PATH_LEN];
      int  err;

      sprintf(sname,"%s_%d",fname,rank);
      fd   = fopen(sname,"w"); if (!fd) SETERRQ1(PETSC_COMM_SELF,PETSC_ERR_FILE_OPEN,"Cannot open log file: %s",sname);
      ierr = PetscMallocDumpLog(fd);CHKERRQ(ierr); 
      err = fclose(fd);
<<<<<<< HEAD
      if (err) SETERRQ(PETSC_COMM_SELF,PETSC_ERR_SYS,"fclose() failed on file");    
    } else {
=======
      if (err) SETERRQ(PETSC_ERR_SYS,"fclose() failed on file");    
    } else if (flg1) {
>>>>>>> 8bb29257
      ierr = PetscMallocDumpLog(stdout);CHKERRQ(ierr); 
    }
  }
  /* Can be destroyed only after all the options are used */
  ierr = PetscOptionsDestroy();CHKERRQ(ierr);

  PetscGlobalArgc = 0;
  PetscGlobalArgs = 0;

#if defined(PETSC_USE_COMPLEX)
#if !defined(PETSC_HAVE_MPI_C_DOUBLE_COMPLEX)
  ierr = MPI_Op_free(&MPIU_SUM);CHKERRQ(ierr);
  ierr = MPI_Type_free(&MPI_C_DOUBLE_COMPLEX);CHKERRQ(ierr);
  ierr = MPI_Type_free(&MPI_C_COMPLEX);CHKERRQ(ierr);
#endif
#endif
  ierr = MPI_Type_free(&MPIU_2SCALAR);CHKERRQ(ierr);
  ierr = MPI_Type_free(&MPIU_2INT);CHKERRQ(ierr);
  ierr = MPI_Op_free(&PetscMaxSum_Op);CHKERRQ(ierr);
  ierr = MPI_Op_free(&PetscADMax_Op);CHKERRQ(ierr);
  ierr = MPI_Op_free(&PetscADMin_Op);CHKERRQ(ierr);

  ierr = MPI_Keyval_free(&Petsc_Counter_keyval);CHKERRQ(ierr);
  ierr = MPI_Keyval_free(&Petsc_InnerComm_keyval);CHKERRQ(ierr);
  ierr = MPI_Keyval_free(&Petsc_OuterComm_keyval);CHKERRQ(ierr);

  ierr = PetscInfo(0,"PETSc successfully ended!\n");CHKERRQ(ierr);
  if (PetscBeganMPI) {
#if defined(PETSC_HAVE_MPI_FINALIZED)
    PetscMPIInt flag;
    ierr = MPI_Finalized(&flag);CHKERRQ(ierr);
    if (flag) SETERRQ(PETSC_COMM_SELF,PETSC_ERR_LIB,"MPI_Finalize() has already been called, even though MPI_Init() was called by PetscInitialize()");
#endif
    ierr = MPI_Finalize();CHKERRQ(ierr);
  }

  if (PETSC_ZOPEFD){ 
    if (PETSC_ZOPEFD != PETSC_STDOUT) fprintf(PETSC_ZOPEFD, "<<<end>>>");
    else fprintf(PETSC_STDOUT, "<<<end>>>");
  }

#if defined(PETSC_HAVE_CUDA)
  cublasShutdown();
#endif
/*

     Note: In certain cases PETSC_COMM_WORLD is never MPI_Comm_free()ed because 
   the communicator has some outstanding requests on it. Specifically if the 
   flag PETSC_HAVE_BROKEN_REQUEST_FREE is set (for IBM MPI implementation). See 
   src/vec/utils/vpscat.c. Due to this the memory allocated in PetscCommDuplicate()
   is never freed as it should be. Thus one may obtain messages of the form
   [ 1] 8 bytes PetscCommDuplicate() line 645 in src/sys/mpiu.c indicating the
   memory was not freed.

*/
  ierr = PetscMallocClear();CHKERRQ(ierr);
  PetscInitializeCalled = PETSC_FALSE;
  PetscFinalizeCalled   = PETSC_TRUE;
  PetscFunctionReturn(ierr);
}
<|MERGE_RESOLUTION|>--- conflicted
+++ resolved
@@ -896,14 +896,10 @@
   }
   flg1 = PETSC_FALSE;
   flg2 = PETSC_FALSE;
-<<<<<<< HEAD
-  ierr = PetscOptionsGetBool(PETSC_NULL,"-malloc_dump",&flg1,PETSC_NULL);CHKERRQ(ierr);
-  ierr = PetscOptionsGetBool(PETSC_NULL,"-options_table",&flg2,PETSC_NULL);CHKERRQ(ierr);
-=======
   /* preemptive call to avoid listing this option in options table as unused */
   ierr = PetscOptionsHasName(PETSC_NULL,"-malloc_dump",&flg1);CHKERRQ(ierr);
-  ierr = PetscOptionsGetTruth(PETSC_NULL,"-options_table",&flg2,PETSC_NULL);CHKERRQ(ierr);
->>>>>>> 8bb29257
+  ierr = PetscOptionsGetBool(PETSC_NULL,"-options_table",&flg2,PETSC_NULL);CHKERRQ(ierr);
+
   if (flg2) {
     if (!rank) {ierr = PetscOptionsPrint(stdout);CHKERRQ(ierr);}
   }
@@ -941,28 +937,14 @@
     }
   }
 
-<<<<<<< HEAD
-  flg1 = PETSC_FALSE;
-  ierr = PetscOptionsGetBool(PETSC_NULL,"-log_history",&flg1,PETSC_NULL);CHKERRQ(ierr);
-  if (flg1) {
-=======
   if (petsc_history) {
->>>>>>> 8bb29257
     ierr = PetscLogCloseHistoryFile(&petsc_history);CHKERRQ(ierr);
     petsc_history = 0;
   }
 
   ierr = PetscInfoAllow(PETSC_FALSE,PETSC_NULL);CHKERRQ(ierr);
 
-<<<<<<< HEAD
-  flg1 = PETSC_FALSE;
-  flg3 = PETSC_FALSE;
-  ierr = PetscOptionsGetBool(PETSC_NULL,"-malloc_dump",&flg1,PETSC_NULL);CHKERRQ(ierr);
-  ierr = PetscOptionsGetBool(PETSC_NULL,"-malloc_log",&flg3,PETSC_NULL);CHKERRQ(ierr);
-  if (flg1) {
-=======
   {
->>>>>>> 8bb29257
     char fname[PETSC_MAX_PATH_LEN];
     FILE *fd;
     int  err;
@@ -976,13 +958,8 @@
       fd   = fopen(sname,"w"); if (!fd) SETERRQ1(PETSC_COMM_SELF,PETSC_ERR_FILE_OPEN,"Cannot open log file: %s",sname);
       ierr = PetscMallocDump(fd);CHKERRQ(ierr);
       err = fclose(fd);
-<<<<<<< HEAD
       if (err) SETERRQ(PETSC_COMM_SELF,PETSC_ERR_SYS,"fclose() failed on file");    
-    } else {
-=======
-      if (err) SETERRQ(PETSC_ERR_SYS,"fclose() failed on file");    
     } else if (flg1) {
->>>>>>> 8bb29257
       MPI_Comm local_comm;
 
       ierr = MPI_Comm_dup(MPI_COMM_WORLD,&local_comm);CHKERRQ(ierr);
@@ -1006,13 +983,8 @@
       fd   = fopen(sname,"w"); if (!fd) SETERRQ1(PETSC_COMM_SELF,PETSC_ERR_FILE_OPEN,"Cannot open log file: %s",sname);
       ierr = PetscMallocDumpLog(fd);CHKERRQ(ierr); 
       err = fclose(fd);
-<<<<<<< HEAD
       if (err) SETERRQ(PETSC_COMM_SELF,PETSC_ERR_SYS,"fclose() failed on file");    
-    } else {
-=======
-      if (err) SETERRQ(PETSC_ERR_SYS,"fclose() failed on file");    
     } else if (flg1) {
->>>>>>> 8bb29257
       ierr = PetscMallocDumpLog(stdout);CHKERRQ(ierr); 
     }
   }
