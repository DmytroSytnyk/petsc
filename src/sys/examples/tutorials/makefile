--- conflicted
+++ resolved
@@ -6,13 +6,8 @@
 CPPFLAGS        =
 FPPFLAGS        =
 LOCDIR          = src/sys/examples/tutorials/
-<<<<<<< HEAD
-EXAMPLESC       = ex1.c ex2.c ex3.c ex4.c ex5.c ex6.c ex7.c
-EXAMPLESF       = ex3f.F ex4f.F ex4f90.F90 ex5f90.F90 ex8f90.F90
-=======
-EXAMPLESC       = ex1.c ex2.c ex3.c ex4.c ex5.c ex6.c ex7.c ex9.c ex10.c
+EXAMPLESC       = ex1.c ex2.c ex3.c ex4.c ex5.c ex6.c ex7.c ex9.c
 EXAMPLESF       = ex3f.F ex4f.F ex4f90.F90 ex5f90.F90 ex8f90.F90 ex10f90.F90
->>>>>>> 9beb3f02
 MANSEC          = Sys
 CLEANFILES      = binaryoutput binaryoutput.info
 
@@ -66,8 +61,6 @@
 ex8f90: ex8f90.o  chkopts
 	-${FLINKER} -o ex8f90 ex8f90.o ${PETSC_SYS_LIB}
 	${RM} ex8f90.o
-<<<<<<< HEAD
-=======
 
 ex9: ex9.o   chkopts
 	-${CLINKER} -o ex9 ex9.o  ${PETSC_SYS_LIB}
@@ -76,7 +69,6 @@
 ex10f90: ex10f90.o   chkopts
 	-${FLINKER} -o ex10f90 ex10f90.o  ${PETSC_SYS_LIB}
 	${RM} -f ex10f90.o
->>>>>>> 9beb3f02
 #
 # ------------------------------------------------------------------------
 #
