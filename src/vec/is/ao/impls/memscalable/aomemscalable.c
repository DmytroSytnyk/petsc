--- conflicted
+++ resolved
@@ -120,15 +120,9 @@
   ierr = MPI_Comm_size(comm,&size);CHKERRQ(ierr);
 
   /*  first count number of contributors to each processor */
-<<<<<<< HEAD
-  ierr = PetscMalloc2(2*size,&nprocs,size,&start);CHKERRQ(ierr);
-  ierr = PetscMemzero(nprocs,2*size*sizeof(PetscInt));CHKERRQ(ierr);
+  ierr = PetscMalloc2(2*size,&sizes,size,&start);CHKERRQ(ierr);
+  ierr = PetscMemzero(sizes,2*size*sizeof(PetscInt));CHKERRQ(ierr);
   ierr = PetscMalloc1(n,&owner);CHKERRQ(ierr);
-=======
-  ierr = PetscMalloc2(2*size,PetscInt,&sizes,size,PetscInt,&start);CHKERRQ(ierr);
-  ierr = PetscMemzero(sizes,2*size*sizeof(PetscInt));CHKERRQ(ierr);
-  ierr = PetscMalloc(n*sizeof(PetscInt),&owner);CHKERRQ(ierr);
->>>>>>> 76ec1555
   ierr = PetscMemzero(owner,n*sizeof(PetscInt));CHKERRQ(ierr);
 
   j       = 0;
@@ -315,15 +309,9 @@
   ierr = MPI_Comm_size(comm,&size);CHKERRQ(ierr);
 
   /*  first count number of contributors (of from_array[]) to each processor */
-<<<<<<< HEAD
-  ierr = PetscMalloc1(2*size,&nprocs);CHKERRQ(ierr);
-  ierr = PetscMemzero(nprocs,2*size*sizeof(PetscInt));CHKERRQ(ierr);
-  ierr = PetscMalloc1(n,&owner);CHKERRQ(ierr);
-=======
   ierr = PetscMalloc(2*size*sizeof(PetscInt),&sizes);CHKERRQ(ierr);
   ierr = PetscMemzero(sizes,2*size*sizeof(PetscInt));CHKERRQ(ierr);
   ierr = PetscMalloc(n*sizeof(PetscInt),&owner);CHKERRQ(ierr);
->>>>>>> 76ec1555
 
   j       = 0;
   lastidx = -1;
