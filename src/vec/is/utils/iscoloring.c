--- conflicted
+++ resolved
@@ -399,11 +399,7 @@
 PetscErrorCode PETSCVEC_DLLEXPORT ISPartitioningCount(IS part,PetscInt len,PetscInt count[])
 {
   MPI_Comm       comm;
-<<<<<<< HEAD
-  PetscInt       i,*indices,np,npt,n,*lsizes;
-=======
   PetscInt       i,*indices,n,*lsizes;
->>>>>>> 6c08af04
   PetscErrorCode ierr;
   PetscMPIInt    npp;
 
