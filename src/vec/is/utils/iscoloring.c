--- conflicted
+++ resolved
@@ -694,13 +694,8 @@
     if (i != indices[j]) nindices[cnt++] = i;
     else do { j++; } while (i==indices[j]);
   }
-<<<<<<< HEAD
-  if (cnt != nmax-nmin - n) SETERRQ2(PETSC_COMM_SELF,PETSC_ERR_PLIB,"Number entries found in complement %D does not match expected %D",cnt,nmax-n);
-  ierr = ISCreateGeneral(((PetscObject)is)->comm,nmax-nmin-n,nindices,isout);CHKERRQ(ierr);
-=======
-  if (cnt != nmax-nmin-unique) SETERRQ2(PETSC_ERR_PLIB,"Number of entries found in complement %D does not match expected %D",cnt,nmax-nmin-unique);
+  if (cnt != nmax-nmin-unique) SETERRQ2(PETSC_COMM_SELF,PETSC_ERR_PLIB,"Number of entries found in complement %D does not match expected %D",cnt,nmax-nmin-unique);
   ierr = ISCreateGeneralNC(((PetscObject)is)->comm,cnt,nindices,isout);CHKERRQ(ierr);
->>>>>>> 162133c0
   ierr = ISRestoreIndices(is,&indices);CHKERRQ(ierr);
   PetscFunctionReturn(0);
 }