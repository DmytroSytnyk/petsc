#define PETSC_DESIRE_COMPLEX
#include <petsc-private/sfimpl.h> /*I "petscsf.h" I*/

typedef struct _n_PetscSFBasicPack *PetscSFBasicPack;
struct _n_PetscSFBasicPack {
  void (*Pack)(PetscInt,PetscInt,const PetscInt*,const void*,void*);
  void (*UnpackInsert)(PetscInt,PetscInt,const PetscInt*,void*,const void*);
  void (*UnpackAdd)(PetscInt,PetscInt,const PetscInt*,void*,const void*);
  void (*UnpackMin)(PetscInt,PetscInt,const PetscInt*,void*,const void*);
  void (*UnpackMax)(PetscInt,PetscInt,const PetscInt*,void*,const void*);
  void (*UnpackMinloc)(PetscInt,PetscInt,const PetscInt*,void*,const void*);
  void (*UnpackMaxloc)(PetscInt,PetscInt,const PetscInt*,void*,const void*);
  void (*UnpackMult)(PetscInt,PetscInt,const PetscInt*,void*,const void *);
  void (*UnpackLAND)(PetscInt,PetscInt,const PetscInt*,void*,const void *);
  void (*UnpackBAND)(PetscInt,PetscInt,const PetscInt*,void*,const void *);
  void (*UnpackLOR)(PetscInt,PetscInt,const PetscInt*,void*,const void *);
  void (*UnpackBOR)(PetscInt,PetscInt,const PetscInt*,void*,const void *);
  void (*UnpackLXOR)(PetscInt,PetscInt,const PetscInt*,void*,const void *);
  void (*UnpackBXOR)(PetscInt,PetscInt,const PetscInt*,void*,const void *);
  void (*FetchAndInsert)(PetscInt,PetscInt,const PetscInt*,void*,void*);
  void (*FetchAndAdd)(PetscInt,PetscInt,const PetscInt*,void*,void*);
  void (*FetchAndMin)(PetscInt,PetscInt,const PetscInt*,void*,void*);
  void (*FetchAndMax)(PetscInt,PetscInt,const PetscInt*,void*,void*);
  void (*FetchAndMinloc)(PetscInt,PetscInt,const PetscInt*,void*,void*);
  void (*FetchAndMaxloc)(PetscInt,PetscInt,const PetscInt*,void*,void*);
  void (*FetchAndMult)(PetscInt,PetscInt,const PetscInt*,void*,void*);
  void (*FetchAndLAND)(PetscInt,PetscInt,const PetscInt*,void*,void*);
  void (*FetchAndBAND)(PetscInt,PetscInt,const PetscInt*,void*,void*);
  void (*FetchAndLOR)(PetscInt,PetscInt,const PetscInt*,void*,void*);
  void (*FetchAndBOR)(PetscInt,PetscInt,const PetscInt*,void*,void*);
  void (*FetchAndLXOR)(PetscInt,PetscInt,const PetscInt*,void*,void*);
  void (*FetchAndBXOR)(PetscInt,PetscInt,const PetscInt*,void*,void*);

  MPI_Datatype     unit;
  size_t           unitbytes;   /* Number of bytes in a unit */
  PetscInt         bs;          /* Number of basic units in a unit */
  const void       *key;        /* Array used as key for operation */
  char             *root;       /* Packed root data, contiguous by leaf rank */
  char             *leaf;       /* Packed leaf data, contiguous by root rank */
  MPI_Request      *requests;   /* Array of root requests followed by leaf requests */
  PetscSFBasicPack next;
};

typedef struct {
  PetscMPIInt      tag;
  PetscMPIInt      niranks;     /* Number of incoming ranks (ranks accessing my roots) */
  PetscMPIInt      *iranks;     /* Array of ranks that reference my roots */
  PetscInt         itotal;      /* Total number of graph edges referencing my roots */
  PetscInt         *ioffset;    /* Array of length niranks+1 holding offset in irootloc[] for each rank */
  PetscInt         *irootloc;   /* Incoming roots referenced by ranks starting at ioffset[rank] */
  PetscSFBasicPack avail;       /* One or more entries per MPI Datatype, lazily constructed */
  PetscSFBasicPack inuse;       /* Buffers being used for transactions that have not yet completed */
} PetscSF_Basic;

#if !defined(PETSC_HAVE_MPI_TYPE_DUP) /* Danger: type is not reference counted; subject to ABA problem */
PETSC_STATIC_INLINE PetscErrorCode MPI_Type_dup(MPI_Datatype datatype,MPI_Datatype *newtype)
{
  *newtype = datatype;
  return 0;
}
#endif

/*
 * MPI_Reduce_local is not really useful because it can't handle sparse data and it vectorizes "in the wrong direction",
 * therefore we pack data types manually. This section defines packing routines for the standard data types.
 */

#define CPPJoin2_exp(a,b) a ## b
#define CPPJoin2(a,b) CPPJoin2_exp(a,b)
#define CPPJoin3_exp_(a,b,c) a ## b ## _ ## c
#define CPPJoin3_(a,b,c) CPPJoin3_exp_(a,b,c)

/* Basic types without addition */
#define DEF_PackNoInit(type,BS)                                         \
  static void CPPJoin3_(Pack_,type,BS)(PetscInt n,PetscInt bs,const PetscInt *idx,const void *unpacked,void *packed) { \
    const type *u = (const type*)unpacked;                              \
    type *p = (type*)packed;                                            \
    PetscInt i,j,k;                                                     \
    for (i=0; i<n; i++)                                                 \
      for (j=0; j<bs; j+=BS)                                            \
        for (k=j; k<j+BS; k++)                                          \
          p[i*bs+k] = u[idx[i]*bs+k];                                   \
  }                                                                     \
  static void CPPJoin3_(UnpackInsert_,type,BS)(PetscInt n,PetscInt bs,const PetscInt *idx,void *unpacked,const void *packed) { \
    type *u = (type*)unpacked;                                          \
    const type *p = (const type*)packed;                                \
    PetscInt i,j,k;                                                     \
    for (i=0; i<n; i++)                                                 \
      for (j=0; j<bs; j+=BS)                                            \
        for (k=j; k<j+BS; k++)                                          \
          u[idx[i]*bs+k] = p[i*bs+k];                                   \
  }                                                                     \
  static void CPPJoin3_(FetchAndInsert_,type,BS)(PetscInt n,PetscInt bs,const PetscInt *idx,void *unpacked,void *packed) { \
    type *u = (type*)unpacked;                                          \
    type *p = (type*)packed;                                            \
    PetscInt i,j,k;                                                     \
    for (i=0; i<n; i++) {                                               \
      PetscInt ii = idx[i];                                             \
      for (j=0; j<bs; j+=BS)                                            \
        for (k=j; k<j+BS; k++) {                                        \
          type t = u[ii*bs+k];                                          \
          u[ii*bs+k] = p[i*bs+k];                                       \
          p[i*bs+k] = t;                                                \
        }                                                               \
    }                                                                   \
  }

/* Basic types defining addition */
#define DEF_PackAddNoInit(type,BS)                                      \
  DEF_PackNoInit(type,BS)                                               \
  static void CPPJoin3_(UnpackAdd_,type,BS)(PetscInt n,PetscInt bs,const PetscInt *idx,void *unpacked,const void *packed) { \
    type *u = (type*)unpacked;                                          \
    const type *p = (const type*)packed;                                \
    PetscInt i,j,k;                                                     \
    for (i=0; i<n; i++)                                                 \
      for (j=0; j<bs; j+=BS)                                            \
        for (k=j; k<j+BS; k++)                                          \
          u[idx[i]*bs+k] += p[i*bs+k];                                  \
  }                                                                     \
  static void CPPJoin3_(FetchAndAdd_,type,BS)(PetscInt n,PetscInt bs,const PetscInt *idx,void *unpacked,void *packed) { \
    type *u = (type*)unpacked;                                          \
    type *p = (type*)packed;                                            \
    PetscInt i,j,k;                                                     \
    for (i=0; i<n; i++) {                                               \
      PetscInt ii = idx[i];                                             \
      for (j=0; j<bs; j+=BS)                                            \
        for (k=j; k<j+BS; k++) {                                        \
          type t = u[ii*bs+k];                                          \
          u[ii*bs+k] = t + p[i*bs+k];                                   \
          p[i*bs+k] = t;                                                \
        }                                                               \
    }                                                                   \
  }                                                                     \
  static void CPPJoin3_(UnpackMult_,type,BS)(PetscInt n,PetscInt bs,const PetscInt *idx,void *unpacked,const void *packed) { \
    type *u = (type*)unpacked;                                          \
    const type *p = (const type*)packed;                                \
    PetscInt i,j,k;                                                     \
    for (i=0; i<n; i++)                                                 \
      for (j=0; j<bs; j+=BS)                                            \
        for (k=j; k<j+BS; k++)                                          \
          u[idx[i]*bs+k] *= p[i*bs+k];                                  \
  }                                                                     \
  static void CPPJoin3_(FetchAndMult_,type,BS)(PetscInt n,PetscInt bs,const PetscInt *idx,void *unpacked,void *packed) { \
    type *u = (type*)unpacked;                                          \
    type *p = (type*)packed;                                            \
    PetscInt i,j,k;                                                     \
    for (i=0; i<n; i++) {                                               \
      PetscInt ii = idx[i];                                             \
      for (j=0; j<bs; j+=BS)                                            \
        for (k=j; k<j+BS; k++) {                                        \
          type t = u[ii*bs+k];                                          \
          u[ii*bs+k] = t * p[i*bs+k];                                   \
          p[i*bs+k] = t;                                                \
        }                                                               \
    }                                                                   \
  }
#define DEF_Pack(type,BS)                                               \
  DEF_PackAddNoInit(type,BS)                                            \
  static void CPPJoin3_(PackInit_,type,BS)(PetscSFBasicPack link) {     \
    link->Pack = CPPJoin3_(Pack_,type,BS);                              \
    link->UnpackInsert = CPPJoin3_(UnpackInsert_,type,BS);              \
    link->UnpackAdd = CPPJoin3_(UnpackAdd_,type,BS);                    \
    link->UnpackMult = CPPJoin3_(UnpackMult_,type,BS);                  \
    link->FetchAndInsert = CPPJoin3_(FetchAndInsert_,type,BS);          \
    link->FetchAndAdd = CPPJoin3_(FetchAndAdd_,type,BS);                \
    link->FetchAndMult = CPPJoin3_(FetchAndMult_,type,BS);              \
    link->unitbytes = sizeof(type);                                     \
  }
/* Comparable types */
#define DEF_PackCmp(type)                                               \
  DEF_PackAddNoInit(type,1)                                             \
  static void CPPJoin2(UnpackMax_,type)(PetscInt n,PetscInt bs,const PetscInt *idx,void *unpacked,const void *packed) { \
    type *u = (type*)unpacked;                                          \
    const type *p = (const type*)packed;                                \
    PetscInt i;                                                         \
    for (i=0; i<n; i++) {                                               \
      type v = u[idx[i]];                                               \
      u[idx[i]] = PetscMax(v,p[i]);                                     \
    }                                                                   \
  }                                                                     \
  static void CPPJoin2(UnpackMin_,type)(PetscInt n,PetscInt bs,const PetscInt *idx,void *unpacked,const void *packed) { \
    type *u = (type*)unpacked;                                          \
    const type *p = (const type*)packed;                                \
    PetscInt i;                                                         \
    for (i=0; i<n; i++) {                                               \
      type v = u[idx[i]];                                               \
      u[idx[i]] = PetscMin(v,p[i]);                                     \
    }                                                                   \
  }                                                                     \
  static void CPPJoin2(FetchAndMax_,type)(PetscInt n,PetscInt bs,const PetscInt *idx,void *unpacked,void *packed) { \
    type *u = (type*)unpacked;                                          \
    type *p = (type*)packed;                                            \
    PetscInt i;                                                         \
    for (i=0; i<n; i++) {                                               \
      PetscInt j = idx[i];                                              \
      type v = u[j];                                                    \
      u[j] = PetscMax(v,p[i]);                                          \
      p[i] = v;                                                         \
    }                                                                   \
  }                                                                     \
  static void CPPJoin2(FetchAndMin_,type)(PetscInt n,PetscInt bs,const PetscInt *idx,void *unpacked,void *packed) { \
    type *u = (type*)unpacked;                                          \
    type *p = (type*)packed;                                            \
    PetscInt i;                                                         \
    for (i=0; i<n; i++) {                                               \
      PetscInt j = idx[i];                                              \
      type v = u[j];                                                    \
      u[j] = PetscMin(v,p[i]);                                          \
      p[i] = v;                                                         \
    }                                                                   \
  }                                                                     \
  static void CPPJoin2(PackInit_,type)(PetscSFBasicPack link) {         \
    link->Pack = CPPJoin3_(Pack_,type,1);                               \
    link->UnpackInsert = CPPJoin3_(UnpackInsert_,type,1);               \
    link->UnpackAdd  = CPPJoin3_(UnpackAdd_,type,1);                    \
    link->UnpackMax  = CPPJoin2(UnpackMax_,type);                       \
    link->UnpackMin  = CPPJoin2(UnpackMin_,type);                       \
    link->UnpackMult = CPPJoin3_(UnpackMult_,type,1);                   \
    link->FetchAndInsert = CPPJoin3_(FetchAndInsert_,type,1);           \
    link->FetchAndAdd = CPPJoin3_(FetchAndAdd_ ,type,1);                \
    link->FetchAndMax = CPPJoin2(FetchAndMax_ ,type);                   \
    link->FetchAndMin = CPPJoin2(FetchAndMin_ ,type);                   \
    link->FetchAndMult = CPPJoin3_(FetchAndMult_,type,1);               \
    link->unitbytes = sizeof(type);                                     \
  }

/* Logical Types */
#define DEF_PackLog(type)                                               \
  static void CPPJoin2(UnpackLAND_,type)(PetscInt n,PetscInt bs,const PetscInt *idx,void *unpacked,const void *packed) { \
    type *u = (type*)unpacked;                                          \
    const type *p = (const type*)packed;                                \
    PetscInt i;                                                         \
    for (i=0; i<n; i++) {                                               \
      type v = u[idx[i]];                                               \
      u[idx[i]] = v && p[i];                                            \
    }                                                                   \
  }                                                                     \
  static void CPPJoin2(UnpackLOR_,type)(PetscInt n,PetscInt bs,const PetscInt *idx,void *unpacked,const void *packed) { \
    type *u = (type*)unpacked;                                          \
    const type *p = (const type*)packed;                                \
    PetscInt i;                                                         \
    for (i=0; i<n; i++) {                                               \
      type v = u[idx[i]];                                               \
      u[idx[i]] = v || p[i];                                            \
    }                                                                   \
  }                                                                     \
  static void CPPJoin2(UnpackLXOR_,type)(PetscInt n,PetscInt bs,const PetscInt *idx,void *unpacked,const void *packed) { \
    type *u = (type*)unpacked;                                          \
    const type *p = (const type*)packed;                                \
    PetscInt i;                                                         \
    for (i=0; i<n; i++) {                                               \
      type v = u[idx[i]];                                               \
      u[idx[i]] = (!v)!=(!p[i]);                                        \
    }                                                                   \
  }                                                                     \
  static void CPPJoin2(FetchAndLAND_,type)(PetscInt n,PetscInt bs,const PetscInt *idx,void *unpacked,void *packed) { \
    type *u = (type*)unpacked;                                          \
    type *p = (type*)packed;                                            \
    PetscInt i;                                                         \
    for (i=0; i<n; i++) {                                               \
      PetscInt j = idx[i];                                              \
      type v = u[j];                                                    \
      u[j] = v && p[i];                                                 \
      p[i] = v;                                                         \
    }                                                                   \
  }                                                                     \
  static void CPPJoin2(FetchAndLOR_,type)(PetscInt n,PetscInt bs,const PetscInt *idx,void *unpacked,void *packed) { \
    type *u = (type*)unpacked;                                          \
    type *p = (type*)packed;                                            \
    PetscInt i;                                                         \
    for (i=0; i<n; i++) {                                               \
      PetscInt j = idx[i];                                              \
      type v = u[j];                                                    \
      u[j] = v || p[i];                                                 \
      p[i] = v;                                                         \
    }                                                                   \
  }                                                                     \
  static void CPPJoin2(FetchAndLXOR_,type)(PetscInt n,PetscInt bs,const PetscInt *idx,void *unpacked,void *packed) { \
    type *u = (type*)unpacked;                                          \
    type *p = (type*)packed;                                            \
    PetscInt i;                                                         \
    for (i=0; i<n; i++) {                                               \
      PetscInt j = idx[i];                                              \
      type v = u[j];                                                    \
      u[j] = (!v)!=(!p[i]);                                             \
      p[i] = v;                                                         \
    }                                                                   \
  }                                                                     \
  static void CPPJoin2(PackInit_Logical_,type)(PetscSFBasicPack link) { \
    link->UnpackLAND = CPPJoin2(UnpackLAND_,type);                      \
    link->UnpackLOR  = CPPJoin2(UnpackLOR_,type);                       \
    link->UnpackLXOR = CPPJoin2(UnpackLXOR_,type);                      \
    link->FetchAndLAND = CPPJoin2(FetchAndLAND_,type);                  \
    link->FetchAndLOR  = CPPJoin2(FetchAndLOR_,type);                   \
    link->FetchAndLXOR = CPPJoin2(FetchAndLXOR_,type);                  \
  }


/* Bitwise Types */
#define DEF_PackBit(type)                                               \
  static void CPPJoin2(UnpackBAND_,type)(PetscInt n,PetscInt bs,const PetscInt *idx,void *unpacked,const void *packed) { \
    type *u = (type*)unpacked;                                          \
    const type *p = (const type*)packed;                                \
    PetscInt i;                                                         \
    for (i=0; i<n; i++) {                                               \
      type v = u[idx[i]];                                               \
      u[idx[i]] = v & p[i];                                             \
    }                                                                   \
  }                                                                     \
  static void CPPJoin2(UnpackBOR_,type)(PetscInt n,PetscInt bs,const PetscInt *idx,void *unpacked,const void *packed) { \
    type *u = (type*)unpacked;                                          \
    const type *p = (const type*)packed;                                \
    PetscInt i;                                                         \
    for (i=0; i<n; i++) {                                               \
      type v = u[idx[i]];                                               \
      u[idx[i]] = v | p[i];                                             \
    }                                                                   \
  }                                                                     \
  static void CPPJoin2(UnpackBXOR_,type)(PetscInt n,PetscInt bs,const PetscInt *idx,void *unpacked,const void *packed) { \
    type *u = (type*)unpacked;                                          \
    const type *p = (const type*)packed;                                \
    PetscInt i;                                                         \
    for (i=0; i<n; i++) {                                               \
      type v = u[idx[i]];                                               \
      u[idx[i]] = v^p[i];                                               \
    }                                                                   \
  }                                                                     \
  static void CPPJoin2(FetchAndBAND_,type)(PetscInt n,PetscInt bs,const PetscInt *idx,void *unpacked,void *packed) { \
    type *u = (type*)unpacked;                                          \
    type *p = (type*)packed;                                            \
    PetscInt i;                                                         \
    for (i=0; i<n; i++) {                                               \
      PetscInt j = idx[i];                                              \
      type v = u[j];                                                    \
      u[j] = v & p[i];                                                  \
      p[i] = v;                                                         \
    }                                                                   \
  }                                                                     \
  static void CPPJoin2(FetchAndBOR_,type)(PetscInt n,PetscInt bs,const PetscInt *idx,void *unpacked,void *packed) { \
    type *u = (type*)unpacked;                                          \
    type *p = (type*)packed;                                            \
    PetscInt i;                                                         \
    for (i=0; i<n; i++) {                                               \
      PetscInt j = idx[i];                                              \
      type v = u[j];                                                    \
      u[j] = v | p[i];                                                  \
      p[i] = v;                                                         \
    }                                                                   \
  }                                                                     \
  static void CPPJoin2(FetchAndBXOR_,type)(PetscInt n,PetscInt bs,const PetscInt *idx,void *unpacked,void *packed) { \
    type *u = (type*)unpacked;                                          \
    type *p = (type*)packed;                                            \
    PetscInt i;                                                         \
    for (i=0; i<n; i++) {                                               \
      PetscInt j = idx[i];                                              \
      type v = u[j];                                                    \
      u[j] = v^p[i];                                                    \
      p[i] = v;                                                         \
    }                                                                   \
  }                                                                     \
  static void CPPJoin2(PackInit_Bitwise_,type)(PetscSFBasicPack link) { \
    link->UnpackBAND = CPPJoin2(UnpackBAND_,type);                      \
    link->UnpackBOR  = CPPJoin2(UnpackBOR_,type);                       \
    link->UnpackBXOR = CPPJoin2(UnpackBXOR_,type);                      \
    link->FetchAndBAND = CPPJoin2(FetchAndBAND_,type);                  \
    link->FetchAndBOR  = CPPJoin2(FetchAndBOR_,type);                   \
    link->FetchAndBXOR = CPPJoin2(FetchAndBXOR_,type);                  \
  }

/* Pair types */
#define CPPJoinloc_exp(base,op,t1,t2) base ## op ## loc_ ## t1 ## _ ## t2
#define CPPJoinloc(base,op,t1,t2) CPPJoinloc_exp(base,op,t1,t2)
#define PairType(type1,type2) CPPJoin3_(_pairtype_,type1,type2)
#define DEF_UnpackXloc(type1,type2,locname,op)                              \
  static void CPPJoinloc(Unpack,locname,type1,type2)(PetscInt n,PetscInt bs,const PetscInt *idx,void *unpacked,const void *packed) { \
    PairType(type1,type2) *u = (PairType(type1,type2)*)unpacked;        \
    const PairType(type1,type2) *p = (const PairType(type1,type2)*)packed; \
    PetscInt i;                                                         \
    for (i=0; i<n; i++) {                                               \
      PetscInt j = idx[i];                                              \
      if (p[i].a op u[j].a) {                                           \
        u[j].a = p[i].a;                                                \
        u[j].b = p[i].b;                                                \
      } else if (u[j].a == p[i].a) {                                    \
        u[j].b = PetscMin(u[j].b,p[i].b);                               \
      }                                                                 \
    }                                                                   \
  }                                                                     \
  static void CPPJoinloc(FetchAnd,locname,type1,type2)(PetscInt n,PetscInt bs,const PetscInt *idx,void *unpacked,void *packed) { \
    PairType(type1,type2) *u = (PairType(type1,type2)*)unpacked;        \
    PairType(type1,type2) *p = (PairType(type1,type2)*)packed;          \
    PetscInt i;                                                         \
    for (i=0; i<n; i++) {                                               \
      PetscInt j = idx[i];                                              \
      PairType(type1,type2) v;                                          \
      v.a = u[j].a;                                                     \
      v.b = u[j].b;                                                     \
      if (p[i].a op u[j].a) {                                           \
        u[j].a = p[i].a;                                                \
        u[j].b = p[i].b;                                                \
      } else if (u[j].a == p[i].a) {                                    \
        u[j].b = PetscMin(u[j].b,p[i].b);                               \
      }                                                                 \
      p[i].a = v.a;                                                     \
      p[i].b = v.b;                                                     \
    }                                                                   \
  }
#define DEF_PackPair(type1,type2)                                       \
  typedef struct {type1 a; type2 b;} PairType(type1,type2);             \
  static void CPPJoin3_(Pack_,type1,type2)(PetscInt n,PetscInt bs,const PetscInt *idx,const void *unpacked,void *packed) { \
    const PairType(type1,type2) *u = (const PairType(type1,type2)*)unpacked; \
    PairType(type1,type2) *p = (PairType(type1,type2)*)packed;          \
    PetscInt i;                                                         \
    for (i=0; i<n; i++) {                                               \
      p[i].a = u[idx[i]].a;                                             \
      p[i].b = u[idx[i]].b;                                             \
    }                                                                   \
  }                                                                     \
  static void CPPJoin3_(UnpackInsert_,type1,type2)(PetscInt n,PetscInt bs,const PetscInt *idx,void *unpacked,const void *packed) { \
    PairType(type1,type2) *u = (PairType(type1,type2)*)unpacked;       \
    const PairType(type1,type2) *p = (const PairType(type1,type2)*)packed; \
    PetscInt i;                                                         \
    for (i=0; i<n; i++) {                                               \
      u[idx[i]].a = p[i].a;                                             \
      u[idx[i]].b = p[i].b;                                             \
    }                                                                   \
  }                                                                     \
  static void CPPJoin3_(UnpackAdd_,type1,type2)(PetscInt n,PetscInt bs,const PetscInt *idx,void *unpacked,const void *packed) { \
    PairType(type1,type2) *u = (PairType(type1,type2)*)unpacked;       \
    const PairType(type1,type2) *p = (const PairType(type1,type2)*)packed; \
    PetscInt i;                                                         \
    for (i=0; i<n; i++) {                                               \
      u[idx[i]].a += p[i].a;                                            \
      u[idx[i]].b += p[i].b;                                            \
    }                                                                   \
  }                                                                     \
  static void CPPJoin3_(FetchAndInsert_,type1,type2)(PetscInt n,PetscInt bs,const PetscInt *idx,void *unpacked,void *packed) { \
    PairType(type1,type2) *u = (PairType(type1,type2)*)unpacked;        \
    PairType(type1,type2) *p = (PairType(type1,type2)*)packed;          \
    PetscInt i;                                                         \
    for (i=0; i<n; i++) {                                               \
      PetscInt j = idx[i];                                              \
      PairType(type1,type2) v;                                          \
      v.a = u[j].a;                                                     \
      v.b = u[j].b;                                                     \
      u[j].a = p[i].a;                                                  \
      u[j].b = p[i].b;                                                  \
      p[i].a = v.a;                                                     \
      p[i].b = v.b;                                                     \
    }                                                                   \
  }                                                                     \
  static void FetchAndAdd_ ## type1 ## _ ## type2(PetscInt n,PetscInt bs,const PetscInt *idx,void *unpacked,void *packed) { \
    PairType(type1,type2) *u = (PairType(type1,type2)*)unpacked;       \
    PairType(type1,type2) *p = (PairType(type1,type2)*)packed;         \
    PetscInt i;                                                         \
    for (i=0; i<n; i++) {                                               \
      PetscInt j = idx[i];                                              \
      PairType(type1,type2) v;                                          \
      v.a = u[j].a;                                                     \
      v.b = u[j].b;                                                     \
      u[j].a = v.a + p[i].a;                                            \
      u[j].b = v.b + p[i].b;                                            \
      p[i].a = v.a;                                                     \
      p[i].b = v.b;                                                     \
    }                                                                   \
  }                                                                     \
  DEF_UnpackXloc(type1,type2,Max,>)                                     \
  DEF_UnpackXloc(type1,type2,Min,<)                                     \
  static void CPPJoin3_(PackInit_,type1,type2)(PetscSFBasicPack link) { \
    link->Pack = CPPJoin3_(Pack_,type1,type2);                          \
    link->UnpackInsert = CPPJoin3_(UnpackInsert_,type1,type2);          \
    link->UnpackAdd = CPPJoin3_(UnpackAdd_,type1,type2);                \
    link->UnpackMaxloc = CPPJoin3_(UnpackMaxloc_,type1,type2);          \
    link->UnpackMinloc = CPPJoin3_(UnpackMinloc_,type1,type2);          \
    link->FetchAndInsert = CPPJoin3_(FetchAndInsert_,type1,type2);      \
    link->FetchAndAdd = CPPJoin3_(FetchAndAdd_,type1,type2);            \
    link->FetchAndMaxloc = CPPJoin3_(FetchAndMaxloc_,type1,type2);      \
    link->FetchAndMinloc = CPPJoin3_(FetchAndMinloc_,type1,type2);      \
    link->unitbytes = sizeof(PairType(type1,type2));                    \
  }

/* Currently only dumb blocks of data */
#define BlockType(unit,count) CPPJoin3_(_blocktype_,unit,count)
#define DEF_Block(unit,count)                                           \
  typedef struct {unit v[count];} BlockType(unit,count);                \
  DEF_PackNoInit(BlockType(unit,count),1)                               \
  static void CPPJoin3_(PackInit_block_,unit,count)(PetscSFBasicPack link) { \
    link->Pack = CPPJoin3_(Pack_,BlockType(unit,count),1);               \
    link->UnpackInsert = CPPJoin3_(UnpackInsert_,BlockType(unit,count),1); \
    link->FetchAndInsert = CPPJoin3_(FetchAndInsert_,BlockType(unit,count),1); \
    link->unitbytes = sizeof(BlockType(unit,count));                    \
  }

DEF_PackCmp(int)
DEF_PackBit(int)
DEF_PackLog(int)
DEF_PackCmp(PetscInt)
DEF_PackBit(PetscInt)
DEF_PackLog(PetscInt)
DEF_Pack(PetscInt,2)
DEF_Pack(PetscInt,3)
DEF_Pack(PetscInt,4)
DEF_Pack(PetscInt,5)
DEF_Pack(PetscInt,7)
DEF_PackCmp(PetscReal)
DEF_PackLog(PetscReal)
DEF_Pack(PetscReal,2)
DEF_Pack(PetscReal,3)
DEF_Pack(PetscReal,4)
DEF_Pack(PetscReal,5)
DEF_Pack(PetscReal,7)
#if defined(PETSC_HAVE_COMPLEX)
DEF_Pack(PetscComplex,1)
DEF_Pack(PetscComplex,2)
DEF_Pack(PetscComplex,3)
DEF_Pack(PetscComplex,4)
DEF_Pack(PetscComplex,5)
DEF_Pack(PetscComplex,7)
#endif
DEF_PackPair(int,int)
DEF_PackPair(PetscInt,PetscInt)
DEF_Block(int,1)
DEF_Block(int,2)
DEF_Block(int,3)
DEF_Block(int,4)
DEF_Block(int,5)
DEF_Block(int,6)
DEF_Block(int,7)
DEF_Block(int,8)

#undef __FUNCT__
#define __FUNCT__ "PetscSFSetUp_Basic"
static PetscErrorCode PetscSFSetUp_Basic(PetscSF sf)
{
  PetscSF_Basic *bas = (PetscSF_Basic*)sf->data;
  PetscErrorCode ierr;
  PetscInt *rlengths,*ilengths,i;
  MPI_Comm comm;
  MPI_Request *rootreqs,*leafreqs;

  PetscFunctionBegin;
  ierr = PetscObjectGetComm((PetscObject)sf,&comm);CHKERRQ(ierr);
  ierr = PetscObjectGetNewTag((PetscObject)sf,&bas->tag);CHKERRQ(ierr);
  /*
   * Inform roots about how many leaves and from which ranks
   */
  ierr = PetscMalloc1(sf->nranks,&rlengths);CHKERRQ(ierr);
  /* Determine number, sending ranks, and length of incoming  */
  for (i=0; i<sf->nranks; i++) {
    rlengths[i] = sf->roffset[i+1] - sf->roffset[i]; /* Number of roots referenced by my leaves; for rank sf->ranks[i] */
  }
  ierr = PetscCommBuildTwoSided(comm,1,MPIU_INT,sf->nranks,sf->ranks,rlengths,&bas->niranks,&bas->iranks,(void**)&ilengths);CHKERRQ(ierr);
  ierr = PetscFree(rlengths);CHKERRQ(ierr);

  /* Send leaf identities to roots */
  for (i=0,bas->itotal=0; i<bas->niranks; i++) bas->itotal += ilengths[i];
  ierr = PetscMalloc2(bas->niranks+1,&bas->ioffset,bas->itotal,&bas->irootloc);CHKERRQ(ierr);
  ierr = PetscMalloc2(bas->niranks,&rootreqs,sf->nranks,&leafreqs);CHKERRQ(ierr);
  bas->ioffset[0] = 0;
  for (i=0; i<bas->niranks; i++) {
    bas->ioffset[i+1] = bas->ioffset[i] + ilengths[i];
    ierr = MPI_Irecv(bas->irootloc+bas->ioffset[i],ilengths[i],MPIU_INT,bas->iranks[i],bas->tag,comm,&rootreqs[i]);CHKERRQ(ierr);
  }
  for (i=0; i<sf->nranks; i++) {
    PetscMPIInt npoints;
    ierr = PetscMPIIntCast(sf->roffset[i+1] - sf->roffset[i],&npoints);CHKERRQ(ierr);
    ierr = MPI_Isend(sf->rremote+sf->roffset[i],npoints,MPIU_INT,sf->ranks[i],bas->tag,comm,&leafreqs[i]);CHKERRQ(ierr);
  }
  ierr = MPI_Waitall(bas->niranks,rootreqs,MPI_STATUSES_IGNORE);CHKERRQ(ierr);
  ierr = MPI_Waitall(sf->nranks,leafreqs,MPI_STATUSES_IGNORE);CHKERRQ(ierr);
  ierr = PetscFree(ilengths);CHKERRQ(ierr);
  ierr = PetscFree2(rootreqs,leafreqs);CHKERRQ(ierr);
  PetscFunctionReturn(0);
}

#undef __FUNCT__
#define __FUNCT__ "PetscSFBasicPackTypeSetup"
static PetscErrorCode PetscSFBasicPackTypeSetup(PetscSFBasicPack link,MPI_Datatype unit)
{
  PetscErrorCode ierr;
  PetscBool      isInt,isPetscInt,isPetscReal,is2Int,is2PetscInt;
  PetscInt       nPetscIntContig,nPetscRealContig;
#if defined(PETSC_HAVE_COMPLEX)
  PetscBool isPetscComplex;
  PetscInt nPetscComplexContig;
#endif

  PetscFunctionBegin;
  ierr = MPIPetsc_Type_compare(unit,MPI_INT,&isInt);CHKERRQ(ierr);
  ierr = MPIPetsc_Type_compare(unit,MPIU_INT,&isPetscInt);CHKERRQ(ierr);
  ierr = MPIPetsc_Type_compare_contig(unit,MPIU_INT,&nPetscIntContig);CHKERRQ(ierr);
  ierr = MPIPetsc_Type_compare(unit,MPIU_REAL,&isPetscReal);CHKERRQ(ierr);
  ierr = MPIPetsc_Type_compare_contig(unit,MPIU_REAL,&nPetscRealContig);CHKERRQ(ierr);
#if defined(PETSC_HAVE_COMPLEX)
  ierr = MPIPetsc_Type_compare(unit,MPIU_COMPLEX,&isPetscComplex);CHKERRQ(ierr);
  ierr = MPIPetsc_Type_compare_contig(unit,MPIU_COMPLEX,&nPetscComplexContig);CHKERRQ(ierr);
#endif
  ierr = MPIPetsc_Type_compare(unit,MPI_2INT,&is2Int);CHKERRQ(ierr);
  ierr = MPIPetsc_Type_compare(unit,MPIU_2INT,&is2PetscInt);CHKERRQ(ierr);
  link->bs = 1;
  if (isInt) {PackInit_int(link); PackInit_Logical_int(link); PackInit_Bitwise_int(link);}
  else if (isPetscInt) {PackInit_PetscInt(link); PackInit_Logical_PetscInt(link); PackInit_Bitwise_PetscInt(link);}
  else if (isPetscReal) {PackInit_PetscReal(link); PackInit_Logical_PetscReal(link);}
#if defined(PETSC_HAVE_COMPLEX)
  else if (isPetscComplex) PackInit_PetscComplex_1(link);
#endif
  else if (is2Int) PackInit_int_int(link);
  else if (is2PetscInt) PackInit_PetscInt_PetscInt(link);
<<<<<<< HEAD
  else if (nPetscIntContig) {
    if (nPetscIntContig%7 == 0) PackInit_PetscInt_7(link);
    else if (nPetscIntContig%5 == 0) PackInit_PetscInt_5(link);
    else if (nPetscIntContig%4 == 0) PackInit_PetscInt_4(link);
    else if (nPetscIntContig%3 == 0) PackInit_PetscInt_3(link);
    else if (nPetscIntContig%2 == 0) PackInit_PetscInt_2(link);
    else PackInit_PetscInt(link);
    link->bs = nPetscIntContig;
    link->unitbytes *= nPetscIntContig;
  } else if (nPetscRealContig) {
    if (nPetscRealContig%7 == 0) PackInit_PetscReal_7(link);
    else if (nPetscRealContig%5 == 0) PackInit_PetscReal_5(link);
    else if (nPetscRealContig%4 == 0) PackInit_PetscReal_4(link);
    else if (nPetscRealContig%3 == 0) PackInit_PetscReal_3(link);
    else if (nPetscRealContig%2 == 0) PackInit_PetscReal_2(link);
    else PackInit_PetscReal(link);
    link->bs = nPetscRealContig;
    link->unitbytes *= nPetscRealContig;
#if defined(PETSC_HAVE_COMPLEX)
  } else if (nPetscComplexContig) {
    if (nPetscComplexContig%7 == 0) PackInit_PetscComplex_7(link);
    else if (nPetscComplexContig%5 == 0) PackInit_PetscComplex_5(link);
    else if (nPetscComplexContig%4 == 0) PackInit_PetscComplex_4(link);
    else if (nPetscComplexContig%3 == 0) PackInit_PetscComplex_3(link);
    else if (nPetscComplexContig%2 == 0) PackInit_PetscComplex_2(link);
    else PackInit_PetscComplex_1(link);
    link->bs = nPetscComplexContig;
    link->unitbytes *= nPetscComplexContig;
#endif
  } else {
    PetscMPIInt bytes;
    ierr = MPI_Type_size(unit,&bytes);CHKERRQ(ierr);
=======
  else {
    MPI_Aint lb,bytes;
    ierr = MPI_Type_get_extent(unit,&lb,&bytes);CHKERRQ(ierr);
    if (lb != 0) SETERRQ1(PETSC_COMM_SELF,PETSC_ERR_SUP,"Datatype with nonzero lower bound %ld\n",(long)lb);
>>>>>>> d000d369
    if (bytes % sizeof(int)) SETERRQ1(PETSC_COMM_SELF,PETSC_ERR_SUP,"No support for type size not divisible by %D",sizeof(int));
    switch (bytes / sizeof(int)) {
    case 1: PackInit_block_int_1(link); break;
    case 2: PackInit_block_int_2(link); break;
    case 3: PackInit_block_int_3(link); break;
    case 4: PackInit_block_int_4(link); break;
    case 5: PackInit_block_int_5(link); break;
    case 6: PackInit_block_int_6(link); break;
    case 7: PackInit_block_int_7(link); break;
    case 8: PackInit_block_int_8(link); break;
    default: SETERRQ(PETSC_COMM_SELF,PETSC_ERR_SUP,"No support for arbitrary block sizes");
    }
  }
  ierr = MPI_Type_dup(unit,&link->unit);CHKERRQ(ierr);
  PetscFunctionReturn(0);
}

#undef __FUNCT__
#define __FUNCT__ "PetscSFBasicPackGetUnpackOp"
static PetscErrorCode PetscSFBasicPackGetUnpackOp(PetscSF sf,PetscSFBasicPack link,MPI_Op op,void (**UnpackOp)(PetscInt,PetscInt,const PetscInt*,void*,const void*))
{
  PetscFunctionBegin;
  *UnpackOp = NULL;
  if (op == MPIU_REPLACE) *UnpackOp = link->UnpackInsert;
  else if (op == MPI_SUM || op == MPIU_SUM) *UnpackOp = link->UnpackAdd;
  else if (op == MPI_PROD) *UnpackOp = link->UnpackMult;
  else if (op == MPI_MAX || op == MPIU_MAX) *UnpackOp = link->UnpackMax;
  else if (op == MPI_MIN || op == MPIU_MIN) *UnpackOp = link->UnpackMin;
  else if (op == MPI_LAND) *UnpackOp = link->UnpackLAND;
  else if (op == MPI_BAND) *UnpackOp = link->UnpackBAND;
  else if (op == MPI_LOR) *UnpackOp = link->UnpackLOR;
  else if (op == MPI_BOR) *UnpackOp = link->UnpackBOR;
  else if (op == MPI_LXOR) *UnpackOp = link->UnpackLXOR;
  else if (op == MPI_BXOR) *UnpackOp = link->UnpackBXOR;
  else if (op == MPI_MAXLOC) *UnpackOp = link->UnpackMaxloc;
  else if (op == MPI_MINLOC) *UnpackOp = link->UnpackMinloc;
  else SETERRQ(PetscObjectComm((PetscObject)sf),PETSC_ERR_SUP,"No support for MPI_Op");
  PetscFunctionReturn(0);
}
#undef __FUNCT__
#define __FUNCT__ "PetscSFBasicPackGetFetchAndOp"
static PetscErrorCode PetscSFBasicPackGetFetchAndOp(PetscSF sf,PetscSFBasicPack link,MPI_Op op,void (**FetchAndOp)(PetscInt,PetscInt,const PetscInt*,void*,void*))
{
  PetscFunctionBegin;
  *FetchAndOp = NULL;
  if (op == MPIU_REPLACE) *FetchAndOp = link->FetchAndInsert;
  else if (op == MPI_SUM || op == MPIU_SUM) *FetchAndOp = link->FetchAndAdd;
  else if (op == MPI_MAX || op == MPIU_MAX) *FetchAndOp = link->FetchAndMax;
  else if (op == MPI_MIN || op == MPIU_MIN) *FetchAndOp = link->FetchAndMin;
  else if (op == MPI_MAXLOC) *FetchAndOp = link->FetchAndMaxloc;
  else if (op == MPI_MINLOC) *FetchAndOp = link->FetchAndMinloc;
  else if (op == MPI_PROD)   *FetchAndOp = link->FetchAndMult;
  else if (op == MPI_LAND)   *FetchAndOp = link->FetchAndLAND;
  else if (op == MPI_BAND)   *FetchAndOp = link->FetchAndBAND;
  else if (op == MPI_LOR)    *FetchAndOp = link->FetchAndLOR;
  else if (op == MPI_BOR)    *FetchAndOp = link->FetchAndBOR;
  else if (op == MPI_LXOR)   *FetchAndOp = link->FetchAndLXOR;
  else if (op == MPI_BXOR)   *FetchAndOp = link->FetchAndBXOR;
  else SETERRQ(PetscObjectComm((PetscObject)sf),PETSC_ERR_SUP,"No support for MPI_Op");
  PetscFunctionReturn(0);
}

#undef __FUNCT__
#define __FUNCT__ "PetscSFBasicPackGetReqs"
static PetscErrorCode PetscSFBasicPackGetReqs(PetscSF sf,PetscSFBasicPack link,MPI_Request **rootreqs,MPI_Request **leafreqs)
{
  PetscSF_Basic *bas = (PetscSF_Basic*)sf->data;

  PetscFunctionBegin;
  if (rootreqs) *rootreqs = link->requests;
  if (leafreqs) *leafreqs = link->requests + bas->niranks;
  PetscFunctionReturn(0);
}

#undef __FUNCT__
#define __FUNCT__ "PetscSFBasicPackWaitall"
static PetscErrorCode PetscSFBasicPackWaitall(PetscSF sf,PetscSFBasicPack link)
{
  PetscSF_Basic  *bas = (PetscSF_Basic*)sf->data;
  PetscErrorCode ierr;

  PetscFunctionBegin;
  ierr = MPI_Waitall(bas->niranks+sf->nranks,link->requests,MPI_STATUSES_IGNORE);CHKERRQ(ierr);
  PetscFunctionReturn(0);
}

#undef __FUNCT__
#define __FUNCT__ "PetscSFBasicGetRootInfo"
static PetscErrorCode PetscSFBasicGetRootInfo(PetscSF sf,PetscInt *nrootranks,const PetscMPIInt **rootranks,const PetscInt **rootoffset,const PetscInt **rootloc)
{
  PetscSF_Basic *bas = (PetscSF_Basic*)sf->data;

  PetscFunctionBegin;
  if (nrootranks) *nrootranks = bas->niranks;
  if (rootranks)  *rootranks  = bas->iranks;
  if (rootoffset) *rootoffset = bas->ioffset;
  if (rootloc)    *rootloc    = bas->irootloc;
  PetscFunctionReturn(0);
}

#undef __FUNCT__
#define __FUNCT__ "PetscSFBasicGetLeafInfo"
static PetscErrorCode PetscSFBasicGetLeafInfo(PetscSF sf,PetscInt *nleafranks,const PetscMPIInt **leafranks,const PetscInt **leafoffset,const PetscInt **leafloc)
{
  PetscFunctionBegin;
  if (nleafranks) *nleafranks = sf->nranks;
  if (leafranks)  *leafranks  = sf->ranks;
  if (leafoffset) *leafoffset = sf->roffset;
  if (leafloc)    *leafloc    = sf->rmine;
  PetscFunctionReturn(0);
}

#undef __FUNCT__
#define __FUNCT__ "PetscSFBasicGetPack"
static PetscErrorCode PetscSFBasicGetPack(PetscSF sf,MPI_Datatype unit,const void *key,PetscSFBasicPack *mylink)
{
  PetscSF_Basic    *bas = (PetscSF_Basic*)sf->data;
  PetscErrorCode   ierr;
  PetscSFBasicPack link,*p;
  PetscInt         nrootranks,nleafranks;
  const PetscInt   *rootoffset,*leafoffset;

  PetscFunctionBegin;
  /* Look for types in cache */
  for (p=&bas->avail; (link=*p); p=&link->next) {
    PetscBool match;
    ierr = MPIPetsc_Type_compare(unit,link->unit,&match);CHKERRQ(ierr);
    if (match) {
      *p = link->next;          /* Remove from available list */
      goto found;
    }
  }

  /* Create new composite types for each send rank */
  ierr = PetscSFBasicGetRootInfo(sf,&nrootranks,NULL,&rootoffset,NULL);CHKERRQ(ierr);
  ierr = PetscSFBasicGetLeafInfo(sf,&nleafranks,NULL,&leafoffset,NULL);CHKERRQ(ierr);
  ierr = PetscNew(&link);CHKERRQ(ierr);
  ierr = PetscSFBasicPackTypeSetup(link,unit);CHKERRQ(ierr);
  ierr = PetscMalloc2(rootoffset[nrootranks]*link->unitbytes,&link->root,leafoffset[nleafranks]*link->unitbytes,&link->leaf);CHKERRQ(ierr);
  ierr = PetscMalloc1((nrootranks+nleafranks),&link->requests);CHKERRQ(ierr);

found:
  link->key  = key;
  link->next = bas->inuse;
  bas->inuse = link;

  *mylink = link;
  PetscFunctionReturn(0);
}

#undef __FUNCT__
#define __FUNCT__ "PetscSFBasicGetPackInUse"
static PetscErrorCode PetscSFBasicGetPackInUse(PetscSF sf,MPI_Datatype unit,const void *key,PetscCopyMode cmode,PetscSFBasicPack *mylink)
{
  PetscSF_Basic    *bas = (PetscSF_Basic*)sf->data;
  PetscErrorCode   ierr;
  PetscSFBasicPack link,*p;

  PetscFunctionBegin;
  /* Look for types in cache */
  for (p=&bas->inuse; (link=*p); p=&link->next) {
    PetscBool match;
    ierr = MPIPetsc_Type_compare(unit,link->unit,&match);CHKERRQ(ierr);
    if (match) {
      switch (cmode) {
      case PETSC_OWN_POINTER: *p = link->next; break; /* Remove from inuse list */
      case PETSC_USE_POINTER: break;
      default: SETERRQ(PETSC_COMM_SELF,PETSC_ERR_ARG_INCOMP,"invalid cmode");
      }
      *mylink = link;
      PetscFunctionReturn(0);
    }
  }
  SETERRQ(PetscObjectComm((PetscObject)sf),PETSC_ERR_ARG_WRONGSTATE,"Could not find pack");
  PetscFunctionReturn(0);
}

#undef __FUNCT__
#define __FUNCT__ "PetscSFBasicReclaimPack"
static PetscErrorCode PetscSFBasicReclaimPack(PetscSF sf,PetscSFBasicPack *link)
{
  PetscSF_Basic *bas = (PetscSF_Basic*)sf->data;

  PetscFunctionBegin;
  (*link)->key  = NULL;
  (*link)->next = bas->avail;
  bas->avail    = *link;
  *link         = NULL;
  PetscFunctionReturn(0);
}

#undef __FUNCT__
#define __FUNCT__ "PetscSFSetFromOptions_Basic"
static PetscErrorCode PetscSFSetFromOptions_Basic(PetscSF sf)
{
  PetscErrorCode ierr;

  PetscFunctionBegin;
  ierr = PetscOptionsHead("PetscSF Basic options");CHKERRQ(ierr);
  ierr = PetscOptionsTail();CHKERRQ(ierr);
  PetscFunctionReturn(0);
}

#undef __FUNCT__
#define __FUNCT__ "PetscSFReset_Basic"
static PetscErrorCode PetscSFReset_Basic(PetscSF sf)
{
  PetscSF_Basic    *bas = (PetscSF_Basic*)sf->data;
  PetscErrorCode   ierr;
  PetscSFBasicPack link,next;

  PetscFunctionBegin;
  ierr = PetscFree(bas->iranks);CHKERRQ(ierr);
  ierr = PetscFree2(bas->ioffset,bas->irootloc);CHKERRQ(ierr);
  if (bas->inuse) SETERRQ(PetscObjectComm((PetscObject)sf),PETSC_ERR_ARG_WRONGSTATE,"Outstanding operation has not been completed");
  for (link=bas->avail; link; link=next) {
    next = link->next;
#if defined(PETSC_HAVE_MPI_TYPE_DUP)
    ierr = MPI_Type_free(&link->unit);CHKERRQ(ierr);
#endif
    ierr = PetscFree2(link->root,link->leaf);CHKERRQ(ierr);
    ierr = PetscFree(link->requests);CHKERRQ(ierr);
    ierr = PetscFree(link);CHKERRQ(ierr);
  }
  bas->avail = NULL;
  PetscFunctionReturn(0);
}

#undef __FUNCT__
#define __FUNCT__ "PetscSFDestroy_Basic"
static PetscErrorCode PetscSFDestroy_Basic(PetscSF sf)
{
  PetscErrorCode ierr;

  PetscFunctionBegin;
  ierr = PetscSFReset_Basic(sf);CHKERRQ(ierr);
  ierr = PetscFree(sf->data);CHKERRQ(ierr);
  PetscFunctionReturn(0);
}

#undef __FUNCT__
#define __FUNCT__ "PetscSFView_Basic"
static PetscErrorCode PetscSFView_Basic(PetscSF sf,PetscViewer viewer)
{
  /* PetscSF_Basic *bas = (PetscSF_Basic*)sf->data; */
  PetscErrorCode ierr;
  PetscBool      iascii;

  PetscFunctionBegin;
  ierr = PetscObjectTypeCompare((PetscObject)viewer,PETSCVIEWERASCII,&iascii);CHKERRQ(ierr);
  if (iascii) {
    ierr = PetscViewerASCIIPrintf(viewer,"  sort=%s\n",sf->rankorder ? "rank-order" : "unordered");CHKERRQ(ierr);
  }
  PetscFunctionReturn(0);
}

#undef __FUNCT__
#define __FUNCT__ "PetscSFBcastBegin_Basic"
/* Send from roots to leaves */
static PetscErrorCode PetscSFBcastBegin_Basic(PetscSF sf,MPI_Datatype unit,const void *rootdata,void *leafdata)
{
  PetscSF_Basic     *bas = (PetscSF_Basic*)sf->data;
  PetscErrorCode    ierr;
  PetscSFBasicPack  link;
  PetscInt          i,nrootranks,nleafranks;
  const PetscInt    *rootoffset,*leafoffset,*rootloc,*leafloc;
  const PetscMPIInt *rootranks,*leafranks;
  MPI_Request       *rootreqs,*leafreqs;
  size_t            unitbytes;

  PetscFunctionBegin;
  ierr = PetscSFBasicGetRootInfo(sf,&nrootranks,&rootranks,&rootoffset,&rootloc);CHKERRQ(ierr);
  ierr = PetscSFBasicGetLeafInfo(sf,&nleafranks,&leafranks,&leafoffset,&leafloc);CHKERRQ(ierr);
  ierr = PetscSFBasicGetPack(sf,unit,rootdata,&link);CHKERRQ(ierr);

  unitbytes = link->unitbytes;

  ierr = PetscSFBasicPackGetReqs(sf,link,&rootreqs,&leafreqs);CHKERRQ(ierr);
  /* Eagerly post leaf receives */
  for (i=0; i<nleafranks; i++) {
    PetscMPIInt n = leafoffset[i+1] - leafoffset[i];
    ierr = MPI_Irecv(link->leaf+leafoffset[i]*unitbytes,n,unit,leafranks[i],bas->tag,PetscObjectComm((PetscObject)sf),&leafreqs[i]);CHKERRQ(ierr);
  }
  /* Pack and send root data */
  for (i=0; i<nrootranks; i++) {
    PetscMPIInt n          = rootoffset[i+1] - rootoffset[i];
    void        *packstart = link->root+rootoffset[i]*unitbytes;
    (*link->Pack)(n,link->bs,rootloc+rootoffset[i],rootdata,packstart);
    ierr = MPI_Isend(packstart,n,unit,rootranks[i],bas->tag,PetscObjectComm((PetscObject)sf),&rootreqs[i]);CHKERRQ(ierr);
  }
  PetscFunctionReturn(0);
}

#undef __FUNCT__
#define __FUNCT__ "PetscSFBcastEnd_Basic"
PetscErrorCode PetscSFBcastEnd_Basic(PetscSF sf,MPI_Datatype unit,const void *rootdata,void *leafdata)
{
  PetscErrorCode   ierr;
  PetscSFBasicPack link;
  PetscInt         i,nleafranks;
  const PetscInt   *leafoffset,*leafloc;

  PetscFunctionBegin;
  ierr = PetscSFBasicGetPackInUse(sf,unit,rootdata,PETSC_OWN_POINTER,&link);CHKERRQ(ierr);
  ierr = PetscSFBasicPackWaitall(sf,link);CHKERRQ(ierr);
  ierr = PetscSFBasicGetLeafInfo(sf,&nleafranks,NULL,&leafoffset,&leafloc);CHKERRQ(ierr);
  for (i=0; i<nleafranks; i++) {
    PetscMPIInt n          = leafoffset[i+1] - leafoffset[i];
    const void  *packstart = link->leaf+leafoffset[i]*link->unitbytes;
    (*link->UnpackInsert)(n,link->bs,leafloc+leafoffset[i],leafdata,packstart);
  }
  ierr = PetscSFBasicReclaimPack(sf,&link);CHKERRQ(ierr);
  PetscFunctionReturn(0);
}

#undef __FUNCT__
#define __FUNCT__ "PetscSFReduceBegin_Basic"
/* leaf -> root with reduction */
PetscErrorCode PetscSFReduceBegin_Basic(PetscSF sf,MPI_Datatype unit,const void *leafdata,void *rootdata,MPI_Op op)
{
  PetscSF_Basic     *bas = (PetscSF_Basic*)sf->data;
  PetscSFBasicPack  link;
  PetscErrorCode    ierr;
  PetscInt          i,nrootranks,nleafranks;
  const PetscInt    *rootoffset,*leafoffset,*rootloc,*leafloc;
  const PetscMPIInt *rootranks,*leafranks;
  MPI_Request       *rootreqs,*leafreqs;
  size_t            unitbytes;

  PetscFunctionBegin;
  ierr = PetscSFBasicGetRootInfo(sf,&nrootranks,&rootranks,&rootoffset,&rootloc);CHKERRQ(ierr);
  ierr = PetscSFBasicGetLeafInfo(sf,&nleafranks,&leafranks,&leafoffset,&leafloc);CHKERRQ(ierr);
  ierr = PetscSFBasicGetPack(sf,unit,rootdata,&link);CHKERRQ(ierr);

  unitbytes = link->unitbytes;

  ierr = PetscSFBasicPackGetReqs(sf,link,&rootreqs,&leafreqs);CHKERRQ(ierr);
  /* Eagerly post root receives */
  for (i=0; i<nrootranks; i++) {
    PetscMPIInt n = rootoffset[i+1] - rootoffset[i];
    ierr = MPI_Irecv(link->root+rootoffset[i]*unitbytes,n,unit,rootranks[i],bas->tag,PetscObjectComm((PetscObject)sf),&rootreqs[i]);CHKERRQ(ierr);
  }
  /* Pack and send leaf data */
  for (i=0; i<nleafranks; i++) {
    PetscMPIInt n          = leafoffset[i+1] - leafoffset[i];
    void        *packstart = link->leaf+leafoffset[i]*unitbytes;
    (*link->Pack)(n,link->bs,leafloc+leafoffset[i],leafdata,packstart);
    ierr = MPI_Isend(packstart,n,unit,leafranks[i],bas->tag,PetscObjectComm((PetscObject)sf),&leafreqs[i]);CHKERRQ(ierr);
  }
  PetscFunctionReturn(0);
}

#undef __FUNCT__
#define __FUNCT__ "PetscSFReduceEnd_Basic"
static PetscErrorCode PetscSFReduceEnd_Basic(PetscSF sf,MPI_Datatype unit,const void *leafdata,void *rootdata,MPI_Op op)
{
  void             (*UnpackOp)(PetscInt,PetscInt,const PetscInt*,void*,const void*);
  PetscErrorCode   ierr;
  PetscSFBasicPack link;
  PetscInt         i,nrootranks;
  const PetscInt   *rootoffset,*rootloc;

  PetscFunctionBegin;
  ierr = PetscSFBasicGetPackInUse(sf,unit,rootdata,PETSC_OWN_POINTER,&link);CHKERRQ(ierr);
  /* This implementation could be changed to unpack as receives arrive, at the cost of non-determinism */
  ierr = PetscSFBasicPackWaitall(sf,link);CHKERRQ(ierr);
  ierr = PetscSFBasicGetRootInfo(sf,&nrootranks,NULL,&rootoffset,&rootloc);CHKERRQ(ierr);
  ierr = PetscSFBasicPackGetUnpackOp(sf,link,op,&UnpackOp);CHKERRQ(ierr);
  for (i=0; i<nrootranks; i++) {
    PetscMPIInt n          = rootoffset[i+1] - rootoffset[i];
    const void  *packstart = link->root+rootoffset[i]*link->unitbytes;

    (*UnpackOp)(n,link->bs,rootloc+rootoffset[i],rootdata,packstart);
  }
  ierr = PetscSFBasicReclaimPack(sf,&link);CHKERRQ(ierr);
  PetscFunctionReturn(0);
}

#undef __FUNCT__
#define __FUNCT__ "PetscSFFetchAndOpBegin_Basic"
static PetscErrorCode PetscSFFetchAndOpBegin_Basic(PetscSF sf,MPI_Datatype unit,void *rootdata,const void *leafdata,void *leafupdate,MPI_Op op)
{
  PetscErrorCode ierr;

  PetscFunctionBegin;
  ierr = PetscSFReduceBegin_Basic(sf,unit,leafdata,rootdata,op);CHKERRQ(ierr);
  PetscFunctionReturn(0);
}

#undef __FUNCT__
#define __FUNCT__ "PetscSFFetchAndOpEnd_Basic"
static PetscErrorCode PetscSFFetchAndOpEnd_Basic(PetscSF sf,MPI_Datatype unit,void *rootdata,const void *leafdata,void *leafupdate,MPI_Op op)
{
  PetscSF_Basic     *bas = (PetscSF_Basic*)sf->data;
  void              (*FetchAndOp)(PetscInt,PetscInt,const PetscInt*,void*,void*);
  PetscErrorCode    ierr;
  PetscSFBasicPack  link;
  PetscInt          i,nrootranks,nleafranks;
  const PetscInt    *rootoffset,*leafoffset,*rootloc,*leafloc;
  const PetscMPIInt *rootranks,*leafranks;
  MPI_Request       *rootreqs,*leafreqs;
  size_t            unitbytes;

  PetscFunctionBegin;
  ierr = PetscSFBasicGetPackInUse(sf,unit,rootdata,PETSC_OWN_POINTER,&link);CHKERRQ(ierr);
  /* This implementation could be changed to unpack as receives arrive, at the cost of non-determinism */
  ierr      = PetscSFBasicPackWaitall(sf,link);CHKERRQ(ierr);
  unitbytes = link->unitbytes;
  ierr      = PetscSFBasicGetRootInfo(sf,&nrootranks,&rootranks,&rootoffset,&rootloc);CHKERRQ(ierr);
  ierr      = PetscSFBasicGetLeafInfo(sf,&nleafranks,&leafranks,&leafoffset,&leafloc);CHKERRQ(ierr);
  ierr      = PetscSFBasicPackGetReqs(sf,link,&rootreqs,&leafreqs);CHKERRQ(ierr);
  /* Post leaf receives */
  for (i=0; i<nleafranks; i++) {
    PetscMPIInt n = leafoffset[i+1] - leafoffset[i];
    ierr = MPI_Irecv(link->leaf+leafoffset[i]*unitbytes,n,unit,leafranks[i],bas->tag,PetscObjectComm((PetscObject)sf),&leafreqs[i]);CHKERRQ(ierr);
  }
  /* Process local fetch-and-op, post root sends */
  ierr = PetscSFBasicPackGetFetchAndOp(sf,link,op,&FetchAndOp);CHKERRQ(ierr);
  for (i=0; i<nrootranks; i++) {
    PetscMPIInt n          = rootoffset[i+1] - rootoffset[i];
    void        *packstart = link->root+rootoffset[i]*unitbytes;

    (*FetchAndOp)(n,link->bs,rootloc+rootoffset[i],rootdata,packstart);
    ierr = MPI_Isend(packstart,n,unit,rootranks[i],bas->tag,PetscObjectComm((PetscObject)sf),&rootreqs[i]);CHKERRQ(ierr);
  }
  ierr = PetscSFBasicPackWaitall(sf,link);CHKERRQ(ierr);
  for (i=0; i<nleafranks; i++) {
    PetscMPIInt n          = leafoffset[i+1] - leafoffset[i];
    const void  *packstart = link->leaf+leafoffset[i]*unitbytes;
    (*link->UnpackInsert)(n,link->bs,leafloc+leafoffset[i],leafupdate,packstart);
  }
  ierr = PetscSFBasicReclaimPack(sf,&link);CHKERRQ(ierr);
  PetscFunctionReturn(0);
}

#undef __FUNCT__
#define __FUNCT__ "PetscSFCreate_Basic"
PETSC_EXTERN PetscErrorCode PetscSFCreate_Basic(PetscSF sf)
{
  PetscSF_Basic  *bas = (PetscSF_Basic*)sf->data;
  PetscErrorCode ierr;

  PetscFunctionBegin;
  sf->ops->SetUp           = PetscSFSetUp_Basic;
  sf->ops->SetFromOptions  = PetscSFSetFromOptions_Basic;
  sf->ops->Reset           = PetscSFReset_Basic;
  sf->ops->Destroy         = PetscSFDestroy_Basic;
  sf->ops->View            = PetscSFView_Basic;
  sf->ops->BcastBegin      = PetscSFBcastBegin_Basic;
  sf->ops->BcastEnd        = PetscSFBcastEnd_Basic;
  sf->ops->ReduceBegin     = PetscSFReduceBegin_Basic;
  sf->ops->ReduceEnd       = PetscSFReduceEnd_Basic;
  sf->ops->FetchAndOpBegin = PetscSFFetchAndOpBegin_Basic;
  sf->ops->FetchAndOpEnd   = PetscSFFetchAndOpEnd_Basic;

  ierr     = PetscNewLog(sf,&bas);CHKERRQ(ierr);
  sf->data = (void*)bas;
  PetscFunctionReturn(0);
}<|MERGE_RESOLUTION|>--- conflicted
+++ resolved
@@ -606,7 +606,6 @@
 #endif
   else if (is2Int) PackInit_int_int(link);
   else if (is2PetscInt) PackInit_PetscInt_PetscInt(link);
-<<<<<<< HEAD
   else if (nPetscIntContig) {
     if (nPetscIntContig%7 == 0) PackInit_PetscInt_7(link);
     else if (nPetscIntContig%5 == 0) PackInit_PetscInt_5(link);
@@ -637,14 +636,9 @@
     link->unitbytes *= nPetscComplexContig;
 #endif
   } else {
-    PetscMPIInt bytes;
-    ierr = MPI_Type_size(unit,&bytes);CHKERRQ(ierr);
-=======
-  else {
     MPI_Aint lb,bytes;
     ierr = MPI_Type_get_extent(unit,&lb,&bytes);CHKERRQ(ierr);
     if (lb != 0) SETERRQ1(PETSC_COMM_SELF,PETSC_ERR_SUP,"Datatype with nonzero lower bound %ld\n",(long)lb);
->>>>>>> d000d369
     if (bytes % sizeof(int)) SETERRQ1(PETSC_COMM_SELF,PETSC_ERR_SUP,"No support for type size not divisible by %D",sizeof(int));
     switch (bytes / sizeof(int)) {
     case 1: PackInit_block_int_1(link); break;
