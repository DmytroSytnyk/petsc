--- conflicted
+++ resolved
@@ -1938,15 +1938,9 @@
    Level: developer
 
    Notes:
-<<<<<<< HEAD
-    In the parallel case the todata is actually the indices
-          from which the data is TAKEN! The from stuff is where the
-          data is finally put. This is VERY VERY confusing!
-=======
      In the parallel case the todata contains indices from where the data is taken
      (and then sent to others)! The fromdata contains indices from where the received
      data is finally put locally.
->>>>>>> fd4636d7
 
      In the sequential case the todata contains indices from where the data is put
      and the fromdata contains indices from where the data is taken from.
