--- conflicted
+++ resolved
@@ -36,17 +36,12 @@
 
 #undef __FUNCT__  
 #define __FUNCT__ "VecESISetVector"
-/*
+/*@C
      VecESISetVector - Takes a PETSc vector sets it to type ESI and 
        provides the ESI vector that it wraps to look like a PETSc vector.
 
-<<<<<<< HEAD
-*/
-int VecESISetVector(Vec xin,esi::Vector<double,int> *v)
-=======
 @*/
  int VecESISetVector(Vec xin,::esi::Vector<double,int> *v)
->>>>>>> fa5b2f8c
 {
   Vec_ESI    *x;
   PetscTruth tesi;
@@ -558,10 +553,10 @@
 
 #undef __FUNCT__  
 #define __FUNCT__ "VecESISetType"
-/*
+/*@
     VecESISetType - Given a PETSc vector of type ESI loads the ESI constructor
           by name and wraps the ESI vector to look like a PETSc vector.
-*/
+@*/
 int VecESISetType(Vec V,char *name)
 {
   int                              ierr;
