#
CFLAGS		 =
FFLAGS		 =
CPPFLAGS         =
FPPFLAGS         =
MANSEC           = Vec
LOCDIR		 = src/vec/vec/examples/tutorials/
EXAMPLESC	 = ex1.c ex2.c ex3.c ex5.c ex6.c ex7.c ex8.c ex9.c ex10.c \
                ex11.c ex12.c ex15.c ex16.c  ex18.c ex19.c ex42.c ex42a.c ex21.c
EXAMPLESF	 = ex1f.F ex1f90.F90 ex2f.F ex3f.F ex4f.F ex4f90.F90 ex7f.F ex9f.F90 ex11f.F ex14f.F90 ex20f90.F90 ex21f90.F90

include ${PETSC_DIR}/lib/petsc/conf/variables
include ${PETSC_DIR}/lib/petsc/conf/rules

ex1: ex1.o  chkopts
	-${CLINKER} -o ex1 ex1.o ${PETSC_VEC_LIB}
	${RM} -f ex1.o

ex1f: ex1f.o  chkopts
	-${FLINKER} -o ex1f ex1f.o ${PETSC_VEC_LIB}
#	${RM} -f ex1f.o

ex1f90: ex1f90.o  chkopts
	-${FLINKER} -o ex1f90 ex1f90.o ${PETSC_VEC_LIB}
	${RM} -f ex1f90.o

ex2: ex2.o  chkopts
	-${CLINKER} -o ex2 ex2.o  ${PETSC_VEC_LIB}
	${RM} -f ex2.o

ex2f: ex2f.o  chkopts
	-${FLINKER} -o ex2f ex2f.o ${PETSC_VEC_LIB}
	${RM} -f ex2f.o

ex3: ex3.o  chkopts
	-${CLINKER} -o ex3 ex3.o  ${PETSC_VEC_LIB}
	${RM} -f ex3.o

ex3f: ex3f.o  chkopts
	-${FLINKER} -o ex3f ex3f.o ${PETSC_VEC_LIB}
	${RM} -f ex3f.o

ex4: ex4.o  chkopts
	-${CLINKER} -o ex4 ex4.o  ${PETSC_VEC_LIB}
	${RM} -f ex4.o

ex4f: ex4f.o  chkopts
	-${FLINKER} -o ex4f ex4f.o ${PETSC_VEC_LIB}
	${RM} -f ex4f.o

ex4f90: ex4f90.o  chkopts
	-${FLINKER} -o ex4f90 ex4f90.o ${PETSC_VEC_LIB}
	${RM} -f ex4f90.o

ex5: ex5.o  chkopts
	-${CLINKER} -o ex5 ex5.o  ${PETSC_VEC_LIB}
	${RM} -f ex5.o

ex6: ex6.o  chkopts
	-${CLINKER} -o ex6 ex6.o  ${PETSC_VEC_LIB}
	${RM} -f ex6.o

ex7: ex7.o ex7f.o chkopts
	-${CLINKER} -o ex7 ex7.o ex7f.o ${PETSC_VEC_LIB}
	${RM} -f ex7.o ex7f.o

ex8: ex8.o  chkopts
	-${CLINKER} -o ex8 ex8.o  ${PETSC_VEC_LIB}
	${RM} -f ex8.o

ex9: ex9.o  chkopts
	-${CLINKER} -o ex9 ex9.o  ${PETSC_VEC_LIB}
	${RM} -f ex9.o

ex9f: ex9f.o  chkopts
	-${FLINKER} -o ex9f ex9f.o ${PETSC_VEC_LIB}
	${RM} -f ex9f.o

ex10: ex10.o  chkopts
	-${CLINKER} -o ex10 ex10.o  ${PETSC_VEC_LIB}
	${RM} -f ex10.o

ex11: ex11.o  chkopts
	-${CLINKER} -o ex11 ex11.o  ${PETSC_VEC_LIB}
	${RM} -f ex11.o

ex11f: ex11f.o  chkopts
	-${FLINKER} -o ex11f ex11f.o ${PETSC_VEC_LIB}
	${RM} -f ex11f.o

ex12: ex12.o  chkopts
	-${CLINKER} -o ex12 ex12.o  ${PETSC_VEC_LIB}
	${RM} -f ex12.o

ex13: ex13.o  chkopts
	-${CLINKER} -o ex13 ex13.o  ${PETSC_VEC_LIB}
	${RM} -f ex13.o

ex14f: ex14f.o  chkopts
	-${FLINKER} -o ex14f ex14f.o ${PETSC_VEC_LIB}
	${RM} -f ex14f.o

ex15: ex15.o  chkopts
	-${CLINKER} -o ex15 ex15.o  ${PETSC_VEC_LIB}
	${RM} -f ex15.o

ex16: ex16.o  chkopts
	-${CLINKER} -o ex16 ex16.o  ${PETSC_VEC_LIB}
	${RM} -f ex16.o

ex17: ex17.o  chkopts
	-${CLINKER} -o ex17 ex17.o  ${PETSC_VEC_LIB}
	${RM} -f ex17.o

ex18: ex18.o  chkopts
	-${CLINKER} -o ex18 ex18.o  ${PETSC_VEC_LIB}
	${RM} -f ex18.o

ex19: ex19.o  chkopts
	-${CLINKER} -o ex19 ex19.o  ${PETSC_VEC_LIB}
	${RM} -f ex19.o

ex20f90: ex20f90.o  chkopts
	-${FLINKER} -o ex20f90 ex20f90.o ${PETSC_VEC_LIB}
	${RM} -f ex20f90.o

ex21f90: ex21f90.o ex21.o  chkopts
	-${FLINKER} -o ex21f90 ex21f90.o ex21.o ${PETSC_VEC_LIB}
	${RM} -f ex21f90.o ex21.o

ex42: ex42.o chkopts
	-${CLINKER} -o ex42 ex42.o ${PETSC_SNES_LIB}
	${RM} ex42.o

ex42a: ex42a.o chkopts
	-${CLINKER} -o ex42a ex42a.o ${PETSC_SNES_LIB}
	${RM} ex42a.o

ex43: ex43.o chkopts
	-${CLINKER} -o ex43 ex43.o ${PETSC_MIXED_LIB}
	${RM} ex43.o

<<<<<<< HEAD
#-------------------------------------------------------------------------------------------
#   This section is used for testing examples and can be ignored
#-------------------------------------------------------------------------------------------
runex1:
	-@${MPIEXEC} -n 1 ./ex1 > ex1_1.tmp 2>&1;   \
	   if (${DIFF} output/ex1_1.out ex1_1.tmp) then true; \
	   else printf "${PWD}\nPossible problem with ex1_1, diffs above\n=========================================\n"; fi; \
	   ${RM} -f ex1_1.tmp
runex1_2:
	-@${MPIEXEC}  -n 2 ./ex1 > ex1_2.tmp 2>&1;\
	   if (${DIFF} output/ex1_1.out ex1_2.tmp) then true ;  \
	   else printf "${PWD}\nPossible problem with ex1_2, diffs above\n=========================================\n"; fi ;\
	   ${RM} -f ex1_2.tmp
runex1_cuda:
	-@${MPIEXEC} -n 1 ./ex1 -vec_type cuda > ex1_1_cuda.tmp 2>&1;   \
	   if (${DIFF} output/ex1_1.out ex1_1_cuda.tmp) then true; \
	   else printf "${PWD}\nPossible problem with ex1_cuda, diffs above\n=========================================\n"; fi; \
	   ${RM} -f ex1_1_cuda.tmp
runex1_2_cuda:
	-@${MPIEXEC}  -n 2 ./ex1 -vec_type cuda > ex1_2_cuda.tmp 2>&1;\
	   if (${DIFF} output/ex1_1.out ex1_2_cuda.tmp) then true ;  \
	   else printf "${PWD}\nPossible problem with ex1_2_cuda, diffs above\n=========================================\n"; fi ;\
	   ${RM} -f ex1_2_cuda.tmp
runex7:
	-@${RM} -f input.dat input.dat.info
	-@${MPIEXEC} -n 3 ./ex7 | sort -b |grep -v "MPI processes" > ex7_1.tmp 2>&1;\
	   if (sort -b output/ex7_1.out | ${DIFF} - ex7_1.tmp) then true; \
	   else printf "${PWD}\nPossible problem with ex7_1, diffs above\n=========================================\n"; fi
	-@${RM} -f ex7_1.tmp input.dat input.dat.info
runex21f90:
	-@${MPIEXEC} -n 1 ./ex21f90 > ex21f90_1.tmp 2>&1;\
	   if (${DIFF} output/ex21f90_1.out ex21f90_1.tmp) then true; \
	   else printf "${PWD}\nPossible problem with ex21f90_1, diffs above\n=========================================\n"; fi;\
	   ${RM} -f ex21f90_1.tmp mymodule.mod

TESTEXAMPLES_C		    = ex1.PETSc runex1 runex1_2 ex1.rm
TESTEXAMPLES_FORTRAN	    =  ex7.PETSc runex7 ex7.rm
TESTEXAMPLES_FORTRAN_MPIUNI = ex7.PETSc ex7.rm
TESTEXAMPLES_F90	    = ex21f90.PETSc runex21f90 ex21f90.rm
TESTEXAMPLES_VECCUDA        = ex1.PETSc runex1_cuda runex1_2_cuda ex1.rm

=======
>>>>>>> 98ea980c
include ${PETSC_DIR}/lib/petsc/conf/test<|MERGE_RESOLUTION|>--- conflicted
+++ resolved
@@ -140,48 +140,4 @@
 	-${CLINKER} -o ex43 ex43.o ${PETSC_MIXED_LIB}
 	${RM} ex43.o
 
-<<<<<<< HEAD
-#-------------------------------------------------------------------------------------------
-#   This section is used for testing examples and can be ignored
-#-------------------------------------------------------------------------------------------
-runex1:
-	-@${MPIEXEC} -n 1 ./ex1 > ex1_1.tmp 2>&1;   \
-	   if (${DIFF} output/ex1_1.out ex1_1.tmp) then true; \
-	   else printf "${PWD}\nPossible problem with ex1_1, diffs above\n=========================================\n"; fi; \
-	   ${RM} -f ex1_1.tmp
-runex1_2:
-	-@${MPIEXEC}  -n 2 ./ex1 > ex1_2.tmp 2>&1;\
-	   if (${DIFF} output/ex1_1.out ex1_2.tmp) then true ;  \
-	   else printf "${PWD}\nPossible problem with ex1_2, diffs above\n=========================================\n"; fi ;\
-	   ${RM} -f ex1_2.tmp
-runex1_cuda:
-	-@${MPIEXEC} -n 1 ./ex1 -vec_type cuda > ex1_1_cuda.tmp 2>&1;   \
-	   if (${DIFF} output/ex1_1.out ex1_1_cuda.tmp) then true; \
-	   else printf "${PWD}\nPossible problem with ex1_cuda, diffs above\n=========================================\n"; fi; \
-	   ${RM} -f ex1_1_cuda.tmp
-runex1_2_cuda:
-	-@${MPIEXEC}  -n 2 ./ex1 -vec_type cuda > ex1_2_cuda.tmp 2>&1;\
-	   if (${DIFF} output/ex1_1.out ex1_2_cuda.tmp) then true ;  \
-	   else printf "${PWD}\nPossible problem with ex1_2_cuda, diffs above\n=========================================\n"; fi ;\
-	   ${RM} -f ex1_2_cuda.tmp
-runex7:
-	-@${RM} -f input.dat input.dat.info
-	-@${MPIEXEC} -n 3 ./ex7 | sort -b |grep -v "MPI processes" > ex7_1.tmp 2>&1;\
-	   if (sort -b output/ex7_1.out | ${DIFF} - ex7_1.tmp) then true; \
-	   else printf "${PWD}\nPossible problem with ex7_1, diffs above\n=========================================\n"; fi
-	-@${RM} -f ex7_1.tmp input.dat input.dat.info
-runex21f90:
-	-@${MPIEXEC} -n 1 ./ex21f90 > ex21f90_1.tmp 2>&1;\
-	   if (${DIFF} output/ex21f90_1.out ex21f90_1.tmp) then true; \
-	   else printf "${PWD}\nPossible problem with ex21f90_1, diffs above\n=========================================\n"; fi;\
-	   ${RM} -f ex21f90_1.tmp mymodule.mod
-
-TESTEXAMPLES_C		    = ex1.PETSc runex1 runex1_2 ex1.rm
-TESTEXAMPLES_FORTRAN	    =  ex7.PETSc runex7 ex7.rm
-TESTEXAMPLES_FORTRAN_MPIUNI = ex7.PETSc ex7.rm
-TESTEXAMPLES_F90	    = ex21f90.PETSc runex21f90 ex21f90.rm
-TESTEXAMPLES_VECCUDA        = ex1.PETSc runex1_cuda runex1_2_cuda ex1.rm
-
-=======
->>>>>>> 98ea980c
 include ${PETSC_DIR}/lib/petsc/conf/test