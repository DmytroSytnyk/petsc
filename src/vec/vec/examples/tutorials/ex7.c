
static char help[] = "Demonstrates calling a Fortran computational routine from C.\n\
Also demonstrates passing  PETSc objects, MPI Communicators from C to Fortran\n\
and from Fortran to C\n\n";

#include <petscvec.h>
/*
  Ugly stuff to insure the function names match between Fortran
  and C. Sorry, but this is out of our PETSc hands to cleanup.
*/
/*T
   Concepts: vectors^fortran-c;
   Processors: n
T*/
#include <petsc/private/fortranimpl.h>
#if defined(PETSC_HAVE_FORTRAN_CAPS)
#define ex7f_ EX7F
#define ex7c_ EX7C
#elif !defined(PETSC_HAVE_FORTRAN_UNDERSCORE)
#define ex7f_ ex7f
#define ex7c_ ex7c
#endif

PETSC_EXTERN void PETSC_STDCALL ex7f_(Vec*,int*);

int main(int argc,char **args)
{
  PetscErrorCode ierr;
  PetscInt       m = 10;
  int            fcomm;
  Vec            vec;

  ierr = PetscInitialize(&argc,&args,(char*)0,help);if (ierr) return ierr;
  /* This function should be called to be able to use PETSc routines
     from the FORTRAN subroutines needed by this program */

  PetscInitializeFortran();

  ierr = VecCreate(PETSC_COMM_WORLD,&vec);CHKERRQ(ierr);
  ierr = VecSetSizes(vec,PETSC_DECIDE,m);CHKERRQ(ierr);
  ierr = VecSetFromOptions(vec);CHKERRQ(ierr);

  /*
     Call Fortran routine - the use of MPI_Comm_c2f() allows
     translation of the MPI_Comm from C so that it can be properly
     interpreted from Fortran.
  */
  fcomm = MPI_Comm_c2f(PETSC_COMM_WORLD);

  ex7f_(&vec,&fcomm);

  ierr = VecView(vec,PETSC_VIEWER_STDOUT_WORLD);CHKERRQ(ierr);
  ierr = VecDestroy(&vec);CHKERRQ(ierr);
  ierr = PetscFinalize();
  return ierr;
}

PETSC_EXTERN void PETSC_STDCALL ex7c_(Vec *fvec,int *fcomm,PetscErrorCode *ierr)
{
  MPI_Comm comm;
  PetscInt vsize;

  /*
    Translate Fortran integer pointer back to C and
    Fortran Communicator back to C communicator
  */
  comm = MPI_Comm_f2c(*fcomm);

  /* Some PETSc/MPI operations on Vec/Communicator objects */
  *ierr = VecGetSize(*fvec,&vsize);
  *ierr = MPI_Barrier(comm);

}
<<<<<<< HEAD
=======

/*TEST

   build:
     depends: ex7f.F
     requires: fortran

   test:
      nsize: 3
      filter: sort -b |grep -v "MPI processes"
      filter_output: sort -b

TEST*/
>>>>>>> 98ea980c
<|MERGE_RESOLUTION|>--- conflicted
+++ resolved
@@ -71,8 +71,6 @@
   *ierr = MPI_Barrier(comm);
 
 }
-<<<<<<< HEAD
-=======
 
 /*TEST
 
@@ -85,5 +83,4 @@
       filter: sort -b |grep -v "MPI processes"
       filter_output: sort -b
 
-TEST*/
->>>>>>> 98ea980c
+TEST*/