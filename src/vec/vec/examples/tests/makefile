
CFLAGS	        =
FFLAGS	        =
CPPFLAGS        =
FPPFLAGS        =
LOCDIR          = src/vec/vec/examples/tests/
EXAMPLESC       = ex1.c ex2.c ex3.c ex4.c ex5.c ex6.c ex7.c ex8.c ex9.c ex10.c \
                ex11.c ex12.c ex14.c ex15.c ex16.c ex17.c ex18.c ex21.c ex22.c \
                ex23.c ex24.c ex25.c ex28.c ex29.c ex31.c ex33.c ex34.c ex35.c \
                ex36.c ex37.c ex38.c ex39.c ex40.c ex41.c ex42.c ex45.c ex46.c ex47.c
EXAMPLESF       = ex17f.F ex19f.F ex20f.F ex30f.F ex32f.F ex40f90.F90
MANSEC          = Vec

include ${PETSC_DIR}/lib/petsc/conf/variables
include ${PETSC_DIR}/lib/petsc/conf/rules

ex1: ex1.o  chkopts
	-${CLINKER} -o ex1 ex1.o ${PETSC_VEC_LIB}
	${RM} -f ex1.o

ex2: ex2.o  chkopts
	-${CLINKER} -o ex2 ex2.o  ${PETSC_VEC_LIB}
	${RM} -f ex2.o

ex3: ex3.o  chkopts
	-${CLINKER} -o ex3 ex3.o  ${PETSC_VEC_LIB}
	${RM} -f ex3.o

ex4: ex4.o  chkopts
	-${CLINKER} -o ex4 ex4.o  ${PETSC_VEC_LIB}
	${RM} -f ex4.o

ex5: ex5.o  chkopts
	-${CLINKER} -o ex5 ex5.o  ${PETSC_VEC_LIB}
	${RM} -f ex5.o

ex6: ex6.o  chkopts
	-${CLINKER} -o ex6 ex6.o  ${PETSC_VEC_LIB}
	${RM} -f ex6.o

ex7: ex7.o  chkopts
	-${CLINKER} -o ex7 ex7.o  ${PETSC_VEC_LIB}
	${RM} -f ex7.o

ex8: ex8.o  chkopts
	-${CLINKER} -o ex8 ex8.o  ${PETSC_VEC_LIB}
	${RM} -f ex8.o

ex9: ex9.o  chkopts
	-${CLINKER} -o ex9 ex9.o  ${PETSC_VEC_LIB}
	${RM} -f ex9.o

ex10: ex10.o  chkopts
	-${CLINKER} -o ex10 ex10.o  ${PETSC_VEC_LIB}
	${RM} -f ex10.o

ex11: ex11.o  chkopts
	-${CLINKER} -o ex11 ex11.o  ${PETSC_VEC_LIB}
	${RM} -f ex11.o

ex12: ex12.o  chkopts
	-${CLINKER} -o ex12 ex12.o  ${PETSC_VEC_LIB}
	${RM} -f ex12.o

ex13: ex13.o  chkopts
	-${CLINKER} -o ex13 ex13.o  ${PETSC_VEC_LIB}
	${RM} -f ex13.o

ex14: ex14.o  chkopts
	-${CLINKER} -o ex14 ex14.o  ${PETSC_VEC_LIB}
	${RM} -f ex14.o

ex15: ex15.o  chkopts
	-${CLINKER} -o ex15 ex15.o  ${PETSC_VEC_LIB}
	${RM} -f ex15.o

ex16: ex16.o  chkopts
	-${CLINKER} -o ex16 ex16.o  ${PETSC_VEC_LIB}
	${RM} -f ex16.o

ex17: ex17.o  chkopts
	-${CLINKER} -o ex17 ex17.o  ${PETSC_VEC_LIB}
	${RM} -f ex17.o

ex17f: ex17f.o  chkopts
	-${FLINKER} -o ex17f ex17f.o ${PETSC_VEC_LIB}
	${RM} -f ex17f.o

ex18: ex18.o  chkopts
	-${CLINKER} -o ex18 ex18.o  ${PETSC_VEC_LIB}
	${RM} -f ex18.o

ex19f: ex19f.o  chkopts
	-${FLINKER} -o ex19f ex19f.o ${PETSC_VEC_LIB}
	${RM} -f ex19f.o

ex20f: ex20f.o  chkopts
	-${FLINKER} -o ex20f ex20f.o ${PETSC_VEC_LIB}
	${RM} -f ex20f.o

ex21: ex21.o  chkopts
	-${CLINKER} -o ex21 ex21.o  ${PETSC_VEC_LIB}
	${RM} -f ex21.o

ex22: ex22.o  chkopts
	-${CLINKER} -o ex22 ex22.o   ${PETSC_VEC_LIB}
	${RM} -f ex22.o

ex23: ex23.o  chkopts
	-${CLINKER} -o ex23 ex23.o  ${PETSC_VEC_LIB}
	${RM} -f ex23.o

ex24: ex24.o chkopts
	-${CLINKER} -o ex24 ex24.o ${PETSC_VEC_LIB}
	${RM} -f ex24.o

ex25: ex25.o chkopts
	-${CLINKER} -o ex25 ex25.o  ${PETSC_VEC_LIB}
	${RM} -f ex25.o

ex27: ex27.o chkopts
	-${CLINKER} -o ex27 ex27.o  ${PETSC_VEC_LIB}
	${RM} -f ex27.o

ex28: ex28.o chkopts
	-${CLINKER} -o ex28 ex28.o  ${PETSC_VEC_LIB}
	${RM} -f ex28.o

ex29: ex29.o chkopts
	-${CLINKER} -o ex29 ex29.o  ${PETSC_VEC_LIB}
	${RM} -f ex29.o

ex30: ex30.o chkopts
	-${CLINKER} -o ex30 ex30.o  ${PETSC_VEC_LIB}
	${RM} -f ex30.o

ex30f: ex30f.o  chkopts
	-${FLINKER} -o ex30f ex30f.o ${PETSC_VEC_LIB}
	${RM} -f ex30f.o

ex31: ex31.o chkopts
	-${CLINKER} -o ex31 ex31.o  ${PETSC_VEC_LIB}
	${RM} -f ex31.o

ex32f: ex32f.o chkopts
	-${FLINKER} -o ex32f ex32f.o ${PETSC_VEC_LIB}
	${RM} -f ex32f.o

ex33: ex33.o chkopts
	-${CLINKER} -o ex33 ex33.o  ${PETSC_VEC_LIB}
	${RM} -f ex33.o

ex34: ex34.o chkopts
	-${CLINKER} -o ex34 ex34.o  ${PETSC_VEC_LIB}
	${RM} -f ex34.o

ex35: ex35.o chkopts
	-${CLINKER} -o ex35 ex35.o  ${PETSC_VEC_LIB}
	${RM} -f ex35.o

ex36: ex36.o chkopts
	-${CLINKER} -o ex36 ex36.o  ${PETSC_VEC_LIB}
	${RM} -f ex36.o

ex37: ex37.o chkopts
	-${CLINKER} -o ex37 ex37.o  ${PETSC_VEC_LIB}
	${RM} -f ex37.o

ex38: ex38.o chkopts
	-${CLINKER} -o ex38 ex38.o  ${PETSC_VEC_LIB}
	${RM} -f ex38.o

ex39: ex39.o  chkopts
	-${CLINKER} -o ex39 ex39.o ${PETSC_VEC_LIB}
	${RM} -f ex39.o

ex40: ex40.o  chkopts
	-${CLINKER} -o ex40 ex40.o ${PETSC_VEC_LIB}
	${RM} -f ex40.o

ex40f90: ex40f90.o  chkopts
	-${FLINKER} -o ex40f90 ex40f90.o ${PETSC_VEC_LIB}
	${RM} -f ex40f90.o

ex41: ex41.o  chkopts
	-${CLINKER} -o ex41 ex41.o ${PETSC_VEC_LIB}
	${RM} -f ex41.o

ex42: ex42.o  chkopts
	-${CLINKER} -o ex42 ex42.o ${PETSC_VEC_LIB}
	${RM} -f ex42.o

ex43: ex43.o  chkopts
	-${CLINKER} -o ex43 ex43.o ${PETSC_VEC_LIB}
	${RM} -f ex43.o

ex44: ex44.o  chkopts
	-${CLINKER} -o ex44 ex44.o ${PETSC_VEC_LIB}
	${RM} -f ex44.o

ex45: ex45.o  chkopts
	-${CLINKER} -o ex45 ex45.o ${PETSC_VEC_LIB}
	${RM} -f ex45.o

ex46: ex46.o  chkopts
	-${CLINKER} -o ex46 ex46.o ${PETSC_VEC_LIB}
	${RM} -f ex46.o

ex47: ex47.o  chkopts
	-${CLINKER} -o ex47 ex47.o ${PETSC_VEC_LIB}
	${RM} -f ex47.o


<<<<<<< HEAD
#--------------------------------------------------------------------------
runex4:
	-@${MPIEXEC} -n 2 ./ex4 > ex4_1.tmp 2>&1;\
	   if (${DIFF} output/ex4_1.out ex4_1.tmp) then true; \
	   else printf "${PWD}\nPossible problem with ex4_1, diffs above\n=========================================\n"; fi;\
	   ${RM} -f ex4_1.tmp
runex4_cusp:
	-@${MPIEXEC} -n 1 ./ex4 -vec_type cusp > ex4_cusp_1.tmp 2>&1;\
           if (${DIFF} output/ex4_1.out ex4_cusp_1.tmp) then true; \
           else printf "${PWD}\nPossible problem with with ex4_cusp_1, diffs above\n=========================================\n"; fi;\
           ${RM} -f ex4_cusp_1.tmp
runex4_cusp2:
	-@${MPIEXEC} -n 2 ./ex4 -vec_type cusp > ex4_cusp_2.tmp 2>&1;\
	   if (${DIFF} output/ex4_1.out ex4_cusp_2.tmp) then true; \
	   else printf "${PWD}\nPossible problem with with ex4_cusp2, diffs above\n=========================================\n"; fi;\
	   ${RM} -f ex4_cusp_2.tmp
runex4_cuda:
	-@${MPIEXEC} -n 1 ./ex4 -vec_type cuda > ex4_cuda_1.tmp 2>&1;\
           if (${DIFF} output/ex4_1.out ex4_cuda_1.tmp) then true; \
           else printf "${PWD}\nPossible problem with with ex4_cuda, diffs above\n=========================================\n"; fi;\
           ${RM} -f ex4_cuda_1.tmp
runex4_cuda2:
	-@${MPIEXEC} -n 2 ./ex4 -vec_type cuda > ex4_cuda_2.tmp 2>&1;\
	   if (${DIFF} output/ex4_1.out ex4_cuda_2.tmp) then true; \
	   else printf "${PWD}\nPossible problem with with ex4_cuda2, diffs above\n=========================================\n"; fi;\
	   ${RM} -f ex4_cuda_2.tmp
runex6:
	-@${MPIEXEC} -n 1 ./ex6 > ex6_1.tmp 2>&1;\
	   if (${DIFF} output/ex6_1.out ex6_1.tmp) then true; \
	   else printf "${PWD}\nPossible problem with ex6_1, diffs above\n=========================================\n"; fi;\
	   ${RM} -f ex6_1.tmp
runex7:
	-@${MPIEXEC} -n 1 ./ex7 > ex7_1.tmp 2>&1;\
	   if (${DIFF} output/ex7_1.out ex7_1.tmp) then true; \
	   else printf "${PWD}\nPossible problem with ex7_1, diffs above\n=========================================\n"; fi;\
	   ${RM} -f ex7_1.tmp
runex8:
	-@${MPIEXEC} -n 1 ./ex8 > ex8_1.tmp 2>&1;\
	   if (${DIFF} output/ex8_1.out ex8_1.tmp) then true; \
	   else printf "${PWD}\nPossible problem with ex8_1, diffs above\n=========================================\n"; fi;\
	   ${RM} -f ex8_1.tmp
runex9:
	-@${MPIEXEC} -n 2 ./ex9 > ex9_1.tmp 2>&1;\
	   if (${DIFF} output/ex9_1.out ex9_1.tmp) then true; \
	   else printf "${PWD}\nPossible problem with ex9_1, diffs above\n=========================================\n"; fi;\
	   ${RM} -f ex9_1.tmp
runex10:
	-@${MPIEXEC} -n 2 ./ex10 > ex10_1.tmp 2>&1;\
	   if (${DIFF} output/ex10_1.out ex10_1.tmp) then true; \
	   else printf "${PWD}\nPossible problem with ex10_1, diffs above\n=========================================\n"; fi;\
	   ${RM} -f ex10_1.tmp
runex11:
	-@${MPIEXEC} -n 2 ./ex11 > ex11_1.tmp 2>&1;\
	   if (${DIFF} output/ex11_1.out ex11_1.tmp) then true; \
	   else printf "${PWD}\nPossible problem with ex11_1, diffs above\n=========================================\n"; fi;\
	   ${RM} -f ex11_1.tmp
runex11_bts:
	-@${MPIEXEC} -n 2 ./ex11 -vec_assembly_bts > ex11_bts.tmp 2>&1;\
	   ${DIFF} output/ex11_1.out ex11_bts.tmp || printf "${PWD}\nPossible problem with with ex11_bts, diffs above \n=========================================\n";\
	   ${RM} ex11_bts.tmp
runex12:
	-@${MPIEXEC} -n 2 ./ex12 > ex12_1.tmp 2>&1;\
	   if (${DIFF} output/ex12_1.out ex12_1.tmp) then true; \
	   else printf "${PWD}\nPossible problem with ex12_1, diffs above\n=========================================\n"; fi;\
	   ${RM} -f ex12_1.tmp
runex13:
	-@${MPIEXEC} -n 4 ./ex13 > ex13_1.tmp 2>&1;\
	   if (${DIFF} output/ex13_1.out ex13_1.tmp) then true; \
	   else printf "${PWD}\nPossible problem with ex13_1, diffs above\n=========================================\n"; fi;\
	   ${RM} -f ex13_1.tmp
runex14:
	-@${MPIEXEC} -n 2 ./ex14 > ex14_1.tmp 2>&1;\
	   if (${DIFF} output/ex14_1.out ex14_1.tmp) then true; \
	   else printf "${PWD}\nPossible problem with ex14_1, diffs above\n=========================================\n"; fi;\
	   ${RM} -f ex14_1.tmp
runex15:
	-@${MPIEXEC} -n 1 ./ex15 > ex15_1.tmp 2>&1;\
	   if (${DIFF} output/ex15_1.out ex15_1.tmp) then true; \
	   else printf "${PWD}\nPossible problem with ex15_1, diffs above\n=========================================\n"; fi;\
	   ${RM} -f ex15_1.tmp
runex16:
	-@${MPIEXEC} -n 2 ./ex16 > ex16_1.tmp 2>&1;\
	   if (${DIFF} output/ex16_1.out ex16_1.tmp) then true; \
	   else printf "${PWD}\nPossible problem with ex16_1, diffs above\n=========================================\n"; fi;\
	   ${RM} -f ex16_1.tmp
runex17:
	-@${MPIEXEC} -n 2 ./ex17 > ex17_1.tmp 2>&1;\
	   if (${DIFF} output/ex17_1.out ex17_1.tmp) then true; \
	   else printf "${PWD}\nPossible problem with ex17_1, diffs above\n=========================================\n"; fi;\
	   ${RM} -f ex17_1.tmp
runex18:
	-@${MPIEXEC} -n 1 ./ex18 > ex18_1.tmp 2>&1;\
	   if (${DIFF} output/ex18_1.out ex18_1.tmp) then true; \
	   else printf "${PWD}\nPossible problem with ex18_1, diffs above\n=========================================\n"; fi;\
	   ${RM} -f ex18_1.tmp
runex21:
	-@${MPIEXEC} -n 1 ./ex21 > ex21_1.tmp 2>&1;\
	   if (${DIFF} output/ex21_1.out ex21_1.tmp) then true; \
	   else printf "${PWD}\nPossible problem with ex21_1, diffs above\n=========================================\n"; fi;\
	   ${RM} -f ex21_1.tmp
runex21_2:
	-@${MPIEXEC} -n 2 ./ex21 > ex21_2.tmp 2>&1;\
	   if (${DIFF} output/ex21_2.out ex21_2.tmp) then true; \
	   else printf "${PWD}\nPossible problem with ex21_2, diffs above\n=========================================\n"; fi;\
	   ${RM} -f ex21_2.tmp
runex22:
	-@${MPIEXEC} -n 4 ./ex22 > ex22_1.tmp 2>&1;\
	   if (${DIFF} output/ex22_1.out ex22_1.tmp) then true; \
	   else printf "${PWD}\nPossible problem with ex22_1, diffs above\n=========================================\n"; fi;\
	   ${RM} -f ex22_1.tmp
runex23:
	-@${MPIEXEC} -n 2 ./ex23 > ex23_1.tmp 2>&1;\
	   if (${DIFF} output/ex23_1.out ex23_1.tmp) then true; \
	   else printf "${PWD}\nPossible problem with ex23_1, diffs above\n=========================================\n"; fi;\
	   ${RM} -f ex23_1.tmp input.dat
runex24:
	-@${MPIEXEC} -n 3 ./ex24 > ex24_1.tmp 2>&1;\
	   if (${DIFF} output/ex24_1.out ex24_1.tmp) then true; \
	   else printf "${PWD}\nPossible problem with ex24_1, diffs above\n=========================================\n"; fi;\
	   ${RM} -f ex24_1.tmp input.dat
runex25:
	-@${MPIEXEC} -n 3 ./ex25 > ex25_1.tmp 2>&1;\
	   if (${DIFF} output/ex25_1.out ex25_1.tmp) then true; \
	   else printf "${PWD}\nPossible problem with ex25_1, diffs above\n=========================================\n"; fi;\
	   ${RM} -f ex25_1.tmp
runex28:
	-@${MPIEXEC} -n 3 ./ex28
runex28_2:
	-@${MPIEXEC} -n 3 ./ex28 -splitreduction_async
runex28_cuda:
	-@${MPIEXEC} -n 3 ./ex28 -vec_type cuda
runex28_2_cuda:
	-@${MPIEXEC} -n 3 ./ex28 -splitreduction_async -vec_type cuda
runex29:
	-@${MPIEXEC} -n 3 ./ex29 -n 126 > ex29_1.tmp 2>&1;\
	   if (${DIFF} output/ex29_1.out ex29_1.tmp) then true; \
	   else printf "${PWD}\nPossible problem with ex29_1, diffs above\n=========================================\n"; fi;\
	   ${RM} -f ex29_1.tmp
runex29_bts:
	-@${MPIEXEC} -n 3 ./ex29 -n 126 -vec_assembly_bts > ex29_bts.tmp 2>&1;\
	   ${DIFF} output/ex29_1.out ex29_bts.tmp || printf "${PWD}\nPossible problem with with ex29_bts, diffs above \n=========================================\n";\
	   ${RM} ex29_bts.tmp
runex29_bts_2:
	-@${MPIEXEC} -n 3 ./ex29 -n 126 -vec_assembly_bts -repeat 2 > ex29_bts_2.tmp 2>&1;\
	   ${DIFF} output/ex29_1.out ex29_bts_2.tmp || printf "${PWD}\nPossible problem with with ex29_bts_2, diffs above \n=========================================\n";\
	   ${RM} ex29_bts_2.tmp
runex29_bts_2_subset:
	-@${MPIEXEC} -n 3 ./ex29 -n 126 -vec_assembly_bts -repeat 2 -subset > ex29_bts_2_subset.tmp 2>&1;\
	   ${DIFF} output/ex29_1.out ex29_bts_2_subset.tmp || printf "${PWD}\nPossible problem with with ex29_bts_2_subset, diffs above \n=========================================\n";\
	   ${RM} ex29_bts_2_subset.tmp
runex29_bts_2_subset_proper:
	-@${MPIEXEC} -n 3 ./ex29 -n 126 -vec_assembly_bts -repeat 5 -subset > ex29_bts_2_subset_proper.tmp 2>&1;\
	   ${DIFF} output/ex29_1.out ex29_bts_2_subset_proper.tmp || printf "${PWD}\nPossible problem with with ex29_bts_2_subset_proper, diffs above \n=========================================\n";\
	   ${RM} ex29_bts_2_subset_proper.tmp
runex33:
	-@${MPIEXEC} -n 4 ./ex33 > ex33_1.tmp 2>&1;\
	   if (${DIFF} output/ex33_1.out ex33_1.tmp) then true; \
	   else printf "${PWD}\nPossible problem with ex33_1, diffs above\n=========================================\n"; fi;\
	   ${RM} -f ex33_1.tmp
runex34:
	-@${MPIEXEC} -n 1 ./ex34 > ex34_1.tmp 2>&1;
	-@cat ex34_1.tmp | sed s/e-00/e+00/g | awk '{ if (v!="") { if (v!=$$2) {print "  orig <" v "> \n  cached <" $$0 ">"}; v=""} else {v=$$2} }' > ex34_1.dif
	-@if [ ` cat ex34_1.dif | wc -l ` -gt 0 ] ; then  cat ex34_1.dif ;\
	    printf "${PWD}\nPossible problem with ex34_1\n=========================================\n"; fi; \
	   ${RM} -f ex34_1.tmp ex34_1.dif
runex35:
	-@${MPIEXEC} -n 1 ./ex35 > ex35_1.tmp 2>&1;\
	   if (${DIFF} output/ex35_1.out ex35_1.tmp) then true; \
	   else printf "${PWD}\nPossible problem with ex35_1, diffs above\n=========================================\n"; fi;\
	   ${RM} -f ex35_1.tmp
runex36:
	-@${MPIEXEC} -n 2 ./ex36 -set_option_negidx -set_values_negidx -get_values_negidx > ex36_1.tmp 2>&1;\
	   if (${DIFF} output/ex36_1.out ex36_1.tmp) then true; \
	   else printf "${PWD}\nPossible problem with ex36_1, diffs above\n=========================================\n"; fi;\
	   ${RM} -f ex36_1.tmp

runex37:
	-@${MPIEXEC} -n 1 ./ex37 -explicit_is 0 > ex37_1.tmp 2>&1;\
	    ${DIFF} output/ex37_1.out ex37_1.tmp || printf "${PWD}\nPossible problem with ex37_1, diffs above\n=========================================\n"; \
	    ${RM} -f ex37_1.tmp

runex37_2:
	-@${MPIEXEC} -n 1 ./ex37 -explicit_is 1 > ex37_1.tmp 2>&1;\
	    ${DIFF} output/ex37_1.out ex37_1.tmp || printf "${PWD}\nPossible problem with ex37_2, diffs above\n=========================================\n"; \
	    ${RM} -f ex37_1.tmp

runex37_3:
	-@${MPIEXEC} -n 2 ./ex37 -explicit_is 0 > ex37_2.tmp 2>&1;\
	    ${DIFF} output/ex37_3.out ex37_2.tmp || printf "${PWD}\nPossible problem with ex37_3, diffs above\n=========================================\n"; \
	    ${RM} -f ex37_2.tmp

runex37_4:
	-@${MPIEXEC} -n 2 ./ex37 -explicit_is 1 > ex37_2.tmp 2>&1;\
	    ${DIFF} output/ex37_4.out ex37_2.tmp || printf "${PWD}\nPossible problem with ex37_4, diffs above\n=========================================\n"; \
	    ${RM} -f ex37_2.tmp

runex38:
	-@${MPIEXEC} -n 3 ./ex38 > ex38_1.tmp 2>&1;\
	   ${DIFF} output/ex38_1.out ex38_1.tmp || printf "${PWD}\nPossible problem with ex38, diffs above\n=========================================\n"; \
	   ${RM} -f ex38_1.tmp

runex41:
	-@${MPIEXEC} -n 1 ./ex41 > ex41_1.tmp 2>&1;\
	   if (${DIFF} output/ex41_1.out ex41_1.tmp) then true; \
	   else printf "${PWD}\nPossible problem with ex41_1, diffs above\n=========================================\n"; fi;\
	   ${RM} -f ex41_1.tmp

runex43:
	-@${MPIEXEC} -n 1 ./ex43 > ex43_1.tmp 2>&1;\
	   ${DIFF} output/ex43_1.out ex43_1.tmp || printf "${PWD}\nPossible problem with ex43, diffs above\n=========================================\n"; \
	   ${RM} -f ex43_1.tmp

runex43_cuda:
	-@${MPIEXEC} -n 1 ./ex43 -vec_type cuda > ex43_1_cuda.tmp 2>&1;\
	   ${DIFF} output/ex43_1.out ex43_1_cuda.tmp || printf "${PWD}\nPossible problem with ex43_cuda, diffs above\n=========================================\n"; \
	   ${RM} -f ex43_1_cuda.tmp

runex44:
	-@${MPIEXEC} -n 1 ./ex44 -vec_type cusp > ex44.tmp 2>&1;\
	   ${DIFF} output/ex44.out ex44.tmp || printf "${PWD}\nPossible problem with ex44, diffs above\n=========================================\n"; \
	   ${RM} -f ex44.tmp

runex44_cuda:
	-@${MPIEXEC} -n 1 ./ex44 -vec_type cuda > ex44_cuda.tmp 2>&1;\
	   ${DIFF} output/ex44_cuda.out ex44_cuda.tmp || printf "${PWD}\nPossible problem with ex44_cuda, diffs above\n=========================================\n"; \
	   ${RM} -f ex44_cuda.tmp

runex45:
	-@${MPIEXEC} -n 2 ./ex45  > ex45.tmp 2>&1;\
	   ${DIFF} output/ex45_1.out ex45.tmp || printf "${PWD}\nPossible problem with ex45, diffs above\n=========================================\n"; \
	   ${RM} -f ex45.tmp

runex46:
	-@${MPIEXEC} -n 1 ./ex46 > ex46.tmp 2>&1; \
	   if (${DIFF} output/ex46_1_p1.out ex46.tmp) then true; \
	   else printf "${PWD}\nPossible problem with with ex46, diffs above\n=========================================\n"; fi; \
	   ${RM} -f ex46.tmp xH.pbvec xH.pbvec.info

runex46_2:
	-@${MPIEXEC} -n 6 ./ex46 > ex46.tmp 2>&1; \
	   if (${DIFF} output/ex46_1_p6.out ex46.tmp) then true; \
	   else printf "${PWD}\nPossible problem with with ex46_2, diffs above\n=========================================\n"; fi; \
	   ${RM} -f ex46.tmp xH.pbvec xH.pbvec.info

runex46_3:
	-@${MPIEXEC} -n 12 ./ex46 > ex46.tmp 2>&1; \
	   if (${DIFF} output/ex46_1_p12.out ex46.tmp) then true; \
	   else printf "${PWD}\nPossible problem with with ex46_3, diffs above\n=========================================\n"; fi; \
	   ${RM} -f ex46.tmp xH.pbvec xH.pbvec.info

runex46_mpiio:
	-@${MPIEXEC} -n 6 ./ex46 -usempiio > ex46.tmp 2>&1; \
	   if (${DIFF} output/ex46_2_p6.out ex46.tmp) then true; \
	   else printf "${PWD}\nPossible problem with with ex46_mpiio, diffs above\n=========================================\n"; fi; \
	   ${RM} -f ex46.tmp xH.pbvec xH.pbvec.info xHmpi.pbvec xHmpi.pbvec.info

runex47:
	-@${MPIEXEC} -n 4 ./ex47
	-@${MPIEXEC} -n 4 ./ex47  -viewer_hdf5_base_dimension2
	-@${MPIEXEC} -n 4 ./ex47  -viewer_hdf5_sp_output


TESTEXAMPLES_C		    = ex4.PETSc runex4 ex4.rm ex6.PETSc runex6 ex6.rm ex7.PETSc \
                              runex7 ex7.rm ex8.PETSc runex8 ex8.rm ex9.PETSc runex9 ex9.rm ex11.PETSc runex11 \
                              runex11_bts ex11.rm ex12.PETSc runex12 ex12.rm  ex14.PETSc runex14 \
                              ex14.rm ex15.PETSc runex15 ex15.rm ex16.PETSc runex16 ex16.rm ex17.PETSc runex17 \
                              ex17.rm ex21.PETSc runex21 runex21_2 ex21.rm ex25.PETSc runex25 ex25.rm ex29.PETSc \
                              runex29 runex29_bts runex29_bts_2 runex29_bts_2_subset runex29_bts_2_subset_proper ex29.rm \
                              ex34.PETSc runex34 ex34.rm ex36.PETSc runex36 ex36.rm \
                              ex37.PETSc runex37 runex37_2 runex37_3 runex37_4  ex37.rm ex38.PETSc runex38 ex38.rm \
                              ex41.PETSc runex41 ex41.rm ex45.PETSc runex45 ex45.rm \
                              ex46.PETSc runex46 runex46_2 runex46_3 runex46_mpiio ex46.rm
TESTEXAMPLES_C_X	    = ex10.PETSc runex10 ex10.rm ex22.PETSc runex22 ex22.rm ex23.PETSc runex23 ex23.rm \
                              ex24.PETSc runex24 ex24.rm ex28.PETSc runex28 runex28_2 ex28.rm ex33.PETSc runex33 ex33.rm
TESTEXAMPLES_C_X_MPIUNI     = ex4.PETSc ex4.rm ex6.PETSc runex6 ex6.rm ex7.PETSc runex7 \
                              ex7.rm ex8.PETSc runex8 ex8.rm ex14.PETSc ex14.rm
TESTEXAMPLES_CUSP           = ex44.PETSc runex44 ex44.rm \
                              ex4.PETSc runex4_cusp runex4_cusp2 ex4.rm 
TESTEXAMPLES_HDF5           = ex47.PETSc runex47 ex47.rm
TESTEXAMPLES_VECCUDA        = ex4.PETSc runex4_cuda runex4_cuda2 ex4.rm ex28.PETSc runex28_cuda runex28_2_cuda ex28.rm \
			      ex43.PETSc runex43_cuda ex43.rm ex44.PETSc runex44_cuda ex44.rm

=======
>>>>>>> 98ea980c
include ${PETSC_DIR}/lib/petsc/conf/test<|MERGE_RESOLUTION|>--- conflicted
+++ resolved
@@ -211,289 +211,4 @@
 	${RM} -f ex47.o
 
 
-<<<<<<< HEAD
-#--------------------------------------------------------------------------
-runex4:
-	-@${MPIEXEC} -n 2 ./ex4 > ex4_1.tmp 2>&1;\
-	   if (${DIFF} output/ex4_1.out ex4_1.tmp) then true; \
-	   else printf "${PWD}\nPossible problem with ex4_1, diffs above\n=========================================\n"; fi;\
-	   ${RM} -f ex4_1.tmp
-runex4_cusp:
-	-@${MPIEXEC} -n 1 ./ex4 -vec_type cusp > ex4_cusp_1.tmp 2>&1;\
-           if (${DIFF} output/ex4_1.out ex4_cusp_1.tmp) then true; \
-           else printf "${PWD}\nPossible problem with with ex4_cusp_1, diffs above\n=========================================\n"; fi;\
-           ${RM} -f ex4_cusp_1.tmp
-runex4_cusp2:
-	-@${MPIEXEC} -n 2 ./ex4 -vec_type cusp > ex4_cusp_2.tmp 2>&1;\
-	   if (${DIFF} output/ex4_1.out ex4_cusp_2.tmp) then true; \
-	   else printf "${PWD}\nPossible problem with with ex4_cusp2, diffs above\n=========================================\n"; fi;\
-	   ${RM} -f ex4_cusp_2.tmp
-runex4_cuda:
-	-@${MPIEXEC} -n 1 ./ex4 -vec_type cuda > ex4_cuda_1.tmp 2>&1;\
-           if (${DIFF} output/ex4_1.out ex4_cuda_1.tmp) then true; \
-           else printf "${PWD}\nPossible problem with with ex4_cuda, diffs above\n=========================================\n"; fi;\
-           ${RM} -f ex4_cuda_1.tmp
-runex4_cuda2:
-	-@${MPIEXEC} -n 2 ./ex4 -vec_type cuda > ex4_cuda_2.tmp 2>&1;\
-	   if (${DIFF} output/ex4_1.out ex4_cuda_2.tmp) then true; \
-	   else printf "${PWD}\nPossible problem with with ex4_cuda2, diffs above\n=========================================\n"; fi;\
-	   ${RM} -f ex4_cuda_2.tmp
-runex6:
-	-@${MPIEXEC} -n 1 ./ex6 > ex6_1.tmp 2>&1;\
-	   if (${DIFF} output/ex6_1.out ex6_1.tmp) then true; \
-	   else printf "${PWD}\nPossible problem with ex6_1, diffs above\n=========================================\n"; fi;\
-	   ${RM} -f ex6_1.tmp
-runex7:
-	-@${MPIEXEC} -n 1 ./ex7 > ex7_1.tmp 2>&1;\
-	   if (${DIFF} output/ex7_1.out ex7_1.tmp) then true; \
-	   else printf "${PWD}\nPossible problem with ex7_1, diffs above\n=========================================\n"; fi;\
-	   ${RM} -f ex7_1.tmp
-runex8:
-	-@${MPIEXEC} -n 1 ./ex8 > ex8_1.tmp 2>&1;\
-	   if (${DIFF} output/ex8_1.out ex8_1.tmp) then true; \
-	   else printf "${PWD}\nPossible problem with ex8_1, diffs above\n=========================================\n"; fi;\
-	   ${RM} -f ex8_1.tmp
-runex9:
-	-@${MPIEXEC} -n 2 ./ex9 > ex9_1.tmp 2>&1;\
-	   if (${DIFF} output/ex9_1.out ex9_1.tmp) then true; \
-	   else printf "${PWD}\nPossible problem with ex9_1, diffs above\n=========================================\n"; fi;\
-	   ${RM} -f ex9_1.tmp
-runex10:
-	-@${MPIEXEC} -n 2 ./ex10 > ex10_1.tmp 2>&1;\
-	   if (${DIFF} output/ex10_1.out ex10_1.tmp) then true; \
-	   else printf "${PWD}\nPossible problem with ex10_1, diffs above\n=========================================\n"; fi;\
-	   ${RM} -f ex10_1.tmp
-runex11:
-	-@${MPIEXEC} -n 2 ./ex11 > ex11_1.tmp 2>&1;\
-	   if (${DIFF} output/ex11_1.out ex11_1.tmp) then true; \
-	   else printf "${PWD}\nPossible problem with ex11_1, diffs above\n=========================================\n"; fi;\
-	   ${RM} -f ex11_1.tmp
-runex11_bts:
-	-@${MPIEXEC} -n 2 ./ex11 -vec_assembly_bts > ex11_bts.tmp 2>&1;\
-	   ${DIFF} output/ex11_1.out ex11_bts.tmp || printf "${PWD}\nPossible problem with with ex11_bts, diffs above \n=========================================\n";\
-	   ${RM} ex11_bts.tmp
-runex12:
-	-@${MPIEXEC} -n 2 ./ex12 > ex12_1.tmp 2>&1;\
-	   if (${DIFF} output/ex12_1.out ex12_1.tmp) then true; \
-	   else printf "${PWD}\nPossible problem with ex12_1, diffs above\n=========================================\n"; fi;\
-	   ${RM} -f ex12_1.tmp
-runex13:
-	-@${MPIEXEC} -n 4 ./ex13 > ex13_1.tmp 2>&1;\
-	   if (${DIFF} output/ex13_1.out ex13_1.tmp) then true; \
-	   else printf "${PWD}\nPossible problem with ex13_1, diffs above\n=========================================\n"; fi;\
-	   ${RM} -f ex13_1.tmp
-runex14:
-	-@${MPIEXEC} -n 2 ./ex14 > ex14_1.tmp 2>&1;\
-	   if (${DIFF} output/ex14_1.out ex14_1.tmp) then true; \
-	   else printf "${PWD}\nPossible problem with ex14_1, diffs above\n=========================================\n"; fi;\
-	   ${RM} -f ex14_1.tmp
-runex15:
-	-@${MPIEXEC} -n 1 ./ex15 > ex15_1.tmp 2>&1;\
-	   if (${DIFF} output/ex15_1.out ex15_1.tmp) then true; \
-	   else printf "${PWD}\nPossible problem with ex15_1, diffs above\n=========================================\n"; fi;\
-	   ${RM} -f ex15_1.tmp
-runex16:
-	-@${MPIEXEC} -n 2 ./ex16 > ex16_1.tmp 2>&1;\
-	   if (${DIFF} output/ex16_1.out ex16_1.tmp) then true; \
-	   else printf "${PWD}\nPossible problem with ex16_1, diffs above\n=========================================\n"; fi;\
-	   ${RM} -f ex16_1.tmp
-runex17:
-	-@${MPIEXEC} -n 2 ./ex17 > ex17_1.tmp 2>&1;\
-	   if (${DIFF} output/ex17_1.out ex17_1.tmp) then true; \
-	   else printf "${PWD}\nPossible problem with ex17_1, diffs above\n=========================================\n"; fi;\
-	   ${RM} -f ex17_1.tmp
-runex18:
-	-@${MPIEXEC} -n 1 ./ex18 > ex18_1.tmp 2>&1;\
-	   if (${DIFF} output/ex18_1.out ex18_1.tmp) then true; \
-	   else printf "${PWD}\nPossible problem with ex18_1, diffs above\n=========================================\n"; fi;\
-	   ${RM} -f ex18_1.tmp
-runex21:
-	-@${MPIEXEC} -n 1 ./ex21 > ex21_1.tmp 2>&1;\
-	   if (${DIFF} output/ex21_1.out ex21_1.tmp) then true; \
-	   else printf "${PWD}\nPossible problem with ex21_1, diffs above\n=========================================\n"; fi;\
-	   ${RM} -f ex21_1.tmp
-runex21_2:
-	-@${MPIEXEC} -n 2 ./ex21 > ex21_2.tmp 2>&1;\
-	   if (${DIFF} output/ex21_2.out ex21_2.tmp) then true; \
-	   else printf "${PWD}\nPossible problem with ex21_2, diffs above\n=========================================\n"; fi;\
-	   ${RM} -f ex21_2.tmp
-runex22:
-	-@${MPIEXEC} -n 4 ./ex22 > ex22_1.tmp 2>&1;\
-	   if (${DIFF} output/ex22_1.out ex22_1.tmp) then true; \
-	   else printf "${PWD}\nPossible problem with ex22_1, diffs above\n=========================================\n"; fi;\
-	   ${RM} -f ex22_1.tmp
-runex23:
-	-@${MPIEXEC} -n 2 ./ex23 > ex23_1.tmp 2>&1;\
-	   if (${DIFF} output/ex23_1.out ex23_1.tmp) then true; \
-	   else printf "${PWD}\nPossible problem with ex23_1, diffs above\n=========================================\n"; fi;\
-	   ${RM} -f ex23_1.tmp input.dat
-runex24:
-	-@${MPIEXEC} -n 3 ./ex24 > ex24_1.tmp 2>&1;\
-	   if (${DIFF} output/ex24_1.out ex24_1.tmp) then true; \
-	   else printf "${PWD}\nPossible problem with ex24_1, diffs above\n=========================================\n"; fi;\
-	   ${RM} -f ex24_1.tmp input.dat
-runex25:
-	-@${MPIEXEC} -n 3 ./ex25 > ex25_1.tmp 2>&1;\
-	   if (${DIFF} output/ex25_1.out ex25_1.tmp) then true; \
-	   else printf "${PWD}\nPossible problem with ex25_1, diffs above\n=========================================\n"; fi;\
-	   ${RM} -f ex25_1.tmp
-runex28:
-	-@${MPIEXEC} -n 3 ./ex28
-runex28_2:
-	-@${MPIEXEC} -n 3 ./ex28 -splitreduction_async
-runex28_cuda:
-	-@${MPIEXEC} -n 3 ./ex28 -vec_type cuda
-runex28_2_cuda:
-	-@${MPIEXEC} -n 3 ./ex28 -splitreduction_async -vec_type cuda
-runex29:
-	-@${MPIEXEC} -n 3 ./ex29 -n 126 > ex29_1.tmp 2>&1;\
-	   if (${DIFF} output/ex29_1.out ex29_1.tmp) then true; \
-	   else printf "${PWD}\nPossible problem with ex29_1, diffs above\n=========================================\n"; fi;\
-	   ${RM} -f ex29_1.tmp
-runex29_bts:
-	-@${MPIEXEC} -n 3 ./ex29 -n 126 -vec_assembly_bts > ex29_bts.tmp 2>&1;\
-	   ${DIFF} output/ex29_1.out ex29_bts.tmp || printf "${PWD}\nPossible problem with with ex29_bts, diffs above \n=========================================\n";\
-	   ${RM} ex29_bts.tmp
-runex29_bts_2:
-	-@${MPIEXEC} -n 3 ./ex29 -n 126 -vec_assembly_bts -repeat 2 > ex29_bts_2.tmp 2>&1;\
-	   ${DIFF} output/ex29_1.out ex29_bts_2.tmp || printf "${PWD}\nPossible problem with with ex29_bts_2, diffs above \n=========================================\n";\
-	   ${RM} ex29_bts_2.tmp
-runex29_bts_2_subset:
-	-@${MPIEXEC} -n 3 ./ex29 -n 126 -vec_assembly_bts -repeat 2 -subset > ex29_bts_2_subset.tmp 2>&1;\
-	   ${DIFF} output/ex29_1.out ex29_bts_2_subset.tmp || printf "${PWD}\nPossible problem with with ex29_bts_2_subset, diffs above \n=========================================\n";\
-	   ${RM} ex29_bts_2_subset.tmp
-runex29_bts_2_subset_proper:
-	-@${MPIEXEC} -n 3 ./ex29 -n 126 -vec_assembly_bts -repeat 5 -subset > ex29_bts_2_subset_proper.tmp 2>&1;\
-	   ${DIFF} output/ex29_1.out ex29_bts_2_subset_proper.tmp || printf "${PWD}\nPossible problem with with ex29_bts_2_subset_proper, diffs above \n=========================================\n";\
-	   ${RM} ex29_bts_2_subset_proper.tmp
-runex33:
-	-@${MPIEXEC} -n 4 ./ex33 > ex33_1.tmp 2>&1;\
-	   if (${DIFF} output/ex33_1.out ex33_1.tmp) then true; \
-	   else printf "${PWD}\nPossible problem with ex33_1, diffs above\n=========================================\n"; fi;\
-	   ${RM} -f ex33_1.tmp
-runex34:
-	-@${MPIEXEC} -n 1 ./ex34 > ex34_1.tmp 2>&1;
-	-@cat ex34_1.tmp | sed s/e-00/e+00/g | awk '{ if (v!="") { if (v!=$$2) {print "  orig <" v "> \n  cached <" $$0 ">"}; v=""} else {v=$$2} }' > ex34_1.dif
-	-@if [ ` cat ex34_1.dif | wc -l ` -gt 0 ] ; then  cat ex34_1.dif ;\
-	    printf "${PWD}\nPossible problem with ex34_1\n=========================================\n"; fi; \
-	   ${RM} -f ex34_1.tmp ex34_1.dif
-runex35:
-	-@${MPIEXEC} -n 1 ./ex35 > ex35_1.tmp 2>&1;\
-	   if (${DIFF} output/ex35_1.out ex35_1.tmp) then true; \
-	   else printf "${PWD}\nPossible problem with ex35_1, diffs above\n=========================================\n"; fi;\
-	   ${RM} -f ex35_1.tmp
-runex36:
-	-@${MPIEXEC} -n 2 ./ex36 -set_option_negidx -set_values_negidx -get_values_negidx > ex36_1.tmp 2>&1;\
-	   if (${DIFF} output/ex36_1.out ex36_1.tmp) then true; \
-	   else printf "${PWD}\nPossible problem with ex36_1, diffs above\n=========================================\n"; fi;\
-	   ${RM} -f ex36_1.tmp
-
-runex37:
-	-@${MPIEXEC} -n 1 ./ex37 -explicit_is 0 > ex37_1.tmp 2>&1;\
-	    ${DIFF} output/ex37_1.out ex37_1.tmp || printf "${PWD}\nPossible problem with ex37_1, diffs above\n=========================================\n"; \
-	    ${RM} -f ex37_1.tmp
-
-runex37_2:
-	-@${MPIEXEC} -n 1 ./ex37 -explicit_is 1 > ex37_1.tmp 2>&1;\
-	    ${DIFF} output/ex37_1.out ex37_1.tmp || printf "${PWD}\nPossible problem with ex37_2, diffs above\n=========================================\n"; \
-	    ${RM} -f ex37_1.tmp
-
-runex37_3:
-	-@${MPIEXEC} -n 2 ./ex37 -explicit_is 0 > ex37_2.tmp 2>&1;\
-	    ${DIFF} output/ex37_3.out ex37_2.tmp || printf "${PWD}\nPossible problem with ex37_3, diffs above\n=========================================\n"; \
-	    ${RM} -f ex37_2.tmp
-
-runex37_4:
-	-@${MPIEXEC} -n 2 ./ex37 -explicit_is 1 > ex37_2.tmp 2>&1;\
-	    ${DIFF} output/ex37_4.out ex37_2.tmp || printf "${PWD}\nPossible problem with ex37_4, diffs above\n=========================================\n"; \
-	    ${RM} -f ex37_2.tmp
-
-runex38:
-	-@${MPIEXEC} -n 3 ./ex38 > ex38_1.tmp 2>&1;\
-	   ${DIFF} output/ex38_1.out ex38_1.tmp || printf "${PWD}\nPossible problem with ex38, diffs above\n=========================================\n"; \
-	   ${RM} -f ex38_1.tmp
-
-runex41:
-	-@${MPIEXEC} -n 1 ./ex41 > ex41_1.tmp 2>&1;\
-	   if (${DIFF} output/ex41_1.out ex41_1.tmp) then true; \
-	   else printf "${PWD}\nPossible problem with ex41_1, diffs above\n=========================================\n"; fi;\
-	   ${RM} -f ex41_1.tmp
-
-runex43:
-	-@${MPIEXEC} -n 1 ./ex43 > ex43_1.tmp 2>&1;\
-	   ${DIFF} output/ex43_1.out ex43_1.tmp || printf "${PWD}\nPossible problem with ex43, diffs above\n=========================================\n"; \
-	   ${RM} -f ex43_1.tmp
-
-runex43_cuda:
-	-@${MPIEXEC} -n 1 ./ex43 -vec_type cuda > ex43_1_cuda.tmp 2>&1;\
-	   ${DIFF} output/ex43_1.out ex43_1_cuda.tmp || printf "${PWD}\nPossible problem with ex43_cuda, diffs above\n=========================================\n"; \
-	   ${RM} -f ex43_1_cuda.tmp
-
-runex44:
-	-@${MPIEXEC} -n 1 ./ex44 -vec_type cusp > ex44.tmp 2>&1;\
-	   ${DIFF} output/ex44.out ex44.tmp || printf "${PWD}\nPossible problem with ex44, diffs above\n=========================================\n"; \
-	   ${RM} -f ex44.tmp
-
-runex44_cuda:
-	-@${MPIEXEC} -n 1 ./ex44 -vec_type cuda > ex44_cuda.tmp 2>&1;\
-	   ${DIFF} output/ex44_cuda.out ex44_cuda.tmp || printf "${PWD}\nPossible problem with ex44_cuda, diffs above\n=========================================\n"; \
-	   ${RM} -f ex44_cuda.tmp
-
-runex45:
-	-@${MPIEXEC} -n 2 ./ex45  > ex45.tmp 2>&1;\
-	   ${DIFF} output/ex45_1.out ex45.tmp || printf "${PWD}\nPossible problem with ex45, diffs above\n=========================================\n"; \
-	   ${RM} -f ex45.tmp
-
-runex46:
-	-@${MPIEXEC} -n 1 ./ex46 > ex46.tmp 2>&1; \
-	   if (${DIFF} output/ex46_1_p1.out ex46.tmp) then true; \
-	   else printf "${PWD}\nPossible problem with with ex46, diffs above\n=========================================\n"; fi; \
-	   ${RM} -f ex46.tmp xH.pbvec xH.pbvec.info
-
-runex46_2:
-	-@${MPIEXEC} -n 6 ./ex46 > ex46.tmp 2>&1; \
-	   if (${DIFF} output/ex46_1_p6.out ex46.tmp) then true; \
-	   else printf "${PWD}\nPossible problem with with ex46_2, diffs above\n=========================================\n"; fi; \
-	   ${RM} -f ex46.tmp xH.pbvec xH.pbvec.info
-
-runex46_3:
-	-@${MPIEXEC} -n 12 ./ex46 > ex46.tmp 2>&1; \
-	   if (${DIFF} output/ex46_1_p12.out ex46.tmp) then true; \
-	   else printf "${PWD}\nPossible problem with with ex46_3, diffs above\n=========================================\n"; fi; \
-	   ${RM} -f ex46.tmp xH.pbvec xH.pbvec.info
-
-runex46_mpiio:
-	-@${MPIEXEC} -n 6 ./ex46 -usempiio > ex46.tmp 2>&1; \
-	   if (${DIFF} output/ex46_2_p6.out ex46.tmp) then true; \
-	   else printf "${PWD}\nPossible problem with with ex46_mpiio, diffs above\n=========================================\n"; fi; \
-	   ${RM} -f ex46.tmp xH.pbvec xH.pbvec.info xHmpi.pbvec xHmpi.pbvec.info
-
-runex47:
-	-@${MPIEXEC} -n 4 ./ex47
-	-@${MPIEXEC} -n 4 ./ex47  -viewer_hdf5_base_dimension2
-	-@${MPIEXEC} -n 4 ./ex47  -viewer_hdf5_sp_output
-
-
-TESTEXAMPLES_C		    = ex4.PETSc runex4 ex4.rm ex6.PETSc runex6 ex6.rm ex7.PETSc \
-                              runex7 ex7.rm ex8.PETSc runex8 ex8.rm ex9.PETSc runex9 ex9.rm ex11.PETSc runex11 \
-                              runex11_bts ex11.rm ex12.PETSc runex12 ex12.rm  ex14.PETSc runex14 \
-                              ex14.rm ex15.PETSc runex15 ex15.rm ex16.PETSc runex16 ex16.rm ex17.PETSc runex17 \
-                              ex17.rm ex21.PETSc runex21 runex21_2 ex21.rm ex25.PETSc runex25 ex25.rm ex29.PETSc \
-                              runex29 runex29_bts runex29_bts_2 runex29_bts_2_subset runex29_bts_2_subset_proper ex29.rm \
-                              ex34.PETSc runex34 ex34.rm ex36.PETSc runex36 ex36.rm \
-                              ex37.PETSc runex37 runex37_2 runex37_3 runex37_4  ex37.rm ex38.PETSc runex38 ex38.rm \
-                              ex41.PETSc runex41 ex41.rm ex45.PETSc runex45 ex45.rm \
-                              ex46.PETSc runex46 runex46_2 runex46_3 runex46_mpiio ex46.rm
-TESTEXAMPLES_C_X	    = ex10.PETSc runex10 ex10.rm ex22.PETSc runex22 ex22.rm ex23.PETSc runex23 ex23.rm \
-                              ex24.PETSc runex24 ex24.rm ex28.PETSc runex28 runex28_2 ex28.rm ex33.PETSc runex33 ex33.rm
-TESTEXAMPLES_C_X_MPIUNI     = ex4.PETSc ex4.rm ex6.PETSc runex6 ex6.rm ex7.PETSc runex7 \
-                              ex7.rm ex8.PETSc runex8 ex8.rm ex14.PETSc ex14.rm
-TESTEXAMPLES_CUSP           = ex44.PETSc runex44 ex44.rm \
-                              ex4.PETSc runex4_cusp runex4_cusp2 ex4.rm 
-TESTEXAMPLES_HDF5           = ex47.PETSc runex47 ex47.rm
-TESTEXAMPLES_VECCUDA        = ex4.PETSc runex4_cuda runex4_cuda2 ex4.rm ex28.PETSc runex28_cuda runex28_2_cuda ex28.rm \
-			      ex43.PETSc runex43_cuda ex43.rm ex44.PETSc runex44_cuda ex44.rm
-
-=======
->>>>>>> 98ea980c
 include ${PETSC_DIR}/lib/petsc/conf/test