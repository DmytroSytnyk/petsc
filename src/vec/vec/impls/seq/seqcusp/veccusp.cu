/*
   Implements the sequential cusp vectors.
*/

#define PETSC_SKIP_COMPLEX

#include <petscconf.h>
PETSC_CUDA_EXTERN_C_BEGIN
#include <petsc-private/vecimpl.h>          /*I "petscvec.h" I*/
#include <../src/vec/vec/impls/dvecimpl.h>
PETSC_CUDA_EXTERN_C_END
#include <../src/vec/vec/impls/seq/seqcusp/cuspvecimpl.h>

#include <cuda_runtime.h>

#undef __FUNCT__
#define __FUNCT__ "VecCUSPAllocateCheckHost"
/*
    Allocates space for the vector array on the Host if it does not exist.
    Does NOT change the PetscCUSPFlag for the vector
    Does NOT zero the CUSP array
 */
PetscErrorCode VecCUSPAllocateCheckHost(Vec v)
{
  PetscErrorCode ierr;
  PetscScalar    *array;
  Vec_Seq        *s = (Vec_Seq*)v->data;
  PetscInt       n = v->map->n;

  PetscFunctionBegin;
  if (!s) {
    ierr = PetscNewLog((PetscObject)v,&s);CHKERRQ(ierr);
    v->data = s;
  }
  if (!s->array) {
    ierr               = PetscMalloc1(n,&array);CHKERRQ(ierr);
    ierr               = PetscLogObjectMemory((PetscObject)v,n*sizeof(PetscScalar));CHKERRQ(ierr);
    s->array           = array;
    s->array_allocated = array;
    if (v->valid_GPU_array == PETSC_CUSP_UNALLOCATED) {
      v->valid_GPU_array = PETSC_CUSP_CPU;
    }
  }
  PetscFunctionReturn(0);
}

#undef __FUNCT__
#define __FUNCT__ "VecCUSPAllocateCheck"
/*
    Allocates space for the vector array on the GPU if it does not exist.
    Does NOT change the PetscCUSPFlag for the vector
    Does NOT zero the CUSP array

 */
PetscErrorCode VecCUSPAllocateCheck(Vec v)
{
  cudaError_t    err;
  cudaStream_t   stream;
  Vec_CUSP       *veccusp;

  PetscFunctionBegin;
  if (!v->spptr) {
    try {
      v->spptr = new Vec_CUSP;
      veccusp = (Vec_CUSP*)v->spptr;
      veccusp->GPUarray = new CUSPARRAY;
      veccusp->GPUarray->resize((PetscBLASInt)v->map->n);
      err = cudaStreamCreate(&stream);CHKERRCUSP(err);
<<<<<<< HEAD
      ((Vec_CUSP*)v->spptr)->stream = stream;

      ((Vec_CUSP*)v->spptr)->hostDataRegisteredAsPageLocked = PETSC_FALSE;
      /* If the array is already allocated, one can register it as (page-locked) mapped.
         This can substantially accelerate data transfer across the PCI Express */
      if (s->array) {
        err = cudaHostRegister(s->array, v->map->n*sizeof(PetscScalar),cudaHostRegisterMapped);CHKERRCUSP(err);
        ((Vec_CUSP*)v->spptr)->hostDataRegisteredAsPageLocked = PETSC_TRUE;
      }
=======
      veccusp->stream = stream;
      veccusp->hostDataRegisteredAsPageLocked = PETSC_FALSE;
>>>>>>> 0f8e2527
      v->ops->destroy = VecDestroy_SeqCUSP;
      if (v->valid_GPU_array == PETSC_CUSP_UNALLOCATED) {
        if (v->data && ((Vec_Seq*)v->data)->array) {
          v->valid_GPU_array = PETSC_CUSP_CPU;
        } else {
          v->valid_GPU_array = PETSC_CUSP_GPU;
        }
      }
    } catch(char *ex) {
      SETERRQ1(PETSC_COMM_SELF,PETSC_ERR_LIB,"CUSP error: %s", ex);
    }
  }
  PetscFunctionReturn(0);
}


#undef __FUNCT__
#define __FUNCT__ "VecCUSPCopyToGPU"
/* Copies a vector from the CPU to the GPU unless we already have an up-to-date copy on the GPU */
PetscErrorCode VecCUSPCopyToGPU(Vec v)
{
  PetscErrorCode ierr;
  cudaError_t    err;
  Vec_CUSP       *veccusp;
  CUSPARRAY      *varray;

  PetscFunctionBegin;
  ierr = VecCUSPAllocateCheck(v);CHKERRQ(ierr);
  if (v->valid_GPU_array == PETSC_CUSP_CPU) {
    ierr = PetscLogEventBegin(VEC_CUSPCopyToGPU,v,0,0,0);CHKERRQ(ierr);
    try {
      veccusp=(Vec_CUSP*)v->spptr;
      varray=veccusp->GPUarray;
      err = cudaMemcpy(varray->data().get(),((Vec_Seq*)v->data)->array,v->map->n*sizeof(PetscScalar),cudaMemcpyHostToDevice);CHKERRCUSP(err);
    } catch(char *ex) {
      SETERRQ1(PETSC_COMM_SELF,PETSC_ERR_LIB,"CUSP error: %s", ex);
    }
    ierr = PetscLogEventEnd(VEC_CUSPCopyToGPU,v,0,0,0);CHKERRQ(ierr);
    v->valid_GPU_array = PETSC_CUSP_BOTH;
  }
  PetscFunctionReturn(0);
}

#undef __FUNCT__
#define __FUNCT__ "VecCUSPCopyToGPUSome"
static PetscErrorCode VecCUSPCopyToGPUSome(Vec v, PetscCUSPIndices ci)
{
  CUSPARRAY      *varray;
  PetscErrorCode ierr;
  cudaError_t    err;
  PetscScalar    *cpuPtr, *gpuPtr;
  Vec_Seq        *s;
  VecScatterCUSPIndices_PtoP ptop_scatter = (VecScatterCUSPIndices_PtoP)ci->scatter;

  PetscFunctionBegin;
  ierr = VecCUSPAllocateCheck(v);CHKERRQ(ierr);
  if (v->valid_GPU_array == PETSC_CUSP_CPU) {
    s = (Vec_Seq*)v->data;

    ierr   = PetscLogEventBegin(VEC_CUSPCopyToGPUSome,v,0,0,0);CHKERRQ(ierr);
    varray = ((Vec_CUSP*)v->spptr)->GPUarray;
    gpuPtr = varray->data().get() + ptop_scatter->recvLowestIndex;
    cpuPtr = s->array + ptop_scatter->recvLowestIndex;

    /* Note : this code copies the smallest contiguous chunk of data
       containing ALL of the indices */
    err = cudaMemcpy(gpuPtr,cpuPtr,ptop_scatter->nr*sizeof(PetscScalar),cudaMemcpyHostToDevice);CHKERRCUSP(err);

    // Set the buffer states
    v->valid_GPU_array = PETSC_CUSP_BOTH;
    ierr = PetscLogEventEnd(VEC_CUSPCopyToGPUSome,v,0,0,0);CHKERRQ(ierr);
  }
  PetscFunctionReturn(0);
}


#undef __FUNCT__
#define __FUNCT__ "VecCUSPCopyFromGPU"
/*
     VecCUSPCopyFromGPU - Copies a vector from the GPU to the CPU unless we already have an up-to-date copy on the CPU
*/
PetscErrorCode VecCUSPCopyFromGPU(Vec v)
{
  PetscErrorCode ierr;
  cudaError_t    err;
  Vec_CUSP       *veccusp;
  CUSPARRAY      *varray;

  PetscFunctionBegin;
  ierr = VecCUSPAllocateCheckHost(v);CHKERRQ(ierr);
  if (v->valid_GPU_array == PETSC_CUSP_GPU) {
    ierr = PetscLogEventBegin(VEC_CUSPCopyFromGPU,v,0,0,0);CHKERRQ(ierr);
    try {
      veccusp=(Vec_CUSP*)v->spptr;
      varray=veccusp->GPUarray;
      err = cudaMemcpy(((Vec_Seq*)v->data)->array,varray->data().get(),v->map->n*sizeof(PetscScalar),cudaMemcpyDeviceToHost);CHKERRCUSP(err);
    } catch(char *ex) {
      SETERRQ1(PETSC_COMM_SELF,PETSC_ERR_LIB,"CUSP error: %s", ex);
    }
    ierr = PetscLogEventEnd(VEC_CUSPCopyFromGPU,v,0,0,0);CHKERRQ(ierr);
    v->valid_GPU_array = PETSC_CUSP_BOTH;
  }
  PetscFunctionReturn(0);
}

#undef __FUNCT__
#define __FUNCT__ "VecCUSPCopyFromGPUSome"
/* Note that this function only copies *some* of the values up from the GPU to CPU,
   which means that we need recombine the data at some point before using any of the standard functions.
   We could add another few flag-types to keep track of this, or treat things like VecGetArray VecRestoreArray
   where you have to always call in pairs
*/
PetscErrorCode VecCUSPCopyFromGPUSome(Vec v, PetscCUSPIndices ci)
{
  CUSPARRAY      *varray;
  PetscErrorCode ierr;
  cudaError_t    err;
  PetscScalar    *cpuPtr, *gpuPtr;
  Vec_Seq        *s;
  VecScatterCUSPIndices_PtoP ptop_scatter = (VecScatterCUSPIndices_PtoP)ci->scatter;

  PetscFunctionBegin;
  ierr = VecCUSPAllocateCheckHost(v);CHKERRQ(ierr);
  if (v->valid_GPU_array == PETSC_CUSP_GPU) {
    ierr   = PetscLogEventBegin(VEC_CUSPCopyFromGPUSome,v,0,0,0);CHKERRQ(ierr);

    varray=((Vec_CUSP*)v->spptr)->GPUarray;
    s = (Vec_Seq*)v->data;
    gpuPtr = varray->data().get() + ptop_scatter->sendLowestIndex;
    cpuPtr = s->array + ptop_scatter->sendLowestIndex;

    /* Note : this code copies the smallest contiguous chunk of data
       containing ALL of the indices */
<<<<<<< HEAD
    err = cudaMemcpyAsync(cpuPtr, gpuPtr, ptop_scatter->ns*sizeof(PetscScalar), cudaMemcpyDeviceToHost, stream);CHKERRCUSP(err);
    err = cudaStreamSynchronize(stream);CHKERRCUSP(err);
=======
    err = cudaMemcpy(cpuPtr,gpuPtr,ptop_scatter->ns*sizeof(PetscScalar),cudaMemcpyDeviceToHost);CHKERRCUSP(err);
>>>>>>> 0f8e2527

    ierr = VecCUSPRestoreArrayRead(v,&varray);CHKERRQ(ierr);
    ierr = PetscLogEventEnd(VEC_CUSPCopyFromGPUSome,v,0,0,0);CHKERRQ(ierr);
  }
  PetscFunctionReturn(0);
}

#undef __FUNCT__
#define __FUNCT__ "VecCopy_SeqCUSP_Private"
static PetscErrorCode VecCopy_SeqCUSP_Private(Vec xin,Vec yin)
{
  PetscScalar       *ya;
  const PetscScalar *xa;
  PetscErrorCode    ierr;

  PetscFunctionBegin;
  ierr = VecCUSPAllocateCheckHost(xin);
  ierr = VecCUSPAllocateCheckHost(yin);
  if (xin != yin) {
    ierr = VecGetArrayRead(xin,&xa);CHKERRQ(ierr);
    ierr = VecGetArray(yin,&ya);CHKERRQ(ierr);
    ierr = PetscMemcpy(ya,xa,xin->map->n*sizeof(PetscScalar));CHKERRQ(ierr);
    ierr = VecRestoreArrayRead(xin,&xa);CHKERRQ(ierr);
    ierr = VecRestoreArray(yin,&ya);CHKERRQ(ierr);
  }
  PetscFunctionReturn(0);
}

#undef __FUNCT__
#define __FUNCT__ "VecSetRandom_SeqCUSP_Private"
static PetscErrorCode VecSetRandom_SeqCUSP_Private(Vec xin,PetscRandom r)
{
  PetscErrorCode ierr;
  PetscInt       n = xin->map->n,i;
  PetscScalar    *xx;

  PetscFunctionBegin;
  ierr = VecGetArray(xin,&xx);CHKERRQ(ierr);
  for (i=0; i<n; i++) {ierr = PetscRandomGetValue(r,&xx[i]);CHKERRQ(ierr);}
  ierr = VecRestoreArray(xin,&xx);CHKERRQ(ierr);
  PetscFunctionReturn(0);
}

#undef __FUNCT__
#define __FUNCT__ "VecDestroy_SeqCUSP_Private"
static PetscErrorCode VecDestroy_SeqCUSP_Private(Vec v)
{
  Vec_Seq        *vs = (Vec_Seq*)v->data;
  PetscErrorCode ierr;

  PetscFunctionBegin;
  ierr = PetscObjectSAWsViewOff(v);CHKERRQ(ierr);
#if defined(PETSC_USE_LOG)
  PetscLogObjectState((PetscObject)v,"Length=%D",v->map->n);
#endif
  if (vs) {
    if (vs->array_allocated) ierr = PetscFree(vs->array_allocated);CHKERRQ(ierr);
    ierr = PetscFree(vs);CHKERRQ(ierr);
  }
  PetscFunctionReturn(0);
}

#undef __FUNCT__
#define __FUNCT__ "VecResetArray_SeqCUSP_Private"
static PetscErrorCode VecResetArray_SeqCUSP_Private(Vec vin)
{
  Vec_Seq *v = (Vec_Seq*)vin->data;

  PetscFunctionBegin;
  v->array         = v->unplacedarray;
  v->unplacedarray = 0;
  PetscFunctionReturn(0);
}

/* these following 3 public versions are necessary because we use CUSP in the regular PETSc code and these need to be called from plain C code. */
#undef __FUNCT__
#define __FUNCT__ "VecCUSPAllocateCheck_Public"
PetscErrorCode VecCUSPAllocateCheck_Public(Vec v)
{
  PetscErrorCode ierr;

  PetscFunctionBegin;
  ierr = VecCUSPAllocateCheck(v);CHKERRQ(ierr);
  PetscFunctionReturn(0);
}

#undef __FUNCT__
#define __FUNCT__ "VecCUSPCopyToGPU_Public"
PetscErrorCode VecCUSPCopyToGPU_Public(Vec v)
{
  PetscErrorCode ierr;

  PetscFunctionBegin;
  ierr = VecCUSPCopyToGPU(v);CHKERRQ(ierr);
  PetscFunctionReturn(0);
}



#undef __FUNCT__
#define __FUNCT__ "VecCUSPCopyToGPUSome_Public"
/*
    VecCUSPCopyToGPUSome_Public - Copies certain entries down to the GPU from the CPU of a vector

   Input Parameters:
+    v - the vector
-    indices - the requested indices, this should be created with CUSPIndicesCreate()

*/
PetscErrorCode VecCUSPCopyToGPUSome_Public(Vec v, PetscCUSPIndices ci)
{
  PetscErrorCode ierr;

  PetscFunctionBegin;
  ierr = VecCUSPCopyToGPUSome(v,ci);CHKERRQ(ierr);
  PetscFunctionReturn(0);
}

#undef __FUNCT__
#define __FUNCT__ "VecCUSPCopyFromGPUSome_Public"
/*
  VecCUSPCopyFromGPUSome_Public - Copies certain entries up to the CPU from the GPU of a vector

  Input Parameters:
 +    v - the vector
 -    indices - the requested indices, this should be created with CUSPIndicesCreate()
*/
PetscErrorCode VecCUSPCopyFromGPUSome_Public(Vec v, PetscCUSPIndices ci)
{
  PetscErrorCode ierr;

  PetscFunctionBegin;
  ierr = VecCUSPCopyFromGPUSome(v,ci);CHKERRQ(ierr);
  PetscFunctionReturn(0);
}

/*MC
   VECSEQCUSP - VECSEQCUSP = "seqcusp" - The basic sequential vector, modified to use CUSP

   Options Database Keys:
. -vec_type seqcusp - sets the vector type to VECSEQCUSP during a call to VecSetFromOptions()

  Level: beginner

.seealso: VecCreate(), VecSetType(), VecSetFromOptions(), VecCreateSeqWithArray(), VECMPI, VecType, VecCreateMPI(), VecCreateSeq()
M*/

/* for VecAYPX_SeqCUSP*/
namespace cusp
{
namespace blas
{
namespace detail
{
  template <typename T>
    struct AYPX : public thrust::binary_function<T,T,T>
    {
      T alpha;

      AYPX(T _alpha) : alpha(_alpha) {}

      __host__ __device__
      T operator()(T x, T y)
      {
        return alpha * y + x;
      }
    };
}

 template <typename ForwardIterator1,
           typename ForwardIterator2,
           typename ScalarType>
void aypx(ForwardIterator1 first1,ForwardIterator1 last1,ForwardIterator2 first2,ScalarType alpha)
           {
             thrust::transform(first1,last1,first2,first2,detail::AYPX<ScalarType>(alpha));
           }
 template <typename Array1, typename Array2, typename ScalarType>
   void aypx(const Array1& x, Array2& y, ScalarType alpha)
 {
   detail::assert_same_dimensions(x,y);
   aypx(x.begin(),x.end(),y.begin(),alpha);
 }
}
}

#undef __FUNCT__
#define __FUNCT__ "VecAYPX_SeqCUSP"
PetscErrorCode VecAYPX_SeqCUSP(Vec yin, PetscScalar alpha, Vec xin)
{
  CUSPARRAY      *xarray,*yarray;
  PetscErrorCode ierr;

  PetscFunctionBegin;
  ierr = VecCUSPGetArrayRead(xin,&xarray);CHKERRQ(ierr);
  ierr = VecCUSPGetArrayReadWrite(yin,&yarray);CHKERRQ(ierr);
  try {
    if (alpha != 0.0) {
      cusp::blas::aypx(*xarray,*yarray,alpha);
      ierr = PetscLogFlops(2.0*yin->map->n);CHKERRQ(ierr);
    } else {
      cusp::blas::copy(*xarray,*yarray);
    }
    ierr = WaitForGPU();CHKERRCUSP(ierr);
  } catch(char *ex) {
    SETERRQ1(PETSC_COMM_SELF,PETSC_ERR_LIB,"CUSP error: %s", ex);
  }
  ierr = VecCUSPRestoreArrayRead(xin,&xarray);CHKERRQ(ierr);
  ierr = VecCUSPRestoreArrayReadWrite(yin,&yarray);CHKERRQ(ierr);
  PetscFunctionReturn(0);
}


#undef __FUNCT__
#define __FUNCT__ "VecAXPY_SeqCUSP"
PetscErrorCode VecAXPY_SeqCUSP(Vec yin,PetscScalar alpha,Vec xin)
{
  CUSPARRAY      *xarray,*yarray;
  PetscErrorCode ierr;

  PetscFunctionBegin;
  if (alpha != 0.0) {
    ierr = VecCUSPGetArrayRead(xin,&xarray);CHKERRQ(ierr);
    ierr = VecCUSPGetArrayReadWrite(yin,&yarray);CHKERRQ(ierr);
    try {
      cusp::blas::axpy(*xarray,*yarray,alpha);
      ierr = WaitForGPU();CHKERRCUSP(ierr);
    } catch(char *ex) {
      SETERRQ1(PETSC_COMM_SELF,PETSC_ERR_LIB,"CUSP error: %s", ex);
    }
    ierr = VecCUSPRestoreArrayRead(xin,&xarray);CHKERRQ(ierr);
    ierr = VecCUSPRestoreArrayReadWrite(yin,&yarray);CHKERRQ(ierr);
    ierr = PetscLogFlops(2.0*yin->map->n);CHKERRQ(ierr);
  }
  PetscFunctionReturn(0);
}

struct VecCUSPPointwiseDivide
{
  template <typename Tuple>
  __host__ __device__
  void operator()(Tuple t)
  {
    thrust::get<0>(t) = thrust::get<1>(t) / thrust::get<2>(t);
  }
};

#undef __FUNCT__
#define __FUNCT__ "VecPointwiseDivide_SeqCUSP"
PetscErrorCode VecPointwiseDivide_SeqCUSP(Vec win, Vec xin, Vec yin)
{
  CUSPARRAY      *warray=NULL,*xarray=NULL,*yarray=NULL;
  PetscErrorCode ierr;

  PetscFunctionBegin;
  ierr = VecCUSPGetArrayRead(xin,&xarray);CHKERRQ(ierr);
  ierr = VecCUSPGetArrayRead(yin,&yarray);CHKERRQ(ierr);
  ierr = VecCUSPGetArrayWrite(win,&warray);CHKERRQ(ierr);
  try {
    thrust::for_each(
      thrust::make_zip_iterator(
        thrust::make_tuple(
          warray->begin(),
          xarray->begin(),
          yarray->begin())),
      thrust::make_zip_iterator(
        thrust::make_tuple(
          warray->end(),
          xarray->end(),
          yarray->end())),
      VecCUSPPointwiseDivide());
    ierr = WaitForGPU();CHKERRCUSP(ierr);
  } catch(char *ex) {
    SETERRQ1(PETSC_COMM_SELF,PETSC_ERR_LIB,"CUSP error: %s", ex);
  }
  ierr = PetscLogFlops(win->map->n);CHKERRQ(ierr);
  ierr = VecCUSPRestoreArrayRead(xin,&xarray);CHKERRQ(ierr);
  ierr = VecCUSPRestoreArrayRead(yin,&yarray);CHKERRQ(ierr);
  ierr = VecCUSPRestoreArrayWrite(win,&warray);CHKERRQ(ierr);
  PetscFunctionReturn(0);
}


struct VecCUSPWAXPY
{
  template <typename Tuple>
  __host__ __device__
  void operator()(Tuple t)
  {
    thrust::get<0>(t) = thrust::get<1>(t) + thrust::get<2>(t)*thrust::get<3>(t);
  }
};

struct VecCUSPSum
{
  template <typename Tuple>
  __host__ __device__
  void operator()(Tuple t)
  {
    thrust::get<0>(t) = thrust::get<1>(t) + thrust::get<2>(t);
  }
};

struct VecCUSPDiff
{
  template <typename Tuple>
  __host__ __device__
  void operator()(Tuple t)
  {
    thrust::get<0>(t) = thrust::get<1>(t) - thrust::get<2>(t);
  }
};

#undef __FUNCT__
#define __FUNCT__ "VecWAXPY_SeqCUSP"
PetscErrorCode VecWAXPY_SeqCUSP(Vec win,PetscScalar alpha,Vec xin, Vec yin)
{
  CUSPARRAY      *xarray=NULL,*yarray=NULL,*warray=NULL;
  PetscErrorCode ierr;

  PetscFunctionBegin;
  if (alpha == 0.0) {
    ierr = VecCopy_SeqCUSP(yin,win);CHKERRQ(ierr);
  } else {
    ierr = VecCUSPGetArrayRead(xin,&xarray);CHKERRQ(ierr);
    ierr = VecCUSPGetArrayRead(yin,&yarray);CHKERRQ(ierr);
    ierr = VecCUSPGetArrayWrite(win,&warray);CHKERRQ(ierr);
    if (alpha == 1.0) {
      try {
        thrust::for_each(
          thrust::make_zip_iterator(
            thrust::make_tuple(
              warray->begin(),
              yarray->begin(),
              xarray->begin())),
          thrust::make_zip_iterator(
            thrust::make_tuple(
              warray->end(),
              yarray->end(),
              xarray->end())),
          VecCUSPSum());
      } catch(char *ex) {
        SETERRQ1(PETSC_COMM_SELF,PETSC_ERR_LIB,"CUSP error: %s", ex);
      }
      ierr = PetscLogFlops(win->map->n);CHKERRQ(ierr);
    } else if (alpha == -1.0) {
      try {
        thrust::for_each(
          thrust::make_zip_iterator(
            thrust::make_tuple(
              warray->begin(),
              yarray->begin(),
              xarray->begin())),
          thrust::make_zip_iterator(
            thrust::make_tuple(
              warray->end(),
              yarray->end(),
              xarray->end())),
          VecCUSPDiff());
      } catch(char *ex) {
        SETERRQ1(PETSC_COMM_SELF,PETSC_ERR_LIB,"CUSP error: %s", ex);
      }
      ierr = PetscLogFlops(win->map->n);CHKERRQ(ierr);
    } else {
      try {
        thrust::for_each(
          thrust::make_zip_iterator(
            thrust::make_tuple(
              warray->begin(),
              yarray->begin(),
              thrust::make_constant_iterator(alpha),
              xarray->begin())),
          thrust::make_zip_iterator(
            thrust::make_tuple(
              warray->end(),
              yarray->end(),
              thrust::make_constant_iterator(alpha),
              xarray->end())),
          VecCUSPWAXPY());
      } catch(char *ex) {
        SETERRQ1(PETSC_COMM_SELF,PETSC_ERR_LIB,"CUSP error: %s", ex);
      }
      ierr = PetscLogFlops(2*win->map->n);CHKERRQ(ierr);
    }
    ierr = WaitForGPU();CHKERRCUSP(ierr);
    ierr = VecCUSPRestoreArrayRead(xin,&xarray);CHKERRQ(ierr);
    ierr = VecCUSPRestoreArrayRead(yin,&yarray);CHKERRQ(ierr);
    ierr = VecCUSPRestoreArrayWrite(win,&warray);CHKERRQ(ierr);
  }
  PetscFunctionReturn(0);
}

/* These functions are for the CUSP implementation of MAXPY with the loop unrolled on the CPU */
struct VecCUSPMAXPY4
{
  template <typename Tuple>
  __host__ __device__
  void operator()(Tuple t)
  {
    /*y += a1*x1 +a2*x2 + 13*x3 +a4*x4 */
    thrust::get<0>(t) += thrust::get<1>(t)*thrust::get<2>(t)+thrust::get<3>(t)*thrust::get<4>(t)+thrust::get<5>(t)*thrust::get<6>(t)+thrust::get<7>(t)*thrust::get<8>(t);
  }
};


struct VecCUSPMAXPY3
{
  template <typename Tuple>
  __host__ __device__
  void operator()(Tuple t)
  {
    /*y += a1*x1 +a2*x2 + a3*x3 */
    thrust::get<0>(t) += thrust::get<1>(t)*thrust::get<2>(t)+thrust::get<3>(t)*thrust::get<4>(t)+thrust::get<5>(t)*thrust::get<6>(t);
  }
};

struct VecCUSPMAXPY2
{
  template <typename Tuple>
  __host__ __device__
  void operator()(Tuple t)
  {
    /*y += a1*x1 +a2*x2*/
    thrust::get<0>(t) += thrust::get<1>(t)*thrust::get<2>(t)+thrust::get<3>(t)*thrust::get<4>(t);
  }
};
#undef __FUNCT__
#define __FUNCT__ "VecMAXPY_SeqCUSP"
PetscErrorCode VecMAXPY_SeqCUSP(Vec xin, PetscInt nv,const PetscScalar *alpha,Vec *y)
{
  PetscErrorCode ierr;
  CUSPARRAY      *xarray,*yy0,*yy1,*yy2,*yy3;
  PetscInt       n = xin->map->n,j,j_rem;
  PetscScalar    alpha0,alpha1,alpha2,alpha3;

  PetscFunctionBegin;
  ierr = PetscLogFlops(nv*2.0*n);CHKERRQ(ierr);
  ierr = VecCUSPGetArrayReadWrite(xin,&xarray);CHKERRQ(ierr);
  switch (j_rem=nv&0x3) {
  case 3:
    alpha0 = alpha[0];
    alpha1 = alpha[1];
    alpha2 = alpha[2];
    alpha += 3;
    ierr   = VecCUSPGetArrayRead(y[0],&yy0);CHKERRQ(ierr);
    ierr   = VecCUSPGetArrayRead(y[1],&yy1);CHKERRQ(ierr);
    ierr   = VecCUSPGetArrayRead(y[2],&yy2);CHKERRQ(ierr);
    try {
      thrust::for_each(
        thrust::make_zip_iterator(
          thrust::make_tuple(
            xarray->begin(),
            thrust::make_constant_iterator(alpha0),
            yy0->begin(),
            thrust::make_constant_iterator(alpha1),
            yy1->begin(),
            thrust::make_constant_iterator(alpha2),
            yy2->begin())),
        thrust::make_zip_iterator(
          thrust::make_tuple(
            xarray->end(),
            thrust::make_constant_iterator(alpha0),
            yy0->end(),
            thrust::make_constant_iterator(alpha1),
            yy1->end(),
            thrust::make_constant_iterator(alpha2),
            yy2->end())),
        VecCUSPMAXPY3());
    } catch(char *ex) {
      SETERRQ1(PETSC_COMM_SELF,PETSC_ERR_LIB,"CUSP error: %s", ex);
    }
    ierr = VecCUSPRestoreArrayRead(y[0],&yy0);CHKERRQ(ierr);
    ierr = VecCUSPRestoreArrayRead(y[1],&yy1);CHKERRQ(ierr);
    ierr = VecCUSPRestoreArrayRead(y[2],&yy2);CHKERRQ(ierr);
    y   += 3;
    break;
  case 2:
    alpha0 = alpha[0];
    alpha1 = alpha[1];
    alpha +=2;
    ierr   = VecCUSPGetArrayRead(y[0],&yy0);CHKERRQ(ierr);
    ierr   = VecCUSPGetArrayRead(y[1],&yy1);CHKERRQ(ierr);
    try {
      thrust::for_each(
        thrust::make_zip_iterator(
          thrust::make_tuple(
            xarray->begin(),
            thrust::make_constant_iterator(alpha0),
            yy0->begin(),
            thrust::make_constant_iterator(alpha1),
            yy1->begin())),
        thrust::make_zip_iterator(
          thrust::make_tuple(
            xarray->end(),
            thrust::make_constant_iterator(alpha0),
            yy0->end(),
            thrust::make_constant_iterator(alpha1),
            yy1->end())),
        VecCUSPMAXPY2());
    } catch(char *ex) {
      SETERRQ1(PETSC_COMM_SELF,PETSC_ERR_LIB,"CUSP error: %s", ex);
    }
    y +=2;
    break;
  case 1:
    alpha0 = *alpha++;
    ierr   = VecAXPY_SeqCUSP(xin,alpha0,y[0]);
    y     +=1;
    break;
  }
  for (j=j_rem; j<nv; j+=4) {
    alpha0 = alpha[0];
    alpha1 = alpha[1];
    alpha2 = alpha[2];
    alpha3 = alpha[3];
    alpha += 4;
    ierr   = VecCUSPGetArrayRead(y[0],&yy0);CHKERRQ(ierr);
    ierr   = VecCUSPGetArrayRead(y[1],&yy1);CHKERRQ(ierr);
    ierr   = VecCUSPGetArrayRead(y[2],&yy2);CHKERRQ(ierr);
    ierr   = VecCUSPGetArrayRead(y[3],&yy3);CHKERRQ(ierr);
    try {
      thrust::for_each(
        thrust::make_zip_iterator(
          thrust::make_tuple(
            xarray->begin(),
            thrust::make_constant_iterator(alpha0),
            yy0->begin(),
            thrust::make_constant_iterator(alpha1),
            yy1->begin(),
            thrust::make_constant_iterator(alpha2),
            yy2->begin(),
            thrust::make_constant_iterator(alpha3),
            yy3->begin())),
        thrust::make_zip_iterator(
          thrust::make_tuple(
            xarray->end(),
            thrust::make_constant_iterator(alpha0),
            yy0->end(),
            thrust::make_constant_iterator(alpha1),
            yy1->end(),
            thrust::make_constant_iterator(alpha2),
            yy2->end(),
            thrust::make_constant_iterator(alpha3),
            yy3->end())),
        VecCUSPMAXPY4());
    } catch(char *ex) {
      SETERRQ1(PETSC_COMM_SELF,PETSC_ERR_LIB,"CUSP error: %s", ex);
    }
    ierr = VecCUSPRestoreArrayRead(y[0],&yy0);CHKERRQ(ierr);
    ierr = VecCUSPRestoreArrayRead(y[1],&yy1);CHKERRQ(ierr);
    ierr = VecCUSPRestoreArrayRead(y[2],&yy2);CHKERRQ(ierr);
    ierr = VecCUSPRestoreArrayRead(y[3],&yy3);CHKERRQ(ierr);
    y   += 4;
  }
  ierr = VecCUSPRestoreArrayReadWrite(xin,&xarray);CHKERRQ(ierr);
  ierr = WaitForGPU();CHKERRCUSP(ierr);
  PetscFunctionReturn(0);
}


#undef __FUNCT__
#define __FUNCT__ "VecDot_SeqCUSP"
PetscErrorCode VecDot_SeqCUSP(Vec xin,Vec yin,PetscScalar *z)
{
  CUSPARRAY      *xarray,*yarray;
  PetscErrorCode ierr;
  //  PetscScalar    *xptr,*yptr,*zgpu;
  //PetscReal tmp;

  PetscFunctionBegin;
  //VecNorm_SeqCUSP(xin, NORM_2, &tmp);
  //VecNorm_SeqCUSP(yin, NORM_2, &tmp);
  ierr = VecCUSPGetArrayRead(xin,&xarray);CHKERRQ(ierr);
  ierr = VecCUSPGetArrayRead(yin,&yarray);CHKERRQ(ierr);
  try {
#if defined(PETSC_USE_COMPLEX)
    *z = cusp::blas::dotc(*yarray,*xarray);
#else
    *z = cusp::blas::dot(*yarray,*xarray);
#endif
  } catch(char *ex) {
    SETERRQ1(PETSC_COMM_SELF,PETSC_ERR_LIB,"CUSP error: %s", ex);
  }
  ierr = WaitForGPU();CHKERRCUSP(ierr);
  if (xin->map->n >0) {
    ierr = PetscLogFlops(2.0*xin->map->n-1);CHKERRQ(ierr);
  }
  ierr = VecCUSPRestoreArrayRead(xin,&xarray);CHKERRQ(ierr);
  ierr = VecCUSPRestoreArrayRead(yin,&yarray);CHKERRQ(ierr);
  PetscFunctionReturn(0);
}

//
// CUDA kernels for MDot to follow
//

// set work group size to be a power of 2 (128 is usually a good compromise between portability and speed)
#define MDOT_WORKGROUP_SIZE 128
#define MDOT_WORKGROUP_NUM  128

// M = 2:
__global__ void VecMDot_SeqCUSP_kernel2(const PetscScalar *x,const PetscScalar *y0,const PetscScalar *y1,
                                        PetscInt size, PetscScalar *group_results)
{
  __shared__ PetscScalar tmp_buffer[2*MDOT_WORKGROUP_SIZE];
  PetscInt entries_per_group = (size - 1) / gridDim.x + 1;
  entries_per_group = (entries_per_group == 0) ? 1 : entries_per_group;  // for very small vectors, a group should still do some work
  PetscInt vec_start_index = blockIdx.x * entries_per_group;
  PetscInt vec_stop_index  = min((blockIdx.x + 1) * entries_per_group, size); // don't go beyond vec size

  PetscScalar entry_x    = 0;
  PetscScalar group_sum0 = 0;
  PetscScalar group_sum1 = 0;
  for (PetscInt i = vec_start_index + threadIdx.x; i < vec_stop_index; i += blockDim.x) {
    entry_x     = x[i];   // load only once from global memory!
    group_sum0 += entry_x * y0[i];
    group_sum1 += entry_x * y1[i];
  }
  tmp_buffer[threadIdx.x]                       = group_sum0;
  tmp_buffer[threadIdx.x + MDOT_WORKGROUP_SIZE] = group_sum1;

  // parallel reduction
  for (PetscInt stride = blockDim.x/2; stride > 0; stride /= 2) {
    __syncthreads();
    if (threadIdx.x < stride) {
      tmp_buffer[threadIdx.x                      ] += tmp_buffer[threadIdx.x+stride                      ];
      tmp_buffer[threadIdx.x + MDOT_WORKGROUP_SIZE] += tmp_buffer[threadIdx.x+stride + MDOT_WORKGROUP_SIZE];
    }
  }

  // write result of group to group_results
  if (threadIdx.x == 0) {
    group_results[blockIdx.x]             = tmp_buffer[0];
    group_results[blockIdx.x + gridDim.x] = tmp_buffer[MDOT_WORKGROUP_SIZE];
  }
}

// M = 3:
__global__ void VecMDot_SeqCUSP_kernel3(const PetscScalar *x,const PetscScalar *y0,const PetscScalar *y1,const PetscScalar *y2,
                                        PetscInt size, PetscScalar *group_results)
{
  __shared__ PetscScalar tmp_buffer[3*MDOT_WORKGROUP_SIZE];
  PetscInt entries_per_group = (size - 1) / gridDim.x + 1;
  entries_per_group = (entries_per_group == 0) ? 1 : entries_per_group;  // for very small vectors, a group should still do some work
  PetscInt vec_start_index = blockIdx.x * entries_per_group;
  PetscInt vec_stop_index  = min((blockIdx.x + 1) * entries_per_group, size); // don't go beyond vec size

  PetscScalar entry_x    = 0;
  PetscScalar group_sum0 = 0;
  PetscScalar group_sum1 = 0;
  PetscScalar group_sum2 = 0;
  for (PetscInt i = vec_start_index + threadIdx.x; i < vec_stop_index; i += blockDim.x) {
    entry_x     = x[i];   // load only once from global memory!
    group_sum0 += entry_x * y0[i];
    group_sum1 += entry_x * y1[i];
    group_sum2 += entry_x * y2[i];
  }
  tmp_buffer[threadIdx.x]                           = group_sum0;
  tmp_buffer[threadIdx.x +     MDOT_WORKGROUP_SIZE] = group_sum1;
  tmp_buffer[threadIdx.x + 2 * MDOT_WORKGROUP_SIZE] = group_sum2;

  // parallel reduction
  for (PetscInt stride = blockDim.x/2; stride > 0; stride /= 2) {
    __syncthreads();
    if (threadIdx.x < stride) {
      tmp_buffer[threadIdx.x                          ] += tmp_buffer[threadIdx.x+stride                          ];
      tmp_buffer[threadIdx.x +     MDOT_WORKGROUP_SIZE] += tmp_buffer[threadIdx.x+stride +     MDOT_WORKGROUP_SIZE];
      tmp_buffer[threadIdx.x + 2 * MDOT_WORKGROUP_SIZE] += tmp_buffer[threadIdx.x+stride + 2 * MDOT_WORKGROUP_SIZE];
    }
  }

  // write result of group to group_results
  if (threadIdx.x == 0) {
    group_results[blockIdx.x                ] = tmp_buffer[0];
    group_results[blockIdx.x +     gridDim.x] = tmp_buffer[    MDOT_WORKGROUP_SIZE];
    group_results[blockIdx.x + 2 * gridDim.x] = tmp_buffer[2 * MDOT_WORKGROUP_SIZE];
  }
}

// M = 4:
__global__ void VecMDot_SeqCUSP_kernel4(const PetscScalar *x,const PetscScalar *y0,const PetscScalar *y1,const PetscScalar *y2,const PetscScalar *y3,
                                        PetscInt size, PetscScalar *group_results)
{
  __shared__ PetscScalar tmp_buffer[4*MDOT_WORKGROUP_SIZE];
  PetscInt entries_per_group = (size - 1) / gridDim.x + 1;
  entries_per_group = (entries_per_group == 0) ? 1 : entries_per_group;  // for very small vectors, a group should still do some work
  PetscInt vec_start_index = blockIdx.x * entries_per_group;
  PetscInt vec_stop_index  = min((blockIdx.x + 1) * entries_per_group, size); // don't go beyond vec size

  PetscScalar entry_x    = 0;
  PetscScalar group_sum0 = 0;
  PetscScalar group_sum1 = 0;
  PetscScalar group_sum2 = 0;
  PetscScalar group_sum3 = 0;
  for (PetscInt i = vec_start_index + threadIdx.x; i < vec_stop_index; i += blockDim.x) {
    entry_x     = x[i];   // load only once from global memory!
    group_sum0 += entry_x * y0[i];
    group_sum1 += entry_x * y1[i];
    group_sum2 += entry_x * y2[i];
    group_sum3 += entry_x * y3[i];
  }
  tmp_buffer[threadIdx.x]                           = group_sum0;
  tmp_buffer[threadIdx.x +     MDOT_WORKGROUP_SIZE] = group_sum1;
  tmp_buffer[threadIdx.x + 2 * MDOT_WORKGROUP_SIZE] = group_sum2;
  tmp_buffer[threadIdx.x + 3 * MDOT_WORKGROUP_SIZE] = group_sum3;

  // parallel reduction
  for (PetscInt stride = blockDim.x/2; stride > 0; stride /= 2) {
    __syncthreads();
    if (threadIdx.x < stride) {
      tmp_buffer[threadIdx.x                          ] += tmp_buffer[threadIdx.x+stride                          ];
      tmp_buffer[threadIdx.x +     MDOT_WORKGROUP_SIZE] += tmp_buffer[threadIdx.x+stride +     MDOT_WORKGROUP_SIZE];
      tmp_buffer[threadIdx.x + 2 * MDOT_WORKGROUP_SIZE] += tmp_buffer[threadIdx.x+stride + 2 * MDOT_WORKGROUP_SIZE];
      tmp_buffer[threadIdx.x + 3 * MDOT_WORKGROUP_SIZE] += tmp_buffer[threadIdx.x+stride + 3 * MDOT_WORKGROUP_SIZE];
    }
  }

  // write result of group to group_results
  if (threadIdx.x == 0) {
    group_results[blockIdx.x                ] = tmp_buffer[0];
    group_results[blockIdx.x +     gridDim.x] = tmp_buffer[    MDOT_WORKGROUP_SIZE];
    group_results[blockIdx.x + 2 * gridDim.x] = tmp_buffer[2 * MDOT_WORKGROUP_SIZE];
    group_results[blockIdx.x + 3 * gridDim.x] = tmp_buffer[3 * MDOT_WORKGROUP_SIZE];
  }
}

// M = 8:
__global__ void VecMDot_SeqCUSP_kernel8(const PetscScalar *x,const PetscScalar *y0,const PetscScalar *y1,const PetscScalar *y2,const PetscScalar *y3,
                                          const PetscScalar *y4,const PetscScalar *y5,const PetscScalar *y6,const PetscScalar *y7,
                                          PetscInt size, PetscScalar *group_results)
{
  __shared__ PetscScalar tmp_buffer[8*MDOT_WORKGROUP_SIZE];
  PetscInt entries_per_group = (size - 1) / gridDim.x + 1;
  entries_per_group = (entries_per_group == 0) ? 1 : entries_per_group;  // for very small vectors, a group should still do some work
  PetscInt vec_start_index = blockIdx.x * entries_per_group;
  PetscInt vec_stop_index  = min((blockIdx.x + 1) * entries_per_group, size); // don't go beyond vec size

  PetscScalar entry_x    = 0;
  PetscScalar group_sum0 = 0;
  PetscScalar group_sum1 = 0;
  PetscScalar group_sum2 = 0;
  PetscScalar group_sum3 = 0;
  PetscScalar group_sum4 = 0;
  PetscScalar group_sum5 = 0;
  PetscScalar group_sum6 = 0;
  PetscScalar group_sum7 = 0;
  for (PetscInt i = vec_start_index + threadIdx.x; i < vec_stop_index; i += blockDim.x) {
    entry_x     = x[i];   // load only once from global memory!
    group_sum0 += entry_x * y0[i];
    group_sum1 += entry_x * y1[i];
    group_sum2 += entry_x * y2[i];
    group_sum3 += entry_x * y3[i];
    group_sum4 += entry_x * y4[i];
    group_sum5 += entry_x * y5[i];
    group_sum6 += entry_x * y6[i];
    group_sum7 += entry_x * y7[i];
  }
  tmp_buffer[threadIdx.x]                           = group_sum0;
  tmp_buffer[threadIdx.x +     MDOT_WORKGROUP_SIZE] = group_sum1;
  tmp_buffer[threadIdx.x + 2 * MDOT_WORKGROUP_SIZE] = group_sum2;
  tmp_buffer[threadIdx.x + 3 * MDOT_WORKGROUP_SIZE] = group_sum3;
  tmp_buffer[threadIdx.x + 4 * MDOT_WORKGROUP_SIZE] = group_sum4;
  tmp_buffer[threadIdx.x + 5 * MDOT_WORKGROUP_SIZE] = group_sum5;
  tmp_buffer[threadIdx.x + 6 * MDOT_WORKGROUP_SIZE] = group_sum6;
  tmp_buffer[threadIdx.x + 7 * MDOT_WORKGROUP_SIZE] = group_sum7;

  // parallel reduction
  for (PetscInt stride = blockDim.x/2; stride > 0; stride /= 2) {
    __syncthreads();
    if (threadIdx.x < stride) {
      tmp_buffer[threadIdx.x                          ] += tmp_buffer[threadIdx.x+stride                          ];
      tmp_buffer[threadIdx.x +     MDOT_WORKGROUP_SIZE] += tmp_buffer[threadIdx.x+stride +     MDOT_WORKGROUP_SIZE];
      tmp_buffer[threadIdx.x + 2 * MDOT_WORKGROUP_SIZE] += tmp_buffer[threadIdx.x+stride + 2 * MDOT_WORKGROUP_SIZE];
      tmp_buffer[threadIdx.x + 3 * MDOT_WORKGROUP_SIZE] += tmp_buffer[threadIdx.x+stride + 3 * MDOT_WORKGROUP_SIZE];
      tmp_buffer[threadIdx.x + 4 * MDOT_WORKGROUP_SIZE] += tmp_buffer[threadIdx.x+stride + 4 * MDOT_WORKGROUP_SIZE];
      tmp_buffer[threadIdx.x + 5 * MDOT_WORKGROUP_SIZE] += tmp_buffer[threadIdx.x+stride + 5 * MDOT_WORKGROUP_SIZE];
      tmp_buffer[threadIdx.x + 6 * MDOT_WORKGROUP_SIZE] += tmp_buffer[threadIdx.x+stride + 6 * MDOT_WORKGROUP_SIZE];
      tmp_buffer[threadIdx.x + 7 * MDOT_WORKGROUP_SIZE] += tmp_buffer[threadIdx.x+stride + 7 * MDOT_WORKGROUP_SIZE];
    }
  }

  // write result of group to group_results
  if (threadIdx.x == 0) {
    group_results[blockIdx.x                ] = tmp_buffer[0];
    group_results[blockIdx.x +     gridDim.x] = tmp_buffer[    MDOT_WORKGROUP_SIZE];
    group_results[blockIdx.x + 2 * gridDim.x] = tmp_buffer[2 * MDOT_WORKGROUP_SIZE];
    group_results[blockIdx.x + 3 * gridDim.x] = tmp_buffer[3 * MDOT_WORKGROUP_SIZE];
    group_results[blockIdx.x + 4 * gridDim.x] = tmp_buffer[4 * MDOT_WORKGROUP_SIZE];
    group_results[blockIdx.x + 5 * gridDim.x] = tmp_buffer[5 * MDOT_WORKGROUP_SIZE];
    group_results[blockIdx.x + 6 * gridDim.x] = tmp_buffer[6 * MDOT_WORKGROUP_SIZE];
    group_results[blockIdx.x + 7 * gridDim.x] = tmp_buffer[7 * MDOT_WORKGROUP_SIZE];
  }
}


#undef __FUNCT__
#define __FUNCT__ "VecMDot_SeqCUSP"
PetscErrorCode VecMDot_SeqCUSP(Vec xin,PetscInt nv,const Vec yin[],PetscScalar *z)
{
  PetscErrorCode ierr;
  PetscInt       i,j,n = xin->map->n,current_y_index = 0;
  CUSPARRAY      *xarray,*y0array,*y1array,*y2array,*y3array,*y4array,*y5array,*y6array,*y7array;
  PetscScalar    *group_results_gpu,*xptr,*y0ptr,*y1ptr,*y2ptr,*y3ptr,*y4ptr,*y5ptr,*y6ptr,*y7ptr;
  PetscScalar    group_results_cpu[MDOT_WORKGROUP_NUM * 8]; // we process at most eight vectors in one kernel
  cudaError_t    cuda_ierr;

  PetscFunctionBegin;
  // allocate scratchpad memory for the results of individual work groups:
  if (nv <= 0) SETERRQ(PETSC_COMM_SELF,PETSC_ERR_LIB,"Number of vectors provided to VecMDot_SeqCUSP not positive.");
  cuda_ierr = cudaMalloc((void**)&group_results_gpu, sizeof(PetscScalar) * MDOT_WORKGROUP_NUM * 8);
  if (cuda_ierr != cudaSuccess) SETERRQ1(PETSC_COMM_SELF,PETSC_ERR_LIB,"Could not allocate CUDA work memory. Error code: %d", (int)cuda_ierr);

  ierr = VecCUSPGetArrayRead(xin,&xarray);CHKERRQ(ierr);
  xptr = thrust::raw_pointer_cast(xarray->data());

  while (current_y_index < nv)
  {
    switch (nv - current_y_index) {

    case 7:
    case 6:
    case 5:
    case 4:
      ierr = VecCUSPGetArrayRead(yin[current_y_index  ],&y0array);CHKERRQ(ierr);
      ierr = VecCUSPGetArrayRead(yin[current_y_index+1],&y1array);CHKERRQ(ierr);
      ierr = VecCUSPGetArrayRead(yin[current_y_index+2],&y2array);CHKERRQ(ierr);
      ierr = VecCUSPGetArrayRead(yin[current_y_index+3],&y3array);CHKERRQ(ierr);

#if defined(PETSC_USE_COMPLEX)
      z[current_y_index]   = cusp::blas::dot(*y0array,*xarray);
      z[current_y_index+1] = cusp::blas::dot(*y1array,*xarray);
      z[current_y_index+2] = cusp::blas::dot(*y2array,*xarray);
      z[current_y_index+3] = cusp::blas::dot(*y3array,*xarray);
#else
      // extract raw device pointers:
      y0ptr = thrust::raw_pointer_cast(y0array->data());
      y1ptr = thrust::raw_pointer_cast(y1array->data());
      y2ptr = thrust::raw_pointer_cast(y2array->data());
      y3ptr = thrust::raw_pointer_cast(y3array->data());

      // run kernel:
      VecMDot_SeqCUSP_kernel4<<<MDOT_WORKGROUP_NUM,MDOT_WORKGROUP_SIZE>>>(xptr,y0ptr,y1ptr,y2ptr,y3ptr,n,group_results_gpu);

      // copy results back to
      cuda_ierr = cudaMemcpy(group_results_cpu,group_results_gpu,sizeof(PetscScalar) * MDOT_WORKGROUP_NUM * 4,cudaMemcpyDeviceToHost);
      if (cuda_ierr != cudaSuccess) SETERRQ1(PETSC_COMM_SELF,PETSC_ERR_LIB,"Could not copy CUDA buffer to host. Error code: %d", (int)cuda_ierr);

      // sum group results into z:
      for (j=0; j<4; ++j) {
        z[current_y_index + j] = 0;
        for (i=j*MDOT_WORKGROUP_NUM; i<(j+1)*MDOT_WORKGROUP_NUM; ++i) z[current_y_index + j] += group_results_cpu[i];
      }
#endif
      ierr = VecCUSPRestoreArrayRead(yin[current_y_index  ],&y0array);CHKERRQ(ierr);
      ierr = VecCUSPRestoreArrayRead(yin[current_y_index+1],&y1array);CHKERRQ(ierr);
      ierr = VecCUSPRestoreArrayRead(yin[current_y_index+2],&y2array);CHKERRQ(ierr);
      ierr = VecCUSPRestoreArrayRead(yin[current_y_index+3],&y3array);CHKERRQ(ierr);
      current_y_index += 4;
      break;

    case 3:
      ierr = VecCUSPGetArrayRead(yin[current_y_index  ],&y0array);CHKERRQ(ierr);
      ierr = VecCUSPGetArrayRead(yin[current_y_index+1],&y1array);CHKERRQ(ierr);
      ierr = VecCUSPGetArrayRead(yin[current_y_index+2],&y2array);CHKERRQ(ierr);

#if defined(PETSC_USE_COMPLEX)
      z[current_y_index]   = cusp::blas::dot(*y0array,*xarray);
      z[current_y_index+1] = cusp::blas::dot(*y1array,*xarray);
      z[current_y_index+2] = cusp::blas::dot(*y2array,*xarray);
#else
      // extract raw device pointers:
      y0ptr = thrust::raw_pointer_cast(y0array->data());
      y1ptr = thrust::raw_pointer_cast(y1array->data());
      y2ptr = thrust::raw_pointer_cast(y2array->data());

      // run kernel:
      VecMDot_SeqCUSP_kernel3<<<MDOT_WORKGROUP_NUM,MDOT_WORKGROUP_SIZE>>>(xptr,y0ptr,y1ptr,y2ptr,n,group_results_gpu);

      // copy results back to
      cuda_ierr = cudaMemcpy(group_results_cpu,group_results_gpu,sizeof(PetscScalar) * MDOT_WORKGROUP_NUM * 3,cudaMemcpyDeviceToHost);
      if (cuda_ierr != cudaSuccess) SETERRQ1(PETSC_COMM_SELF,PETSC_ERR_LIB,"Could not copy CUDA buffer to host. Error code: %d", (int)cuda_ierr);

      // sum group results into z:
      for (j=0; j<3; ++j) {
        z[current_y_index + j] = 0;
        for (i=j*MDOT_WORKGROUP_NUM; i<(j+1)*MDOT_WORKGROUP_NUM; ++i) z[current_y_index + j] += group_results_cpu[i];
      }
#endif

      ierr = VecCUSPRestoreArrayRead(yin[current_y_index  ],&y0array);CHKERRQ(ierr);
      ierr = VecCUSPRestoreArrayRead(yin[current_y_index+1],&y1array);CHKERRQ(ierr);
      ierr = VecCUSPRestoreArrayRead(yin[current_y_index+2],&y2array);CHKERRQ(ierr);
      current_y_index += 3;
      break;

    case 2:
      ierr = VecCUSPGetArrayRead(yin[current_y_index],&y0array);CHKERRQ(ierr);
      ierr = VecCUSPGetArrayRead(yin[current_y_index+1],&y1array);CHKERRQ(ierr);

#if defined(PETSC_USE_COMPLEX)
      z[current_y_index]   = cusp::blas::dot(*y0array,*xarray);
      z[current_y_index+1] = cusp::blas::dot(*y1array,*xarray);
#else
      // extract raw device pointers:
      y0ptr = thrust::raw_pointer_cast(y0array->data());
      y1ptr = thrust::raw_pointer_cast(y1array->data());

      // run kernel:
      VecMDot_SeqCUSP_kernel2<<<MDOT_WORKGROUP_NUM,MDOT_WORKGROUP_SIZE>>>(xptr,y0ptr,y1ptr,n,group_results_gpu);

      // copy results back to 
      cuda_ierr = cudaMemcpy(group_results_cpu,group_results_gpu,sizeof(PetscScalar) * MDOT_WORKGROUP_NUM * 2,cudaMemcpyDeviceToHost);
      if (cuda_ierr != cudaSuccess) SETERRQ1(PETSC_COMM_SELF,PETSC_ERR_LIB,"Could not copy CUDA buffer to host. Error code: %d", (int)cuda_ierr);

      // sum group results into z:
      for (j=0; j<2; ++j) {
        z[current_y_index + j] = 0;
        for (i=j*MDOT_WORKGROUP_NUM; i<(j+1)*MDOT_WORKGROUP_NUM; ++i) z[current_y_index + j] += group_results_cpu[i];
      }
#endif
      ierr = VecCUSPRestoreArrayRead(yin[current_y_index],&y0array);CHKERRQ(ierr);
      ierr = VecCUSPRestoreArrayRead(yin[current_y_index+1],&y1array);CHKERRQ(ierr);
      current_y_index += 2;
      break;

    case 1:
      ierr = VecCUSPGetArrayRead(yin[current_y_index],&y0array);CHKERRQ(ierr);
#if defined(PETSC_USE_COMPLEX)
      z[current_y_index] = cusp::blas::dotc(*y0array, *xarray);
#else
      z[current_y_index] = cusp::blas::dot(*xarray, *y0array);
#endif
      ierr = VecCUSPRestoreArrayRead(yin[current_y_index],&y0array);CHKERRQ(ierr);
      current_y_index += 1;
      break;

    default: // 8 or more vectors left
      ierr = VecCUSPGetArrayRead(yin[current_y_index  ],&y0array);CHKERRQ(ierr);
      ierr = VecCUSPGetArrayRead(yin[current_y_index+1],&y1array);CHKERRQ(ierr);
      ierr = VecCUSPGetArrayRead(yin[current_y_index+2],&y2array);CHKERRQ(ierr);
      ierr = VecCUSPGetArrayRead(yin[current_y_index+3],&y3array);CHKERRQ(ierr);
      ierr = VecCUSPGetArrayRead(yin[current_y_index+4],&y4array);CHKERRQ(ierr);
      ierr = VecCUSPGetArrayRead(yin[current_y_index+5],&y5array);CHKERRQ(ierr);
      ierr = VecCUSPGetArrayRead(yin[current_y_index+6],&y6array);CHKERRQ(ierr);
      ierr = VecCUSPGetArrayRead(yin[current_y_index+7],&y7array);CHKERRQ(ierr);

#if defined(PETSC_USE_COMPLEX)
      z[current_y_index]   = cusp::blas::dot(*y0array,*xarray);
      z[current_y_index+1] = cusp::blas::dot(*y1array,*xarray);
      z[current_y_index+2] = cusp::blas::dot(*y2array,*xarray);
      z[current_y_index+3] = cusp::blas::dot(*y3array,*xarray);
      z[current_y_index+4] = cusp::blas::dot(*y4array,*xarray);
      z[current_y_index+5] = cusp::blas::dot(*y5array,*xarray);
      z[current_y_index+6] = cusp::blas::dot(*y6array,*xarray);
      z[current_y_index+7] = cusp::blas::dot(*y7array,*xarray);
#else
      // extract raw device pointers:
      y0ptr = thrust::raw_pointer_cast(y0array->data());
      y1ptr = thrust::raw_pointer_cast(y1array->data());
      y2ptr = thrust::raw_pointer_cast(y2array->data());
      y3ptr = thrust::raw_pointer_cast(y3array->data());
      y4ptr = thrust::raw_pointer_cast(y4array->data());
      y5ptr = thrust::raw_pointer_cast(y5array->data());
      y6ptr = thrust::raw_pointer_cast(y6array->data());
      y7ptr = thrust::raw_pointer_cast(y7array->data());

      // run kernel:
      VecMDot_SeqCUSP_kernel8<<<MDOT_WORKGROUP_NUM,MDOT_WORKGROUP_SIZE>>>(xptr,y0ptr,y1ptr,y2ptr,y3ptr,y4ptr,y5ptr,y6ptr,y7ptr,n,group_results_gpu);

      // copy results back to
      cuda_ierr = cudaMemcpy(group_results_cpu,group_results_gpu,sizeof(PetscScalar) * MDOT_WORKGROUP_NUM * 8,cudaMemcpyDeviceToHost);
      if (cuda_ierr != cudaSuccess) SETERRQ1(PETSC_COMM_SELF,PETSC_ERR_LIB,"Could not copy CUDA buffer to host. Error code: %d", (int)cuda_ierr);

      // sum group results into z:
      for (j=0; j<8; ++j) {
        z[current_y_index + j] = 0;
        for (i=j*MDOT_WORKGROUP_NUM; i<(j+1)*MDOT_WORKGROUP_NUM; ++i) z[current_y_index + j] += group_results_cpu[i];
      }
#endif
      ierr = VecCUSPRestoreArrayRead(yin[current_y_index  ],&y0array);CHKERRQ(ierr);
      ierr = VecCUSPRestoreArrayRead(yin[current_y_index+1],&y1array);CHKERRQ(ierr);
      ierr = VecCUSPRestoreArrayRead(yin[current_y_index+2],&y2array);CHKERRQ(ierr);
      ierr = VecCUSPRestoreArrayRead(yin[current_y_index+3],&y3array);CHKERRQ(ierr);
      ierr = VecCUSPRestoreArrayRead(yin[current_y_index+4],&y4array);CHKERRQ(ierr);
      ierr = VecCUSPRestoreArrayRead(yin[current_y_index+5],&y5array);CHKERRQ(ierr);
      ierr = VecCUSPRestoreArrayRead(yin[current_y_index+6],&y6array);CHKERRQ(ierr);
      ierr = VecCUSPRestoreArrayRead(yin[current_y_index+7],&y7array);CHKERRQ(ierr);
      current_y_index += 8;
      break;
    }
  }
  ierr = VecCUSPRestoreArrayRead(xin,&xarray);CHKERRQ(ierr);

  cuda_ierr = cudaFree(group_results_gpu);
  if (cuda_ierr != cudaSuccess) SETERRQ1(PETSC_COMM_SELF,PETSC_ERR_LIB,"Could not copy CUDA buffer to host: %d", (int)cuda_ierr);
  ierr = PetscLogFlops(PetscMax(nv*(2.0*n-1),0.0));CHKERRQ(ierr);
  PetscFunctionReturn(0);
}

#undef MDOT_WORKGROUP_SIZE
#undef MDOT_WORKGROUP_NUM



#undef __FUNCT__
#define __FUNCT__ "VecSet_SeqCUSP"
PetscErrorCode VecSet_SeqCUSP(Vec xin,PetscScalar alpha)
{
  CUSPARRAY      *xarray=NULL;
  PetscErrorCode ierr;

  PetscFunctionBegin;
  /* if there's a faster way to do the case alpha=0.0 on the GPU we should do that*/
  ierr = VecCUSPGetArrayWrite(xin,&xarray);CHKERRQ(ierr);
  try {
    cusp::blas::fill(*xarray,alpha);
  } catch(char *ex) {
    SETERRQ1(PETSC_COMM_SELF,PETSC_ERR_LIB,"CUSP error: %s", ex);
  }
  ierr = WaitForGPU();CHKERRCUSP(ierr);
  ierr = VecCUSPRestoreArrayWrite(xin,&xarray);
  PetscFunctionReturn(0);
}

#undef __FUNCT__
#define __FUNCT__ "VecScale_SeqCUSP"
PetscErrorCode VecScale_SeqCUSP(Vec xin, PetscScalar alpha)
{
  CUSPARRAY      *xarray;
  PetscErrorCode ierr;

  PetscFunctionBegin;
  if (alpha == 0.0) {
    ierr = VecSet_SeqCUSP(xin,alpha);CHKERRQ(ierr);
  } else if (alpha != 1.0) {
    ierr = VecCUSPGetArrayReadWrite(xin,&xarray);CHKERRQ(ierr);
    try {
      cusp::blas::scal(*xarray,alpha);
    } catch(char *ex) {
      SETERRQ1(PETSC_COMM_SELF,PETSC_ERR_LIB,"CUSP error: %s", ex);
    }
    ierr = VecCUSPRestoreArrayReadWrite(xin,&xarray);CHKERRQ(ierr);
  }
  ierr = WaitForGPU();CHKERRCUSP(ierr);
  ierr = PetscLogFlops(xin->map->n);CHKERRQ(ierr);
  PetscFunctionReturn(0);
}


#undef __FUNCT__
#define __FUNCT__ "VecTDot_SeqCUSP"
PetscErrorCode VecTDot_SeqCUSP(Vec xin,Vec yin,PetscScalar *z)
{
  CUSPARRAY      *xarray,*yarray;
  PetscErrorCode ierr;

  PetscFunctionBegin;
  //#if defined(PETSC_USE_COMPLEX)
  /*Not working for complex*/
  //#else
  ierr = VecCUSPGetArrayRead(xin,&xarray);CHKERRQ(ierr);
  ierr = VecCUSPGetArrayRead(yin,&yarray);CHKERRQ(ierr);
  try {
    *z = cusp::blas::dot(*xarray,*yarray);
  } catch(char *ex) {
    SETERRQ1(PETSC_COMM_SELF,PETSC_ERR_LIB,"CUSP error: %s", ex);
  }
  //#endif
  ierr = WaitForGPU();CHKERRCUSP(ierr);
  if (xin->map->n > 0) {
    ierr = PetscLogFlops(2.0*xin->map->n-1);CHKERRQ(ierr);
  }
  ierr = VecCUSPRestoreArrayRead(yin,&yarray);CHKERRQ(ierr);
  ierr = VecCUSPRestoreArrayRead(xin,&xarray);CHKERRQ(ierr);
  PetscFunctionReturn(0);
}
#undef __FUNCT__
#define __FUNCT__ "VecCopy_SeqCUSP"
PetscErrorCode VecCopy_SeqCUSP(Vec xin,Vec yin)
{
  CUSPARRAY      *xarray,*yarray;
  PetscErrorCode ierr;

  PetscFunctionBegin;
  if (xin != yin) {
    if (xin->valid_GPU_array == PETSC_CUSP_GPU) {
      ierr = VecCUSPGetArrayRead(xin,&xarray);CHKERRQ(ierr);
      ierr = VecCUSPGetArrayWrite(yin,&yarray);CHKERRQ(ierr);
      try {
        cusp::blas::copy(*xarray,*yarray);
      } catch(char *ex) {
        SETERRQ1(PETSC_COMM_SELF,PETSC_ERR_LIB,"CUSP error: %s", ex);
      }
      ierr = WaitForGPU();CHKERRCUSP(ierr);
      ierr = VecCUSPRestoreArrayRead(xin,&xarray);CHKERRQ(ierr);
      ierr = VecCUSPRestoreArrayWrite(yin,&yarray);CHKERRQ(ierr);

    } else if (xin->valid_GPU_array == PETSC_CUSP_CPU) {
      /* copy in CPU if we are on the CPU*/
      ierr = VecCopy_SeqCUSP_Private(xin,yin);CHKERRQ(ierr);
    } else if (xin->valid_GPU_array == PETSC_CUSP_BOTH) {
      /* if xin is valid in both places, see where yin is and copy there (because it's probably where we'll want to next use it) */
      if (yin->valid_GPU_array == PETSC_CUSP_CPU) {
        /* copy in CPU */
        ierr = VecCopy_SeqCUSP_Private(xin,yin);CHKERRQ(ierr);

      } else if (yin->valid_GPU_array == PETSC_CUSP_GPU) {
        /* copy in GPU */
        ierr = VecCUSPGetArrayRead(xin,&xarray);CHKERRQ(ierr);
        ierr = VecCUSPGetArrayWrite(yin,&yarray);CHKERRQ(ierr);
        try {
          cusp::blas::copy(*xarray,*yarray);
          ierr = WaitForGPU();CHKERRCUSP(ierr);
        } catch(char *ex) {
          SETERRQ1(PETSC_COMM_SELF,PETSC_ERR_LIB,"CUSP error: %s", ex);
        }
        ierr = VecCUSPRestoreArrayRead(xin,&xarray);CHKERRQ(ierr);
        ierr = VecCUSPRestoreArrayWrite(yin,&yarray);CHKERRQ(ierr);
      } else if (yin->valid_GPU_array == PETSC_CUSP_BOTH) {
        /* xin and yin are both valid in both places (or yin was unallocated before the earlier call to allocatecheck
           default to copy in GPU (this is an arbitrary choice) */
        ierr = VecCUSPGetArrayRead(xin,&xarray);CHKERRQ(ierr);
        ierr = VecCUSPGetArrayWrite(yin,&yarray);CHKERRQ(ierr);
        try {
          cusp::blas::copy(*xarray,*yarray);
          ierr = WaitForGPU();CHKERRCUSP(ierr);
        } catch(char *ex) {
          SETERRQ1(PETSC_COMM_SELF,PETSC_ERR_LIB,"CUSP error: %s", ex);
        }
        ierr = VecCUSPRestoreArrayRead(xin,&xarray);CHKERRQ(ierr);
        ierr = VecCUSPRestoreArrayWrite(yin,&yarray);CHKERRQ(ierr);
      } else {
        ierr = VecCopy_SeqCUSP_Private(xin,yin);CHKERRQ(ierr);
      }
    }
  }
  PetscFunctionReturn(0);
}


#undef __FUNCT__
#define __FUNCT__ "VecSwap_SeqCUSP"
PetscErrorCode VecSwap_SeqCUSP(Vec xin,Vec yin)
{
  PetscErrorCode ierr;
  PetscBLASInt   one = 1,bn;
  CUSPARRAY      *xarray,*yarray;

  PetscFunctionBegin;
  ierr = PetscBLASIntCast(xin->map->n,&bn);CHKERRQ(ierr);
  if (xin != yin) {
    ierr = VecCUSPGetArrayReadWrite(xin,&xarray);CHKERRQ(ierr);
    ierr = VecCUSPGetArrayReadWrite(yin,&yarray);CHKERRQ(ierr);

#if defined(PETSC_USE_COMPLEX)
#if defined(PETSC_USE_REAL_SINGLE)
    cublasCswap(bn,(cuFloatComplex*)VecCUSPCastToRawPtr(*xarray),one,(cuFloatComplex*)VecCUSPCastToRawPtr(*yarray),one);
#else
    cublasZswap(bn,(cuDoubleComplex*)VecCUSPCastToRawPtr(*xarray),one,(cuDoubleComplex*)VecCUSPCastToRawPtr(*yarray),one);
#endif
#else
#if defined(PETSC_USE_REAL_SINGLE)
    cublasSswap(bn,VecCUSPCastToRawPtr(*xarray),one,VecCUSPCastToRawPtr(*yarray),one);
#else
    cublasDswap(bn,VecCUSPCastToRawPtr(*xarray),one,VecCUSPCastToRawPtr(*yarray),one);
#endif
#endif
    ierr = cublasGetError();CHKERRCUSP(ierr);
    ierr = WaitForGPU();CHKERRCUSP(ierr);
    ierr = VecCUSPRestoreArrayReadWrite(xin,&xarray);CHKERRQ(ierr);
    ierr = VecCUSPRestoreArrayReadWrite(yin,&yarray);CHKERRQ(ierr);
  }
  PetscFunctionReturn(0);
}

struct VecCUSPAX
{
  template <typename Tuple>
  __host__ __device__
  void operator()(Tuple t)
  {
    thrust::get<0>(t) = thrust::get<1>(t)*thrust::get<2>(t);
  }
};
#undef __FUNCT__
#define __FUNCT__ "VecAXPBY_SeqCUSP"
PetscErrorCode VecAXPBY_SeqCUSP(Vec yin,PetscScalar alpha,PetscScalar beta,Vec xin)
{
  PetscErrorCode ierr;
  PetscScalar    a = alpha,b = beta;
  CUSPARRAY      *xarray,*yarray;

  PetscFunctionBegin;
  if (a == 0.0) {
    ierr = VecScale_SeqCUSP(yin,beta);CHKERRQ(ierr);
  } else if (b == 1.0) {
    ierr = VecAXPY_SeqCUSP(yin,alpha,xin);CHKERRQ(ierr);
  } else if (a == 1.0) {
    ierr = VecAYPX_SeqCUSP(yin,beta,xin);CHKERRQ(ierr);
  } else if (b == 0.0) {
    ierr = VecCUSPGetArrayRead(xin,&xarray);CHKERRQ(ierr);
    ierr = VecCUSPGetArrayReadWrite(yin,&yarray);CHKERRQ(ierr);
    try {
      thrust::for_each(
        thrust::make_zip_iterator(
          thrust::make_tuple(
            yarray->begin(),
            thrust::make_constant_iterator(a),
            xarray->begin())),
        thrust::make_zip_iterator(
          thrust::make_tuple(
            yarray->end(),
            thrust::make_constant_iterator(a),
            xarray->end())),
        VecCUSPAX());
    } catch(char *ex) {
      SETERRQ1(PETSC_COMM_SELF,PETSC_ERR_LIB,"CUSP error: %s", ex);
    }
    ierr = PetscLogFlops(xin->map->n);CHKERRQ(ierr);
    ierr = WaitForGPU();CHKERRCUSP(ierr);
    ierr = VecCUSPRestoreArrayRead(xin,&xarray);CHKERRQ(ierr);
    ierr = VecCUSPRestoreArrayReadWrite(yin,&yarray);CHKERRQ(ierr);
  } else {
    ierr = VecCUSPGetArrayRead(xin,&xarray);CHKERRQ(ierr);
    ierr = VecCUSPGetArrayReadWrite(yin,&yarray);CHKERRQ(ierr);
    try {
      cusp::blas::axpby(*xarray,*yarray,*yarray,a,b);
    } catch(char *ex) {
      SETERRQ1(PETSC_COMM_SELF,PETSC_ERR_LIB,"CUSP error: %s", ex);
    }
    ierr = VecCUSPRestoreArrayRead(xin,&xarray);CHKERRQ(ierr);
    ierr = VecCUSPRestoreArrayReadWrite(yin,&yarray);CHKERRQ(ierr);
    ierr = WaitForGPU();CHKERRCUSP(ierr);
    ierr = PetscLogFlops(3.0*xin->map->n);CHKERRQ(ierr);
  }
  PetscFunctionReturn(0);
}

/* structs below are for special cases of VecAXPBYPCZ_SeqCUSP */
struct VecCUSPXPBYPCZ
{
  /* z = x + b*y + c*z */
  template <typename Tuple>
  __host__ __device__
  void operator()(Tuple t)
  {
    thrust::get<0>(t) = thrust::get<1>(t)*thrust::get<0>(t)+thrust::get<2>(t)+thrust::get<4>(t)*thrust::get<3>(t);
  }
};
struct VecCUSPAXPBYPZ
{
  /* z = ax + b*y + z */
  template <typename Tuple>
  __host__ __device__
  void operator()(Tuple t)
  {
    thrust::get<0>(t) += thrust::get<2>(t)*thrust::get<1>(t)+thrust::get<4>(t)*thrust::get<3>(t);
  }
};

#undef __FUNCT__
#define __FUNCT__ "VecAXPBYPCZ_SeqCUSP"
PetscErrorCode VecAXPBYPCZ_SeqCUSP(Vec zin,PetscScalar alpha,PetscScalar beta,PetscScalar gamma,Vec xin,Vec yin)
{
  PetscErrorCode ierr;
  PetscInt       n = zin->map->n;
  CUSPARRAY      *xarray,*yarray,*zarray;

  PetscFunctionBegin;
  ierr = VecCUSPGetArrayRead(xin,&xarray);CHKERRQ(ierr);
  ierr = VecCUSPGetArrayRead(yin,&yarray);CHKERRQ(ierr);
  ierr = VecCUSPGetArrayReadWrite(zin,&zarray);CHKERRQ(ierr);
  if (alpha == 1.0) {
    try {
      thrust::for_each(
        thrust::make_zip_iterator(
          thrust::make_tuple(
            zarray->begin(),
            thrust::make_constant_iterator(gamma),
            xarray->begin(),
            yarray->begin(),
            thrust::make_constant_iterator(beta))),
        thrust::make_zip_iterator(
          thrust::make_tuple(
            zarray->end(),
            thrust::make_constant_iterator(gamma),
            xarray->end(),
            yarray->end(),
            thrust::make_constant_iterator(beta))),
        VecCUSPXPBYPCZ());
    } catch(char *ex) {
      SETERRQ1(PETSC_COMM_SELF,PETSC_ERR_LIB,"CUSP error: %s", ex);
    }
    ierr = PetscLogFlops(4.0*n);CHKERRQ(ierr);
  } else if (gamma == 1.0) {
    try {
      thrust::for_each(
        thrust::make_zip_iterator(
          thrust::make_tuple(
            zarray->begin(),
            xarray->begin(),
            thrust::make_constant_iterator(alpha),
            yarray->begin(),
            thrust::make_constant_iterator(beta))),
        thrust::make_zip_iterator(
          thrust::make_tuple(
            zarray->end(),
            xarray->end(),
            thrust::make_constant_iterator(alpha),
            yarray->end(),
            thrust::make_constant_iterator(beta))),
        VecCUSPAXPBYPZ());
    } catch(char *ex) {
      SETERRQ1(PETSC_COMM_SELF,PETSC_ERR_LIB,"CUSP error: %s", ex);
    }
    ierr = PetscLogFlops(4.0*n);CHKERRQ(ierr);
  } else {
    try {
      cusp::blas::axpbypcz(*xarray,*yarray,*zarray,*zarray,alpha,beta,gamma);
    } catch(char *ex) {
      SETERRQ1(PETSC_COMM_SELF,PETSC_ERR_LIB,"CUSP error: %s", ex);
    }
    ierr = VecCUSPRestoreArrayReadWrite(zin,&zarray);CHKERRQ(ierr);
    ierr = VecCUSPRestoreArrayRead(xin,&xarray);CHKERRQ(ierr);
    ierr = VecCUSPRestoreArrayRead(yin,&yarray);CHKERRQ(ierr);
    ierr = PetscLogFlops(5.0*n);CHKERRQ(ierr);
  }
  ierr = WaitForGPU();CHKERRCUSP(ierr);
  PetscFunctionReturn(0);
}

#undef __FUNCT__
#define __FUNCT__ "VecPointwiseMult_SeqCUSP"
PetscErrorCode VecPointwiseMult_SeqCUSP(Vec win,Vec xin,Vec yin)
{
  PetscErrorCode ierr;
  PetscInt       n = win->map->n;
  CUSPARRAY      *xarray,*yarray,*warray;

  PetscFunctionBegin;
  ierr = VecCUSPGetArrayRead(xin,&xarray);CHKERRQ(ierr);
  ierr = VecCUSPGetArrayRead(yin,&yarray);CHKERRQ(ierr);
  ierr = VecCUSPGetArrayReadWrite(win,&warray);CHKERRQ(ierr);
  try {
    cusp::blas::xmy(*xarray,*yarray,*warray);
  } catch(char *ex) {
    SETERRQ1(PETSC_COMM_SELF,PETSC_ERR_LIB,"CUSP error: %s", ex);
  }
  ierr = VecCUSPRestoreArrayRead(xin,&xarray);CHKERRQ(ierr);
  ierr = VecCUSPRestoreArrayRead(yin,&yarray);CHKERRQ(ierr);
  ierr = VecCUSPRestoreArrayReadWrite(win,&warray);CHKERRQ(ierr);
  ierr = PetscLogFlops(n);CHKERRQ(ierr);
  ierr = WaitForGPU();CHKERRCUSP(ierr);
  PetscFunctionReturn(0);
}


/* should do infinity norm in cusp */

#undef __FUNCT__
#define __FUNCT__ "VecNorm_SeqCUSP"
PetscErrorCode VecNorm_SeqCUSP(Vec xin,NormType type,PetscReal *z)
{
  const PetscScalar *xx;
  PetscErrorCode    ierr;
  PetscInt          n = xin->map->n;
  PetscBLASInt      one = 1, bn;
  CUSPARRAY         *xarray;

  PetscFunctionBegin;
  ierr = PetscBLASIntCast(n,&bn);CHKERRQ(ierr);
  if (type == NORM_2 || type == NORM_FROBENIUS) {
    ierr = VecCUSPGetArrayRead(xin,&xarray);CHKERRQ(ierr);
    try {
      *z = cusp::blas::nrm2(*xarray);
    } catch(char *ex) {
      SETERRQ1(PETSC_COMM_SELF,PETSC_ERR_LIB,"CUSP error: %s", ex);
    }
    ierr = WaitForGPU();CHKERRCUSP(ierr);
    ierr = VecCUSPRestoreArrayRead(xin,&xarray);CHKERRQ(ierr);
    ierr = PetscLogFlops(PetscMax(2.0*n-1,0.0));CHKERRQ(ierr);
  } else if (type == NORM_INFINITY) {
    PetscInt  i;
    PetscReal max = 0.0,tmp;

    ierr = VecGetArrayRead(xin,&xx);CHKERRQ(ierr);
    for (i=0; i<n; i++) {
      if ((tmp = PetscAbsScalar(*xx)) > max) max = tmp;
      /* check special case of tmp == NaN */
      if (tmp != tmp) {max = tmp; break;}
      xx++;
    }
    ierr = VecRestoreArrayRead(xin,&xx);CHKERRQ(ierr);
    *z   = max;
  } else if (type == NORM_1) {
    ierr = VecCUSPGetArrayRead(xin,&xarray);CHKERRQ(ierr);
#if defined(PETSC_USE_COMPLEX)
#if defined(PETSC_USE_REAL_SINGLE)
    *z = cublasScasum(bn,(cuFloatComplex*)VecCUSPCastToRawPtr(*xarray),one);
#else
    *z = cublasDzasum(bn,(cuDoubleComplex*)VecCUSPCastToRawPtr(*xarray),one);
#endif
#else
#if defined(PETSC_USE_REAL_SINGLE)
    *z = cublasSasum(bn,VecCUSPCastToRawPtr(*xarray),one);
#else
    *z = cublasDasum(bn,VecCUSPCastToRawPtr(*xarray),one);
#endif
#endif
    ierr = cublasGetError();CHKERRCUSP(ierr);
    ierr = VecCUSPRestoreArrayRead(xin,&xarray);CHKERRQ(ierr);
    ierr = WaitForGPU();CHKERRCUSP(ierr);
    ierr = PetscLogFlops(PetscMax(n-1.0,0.0));CHKERRQ(ierr);
  } else if (type == NORM_1_AND_2) {
    ierr = VecNorm_SeqCUSP(xin,NORM_1,z);CHKERRQ(ierr);
    ierr = VecNorm_SeqCUSP(xin,NORM_2,z+1);CHKERRQ(ierr);
  }
  PetscFunctionReturn(0);
}


/*the following few functions should be modified to actually work with the GPU so they don't force unneccesary allocation of CPU memory */

#undef __FUNCT__
#define __FUNCT__ "VecSetRandom_SeqCUSP"
PetscErrorCode VecSetRandom_SeqCUSP(Vec xin,PetscRandom r)
{
  PetscErrorCode ierr;

  PetscFunctionBegin;
  ierr = VecSetRandom_SeqCUSP_Private(xin,r);CHKERRQ(ierr);
  xin->valid_GPU_array = PETSC_CUSP_CPU;
  PetscFunctionReturn(0);
}

#undef __FUNCT__
#define __FUNCT__ "VecResetArray_SeqCUSP"
PetscErrorCode VecResetArray_SeqCUSP(Vec vin)
{
  PetscErrorCode ierr;

  PetscFunctionBegin;
  ierr = VecCUSPCopyFromGPU(vin);CHKERRQ(ierr);
  ierr = VecResetArray_SeqCUSP_Private(vin);CHKERRQ(ierr);
  vin->valid_GPU_array = PETSC_CUSP_CPU;
  PetscFunctionReturn(0);
}

#undef __FUNCT__
#define __FUNCT__ "VecPlaceArray_SeqCUSP"
PetscErrorCode VecPlaceArray_SeqCUSP(Vec vin,const PetscScalar *a)
{
  PetscErrorCode ierr;

  PetscFunctionBegin;
  ierr = VecCUSPAllocateCheckHost(vin);CHKERRQ(ierr);
  ierr = VecPlaceArray_Seq(vin,a);CHKERRQ(ierr);
  vin->valid_GPU_array = PETSC_CUSP_CPU;
  PetscFunctionReturn(0);
}


#undef __FUNCT__
#define __FUNCT__ "VecReplaceArray_SeqCUSP"
PetscErrorCode VecReplaceArray_SeqCUSP(Vec vin,const PetscScalar *a)
{
  PetscErrorCode ierr;

  PetscFunctionBegin;
  ierr = VecCUSPCopyFromGPU(vin);CHKERRQ(ierr);
  ierr = VecReplaceArray_Seq(vin,a);CHKERRQ(ierr);
  vin->valid_GPU_array = PETSC_CUSP_CPU;
  PetscFunctionReturn(0);
}


#undef __FUNCT__
#define __FUNCT__ "VecCreateSeqCUSP"
/*@
   VecCreateSeqCUSP - Creates a standard, sequential array-style vector.

   Collective on MPI_Comm

   Input Parameter:
+  comm - the communicator, should be PETSC_COMM_SELF
-  n - the vector length

   Output Parameter:
.  V - the vector

   Notes:
   Use VecDuplicate() or VecDuplicateVecs() to form additional vectors of the
   same type as an existing vector.

   Level: intermediate

   Concepts: vectors^creating sequential

.seealso: VecCreateMPI(), VecCreate(), VecDuplicate(), VecDuplicateVecs(), VecCreateGhost()
@*/
PetscErrorCode  VecCreateSeqCUSP(MPI_Comm comm,PetscInt n,Vec *v)
{
  PetscErrorCode ierr;

  PetscFunctionBegin;
  ierr = VecCreate(comm,v);CHKERRQ(ierr);
  ierr = VecSetSizes(*v,n,n);CHKERRQ(ierr);
  ierr = VecSetType(*v,VECSEQCUSP);CHKERRQ(ierr);
  PetscFunctionReturn(0);
}

/*The following template functions are for VecDotNorm2_SeqCUSP.  Note that there is no complex support as currently written*/
template <typename T>
struct cuspdotnormcalculate : thrust::unary_function<T,T>
{
  __host__ __device__
  T operator()(T x)
  {
#if defined(PETSC_USE_COMPLEX)
    //return thrust::make_tuple(thrust::get<0>(x)*thrust::get<1>(x), thrust::get<1>(x)*thrust::get<1>(x));
#else
    return thrust::make_tuple(thrust::get<0>(x)*thrust::get<1>(x), thrust::get<1>(x)*thrust::get<1>(x));
#endif
  }
};

template <typename T>
struct cuspdotnormreduce : thrust::binary_function<T,T,T>
{
  __host__ __device__
  T operator()(T x,T y)
  {
    return thrust::make_tuple(thrust::get<0>(x)+thrust::get<0>(y), thrust::get<1>(x)+thrust::get<1>(y));
  }
};

#undef __FUNCT__
#define __FUNCT__ "VecDotNorm2_SeqCUSP"
PetscErrorCode VecDotNorm2_SeqCUSP(Vec s, Vec t, PetscScalar *dp, PetscScalar *nm)
{
  PetscErrorCode                         ierr;
  PetscScalar                            zero = 0.0;
  PetscReal                              n=s->map->n;
  thrust::tuple<PetscScalar,PetscScalar> result;
  CUSPARRAY                              *sarray,*tarray;

  PetscFunctionBegin;
  /*ierr = VecCUSPCopyToGPU(s);CHKERRQ(ierr);
   ierr = VecCUSPCopyToGPU(t);CHKERRQ(ierr);*/
  ierr = VecCUSPGetArrayRead(s,&sarray);CHKERRQ(ierr);
  ierr = VecCUSPGetArrayRead(t,&tarray);CHKERRQ(ierr);
  try {
#if defined(PETSC_USE_COMPLEX)
    ierr = VecDot_SeqCUSP(s,t,dp);CHKERRQ(ierr);
    ierr = VecDot_SeqCUSP(t,t,nm);CHKERRQ(ierr);
    //printf("VecDotNorm2_SeqCUSP=%1.5g,%1.5g\n",PetscRealPart(*dp),PetscImaginaryPart(*dp));
    //printf("VecDotNorm2_SeqCUSP=%1.5g,%1.5g\n",PetscRealPart(*nm),PetscImaginaryPart(*nm));
#else
    result = thrust::transform_reduce(
              thrust::make_zip_iterator(
                thrust::make_tuple(
                  sarray->begin(),
                  tarray->begin())),
              thrust::make_zip_iterator(
                thrust::make_tuple(
                  sarray->end(),
                  tarray->end())),
              cuspdotnormcalculate<thrust::tuple<PetscScalar,PetscScalar> >(),
              thrust::make_tuple(zero,zero),                                   /*init */
              cuspdotnormreduce<thrust::tuple<PetscScalar, PetscScalar> >());  /* binary function */
    *dp = thrust::get<0>(result);
    *nm = thrust::get<1>(result);
#endif
  } catch(char *ex) {
      SETERRQ1(PETSC_COMM_SELF,PETSC_ERR_LIB,"CUSP error: %s", ex);
  }
  ierr = VecCUSPRestoreArrayRead(s,&sarray);CHKERRQ(ierr);
  ierr = VecCUSPRestoreArrayRead(t,&tarray);CHKERRQ(ierr);
  ierr = WaitForGPU();CHKERRCUSP(ierr);
  ierr = PetscLogFlops(4.0*n);CHKERRQ(ierr);
  PetscFunctionReturn(0);
}

#undef __FUNCT__
#define __FUNCT__ "VecDuplicate_SeqCUSP"
PetscErrorCode VecDuplicate_SeqCUSP(Vec win,Vec *V)
{
  PetscErrorCode ierr;

  PetscFunctionBegin;
  ierr = VecCreateSeqCUSP(PetscObjectComm((PetscObject)win),win->map->n,V);CHKERRQ(ierr);
  ierr = PetscLayoutReference(win->map,&(*V)->map);CHKERRQ(ierr);
  ierr = PetscObjectListDuplicate(((PetscObject)win)->olist,&((PetscObject)(*V))->olist);CHKERRQ(ierr);
  ierr = PetscFunctionListDuplicate(((PetscObject)win)->qlist,&((PetscObject)(*V))->qlist);CHKERRQ(ierr);
  (*V)->stash.ignorenegidx = win->stash.ignorenegidx;
  PetscFunctionReturn(0);
}

#undef __FUNCT__
#define __FUNCT__ "VecDestroy_SeqCUSP"
PetscErrorCode VecDestroy_SeqCUSP(Vec v)
{
  PetscErrorCode ierr;
  cudaError_t    err;
  PetscFunctionBegin;
  try {
    if (v->spptr) {
      delete ((Vec_CUSP*)v->spptr)->GPUarray;
      err = cudaStreamDestroy(((Vec_CUSP*)v->spptr)->stream);CHKERRCUSP(err);
<<<<<<< HEAD
      /* If the host array has been registered as (page-locked) mapped,
         one must unregister the buffer */
      if (((Vec_CUSP*)v->spptr)->hostDataRegisteredAsPageLocked) {
        err = cudaHostUnregister(s->array);CHKERRCUSP(err);
      }
      delete (Vec_CUSP*) v->spptr;
=======
      delete (Vec_CUSP*)v->spptr;
>>>>>>> 0f8e2527
    }
  } catch(char *ex) {
    SETERRQ1(PETSC_COMM_SELF,PETSC_ERR_LIB,"CUSP error: %s", ex);
  }
  ierr = VecDestroy_SeqCUSP_Private(v);CHKERRQ(ierr);
  PetscFunctionReturn(0);
}


#if defined(PETSC_USE_COMPLEX)
struct conjugate 
{
  __host__ __device__
  PetscScalar operator()(PetscScalar x)
  {
    return cusp::conj(x);
  }
};
#endif


#undef __FUNCT__
#define __FUNCT__ "VecConjugate_SeqCUSP"
PetscErrorCode VecConjugate_SeqCUSP(Vec xin)
{
  PetscErrorCode ierr;
  CUSPARRAY      *xarray;

  PetscFunctionBegin;
  ierr = VecCUSPGetArrayReadWrite(xin,&xarray);CHKERRQ(ierr);
#if defined(PETSC_USE_COMPLEX)
  thrust::transform(xarray->begin(), xarray->end(), xarray->begin(), conjugate());
#endif
  ierr = VecCUSPRestoreArrayReadWrite(xin,&xarray);CHKERRQ(ierr);
  PetscFunctionReturn(0);
}

#undef __FUNCT__
#define __FUNCT__ "VecGetLocalVector_SeqCUSP"
PetscErrorCode VecGetLocalVector_SeqCUSP(Vec v,Vec *w)
{
  VecType        t;
  PetscErrorCode ierr;
  cudaError_t    err;
  PetscBool      flg;

  PetscFunctionBegin;
  PetscValidHeaderSpecific(v,VEC_CLASSID,1);
  PetscValidPointer(w,2);
  PetscValidHeaderSpecific(v,VEC_CLASSID,2);
  ierr = VecGetType(*w,&t);CHKERRQ(ierr);
  ierr = PetscStrcmp(t,VECSEQCUSP,&flg);CHKERRQ(ierr);
  if (!flg) SETERRQ2(PETSC_COMM_SELF,PETSC_ERR_ARG_WRONG,"Vector of type %s passed to argument #2. Should be %s.\n",t,VECSEQCUSP);
  
  if ((*w)->data) {
    if (((Vec_Seq*)(*w)->data)->array_allocated) PetscFree(((Vec_Seq*)(*w)->data)->array_allocated);
    ((Vec_Seq*)(*w)->data)->array = 0;
    ((Vec_Seq*)(*w)->data)->array_allocated = 0;
    ((Vec_Seq*)(*w)->data)->unplacedarray = 0;
  }
  if ((*w)->spptr) {
    if (((Vec_CUSP*)(*w)->spptr)->GPUarray) delete ((Vec_CUSP*)(*w)->spptr)->GPUarray;
    err = cudaStreamDestroy(((Vec_CUSP*)(*w)->spptr)->stream);CHKERRCUSP(err);
    delete (Vec_CUSP*)(*w)->spptr;
    (*w)->spptr = 0;
  } 

  if (v->petscnative) {
    (*w)->data = v->data;
    (*w)->valid_GPU_array = v->valid_GPU_array;
    (*w)->spptr = v->spptr;
    ierr = PetscObjectStateIncrease((PetscObject)*w);CHKERRQ(ierr);
  } else {
    ierr = VecGetArray(v,&((Vec_Seq*)(*w)->data)->array);CHKERRQ(ierr);
    (*w)->valid_GPU_array = PETSC_CUSP_CPU;
    ierr = VecCUSPAllocateCheck(*w);CHKERRQ(ierr);
  }
  PetscFunctionReturn(0);
}

#undef __FUNCT__
#define __FUNCT__ "VecRestoreLocalVector_SeqCUSP"
PetscErrorCode VecRestoreLocalVector_SeqCUSP(Vec v,Vec *w)
{
  VecType        t;
  PetscErrorCode ierr;
  cudaError_t    err;
  PetscBool      flg;

  PetscFunctionBegin;
  PetscValidHeaderSpecific(v,VEC_CLASSID,1);
  PetscValidPointer(w,2);
  PetscValidHeaderSpecific(v,VEC_CLASSID,2);
  ierr = VecGetType(*w,&t);CHKERRQ(ierr);
  ierr = PetscStrcmp(t,VECSEQCUSP,&flg);CHKERRQ(ierr);
  if (!flg) SETERRQ2(PETSC_COMM_SELF,PETSC_ERR_ARG_WRONG,"Vector of type %s passed to argument #2. Should be %s.\n",t,VECSEQCUSP);

  if (v->petscnative) {
    v->data = (*w)->data;
    v->valid_GPU_array = (*w)->valid_GPU_array;
    v->spptr = (*w)->spptr;
    ierr = VecCUSPCopyFromGPU(v);CHKERRQ(ierr);
    ierr = PetscObjectStateIncrease((PetscObject)v);CHKERRQ(ierr);
    (*w)->data = 0;
    (*w)->valid_GPU_array = PETSC_CUSP_UNALLOCATED;
    (*w)->spptr = 0;
  } else {
    ierr = VecRestoreArray(v,&((Vec_Seq*)(*w)->data)->array);CHKERRQ(ierr);
    if ((Vec_CUSP*)(*w)->spptr) {
      delete ((Vec_CUSP*)(*w)->spptr)->GPUarray;
      err = cudaStreamDestroy(((Vec_CUSP*)(*w)->spptr)->stream);CHKERRCUSP(err);
      delete (Vec_CUSP*)(*w)->spptr;
    }
  }
  PetscFunctionReturn(0);
}

#undef __FUNCT__
#define __FUNCT__ "VecCreate_SeqCUSP"
PETSC_EXTERN PetscErrorCode VecCreate_SeqCUSP(Vec V)
{
  PetscErrorCode ierr;
  PetscMPIInt    size;

  PetscFunctionBegin;
  ierr = MPI_Comm_size(PetscObjectComm((PetscObject)V),&size);CHKERRQ(ierr);
  if (size > 1) SETERRQ(PETSC_COMM_SELF,PETSC_ERR_ARG_WRONG,"Cannot create VECSEQCUSP on more than one process");
  ierr = VecCreate_Seq_Private(V,0);CHKERRQ(ierr);
  ierr = PetscObjectChangeTypeName((PetscObject)V,VECSEQCUSP);CHKERRQ(ierr);

  V->ops->dot                    = VecDot_SeqCUSP;
  V->ops->norm                   = VecNorm_SeqCUSP;
  V->ops->tdot                   = VecTDot_SeqCUSP;
  V->ops->scale                  = VecScale_SeqCUSP;
  V->ops->copy                   = VecCopy_SeqCUSP;
  V->ops->set                    = VecSet_SeqCUSP;
  V->ops->swap                   = VecSwap_SeqCUSP;
  V->ops->axpy                   = VecAXPY_SeqCUSP;
  V->ops->axpby                  = VecAXPBY_SeqCUSP;
  V->ops->axpbypcz               = VecAXPBYPCZ_SeqCUSP;
  V->ops->pointwisemult          = VecPointwiseMult_SeqCUSP;
  V->ops->pointwisedivide        = VecPointwiseDivide_SeqCUSP;
  V->ops->setrandom              = VecSetRandom_SeqCUSP;
  V->ops->dot_local              = VecDot_SeqCUSP;
  V->ops->tdot_local             = VecTDot_SeqCUSP;
  V->ops->norm_local             = VecNorm_SeqCUSP;
  V->ops->mdot_local             = VecMDot_SeqCUSP;
  V->ops->maxpy                  = VecMAXPY_SeqCUSP;
  V->ops->mdot                   = VecMDot_SeqCUSP;
  V->ops->aypx                   = VecAYPX_SeqCUSP;
  V->ops->waxpy                  = VecWAXPY_SeqCUSP;
  V->ops->dotnorm2               = VecDotNorm2_SeqCUSP;
  V->ops->placearray             = VecPlaceArray_SeqCUSP;
  V->ops->replacearray           = VecReplaceArray_SeqCUSP;
  V->ops->resetarray             = VecResetArray_SeqCUSP;
  V->ops->destroy                = VecDestroy_SeqCUSP;
  V->ops->duplicate              = VecDuplicate_SeqCUSP;
  V->ops->conjugate              = VecConjugate_SeqCUSP;
  V->ops->getlocalvector         = VecGetLocalVector_SeqCUSP;
  V->ops->restorelocalvector     = VecRestoreLocalVector_SeqCUSP;
  V->ops->getlocalvectorread     = VecGetLocalVector_SeqCUSP;
  V->ops->restorelocalvectorread = VecRestoreLocalVector_SeqCUSP;

  ierr = VecCUSPAllocateCheck(V);CHKERRQ(ierr);
  V->valid_GPU_array      = PETSC_CUSP_GPU;
  ierr = VecSet(V,0.0);CHKERRQ(ierr);
  PetscFunctionReturn(0);
}

#undef __FUNCT__
#define __FUNCT__ "VecCUSPGetArrayReadWrite"
PETSC_EXTERN PetscErrorCode VecCUSPGetArrayReadWrite(Vec v, CUSPARRAY **a)
{
  PetscErrorCode ierr;

  PetscFunctionBegin;
  *a   = 0;
  ierr = VecCUSPCopyToGPU(v);CHKERRQ(ierr);
  *a   = ((Vec_CUSP*)v->spptr)->GPUarray;
  PetscFunctionReturn(0);
}

#undef __FUNCT__
#define __FUNCT__ "VecCUSPRestoreArrayReadWrite"
PETSC_EXTERN PetscErrorCode VecCUSPRestoreArrayReadWrite(Vec v, CUSPARRAY **a)
{
  PetscErrorCode ierr;

  PetscFunctionBegin;
  v->valid_GPU_array = PETSC_CUSP_GPU;

  ierr = PetscObjectStateIncrease((PetscObject)v);CHKERRQ(ierr);
  PetscFunctionReturn(0);
}

#undef __FUNCT__
#define __FUNCT__ "VecCUSPGetArrayRead"
PETSC_EXTERN PetscErrorCode VecCUSPGetArrayRead(Vec v, CUSPARRAY **a)
{
  PetscErrorCode ierr;

  PetscFunctionBegin;
  *a   = 0;
  ierr = VecCUSPCopyToGPU(v);CHKERRQ(ierr);
  *a   = ((Vec_CUSP*)v->spptr)->GPUarray;
  PetscFunctionReturn(0);
}

#undef __FUNCT__
#define __FUNCT__ "VecCUSPRestoreArrayRead"
PETSC_EXTERN PetscErrorCode VecCUSPRestoreArrayRead(Vec v, CUSPARRAY **a)
{
  PetscFunctionBegin;
  PetscFunctionReturn(0);
}

#undef __FUNCT__
#define __FUNCT__ "VecCUSPGetArrayWrite"
PETSC_EXTERN PetscErrorCode VecCUSPGetArrayWrite(Vec v, CUSPARRAY **a)
{
  PetscErrorCode ierr;

  PetscFunctionBegin;
  *a   = 0;
  ierr = VecCUSPAllocateCheck(v);CHKERRQ(ierr);
  *a   = ((Vec_CUSP*)v->spptr)->GPUarray;
  PetscFunctionReturn(0);
}

#undef __FUNCT__
#define __FUNCT__ "VecCUSPRestoreArrayWrite"
PETSC_EXTERN PetscErrorCode VecCUSPRestoreArrayWrite(Vec v, CUSPARRAY **a)
{
  PetscErrorCode ierr;

  PetscFunctionBegin;
  v->valid_GPU_array = PETSC_CUSP_GPU;

  ierr = PetscObjectStateIncrease((PetscObject)v);CHKERRQ(ierr);
  PetscFunctionReturn(0);
}<|MERGE_RESOLUTION|>--- conflicted
+++ resolved
@@ -66,20 +66,8 @@
       veccusp->GPUarray = new CUSPARRAY;
       veccusp->GPUarray->resize((PetscBLASInt)v->map->n);
       err = cudaStreamCreate(&stream);CHKERRCUSP(err);
-<<<<<<< HEAD
-      ((Vec_CUSP*)v->spptr)->stream = stream;
-
-      ((Vec_CUSP*)v->spptr)->hostDataRegisteredAsPageLocked = PETSC_FALSE;
-      /* If the array is already allocated, one can register it as (page-locked) mapped.
-         This can substantially accelerate data transfer across the PCI Express */
-      if (s->array) {
-        err = cudaHostRegister(s->array, v->map->n*sizeof(PetscScalar),cudaHostRegisterMapped);CHKERRCUSP(err);
-        ((Vec_CUSP*)v->spptr)->hostDataRegisteredAsPageLocked = PETSC_TRUE;
-      }
-=======
       veccusp->stream = stream;
       veccusp->hostDataRegisteredAsPageLocked = PETSC_FALSE;
->>>>>>> 0f8e2527
       v->ops->destroy = VecDestroy_SeqCUSP;
       if (v->valid_GPU_array == PETSC_CUSP_UNALLOCATED) {
         if (v->data && ((Vec_Seq*)v->data)->array) {
@@ -213,12 +201,7 @@
 
     /* Note : this code copies the smallest contiguous chunk of data
        containing ALL of the indices */
-<<<<<<< HEAD
-    err = cudaMemcpyAsync(cpuPtr, gpuPtr, ptop_scatter->ns*sizeof(PetscScalar), cudaMemcpyDeviceToHost, stream);CHKERRCUSP(err);
-    err = cudaStreamSynchronize(stream);CHKERRCUSP(err);
-=======
     err = cudaMemcpy(cpuPtr,gpuPtr,ptop_scatter->ns*sizeof(PetscScalar),cudaMemcpyDeviceToHost);CHKERRCUSP(err);
->>>>>>> 0f8e2527
 
     ierr = VecCUSPRestoreArrayRead(v,&varray);CHKERRQ(ierr);
     ierr = PetscLogEventEnd(VEC_CUSPCopyFromGPUSome,v,0,0,0);CHKERRQ(ierr);
@@ -1827,16 +1810,7 @@
     if (v->spptr) {
       delete ((Vec_CUSP*)v->spptr)->GPUarray;
       err = cudaStreamDestroy(((Vec_CUSP*)v->spptr)->stream);CHKERRCUSP(err);
-<<<<<<< HEAD
-      /* If the host array has been registered as (page-locked) mapped,
-         one must unregister the buffer */
-      if (((Vec_CUSP*)v->spptr)->hostDataRegisteredAsPageLocked) {
-        err = cudaHostUnregister(s->array);CHKERRCUSP(err);
-      }
-      delete (Vec_CUSP*) v->spptr;
-=======
       delete (Vec_CUSP*)v->spptr;
->>>>>>> 0f8e2527
     }
   } catch(char *ex) {
     SETERRQ1(PETSC_COMM_SELF,PETSC_ERR_LIB,"CUSP error: %s", ex);
