--- conflicted
+++ resolved
@@ -377,26 +377,17 @@
   PetscBool      flg = PETSC_FALSE,set;
 
   PetscFunctionBegin;
-<<<<<<< HEAD
-=======
   ierr = PetscOptionsHead(PetscOptionsObject,"VecMPI Options");CHKERRQ(ierr);
->>>>>>> 150d49b7
   ierr = PetscOptionsBool("-vec_assembly_bts","Use BuildTwoSided version of assembly","",flg,&flg,&set);CHKERRQ(ierr);
   if (set) {
     X->ops->assemblybegin = flg ? VecAssemblyBegin_MPI_BTS : VecAssemblyBegin_MPI;
     X->ops->assemblyend   = flg ? VecAssemblyEnd_MPI_BTS   : VecAssemblyEnd_MPI;
   }
-<<<<<<< HEAD
-  PetscFunctionReturn(0);
-}
-
-=======
   ierr = PetscOptionsTail();CHKERRQ(ierr);
   PetscFunctionReturn(0);
 }
 
 
->>>>>>> 150d49b7
 static struct _VecOps DvOps = { VecDuplicate_MPI, /* 1 */
                                 VecDuplicateVecs_Default,
                                 VecDestroyVecs_Default,
@@ -444,11 +435,7 @@
                                 0,
                                 0,
                                 VecResetArray_MPI,
-<<<<<<< HEAD
-                                VecSetFromOptions_MPI,
-=======
                                 VecSetFromOptions_MPI,/*set from options */
->>>>>>> 150d49b7
                                 VecMaxPointwiseDivide_Seq,
                                 VecPointwiseMax_Seq,
                                 VecPointwiseMaxAbs_Seq,
