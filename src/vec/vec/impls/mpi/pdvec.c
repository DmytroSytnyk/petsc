--- conflicted
+++ resolved
@@ -81,15 +81,9 @@
         for (i=0; i<n; i++) {
 #if defined(PETSC_USE_COMPLEX)
           if (PetscImaginaryPart(values[i]) > 0.0) {
-<<<<<<< HEAD
-            ierr = PetscViewerASCIIPrintf(viewer,"%18.16e + %18.16e i\n",(double)PetscRealPart(values[i]),(double)PetscImaginaryPart(values[i]));CHKERRQ(ierr);
+            ierr = PetscViewerASCIIPrintf(viewer,"%18.16e + %18.16ei\n",(double)PetscRealPart(values[i]),(double)PetscImaginaryPart(values[i]));CHKERRQ(ierr);
           } else if (PetscImaginaryPart(values[i]) < 0.0) {
-            ierr = PetscViewerASCIIPrintf(viewer,"%18.16e - %18.16e i\n",(double)PetscRealPart(values[i]),-(double)PetscImaginaryPart(values[i]));CHKERRQ(ierr);
-=======
-            ierr = PetscViewerASCIIPrintf(viewer,"%18.16e + %18.16ei\n",PetscRealPart(values[i]),PetscImaginaryPart(values[i]));CHKERRQ(ierr);
-          } else if (PetscImaginaryPart(values[i]) < 0.0) {
-            ierr = PetscViewerASCIIPrintf(viewer,"%18.16e - %18.16ei\n",PetscRealPart(values[i]),-PetscImaginaryPart(values[i]));CHKERRQ(ierr);
->>>>>>> b78526a6
+            ierr = PetscViewerASCIIPrintf(viewer,"%18.16e - %18.16ei\n",(double)PetscRealPart(values[i]),-(double)PetscImaginaryPart(values[i]));CHKERRQ(ierr);
           } else {
             ierr = PetscViewerASCIIPrintf(viewer,"%18.16e\n",(double)PetscRealPart(values[i]));CHKERRQ(ierr);
           }
