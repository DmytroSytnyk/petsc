--- conflicted
+++ resolved
@@ -6607,24 +6607,19 @@
   ierr = PetscSpaceDestroy(&P);CHKERRQ(ierr);
   ierr = PetscDualSpaceDestroy(&Q);CHKERRQ(ierr);
   /* Create quadrature (with specified order if given) */
-<<<<<<< HEAD
   qorder = qorder > 0 ? qorder : order;
   ierr = PetscObjectOptionsBegin((PetscObject)*fem);CHKERRQ(ierr);
   ierr = PetscOptionsInt("-petscfe_default_quadrature_order","Quadrature order is one less than quadture points per edge","PetscFECreateDefault",qorder,&qorder,NULL);CHKERRQ(ierr);
   ierr = PetscOptionsEnd();CHKERRQ(ierr);
   quadPointsPerEdge = PetscMax(qorder + 1,1);
-  if (isSimplex) {ierr = PetscDTGaussJacobiQuadrature(dim, quadPointsPerEdge, -1.0, 1.0, &q);CHKERRQ(ierr);}
-  else           {ierr = PetscDTGaussTensorQuadrature(dim, quadPointsPerEdge, -1.0, 1.0, &q);CHKERRQ(ierr);}
-=======
   if (isSimplex) {
-    ierr = PetscDTGaussJacobiQuadrature(dim, PetscMax(qorder > 0 ? qorder : order, 1), -1.0, 1.0, &q);CHKERRQ(ierr);
-    ierr = PetscDTGaussJacobiQuadrature(dim-1, PetscMax(qorder > 0 ? qorder : order, 1), -1.0, 1.0, &fq);CHKERRQ(ierr);
+    ierr = PetscDTGaussJacobiQuadrature(dim,   quadPointsPerEdge, -1.0, 1.0, &q);CHKERRQ(ierr);
+    ierr = PetscDTGaussJacobiQuadrature(dim-1, quadPointsPerEdge, -1.0, 1.0, &fq);CHKERRQ(ierr);
   }
   else {
-    ierr = PetscDTGaussTensorQuadrature(dim, PetscMax(qorder > 0 ? qorder : order, 1), -1.0, 1.0, &q);CHKERRQ(ierr);
-    ierr = PetscDTGaussTensorQuadrature(dim-1, PetscMax(qorder > 0 ? qorder : order, 1), -1.0, 1.0, &fq);CHKERRQ(ierr);
-  }
->>>>>>> e7b0402c
+    ierr = PetscDTGaussTensorQuadrature(dim,   quadPointsPerEdge, -1.0, 1.0, &q);CHKERRQ(ierr);
+    ierr = PetscDTGaussTensorQuadrature(dim-1, quadPointsPerEdge, -1.0, 1.0, &fq);CHKERRQ(ierr);
+  }
   ierr = PetscFESetQuadrature(*fem, q);CHKERRQ(ierr);
   ierr = PetscFESetFaceQuadrature(*fem, fq);CHKERRQ(ierr);
   /* Also create face quadrature here ? */
