/* Basis Jet Tabulation

We would like to tabulate the nodal basis functions and derivatives at a set of points, usually quadrature points. We
follow here the derviation in http://www.math.ttu.edu/~kirby/papers/fiat-toms-2004.pdf. The nodal basis $\psi_i$ can
be expressed in terms of a prime basis $\phi_i$ which can be stably evaluated. In PETSc, we will use the Legendre basis
as a prime basis.

  \psi_i = \sum_k \alpha_{ki} \phi_k

Our nodal basis is defined in terms of the dual basis $n_j$

  n_j \cdot \psi_i = \delta_{ji}

and we may act on the first equation to obtain

  n_j \cdot \psi_i = \sum_k \alpha_{ki} n_j \cdot \phi_k
       \delta_{ji} = \sum_k \alpha_{ki} V_{jk}
                 I = V \alpha

so the coefficients of the nodal basis in the prime basis are

   \alpha = V^{-1}

We will define the dual basis vectors $n_j$ using a quadrature rule.

Right now, we will just use the polynomial spaces P^k. I know some elements use the space of symmetric polynomials
(I think Nedelec), but we will neglect this for now. Constraints in the space, e.g. Arnold-Winther elements, can
be implemented exactly as in FIAT using functionals $L_j$.

I will have to count the degrees correctly for the Legendre product when we are on simplices.

We will have three objects:
 - Space, P: this just need point evaluation I think
 - Dual Space, P'+K: This looks like a set of functionals that can act on members of P, each n is defined by a Q
 - FEM: This keeps {P, P', Q}
*/
#include <petsc/private/petscfeimpl.h> /*I "petscfe.h" I*/
#include <petsc/private/dtimpl.h>
#include <petsc/private/dmpleximpl.h> /* For CellRefiner */
#include <petscdmshell.h>
#include <petscdmplex.h>
#include <petscblaslapack.h>

PetscBool FEcite = PETSC_FALSE;
const char FECitation[] = "@article{kirby2004,\n"
                          "  title   = {Algorithm 839: FIAT, a New Paradigm for Computing Finite Element Basis Functions},\n"
                          "  journal = {ACM Transactions on Mathematical Software},\n"
                          "  author  = {Robert C. Kirby},\n"
                          "  volume  = {30},\n"
                          "  number  = {4},\n"
                          "  pages   = {502--516},\n"
                          "  doi     = {10.1145/1039813.1039820},\n"
                          "  year    = {2004}\n}\n";

PetscClassId PETSCSPACE_CLASSID = 0;

PetscFunctionList PetscSpaceList              = NULL;
PetscBool         PetscSpaceRegisterAllCalled = PETSC_FALSE;

/*@C
  PetscSpaceRegister - Adds a new PetscSpace implementation

  Not Collective

  Input Parameters:
+ name        - The name of a new user-defined creation routine
- create_func - The creation routine itself

  Notes:
  PetscSpaceRegister() may be called multiple times to add several user-defined PetscSpaces

  Sample usage:
.vb
    PetscSpaceRegister("my_space", MyPetscSpaceCreate);
.ve

  Then, your PetscSpace type can be chosen with the procedural interface via
.vb
    PetscSpaceCreate(MPI_Comm, PetscSpace *);
    PetscSpaceSetType(PetscSpace, "my_space");
.ve
   or at runtime via the option
.vb
    -petscspace_type my_space
.ve

  Level: advanced

.keywords: PetscSpace, register
.seealso: PetscSpaceRegisterAll(), PetscSpaceRegisterDestroy()

@*/
PetscErrorCode PetscSpaceRegister(const char sname[], PetscErrorCode (*function)(PetscSpace))
{
  PetscErrorCode ierr;

  PetscFunctionBegin;
  ierr = PetscFunctionListAdd(&PetscSpaceList, sname, function);CHKERRQ(ierr);
  PetscFunctionReturn(0);
}

/*@C
  PetscSpaceSetType - Builds a particular PetscSpace

  Collective on PetscSpace

  Input Parameters:
+ sp   - The PetscSpace object
- name - The kind of space

  Options Database Key:
. -petscspace_type <type> - Sets the PetscSpace type; use -help for a list of available types

  Level: intermediate

.keywords: PetscSpace, set, type
.seealso: PetscSpaceGetType(), PetscSpaceCreate()
@*/
PetscErrorCode PetscSpaceSetType(PetscSpace sp, PetscSpaceType name)
{
  PetscErrorCode (*r)(PetscSpace);
  PetscBool      match;
  PetscErrorCode ierr;

  PetscFunctionBegin;
  PetscValidHeaderSpecific(sp, PETSCSPACE_CLASSID, 1);
  ierr = PetscObjectTypeCompare((PetscObject) sp, name, &match);CHKERRQ(ierr);
  if (match) PetscFunctionReturn(0);

  ierr = PetscSpaceRegisterAll();CHKERRQ(ierr);
  ierr = PetscFunctionListFind(PetscSpaceList, name, &r);CHKERRQ(ierr);
  if (!r) SETERRQ1(PetscObjectComm((PetscObject) sp), PETSC_ERR_ARG_UNKNOWN_TYPE, "Unknown PetscSpace type: %s", name);

  if (sp->ops->destroy) {
    ierr             = (*sp->ops->destroy)(sp);CHKERRQ(ierr);
    sp->ops->destroy = NULL;
  }
  ierr = (*r)(sp);CHKERRQ(ierr);
  ierr = PetscObjectChangeTypeName((PetscObject) sp, name);CHKERRQ(ierr);
  PetscFunctionReturn(0);
}

/*@C
  PetscSpaceGetType - Gets the PetscSpace type name (as a string) from the object.

  Not Collective

  Input Parameter:
. sp  - The PetscSpace

  Output Parameter:
. name - The PetscSpace type name

  Level: intermediate

.keywords: PetscSpace, get, type, name
.seealso: PetscSpaceSetType(), PetscSpaceCreate()
@*/
PetscErrorCode PetscSpaceGetType(PetscSpace sp, PetscSpaceType *name)
{
  PetscErrorCode ierr;

  PetscFunctionBegin;
  PetscValidHeaderSpecific(sp, PETSCSPACE_CLASSID, 1);
  PetscValidPointer(name, 2);
  if (!PetscSpaceRegisterAllCalled) {
    ierr = PetscSpaceRegisterAll();CHKERRQ(ierr);
  }
  *name = ((PetscObject) sp)->type_name;
  PetscFunctionReturn(0);
}

/*@C
  PetscSpaceView - Views a PetscSpace

  Collective on PetscSpace

  Input Parameter:
+ sp - the PetscSpace object to view
- v  - the viewer

  Level: developer

.seealso PetscSpaceDestroy()
@*/
PetscErrorCode PetscSpaceView(PetscSpace sp, PetscViewer v)
{
  PetscBool      iascii;
  PetscErrorCode ierr;

  PetscFunctionBegin;
  PetscValidHeaderSpecific(sp, PETSCSPACE_CLASSID, 1);
  if (v) PetscValidHeaderSpecific(v, PETSC_VIEWER_CLASSID, 2);
  if (!v) {ierr = PetscViewerASCIIGetStdout(PetscObjectComm((PetscObject) sp), &v);CHKERRQ(ierr);}
  ierr = PetscObjectTypeCompare((PetscObject) v, PETSCVIEWERASCII, &iascii);CHKERRQ(ierr);
  if (iascii) {
    ierr = PetscObjectPrintClassNamePrefixType((PetscObject)sp,v);CHKERRQ(ierr);
    ierr = PetscViewerASCIIPushTab(v);CHKERRQ(ierr);
    ierr = PetscViewerASCIIPrintf(v, "Space in %D variables of order %D with %D components\n", sp->Nv, sp->order, sp->Nc);CHKERRQ(ierr);
    ierr = PetscViewerASCIIPopTab(v);CHKERRQ(ierr);
  }
  ierr = PetscViewerASCIIPushTab(v);CHKERRQ(ierr);
  if (sp->ops->view) {ierr = (*sp->ops->view)(sp, v);CHKERRQ(ierr);}
  ierr = PetscViewerASCIIPopTab(v);CHKERRQ(ierr);
  PetscFunctionReturn(0);
}

/*@
  PetscSpaceSetFromOptions - sets parameters in a PetscSpace from the options database

  Collective on PetscSpace

  Input Parameter:
. sp - the PetscSpace object to set options for

  Options Database:
. -petscspace_order the approximation order of the space

  Level: developer

.seealso PetscSpaceView()
@*/
PetscErrorCode PetscSpaceSetFromOptions(PetscSpace sp)
{
  const char    *defaultType;
  char           name[256];
  PetscBool      flg;
  PetscErrorCode ierr;

  PetscFunctionBegin;
  PetscValidHeaderSpecific(sp, PETSCSPACE_CLASSID, 1);
  if (!((PetscObject) sp)->type_name) {
    defaultType = PETSCSPACEPOLYNOMIAL;
  } else {
    defaultType = ((PetscObject) sp)->type_name;
  }
  if (!PetscSpaceRegisterAllCalled) {ierr = PetscSpaceRegisterAll();CHKERRQ(ierr);}

  ierr = PetscObjectOptionsBegin((PetscObject) sp);CHKERRQ(ierr);
  ierr = PetscOptionsFList("-petscspace_type", "Linear space", "PetscSpaceSetType", PetscSpaceList, defaultType, name, 256, &flg);CHKERRQ(ierr);
  if (flg) {
    ierr = PetscSpaceSetType(sp, name);CHKERRQ(ierr);
  } else if (!((PetscObject) sp)->type_name) {
    ierr = PetscSpaceSetType(sp, defaultType);CHKERRQ(ierr);
  }
  ierr = PetscOptionsInt("-petscspace_order", "The approximation order", "PetscSpaceSetOrder", sp->order, &sp->order, NULL);CHKERRQ(ierr);
  ierr = PetscOptionsInt("-petscspace_variables", "The number of different variables, e.g. x and y", "PetscSpaceSetNumVariables", sp->Nv, &sp->Nv, NULL);CHKERRQ(ierr);
  ierr = PetscOptionsInt("-petscspace_components", "The number of components", "PetscSpaceSetNumComponents", sp->Nc, &sp->Nc, NULL);CHKERRQ(ierr);
  if (sp->ops->setfromoptions) {
    ierr = (*sp->ops->setfromoptions)(PetscOptionsObject,sp);CHKERRQ(ierr);
  }
  /* process any options handlers added with PetscObjectAddOptionsHandler() */
  ierr = PetscObjectProcessOptionsHandlers(PetscOptionsObject,(PetscObject) sp);CHKERRQ(ierr);
  ierr = PetscOptionsEnd();CHKERRQ(ierr);
  ierr = PetscSpaceViewFromOptions(sp, NULL, "-petscspace_view");CHKERRQ(ierr);
  PetscFunctionReturn(0);
}

/*@C
  PetscSpaceSetUp - Construct data structures for the PetscSpace

  Collective on PetscSpace

  Input Parameter:
. sp - the PetscSpace object to setup

  Level: developer

.seealso PetscSpaceView(), PetscSpaceDestroy()
@*/
PetscErrorCode PetscSpaceSetUp(PetscSpace sp)
{
  PetscErrorCode ierr;

  PetscFunctionBegin;
  PetscValidHeaderSpecific(sp, PETSCSPACE_CLASSID, 1);
  if (sp->ops->setup) {ierr = (*sp->ops->setup)(sp);CHKERRQ(ierr);}
  PetscFunctionReturn(0);
}

/*@
  PetscSpaceDestroy - Destroys a PetscSpace object

  Collective on PetscSpace

  Input Parameter:
. sp - the PetscSpace object to destroy

  Level: developer

.seealso PetscSpaceView()
@*/
PetscErrorCode PetscSpaceDestroy(PetscSpace *sp)
{
  PetscErrorCode ierr;

  PetscFunctionBegin;
  if (!*sp) PetscFunctionReturn(0);
  PetscValidHeaderSpecific((*sp), PETSCSPACE_CLASSID, 1);

  if (--((PetscObject)(*sp))->refct > 0) {*sp = 0; PetscFunctionReturn(0);}
  ((PetscObject) (*sp))->refct = 0;
  ierr = DMDestroy(&(*sp)->dm);CHKERRQ(ierr);

  ierr = (*(*sp)->ops->destroy)(*sp);CHKERRQ(ierr);
  ierr = PetscHeaderDestroy(sp);CHKERRQ(ierr);
  PetscFunctionReturn(0);
}

/*@
  PetscSpaceCreate - Creates an empty PetscSpace object. The type can then be set with PetscSpaceSetType().

  Collective on MPI_Comm

  Input Parameter:
. comm - The communicator for the PetscSpace object

  Output Parameter:
. sp - The PetscSpace object

  Level: beginner

.seealso: PetscSpaceSetType(), PETSCSPACEPOLYNOMIAL
@*/
PetscErrorCode PetscSpaceCreate(MPI_Comm comm, PetscSpace *sp)
{
  PetscSpace     s;
  PetscErrorCode ierr;

  PetscFunctionBegin;
  PetscValidPointer(sp, 2);
  ierr = PetscCitationsRegister(FECitation,&FEcite);CHKERRQ(ierr);
  *sp  = NULL;
  ierr = PetscFEInitializePackage();CHKERRQ(ierr);

  ierr = PetscHeaderCreate(s, PETSCSPACE_CLASSID, "PetscSpace", "Linear Space", "PetscSpace", comm, PetscSpaceDestroy, PetscSpaceView);CHKERRQ(ierr);

  s->order = 0;
  s->Nc    = 1;
  s->Nv    = 0;
  ierr = DMShellCreate(comm, &s->dm);CHKERRQ(ierr);
  ierr = PetscSpaceSetType(s, PETSCSPACEPOLYNOMIAL);CHKERRQ(ierr);

  *sp = s;
  PetscFunctionReturn(0);
}

/*@
  PetscSpaceGetDimension - Return the dimension of this space, i.e. the number of basis vectors

  Input Parameter:
. sp - The PetscSpace

  Output Parameter:
. dim - The dimension

  Level: intermediate

.seealso: PetscSpaceGetOrder(), PetscSpaceCreate(), PetscSpace
@*/
PetscErrorCode PetscSpaceGetDimension(PetscSpace sp, PetscInt *dim)
{
  PetscErrorCode ierr;

  PetscFunctionBegin;
  PetscValidHeaderSpecific(sp, PETSCSPACE_CLASSID, 1);
  PetscValidPointer(dim, 2);
  *dim = 0;
  if (sp->ops->getdimension) {ierr = (*sp->ops->getdimension)(sp, dim);CHKERRQ(ierr);}
  PetscFunctionReturn(0);
}

/*@
  PetscSpaceGetOrder - Return the order of approximation for this space

  Input Parameter:
. sp - The PetscSpace

  Output Parameter:
. order - The approximation order

  Level: intermediate

.seealso: PetscSpaceSetOrder(), PetscSpaceGetDimension(), PetscSpaceCreate(), PetscSpace
@*/
PetscErrorCode PetscSpaceGetOrder(PetscSpace sp, PetscInt *order)
{
  PetscFunctionBegin;
  PetscValidHeaderSpecific(sp, PETSCSPACE_CLASSID, 1);
  PetscValidPointer(order, 2);
  *order = sp->order;
  PetscFunctionReturn(0);
}

/*@
  PetscSpaceSetOrder - Set the order of approximation for this space

  Input Parameters:
+ sp - The PetscSpace
- order - The approximation order

  Level: intermediate

.seealso: PetscSpaceGetOrder(), PetscSpaceCreate(), PetscSpace
@*/
PetscErrorCode PetscSpaceSetOrder(PetscSpace sp, PetscInt order)
{
  PetscFunctionBegin;
  PetscValidHeaderSpecific(sp, PETSCSPACE_CLASSID, 1);
  sp->order = order;
  PetscFunctionReturn(0);
}

/*@
  PetscSpaceGetNumComponents - Return the number of components for this space

  Input Parameter:
. sp - The PetscSpace

  Output Parameter:
. Nc - The number of components

  Note: A vector space, for example, will have d components, where d is the spatial dimension

  Level: intermediate

.seealso: PetscSpaceSetNumComponents(), PetscSpaceGetDimension(), PetscSpaceCreate(), PetscSpace
@*/
PetscErrorCode PetscSpaceGetNumComponents(PetscSpace sp, PetscInt *Nc)
{
  PetscFunctionBegin;
  PetscValidHeaderSpecific(sp, PETSCSPACE_CLASSID, 1);
  PetscValidPointer(Nc, 2);
  *Nc = sp->Nc;
  PetscFunctionReturn(0);
}

/*@
  PetscSpaceSetNumComponents - Set the number of components for this space

  Input Parameters:
+ sp - The PetscSpace
- order - The number of components

  Level: intermediate

.seealso: PetscSpaceGetNumComponents(), PetscSpaceCreate(), PetscSpace
@*/
PetscErrorCode PetscSpaceSetNumComponents(PetscSpace sp, PetscInt Nc)
{
  PetscFunctionBegin;
  PetscValidHeaderSpecific(sp, PETSCSPACE_CLASSID, 1);
  sp->Nc = Nc;
  PetscFunctionReturn(0);
}

PetscErrorCode PetscSpaceSetNumVariables(PetscSpace sp, PetscInt n)
{
  PetscFunctionBegin;
  PetscValidHeaderSpecific(sp, PETSCSPACE_CLASSID, 1);
  sp->Nv = n;
  PetscFunctionReturn(0);
}

PetscErrorCode PetscSpaceGetNumVariables(PetscSpace sp, PetscInt *n)
{
  PetscFunctionBegin;
  PetscValidHeaderSpecific(sp, PETSCSPACE_CLASSID, 1);
  PetscValidPointer(n, 2);
  *n = sp->Nv;
  PetscFunctionReturn(0);
}


/*@C
  PetscSpaceEvaluate - Evaluate the basis functions and their derivatives (jet) at each point

  Input Parameters:
+ sp      - The PetscSpace
. npoints - The number of evaluation points, in reference coordinates
- points  - The point coordinates

  Output Parameters:
+ B - The function evaluations in a npoints x nfuncs array
. D - The derivative evaluations in a npoints x nfuncs x dim array
- H - The second derivative evaluations in a npoints x nfuncs x dim x dim array

  Note: Above nfuncs is the dimension of the space, and dim is the spatial dimension. The coordinates are given
  on the reference cell, not in real space.

  Level: advanced

.seealso: PetscFEGetTabulation(), PetscFEGetDefaultTabulation(), PetscSpaceCreate()
@*/
PetscErrorCode PetscSpaceEvaluate(PetscSpace sp, PetscInt npoints, const PetscReal points[], PetscReal B[], PetscReal D[], PetscReal H[])
{
  PetscErrorCode ierr;

  PetscFunctionBegin;
  if (!npoints) PetscFunctionReturn(0);
  PetscValidHeaderSpecific(sp, PETSCSPACE_CLASSID, 1);
  if (sp->Nv) PetscValidPointer(points, 3);
  if (B) PetscValidPointer(B, 4);
  if (D) PetscValidPointer(D, 5);
  if (H) PetscValidPointer(H, 6);
  if (sp->ops->evaluate) {ierr = (*sp->ops->evaluate)(sp, npoints, points, B, D, H);CHKERRQ(ierr);}
  PetscFunctionReturn(0);
}

/*@
  PetscSpaceGetHeightSubspace - Get the subset of the primal space basis that is supported on a mesh point of a given height.

  If the space is not defined on mesh points of the given height (e.g. if the space is discontinuous and
  pointwise values are not defined on the element boundaries), or if the implementation of PetscSpace does not
  support extracting subspaces, then NULL is returned.

  This does not increment the reference count on the returned space, and the user should not destroy it.

  Not collective

  Input Parameters:
+ sp - the PetscSpace object
- height - the height of the mesh point for which the subspace is desired

  Output Parameter:
. subsp - the subspace

  Level: advanced

.seealso: PetscDualSpaceGetHeightSubspace(), PetscSpace
@*/
PetscErrorCode PetscSpaceGetHeightSubspace(PetscSpace sp, PetscInt height, PetscSpace *subsp)
{
  PetscErrorCode ierr;

  PetscFunctionBegin;
  PetscValidHeaderSpecific(sp, PETSCSPACE_CLASSID, 1);
  PetscValidPointer(subsp, 3);
  *subsp = NULL;
  if (sp->ops->getheightsubspace) {
    ierr = (*sp->ops->getheightsubspace)(sp, height, subsp);CHKERRQ(ierr);
  }
  PetscFunctionReturn(0);
}

PetscErrorCode PetscSpaceSetFromOptions_Polynomial(PetscOptionItems *PetscOptionsObject,PetscSpace sp)
{
  PetscSpace_Poly *poly = (PetscSpace_Poly *) sp->data;
  PetscErrorCode   ierr;

  PetscFunctionBegin;
  ierr = PetscOptionsHead(PetscOptionsObject,"PetscSpace polynomial options");CHKERRQ(ierr);
  ierr = PetscOptionsBool("-petscspace_poly_sym", "Use only symmetric polynomials", "PetscSpacePolynomialSetSymmetric", poly->symmetric, &poly->symmetric, NULL);CHKERRQ(ierr);
  ierr = PetscOptionsBool("-petscspace_poly_tensor", "Use the tensor product polynomials", "PetscSpacePolynomialSetTensor", poly->tensor, &poly->tensor, NULL);CHKERRQ(ierr);
  ierr = PetscOptionsTail();CHKERRQ(ierr);
  PetscFunctionReturn(0);
}

static PetscErrorCode PetscSpacePolynomialView_Ascii(PetscSpace sp, PetscViewer viewer)
{
  PetscSpace_Poly *poly = (PetscSpace_Poly *) sp->data;
  PetscErrorCode   ierr;

  PetscFunctionBegin;
  if (poly->tensor) {ierr = PetscViewerASCIIPrintf(viewer, "Tensor polynomial space of degree %D\n", sp->order);CHKERRQ(ierr);}
  else              {ierr = PetscViewerASCIIPrintf(viewer, "Polynomial space of degree %D\n", sp->order);CHKERRQ(ierr);}
  PetscFunctionReturn(0);
}

PetscErrorCode PetscSpaceView_Polynomial(PetscSpace sp, PetscViewer viewer)
{
  PetscBool      iascii;
  PetscErrorCode ierr;

  PetscFunctionBegin;
  PetscValidHeaderSpecific(sp, PETSCSPACE_CLASSID, 1);
  PetscValidHeaderSpecific(viewer, PETSC_VIEWER_CLASSID, 2);
  ierr = PetscObjectTypeCompare((PetscObject) viewer, PETSCVIEWERASCII, &iascii);CHKERRQ(ierr);
  if (iascii) {ierr = PetscSpacePolynomialView_Ascii(sp, viewer);CHKERRQ(ierr);}
  PetscFunctionReturn(0);
}

PetscErrorCode PetscSpaceSetUp_Polynomial(PetscSpace sp)
{
  PetscSpace_Poly *poly    = (PetscSpace_Poly *) sp->data;
  PetscInt         ndegree = sp->order+1;
  PetscInt         deg;
  PetscErrorCode   ierr;

  PetscFunctionBegin;
  ierr = PetscMalloc1(ndegree, &poly->degrees);CHKERRQ(ierr);
  for (deg = 0; deg < ndegree; ++deg) poly->degrees[deg] = deg;
  PetscFunctionReturn(0);
}

PetscErrorCode PetscSpaceDestroy_Polynomial(PetscSpace sp)
{
  PetscSpace_Poly *poly = (PetscSpace_Poly *) sp->data;
  PetscErrorCode   ierr;

  PetscFunctionBegin;
  ierr = PetscObjectComposeFunction((PetscObject) sp, "PetscSpacePolynomialGetTensor_C", NULL);CHKERRQ(ierr);
  ierr = PetscObjectComposeFunction((PetscObject) sp, "PetscSpacePolynomialSetTensor_C", NULL);CHKERRQ(ierr);
  ierr = PetscFree(poly->degrees);CHKERRQ(ierr);
  if (poly->subspaces) {
    PetscInt d;

    for (d = 0; d < sp->Nv; ++d) {
      ierr = PetscSpaceDestroy(&poly->subspaces[d]);CHKERRQ(ierr);
    }
  }
  ierr = PetscFree(poly->subspaces);CHKERRQ(ierr);
  ierr = PetscFree(poly);CHKERRQ(ierr);
  PetscFunctionReturn(0);
}

/* We treat the space as a tensor product of scalar polynomial spaces, so the dimension is multiplied by Nc */
PetscErrorCode PetscSpaceGetDimension_Polynomial(PetscSpace sp, PetscInt *dim)
{
  PetscSpace_Poly *poly = (PetscSpace_Poly *) sp->data;
  PetscInt         deg  = sp->order;
  PetscInt         n    = sp->Nv, i;
  PetscReal        D    = 1.0;

  PetscFunctionBegin;
  if (poly->tensor) {
    *dim = 1;
    for (i = 0; i < n; ++i) *dim *= (deg+1);
  } else {
    for (i = 1; i <= n; ++i) {
      D *= ((PetscReal) (deg+i))/i;
    }
    *dim = (PetscInt) (D + 0.5);
  }
  *dim *= sp->Nc;
  PetscFunctionReturn(0);
}

/*
  LatticePoint_Internal - Returns all tuples of size 'len' with nonnegative integers that sum up to 'sum'.

  Input Parameters:
+ len - The length of the tuple
. sum - The sum of all entries in the tuple
- ind - The current multi-index of the tuple, initialized to the 0 tuple

  Output Parameter:
+ ind - The multi-index of the tuple, -1 indicates the iteration has terminated
. tup - A tuple of len integers addig to sum

  Level: developer

.seealso:
*/
static PetscErrorCode LatticePoint_Internal(PetscInt len, PetscInt sum, PetscInt ind[], PetscInt tup[])
{
  PetscInt       i;
  PetscErrorCode ierr;

  PetscFunctionBegin;
  if (len == 1) {
    ind[0] = -1;
    tup[0] = sum;
  } else if (sum == 0) {
    for (i = 0; i < len; ++i) {ind[0] = -1; tup[i] = 0;}
  } else {
    tup[0] = sum - ind[0];
    ierr = LatticePoint_Internal(len-1, ind[0], &ind[1], &tup[1]);CHKERRQ(ierr);
    if (ind[1] < 0) {
      if (ind[0] == sum) {ind[0] = -1;}
      else               {ind[1] = 0; ++ind[0];}
    }
  }
  PetscFunctionReturn(0);
}

/*
  LatticePointLexicographic_Internal - Returns all tuples of size 'len' with nonnegative integers that sum up to at most 'max'.
                                       Ordering is lexicographic with lowest index as least significant in ordering.
                                       e.g. for len == 2 and max == 2, this will return, in order, {0,0}, {1,0}, {2,0}, {0,1}, {1,1}, {2,0}.

  Input Parameters:
+ len - The length of the tuple
. max - The maximum sum
- tup - A tuple of length len+1: tup[len] > 0 indicates a stopping condition

  Output Parameter:
. tup - A tuple of len integers whos sum is at most 'max'
*/
static PetscErrorCode LatticePointLexicographic_Internal(PetscInt len, PetscInt max, PetscInt tup[])
{
  PetscFunctionBegin;
  while (len--) {
    max -= tup[len];
    if (!max) {
      tup[len] = 0;
      break;
    }
  }
  tup[++len]++;
  PetscFunctionReturn(0);
}

/*
  TensorPoint_Internal - Returns all tuples of size 'len' with nonnegative integers that are less than 'max'.

  Input Parameters:
+ len - The length of the tuple
. max - The max for all entries in the tuple
- ind - The current multi-index of the tuple, initialized to the 0 tuple

  Output Parameter:
+ ind - The multi-index of the tuple, -1 indicates the iteration has terminated
. tup - A tuple of len integers less than max

  Level: developer

.seealso:
*/
static PetscErrorCode TensorPoint_Internal(PetscInt len, PetscInt max, PetscInt ind[], PetscInt tup[])
{
  PetscInt       i;
  PetscErrorCode ierr;

  PetscFunctionBegin;
  if (len == 1) {
    tup[0] = ind[0]++;
    ind[0] = ind[0] >= max ? -1 : ind[0];
  } else if (max == 0) {
    for (i = 0; i < len; ++i) {ind[0] = -1; tup[i] = 0;}
  } else {
    tup[0] = ind[0];
    ierr = TensorPoint_Internal(len-1, max, &ind[1], &tup[1]);CHKERRQ(ierr);
    if (ind[1] < 0) {
      ind[1] = 0;
      if (ind[0] == max-1) {ind[0] = -1;}
      else                 {++ind[0];}
    }
  }
  PetscFunctionReturn(0);
}

/*
  TensorPointLexicographic_Internal - Returns all tuples of size 'len' with nonnegative integers that are all less than or equal to 'max'.
                                      Ordering is lexicographic with lowest index as least significant in ordering.
                                      e.g. for len == 2 and max == 2, this will return, in order, {0,0}, {1,0}, {2,0}, {0,1}, {1,1}, {2,1}, {0,2}, {1,2}, {2,2}.

  Input Parameters:
+ len - The length of the tuple
. max - The maximum value
- tup - A tuple of length len+1: tup[len] > 0 indicates a stopping condition

  Output Parameter:
. tup - A tuple of len integers whos sum is at most 'max'
*/
static PetscErrorCode TensorPointLexicographic_Internal(PetscInt len, PetscInt max, PetscInt tup[])
{
  PetscInt       i;

  PetscFunctionBegin;
  for (i = 0; i < len; i++) {
    if (tup[i] < max) {
      break;
    } else {
      tup[i] = 0;
    }
  }
  tup[i]++;
  PetscFunctionReturn(0);
}

/*
  p in [0, npoints), i in [0, pdim), c in [0, Nc)

  B[p][i][c] = B[p][i_scalar][c][c]
*/
PetscErrorCode PetscSpaceEvaluate_Polynomial(PetscSpace sp, PetscInt npoints, const PetscReal points[], PetscReal B[], PetscReal D[], PetscReal H[])
{
  PetscSpace_Poly *poly    = (PetscSpace_Poly *) sp->data;
  DM               dm      = sp->dm;
  PetscInt         Nc      = sp->Nc;
  PetscInt         ndegree = sp->order+1;
  PetscInt        *degrees = poly->degrees;
  PetscInt         dim     = sp->Nv;
  PetscReal       *lpoints, *tmp, *LB, *LD, *LH;
  PetscInt        *ind, *tup;
  PetscInt         c, pdim, d, e, der, der2, i, p, deg, o;
  PetscErrorCode   ierr;

  PetscFunctionBegin;
  ierr = PetscSpaceGetDimension(sp, &pdim);CHKERRQ(ierr);
  pdim /= Nc;
  ierr = DMGetWorkArray(dm, npoints, MPIU_REAL, &lpoints);CHKERRQ(ierr);
  ierr = DMGetWorkArray(dm, npoints*ndegree*3, MPIU_REAL, &tmp);CHKERRQ(ierr);
  if (B) {ierr = DMGetWorkArray(dm, npoints*dim*ndegree, MPIU_REAL, &LB);CHKERRQ(ierr);}
  if (D) {ierr = DMGetWorkArray(dm, npoints*dim*ndegree, MPIU_REAL, &LD);CHKERRQ(ierr);}
  if (H) {ierr = DMGetWorkArray(dm, npoints*dim*ndegree, MPIU_REAL, &LH);CHKERRQ(ierr);}
  for (d = 0; d < dim; ++d) {
    for (p = 0; p < npoints; ++p) {
      lpoints[p] = points[p*dim+d];
    }
    ierr = PetscDTLegendreEval(npoints, lpoints, ndegree, degrees, tmp, &tmp[1*npoints*ndegree], &tmp[2*npoints*ndegree]);CHKERRQ(ierr);
    /* LB, LD, LH (ndegree * dim x npoints) */
    for (deg = 0; deg < ndegree; ++deg) {
      for (p = 0; p < npoints; ++p) {
        if (B) LB[(deg*dim + d)*npoints + p] = tmp[(0*npoints + p)*ndegree+deg];
        if (D) LD[(deg*dim + d)*npoints + p] = tmp[(1*npoints + p)*ndegree+deg];
        if (H) LH[(deg*dim + d)*npoints + p] = tmp[(2*npoints + p)*ndegree+deg];
      }
    }
  }
  /* Multiply by A (pdim x ndegree * dim) */
  ierr = PetscMalloc2(dim,&ind,dim,&tup);CHKERRQ(ierr);
  if (B) {
    /* B (npoints x pdim x Nc) */
    ierr = PetscMemzero(B, npoints*pdim*Nc*Nc * sizeof(PetscReal));CHKERRQ(ierr);
    if (poly->tensor) {
      i = 0;
      ierr = PetscMemzero(ind, dim * sizeof(PetscInt));CHKERRQ(ierr);
      while (ind[0] >= 0) {
        ierr = TensorPoint_Internal(dim, sp->order+1, ind, tup);CHKERRQ(ierr);
        for (p = 0; p < npoints; ++p) {
          B[(p*pdim + i)*Nc*Nc] = 1.0;
          for (d = 0; d < dim; ++d) {
            B[(p*pdim + i)*Nc*Nc] *= LB[(tup[d]*dim + d)*npoints + p];
          }
        }
        ++i;
      }
    } else {
      i = 0;
      for (o = 0; o <= sp->order; ++o) {
        ierr = PetscMemzero(ind, dim * sizeof(PetscInt));CHKERRQ(ierr);
        while (ind[0] >= 0) {
          ierr = LatticePoint_Internal(dim, o, ind, tup);CHKERRQ(ierr);
          for (p = 0; p < npoints; ++p) {
            B[(p*pdim + i)*Nc*Nc] = 1.0;
            for (d = 0; d < dim; ++d) {
              B[(p*pdim + i)*Nc*Nc] *= LB[(tup[d]*dim + d)*npoints + p];
            }
          }
          ++i;
        }
      }
    }
    /* Make direct sum basis for multicomponent space */
    for (p = 0; p < npoints; ++p) {
      for (i = 0; i < pdim; ++i) {
        for (c = 1; c < Nc; ++c) {
          B[(p*pdim*Nc + i*Nc + c)*Nc + c] = B[(p*pdim + i)*Nc*Nc];
        }
      }
    }
  }
  if (D) {
    /* D (npoints x pdim x Nc x dim) */
    ierr = PetscMemzero(D, npoints*pdim*Nc*Nc*dim * sizeof(PetscReal));CHKERRQ(ierr);
    if (poly->tensor) {
      i = 0;
      ierr = PetscMemzero(ind, dim * sizeof(PetscInt));CHKERRQ(ierr);
      while (ind[0] >= 0) {
        ierr = TensorPoint_Internal(dim, sp->order+1, ind, tup);CHKERRQ(ierr);
        for (p = 0; p < npoints; ++p) {
          for (der = 0; der < dim; ++der) {
            D[(p*pdim + i)*Nc*Nc*dim + der] = 1.0;
            for (d = 0; d < dim; ++d) {
              if (d == der) {
                D[(p*pdim + i)*Nc*Nc*dim + der] *= LD[(tup[d]*dim + d)*npoints + p];
              } else {
                D[(p*pdim + i)*Nc*Nc*dim + der] *= LB[(tup[d]*dim + d)*npoints + p];
              }
            }
          }
        }
        ++i;
      }
    } else {
      i = 0;
      for (o = 0; o <= sp->order; ++o) {
        ierr = PetscMemzero(ind, dim * sizeof(PetscInt));CHKERRQ(ierr);
        while (ind[0] >= 0) {
          ierr = LatticePoint_Internal(dim, o, ind, tup);CHKERRQ(ierr);
          for (p = 0; p < npoints; ++p) {
            for (der = 0; der < dim; ++der) {
              D[(p*pdim + i)*Nc*Nc*dim + der] = 1.0;
              for (d = 0; d < dim; ++d) {
                if (d == der) {
                  D[(p*pdim + i)*Nc*Nc*dim + der] *= LD[(tup[d]*dim + d)*npoints + p];
                } else {
                  D[(p*pdim + i)*Nc*Nc*dim + der] *= LB[(tup[d]*dim + d)*npoints + p];
                }
              }
            }
          }
          ++i;
        }
      }
    }
    /* Make direct sum basis for multicomponent space */
    for (p = 0; p < npoints; ++p) {
      for (i = 0; i < pdim; ++i) {
        for (c = 1; c < Nc; ++c) {
          for (d = 0; d < dim; ++d) {
            D[((p*pdim*Nc + i*Nc + c)*Nc + c)*dim + d] = D[(p*pdim + i)*Nc*Nc*dim + d];
          }
        }
      }
    }
  }
  if (H) {
    /* H (npoints x pdim x Nc x Nc x dim x dim) */
    ierr = PetscMemzero(H, npoints*pdim*Nc*Nc*dim*dim * sizeof(PetscReal));CHKERRQ(ierr);
    if (poly->tensor) {
      i = 0;
      ierr = PetscMemzero(ind, dim * sizeof(PetscInt));CHKERRQ(ierr);
      while (ind[0] >= 0) {
        ierr = TensorPoint_Internal(dim, sp->order+1, ind, tup);CHKERRQ(ierr);
        for (p = 0; p < npoints; ++p) {
          for (der = 0; der < dim; ++der) {
            H[((p*pdim + i)*Nc*Nc*dim + der) * dim + der] = 1.0;
            for (d = 0; d < dim; ++d) {
              if (d == der) {
                H[((p*pdim + i)*Nc*Nc*dim + der) * dim + der] *= LH[(tup[d]*dim + d)*npoints + p];
              } else {
                H[((p*pdim + i)*Nc*Nc*dim + der) * dim + der] *= LB[(tup[d]*dim + d)*npoints + p];
              }
            }
            for (der2 = der + 1; der2 < dim; ++der2) {
              H[((p*pdim + i)*Nc*Nc*dim + der) * dim + der2] = 1.0;
              for (d = 0; d < dim; ++d) {
                if (d == der || d == der2) {
                  H[((p*pdim + i)*Nc*Nc*dim + der) * dim + der2] *= LD[(tup[d]*dim + d)*npoints + p];
                } else {
                  H[((p*pdim + i)*Nc*Nc*dim + der) * dim + der2] *= LB[(tup[d]*dim + d)*npoints + p];
                }
              }
              H[((p*pdim + i)*Nc*Nc*dim + der2) * dim + der] = H[((p*pdim + i)*Nc*Nc*dim + der) * dim + der2];
            }
          }
        }
        ++i;
      }
    } else {
      i = 0;
      for (o = 0; o <= sp->order; ++o) {
        ierr = PetscMemzero(ind, dim * sizeof(PetscInt));CHKERRQ(ierr);
        while (ind[0] >= 0) {
          ierr = LatticePoint_Internal(dim, o, ind, tup);CHKERRQ(ierr);
          for (p = 0; p < npoints; ++p) {
            for (der = 0; der < dim; ++der) {
              H[((p*pdim + i)*Nc*Nc*dim + der)*dim + der] = 1.0;
              for (d = 0; d < dim; ++d) {
                if (d == der) {
                  H[((p*pdim + i)*Nc*Nc*dim + der)*dim + der] *= LH[(tup[d]*dim + d)*npoints + p];
                } else {
                  H[((p*pdim + i)*Nc*Nc*dim + der)*dim + der] *= LB[(tup[d]*dim + d)*npoints + p];
                }
              }
              for (der2 = der + 1; der2 < dim; ++der2) {
                H[((p*pdim + i)*Nc*Nc*dim + der) * dim + der2] = 1.0;
                for (d = 0; d < dim; ++d) {
                  if (d == der || d == der2) {
                    H[((p*pdim + i)*Nc*Nc*dim + der) * dim + der2] *= LD[(tup[d]*dim + d)*npoints + p];
                  } else {
                    H[((p*pdim + i)*Nc*Nc*dim + der) * dim + der2] *= LB[(tup[d]*dim + d)*npoints + p];
                  }
                }
                H[((p*pdim + i)*Nc*Nc*dim + der2) * dim + der] = H[((p*pdim + i)*Nc*Nc*dim + der) * dim + der2];
              }
            }
          }
          ++i;
        }
      }
    }
    /* Make direct sum basis for multicomponent space */
    for (p = 0; p < npoints; ++p) {
      for (i = 0; i < pdim; ++i) {
        for (c = 1; c < Nc; ++c) {
          for (d = 0; d < dim; ++d) {
            for (e = 0; e < dim; ++e) {
              H[(((p*pdim*Nc + i*Nc + c)*Nc + c)*dim + d)*dim + e] = H[((p*pdim + i)*Nc*Nc*dim + d)*dim + e];
            }
          }
        }
      }
    }
  }
  ierr = PetscFree2(ind,tup);CHKERRQ(ierr);
  if (B) {ierr = DMRestoreWorkArray(dm, npoints*dim*ndegree, MPIU_REAL, &LB);CHKERRQ(ierr);}
  if (D) {ierr = DMRestoreWorkArray(dm, npoints*dim*ndegree, MPIU_REAL, &LD);CHKERRQ(ierr);}
  if (H) {ierr = DMRestoreWorkArray(dm, npoints*dim*ndegree, MPIU_REAL, &LH);CHKERRQ(ierr);}
  ierr = DMRestoreWorkArray(dm, npoints*ndegree*3, MPIU_REAL, &tmp);CHKERRQ(ierr);
  ierr = DMRestoreWorkArray(dm, npoints, MPIU_REAL, &lpoints);CHKERRQ(ierr);
  PetscFunctionReturn(0);
}

/*@
  PetscSpacePolynomialSetTensor - Set whether a function space is a space of tensor polynomials (the space is spanned
  by polynomials whose degree in each variabl is bounded by the given order), as opposed to polynomials (the space is
  spanned by polynomials whose total degree---summing over all variables---is bounded by the given order).

  Input Parameters:
+ sp     - the function space object
- tensor - PETSC_TRUE for a tensor polynomial space, PETSC_FALSE for a polynomial space

  Level: beginner

.seealso: PetscSpacePolynomialGetTensor(), PetscSpaceSetOrder(), PetscSpaceSetNumVariables()
@*/
PetscErrorCode PetscSpacePolynomialSetTensor(PetscSpace sp, PetscBool tensor)
{
  PetscErrorCode ierr;

  PetscFunctionBegin;
  PetscValidHeaderSpecific(sp, PETSCSPACE_CLASSID, 1);
  ierr = PetscTryMethod(sp,"PetscSpacePolynomialSetTensor_C",(PetscSpace,PetscBool),(sp,tensor));CHKERRQ(ierr);
  PetscFunctionReturn(0);
}

/*@
  PetscSpacePolynomialGetTensor - Get whether a function space is a space of tensor polynomials (the space is spanned
  by polynomials whose degree in each variabl is bounded by the given order), as opposed to polynomials (the space is
  spanned by polynomials whose total degree---summing over all variables---is bounded by the given order).

  Input Parameters:
. sp     - the function space object

  Output Parameters:
. tensor - PETSC_TRUE for a tensor polynomial space, PETSC_FALSE for a polynomial space

  Level: beginner

.seealso: PetscSpacePolynomialSetTensor(), PetscSpaceSetOrder(), PetscSpaceSetNumVariables()
@*/
PetscErrorCode PetscSpacePolynomialGetTensor(PetscSpace sp, PetscBool *tensor)
{
  PetscErrorCode ierr;

  PetscFunctionBegin;
  PetscValidHeaderSpecific(sp, PETSCSPACE_CLASSID, 1);
  PetscValidPointer(tensor, 2);
  ierr = PetscTryMethod(sp,"PetscSpacePolynomialGetTensor_C",(PetscSpace,PetscBool*),(sp,tensor));CHKERRQ(ierr);
  PetscFunctionReturn(0);
}

static PetscErrorCode PetscSpacePolynomialSetTensor_Polynomial(PetscSpace sp, PetscBool tensor)
{
  PetscSpace_Poly *poly = (PetscSpace_Poly *) sp->data;

  PetscFunctionBegin;
  poly->tensor = tensor;
  PetscFunctionReturn(0);
}

static PetscErrorCode PetscSpacePolynomialGetTensor_Polynomial(PetscSpace sp, PetscBool *tensor)
{
  PetscSpace_Poly *poly = (PetscSpace_Poly *) sp->data;

  PetscFunctionBegin;
  PetscValidHeaderSpecific(sp, PETSCSPACE_CLASSID, 1);
  PetscValidPointer(tensor, 2);
  *tensor = poly->tensor;
  PetscFunctionReturn(0);
}

static PetscErrorCode PetscSpaceGetHeightSubspace_Polynomial(PetscSpace sp, PetscInt height, PetscSpace *subsp)
{
  PetscSpace_Poly *poly = (PetscSpace_Poly *) sp->data;
  PetscInt         Nc, dim, order;
  PetscBool        tensor;
  PetscErrorCode   ierr;

  PetscFunctionBegin;
  ierr = PetscSpaceGetNumComponents(sp, &Nc);CHKERRQ(ierr);
  ierr = PetscSpaceGetNumVariables(sp, &dim);CHKERRQ(ierr);
  ierr = PetscSpaceGetOrder(sp, &order);CHKERRQ(ierr);
  ierr = PetscSpacePolynomialGetTensor(sp, &tensor);CHKERRQ(ierr);
  if (height > dim || height < 0) {SETERRQ2(PETSC_COMM_SELF, PETSC_ERR_ARG_OUTOFRANGE, "Asked for space at height %D for dimension %D space", height, dim);}
  if (!poly->subspaces) {ierr = PetscCalloc1(dim, &poly->subspaces);CHKERRQ(ierr);}
  if (height <= dim) {
    if (!poly->subspaces[height-1]) {
      PetscSpace sub;

      ierr = PetscSpaceCreate(PetscObjectComm((PetscObject) sp), &sub);CHKERRQ(ierr);
      ierr = PetscSpaceSetNumComponents(sub, Nc);CHKERRQ(ierr);
      ierr = PetscSpaceSetOrder(sub, order);CHKERRQ(ierr);
      ierr = PetscSpaceSetType(sub, PETSCSPACEPOLYNOMIAL);CHKERRQ(ierr);
      ierr = PetscSpaceSetNumVariables(sub, dim-height);CHKERRQ(ierr);
      ierr = PetscSpacePolynomialSetTensor(sub, tensor);CHKERRQ(ierr);
      ierr = PetscSpaceSetUp(sub);CHKERRQ(ierr);
      poly->subspaces[height-1] = sub;
    }
    *subsp = poly->subspaces[height-1];
  } else {
    *subsp = NULL;
  }
  PetscFunctionReturn(0);
}

PetscErrorCode PetscSpaceInitialize_Polynomial(PetscSpace sp)
{
  PetscErrorCode ierr;

  PetscFunctionBegin;
  sp->ops->setfromoptions    = PetscSpaceSetFromOptions_Polynomial;
  sp->ops->setup             = PetscSpaceSetUp_Polynomial;
  sp->ops->view              = PetscSpaceView_Polynomial;
  sp->ops->destroy           = PetscSpaceDestroy_Polynomial;
  sp->ops->getdimension      = PetscSpaceGetDimension_Polynomial;
  sp->ops->evaluate          = PetscSpaceEvaluate_Polynomial;
  sp->ops->getheightsubspace = PetscSpaceGetHeightSubspace_Polynomial;
  ierr = PetscObjectComposeFunction((PetscObject) sp, "PetscSpacePolynomialGetTensor_C", PetscSpacePolynomialGetTensor_Polynomial);CHKERRQ(ierr);
  ierr = PetscObjectComposeFunction((PetscObject) sp, "PetscSpacePolynomialSetTensor_C", PetscSpacePolynomialSetTensor_Polynomial);CHKERRQ(ierr);
  PetscFunctionReturn(0);
}

/*MC
  PETSCSPACEPOLYNOMIAL = "poly" - A PetscSpace object that encapsulates a polynomial space, e.g. P1 is the space of
  linear polynomials. The space is replicated for each component.

  Level: intermediate

.seealso: PetscSpaceType, PetscSpaceCreate(), PetscSpaceSetType()
M*/

PETSC_EXTERN PetscErrorCode PetscSpaceCreate_Polynomial(PetscSpace sp)
{
  PetscSpace_Poly *poly;
  PetscErrorCode   ierr;

  PetscFunctionBegin;
  PetscValidHeaderSpecific(sp, PETSCSPACE_CLASSID, 1);
  ierr     = PetscNewLog(sp,&poly);CHKERRQ(ierr);
  sp->data = poly;

  poly->symmetric    = PETSC_FALSE;
  poly->tensor       = PETSC_FALSE;
  poly->degrees      = NULL;
  poly->subspaces    = NULL;

  ierr = PetscSpaceInitialize_Polynomial(sp);CHKERRQ(ierr);
  PetscFunctionReturn(0);
}

PetscErrorCode PetscSpacePolynomialSetSymmetric(PetscSpace sp, PetscBool sym)
{
  PetscSpace_Poly *poly = (PetscSpace_Poly *) sp->data;

  PetscFunctionBegin;
  PetscValidHeaderSpecific(sp, PETSCSPACE_CLASSID, 1);
  poly->symmetric = sym;
  PetscFunctionReturn(0);
}

PetscErrorCode PetscSpacePolynomialGetSymmetric(PetscSpace sp, PetscBool *sym)
{
  PetscSpace_Poly *poly = (PetscSpace_Poly *) sp->data;

  PetscFunctionBegin;
  PetscValidHeaderSpecific(sp, PETSCSPACE_CLASSID, 1);
  PetscValidPointer(sym, 2);
  *sym = poly->symmetric;
  PetscFunctionReturn(0);
}

PetscErrorCode PetscSpacePointView_Ascii(PetscSpace sp, PetscViewer viewer)
{
  PetscSpace_Point *pt = (PetscSpace_Point *) sp->data;
  PetscViewerFormat format;
  PetscErrorCode    ierr;

  PetscFunctionBegin;
  ierr = PetscViewerGetFormat(viewer, &format);CHKERRQ(ierr);
  if (format == PETSC_VIEWER_ASCII_INFO_DETAIL) {
    ierr = PetscViewerASCIIPrintf(viewer, "Point space in dimension %d:\n", sp->Nv);CHKERRQ(ierr);
    ierr = PetscViewerASCIIPushTab(viewer);CHKERRQ(ierr);
    ierr = PetscQuadratureView(pt->quad, viewer);CHKERRQ(ierr);
    ierr = PetscViewerASCIIPopTab(viewer);CHKERRQ(ierr);
  } else {
    ierr = PetscViewerASCIIPrintf(viewer, "Point space in dimension %d on %d points\n", sp->Nv, pt->quad->numPoints);CHKERRQ(ierr);
  }
  PetscFunctionReturn(0);
}

PetscErrorCode PetscSpaceView_Point(PetscSpace sp, PetscViewer viewer)
{
  PetscBool      iascii;
  PetscErrorCode ierr;

  PetscFunctionBegin;
  PetscValidHeaderSpecific(sp, PETSCSPACE_CLASSID, 1);
  PetscValidHeaderSpecific(viewer, PETSC_VIEWER_CLASSID, 2);
  ierr = PetscObjectTypeCompare((PetscObject) viewer, PETSCVIEWERASCII, &iascii);CHKERRQ(ierr);
  if (iascii) {ierr = PetscSpacePointView_Ascii(sp, viewer);CHKERRQ(ierr);}
  PetscFunctionReturn(0);
}

PetscErrorCode PetscSpaceSetUp_Point(PetscSpace sp)
{
  PetscSpace_Point *pt = (PetscSpace_Point *) sp->data;
  PetscErrorCode    ierr;

  PetscFunctionBegin;
  if (!pt->quad->points && sp->order >= 0) {
    ierr = PetscQuadratureDestroy(&pt->quad);CHKERRQ(ierr);
    ierr = PetscDTGaussJacobiQuadrature(sp->Nv, sp->Nc, PetscMax(sp->order + 1, 1), -1.0, 1.0, &pt->quad);CHKERRQ(ierr);
  }
  PetscFunctionReturn(0);
}

PetscErrorCode PetscSpaceDestroy_Point(PetscSpace sp)
{
  PetscSpace_Point *pt = (PetscSpace_Point *) sp->data;
  PetscErrorCode    ierr;

  PetscFunctionBegin;
  ierr = PetscQuadratureDestroy(&pt->quad);CHKERRQ(ierr);
  ierr = PetscFree(pt);CHKERRQ(ierr);
  PetscFunctionReturn(0);
}

PetscErrorCode PetscSpaceGetDimension_Point(PetscSpace sp, PetscInt *dim)
{
  PetscSpace_Point *pt = (PetscSpace_Point *) sp->data;

  PetscFunctionBegin;
  *dim = pt->quad->numPoints;
  PetscFunctionReturn(0);
}

PetscErrorCode PetscSpaceEvaluate_Point(PetscSpace sp, PetscInt npoints, const PetscReal points[], PetscReal B[], PetscReal D[], PetscReal H[])
{
  PetscSpace_Point *pt  = (PetscSpace_Point *) sp->data;
  PetscInt          dim = sp->Nv, pdim = pt->quad->numPoints, d, p, i, c;
  PetscErrorCode    ierr;

  PetscFunctionBegin;
  if (npoints != pt->quad->numPoints) SETERRQ2(PETSC_COMM_SELF, PETSC_ERR_SUP, "Cannot evaluate Point space on %d points != %d size", npoints, pt->quad->numPoints);
  ierr = PetscMemzero(B, npoints*pdim * sizeof(PetscReal));CHKERRQ(ierr);
  for (p = 0; p < npoints; ++p) {
    for (i = 0; i < pdim; ++i) {
      for (d = 0; d < dim; ++d) {
        if (PetscAbsReal(points[p*dim+d] - pt->quad->points[p*dim+d]) > 1.0e-10) break;
      }
      if (d >= dim) {B[p*pdim+i] = 1.0; break;}
    }
  }
  /* Replicate for other components */
  for (c = 1; c < sp->Nc; ++c) {
    for (p = 0; p < npoints; ++p) {
      for (i = 0; i < pdim; ++i) {
        B[(c*npoints + p)*pdim + i] = B[p*pdim + i];
      }
    }
  }
  if (D) {ierr = PetscMemzero(D, npoints*pdim*dim * sizeof(PetscReal));CHKERRQ(ierr);}
  if (H) {ierr = PetscMemzero(H, npoints*pdim*dim*dim * sizeof(PetscReal));CHKERRQ(ierr);}
  PetscFunctionReturn(0);
}

PetscErrorCode PetscSpaceInitialize_Point(PetscSpace sp)
{
  PetscFunctionBegin;
  sp->ops->setfromoptions = NULL;
  sp->ops->setup          = PetscSpaceSetUp_Point;
  sp->ops->view           = PetscSpaceView_Point;
  sp->ops->destroy        = PetscSpaceDestroy_Point;
  sp->ops->getdimension   = PetscSpaceGetDimension_Point;
  sp->ops->evaluate       = PetscSpaceEvaluate_Point;
  PetscFunctionReturn(0);
}

/*MC
  PETSCSPACEPOINT = "point" - A PetscSpace object that encapsulates functions defined on a set of quadrature points.

  Level: intermediate

.seealso: PetscSpaceType, PetscSpaceCreate(), PetscSpaceSetType()
M*/

PETSC_EXTERN PetscErrorCode PetscSpaceCreate_Point(PetscSpace sp)
{
  PetscSpace_Point *pt;
  PetscErrorCode    ierr;

  PetscFunctionBegin;
  PetscValidHeaderSpecific(sp, PETSCSPACE_CLASSID, 1);
  ierr     = PetscNewLog(sp,&pt);CHKERRQ(ierr);
  sp->data = pt;

  sp->Nv = 0;
  ierr = PetscQuadratureCreate(PETSC_COMM_SELF, &pt->quad);CHKERRQ(ierr);
  ierr = PetscQuadratureSetData(pt->quad, 0, 1, 0, NULL, NULL);CHKERRQ(ierr);

  ierr = PetscSpaceInitialize_Point(sp);CHKERRQ(ierr);
  PetscFunctionReturn(0);
}

/*@
  PetscSpacePointSetPoints - Sets the evaluation points for the space to coincide with the points of a quadrature rule

  Logically collective

  Input Parameters:
+ sp - The PetscSpace
- q  - The PetscQuadrature defining the points

  Level: intermediate

.keywords: PetscSpacePoint
.seealso: PetscSpaceCreate(), PetscSpaceSetType()
@*/
PetscErrorCode PetscSpacePointSetPoints(PetscSpace sp, PetscQuadrature q)
{
  PetscSpace_Point *pt = (PetscSpace_Point *) sp->data;
  PetscErrorCode    ierr;

  PetscFunctionBegin;
  PetscValidHeaderSpecific(sp, PETSCSPACE_CLASSID, 1);
  PetscValidHeaderSpecific(q, PETSC_OBJECT_CLASSID, 2);
  ierr = PetscQuadratureDestroy(&pt->quad);CHKERRQ(ierr);
  ierr = PetscQuadratureDuplicate(q, &pt->quad);CHKERRQ(ierr);
  PetscFunctionReturn(0);
}

/*@
  PetscSpacePointGetPoints - Gets the evaluation points for the space as the points of a quadrature rule

  Logically collective

  Input Parameter:
. sp - The PetscSpace

  Output Parameter:
. q  - The PetscQuadrature defining the points

  Level: intermediate

.keywords: PetscSpacePoint
.seealso: PetscSpaceCreate(), PetscSpaceSetType()
@*/
PetscErrorCode PetscSpacePointGetPoints(PetscSpace sp, PetscQuadrature *q)
{
  PetscSpace_Point *pt = (PetscSpace_Point *) sp->data;

  PetscFunctionBegin;
  PetscValidHeaderSpecific(sp, PETSCSPACE_CLASSID, 1);
  PetscValidPointer(q, 2);
  *q = pt->quad;
  PetscFunctionReturn(0);
}

typedef struct {
  PetscDualSpace dualSubspace;
  PetscSpace     origSpace;
  PetscReal      *x;
  PetscReal      *x_alloc;
  PetscReal      *Jx;
  PetscReal      *Jx_alloc;
  PetscReal      *u;
  PetscReal      *u_alloc;
  PetscReal      *Ju;
  PetscReal      *Ju_alloc;
  PetscReal      *Q;
  PetscInt       Nb;
} PetscSpace_Subspace;

static PetscErrorCode PetscSpaceDestroy_Subspace(PetscSpace sp)
{
  PetscSpace_Subspace *subsp;
  PetscErrorCode      ierr;

  PetscFunctionBegin;
  subsp = (PetscSpace_Subspace *) sp->data;
  subsp->x = NULL;
  ierr = PetscFree(subsp->x_alloc);CHKERRQ(ierr);
  subsp->Jx = NULL;
  ierr = PetscFree(subsp->Jx_alloc);CHKERRQ(ierr);
  subsp->u = NULL;
  ierr = PetscFree(subsp->u_alloc);CHKERRQ(ierr);
  subsp->Ju = NULL;
  ierr = PetscFree(subsp->Ju_alloc);CHKERRQ(ierr);
  ierr = PetscFree(subsp->Q);CHKERRQ(ierr);
  ierr = PetscSpaceDestroy(&subsp->origSpace);CHKERRQ(ierr);
  ierr = PetscDualSpaceDestroy(&subsp->dualSubspace);CHKERRQ(ierr);
  ierr = PetscFree(subsp);CHKERRQ(ierr);
  sp->data = NULL;
  ierr = PetscObjectComposeFunction((PetscObject) sp, "PetscSpacePolynomialGetTensor_C", NULL);CHKERRQ(ierr);
  PetscFunctionReturn(0);
}

static PetscErrorCode PetscSpaceView_Subspace(PetscSpace sp, PetscViewer viewer)
{
  PetscBool           iascii;
  PetscSpace_Subspace *subsp;
  PetscErrorCode      ierr;

  PetscFunctionBegin;
  subsp = (PetscSpace_Subspace *) sp->data;
  ierr = PetscObjectTypeCompare((PetscObject) viewer, PETSCVIEWERASCII, &iascii);CHKERRQ(ierr);
  if (iascii) {
    PetscInt origDim, subDim, origNc, subNc, o, s;

    ierr = PetscSpaceGetNumVariables(subsp->origSpace,&origDim);CHKERRQ(ierr);
    ierr = PetscSpaceGetNumComponents(subsp->origSpace,&origNc);CHKERRQ(ierr);
    ierr = PetscSpaceGetNumVariables(sp,&subDim);CHKERRQ(ierr);
    ierr = PetscSpaceGetNumComponents(sp,&subNc);CHKERRQ(ierr);
    if (subsp->x) {
      ierr = PetscViewerASCIIPrintf(viewer,"Subspace-to-space domain shift:\n\n");CHKERRQ(ierr);
      for (o = 0; o < origDim; o++) {
        ierr = PetscViewerASCIIPrintf(viewer," %g\n", (double)subsp->x[o]);CHKERRQ(ierr);
      }
    }
    if (subsp->Jx) {
      ierr = PetscViewerASCIIPrintf(viewer,"Subspace-to-space domain transform:\n\n");CHKERRQ(ierr);
      for (o = 0; o < origDim; o++) {
        ierr = PetscViewerASCIIPrintf(viewer," %g", (double)subsp->Jx[o * subDim + 0]);CHKERRQ(ierr);
        ierr = PetscViewerASCIIUseTabs(viewer,PETSC_FALSE);CHKERRQ(ierr);
        for (s = 1; s < subDim; s++) {
          ierr = PetscViewerASCIIPrintf(viewer," %g", (double)subsp->Jx[o * subDim + s]);CHKERRQ(ierr);
        }
        ierr = PetscViewerASCIIPrintf(viewer,"\n");CHKERRQ(ierr);
        ierr = PetscViewerASCIIUseTabs(viewer,PETSC_TRUE);CHKERRQ(ierr);
      }
    }
    if (subsp->u) {
      ierr = PetscViewerASCIIPrintf(viewer,"Space-to-subspace range shift:\n\n");CHKERRQ(ierr);
      for (o = 0; o < origNc; o++) {
        ierr = PetscViewerASCIIPrintf(viewer," %d\n", subsp->u[o]);CHKERRQ(ierr);
      }
    }
    if (subsp->Ju) {
      ierr = PetscViewerASCIIPrintf(viewer,"Space-to-subsace domain transform:\n");CHKERRQ(ierr);
      for (o = 0; o < origNc; o++) {
        ierr = PetscViewerASCIIUseTabs(viewer,PETSC_FALSE);CHKERRQ(ierr);
        for (s = 0; s < subNc; s++) {
          ierr = PetscViewerASCIIPrintf(viewer," %d", subsp->Ju[o * subNc + s]);CHKERRQ(ierr);
        }
        ierr = PetscViewerASCIIUseTabs(viewer,PETSC_TRUE);CHKERRQ(ierr);
      }
      ierr = PetscViewerASCIIPrintf(viewer,"\n");CHKERRQ(ierr);
    }
    ierr = PetscViewerASCIIPrintf(viewer,"Original space:\n");CHKERRQ(ierr);
  }
  ierr = PetscViewerASCIIPushTab(viewer);CHKERRQ(ierr);
  ierr = PetscSpaceView(subsp->origSpace,viewer);CHKERRQ(ierr);
  ierr = PetscViewerASCIIPopTab(viewer);CHKERRQ(ierr);
  PetscFunctionReturn(0);
}

static PetscErrorCode PetscSpaceEvaluate_Subspace(PetscSpace sp, PetscInt npoints, const PetscReal points[], PetscReal B[], PetscReal D[], PetscReal H[])
{
  PetscSpace_Subspace *subsp = (PetscSpace_Subspace *) sp->data;
  PetscSpace          origsp;
  PetscInt            origDim, subDim, origNc, subNc, subNb, origNb, i, j, k, l, m, n, o;
  PetscReal           *inpoints, *inB = NULL, *inD = NULL, *inH = NULL;
  PetscErrorCode      ierr;

  PetscFunctionBegin;
  origsp = subsp->origSpace;
  ierr = PetscSpaceGetNumVariables(sp,&subDim);CHKERRQ(ierr);
  ierr = PetscSpaceGetNumVariables(origsp,&origDim);CHKERRQ(ierr);
  ierr = PetscSpaceGetNumComponents(sp,&subNc);CHKERRQ(ierr);
  ierr = PetscSpaceGetNumComponents(origsp,&origNc);CHKERRQ(ierr);
  ierr = PetscSpaceGetDimension(sp,&subNb);CHKERRQ(ierr);
  ierr = PetscSpaceGetDimension(origsp,&origNb);CHKERRQ(ierr);
  ierr = DMGetWorkArray(sp->dm,npoints*origDim,MPIU_REAL,&inpoints);CHKERRQ(ierr);
  for (i = 0; i < npoints; i++) {
    if (subsp->x) {
      for (j = 0; j < origDim; j++) inpoints[i * origDim + j] = subsp->x[j];
    } else {
      for (j = 0; j < origDim; j++) inpoints[i * origDim + j] = 0.0;
    }
    if (subsp->Jx) {
      for (j = 0; j < origDim; j++) {
        for (k = 0; k < subDim; k++) {
          inpoints[i * origDim + j] += subsp->Jx[j * subDim + k] * points[i * subDim + k];
        }
      }
    } else {
      for (j = 0; j < PetscMin(subDim, origDim); j++) {
        inpoints[i * origDim + j] += points[i * subDim + j];
      }
    }
  }
<<<<<<< HEAD
  if (B) {
    ierr = DMGetWorkArray(sp->dm,npoints*origNb*origNc,MPIU_REAL,&inB);CHKERRQ(ierr);
  }
  if (D) {
    ierr = DMGetWorkArray(sp->dm,npoints*origNb*origNc*origDim,MPIU_REAL,&inD);CHKERRQ(ierr);
  }
  if (H) {
    ierr = DMGetWorkArray(sp->dm,npoints*origNb*origNc*origDim*origDim,MPIU_REAL,&inH);CHKERRQ(ierr);
  }
  ierr = PetscSpaceEvaluate(origsp,npoints,inpoints,inB,inD,inH);CHKERRQ(ierr);
  if (H) {
    PetscReal *phi, *psi;

    ierr = DMGetWorkArray(sp->dm,origNc*origDim*origDim,MPIU_REAL,&phi);CHKERRQ(ierr);
    ierr = DMGetWorkArray(sp->dm,origNc*subDim*subDim,MPIU_REAL,&psi);CHKERRQ(ierr);
    for (i = 0; i < npoints * subNb * subNc * subDim; i++) D[i] = 0.0;
    for (i = 0; i < subNb; i++) {
      const PetscReal *subq = &subsp->Q[i * origNb];

      for (j = 0; j < npoints; j++) {
        for (k = 0; k < origNc * origDim; k++) phi[k] = 0.;
        for (k = 0; k < origNc * subDim; k++) psi[k] = 0.;
        for (k = 0; k < origNb; k++) {
          for (l = 0; l < origNc * origDim * origDim; l++) {
            phi[l] += inH[(j * origNb + k) * origNc * origDim * origDim + l] * subq[k];
          }
        }
        if (subsp->Jx) {
          for (k = 0; k < subNc; k++) {
            for (l = 0; l < subDim; l++) {
              for (m = 0; m < origDim; m++) {
                for (n = 0; n < subDim; n++) {
                  for (o = 0; o < origDim; o++) {
                    psi[(k * subDim + l) * subDim + n] += subsp->Jx[m * subDim + l] * subsp->Jx[o * subDim + n] * phi[(k * origDim + m) * origDim + o];
                  }
                }
              }
            }
          }
        } else {
          for (k = 0; k < subNc; k++) {
            for (l = 0; l < PetscMin(subDim, origDim); l++) {
              for (m = 0; m < PetscMin(subDim, origDim); m++) {
                psi[(k * subDim + l) * subDim + m] += phi[(k * origDim + l) * origDim + m];
              }
            }
          }
        }
        if (subsp->Ju) {
          for (k = 0; k < subNc; k++) {
            for (l = 0; l < origNc; l++) {
              for (m = 0; m < subDim * subDim; m++) {
                H[((j * subNb + i) * subNc + k) * subDim * subDim + m] += subsp->Ju[k * origNc + l] * psi[l * subDim * subDim + m];
              }
            }
          }
        }
        else {
          for (k = 0; k < PetscMin(subNc, origNc); k++) {
            for (l = 0; l < subDim * subDim; l++) {
              H[((j * subNb + i) * subNc + k) * subDim * subDim + l] += psi[k * subDim * subDim + l];
            }
          }
        }
      }
    }
    ierr = DMRestoreWorkArray(sp->dm,subNc*origDim,MPIU_REAL,&psi);CHKERRQ(ierr);
    ierr = DMRestoreWorkArray(sp->dm,origNc*origDim,MPIU_REAL,&phi);CHKERRQ(ierr);
    ierr = DMRestoreWorkArray(sp->dm,npoints*origNb*origNc*origDim,MPIU_REAL,&inH);CHKERRQ(ierr);
  }
  if (D) {
    PetscReal *phi, *psi;

    ierr = DMGetWorkArray(sp->dm,origNc*origDim,MPIU_REAL,&phi);CHKERRQ(ierr);
    ierr = DMGetWorkArray(sp->dm,origNc*subDim,MPIU_REAL,&psi);CHKERRQ(ierr);
    for (i = 0; i < npoints * subNb * subNc * subDim; i++) D[i] = 0.0;
    for (i = 0; i < subNb; i++) {
      const PetscReal *subq = &subsp->Q[i * origNb];

      for (j = 0; j < npoints; j++) {
        for (k = 0; k < origNc * origDim; k++) phi[k] = 0.;
        for (k = 0; k < origNc * subDim; k++) psi[k] = 0.;
        for (k = 0; k < origNb; k++) {
          for (l = 0; l < origNc * origDim; l++) {
            phi[l] += inD[(j * origNb + k) * origNc * origDim + l] * subq[k];
          }
        }
        if (subsp->Jx) {
          for (k = 0; k < subNc; k++) {
            for (l = 0; l < subDim; l++) {
              for (m = 0; m < origDim; m++) {
                psi[k * subDim + l] += subsp->Jx[m * subDim + l] * phi[k * origDim + m];
              }
            }
          }
        } else {
          for (k = 0; k < subNc; k++) {
            for (l = 0; l < PetscMin(subDim, origDim); l++) {
              psi[k * subDim + l] += phi[k * origDim + l];
            }
          }
        }
        if (subsp->Ju) {
          for (k = 0; k < subNc; k++) {
            for (l = 0; l < origNc; l++) {
              for (m = 0; m < subDim; m++) {
                D[((j * subNb + i) * subNc + k) * subDim + m] += subsp->Ju[k * origNc + l] * psi[l * subDim + m];
              }
            }
          }
        }
        else {
          for (k = 0; k < PetscMin(subNc, origNc); k++) {
            for (l = 0; l < subDim; l++) {
              D[((j * subNb + i) * subNc + k) * subDim + l] += psi[k * subDim + l];
            }
          }
        }
      }
    }
    ierr = DMRestoreWorkArray(sp->dm,subNc*origDim,MPIU_REAL,&psi);CHKERRQ(ierr);
    ierr = DMRestoreWorkArray(sp->dm,origNc*origDim,MPIU_REAL,&phi);CHKERRQ(ierr);
    ierr = DMRestoreWorkArray(sp->dm,npoints*origNb*origNc*origDim,MPIU_REAL,&inD);CHKERRQ(ierr);
  }
  if (B) {
    PetscReal *phi;
=======
  *name = ((PetscObject) sp)->type_name;
  PetscFunctionReturn(0);
}

/*@
  PetscDualSpaceView - Views a PetscDualSpace

  Collective on PetscDualSpace

  Input Parameter:
+ sp - the PetscDualSpace object to view
- v  - the viewer

  Level: developer

.seealso PetscDualSpaceDestroy()
@*/
PetscErrorCode PetscDualSpaceView(PetscDualSpace sp, PetscViewer v)
{
  PetscErrorCode ierr;

  PetscFunctionBegin;
  PetscValidHeaderSpecific(sp, PETSCDUALSPACE_CLASSID, 1);
  if (!v) {ierr = PetscViewerASCIIGetStdout(PetscObjectComm((PetscObject) sp), &v);CHKERRQ(ierr);}
  if (sp->ops->view) {ierr = (*sp->ops->view)(sp, v);CHKERRQ(ierr);}
  PetscFunctionReturn(0);
}

/*@
  PetscDualSpaceSetFromOptions - sets parameters in a PetscDualSpace from the options database

  Collective on PetscDualSpace
>>>>>>> d417e303

    ierr = DMGetWorkArray(sp->dm,origNc,MPIU_REAL,&phi);CHKERRQ(ierr);
    if (subsp->u) {
      for (i = 0; i < npoints * subNb; i++) {
        for (j = 0; j < subNc; j++) B[i * subNc + j] = subsp->u[j];
      }
    } else {
      for (i = 0; i < npoints * subNb * subNc; i++) B[i] = 0.0;
    }
    for (i = 0; i < subNb; i++) {
      const PetscReal *subq = &subsp->Q[i * origNb];

      for (j = 0; j < npoints; j++) {
        for (k = 0; k < origNc; k++) phi[k] = 0.;
        for (k = 0; k < origNb; k++) {
          for (l = 0; l < origNc; l++) {
            phi[l] += inB[(j * origNb + k) * origNc + l] * subq[k];
          }
        }
        if (subsp->Ju) {
          for (k = 0; k < subNc; k++) {
            for (l = 0; l < origNc; l++) {
              B[(j * subNb + i) * subNc + k] += subsp->Ju[k * origNc + l] * phi[l];
            }
          }
        }
        else {
          for (k = 0; k < PetscMin(subNc, origNc); k++) {
            B[(j * subNb + i) * subNc + k] += phi[k];
          }
        }
      }
    }
    ierr = DMRestoreWorkArray(sp->dm,origNc,MPIU_REAL,&phi);CHKERRQ(ierr);
    ierr = DMRestoreWorkArray(sp->dm,npoints*origNb*origNc,MPIU_REAL,&inB);CHKERRQ(ierr);
  }
  ierr = DMRestoreWorkArray(sp->dm,npoints*origDim,MPIU_REAL,&inpoints);CHKERRQ(ierr);
  PetscFunctionReturn(0);
}

PETSC_EXTERN PetscErrorCode PetscSpaceCreate_Subspace(PetscSpace sp)
{
  PetscSpace_Subspace *subsp;

  PetscErrorCode ierr;
  ierr = PetscNewLog(sp,&subsp);CHKERRQ(ierr);
  sp->data = (void *) subsp;
  PetscFunctionReturn(0);
}

static PetscErrorCode PetscSpaceGetDimension_Subspace(PetscSpace sp, PetscInt *dim)
{
  PetscSpace_Subspace *subsp;

  PetscFunctionBegin;
  subsp = (PetscSpace_Subspace *) sp->data;
  *dim = subsp->Nb;
  PetscFunctionReturn(0);
}

static PetscErrorCode PetscSpaceSetUp_Subspace(PetscSpace sp)
{
  const PetscReal     *x;
  const PetscReal     *Jx;
  const PetscReal     *u;
  const PetscReal     *Ju;
  PetscDualSpace      dualSubspace;
  PetscSpace          origSpace;
  PetscInt            origDim, subDim, origNc, subNc, origNb, subNb, f, i, j, numPoints, offset;
  PetscReal           *allPoints, *allWeights, *B, *V;
  DM                  dm;
  PetscSpace_Subspace *subsp;
  PetscErrorCode      ierr;

  PetscFunctionBegin;
  subsp = (PetscSpace_Subspace *) sp->data;
  x            = subsp->x;
  Jx           = subsp->Jx;
  u            = subsp->u;
  Ju           = subsp->Ju;
  origSpace    = subsp->origSpace;
  dualSubspace = subsp->dualSubspace;
  ierr = PetscSpaceGetNumComponents(origSpace,&origNc);CHKERRQ(ierr);
  ierr = PetscSpaceGetNumVariables(origSpace,&origDim);CHKERRQ(ierr);
  ierr = PetscDualSpaceGetDM(dualSubspace,&dm);CHKERRQ(ierr);
  ierr = DMGetDimension(dm,&subDim);CHKERRQ(ierr);
  ierr = PetscSpaceGetDimension(origSpace,&origNb);CHKERRQ(ierr);
  ierr = PetscDualSpaceGetDimension(dualSubspace,&subNb);CHKERRQ(ierr);
  ierr = PetscDualSpaceGetNumComponents(dualSubspace,&subNc);CHKERRQ(ierr);

  for (f = 0, numPoints = 0; f < subNb; f++) {
    PetscQuadrature q;
    PetscInt        qNp;

    ierr = PetscDualSpaceGetFunctional(dualSubspace,f,&q);CHKERRQ(ierr);
    ierr = PetscQuadratureGetData(q,NULL,NULL,&qNp,NULL,NULL);CHKERRQ(ierr);
    numPoints += qNp;
  }
  ierr = PetscMalloc1(subNb*origNb,&V);CHKERRQ(ierr);
  ierr = PetscMalloc3(numPoints*origDim,&allPoints,numPoints*origNc,&allWeights,numPoints*origNb*origNc,&B);CHKERRQ(ierr);
  for (f = 0, offset = 0; f < subNb; f++) {
    PetscQuadrature q;
    PetscInt        qNp, p;
    const PetscReal *qp;
    const PetscReal *qw;

    ierr = PetscDualSpaceGetFunctional(dualSubspace,f,&q);CHKERRQ(ierr);
    ierr = PetscQuadratureGetData(q,NULL,NULL,&qNp,&qp,&qw);CHKERRQ(ierr);
    for (p = 0; p < qNp; p++, offset++) {
      if (x) {
        for (i = 0; i < origDim; i++) allPoints[origDim * offset + i] = x[i];
      } else {
        for (i = 0; i < origDim; i++) allPoints[origDim * offset + i] = 0.0;
      }
      if (Jx) {
        for (i = 0; i < origDim; i++) {
          for (j = 0; j < subDim; j++) {
            allPoints[origDim * offset + i] += Jx[i * subDim + j] * qp[j];
          }
        }
      } else {
        for (i = 0; i < PetscMin(subDim, origDim); i++) allPoints[origDim * offset + i] += qp[i];
      }
      for (i = 0; i < origNc; i++) allWeights[origNc * offset + i] = 0.0;
      if (Ju) {
        for (i = 0; i < origNc; i++) {
          for (j = 0; j < subNc; j++) {
            allWeights[offset * origNc + i] += qw[j] * Ju[j * origNc + i];
          }
        }
      } else {
        for (i = 0; i < PetscMin(subNc, origNc); i++) allWeights[offset * origNc + i] += qw[i];
      }
    }
  }
  ierr = PetscSpaceEvaluate(origSpace,numPoints,allPoints,B,NULL,NULL);CHKERRQ(ierr);
  for (f = 0, offset = 0; f < subNb; f++) {
    PetscInt b, p, s, qNp;
    PetscQuadrature q;
    const PetscReal *qw;

    ierr = PetscDualSpaceGetFunctional(dualSubspace,f,&q);CHKERRQ(ierr);
    ierr = PetscQuadratureGetData(q,NULL,NULL,&qNp,NULL,&qw);CHKERRQ(ierr);
    if (u) {
      for (b = 0; b < origNb; b++) {
        for (s = 0; s < subNc; s++) {
          V[f * origNb + b] += qw[s] * u[s];
        }
      }
    } else {
      for (b = 0; b < origNb; b++) V[f * origNb + b] = 0.0;
    }
    for (p = 0; p < qNp; p++, offset++) {
      for (b = 0; b < origNb; b++) {
        for (s = 0; s < origNc; s++) {
          V[f * origNb + b] += B[(offset * origNb + b) * origNc + s] * allWeights[offset * origNc + s];
        }
      }
    }
  }
  /* orthnormalize rows of V */
  for (f = 0; f < subNb; f++) {
    PetscReal rho = 0.0, scal;

    for (i = 0; i < origNb; i++) rho += PetscSqr(V[f * origNb + i]);

    scal = 1. / PetscSqrtReal(rho);

    for (i = 0; i < origNb; i++) V[f * origNb + i] *= scal;
    for (j = f + 1; j < subNb; j++) {
      for (i = 0, scal = 0.; i < origNb; i++) scal += V[f * origNb + i] * V[j * origNb + i];
      for (i = 0; i < origNb; i++) V[j * origNb + i] -= V[f * origNb + i] * scal;
    }
  }
  ierr = PetscFree3(allPoints,allWeights,B);CHKERRQ(ierr);
  subsp->Q = V;
  PetscFunctionReturn(0);
}

static PetscErrorCode PetscSpacePolynomialGetTensor_Subspace(PetscSpace sp, PetscBool *poly)
{
  PetscSpace_Subspace *subsp = (PetscSpace_Subspace *) sp->data;
  PetscErrorCode ierr;

  PetscFunctionBegin;
  *poly = PETSC_FALSE;
  ierr = PetscSpacePolynomialGetTensor(subsp->origSpace,poly);CHKERRQ(ierr);
  if (*poly) {
    if (subsp->Jx) {
      PetscInt subDim, origDim, i, j;
      PetscInt maxnnz;

      ierr = PetscSpaceGetNumVariables(subsp->origSpace,&origDim);CHKERRQ(ierr);
      ierr = PetscSpaceGetNumVariables(sp,&subDim);CHKERRQ(ierr);
      maxnnz = 0;
      for (i = 0; i < origDim; i++) {
        PetscInt nnz = 0;

        for (j = 0; j < subDim; j++) nnz += (subsp->Jx[i * subDim + j] != 0.);
        maxnnz = PetscMax(maxnnz,nnz);
      }
      for (j = 0; j < subDim; j++) {
        PetscInt nnz = 0;

        for (i = 0; i < origDim; i++) nnz += (subsp->Jx[i * subDim + j] != 0.);
        maxnnz = PetscMax(maxnnz,nnz);
      }
      if (maxnnz > 1) *poly = PETSC_FALSE;
    }
  }
  PetscFunctionReturn(0);
}

static PetscErrorCode PetscSpaceInitialize_Subspace(PetscSpace sp)
{
  PetscErrorCode ierr;

  PetscFunctionBegin;
  sp->ops->setup = PetscSpaceSetUp_Subspace;
  sp->ops->view  = PetscSpaceView_Subspace;
  sp->ops->destroy  = PetscSpaceDestroy_Subspace;
  sp->ops->getdimension  = PetscSpaceGetDimension_Subspace;
  sp->ops->evaluate = PetscSpaceEvaluate_Subspace;
  ierr = PetscObjectComposeFunction((PetscObject) sp, "PetscSpacePolynomialGetTensor_C", PetscSpacePolynomialGetTensor_Subspace);CHKERRQ(ierr);
  PetscFunctionReturn(0);
}

PetscErrorCode PetscSpaceCreateSubspace(PetscSpace origSpace, PetscDualSpace dualSubspace, PetscReal *x, PetscReal *Jx, PetscReal *u, PetscReal *Ju, PetscCopyMode copymode, PetscSpace *subspace)
{
  PetscSpace_Subspace *subsp;
  PetscInt            origDim, subDim, origNc, subNc, subNb;
  PetscInt            order;
  DM                  dm;
  PetscErrorCode      ierr;

  PetscFunctionBegin;
  PetscValidHeaderSpecific(origSpace,PETSCSPACE_CLASSID,1);
  PetscValidHeaderSpecific(dualSubspace,PETSCDUALSPACE_CLASSID,2);
  if (x) PetscValidRealPointer(x,3);
  if (Jx) PetscValidRealPointer(Jx,4);
  if (u) PetscValidRealPointer(u,5);
  if (Ju) PetscValidRealPointer(Ju,6);
  PetscValidPointer(subspace,7);
  ierr = PetscSpaceGetNumComponents(origSpace,&origNc);CHKERRQ(ierr);
  ierr = PetscSpaceGetNumVariables(origSpace,&origDim);CHKERRQ(ierr);
  ierr = PetscDualSpaceGetDM(dualSubspace,&dm);CHKERRQ(ierr);
  ierr = DMGetDimension(dm,&subDim);CHKERRQ(ierr);
  ierr = PetscDualSpaceGetDimension(dualSubspace,&subNb);CHKERRQ(ierr);
  ierr = PetscDualSpaceGetNumComponents(dualSubspace,&subNc);CHKERRQ(ierr);
  ierr = PetscSpaceCreate(PetscObjectComm((PetscObject)origSpace),subspace);CHKERRQ(ierr);
  ierr = PetscSpaceSetType(*subspace,PETSCSPACESUBSPACE);CHKERRQ(ierr);
  ierr = PetscSpaceSetNumVariables(*subspace,subDim);CHKERRQ(ierr);
  ierr = PetscSpaceSetNumComponents(*subspace,subNc);CHKERRQ(ierr);
  ierr = PetscSpaceGetOrder(origSpace,&order);CHKERRQ(ierr);
  ierr = PetscSpaceSetOrder(*subspace,order);CHKERRQ(ierr);
  subsp = (PetscSpace_Subspace *) (*subspace)->data;
  subsp->Nb = subNb;
  switch (copymode) {
  case PETSC_OWN_POINTER:
    if (x) subsp->x_alloc = x;
    if (Jx) subsp->Jx_alloc = Jx;
    if (u) subsp->u_alloc = u;
    if (Ju) subsp->Ju_alloc = Ju;
  case PETSC_USE_POINTER:
    if (x) subsp->x = x;
    if (Jx) subsp->Jx = Jx;
    if (u) subsp->u = u;
    if (Ju) subsp->Ju = Ju;
    break;
  case PETSC_COPY_VALUES:
    if (x) {
      ierr = PetscMalloc1(origDim,&subsp->x_alloc);CHKERRQ(ierr);
      ierr = PetscMemcpy(subsp->x_alloc,x,origDim*sizeof(*subsp->x_alloc));CHKERRQ(ierr);
      subsp->x = subsp->x_alloc;
    }
    if (Jx) {
      ierr = PetscMalloc1(origDim * subDim,&subsp->Jx_alloc);CHKERRQ(ierr);
      ierr = PetscMemcpy(subsp->Jx_alloc,Jx,origDim * subDim*sizeof(*subsp->Jx_alloc));CHKERRQ(ierr);
      subsp->Jx = subsp->Jx_alloc;
    }
    if (u) {
      ierr = PetscMalloc1(subNc,&subsp->u_alloc);CHKERRQ(ierr);
      ierr = PetscMemcpy(subsp->u_alloc,u,subNc*sizeof(*subsp->u_alloc));CHKERRQ(ierr);
      subsp->u = subsp->u_alloc;
    }
    if (Ju) {
      ierr = PetscMalloc1(origNc * subNc,&subsp->Ju_alloc);CHKERRQ(ierr);
      ierr = PetscMemcpy(subsp->Ju_alloc,Ju,origNc * subNc*sizeof(*subsp->Ju_alloc));CHKERRQ(ierr);
      subsp->Ju = subsp->Ju_alloc;
    }
    break;
  default:
    SETERRQ(PetscObjectComm((PetscObject)origSpace),PETSC_ERR_ARG_OUTOFRANGE,"Unknown copy mode");
  }
  ierr = PetscObjectReference((PetscObject)origSpace);CHKERRQ(ierr);
  subsp->origSpace = origSpace;
  ierr = PetscObjectReference((PetscObject)dualSubspace);CHKERRQ(ierr);
  subsp->dualSubspace = dualSubspace;
  ierr = PetscSpaceInitialize_Subspace(*subspace);CHKERRQ(ierr);
  PetscFunctionReturn(0);
}

PetscClassId PETSCDUALSPACE_CLASSID = 0;

PetscFunctionList PetscDualSpaceList              = NULL;
PetscBool         PetscDualSpaceRegisterAllCalled = PETSC_FALSE;

/*@C
  PetscDualSpaceRegister - Adds a new PetscDualSpace implementation

  Not Collective

  Input Parameters:
+ name        - The name of a new user-defined creation routine
- create_func - The creation routine itself

  Notes:
  PetscDualSpaceRegister() may be called multiple times to add several user-defined PetscDualSpaces

  Sample usage:
.vb
    PetscDualSpaceRegister("my_space", MyPetscDualSpaceCreate);
.ve

  Then, your PetscDualSpace type can be chosen with the procedural interface via
.vb
    PetscDualSpaceCreate(MPI_Comm, PetscDualSpace *);
    PetscDualSpaceSetType(PetscDualSpace, "my_dual_space");
.ve
   or at runtime via the option
.vb
    -petscdualspace_type my_dual_space
.ve

  Level: advanced

.keywords: PetscDualSpace, register
.seealso: PetscDualSpaceRegisterAll(), PetscDualSpaceRegisterDestroy()

@*/
PetscErrorCode PetscDualSpaceRegister(const char sname[], PetscErrorCode (*function)(PetscDualSpace))
{
  PetscErrorCode ierr;

  PetscFunctionBegin;
  ierr = PetscFunctionListAdd(&PetscDualSpaceList, sname, function);CHKERRQ(ierr);
  PetscFunctionReturn(0);
}

/*@C
  PetscDualSpaceSetType - Builds a particular PetscDualSpace

  Collective on PetscDualSpace

  Input Parameters:
+ sp   - The PetscDualSpace object
- name - The kind of space

  Options Database Key:
. -petscdualspace_type <type> - Sets the PetscDualSpace type; use -help for a list of available types

  Level: intermediate

.keywords: PetscDualSpace, set, type
.seealso: PetscDualSpaceGetType(), PetscDualSpaceCreate()
@*/
PetscErrorCode PetscDualSpaceSetType(PetscDualSpace sp, PetscDualSpaceType name)
{
  PetscErrorCode (*r)(PetscDualSpace);
  PetscBool      match;
  PetscErrorCode ierr;

  PetscFunctionBegin;
  PetscValidHeaderSpecific(sp, PETSCDUALSPACE_CLASSID, 1);
  ierr = PetscObjectTypeCompare((PetscObject) sp, name, &match);CHKERRQ(ierr);
  if (match) PetscFunctionReturn(0);

  if (!PetscDualSpaceRegisterAllCalled) {ierr = PetscDualSpaceRegisterAll();CHKERRQ(ierr);}
  ierr = PetscFunctionListFind(PetscDualSpaceList, name, &r);CHKERRQ(ierr);
  if (!r) SETERRQ1(PetscObjectComm((PetscObject) sp), PETSC_ERR_ARG_UNKNOWN_TYPE, "Unknown PetscDualSpace type: %s", name);

  if (sp->ops->destroy) {
    ierr             = (*sp->ops->destroy)(sp);CHKERRQ(ierr);
    sp->ops->destroy = NULL;
  }
  ierr = (*r)(sp);CHKERRQ(ierr);
  ierr = PetscObjectChangeTypeName((PetscObject) sp, name);CHKERRQ(ierr);
  PetscFunctionReturn(0);
}

/*@C
  PetscDualSpaceGetType - Gets the PetscDualSpace type name (as a string) from the object.

  Not Collective

  Input Parameter:
. sp  - The PetscDualSpace

  Output Parameter:
. name - The PetscDualSpace type name

  Level: intermediate

.keywords: PetscDualSpace, get, type, name
.seealso: PetscDualSpaceSetType(), PetscDualSpaceCreate()
@*/
PetscErrorCode PetscDualSpaceGetType(PetscDualSpace sp, PetscDualSpaceType *name)
{
  PetscErrorCode ierr;

  PetscFunctionBegin;
  PetscValidHeaderSpecific(sp, PETSCDUALSPACE_CLASSID, 1);
  PetscValidPointer(name, 2);
  if (!PetscDualSpaceRegisterAllCalled) {
    ierr = PetscDualSpaceRegisterAll();CHKERRQ(ierr);
  }
  *name = ((PetscObject) sp)->type_name;
  PetscFunctionReturn(0);
}

/*@
  PetscDualSpaceView - Views a PetscDualSpace

  Collective on PetscDualSpace

  Input Parameter:
+ sp - the PetscDualSpace object to view
- v  - the viewer

  Level: developer

.seealso PetscDualSpaceDestroy()
@*/
PetscErrorCode PetscDualSpaceView(PetscDualSpace sp, PetscViewer v)
{
  PetscErrorCode ierr;

  PetscFunctionBegin;
  PetscValidHeaderSpecific(sp, PETSCDUALSPACE_CLASSID, 1);
  if (!v) {
    ierr = PetscViewerASCIIGetStdout(PetscObjectComm((PetscObject) sp), &v);CHKERRQ(ierr);
  }
  if (sp->ops->view) {
    ierr = (*sp->ops->view)(sp, v);CHKERRQ(ierr);
  }
  PetscFunctionReturn(0);
}

/*@
  PetscDualSpaceSetFromOptions - sets parameters in a PetscDualSpace from the options database

  Collective on PetscDualSpace

  Input Parameter:
. sp - the PetscDualSpace object to set options for

  Options Database:
. -petscspace_order the approximation order of the space

  Level: developer

.seealso PetscDualSpaceView()
@*/
PetscErrorCode PetscDualSpaceSetFromOptions(PetscDualSpace sp)
{
  const char    *defaultType;
  char           name[256];
  PetscBool      flg;
  PetscErrorCode ierr;

  PetscFunctionBegin;
  PetscValidHeaderSpecific(sp, PETSCDUALSPACE_CLASSID, 1);
  if (!((PetscObject) sp)->type_name) {
    defaultType = PETSCDUALSPACELAGRANGE;
  } else {
    defaultType = ((PetscObject) sp)->type_name;
  }
  if (!PetscSpaceRegisterAllCalled) {ierr = PetscSpaceRegisterAll();CHKERRQ(ierr);}

  ierr = PetscObjectOptionsBegin((PetscObject) sp);CHKERRQ(ierr);
  ierr = PetscOptionsFList("-petscdualspace_type", "Dual space", "PetscDualSpaceSetType", PetscDualSpaceList, defaultType, name, 256, &flg);CHKERRQ(ierr);
  if (flg) {
    ierr = PetscDualSpaceSetType(sp, name);CHKERRQ(ierr);
  } else if (!((PetscObject) sp)->type_name) {
    ierr = PetscDualSpaceSetType(sp, defaultType);CHKERRQ(ierr);
  }
  ierr = PetscOptionsInt("-petscdualspace_order", "The approximation order", "PetscDualSpaceSetOrder", sp->order, &sp->order, NULL);CHKERRQ(ierr);
  ierr = PetscOptionsInt("-petscdualspace_components", "The number of components", "PetscDualSpaceSetNumComponents", sp->Nc, &sp->Nc, NULL);CHKERRQ(ierr);
  if (sp->ops->setfromoptions) {
    ierr = (*sp->ops->setfromoptions)(PetscOptionsObject,sp);CHKERRQ(ierr);
  }
  /* process any options handlers added with PetscObjectAddOptionsHandler() */
  ierr = PetscObjectProcessOptionsHandlers(PetscOptionsObject,(PetscObject) sp);CHKERRQ(ierr);
  ierr = PetscOptionsEnd();CHKERRQ(ierr);
  ierr = PetscDualSpaceViewFromOptions(sp, NULL, "-petscdualspace_view");CHKERRQ(ierr);
  PetscFunctionReturn(0);
}

/*@
  PetscDualSpaceSetUp - Construct a basis for the PetscDualSpace

  Collective on PetscDualSpace

  Input Parameter:
. sp - the PetscDualSpace object to setup

  Level: developer

.seealso PetscDualSpaceView(), PetscDualSpaceDestroy()
@*/
PetscErrorCode PetscDualSpaceSetUp(PetscDualSpace sp)
{
  PetscErrorCode ierr;

  PetscFunctionBegin;
  PetscValidHeaderSpecific(sp, PETSCDUALSPACE_CLASSID, 1);
  if (sp->setupcalled) PetscFunctionReturn(0);
  sp->setupcalled = PETSC_TRUE;
  if (sp->ops->setup) {ierr = (*sp->ops->setup)(sp);CHKERRQ(ierr);}
  PetscFunctionReturn(0);
}

/*@
  PetscDualSpaceDestroy - Destroys a PetscDualSpace object

  Collective on PetscDualSpace

  Input Parameter:
. sp - the PetscDualSpace object to destroy

  Level: developer

.seealso PetscDualSpaceView()
@*/
PetscErrorCode PetscDualSpaceDestroy(PetscDualSpace *sp)
{
  PetscInt       dim, f;
  PetscErrorCode ierr;

  PetscFunctionBegin;
  if (!*sp) PetscFunctionReturn(0);
  PetscValidHeaderSpecific((*sp), PETSCDUALSPACE_CLASSID, 1);

  if (--((PetscObject)(*sp))->refct > 0) {*sp = 0; PetscFunctionReturn(0);}
  ((PetscObject) (*sp))->refct = 0;

  ierr = PetscDualSpaceGetDimension(*sp, &dim);CHKERRQ(ierr);
  for (f = 0; f < dim; ++f) {
    ierr = PetscQuadratureDestroy(&(*sp)->functional[f]);CHKERRQ(ierr);
  }
  ierr = PetscFree((*sp)->functional);CHKERRQ(ierr);
  ierr = PetscQuadratureDestroy(&(*sp)->allPoints);CHKERRQ(ierr);
  ierr = DMDestroy(&(*sp)->dm);CHKERRQ(ierr);

  if ((*sp)->ops->destroy) {ierr = (*(*sp)->ops->destroy)(*sp);CHKERRQ(ierr);}
  ierr = PetscHeaderDestroy(sp);CHKERRQ(ierr);
  PetscFunctionReturn(0);
}

/*@
  PetscDualSpaceCreate - Creates an empty PetscDualSpace object. The type can then be set with PetscDualSpaceSetType().

  Collective on MPI_Comm

  Input Parameter:
. comm - The communicator for the PetscDualSpace object

  Output Parameter:
. sp - The PetscDualSpace object

  Level: beginner

.seealso: PetscDualSpaceSetType(), PETSCDUALSPACELAGRANGE
@*/
PetscErrorCode PetscDualSpaceCreate(MPI_Comm comm, PetscDualSpace *sp)
{
  PetscDualSpace s;
  PetscErrorCode ierr;

  PetscFunctionBegin;
  PetscValidPointer(sp, 2);
  ierr = PetscCitationsRegister(FECitation,&FEcite);CHKERRQ(ierr);
  *sp  = NULL;
  ierr = PetscFEInitializePackage();CHKERRQ(ierr);

  ierr = PetscHeaderCreate(s, PETSCDUALSPACE_CLASSID, "PetscDualSpace", "Dual Space", "PetscDualSpace", comm, PetscDualSpaceDestroy, PetscDualSpaceView);CHKERRQ(ierr);

  s->order = 0;
  s->Nc    = 1;
  s->setupcalled = PETSC_FALSE;

  *sp = s;
  PetscFunctionReturn(0);
}

/*@
  PetscDualSpaceDuplicate - Creates a duplicate PetscDualSpace object, however it is not setup.

  Collective on PetscDualSpace

  Input Parameter:
. sp - The original PetscDualSpace

  Output Parameter:
. spNew - The duplicate PetscDualSpace

  Level: beginner

.seealso: PetscDualSpaceCreate(), PetscDualSpaceSetType()
@*/
PetscErrorCode PetscDualSpaceDuplicate(PetscDualSpace sp, PetscDualSpace *spNew)
{
  PetscErrorCode ierr;

  PetscFunctionBegin;
  PetscValidHeaderSpecific(sp, PETSCDUALSPACE_CLASSID, 1);
  PetscValidPointer(spNew, 2);
  ierr = (*sp->ops->duplicate)(sp, spNew);CHKERRQ(ierr);
  PetscFunctionReturn(0);
}

/*@
  PetscDualSpaceGetDM - Get the DM representing the reference cell

  Not collective

  Input Parameter:
. sp - The PetscDualSpace

  Output Parameter:
. dm - The reference cell

  Level: intermediate

.seealso: PetscDualSpaceSetDM(), PetscDualSpaceCreate()
@*/
PetscErrorCode PetscDualSpaceGetDM(PetscDualSpace sp, DM *dm)
{
  PetscFunctionBegin;
  PetscValidHeaderSpecific(sp, PETSCDUALSPACE_CLASSID, 1);
  PetscValidPointer(dm, 2);
  *dm = sp->dm;
  PetscFunctionReturn(0);
}

/*@
  PetscDualSpaceSetDM - Get the DM representing the reference cell

  Not collective

  Input Parameters:
+ sp - The PetscDualSpace
- dm - The reference cell

  Level: intermediate

.seealso: PetscDualSpaceGetDM(), PetscDualSpaceCreate()
@*/
PetscErrorCode PetscDualSpaceSetDM(PetscDualSpace sp, DM dm)
{
  PetscErrorCode ierr;

  PetscFunctionBegin;
  PetscValidHeaderSpecific(sp, PETSCDUALSPACE_CLASSID, 1);
  PetscValidHeaderSpecific(dm, DM_CLASSID, 2);
  ierr = DMDestroy(&sp->dm);CHKERRQ(ierr);
  ierr = PetscObjectReference((PetscObject) dm);CHKERRQ(ierr);
  sp->dm = dm;
  PetscFunctionReturn(0);
}

/*@
  PetscDualSpaceGetOrder - Get the order of the dual space

  Not collective

  Input Parameter:
. sp - The PetscDualSpace

  Output Parameter:
. order - The order

  Level: intermediate

.seealso: PetscDualSpaceSetOrder(), PetscDualSpaceCreate()
@*/
PetscErrorCode PetscDualSpaceGetOrder(PetscDualSpace sp, PetscInt *order)
{
  PetscFunctionBegin;
  PetscValidHeaderSpecific(sp, PETSCDUALSPACE_CLASSID, 1);
  PetscValidPointer(order, 2);
  *order = sp->order;
  PetscFunctionReturn(0);
}

/*@
  PetscDualSpaceSetOrder - Set the order of the dual space

  Not collective

  Input Parameters:
+ sp - The PetscDualSpace
- order - The order

  Level: intermediate

.seealso: PetscDualSpaceGetOrder(), PetscDualSpaceCreate()
@*/
PetscErrorCode PetscDualSpaceSetOrder(PetscDualSpace sp, PetscInt order)
{
  PetscFunctionBegin;
  PetscValidHeaderSpecific(sp, PETSCDUALSPACE_CLASSID, 1);
  sp->order = order;
  PetscFunctionReturn(0);
}

/*@
  PetscDualSpaceGetNumComponents - Return the number of components for this space

  Input Parameter:
. sp - The PetscDualSpace

  Output Parameter:
. Nc - The number of components

  Note: A vector space, for example, will have d components, where d is the spatial dimension

  Level: intermediate

.seealso: PetscDualSpaceSetNumComponents(), PetscDualSpaceGetDimension(), PetscDualSpaceCreate(), PetscDualSpace
@*/
PetscErrorCode PetscDualSpaceGetNumComponents(PetscDualSpace sp, PetscInt *Nc)
{
  PetscFunctionBegin;
  PetscValidHeaderSpecific(sp, PETSCDUALSPACE_CLASSID, 1);
  PetscValidPointer(Nc, 2);
  *Nc = sp->Nc;
  PetscFunctionReturn(0);
}

/*@
  PetscDualSpaceSetNumComponents - Set the number of components for this space

  Input Parameters:
+ sp - The PetscDualSpace
- order - The number of components

  Level: intermediate

.seealso: PetscDualSpaceGetNumComponents(), PetscDualSpaceCreate(), PetscDualSpace
@*/
PetscErrorCode PetscDualSpaceSetNumComponents(PetscDualSpace sp, PetscInt Nc)
{
  PetscFunctionBegin;
  PetscValidHeaderSpecific(sp, PETSCDUALSPACE_CLASSID, 1);
  sp->Nc = Nc;
  PetscFunctionReturn(0);
}

/*@
  PetscDualSpaceLagrangeGetTensor - Get the tensor nature of the dual space

  Not collective

  Input Parameter:
. sp - The PetscDualSpace

  Output Parameter:
. tensor - Whether the dual space has tensor layout (vs. simplicial)

  Level: intermediate

.seealso: PetscDualSpaceLagrangeSetTensor(), PetscDualSpaceCreate()
@*/
PetscErrorCode PetscDualSpaceLagrangeGetTensor(PetscDualSpace sp, PetscBool *tensor)
{
  PetscErrorCode ierr;

  PetscFunctionBegin;
  PetscValidHeaderSpecific(sp, PETSCDUALSPACE_CLASSID, 1);
  PetscValidPointer(tensor, 2);
  ierr = PetscTryMethod(sp,"PetscDualSpaceLagrangeGetTensor_C",(PetscDualSpace,PetscBool *),(sp,tensor));CHKERRQ(ierr);
  PetscFunctionReturn(0);
}

/*@
  PetscDualSpaceLagrangeSetTensor - Set the tensor nature of the dual space

  Not collective

  Input Parameters:
+ sp - The PetscDualSpace
- tensor - Whether the dual space has tensor layout (vs. simplicial)

  Level: intermediate

.seealso: PetscDualSpaceLagrangeGetTensor(), PetscDualSpaceCreate()
@*/
PetscErrorCode PetscDualSpaceLagrangeSetTensor(PetscDualSpace sp, PetscBool tensor)
{
  PetscErrorCode ierr;

  PetscFunctionBegin;
  PetscValidHeaderSpecific(sp, PETSCDUALSPACE_CLASSID, 1);
  ierr = PetscTryMethod(sp,"PetscDualSpaceLagrangeSetTensor_C",(PetscDualSpace,PetscBool),(sp,tensor));CHKERRQ(ierr);
  PetscFunctionReturn(0);
}

/*@
  PetscDualSpaceGetFunctional - Get the i-th basis functional in the dual space

  Not collective

  Input Parameters:
+ sp - The PetscDualSpace
- i  - The basis number

  Output Parameter:
. functional - The basis functional

  Level: intermediate

.seealso: PetscDualSpaceGetDimension(), PetscDualSpaceCreate()
@*/
PetscErrorCode PetscDualSpaceGetFunctional(PetscDualSpace sp, PetscInt i, PetscQuadrature *functional)
{
  PetscInt       dim;
  PetscErrorCode ierr;

  PetscFunctionBegin;
  PetscValidHeaderSpecific(sp, PETSCDUALSPACE_CLASSID, 1);
  PetscValidPointer(functional, 3);
  ierr = PetscDualSpaceGetDimension(sp, &dim);CHKERRQ(ierr);
  if ((i < 0) || (i >= dim)) SETERRQ2(PETSC_COMM_SELF, PETSC_ERR_ARG_OUTOFRANGE, "Functional index %d must be in [0, %d)", i, dim);
  *functional = sp->functional[i];
  PetscFunctionReturn(0);
}

/*@
  PetscDualSpaceGetDimension - Get the dimension of the dual space, i.e. the number of basis functionals

  Not collective

  Input Parameter:
. sp - The PetscDualSpace

  Output Parameter:
. dim - The dimension

  Level: intermediate

.seealso: PetscDualSpaceGetFunctional(), PetscDualSpaceCreate()
@*/
PetscErrorCode PetscDualSpaceGetDimension(PetscDualSpace sp, PetscInt *dim)
{
  PetscErrorCode ierr;

  PetscFunctionBegin;
  PetscValidHeaderSpecific(sp, PETSCDUALSPACE_CLASSID, 1);
  PetscValidPointer(dim, 2);
  *dim = 0;
  if (sp->ops->getdimension) {ierr = (*sp->ops->getdimension)(sp, dim);CHKERRQ(ierr);}
  PetscFunctionReturn(0);
}

/*@C
  PetscDualSpaceGetNumDof - Get the number of degrees of freedom for each spatial (topological) dimension

  Not collective

  Input Parameter:
. sp - The PetscDualSpace

  Output Parameter:
. numDof - An array of length dim+1 which holds the number of dofs for each dimension

  Level: intermediate

.seealso: PetscDualSpaceGetFunctional(), PetscDualSpaceCreate()
@*/
PetscErrorCode PetscDualSpaceGetNumDof(PetscDualSpace sp, const PetscInt **numDof)
{
  PetscErrorCode ierr;

  PetscFunctionBegin;
  PetscValidHeaderSpecific(sp, PETSCDUALSPACE_CLASSID, 1);
  PetscValidPointer(numDof, 2);
  ierr = (*sp->ops->getnumdof)(sp, numDof);CHKERRQ(ierr);
  if (!*numDof) SETERRQ(PetscObjectComm((PetscObject) sp), PETSC_ERR_LIB, "Empty numDof[] returned from dual space implementation");
  PetscFunctionReturn(0);
}

PetscErrorCode PetscDualSpaceCreateSection(PetscDualSpace sp, PetscSection *section)
{
  DM             dm;
  PetscInt       pStart, pEnd, depth, h, offset;
  const PetscInt *numDof;
  PetscErrorCode ierr;

  PetscFunctionBegin;
  ierr = PetscDualSpaceGetDM(sp,&dm);CHKERRQ(ierr);
  ierr = DMPlexGetChart(dm,&pStart,&pEnd);CHKERRQ(ierr);
  ierr = PetscSectionCreate(PetscObjectComm((PetscObject)sp),section);CHKERRQ(ierr);
  ierr = PetscSectionSetChart(*section,pStart,pEnd);CHKERRQ(ierr);
  ierr = DMPlexGetDepth(dm,&depth);CHKERRQ(ierr);
  ierr = PetscDualSpaceGetNumDof(sp,&numDof);CHKERRQ(ierr);
  for (h = 0; h <= depth; h++) {
    PetscInt hStart, hEnd, p, dof;

    ierr = DMPlexGetHeightStratum(dm,h,&hStart,&hEnd);CHKERRQ(ierr);
    dof = numDof[depth - h];
    for (p = hStart; p < hEnd; p++) {
      ierr = PetscSectionSetDof(*section,p,dof);CHKERRQ(ierr);
    }
  }
  ierr = PetscSectionSetUp(*section);CHKERRQ(ierr);
  for (h = 0, offset = 0; h <= depth; h++) {
    PetscInt hStart, hEnd, p, dof;

    ierr = DMPlexGetHeightStratum(dm,h,&hStart,&hEnd);CHKERRQ(ierr);
    dof = numDof[depth - h];
    for (p = hStart; p < hEnd; p++) {
      ierr = PetscSectionGetDof(*section,p,&dof);CHKERRQ(ierr);
      ierr = PetscSectionSetOffset(*section,p,offset);CHKERRQ(ierr);
      offset += dof;
    }
  }
  PetscFunctionReturn(0);
}

/*@
  PetscDualSpaceCreateReferenceCell - Create a DMPLEX with the appropriate FEM reference cell

  Collective on PetscDualSpace

  Input Parameters:
+ sp      - The PetscDualSpace
. dim     - The spatial dimension
- simplex - Flag for simplex, otherwise use a tensor-product cell

  Output Parameter:
. refdm - The reference cell

  Level: advanced

.keywords: PetscDualSpace, reference cell
.seealso: PetscDualSpaceCreate(), DMPLEX
@*/
PetscErrorCode PetscDualSpaceCreateReferenceCell(PetscDualSpace sp, PetscInt dim, PetscBool simplex, DM *refdm)
{
  PetscErrorCode ierr;

  PetscFunctionBeginUser;
  ierr = DMPlexCreateReferenceCell(PetscObjectComm((PetscObject) sp), dim, simplex, refdm);CHKERRQ(ierr);
  PetscFunctionReturn(0);
}

/*@C
  PetscDualSpaceApply - Apply a functional from the dual space basis to an input function

  Input Parameters:
+ sp      - The PetscDualSpace object
. f       - The basis functional index
. time    - The time
. cgeom   - A context with geometric information for this cell, we use v0 (the initial vertex) and J (the Jacobian) (or evaluated at the coordinates of the functional)
. numComp - The number of components for the function
. func    - The input function
- ctx     - A context for the function

  Output Parameter:
. value   - numComp output values

  Note: The calling sequence for the callback func is given by:

$ func(PetscInt dim, PetscReal time, const PetscReal x[],
$      PetscInt numComponents, PetscScalar values[], void *ctx)

  Level: developer

.seealso: PetscDualSpaceCreate()
@*/
PetscErrorCode PetscDualSpaceApply(PetscDualSpace sp, PetscInt f, PetscReal time, PetscFEGeom *cgeom, PetscInt numComp, PetscErrorCode (*func)(PetscInt, PetscReal, const PetscReal [], PetscInt, PetscScalar *, void *), void *ctx, PetscScalar *value)
{
  PetscErrorCode ierr;

  PetscFunctionBegin;
  PetscValidHeaderSpecific(sp, PETSCDUALSPACE_CLASSID, 1);
  PetscValidPointer(cgeom, 4);
  PetscValidPointer(value, 8);
  ierr = (*sp->ops->apply)(sp, f, time, cgeom, numComp, func, ctx, value);CHKERRQ(ierr);
  PetscFunctionReturn(0);
}

/*@C
  PetscDualSpaceApplyAll - Apply all functionals from the dual space basis to the result of an evaluation at the points returned by PetscDualSpaceGetAllPoints()

  Input Parameters:
+ sp        - The PetscDualSpace object
- pointEval - Evaluation at the points returned by PetscDualSpaceGetAllPoints()

  Output Parameter:
. spValue   - The values of all dual space functionals

  Level: developer

.seealso: PetscDualSpaceCreate()
@*/
PetscErrorCode PetscDualSpaceApplyAll(PetscDualSpace sp, const PetscScalar *pointEval, PetscScalar *spValue)
{
  PetscErrorCode ierr;

  PetscFunctionBegin;
  PetscValidHeaderSpecific(sp, PETSCDUALSPACE_CLASSID, 1);
  ierr = (*sp->ops->applyall)(sp, pointEval, spValue);CHKERRQ(ierr);
  PetscFunctionReturn(0);
}

/*@C
  PetscDualSpaceApplyDefault - Apply a functional from the dual space basis to an input function by assuming a point evaluation functional.

  Input Parameters:
+ sp    - The PetscDualSpace object
. f     - The basis functional index
. time  - The time
. cgeom - A context with geometric information for this cell, we use v0 (the initial vertex) and J (the Jacobian)
. Nc    - The number of components for the function
. func  - The input function
- ctx   - A context for the function

  Output Parameter:
. value   - The output value

  Note: The calling sequence for the callback func is given by:

$ func(PetscInt dim, PetscReal time, const PetscReal x[],
$      PetscInt numComponents, PetscScalar values[], void *ctx)

and the idea is to evaluate the functional as an integral

$ n(f) = int dx n(x) . f(x)

where both n and f have Nc components.

  Level: developer

.seealso: PetscDualSpaceCreate()
@*/
PetscErrorCode PetscDualSpaceApplyDefault(PetscDualSpace sp, PetscInt f, PetscReal time, PetscFEGeom *cgeom, PetscInt Nc, PetscErrorCode (*func)(PetscInt, PetscReal, const PetscReal [], PetscInt, PetscScalar *, void *), void *ctx, PetscScalar *value)
{
  DM               dm;
  PetscQuadrature  n;
  const PetscReal *points, *weights;
  PetscReal        x[3];
  PetscScalar     *val;
  PetscInt         dim, dE, qNc, c, Nq, q;
  PetscBool        isAffine;
  PetscErrorCode   ierr;

  PetscFunctionBegin;
  PetscValidHeaderSpecific(sp, PETSCDUALSPACE_CLASSID, 1);
  PetscValidPointer(value, 5);
  ierr = PetscDualSpaceGetDM(sp, &dm);CHKERRQ(ierr);
  ierr = PetscDualSpaceGetFunctional(sp, f, &n);CHKERRQ(ierr);
  ierr = PetscQuadratureGetData(n, &dim, &qNc, &Nq, &points, &weights);CHKERRQ(ierr);
  if (dim != cgeom->dim) SETERRQ2(PetscObjectComm((PetscObject) sp), PETSC_ERR_ARG_SIZ, "The quadrature spatial dimension %D != cell geometry dimension %D", dim, cgeom->dim);
  if (qNc != Nc) SETERRQ2(PetscObjectComm((PetscObject) sp), PETSC_ERR_ARG_SIZ, "The quadrature components %D != function components %D", qNc, Nc);
  ierr = DMGetWorkArray(dm, Nc, MPIU_SCALAR, &val);CHKERRQ(ierr);
  *value = 0.0;
  isAffine = cgeom->isAffine;
  dE = cgeom->dimEmbed;
  for (q = 0; q < Nq; ++q) {
    if (isAffine) {
      CoordinatesRefToReal(dE, cgeom->dim, cgeom->xi, cgeom->v, cgeom->J, &points[q*dim], x);
      ierr = (*func)(dE, time, x, Nc, val, ctx);CHKERRQ(ierr);
    } else {
      ierr = (*func)(dE, time, &cgeom->v[dE*q], Nc, val, ctx);CHKERRQ(ierr);
    }
    for (c = 0; c < Nc; ++c) {
      *value += val[c]*weights[q*Nc+c];
    }
  }
  ierr = DMRestoreWorkArray(dm, Nc, MPIU_SCALAR, &val);CHKERRQ(ierr);
  PetscFunctionReturn(0);
}

/*@C
  PetscDualSpaceApplyAllDefault - Apply all functionals from the dual space basis to the result of an evaluation at the points returned by PetscDualSpaceGetAllPoints()

  Input Parameters:
+ sp        - The PetscDualSpace object
- pointEval - Evaluation at the points returned by PetscDualSpaceGetAllPoints()

  Output Parameter:
. spValue   - The values of all dual space functionals

  Level: developer

.seealso: PetscDualSpaceCreate()
@*/
PetscErrorCode PetscDualSpaceApplyAllDefault(PetscDualSpace sp, const PetscScalar *pointEval, PetscScalar *spValue)
{
  PetscQuadrature  n;
  const PetscReal *points, *weights;
  PetscInt         qNc, c, Nq, q, f, spdim, Nc;
  PetscInt         offset;
  PetscErrorCode   ierr;

  PetscFunctionBegin;
  PetscValidHeaderSpecific(sp, PETSCDUALSPACE_CLASSID, 1);
  PetscValidScalarPointer(pointEval, 2);
  PetscValidScalarPointer(spValue, 5);
  ierr = PetscDualSpaceGetDimension(sp, &spdim);CHKERRQ(ierr);
  ierr = PetscDualSpaceGetNumComponents(sp, &Nc);CHKERRQ(ierr);
  for (f = 0, offset = 0; f < spdim; f++) {
    ierr = PetscDualSpaceGetFunctional(sp, f, &n);CHKERRQ(ierr);
    ierr = PetscQuadratureGetData(n, NULL, &qNc, &Nq, &points, &weights);CHKERRQ(ierr);
    if (qNc != Nc) SETERRQ2(PetscObjectComm((PetscObject) sp), PETSC_ERR_ARG_SIZ, "The quadrature components %D != function components %D", qNc, Nc);
    spValue[f] = 0.0;
    for (q = 0; q < Nq; ++q) {
      for (c = 0; c < Nc; ++c) {
        spValue[f] += pointEval[offset++]*weights[q*Nc+c];
      }
    }
  }
  PetscFunctionReturn(0);
}

PetscErrorCode PetscDualSpaceGetAllPoints(PetscDualSpace sp, PetscQuadrature *allPoints)
{
  PetscErrorCode ierr;

  PetscFunctionBegin;
  PetscValidHeaderSpecific(sp, PETSCDUALSPACE_CLASSID, 1);
  PetscValidPointer(allPoints,2);
  if (!sp->allPoints && sp->ops->createallpoints) {
    ierr = (*sp->ops->createallpoints)(sp,&sp->allPoints);CHKERRQ(ierr);
  }
  *allPoints = sp->allPoints;
  PetscFunctionReturn(0);
}

PetscErrorCode PetscDualSpaceCreateAllPointsDefault(PetscDualSpace sp, PetscQuadrature *allPoints)
{
  PetscInt        spdim;
  PetscInt        numPoints, offset;
  PetscReal       *points;
  PetscInt        f, dim;
  PetscQuadrature q;
  PetscErrorCode  ierr;

  PetscFunctionBegin;
  ierr = PetscDualSpaceGetDimension(sp,&spdim);CHKERRQ(ierr);
  if (!spdim) {
    ierr = PetscQuadratureCreate(PETSC_COMM_SELF,allPoints);CHKERRQ(ierr);
    ierr = PetscQuadratureSetData(*allPoints,0,0,0,NULL,NULL);CHKERRQ(ierr);
  }
  ierr = PetscDualSpaceGetFunctional(sp,0,&q);CHKERRQ(ierr);
  ierr = PetscQuadratureGetData(q,&dim,NULL,&numPoints,NULL,NULL);CHKERRQ(ierr);
  for (f = 1; f < spdim; f++) {
    PetscInt Np;

    ierr = PetscDualSpaceGetFunctional(sp,f,&q);CHKERRQ(ierr);
    ierr = PetscQuadratureGetData(q,NULL,NULL,&Np,NULL,NULL);CHKERRQ(ierr);
    numPoints += Np;
  }
  ierr = PetscMalloc1(dim*numPoints,&points);CHKERRQ(ierr);
  for (f = 0, offset = 0; f < spdim; f++) {
    const PetscReal *p;
    PetscInt        Np, i;

    ierr = PetscDualSpaceGetFunctional(sp,f,&q);CHKERRQ(ierr);
    ierr = PetscQuadratureGetData(q,NULL,NULL,&Np,&p,NULL);CHKERRQ(ierr);
    for (i = 0; i < Np * dim; i++) {
      points[offset + i] = p[i];
    }
    offset += Np * dim;
  }
  ierr = PetscQuadratureCreate(PETSC_COMM_SELF,allPoints);CHKERRQ(ierr);
  ierr = PetscQuadratureSetData(*allPoints,dim,0,numPoints,points,NULL);CHKERRQ(ierr);
  PetscFunctionReturn(0);
}

/*@C
  PetscDualSpaceApplyFVM - Apply a functional from the dual space basis to an input function by assuming a point evaluation functional at the cell centroid.

  Input Parameters:
+ sp    - The PetscDualSpace object
. f     - The basis functional index
. time  - The time
. cgeom - A context with geometric information for this cell, we currently just use the centroid
. Nc    - The number of components for the function
. func  - The input function
- ctx   - A context for the function

  Output Parameter:
. value - The output value (scalar)

  Note: The calling sequence for the callback func is given by:

$ func(PetscInt dim, PetscReal time, const PetscReal x[],
$      PetscInt numComponents, PetscScalar values[], void *ctx)

and the idea is to evaluate the functional as an integral

$ n(f) = int dx n(x) . f(x)

where both n and f have Nc components.

  Level: developer

.seealso: PetscDualSpaceCreate()
@*/
PetscErrorCode PetscDualSpaceApplyFVM(PetscDualSpace sp, PetscInt f, PetscReal time, PetscFVCellGeom *cgeom, PetscInt Nc, PetscErrorCode (*func)(PetscInt, PetscReal, const PetscReal [], PetscInt, PetscScalar *, void *), void *ctx, PetscScalar *value)
{
  DM               dm;
  PetscQuadrature  n;
  const PetscReal *points, *weights;
  PetscScalar     *val;
  PetscInt         dimEmbed, qNc, c, Nq, q;
  PetscErrorCode   ierr;

  PetscFunctionBegin;
  PetscValidHeaderSpecific(sp, PETSCDUALSPACE_CLASSID, 1);
  PetscValidPointer(value, 5);
  ierr = PetscDualSpaceGetDM(sp, &dm);CHKERRQ(ierr);
  ierr = DMGetCoordinateDim(dm, &dimEmbed);CHKERRQ(ierr);
  ierr = PetscDualSpaceGetFunctional(sp, f, &n);CHKERRQ(ierr);
  ierr = PetscQuadratureGetData(n, NULL, &qNc, &Nq, &points, &weights);CHKERRQ(ierr);
  if (qNc != Nc) SETERRQ2(PetscObjectComm((PetscObject) sp), PETSC_ERR_ARG_SIZ, "The quadrature components %D != function components %D", qNc, Nc);
  ierr = DMGetWorkArray(dm, Nc, MPIU_SCALAR, &val);CHKERRQ(ierr);
  *value = 0.;
  for (q = 0; q < Nq; ++q) {
    ierr = (*func)(dimEmbed, time, cgeom->centroid, Nc, val, ctx);CHKERRQ(ierr);
    for (c = 0; c < Nc; ++c) {
      *value += val[c]*weights[q*Nc+c];
    }
  }
  ierr = DMRestoreWorkArray(dm, Nc, MPIU_SCALAR, &val);CHKERRQ(ierr);
  PetscFunctionReturn(0);
}

/*@
  PetscDualSpaceGetHeightSubspace - Get the subset of the dual space basis that is supported on a mesh point of a
  given height.  This assumes that the reference cell is symmetric over points of this height.

  If the dual space is not defined on mesh points of the given height (e.g. if the space is discontinuous and
  pointwise values are not defined on the element boundaries), or if the implementation of PetscDualSpace does not
  support extracting subspaces, then NULL is returned.

  This does not increment the reference count on the returned dual space, and the user should not destroy it.

  Not collective

  Input Parameters:
+ sp - the PetscDualSpace object
- height - the height of the mesh point for which the subspace is desired

  Output Parameter:
. subsp - the subspace.  Note that the functionals in the subspace are with respect to the intrinsic geometry of the
  point, which will be of lesser dimension if height > 0.

  Level: advanced

.seealso: PetscSpaceGetHeightSubspace(), PetscDualSpace
@*/
PetscErrorCode PetscDualSpaceGetHeightSubspace(PetscDualSpace sp, PetscInt height, PetscDualSpace *subsp)
{
  PetscErrorCode ierr;

  PetscFunctionBegin;
  PetscValidHeaderSpecific(sp, PETSCDUALSPACE_CLASSID, 1);
  PetscValidPointer(subsp, 3);
  *subsp = NULL;
  if (sp->ops->getheightsubspace) {
    ierr = (*sp->ops->getheightsubspace)(sp, height, subsp);CHKERRQ(ierr);
  }
  PetscFunctionReturn(0);
}

/*@
  PetscDualSpaceGetPointSubspace - Get the subset of the dual space basis that is supported on a particular mesh point.

  If the dual space is not defined on the mesh point (e.g. if the space is discontinuous and pointwise values are not
  defined on the element boundaries), or if the implementation of PetscDualSpace does not support extracting
  subspaces, then NULL is returned.

  This does not increment the reference count on the returned dual space, and the user should not destroy it.

  Not collective

  Input Parameters:
+ sp - the PetscDualSpace object
- point - the point (in the dual space's DM) for which the subspace is desired

  Output Parameters:
  bdsp - the subspace.  Note that the functionals in the subspace are with respect to the intrinsic geometry of the
  point, which will be of lesser dimension if height > 0.

  Level: advanced

.seealso: PetscDualSpace
@*/
PetscErrorCode PetscDualSpaceGetPointSubspace(PetscDualSpace sp, PetscInt point, PetscDualSpace *bdsp)
{
  PetscErrorCode ierr;

  PetscFunctionBegin;
  PetscValidHeaderSpecific(sp, PETSCDUALSPACE_CLASSID, 1);
  PetscValidPointer(bdsp,2);
  *bdsp = NULL;
  if (sp->ops->getpointsubspace) {
    ierr = (*sp->ops->getpointsubspace)(sp,point,bdsp);CHKERRQ(ierr);
  } else if (sp->ops->getheightsubspace) {
    DM       dm;
    DMLabel  label;
    PetscInt dim, depth, height;

    ierr = PetscDualSpaceGetDM(sp,&dm);CHKERRQ(ierr);
    ierr = DMPlexGetDepth(dm,&dim);CHKERRQ(ierr);
    ierr = DMPlexGetDepthLabel(dm,&label);CHKERRQ(ierr);
    ierr = DMLabelGetValue(label,point,&depth);CHKERRQ(ierr);
    height = dim - depth;
    ierr = (*sp->ops->getheightsubspace)(sp,height,bdsp);CHKERRQ(ierr);
  }
  PetscFunctionReturn(0);
}

static PetscErrorCode PetscDualSpaceLagrangeGetTensor_Lagrange(PetscDualSpace sp, PetscBool *tensor)
{
  PetscDualSpace_Lag *lag = (PetscDualSpace_Lag *)sp->data;

  PetscFunctionBegin;
  *tensor = lag->tensorSpace;
  PetscFunctionReturn(0);
}

static PetscErrorCode PetscDualSpaceLagrangeSetTensor_Lagrange(PetscDualSpace sp, PetscBool tensor)
{
  PetscDualSpace_Lag *lag = (PetscDualSpace_Lag *)sp->data;

  PetscFunctionBegin;
  lag->tensorSpace = tensor;
  PetscFunctionReturn(0);
}

#define BaryIndex(perEdge,a,b,c) (((b)*(2*perEdge+1-(b)))/2)+(c)

#define CartIndex(perEdge,a,b) (perEdge*(a)+b)

static PetscErrorCode PetscDualSpaceGetSymmetries_Lagrange(PetscDualSpace sp, const PetscInt ****perms, const PetscScalar ****flips)
{

  PetscDualSpace_Lag *lag = (PetscDualSpace_Lag *) sp->data;
  PetscInt           dim, order, p, Nc;
  PetscErrorCode     ierr;

  PetscFunctionBegin;
  ierr = PetscDualSpaceGetOrder(sp,&order);CHKERRQ(ierr);
  ierr = PetscDualSpaceGetNumComponents(sp,&Nc);CHKERRQ(ierr);
  ierr = DMGetDimension(sp->dm,&dim);CHKERRQ(ierr);
  if (!dim || !lag->continuous || order < 3) PetscFunctionReturn(0);
  if (dim > 3) SETERRQ1(PETSC_COMM_SELF,PETSC_ERR_SUP,"Lagrange symmetries not implemented for dim = %D > 3",dim);
  if (!lag->symmetries) { /* store symmetries */
    PetscDualSpace hsp;
    DM             K;
    PetscInt       numPoints = 1, d;
    PetscInt       numFaces;
    PetscInt       ***symmetries;
    const PetscInt ***hsymmetries;

    if (lag->simplexCell) {
      numFaces = 1 + dim;
      for (d = 0; d < dim; d++) numPoints = numPoints * 2 + 1;
    }
    else {
      numPoints = PetscPowInt(3,dim);
      numFaces  = 2 * dim;
    }
    ierr = PetscCalloc1(numPoints,&symmetries);CHKERRQ(ierr);
    if (0 < dim && dim < 3) { /* compute self symmetries */
      PetscInt **cellSymmetries;

      lag->numSelfSym = 2 * numFaces;
      lag->selfSymOff = numFaces;
      ierr = PetscCalloc1(2*numFaces,&cellSymmetries);CHKERRQ(ierr);
      /* we want to be able to index symmetries directly with the orientations, which range from [-numFaces,numFaces) */
      symmetries[0] = &cellSymmetries[numFaces];
      if (dim == 1) {
        PetscInt dofPerEdge = order - 1;

        if (dofPerEdge > 1) {
          PetscInt i, j, *reverse;

          ierr = PetscMalloc1(dofPerEdge*Nc,&reverse);CHKERRQ(ierr);
          for (i = 0; i < dofPerEdge; i++) {
            for (j = 0; j < Nc; j++) {
              reverse[i*Nc + j] = Nc * (dofPerEdge - 1 - i) + j;
            }
          }
          symmetries[0][-2] = reverse;

          /* yes, this is redundant, but it makes it easier to cleanup if I don't have to worry about what not to free */
          ierr = PetscMalloc1(dofPerEdge*Nc,&reverse);CHKERRQ(ierr);
          for (i = 0; i < dofPerEdge; i++) {
            for (j = 0; j < Nc; j++) {
              reverse[i*Nc + j] = Nc * (dofPerEdge - 1 - i) + j;
            }
          }
          symmetries[0][1] = reverse;
        }
      } else {
        PetscInt dofPerEdge = lag->simplexCell ? (order - 2) : (order - 1), s;
        PetscInt dofPerFace;

        if (dofPerEdge > 1) {
          for (s = -numFaces; s < numFaces; s++) {
            PetscInt *sym, i, j, k, l;

            if (!s) continue;
            if (lag->simplexCell) {
              dofPerFace = (dofPerEdge * (dofPerEdge + 1))/2;
              ierr = PetscMalloc1(Nc*dofPerFace,&sym);CHKERRQ(ierr);
              for (j = 0, l = 0; j < dofPerEdge; j++) {
                for (k = 0; k < dofPerEdge - j; k++, l++) {
                  i = dofPerEdge - 1 - j - k;
                  switch (s) {
                  case -3:
                    sym[Nc*l] = BaryIndex(dofPerEdge,i,k,j);
                    break;
                  case -2:
                    sym[Nc*l] = BaryIndex(dofPerEdge,j,i,k);
                    break;
                  case -1:
                    sym[Nc*l] = BaryIndex(dofPerEdge,k,j,i);
                    break;
                  case 1:
                    sym[Nc*l] = BaryIndex(dofPerEdge,k,i,j);
                    break;
                  case 2:
                    sym[Nc*l] = BaryIndex(dofPerEdge,j,k,i);
                    break;
                  }
                }
              }
            } else {
              dofPerFace = dofPerEdge * dofPerEdge;
              ierr = PetscMalloc1(Nc*dofPerFace,&sym);CHKERRQ(ierr);
              for (j = 0, l = 0; j < dofPerEdge; j++) {
                for (k = 0; k < dofPerEdge; k++, l++) {
                  switch (s) {
                  case -4:
                    sym[Nc*l] = CartIndex(dofPerEdge,k,j);
                    break;
                  case -3:
                    sym[Nc*l] = CartIndex(dofPerEdge,(dofPerEdge - 1 - j),k);
                    break;
                  case -2:
                    sym[Nc*l] = CartIndex(dofPerEdge,(dofPerEdge - 1 - k),(dofPerEdge - 1 - j));
                    break;
                  case -1:
                    sym[Nc*l] = CartIndex(dofPerEdge,j,(dofPerEdge - 1 - k));
                    break;
                  case 1:
                    sym[Nc*l] = CartIndex(dofPerEdge,(dofPerEdge - 1 - k),j);
                    break;
                  case 2:
                    sym[Nc*l] = CartIndex(dofPerEdge,(dofPerEdge - 1 - j),(dofPerEdge - 1 - k));
                    break;
                  case 3:
                    sym[Nc*l] = CartIndex(dofPerEdge,k,(dofPerEdge - 1 - j));
                    break;
                  }
                }
              }
            }
            for (i = 0; i < dofPerFace; i++) {
              sym[Nc*i] *= Nc;
              for (j = 1; j < Nc; j++) {
                sym[Nc*i+j] = sym[Nc*i] + j;
              }
            }
            symmetries[0][s] = sym;
          }
        }
      }
    }
    ierr = PetscDualSpaceGetHeightSubspace(sp,1,&hsp);CHKERRQ(ierr);
    ierr = PetscDualSpaceGetSymmetries(hsp,&hsymmetries,NULL);CHKERRQ(ierr);
    if (hsymmetries) {
      PetscBool      *seen;
      const PetscInt *cone;
      PetscInt       KclosureSize, *Kclosure = NULL;

      ierr = PetscDualSpaceGetDM(sp,&K);CHKERRQ(ierr);
      ierr = PetscCalloc1(numPoints,&seen);CHKERRQ(ierr);
      ierr = DMPlexGetCone(K,0,&cone);CHKERRQ(ierr);
      ierr = DMPlexGetTransitiveClosure(K,0,PETSC_TRUE,&KclosureSize,&Kclosure);CHKERRQ(ierr);
      for (p = 0; p < numFaces; p++) {
        PetscInt closureSize, *closure = NULL, q;

        ierr = DMPlexGetTransitiveClosure(K,cone[p],PETSC_TRUE,&closureSize,&closure);CHKERRQ(ierr);
        for (q = 0; q < closureSize; q++) {
          PetscInt point = closure[2*q], r;

          if(!seen[point]) {
            for (r = 0; r < KclosureSize; r++) {
              if (Kclosure[2 * r] == point) break;
            }
            seen[point] = PETSC_TRUE;
            symmetries[r] = (PetscInt **) hsymmetries[q];
          }
        }
        ierr = DMPlexRestoreTransitiveClosure(K,cone[p],PETSC_TRUE,&closureSize,&closure);CHKERRQ(ierr);
      }
      ierr = DMPlexRestoreTransitiveClosure(K,0,PETSC_TRUE,&KclosureSize,&Kclosure);CHKERRQ(ierr);
      ierr = PetscFree(seen);CHKERRQ(ierr);
    }
    lag->symmetries = symmetries;
  }
  if (perms) *perms = (const PetscInt ***) lag->symmetries;
  PetscFunctionReturn(0);
}

/*@C
  PetscDualSpaceGetSymmetries - Returns a description of the symmetries of this basis

  Not collective

  Input Parameter:
. sp - the PetscDualSpace object

  Output Parameters:
+ perms - Permutations of the local degrees of freedom, parameterized by the point orientation
- flips - Sign reversal of the local degrees of freedom, parameterized by the point orientation

  Note: The permutation and flip arrays are organized in the following way
$ perms[p][ornt][dof # on point] = new local dof #
$ flips[p][ornt][dof # on point] = reversal or not

  Level: developer

.seealso: PetscDualSpaceSetSymmetries()
@*/
PetscErrorCode PetscDualSpaceGetSymmetries(PetscDualSpace sp, const PetscInt ****perms, const PetscScalar ****flips)
{
  PetscErrorCode ierr;

  PetscFunctionBegin;
  PetscValidHeaderSpecific(sp,PETSCDUALSPACE_CLASSID,1);
  if (perms) {
    PetscValidPointer(perms,2);
    *perms = NULL;
  }
  if (flips) {
    PetscValidPointer(flips,3);
    *flips = NULL;
  }
  if (sp->ops->getsymmetries) {
    ierr = (sp->ops->getsymmetries)(sp,perms,flips);CHKERRQ(ierr);
  }
  PetscFunctionReturn(0);
}

static PetscErrorCode PetscDualSpaceLagrangeView_Ascii(PetscDualSpace sp, PetscViewer viewer)
{
  PetscDualSpace_Lag *lag = (PetscDualSpace_Lag *) sp->data;
  PetscErrorCode      ierr;

  PetscFunctionBegin;
  ierr = PetscViewerASCIIPrintf(viewer, "%s %sLagrange dual space of order %D", lag->continuous ? "Continuous" : "Discontinuous", lag->tensorSpace ? "Tensor " : "", sp->order, sp->Nc);CHKERRQ(ierr);
  if (sp->Nc > 1) {ierr = PetscViewerASCIIPrintf(viewer, " with %D components", sp->Nc);CHKERRQ(ierr);}
  ierr = PetscViewerASCIIPrintf(viewer, "\n");CHKERRQ(ierr);
  PetscFunctionReturn(0);
}

PetscErrorCode PetscDualSpaceView_Lagrange(PetscDualSpace sp, PetscViewer viewer)
{
  PetscBool      iascii;
  PetscErrorCode ierr;

  PetscFunctionBegin;
  PetscValidHeaderSpecific(sp, PETSCDUALSPACE_CLASSID, 1);
  PetscValidHeaderSpecific(viewer, PETSC_VIEWER_CLASSID, 2);
  ierr = PetscObjectTypeCompare((PetscObject) viewer, PETSCVIEWERASCII, &iascii);CHKERRQ(ierr);
  if (iascii) {ierr = PetscDualSpaceLagrangeView_Ascii(sp, viewer);CHKERRQ(ierr);}
  PetscFunctionReturn(0);
}

static PetscErrorCode PetscDualSpaceGetDimension_SingleCell_Lagrange(PetscDualSpace sp, PetscInt order, PetscInt *dim)
{
  PetscDualSpace_Lag *lag = (PetscDualSpace_Lag *) sp->data;
  PetscReal           D   = 1.0;
  PetscInt            n, i;
  PetscErrorCode      ierr;

  PetscFunctionBegin;
  *dim = -1;                    /* Ensure that the compiler knows *dim is set. */
  ierr = DMGetDimension(sp->dm, &n);CHKERRQ(ierr);
  if (!lag->tensorSpace) {
    for (i = 1; i <= n; ++i) {
      D *= ((PetscReal) (order+i))/i;
    }
    *dim = (PetscInt) (D + 0.5);
  } else {
    *dim = 1;
    for (i = 0; i < n; ++i) *dim *= (order+1);
  }
  *dim *= sp->Nc;
  PetscFunctionReturn(0);
}

static PetscErrorCode PetscDualSpaceCreateHeightSubspace_Lagrange(PetscDualSpace sp, PetscInt height, PetscDualSpace *bdsp)
{
  PetscDualSpace_Lag *lag = (PetscDualSpace_Lag *) sp->data;
  PetscBool          continuous, tensor;
  PetscInt           order;
  PetscErrorCode     ierr;

  PetscFunctionBegin;
  PetscValidHeaderSpecific(sp, PETSCDUALSPACE_CLASSID, 1);
  PetscValidPointer(bdsp,2);
  ierr = PetscDualSpaceLagrangeGetContinuity(sp,&continuous);CHKERRQ(ierr);
  ierr = PetscDualSpaceGetOrder(sp,&order);CHKERRQ(ierr);
  if (height == 0) {
    ierr = PetscObjectReference((PetscObject)sp);CHKERRQ(ierr);
    *bdsp = sp;
  } else if (continuous == PETSC_FALSE || !order) {
    *bdsp = NULL;
  } else {
    DM dm, K;
    PetscInt dim;

    ierr = PetscDualSpaceGetDM(sp,&dm);CHKERRQ(ierr);
    ierr = DMGetDimension(dm,&dim);CHKERRQ(ierr);
    if (height > dim || height < 0) {SETERRQ2(PETSC_COMM_SELF,PETSC_ERR_ARG_OUTOFRANGE,"Asked for dual space at height %d for dimension %d reference element\n",height,dim);}
    ierr = PetscDualSpaceDuplicate(sp,bdsp);CHKERRQ(ierr);
    ierr = PetscDualSpaceCreateReferenceCell(*bdsp, dim-height, lag->simplexCell, &K);CHKERRQ(ierr);
    ierr = PetscDualSpaceSetDM(*bdsp, K);CHKERRQ(ierr);
    ierr = DMDestroy(&K);CHKERRQ(ierr);
    ierr = PetscDualSpaceLagrangeGetTensor(sp,&tensor);CHKERRQ(ierr);
    ierr = PetscDualSpaceLagrangeSetTensor(*bdsp,tensor);CHKERRQ(ierr);
    ierr = PetscDualSpaceSetUp(*bdsp);CHKERRQ(ierr);
  }
  PetscFunctionReturn(0);
}

PetscErrorCode PetscDualSpaceSetUp_Lagrange(PetscDualSpace sp)
{
  PetscDualSpace_Lag *lag = (PetscDualSpace_Lag *) sp->data;
  DM                  dm    = sp->dm;
  PetscInt            order = sp->order;
  PetscInt            Nc    = sp->Nc;
  PetscBool           continuous;
  PetscSection        csection;
  Vec                 coordinates;
  PetscReal          *qpoints, *qweights;
  PetscInt            depth, dim, pdimMax, pStart, pEnd, p, *pStratStart, *pStratEnd, coneSize, d, f = 0, c;
  PetscBool           simplex, tensorSpace;
  PetscErrorCode      ierr;

  PetscFunctionBegin;
  /* Classify element type */
  if (!order) lag->continuous = PETSC_FALSE;
  continuous = lag->continuous;
  ierr = DMGetDimension(dm, &dim);CHKERRQ(ierr);
  ierr = DMPlexGetDepth(dm, &depth);CHKERRQ(ierr);
  ierr = DMPlexGetChart(dm, &pStart, &pEnd);CHKERRQ(ierr);
  ierr = PetscCalloc1(dim+1, &lag->numDof);CHKERRQ(ierr);
  ierr = PetscMalloc2(depth+1,&pStratStart,depth+1,&pStratEnd);CHKERRQ(ierr);
  for (d = 0; d <= depth; ++d) {ierr = DMPlexGetDepthStratum(dm, d, &pStratStart[d], &pStratEnd[d]);CHKERRQ(ierr);}
  ierr = DMPlexGetConeSize(dm, pStratStart[depth], &coneSize);CHKERRQ(ierr);
  ierr = DMGetCoordinateSection(dm, &csection);CHKERRQ(ierr);
  ierr = DMGetCoordinatesLocal(dm, &coordinates);CHKERRQ(ierr);
  if (depth == 1) {
    if      (coneSize == dim+1)    simplex = PETSC_TRUE;
    else if (coneSize == 1 << dim) simplex = PETSC_FALSE;
    else SETERRQ(PETSC_COMM_SELF, PETSC_ERR_SUP, "Only support simplices and tensor product cells");
  } else if (depth == dim) {
    if      (coneSize == dim+1)   simplex = PETSC_TRUE;
    else if (coneSize == 2 * dim) simplex = PETSC_FALSE;
    else SETERRQ(PETSC_COMM_SELF, PETSC_ERR_SUP, "Only support simplices and tensor product cells");
  } else SETERRQ(PETSC_COMM_SELF, PETSC_ERR_SUP, "Only support cell-vertex meshes or interpolated meshes");
  lag->simplexCell = simplex;
  if (dim > 1 && continuous && lag->simplexCell == lag->tensorSpace) SETERRQ(PETSC_COMM_SELF,PETSC_ERR_SUP, "Mismatching simplex/tensor cells and spaces only allowed for discontinuous elements");
  tensorSpace    = lag->tensorSpace;
  lag->height    = 0;
  lag->subspaces = NULL;
  if (continuous && sp->order > 0 && dim > 0) {
    PetscInt i;

    lag->height = dim;
    ierr = PetscMalloc1(dim,&lag->subspaces);CHKERRQ(ierr);
    ierr = PetscDualSpaceCreateHeightSubspace_Lagrange(sp,1,&lag->subspaces[0]);CHKERRQ(ierr);
    ierr = PetscDualSpaceSetUp(lag->subspaces[0]);CHKERRQ(ierr);
    for (i = 1; i < dim; i++) {
      ierr = PetscDualSpaceGetHeightSubspace(lag->subspaces[i-1],1,&lag->subspaces[i]);CHKERRQ(ierr);
      ierr = PetscObjectReference((PetscObject)(lag->subspaces[i]));CHKERRQ(ierr);
    }
  }
  ierr = PetscDualSpaceGetDimension_SingleCell_Lagrange(sp, sp->order, &pdimMax);CHKERRQ(ierr);
  pdimMax *= (pStratEnd[depth] - pStratStart[depth]);
  ierr = PetscMalloc1(pdimMax, &sp->functional);CHKERRQ(ierr);
  if (!dim) {
    for (c = 0; c < Nc; ++c) {
      ierr = PetscQuadratureCreate(PETSC_COMM_SELF, &sp->functional[f]);CHKERRQ(ierr);
      ierr = PetscCalloc1(Nc, &qweights);CHKERRQ(ierr);
      ierr = PetscQuadratureSetOrder(sp->functional[f], 0);CHKERRQ(ierr);
      ierr = PetscQuadratureSetData(sp->functional[f], 0, Nc, 1, NULL, qweights);CHKERRQ(ierr);
      qweights[c] = 1.0;
      ++f;
      lag->numDof[0]++;
    }
  } else {
    PetscInt     *tup;
    PetscReal    *v0, *hv0, *J, *invJ, detJ, hdetJ;
    PetscSection section;

    ierr = PetscSectionCreate(PETSC_COMM_SELF,&section);CHKERRQ(ierr);
    ierr = PetscSectionSetChart(section,pStart,pEnd);CHKERRQ(ierr);
    ierr = PetscCalloc5(dim+1,&tup,dim,&v0,dim,&hv0,dim*dim,&J,dim*dim,&invJ);CHKERRQ(ierr);
    for (p = pStart; p < pEnd; p++) {
      PetscInt       pointDim, d, nFunc = 0;
      PetscDualSpace hsp;

      ierr = DMPlexComputeCellGeometryFEM(dm, p, NULL, v0, J, invJ, &detJ);CHKERRQ(ierr);
      for (d = 0; d < depth; d++) {if (p >= pStratStart[d] && p < pStratEnd[d]) break;}
      pointDim = (depth == 1 && d == 1) ? dim : d;
      hsp = ((pointDim < dim) && lag->subspaces) ? lag->subspaces[dim - pointDim - 1] : NULL;
      if (hsp) {
        PetscDualSpace_Lag *hlag = (PetscDualSpace_Lag *) hsp->data;
        DM                 hdm;

        ierr = PetscDualSpaceGetDM(hsp,&hdm);CHKERRQ(ierr);
        ierr = DMPlexComputeCellGeometryFEM(hdm, 0, NULL, hv0, NULL, NULL, &hdetJ);CHKERRQ(ierr);
        nFunc = lag->numDof[pointDim] = hlag->numDof[pointDim];
      }
      if (pointDim == dim) {
        /* Cells, create for self */
        PetscInt     orderEff = continuous ? (!tensorSpace ? order-1-dim : order-2) : order;
        PetscReal    denom    = continuous ? order : (!tensorSpace ? order+1+dim : order+2);
        PetscReal    numer    = (!simplex || !tensorSpace) ? 2. : (2./dim);
        PetscReal    dx = numer/denom;
        PetscInt     cdim, d, d2;

        if (orderEff < 0) continue;
        ierr = PetscDualSpaceGetDimension_SingleCell_Lagrange(sp, orderEff, &cdim);CHKERRQ(ierr);
        ierr = PetscMemzero(tup,(dim+1)*sizeof(PetscInt));CHKERRQ(ierr);
        if (!tensorSpace) {
          while (!tup[dim]) {
            for (c = 0; c < Nc; ++c) {
              ierr = PetscQuadratureCreate(PETSC_COMM_SELF, &sp->functional[f]);CHKERRQ(ierr);
              ierr = PetscMalloc1(dim, &qpoints);CHKERRQ(ierr);
              ierr = PetscCalloc1(Nc,  &qweights);CHKERRQ(ierr);
              ierr = PetscQuadratureSetOrder(sp->functional[f], 0);CHKERRQ(ierr);
              ierr = PetscQuadratureSetData(sp->functional[f], dim, Nc, 1, qpoints, qweights);CHKERRQ(ierr);
              for (d = 0; d < dim; ++d) {
                qpoints[d] = v0[d];
                for (d2 = 0; d2 < dim; ++d2) qpoints[d] += J[d*dim+d2]*((tup[d2]+1)*dx);
              }
              qweights[c] = 1.0;
              ++f;
            }
            ierr = LatticePointLexicographic_Internal(dim, orderEff, tup);CHKERRQ(ierr);
          }
        } else {
          while (!tup[dim]) {
            for (c = 0; c < Nc; ++c) {
              ierr = PetscQuadratureCreate(PETSC_COMM_SELF, &sp->functional[f]);CHKERRQ(ierr);
              ierr = PetscMalloc1(dim, &qpoints);CHKERRQ(ierr);
              ierr = PetscCalloc1(Nc,  &qweights);CHKERRQ(ierr);
              ierr = PetscQuadratureSetOrder(sp->functional[f], 0);CHKERRQ(ierr);
              ierr = PetscQuadratureSetData(sp->functional[f], dim, Nc, 1, qpoints, qweights);CHKERRQ(ierr);
              for (d = 0; d < dim; ++d) {
                qpoints[d] = v0[d];
                for (d2 = 0; d2 < dim; ++d2) qpoints[d] += J[d*dim+d2]*((tup[d2]+1)*dx);
              }
              qweights[c] = 1.0;
              ++f;
            }
            ierr = TensorPointLexicographic_Internal(dim, orderEff, tup);CHKERRQ(ierr);
          }
        }
        lag->numDof[dim] = cdim;
      } else { /* transform functionals from subspaces */
        PetscInt q;

        for (q = 0; q < nFunc; q++, f++) {
          PetscQuadrature fn;
          PetscInt        fdim, Nc, c, nPoints, i;
          const PetscReal *points;
          const PetscReal *weights;
          PetscReal       *qpoints;
          PetscReal       *qweights;

          ierr = PetscDualSpaceGetFunctional(hsp, q, &fn);CHKERRQ(ierr);
          ierr = PetscQuadratureGetData(fn,&fdim,&Nc,&nPoints,&points,&weights);CHKERRQ(ierr);
          if (fdim != pointDim) SETERRQ2(PETSC_COMM_SELF,PETSC_ERR_PLIB,"Expected height dual space dim %D, got %D",pointDim,fdim);
          ierr = PetscMalloc1(nPoints * dim, &qpoints);CHKERRQ(ierr);
          ierr = PetscCalloc1(nPoints * Nc,  &qweights);CHKERRQ(ierr);
          for (i = 0; i < nPoints; i++) {
            PetscInt  j, k;
            PetscReal *qp = &qpoints[i * dim];

            for (c = 0; c < Nc; ++c) qweights[i*Nc+c] = weights[i*Nc+c];
            for (j = 0; j < dim; ++j) qp[j] = v0[j];
            for (j = 0; j < dim; ++j) {
              for (k = 0; k < pointDim; k++) qp[j] += J[dim * j + k] * (points[pointDim * i + k] - hv0[k]);
            }
          }
          ierr = PetscQuadratureCreate(PETSC_COMM_SELF, &sp->functional[f]);CHKERRQ(ierr);
          ierr = PetscQuadratureSetOrder(sp->functional[f],0);CHKERRQ(ierr);
          ierr = PetscQuadratureSetData(sp->functional[f],dim,Nc,nPoints,qpoints,qweights);CHKERRQ(ierr);
        }
      }
      ierr = PetscSectionSetDof(section,p,lag->numDof[pointDim]);CHKERRQ(ierr);
    }
    ierr = PetscFree5(tup,v0,hv0,J,invJ);CHKERRQ(ierr);
    ierr = PetscSectionSetUp(section);CHKERRQ(ierr);
    { /* reorder to closure order */
      PetscInt *key, count;
      PetscQuadrature *reorder = NULL;

      ierr = PetscCalloc1(f,&key);CHKERRQ(ierr);
      ierr = PetscMalloc1(f*sp->Nc,&reorder);CHKERRQ(ierr);

      for (p = pStratStart[depth], count = 0; p < pStratEnd[depth]; p++) {
        PetscInt *closure = NULL, closureSize, c;

        ierr = DMPlexGetTransitiveClosure(dm,p,PETSC_TRUE,&closureSize,&closure);CHKERRQ(ierr);
        for (c = 0; c < closureSize; c++) {
          PetscInt point = closure[2 * c], dof, off, i;

          ierr = PetscSectionGetDof(section,point,&dof);CHKERRQ(ierr);
          ierr = PetscSectionGetOffset(section,point,&off);CHKERRQ(ierr);
          for (i = 0; i < dof; i++) {
            PetscInt fi = i + off;
            if (!key[fi]) {
              key[fi] = 1;
              reorder[count++] = sp->functional[fi];
            }
          }
        }
        ierr = DMPlexRestoreTransitiveClosure(dm,p,PETSC_TRUE,&closureSize,&closure);CHKERRQ(ierr);
      }
      ierr = PetscFree(sp->functional);CHKERRQ(ierr);
      sp->functional = reorder;
      ierr = PetscFree(key);CHKERRQ(ierr);
    }
    ierr = PetscSectionDestroy(&section);CHKERRQ(ierr);
  }
  if (pStratEnd[depth] == 1 && f != pdimMax) SETERRQ2(PETSC_COMM_SELF, PETSC_ERR_PLIB, "Number of dual basis vectors %d not equal to dimension %d", f, pdimMax);
  ierr = PetscFree2(pStratStart, pStratEnd);CHKERRQ(ierr);
  if (f > pdimMax) SETERRQ2(PETSC_COMM_SELF, PETSC_ERR_PLIB, "Number of dual basis vectors %d is greater than dimension %d", f, pdimMax);
  PetscFunctionReturn(0);
}

PetscErrorCode PetscDualSpaceDestroy_Lagrange(PetscDualSpace sp)
{
  PetscDualSpace_Lag *lag = (PetscDualSpace_Lag *) sp->data;
  PetscInt            i;
  PetscErrorCode      ierr;

  PetscFunctionBegin;
  if (lag->symmetries) {
    PetscInt **selfSyms = lag->symmetries[0];

    if (selfSyms) {
      PetscInt i, **allocated = &selfSyms[-lag->selfSymOff];

      for (i = 0; i < lag->numSelfSym; i++) {
        ierr = PetscFree(allocated[i]);CHKERRQ(ierr);
      }
      ierr = PetscFree(allocated);CHKERRQ(ierr);
    }
    ierr = PetscFree(lag->symmetries);CHKERRQ(ierr);
  }
  for (i = 0; i < lag->height; i++) {
    ierr = PetscDualSpaceDestroy(&lag->subspaces[i]);CHKERRQ(ierr);
  }
  ierr = PetscFree(lag->subspaces);CHKERRQ(ierr);
  ierr = PetscFree(lag->numDof);CHKERRQ(ierr);
  ierr = PetscFree(lag);CHKERRQ(ierr);
  ierr = PetscObjectComposeFunction((PetscObject) sp, "PetscDualSpaceLagrangeGetContinuity_C", NULL);CHKERRQ(ierr);
  ierr = PetscObjectComposeFunction((PetscObject) sp, "PetscDualSpaceLagrangeSetContinuity_C", NULL);CHKERRQ(ierr);
  ierr = PetscObjectComposeFunction((PetscObject) sp, "PetscDualSpaceLagrangeGetTensor_C", NULL);CHKERRQ(ierr);
  ierr = PetscObjectComposeFunction((PetscObject) sp, "PetscDualSpaceLagrangeSetTensor_C", NULL);CHKERRQ(ierr);
  PetscFunctionReturn(0);
}

PetscErrorCode PetscDualSpaceDuplicate_Lagrange(PetscDualSpace sp, PetscDualSpace *spNew)
{
  PetscInt       order, Nc;
  PetscBool      cont, tensor;
  PetscErrorCode ierr;

  PetscFunctionBegin;
  ierr = PetscDualSpaceCreate(PetscObjectComm((PetscObject) sp), spNew);CHKERRQ(ierr);
  ierr = PetscDualSpaceSetType(*spNew, PETSCDUALSPACELAGRANGE);CHKERRQ(ierr);
  ierr = PetscDualSpaceGetOrder(sp, &order);CHKERRQ(ierr);
  ierr = PetscDualSpaceSetOrder(*spNew, order);CHKERRQ(ierr);
  ierr = PetscDualSpaceGetNumComponents(sp, &Nc);CHKERRQ(ierr);
  ierr = PetscDualSpaceSetNumComponents(*spNew, Nc);CHKERRQ(ierr);
  ierr = PetscDualSpaceLagrangeGetContinuity(sp, &cont);CHKERRQ(ierr);
  ierr = PetscDualSpaceLagrangeSetContinuity(*spNew, cont);CHKERRQ(ierr);
  ierr = PetscDualSpaceLagrangeGetTensor(sp, &tensor);CHKERRQ(ierr);
  ierr = PetscDualSpaceLagrangeSetTensor(*spNew, tensor);CHKERRQ(ierr);
  PetscFunctionReturn(0);
}

PetscErrorCode PetscDualSpaceSetFromOptions_Lagrange(PetscOptionItems *PetscOptionsObject,PetscDualSpace sp)
{
  PetscBool      continuous, tensor, flg;
  PetscErrorCode ierr;

  PetscFunctionBegin;
  ierr = PetscDualSpaceLagrangeGetContinuity(sp, &continuous);CHKERRQ(ierr);
  ierr = PetscDualSpaceLagrangeGetTensor(sp, &tensor);CHKERRQ(ierr);
  ierr = PetscOptionsHead(PetscOptionsObject,"PetscDualSpace Lagrange Options");CHKERRQ(ierr);
  ierr = PetscOptionsBool("-petscdualspace_lagrange_continuity", "Flag for continuous element", "PetscDualSpaceLagrangeSetContinuity", continuous, &continuous, &flg);CHKERRQ(ierr);
  if (flg) {ierr = PetscDualSpaceLagrangeSetContinuity(sp, continuous);CHKERRQ(ierr);}
  ierr = PetscOptionsBool("-petscdualspace_lagrange_tensor", "Flag for tensor dual space", "PetscDualSpaceLagrangeSetContinuity", tensor, &tensor, &flg);CHKERRQ(ierr);
  if (flg) {ierr = PetscDualSpaceLagrangeSetTensor(sp, tensor);CHKERRQ(ierr);}
  ierr = PetscOptionsTail();CHKERRQ(ierr);
  PetscFunctionReturn(0);
}

PetscErrorCode PetscDualSpaceGetDimension_Lagrange(PetscDualSpace sp, PetscInt *dim)
{
  DM              K;
  const PetscInt *numDof;
  PetscInt        spatialDim, Nc, size = 0, d;
  PetscErrorCode  ierr;

  PetscFunctionBegin;
  ierr = PetscDualSpaceGetDM(sp, &K);CHKERRQ(ierr);
  ierr = PetscDualSpaceGetNumDof(sp, &numDof);CHKERRQ(ierr);
  ierr = DMGetDimension(K, &spatialDim);CHKERRQ(ierr);
  ierr = DMPlexGetHeightStratum(K, 0, NULL, &Nc);CHKERRQ(ierr);
  if (Nc == 1) {ierr = PetscDualSpaceGetDimension_SingleCell_Lagrange(sp, sp->order, dim);CHKERRQ(ierr); PetscFunctionReturn(0);}
  for (d = 0; d <= spatialDim; ++d) {
    PetscInt pStart, pEnd;

    ierr = DMPlexGetDepthStratum(K, d, &pStart, &pEnd);CHKERRQ(ierr);
    size += (pEnd-pStart)*numDof[d];
  }
  *dim = size;
  PetscFunctionReturn(0);
}

PetscErrorCode PetscDualSpaceGetNumDof_Lagrange(PetscDualSpace sp, const PetscInt **numDof)
{
  PetscDualSpace_Lag *lag = (PetscDualSpace_Lag *) sp->data;

  PetscFunctionBegin;
  *numDof = lag->numDof;
  PetscFunctionReturn(0);
}

static PetscErrorCode PetscDualSpaceLagrangeGetContinuity_Lagrange(PetscDualSpace sp, PetscBool *continuous)
{
  PetscDualSpace_Lag *lag = (PetscDualSpace_Lag *) sp->data;

  PetscFunctionBegin;
  PetscValidHeaderSpecific(sp, PETSCDUALSPACE_CLASSID, 1);
  PetscValidPointer(continuous, 2);
  *continuous = lag->continuous;
  PetscFunctionReturn(0);
}

static PetscErrorCode PetscDualSpaceLagrangeSetContinuity_Lagrange(PetscDualSpace sp, PetscBool continuous)
{
  PetscDualSpace_Lag *lag = (PetscDualSpace_Lag *) sp->data;

  PetscFunctionBegin;
  PetscValidHeaderSpecific(sp, PETSCDUALSPACE_CLASSID, 1);
  lag->continuous = continuous;
  PetscFunctionReturn(0);
}

/*@
  PetscDualSpaceLagrangeGetContinuity - Retrieves the flag for element continuity

  Not Collective

  Input Parameter:
. sp         - the PetscDualSpace

  Output Parameter:
. continuous - flag for element continuity

  Level: intermediate

.keywords: PetscDualSpace, Lagrange, continuous, discontinuous
.seealso: PetscDualSpaceLagrangeSetContinuity()
@*/
PetscErrorCode PetscDualSpaceLagrangeGetContinuity(PetscDualSpace sp, PetscBool *continuous)
{
  PetscErrorCode ierr;

  PetscFunctionBegin;
  PetscValidHeaderSpecific(sp, PETSCDUALSPACE_CLASSID, 1);
  PetscValidPointer(continuous, 2);
  ierr = PetscTryMethod(sp, "PetscDualSpaceLagrangeGetContinuity_C", (PetscDualSpace,PetscBool*),(sp,continuous));CHKERRQ(ierr);
  PetscFunctionReturn(0);
}

/*@
  PetscDualSpaceLagrangeSetContinuity - Indicate whether the element is continuous

  Logically Collective on PetscDualSpace

  Input Parameters:
+ sp         - the PetscDualSpace
- continuous - flag for element continuity

  Options Database:
. -petscdualspace_lagrange_continuity <bool>

  Level: intermediate

.keywords: PetscDualSpace, Lagrange, continuous, discontinuous
.seealso: PetscDualSpaceLagrangeGetContinuity()
@*/
PetscErrorCode PetscDualSpaceLagrangeSetContinuity(PetscDualSpace sp, PetscBool continuous)
{
  PetscErrorCode ierr;

  PetscFunctionBegin;
  PetscValidHeaderSpecific(sp, PETSCDUALSPACE_CLASSID, 1);
  PetscValidLogicalCollectiveBool(sp, continuous, 2);
  ierr = PetscTryMethod(sp, "PetscDualSpaceLagrangeSetContinuity_C", (PetscDualSpace,PetscBool),(sp,continuous));CHKERRQ(ierr);
  PetscFunctionReturn(0);
}

PetscErrorCode PetscDualSpaceGetHeightSubspace_Lagrange(PetscDualSpace sp, PetscInt height, PetscDualSpace *bdsp)
{
  PetscDualSpace_Lag *lag = (PetscDualSpace_Lag *) sp->data;
  PetscErrorCode     ierr;

  PetscFunctionBegin;
  PetscValidHeaderSpecific(sp, PETSCDUALSPACE_CLASSID, 1);
  PetscValidPointer(bdsp,2);
  if (height == 0) {
    *bdsp = sp;
  }
  else {
    DM dm;
    PetscInt dim;

    ierr = PetscDualSpaceGetDM(sp,&dm);CHKERRQ(ierr);
    ierr = DMGetDimension(dm,&dim);CHKERRQ(ierr);
    if (height > dim || height < 0) {SETERRQ2(PETSC_COMM_SELF,PETSC_ERR_ARG_OUTOFRANGE,"Asked for dual space at height %d for dimension %d reference element\n",height,dim);}
    if (height <= lag->height) {
      *bdsp = lag->subspaces[height-1];
    }
    else {
      *bdsp = NULL;
    }
  }
  PetscFunctionReturn(0);
}

PetscErrorCode PetscDualSpaceInitialize_Lagrange(PetscDualSpace sp)
{
  PetscFunctionBegin;
  sp->ops->setfromoptions    = PetscDualSpaceSetFromOptions_Lagrange;
  sp->ops->setup             = PetscDualSpaceSetUp_Lagrange;
  sp->ops->view              = PetscDualSpaceView_Lagrange;
  sp->ops->destroy           = PetscDualSpaceDestroy_Lagrange;
  sp->ops->duplicate         = PetscDualSpaceDuplicate_Lagrange;
  sp->ops->getdimension      = PetscDualSpaceGetDimension_Lagrange;
  sp->ops->getnumdof         = PetscDualSpaceGetNumDof_Lagrange;
  sp->ops->getheightsubspace = PetscDualSpaceGetHeightSubspace_Lagrange;
  sp->ops->getsymmetries     = PetscDualSpaceGetSymmetries_Lagrange;
  sp->ops->apply             = PetscDualSpaceApplyDefault;
  sp->ops->applyall          = PetscDualSpaceApplyAllDefault;
  sp->ops->createallpoints   = PetscDualSpaceCreateAllPointsDefault;
  PetscFunctionReturn(0);
}

/*MC
  PETSCDUALSPACELAGRANGE = "lagrange" - A PetscDualSpace object that encapsulates a dual space of pointwise evaluation functionals

  Level: intermediate

.seealso: PetscDualSpaceType, PetscDualSpaceCreate(), PetscDualSpaceSetType()
M*/

PETSC_EXTERN PetscErrorCode PetscDualSpaceCreate_Lagrange(PetscDualSpace sp)
{
  PetscDualSpace_Lag *lag;
  PetscErrorCode      ierr;

  PetscFunctionBegin;
  PetscValidHeaderSpecific(sp, PETSCDUALSPACE_CLASSID, 1);
  ierr     = PetscNewLog(sp,&lag);CHKERRQ(ierr);
  sp->data = lag;

  lag->numDof      = NULL;
  lag->simplexCell = PETSC_TRUE;
  lag->tensorSpace = PETSC_FALSE;
  lag->continuous  = PETSC_TRUE;

  ierr = PetscDualSpaceInitialize_Lagrange(sp);CHKERRQ(ierr);
  ierr = PetscObjectComposeFunction((PetscObject) sp, "PetscDualSpaceLagrangeGetContinuity_C", PetscDualSpaceLagrangeGetContinuity_Lagrange);CHKERRQ(ierr);
  ierr = PetscObjectComposeFunction((PetscObject) sp, "PetscDualSpaceLagrangeSetContinuity_C", PetscDualSpaceLagrangeSetContinuity_Lagrange);CHKERRQ(ierr);
  ierr = PetscObjectComposeFunction((PetscObject) sp, "PetscDualSpaceLagrangeGetTensor_C", PetscDualSpaceLagrangeGetTensor_Lagrange);CHKERRQ(ierr);
  ierr = PetscObjectComposeFunction((PetscObject) sp, "PetscDualSpaceLagrangeSetTensor_C", PetscDualSpaceLagrangeSetTensor_Lagrange);CHKERRQ(ierr);
  PetscFunctionReturn(0);
}

PetscErrorCode PetscDualSpaceSetUp_Simple(PetscDualSpace sp)
{
  PetscDualSpace_Simple *s  = (PetscDualSpace_Simple *) sp->data;
  DM                     dm = sp->dm;
  PetscInt               dim;
  PetscErrorCode         ierr;

  PetscFunctionBegin;
  ierr = DMGetDimension(dm, &dim);CHKERRQ(ierr);
  ierr = PetscCalloc1(dim+1, &s->numDof);CHKERRQ(ierr);
  PetscFunctionReturn(0);
}

PetscErrorCode PetscDualSpaceDestroy_Simple(PetscDualSpace sp)
{
  PetscDualSpace_Simple *s = (PetscDualSpace_Simple *) sp->data;
  PetscErrorCode         ierr;

  PetscFunctionBegin;
  ierr = PetscFree(s->numDof);CHKERRQ(ierr);
  ierr = PetscFree(s);CHKERRQ(ierr);
  ierr = PetscObjectComposeFunction((PetscObject) sp, "PetscDualSpaceSimpleSetDimension_C", NULL);CHKERRQ(ierr);
  ierr = PetscObjectComposeFunction((PetscObject) sp, "PetscDualSpaceSimpleSetFunctional_C", NULL);CHKERRQ(ierr);
  PetscFunctionReturn(0);
}

PetscErrorCode PetscDualSpaceDuplicate_Simple(PetscDualSpace sp, PetscDualSpace *spNew)
{
  PetscInt       dim, d, Nc;
  PetscErrorCode ierr;

  PetscFunctionBegin;
  ierr = PetscDualSpaceCreate(PetscObjectComm((PetscObject) sp), spNew);CHKERRQ(ierr);
  ierr = PetscDualSpaceSetType(*spNew, PETSCDUALSPACESIMPLE);CHKERRQ(ierr);
  ierr = PetscDualSpaceGetNumComponents(sp, &Nc);CHKERRQ(ierr);
  ierr = PetscDualSpaceSetNumComponents(sp, Nc);CHKERRQ(ierr);
  ierr = PetscDualSpaceGetDimension(sp, &dim);CHKERRQ(ierr);
  ierr = PetscDualSpaceSimpleSetDimension(*spNew, dim);CHKERRQ(ierr);
  for (d = 0; d < dim; ++d) {
    PetscQuadrature q;

    ierr = PetscDualSpaceGetFunctional(sp, d, &q);CHKERRQ(ierr);
    ierr = PetscDualSpaceSimpleSetFunctional(*spNew, d, q);CHKERRQ(ierr);
  }
  PetscFunctionReturn(0);
}

PetscErrorCode PetscDualSpaceSetFromOptions_Simple(PetscOptionItems *PetscOptionsObject,PetscDualSpace sp)
{
  PetscFunctionBegin;
  PetscFunctionReturn(0);
}

PetscErrorCode PetscDualSpaceGetDimension_Simple(PetscDualSpace sp, PetscInt *dim)
{
  PetscDualSpace_Simple *s = (PetscDualSpace_Simple *) sp->data;

  PetscFunctionBegin;
  *dim = s->dim;
  PetscFunctionReturn(0);
}

PetscErrorCode PetscDualSpaceSimpleSetDimension_Simple(PetscDualSpace sp, const PetscInt dim)
{
  PetscDualSpace_Simple *s = (PetscDualSpace_Simple *) sp->data;
  DM                     dm;
  PetscInt               spatialDim, f;
  PetscErrorCode         ierr;

  PetscFunctionBegin;
  for (f = 0; f < s->dim; ++f) {ierr = PetscQuadratureDestroy(&sp->functional[f]);CHKERRQ(ierr);}
  ierr = PetscFree(sp->functional);CHKERRQ(ierr);
  s->dim = dim;
  ierr = PetscCalloc1(s->dim, &sp->functional);CHKERRQ(ierr);
  ierr = PetscFree(s->numDof);CHKERRQ(ierr);
  ierr = PetscDualSpaceGetDM(sp, &dm);CHKERRQ(ierr);
  ierr = DMGetCoordinateDim(dm, &spatialDim);CHKERRQ(ierr);
  ierr = PetscCalloc1(spatialDim+1, &s->numDof);CHKERRQ(ierr);
  s->numDof[spatialDim] = dim;
  PetscFunctionReturn(0);
}

PetscErrorCode PetscDualSpaceGetNumDof_Simple(PetscDualSpace sp, const PetscInt **numDof)
{
  PetscDualSpace_Simple *s = (PetscDualSpace_Simple *) sp->data;

  PetscFunctionBegin;
  *numDof = s->numDof;
  PetscFunctionReturn(0);
}

PetscErrorCode PetscDualSpaceSimpleSetFunctional_Simple(PetscDualSpace sp, PetscInt f, PetscQuadrature q)
{
  PetscDualSpace_Simple *s = (PetscDualSpace_Simple *) sp->data;
  PetscReal             *weights;
  PetscInt               Nc, c, Nq, p;
  PetscErrorCode         ierr;

  PetscFunctionBegin;
  if ((f < 0) || (f >= s->dim)) SETERRQ2(PetscObjectComm((PetscObject) sp), PETSC_ERR_ARG_OUTOFRANGE, "Basis index %d not in [0, %d)", f, s->dim);
  ierr = PetscQuadratureDuplicate(q, &sp->functional[f]);CHKERRQ(ierr);
  /* Reweight so that it has unit volume: Do we want to do this for Nc > 1? */
  ierr = PetscQuadratureGetData(sp->functional[f], NULL, &Nc, &Nq, NULL, (const PetscReal **) &weights);CHKERRQ(ierr);
  for (c = 0; c < Nc; ++c) {
    PetscReal vol = 0.0;

    for (p = 0; p < Nq; ++p) vol += weights[p*Nc+c];
    for (p = 0; p < Nq; ++p) weights[p*Nc+c] /= (vol == 0.0 ? 1.0 : vol);
  }
  PetscFunctionReturn(0);
}

/*@
  PetscDualSpaceSimpleSetDimension - Set the number of functionals in the dual space basis

  Logically Collective on PetscDualSpace

  Input Parameters:
+ sp  - the PetscDualSpace
- dim - the basis dimension

  Level: intermediate

.keywords: PetscDualSpace, dimension
.seealso: PetscDualSpaceSimpleSetFunctional()
@*/
PetscErrorCode PetscDualSpaceSimpleSetDimension(PetscDualSpace sp, PetscInt dim)
{
  PetscErrorCode ierr;

  PetscFunctionBegin;
  PetscValidHeaderSpecific(sp, PETSCDUALSPACE_CLASSID, 1);
  PetscValidLogicalCollectiveInt(sp, dim, 2);
  ierr = PetscTryMethod(sp, "PetscDualSpaceSimpleSetDimension_C", (PetscDualSpace,PetscInt),(sp,dim));CHKERRQ(ierr);
  PetscFunctionReturn(0);
}

/*@
  PetscDualSpaceSimpleSetFunctional - Set the given basis element for this dual space

  Not Collective

  Input Parameters:
+ sp  - the PetscDualSpace
. f - the basis index
- q - the basis functional

  Level: intermediate

  Note: The quadrature will be reweighted so that it has unit volume.

.keywords: PetscDualSpace, functional
.seealso: PetscDualSpaceSimpleSetDimension()
@*/
PetscErrorCode PetscDualSpaceSimpleSetFunctional(PetscDualSpace sp, PetscInt func, PetscQuadrature q)
{
  PetscErrorCode ierr;

  PetscFunctionBegin;
  PetscValidHeaderSpecific(sp, PETSCDUALSPACE_CLASSID, 1);
  ierr = PetscTryMethod(sp, "PetscDualSpaceSimpleSetFunctional_C", (PetscDualSpace,PetscInt,PetscQuadrature),(sp,func,q));CHKERRQ(ierr);
  PetscFunctionReturn(0);
}

PetscErrorCode PetscDualSpaceInitialize_Simple(PetscDualSpace sp)
{
  PetscFunctionBegin;
  sp->ops->setfromoptions    = PetscDualSpaceSetFromOptions_Simple;
  sp->ops->setup             = PetscDualSpaceSetUp_Simple;
  sp->ops->view              = NULL;
  sp->ops->destroy           = PetscDualSpaceDestroy_Simple;
  sp->ops->duplicate         = PetscDualSpaceDuplicate_Simple;
  sp->ops->getdimension      = PetscDualSpaceGetDimension_Simple;
  sp->ops->getnumdof         = PetscDualSpaceGetNumDof_Simple;
  sp->ops->getheightsubspace = NULL;
  sp->ops->getsymmetries     = NULL;
  sp->ops->apply             = PetscDualSpaceApplyDefault;
  sp->ops->applyall          = PetscDualSpaceApplyAllDefault;
  sp->ops->createallpoints   = PetscDualSpaceCreateAllPointsDefault;
  PetscFunctionReturn(0);
}

/*MC
  PETSCDUALSPACESIMPLE = "simple" - A PetscDualSpace object that encapsulates a dual space of arbitrary functionals

  Level: intermediate

.seealso: PetscDualSpaceType, PetscDualSpaceCreate(), PetscDualSpaceSetType()
M*/

PETSC_EXTERN PetscErrorCode PetscDualSpaceCreate_Simple(PetscDualSpace sp)
{
  PetscDualSpace_Simple *s;
  PetscErrorCode         ierr;

  PetscFunctionBegin;
  PetscValidHeaderSpecific(sp, PETSCDUALSPACE_CLASSID, 1);
  ierr     = PetscNewLog(sp,&s);CHKERRQ(ierr);
  sp->data = s;

  s->dim    = 0;
  s->numDof = NULL;

  ierr = PetscDualSpaceInitialize_Simple(sp);CHKERRQ(ierr);
  ierr = PetscObjectComposeFunction((PetscObject) sp, "PetscDualSpaceSimpleSetDimension_C", PetscDualSpaceSimpleSetDimension_Simple);CHKERRQ(ierr);
  ierr = PetscObjectComposeFunction((PetscObject) sp, "PetscDualSpaceSimpleSetFunctional_C", PetscDualSpaceSimpleSetFunctional_Simple);CHKERRQ(ierr);
  PetscFunctionReturn(0);
}


PetscClassId PETSCFE_CLASSID = 0;

PetscFunctionList PetscFEList              = NULL;
PetscBool         PetscFERegisterAllCalled = PETSC_FALSE;

/*@C
  PetscFERegister - Adds a new PetscFE implementation

  Not Collective

  Input Parameters:
+ name        - The name of a new user-defined creation routine
- create_func - The creation routine itself

  Notes:
  PetscFERegister() may be called multiple times to add several user-defined PetscFEs

  Sample usage:
.vb
    PetscFERegister("my_fe", MyPetscFECreate);
.ve

  Then, your PetscFE type can be chosen with the procedural interface via
.vb
    PetscFECreate(MPI_Comm, PetscFE *);
    PetscFESetType(PetscFE, "my_fe");
.ve
   or at runtime via the option
.vb
    -petscfe_type my_fe
.ve

  Level: advanced

.keywords: PetscFE, register
.seealso: PetscFERegisterAll(), PetscFERegisterDestroy()

@*/
PetscErrorCode PetscFERegister(const char sname[], PetscErrorCode (*function)(PetscFE))
{
  PetscErrorCode ierr;

  PetscFunctionBegin;
  ierr = PetscFunctionListAdd(&PetscFEList, sname, function);CHKERRQ(ierr);
  PetscFunctionReturn(0);
}

/*@C
  PetscFESetType - Builds a particular PetscFE

  Collective on PetscFE

  Input Parameters:
+ fem  - The PetscFE object
- name - The kind of FEM space

  Options Database Key:
. -petscfe_type <type> - Sets the PetscFE type; use -help for a list of available types

  Level: intermediate

.keywords: PetscFE, set, type
.seealso: PetscFEGetType(), PetscFECreate()
@*/
PetscErrorCode PetscFESetType(PetscFE fem, PetscFEType name)
{
  PetscErrorCode (*r)(PetscFE);
  PetscBool      match;
  PetscErrorCode ierr;

  PetscFunctionBegin;
  PetscValidHeaderSpecific(fem, PETSCFE_CLASSID, 1);
  ierr = PetscObjectTypeCompare((PetscObject) fem, name, &match);CHKERRQ(ierr);
  if (match) PetscFunctionReturn(0);

  if (!PetscFERegisterAllCalled) {ierr = PetscFERegisterAll();CHKERRQ(ierr);}
  ierr = PetscFunctionListFind(PetscFEList, name, &r);CHKERRQ(ierr);
  if (!r) SETERRQ1(PetscObjectComm((PetscObject) fem), PETSC_ERR_ARG_UNKNOWN_TYPE, "Unknown PetscFE type: %s", name);

  if (fem->ops->destroy) {
    ierr              = (*fem->ops->destroy)(fem);CHKERRQ(ierr);
    fem->ops->destroy = NULL;
  }
  ierr = (*r)(fem);CHKERRQ(ierr);
  ierr = PetscObjectChangeTypeName((PetscObject) fem, name);CHKERRQ(ierr);
  PetscFunctionReturn(0);
}

/*@C
  PetscFEGetType - Gets the PetscFE type name (as a string) from the object.

  Not Collective

  Input Parameter:
. fem  - The PetscFE

  Output Parameter:
. name - The PetscFE type name

  Level: intermediate

.keywords: PetscFE, get, type, name
.seealso: PetscFESetType(), PetscFECreate()
@*/
PetscErrorCode PetscFEGetType(PetscFE fem, PetscFEType *name)
{
  PetscErrorCode ierr;

  PetscFunctionBegin;
  PetscValidHeaderSpecific(fem, PETSCFE_CLASSID, 1);
  PetscValidPointer(name, 2);
  if (!PetscFERegisterAllCalled) {
    ierr = PetscFERegisterAll();CHKERRQ(ierr);
  }
  *name = ((PetscObject) fem)->type_name;
  PetscFunctionReturn(0);
}

/*@C
  PetscFEView - Views a PetscFE

  Collective on PetscFE

  Input Parameter:
+ fem - the PetscFE object to view
- v   - the viewer

  Level: developer

.seealso PetscFEDestroy()
@*/
PetscErrorCode PetscFEView(PetscFE fem, PetscViewer v)
{
  PetscErrorCode ierr;

  PetscFunctionBegin;
  PetscValidHeaderSpecific(fem, PETSCFE_CLASSID, 1);
  if (!v) {ierr = PetscViewerASCIIGetStdout(PetscObjectComm((PetscObject) fem), &v);CHKERRQ(ierr);}
  if (fem->ops->view) {ierr = (*fem->ops->view)(fem, v);CHKERRQ(ierr);}
  PetscFunctionReturn(0);
}

/*@
  PetscFESetFromOptions - sets parameters in a PetscFE from the options database

  Collective on PetscFE

  Input Parameter:
. fem - the PetscFE object to set options for

  Options Database:
. -petscfe_num_blocks  the number of cell blocks to integrate concurrently
. -petscfe_num_batches the number of cell batches to integrate serially

  Level: developer

.seealso PetscFEView()
@*/
PetscErrorCode PetscFESetFromOptions(PetscFE fem)
{
  const char    *defaultType;
  char           name[256];
  PetscBool      flg;
  PetscErrorCode ierr;

  PetscFunctionBegin;
  PetscValidHeaderSpecific(fem, PETSCFE_CLASSID, 1);
  if (!((PetscObject) fem)->type_name) {
    defaultType = PETSCFEBASIC;
  } else {
    defaultType = ((PetscObject) fem)->type_name;
  }
  if (!PetscFERegisterAllCalled) {ierr = PetscFERegisterAll();CHKERRQ(ierr);}

  ierr = PetscObjectOptionsBegin((PetscObject) fem);CHKERRQ(ierr);
  ierr = PetscOptionsFList("-petscfe_type", "Finite element space", "PetscFESetType", PetscFEList, defaultType, name, 256, &flg);CHKERRQ(ierr);
  if (flg) {
    ierr = PetscFESetType(fem, name);CHKERRQ(ierr);
  } else if (!((PetscObject) fem)->type_name) {
    ierr = PetscFESetType(fem, defaultType);CHKERRQ(ierr);
  }
  ierr = PetscOptionsInt("-petscfe_num_blocks", "The number of cell blocks to integrate concurrently", "PetscSpaceSetTileSizes", fem->numBlocks, &fem->numBlocks, NULL);CHKERRQ(ierr);
  ierr = PetscOptionsInt("-petscfe_num_batches", "The number of cell batches to integrate serially", "PetscSpaceSetTileSizes", fem->numBatches, &fem->numBatches, NULL);CHKERRQ(ierr);
  if (fem->ops->setfromoptions) {
    ierr = (*fem->ops->setfromoptions)(PetscOptionsObject,fem);CHKERRQ(ierr);
  }
  /* process any options handlers added with PetscObjectAddOptionsHandler() */
  ierr = PetscObjectProcessOptionsHandlers(PetscOptionsObject,(PetscObject) fem);CHKERRQ(ierr);
  ierr = PetscOptionsEnd();CHKERRQ(ierr);
  ierr = PetscFEViewFromOptions(fem, NULL, "-petscfe_view");CHKERRQ(ierr);
  PetscFunctionReturn(0);
}

/*@C
  PetscFESetUp - Construct data structures for the PetscFE

  Collective on PetscFE

  Input Parameter:
. fem - the PetscFE object to setup

  Level: developer

.seealso PetscFEView(), PetscFEDestroy()
@*/
PetscErrorCode PetscFESetUp(PetscFE fem)
{
  PetscErrorCode ierr;

  PetscFunctionBegin;
  PetscValidHeaderSpecific(fem, PETSCFE_CLASSID, 1);
  if (fem->setupcalled) PetscFunctionReturn(0);
  fem->setupcalled = PETSC_TRUE;
  if (fem->ops->setup) {ierr = (*fem->ops->setup)(fem);CHKERRQ(ierr);}
  PetscFunctionReturn(0);
}

/*@
  PetscFEDestroy - Destroys a PetscFE object

  Collective on PetscFE

  Input Parameter:
. fem - the PetscFE object to destroy

  Level: developer

.seealso PetscFEView()
@*/
PetscErrorCode PetscFEDestroy(PetscFE *fem)
{
  PetscErrorCode ierr;

  PetscFunctionBegin;
  if (!*fem) PetscFunctionReturn(0);
  PetscValidHeaderSpecific((*fem), PETSCFE_CLASSID, 1);

  if (--((PetscObject)(*fem))->refct > 0) {*fem = 0; PetscFunctionReturn(0);}
  ((PetscObject) (*fem))->refct = 0;

  if ((*fem)->subspaces) {
    PetscInt dim, d;

    ierr = PetscDualSpaceGetDimension((*fem)->dualSpace, &dim);CHKERRQ(ierr);
    for (d = 0; d < dim; ++d) {ierr = PetscFEDestroy(&(*fem)->subspaces[d]);CHKERRQ(ierr);}
  }
  ierr = PetscFree((*fem)->subspaces);CHKERRQ(ierr);
  ierr = PetscFree((*fem)->invV);CHKERRQ(ierr);
  ierr = PetscFERestoreTabulation((*fem), 0, NULL, &(*fem)->B, &(*fem)->D, NULL /*&(*fem)->H*/);CHKERRQ(ierr);
  ierr = PetscFERestoreTabulation((*fem), 0, NULL, &(*fem)->Bf, &(*fem)->Df, NULL /*&(*fem)->Hf*/);CHKERRQ(ierr);
  ierr = PetscFERestoreTabulation((*fem), 0, NULL, &(*fem)->F, NULL, NULL);CHKERRQ(ierr);
  ierr = PetscSpaceDestroy(&(*fem)->basisSpace);CHKERRQ(ierr);
  ierr = PetscDualSpaceDestroy(&(*fem)->dualSpace);CHKERRQ(ierr);
  ierr = PetscQuadratureDestroy(&(*fem)->quadrature);CHKERRQ(ierr);
  ierr = PetscQuadratureDestroy(&(*fem)->faceQuadrature);CHKERRQ(ierr);

  if ((*fem)->ops->destroy) {ierr = (*(*fem)->ops->destroy)(*fem);CHKERRQ(ierr);}
  ierr = PetscHeaderDestroy(fem);CHKERRQ(ierr);
  PetscFunctionReturn(0);
}

/*@
  PetscFECreate - Creates an empty PetscFE object. The type can then be set with PetscFESetType().

  Collective on MPI_Comm

  Input Parameter:
. comm - The communicator for the PetscFE object

  Output Parameter:
. fem - The PetscFE object

  Level: beginner

.seealso: PetscFESetType(), PETSCFEGALERKIN
@*/
PetscErrorCode PetscFECreate(MPI_Comm comm, PetscFE *fem)
{
  PetscFE        f;
  PetscErrorCode ierr;

  PetscFunctionBegin;
  PetscValidPointer(fem, 2);
  ierr = PetscCitationsRegister(FECitation,&FEcite);CHKERRQ(ierr);
  *fem = NULL;
  ierr = PetscFEInitializePackage();CHKERRQ(ierr);

  ierr = PetscHeaderCreate(f, PETSCFE_CLASSID, "PetscFE", "Finite Element", "PetscFE", comm, PetscFEDestroy, PetscFEView);CHKERRQ(ierr);

  f->basisSpace    = NULL;
  f->dualSpace     = NULL;
  f->numComponents = 1;
  f->subspaces     = NULL;
  f->invV          = NULL;
  f->B             = NULL;
  f->D             = NULL;
  f->H             = NULL;
  f->Bf            = NULL;
  f->Df            = NULL;
  f->Hf            = NULL;
  ierr = PetscMemzero(&f->quadrature, sizeof(PetscQuadrature));CHKERRQ(ierr);
  ierr = PetscMemzero(&f->faceQuadrature, sizeof(PetscQuadrature));CHKERRQ(ierr);
  f->blockSize     = 0;
  f->numBlocks     = 1;
  f->batchSize     = 0;
  f->numBatches    = 1;

  *fem = f;
  PetscFunctionReturn(0);
}

/*@
  PetscFEGetSpatialDimension - Returns the spatial dimension of the element

  Not collective

  Input Parameter:
. fem - The PetscFE object

  Output Parameter:
. dim - The spatial dimension

  Level: intermediate

.seealso: PetscFECreate()
@*/
PetscErrorCode PetscFEGetSpatialDimension(PetscFE fem, PetscInt *dim)
{
  DM             dm;
  PetscErrorCode ierr;

  PetscFunctionBegin;
  PetscValidHeaderSpecific(fem, PETSCFE_CLASSID, 1);
  PetscValidPointer(dim, 2);
  ierr = PetscDualSpaceGetDM(fem->dualSpace, &dm);CHKERRQ(ierr);
  ierr = DMGetDimension(dm, dim);CHKERRQ(ierr);
  PetscFunctionReturn(0);
}

/*@
  PetscFESetNumComponents - Sets the number of components in the element

  Not collective

  Input Parameters:
+ fem - The PetscFE object
- comp - The number of field components

  Level: intermediate

.seealso: PetscFECreate()
@*/
PetscErrorCode PetscFESetNumComponents(PetscFE fem, PetscInt comp)
{
  PetscFunctionBegin;
  PetscValidHeaderSpecific(fem, PETSCFE_CLASSID, 1);
  fem->numComponents = comp;
  PetscFunctionReturn(0);
}

/*@
  PetscFEGetNumComponents - Returns the number of components in the element

  Not collective

  Input Parameter:
. fem - The PetscFE object

  Output Parameter:
. comp - The number of field components

  Level: intermediate

.seealso: PetscFECreate()
@*/
PetscErrorCode PetscFEGetNumComponents(PetscFE fem, PetscInt *comp)
{
  PetscFunctionBegin;
  PetscValidHeaderSpecific(fem, PETSCFE_CLASSID, 1);
  PetscValidPointer(comp, 2);
  *comp = fem->numComponents;
  PetscFunctionReturn(0);
}

/*@
  PetscFESetTileSizes - Sets the tile sizes for evaluation

  Not collective

  Input Parameters:
+ fem - The PetscFE object
. blockSize - The number of elements in a block
. numBlocks - The number of blocks in a batch
. batchSize - The number of elements in a batch
- numBatches - The number of batches in a chunk

  Level: intermediate

.seealso: PetscFECreate()
@*/
PetscErrorCode PetscFESetTileSizes(PetscFE fem, PetscInt blockSize, PetscInt numBlocks, PetscInt batchSize, PetscInt numBatches)
{
  PetscFunctionBegin;
  PetscValidHeaderSpecific(fem, PETSCFE_CLASSID, 1);
  fem->blockSize  = blockSize;
  fem->numBlocks  = numBlocks;
  fem->batchSize  = batchSize;
  fem->numBatches = numBatches;
  PetscFunctionReturn(0);
}

/*@
  PetscFEGetTileSizes - Returns the tile sizes for evaluation

  Not collective

  Input Parameter:
. fem - The PetscFE object

  Output Parameters:
+ blockSize - The number of elements in a block
. numBlocks - The number of blocks in a batch
. batchSize - The number of elements in a batch
- numBatches - The number of batches in a chunk

  Level: intermediate

.seealso: PetscFECreate()
@*/
PetscErrorCode PetscFEGetTileSizes(PetscFE fem, PetscInt *blockSize, PetscInt *numBlocks, PetscInt *batchSize, PetscInt *numBatches)
{
  PetscFunctionBegin;
  PetscValidHeaderSpecific(fem, PETSCFE_CLASSID, 1);
  if (blockSize)  PetscValidPointer(blockSize,  2);
  if (numBlocks)  PetscValidPointer(numBlocks,  3);
  if (batchSize)  PetscValidPointer(batchSize,  4);
  if (numBatches) PetscValidPointer(numBatches, 5);
  if (blockSize)  *blockSize  = fem->blockSize;
  if (numBlocks)  *numBlocks  = fem->numBlocks;
  if (batchSize)  *batchSize  = fem->batchSize;
  if (numBatches) *numBatches = fem->numBatches;
  PetscFunctionReturn(0);
}

/*@
  PetscFEGetBasisSpace - Returns the PetscSpace used for approximation of the solution

  Not collective

  Input Parameter:
. fem - The PetscFE object

  Output Parameter:
. sp - The PetscSpace object

  Level: intermediate

.seealso: PetscFECreate()
@*/
PetscErrorCode PetscFEGetBasisSpace(PetscFE fem, PetscSpace *sp)
{
  PetscFunctionBegin;
  PetscValidHeaderSpecific(fem, PETSCFE_CLASSID, 1);
  PetscValidPointer(sp, 2);
  *sp = fem->basisSpace;
  PetscFunctionReturn(0);
}

/*@
  PetscFESetBasisSpace - Sets the PetscSpace used for approximation of the solution

  Not collective

  Input Parameters:
+ fem - The PetscFE object
- sp - The PetscSpace object

  Level: intermediate

.seealso: PetscFECreate()
@*/
PetscErrorCode PetscFESetBasisSpace(PetscFE fem, PetscSpace sp)
{
  PetscErrorCode ierr;

  PetscFunctionBegin;
  PetscValidHeaderSpecific(fem, PETSCFE_CLASSID, 1);
  PetscValidHeaderSpecific(sp, PETSCSPACE_CLASSID, 2);
  ierr = PetscSpaceDestroy(&fem->basisSpace);CHKERRQ(ierr);
  fem->basisSpace = sp;
  ierr = PetscObjectReference((PetscObject) fem->basisSpace);CHKERRQ(ierr);
  PetscFunctionReturn(0);
}

/*@
  PetscFEGetDualSpace - Returns the PetscDualSpace used to define the inner product

  Not collective

  Input Parameter:
. fem - The PetscFE object

  Output Parameter:
. sp - The PetscDualSpace object

  Level: intermediate

.seealso: PetscFECreate()
@*/
PetscErrorCode PetscFEGetDualSpace(PetscFE fem, PetscDualSpace *sp)
{
  PetscFunctionBegin;
  PetscValidHeaderSpecific(fem, PETSCFE_CLASSID, 1);
  PetscValidPointer(sp, 2);
  *sp = fem->dualSpace;
  PetscFunctionReturn(0);
}

/*@
  PetscFESetDualSpace - Sets the PetscDualSpace used to define the inner product

  Not collective

  Input Parameters:
+ fem - The PetscFE object
- sp - The PetscDualSpace object

  Level: intermediate

.seealso: PetscFECreate()
@*/
PetscErrorCode PetscFESetDualSpace(PetscFE fem, PetscDualSpace sp)
{
  PetscErrorCode ierr;

  PetscFunctionBegin;
  PetscValidHeaderSpecific(fem, PETSCFE_CLASSID, 1);
  PetscValidHeaderSpecific(sp, PETSCDUALSPACE_CLASSID, 2);
  ierr = PetscDualSpaceDestroy(&fem->dualSpace);CHKERRQ(ierr);
  fem->dualSpace = sp;
  ierr = PetscObjectReference((PetscObject) fem->dualSpace);CHKERRQ(ierr);
  PetscFunctionReturn(0);
}

/*@
  PetscFEGetQuadrature - Returns the PetscQuadrature used to calculate inner products

  Not collective

  Input Parameter:
. fem - The PetscFE object

  Output Parameter:
. q - The PetscQuadrature object

  Level: intermediate

.seealso: PetscFECreate()
@*/
PetscErrorCode PetscFEGetQuadrature(PetscFE fem, PetscQuadrature *q)
{
  PetscFunctionBegin;
  PetscValidHeaderSpecific(fem, PETSCFE_CLASSID, 1);
  PetscValidPointer(q, 2);
  *q = fem->quadrature;
  PetscFunctionReturn(0);
}

/*@
  PetscFESetQuadrature - Sets the PetscQuadrature used to calculate inner products

  Not collective

  Input Parameters:
+ fem - The PetscFE object
- q - The PetscQuadrature object

  Level: intermediate

.seealso: PetscFECreate()
@*/
PetscErrorCode PetscFESetQuadrature(PetscFE fem, PetscQuadrature q)
{
  PetscInt       Nc, qNc;
  PetscErrorCode ierr;

  PetscFunctionBegin;
  PetscValidHeaderSpecific(fem, PETSCFE_CLASSID, 1);
  ierr = PetscFEGetNumComponents(fem, &Nc);CHKERRQ(ierr);
  ierr = PetscQuadratureGetNumComponents(q, &qNc);CHKERRQ(ierr);
  if ((qNc != 1) && (Nc != qNc)) SETERRQ2(PetscObjectComm((PetscObject) fem), PETSC_ERR_ARG_SIZ, "FE components %D != Quadrature components %D and non-scalar quadrature", Nc, qNc);
  ierr = PetscFERestoreTabulation(fem, 0, NULL, &fem->B, &fem->D, NULL /*&(*fem)->H*/);CHKERRQ(ierr);
  ierr = PetscQuadratureDestroy(&fem->quadrature);CHKERRQ(ierr);
  fem->quadrature = q;
  ierr = PetscObjectReference((PetscObject) q);CHKERRQ(ierr);
  PetscFunctionReturn(0);
}

/*@
  PetscFEGetFaceQuadrature - Returns the PetscQuadrature used to calculate inner products on faces

  Not collective

  Input Parameter:
. fem - The PetscFE object

  Output Parameter:
. q - The PetscQuadrature object

  Level: intermediate

.seealso: PetscFECreate()
@*/
PetscErrorCode PetscFEGetFaceQuadrature(PetscFE fem, PetscQuadrature *q)
{
  PetscFunctionBegin;
  PetscValidHeaderSpecific(fem, PETSCFE_CLASSID, 1);
  PetscValidPointer(q, 2);
  *q = fem->faceQuadrature;
  PetscFunctionReturn(0);
}

/*@
  PetscFESetFaceQuadrature - Sets the PetscQuadrature used to calculate inner products on faces

  Not collective

  Input Parameters:
+ fem - The PetscFE object
- q - The PetscQuadrature object

  Level: intermediate

.seealso: PetscFECreate()
@*/
PetscErrorCode PetscFESetFaceQuadrature(PetscFE fem, PetscQuadrature q)
{
  PetscErrorCode ierr;

  PetscFunctionBegin;
  PetscValidHeaderSpecific(fem, PETSCFE_CLASSID, 1);
  ierr = PetscFERestoreTabulation(fem, 0, NULL, &fem->Bf, &fem->Df, NULL /*&(*fem)->Hf*/);CHKERRQ(ierr);
  ierr = PetscQuadratureDestroy(&fem->faceQuadrature);CHKERRQ(ierr);
  fem->faceQuadrature = q;
  ierr = PetscObjectReference((PetscObject) q);CHKERRQ(ierr);
  PetscFunctionReturn(0);
}

/*@C
  PetscFEGetNumDof - Returns the number of dofs (dual basis vectors) associated to mesh points on the reference cell of a given dimension

  Not collective

  Input Parameter:
. fem - The PetscFE object

  Output Parameter:
. numDof - Array with the number of dofs per dimension

  Level: intermediate

.seealso: PetscFECreate()
@*/
PetscErrorCode PetscFEGetNumDof(PetscFE fem, const PetscInt **numDof)
{
  PetscErrorCode ierr;

  PetscFunctionBegin;
  PetscValidHeaderSpecific(fem, PETSCFE_CLASSID, 1);
  PetscValidPointer(numDof, 2);
  ierr = PetscDualSpaceGetNumDof(fem->dualSpace, numDof);CHKERRQ(ierr);
  PetscFunctionReturn(0);
}

/*@C
  PetscFEGetDefaultTabulation - Returns the tabulation of the basis functions at the quadrature points

  Not collective

  Input Parameter:
. fem - The PetscFE object

  Output Parameters:
+ B - The basis function values at quadrature points
. D - The basis function derivatives at quadrature points
- H - The basis function second derivatives at quadrature points

  Note:
$ B[(p*pdim + i)*Nc + c] is the value at point p for basis function i and component c
$ D[((p*pdim + i)*Nc + c)*dim + d] is the derivative value at point p for basis function i, component c, in direction d
$ H[(((p*pdim + i)*Nc + c)*dim + d)*dim + e] is the value at point p for basis function i, component c, in directions d and e

  Level: intermediate

.seealso: PetscFEGetTabulation(), PetscFERestoreTabulation()
@*/
PetscErrorCode PetscFEGetDefaultTabulation(PetscFE fem, PetscReal **B, PetscReal **D, PetscReal **H)
{
  PetscInt         npoints;
  const PetscReal *points;
  PetscErrorCode   ierr;

  PetscFunctionBegin;
  PetscValidHeaderSpecific(fem, PETSCFE_CLASSID, 1);
  if (B) PetscValidPointer(B, 2);
  if (D) PetscValidPointer(D, 3);
  if (H) PetscValidPointer(H, 4);
  ierr = PetscQuadratureGetData(fem->quadrature, NULL, NULL, &npoints, &points, NULL);CHKERRQ(ierr);
  if (!fem->B) {ierr = PetscFEGetTabulation(fem, npoints, points, &fem->B, &fem->D, NULL/*&fem->H*/);CHKERRQ(ierr);}
  if (B) *B = fem->B;
  if (D) *D = fem->D;
  if (H) *H = fem->H;
  PetscFunctionReturn(0);
}

PetscErrorCode PetscFEGetFaceTabulation(PetscFE fem, PetscReal **Bf, PetscReal **Df, PetscReal **Hf)
{
  PetscErrorCode   ierr;

  PetscFunctionBegin;
  PetscValidHeaderSpecific(fem, PETSCFE_CLASSID, 1);
  if (Bf) PetscValidPointer(Bf, 2);
  if (Df) PetscValidPointer(Df, 3);
  if (Hf) PetscValidPointer(Hf, 4);
  if (!fem->Bf) {
    const PetscReal  xi0[3] = {-1., -1., -1.};
    PetscReal        v0[3], J[9], detJ;
    PetscQuadrature  fq;
    PetscDualSpace   sp;
    DM               dm;
    const PetscInt  *faces;
    PetscInt         dim, numFaces, f, npoints, q;
    const PetscReal *points;
    PetscReal       *facePoints;

    ierr = PetscFEGetDualSpace(fem, &sp);CHKERRQ(ierr);
    ierr = PetscDualSpaceGetDM(sp, &dm);CHKERRQ(ierr);
    ierr = DMGetDimension(dm, &dim);CHKERRQ(ierr);
    ierr = DMPlexGetConeSize(dm, 0, &numFaces);CHKERRQ(ierr);
    ierr = DMPlexGetCone(dm, 0, &faces);CHKERRQ(ierr);
    ierr = PetscFEGetFaceQuadrature(fem, &fq);CHKERRQ(ierr);
    if (fq) {
      ierr = PetscQuadratureGetData(fq, NULL, NULL, &npoints, &points, NULL);CHKERRQ(ierr);
      ierr = PetscMalloc1(numFaces*npoints*dim, &facePoints);CHKERRQ(ierr);
      for (f = 0; f < numFaces; ++f) {
        ierr = DMPlexComputeCellGeometryFEM(dm, faces[f], NULL, v0, J, NULL, &detJ);CHKERRQ(ierr);
        for (q = 0; q < npoints; ++q) CoordinatesRefToReal(dim, dim-1, xi0, v0, J, &points[q*(dim-1)], &facePoints[(f*npoints+q)*dim]);
      }
      ierr = PetscFEGetTabulation(fem, numFaces*npoints, facePoints, &fem->Bf, &fem->Df, NULL/*&fem->Hf*/);CHKERRQ(ierr);
      ierr = PetscFree(facePoints);CHKERRQ(ierr);
    }
  }
  if (Bf) *Bf = fem->Bf;
  if (Df) *Df = fem->Df;
  if (Hf) *Hf = fem->Hf;
  PetscFunctionReturn(0);
}

PetscErrorCode PetscFEGetFaceCentroidTabulation(PetscFE fem, PetscReal **F)
{
  PetscErrorCode   ierr;

  PetscFunctionBegin;
  PetscValidHeaderSpecific(fem, PETSCFE_CLASSID, 1);
  PetscValidPointer(F, 2);
  if (!fem->F) {
    PetscDualSpace  sp;
    DM              dm;
    const PetscInt *cone;
    PetscReal      *centroids;
    PetscInt        dim, numFaces, f;

    ierr = PetscFEGetDualSpace(fem, &sp);CHKERRQ(ierr);
    ierr = PetscDualSpaceGetDM(sp, &dm);CHKERRQ(ierr);
    ierr = DMGetDimension(dm, &dim);CHKERRQ(ierr);
    ierr = DMPlexGetConeSize(dm, 0, &numFaces);CHKERRQ(ierr);
    ierr = DMPlexGetCone(dm, 0, &cone);CHKERRQ(ierr);
    ierr = PetscMalloc1(numFaces*dim, &centroids);CHKERRQ(ierr);
    for (f = 0; f < numFaces; ++f) {ierr = DMPlexComputeCellGeometryFVM(dm, cone[f], NULL, &centroids[f*dim], NULL);CHKERRQ(ierr);}
    ierr = PetscFEGetTabulation(fem, numFaces, centroids, &fem->F, NULL, NULL);CHKERRQ(ierr);
    ierr = PetscFree(centroids);CHKERRQ(ierr);
  }
  *F = fem->F;
  PetscFunctionReturn(0);
}

/*@C
  PetscFEGetTabulation - Tabulates the basis functions, and perhaps derivatives, at the points provided.

  Not collective

  Input Parameters:
+ fem     - The PetscFE object
. npoints - The number of tabulation points
- points  - The tabulation point coordinates

  Output Parameters:
+ B - The basis function values at tabulation points
. D - The basis function derivatives at tabulation points
- H - The basis function second derivatives at tabulation points

  Note:
$ B[(p*pdim + i)*Nc + c] is the value at point p for basis function i and component c
$ D[((p*pdim + i)*Nc + c)*dim + d] is the derivative value at point p for basis function i, component c, in direction d
$ H[(((p*pdim + i)*Nc + c)*dim + d)*dim + e] is the value at point p for basis function i, component c, in directions d and e

  Level: intermediate

.seealso: PetscFERestoreTabulation(), PetscFEGetDefaultTabulation()
@*/
PetscErrorCode PetscFEGetTabulation(PetscFE fem, PetscInt npoints, const PetscReal points[], PetscReal **B, PetscReal **D, PetscReal **H)
{
  DM               dm;
  PetscInt         pdim; /* Dimension of FE space P */
  PetscInt         dim;  /* Spatial dimension */
  PetscInt         comp; /* Field components */
  PetscErrorCode   ierr;

  PetscFunctionBegin;
  if (!npoints) {
    if (B) *B = NULL;
    if (D) *D = NULL;
    if (H) *H = NULL;
    PetscFunctionReturn(0);
  }
  PetscValidHeaderSpecific(fem, PETSCFE_CLASSID, 1);
  PetscValidPointer(points, 3);
  if (B) PetscValidPointer(B, 4);
  if (D) PetscValidPointer(D, 5);
  if (H) PetscValidPointer(H, 6);
  ierr = PetscDualSpaceGetDM(fem->dualSpace, &dm);CHKERRQ(ierr);
  ierr = DMGetDimension(dm, &dim);CHKERRQ(ierr);
  ierr = PetscDualSpaceGetDimension(fem->dualSpace, &pdim);CHKERRQ(ierr);
  ierr = PetscFEGetNumComponents(fem, &comp);CHKERRQ(ierr);
  if (B) {ierr = DMGetWorkArray(dm, npoints*pdim*comp, MPIU_REAL, B);CHKERRQ(ierr);}
  if (!dim) {
    if (D) *D = NULL;
    if (H) *H = NULL;
  } else {
    if (D) {ierr = DMGetWorkArray(dm, npoints*pdim*comp*dim, MPIU_REAL, D);CHKERRQ(ierr);}
    if (H) {ierr = DMGetWorkArray(dm, npoints*pdim*comp*dim*dim, MPIU_REAL, H);CHKERRQ(ierr);}
  }
  ierr = (*fem->ops->gettabulation)(fem, npoints, points, B ? *B : NULL, D ? *D : NULL, H ? *H : NULL);CHKERRQ(ierr);
  PetscFunctionReturn(0);
}

PetscErrorCode PetscFERestoreTabulation(PetscFE fem, PetscInt npoints, const PetscReal points[], PetscReal **B, PetscReal **D, PetscReal **H)
{
  DM             dm;
  PetscErrorCode ierr;

  PetscFunctionBegin;
  PetscValidHeaderSpecific(fem, PETSCFE_CLASSID, 1);
  ierr = PetscDualSpaceGetDM(fem->dualSpace, &dm);CHKERRQ(ierr);
  if (B && *B) {ierr = DMRestoreWorkArray(dm, 0, MPIU_REAL, B);CHKERRQ(ierr);}
  if (D && *D) {ierr = DMRestoreWorkArray(dm, 0, MPIU_REAL, D);CHKERRQ(ierr);}
  if (H && *H) {ierr = DMRestoreWorkArray(dm, 0, MPIU_REAL, H);CHKERRQ(ierr);}
  PetscFunctionReturn(0);
}

PetscErrorCode PetscFEDestroy_Basic(PetscFE fem)
{
  PetscFE_Basic *b = (PetscFE_Basic *) fem->data;
  PetscErrorCode ierr;

  PetscFunctionBegin;
  ierr = PetscFree(b);CHKERRQ(ierr);
  PetscFunctionReturn(0);
}

PetscErrorCode PetscFEView_Basic_Ascii(PetscFE fe, PetscViewer viewer)
{
  PetscSpace        basis;
  PetscDualSpace    dual;
  PetscQuadrature   q = NULL;
  PetscInt          dim, Nc, Nq;
  PetscViewerFormat format;
  PetscErrorCode    ierr;

  PetscFunctionBegin;
  ierr = PetscFEGetBasisSpace(fe, &basis);CHKERRQ(ierr);
  ierr = PetscFEGetDualSpace(fe, &dual);CHKERRQ(ierr);
  ierr = PetscFEGetQuadrature(fe, &q);CHKERRQ(ierr);
  ierr = PetscFEGetNumComponents(fe, &Nc);CHKERRQ(ierr);
  ierr = PetscQuadratureGetData(q, &dim, NULL, &Nq, NULL, NULL);CHKERRQ(ierr);
  ierr = PetscViewerGetFormat(viewer, &format);CHKERRQ(ierr);
  ierr = PetscViewerASCIIPrintf(viewer, "Basic Finite Element:\n");CHKERRQ(ierr);
    ierr = PetscViewerASCIIPrintf(viewer, "  dimension:       %d\n", dim);CHKERRQ(ierr);
    ierr = PetscViewerASCIIPrintf(viewer, "  components:      %d\n", Nc);CHKERRQ(ierr);
    ierr = PetscViewerASCIIPrintf(viewer, "  num quad points: %d\n", Nq);CHKERRQ(ierr);
  if (format == PETSC_VIEWER_ASCII_INFO_DETAIL) {
    ierr = PetscViewerASCIIPushTab(viewer);CHKERRQ(ierr);
    ierr = PetscQuadratureView(q, viewer);CHKERRQ(ierr);
    ierr = PetscViewerASCIIPopTab(viewer);CHKERRQ(ierr);
  }
  ierr = PetscViewerASCIIPushTab(viewer);CHKERRQ(ierr);
  ierr = PetscSpaceView(basis, viewer);CHKERRQ(ierr);
  ierr = PetscDualSpaceView(dual, viewer);CHKERRQ(ierr);
  ierr = PetscViewerASCIIPopTab(viewer);CHKERRQ(ierr);
  PetscFunctionReturn(0);
}

PetscErrorCode PetscFEView_Basic(PetscFE fe, PetscViewer viewer)
{
  PetscBool      iascii;
  PetscErrorCode ierr;

  PetscFunctionBegin;
  PetscValidHeaderSpecific(fe, PETSCFE_CLASSID, 1);
  PetscValidHeaderSpecific(viewer, PETSC_VIEWER_CLASSID, 2);
  ierr = PetscObjectTypeCompare((PetscObject) viewer, PETSCVIEWERASCII, &iascii);CHKERRQ(ierr);
  if (iascii) {ierr = PetscFEView_Basic_Ascii(fe, viewer);CHKERRQ(ierr);}
  PetscFunctionReturn(0);
}

/* Construct the change of basis from prime basis to nodal basis */
PetscErrorCode PetscFESetUp_Basic(PetscFE fem)
{
  PetscScalar   *work, *invVscalar;
  PetscBLASInt  *pivots;
  PetscBLASInt   n, info;
  PetscInt       pdim, j;
  PetscErrorCode ierr;

  PetscFunctionBegin;
  ierr = PetscDualSpaceGetDimension(fem->dualSpace, &pdim);CHKERRQ(ierr);
  ierr = PetscMalloc1(pdim*pdim,&fem->invV);CHKERRQ(ierr);
#if defined(PETSC_USE_COMPLEX)
  ierr = PetscMalloc1(pdim*pdim,&invVscalar);CHKERRQ(ierr);
#else
  invVscalar = fem->invV;
#endif
  for (j = 0; j < pdim; ++j) {
    PetscReal       *Bf;
    PetscQuadrature  f;
    const PetscReal *points, *weights;
    PetscInt         Nc, Nq, q, k, c;

    ierr = PetscDualSpaceGetFunctional(fem->dualSpace, j, &f);CHKERRQ(ierr);
    ierr = PetscQuadratureGetData(f, NULL, &Nc, &Nq, &points, &weights);CHKERRQ(ierr);
    ierr = PetscMalloc1(Nc*Nq*pdim,&Bf);CHKERRQ(ierr);
    ierr = PetscSpaceEvaluate(fem->basisSpace, Nq, points, Bf, NULL, NULL);CHKERRQ(ierr);
    for (k = 0; k < pdim; ++k) {
      /* V_{jk} = n_j(\phi_k) = \int \phi_k(x) n_j(x) dx */
      invVscalar[j*pdim+k] = 0.0;

      for (q = 0; q < Nq; ++q) {
        for (c = 0; c < Nc; ++c) invVscalar[j*pdim+k] += Bf[(q*pdim + k)*Nc + c]*weights[q*Nc + c];
      }
    }
    ierr = PetscFree(Bf);CHKERRQ(ierr);
  }
  ierr = PetscMalloc2(pdim,&pivots,pdim,&work);CHKERRQ(ierr);
  n = pdim;
  PetscStackCallBLAS("LAPACKgetrf", LAPACKgetrf_(&n, &n, invVscalar, &n, pivots, &info));
  PetscStackCallBLAS("LAPACKgetri", LAPACKgetri_(&n, invVscalar, &n, pivots, work, &n, &info));
#if defined(PETSC_USE_COMPLEX)
  for (j = 0; j < pdim*pdim; j++) fem->invV[j] = PetscRealPart(invVscalar[j]);
  ierr = PetscFree(invVscalar);CHKERRQ(ierr);
#endif
  ierr = PetscFree2(pivots,work);CHKERRQ(ierr);
  PetscFunctionReturn(0);
}

PetscErrorCode PetscFEGetDimension_Basic(PetscFE fem, PetscInt *dim)
{
  PetscErrorCode ierr;

  PetscFunctionBegin;
  ierr = PetscDualSpaceGetDimension(fem->dualSpace, dim);CHKERRQ(ierr);
  PetscFunctionReturn(0);
}

PetscErrorCode PetscFEGetTabulation_Basic(PetscFE fem, PetscInt npoints, const PetscReal points[], PetscReal *B, PetscReal *D, PetscReal *H)
{
  DM               dm;
  PetscInt         pdim; /* Dimension of FE space P */
  PetscInt         dim;  /* Spatial dimension */
  PetscInt         Nc;   /* Field components */
  PetscReal       *tmpB, *tmpD, *tmpH;
  PetscInt         p, d, j, k, c;
  PetscErrorCode   ierr;

  PetscFunctionBegin;
  ierr = PetscDualSpaceGetDM(fem->dualSpace, &dm);CHKERRQ(ierr);
  ierr = DMGetDimension(dm, &dim);CHKERRQ(ierr);
  ierr = PetscDualSpaceGetDimension(fem->dualSpace, &pdim);CHKERRQ(ierr);
  ierr = PetscFEGetNumComponents(fem, &Nc);CHKERRQ(ierr);
  /* Evaluate the prime basis functions at all points */
  if (B) {ierr = DMGetWorkArray(dm, npoints*pdim*Nc, MPIU_REAL, &tmpB);CHKERRQ(ierr);}
  if (D) {ierr = DMGetWorkArray(dm, npoints*pdim*Nc*dim, MPIU_REAL, &tmpD);CHKERRQ(ierr);}
  if (H) {ierr = DMGetWorkArray(dm, npoints*pdim*Nc*dim*dim, MPIU_REAL, &tmpH);CHKERRQ(ierr);}
  ierr = PetscSpaceEvaluate(fem->basisSpace, npoints, points, B ? tmpB : NULL, D ? tmpD : NULL, H ? tmpH : NULL);CHKERRQ(ierr);
  /* Translate to the nodal basis */
  for (p = 0; p < npoints; ++p) {
    if (B) {
      /* Multiply by V^{-1} (pdim x pdim) */
      for (j = 0; j < pdim; ++j) {
        const PetscInt i = (p*pdim + j)*Nc;

        for (c = 0; c < Nc; ++c) {
          B[i+c] = 0.0;
          for (k = 0; k < pdim; ++k) {
            B[i+c] += fem->invV[k*pdim+j] * tmpB[(p*pdim + k)*Nc+c];
          }
        }
      }
    }
    if (D) {
      /* Multiply by V^{-1} (pdim x pdim) */
      for (j = 0; j < pdim; ++j) {
        for (c = 0; c < Nc; ++c) {
          for (d = 0; d < dim; ++d) {
            const PetscInt i = ((p*pdim + j)*Nc + c)*dim + d;

            D[i] = 0.0;
            for (k = 0; k < pdim; ++k) {
              D[i] += fem->invV[k*pdim+j] * tmpD[((p*pdim + k)*Nc + c)*dim + d];
            }
          }
        }
      }
    }
    if (H) {
      /* Multiply by V^{-1} (pdim x pdim) */
      for (j = 0; j < pdim; ++j) {
        for (c = 0; c < Nc; ++c) {
          for (d = 0; d < dim*dim; ++d) {
            const PetscInt i = ((p*pdim + j)*Nc + c)*dim*dim + d;

            H[i] = 0.0;
            for (k = 0; k < pdim; ++k) {
              H[i] += fem->invV[k*pdim+j] * tmpH[((p*pdim + k)*Nc + c)*dim*dim + d];
            }
          }
        }
      }
    }
  }
  if (B) {ierr = DMRestoreWorkArray(dm, npoints*pdim*Nc, MPIU_REAL, &tmpB);CHKERRQ(ierr);}
  if (D) {ierr = DMRestoreWorkArray(dm, npoints*pdim*Nc*dim, MPIU_REAL, &tmpD);CHKERRQ(ierr);}
  if (H) {ierr = DMRestoreWorkArray(dm, npoints*pdim*Nc*dim*dim, MPIU_REAL, &tmpH);CHKERRQ(ierr);}
  PetscFunctionReturn(0);
}

PetscErrorCode PetscFEIntegrate_Basic(PetscFE fem, PetscDS prob, PetscInt field, PetscInt Ne, PetscFEGeom *cgeom,
                                      const PetscScalar coefficients[], PetscDS probAux, const PetscScalar coefficientsAux[], PetscScalar integral[])
{
  const PetscInt     debug = 0;
  PetscPointFunc     obj_func;
  PetscQuadrature    quad;
  PetscScalar       *u, *u_x, *a, *a_x, *refSpaceDer, *refSpaceDerAux;
  const PetscScalar *constants;
  PetscReal         *x;
  PetscReal        **B, **D, **BAux = NULL, **DAux = NULL;
  PetscInt          *uOff, *uOff_x, *aOff = NULL, *aOff_x = NULL, *Nb, *Nc, *NbAux = NULL, *NcAux = NULL;
  PetscInt           dim, dE, Np, numConstants, Nf, NfAux = 0, totDim, totDimAux = 0, cOffset = 0, cOffsetAux = 0, e;
  PetscBool          isAffine;
  const PetscReal   *quadPoints, *quadWeights;
  PetscInt           qNc, Nq, q;
  PetscErrorCode     ierr;

  PetscFunctionBegin;
  ierr = PetscDSGetObjective(prob, field, &obj_func);CHKERRQ(ierr);
  if (!obj_func) PetscFunctionReturn(0);
  ierr = PetscFEGetSpatialDimension(fem, &dim);CHKERRQ(ierr);
  ierr = PetscFEGetQuadrature(fem, &quad);CHKERRQ(ierr);
  ierr = PetscDSGetNumFields(prob, &Nf);CHKERRQ(ierr);
  ierr = PetscDSGetTotalDimension(prob, &totDim);CHKERRQ(ierr);
  ierr = PetscDSGetDimensions(prob, &Nb);CHKERRQ(ierr);
  ierr = PetscDSGetComponents(prob, &Nc);CHKERRQ(ierr);
  ierr = PetscDSGetComponentOffsets(prob, &uOff);CHKERRQ(ierr);
  ierr = PetscDSGetComponentDerivativeOffsets(prob, &uOff_x);CHKERRQ(ierr);
  ierr = PetscDSGetEvaluationArrays(prob, &u, NULL, &u_x);CHKERRQ(ierr);
  ierr = PetscDSGetRefCoordArrays(prob, &x, &refSpaceDer);CHKERRQ(ierr);
  ierr = PetscDSGetTabulation(prob, &B, &D);CHKERRQ(ierr);
  ierr = PetscDSGetConstants(prob, &numConstants, &constants);CHKERRQ(ierr);
  if (probAux) {
    ierr = PetscDSGetNumFields(probAux, &NfAux);CHKERRQ(ierr);
    ierr = PetscDSGetTotalDimension(probAux, &totDimAux);CHKERRQ(ierr);
    ierr = PetscDSGetDimensions(probAux, &NbAux);CHKERRQ(ierr);
    ierr = PetscDSGetComponents(probAux, &NcAux);CHKERRQ(ierr);
    ierr = PetscDSGetComponentOffsets(probAux, &aOff);CHKERRQ(ierr);
    ierr = PetscDSGetComponentDerivativeOffsets(probAux, &aOff_x);CHKERRQ(ierr);
    ierr = PetscDSGetEvaluationArrays(probAux, &a, NULL, &a_x);CHKERRQ(ierr);
    ierr = PetscDSGetRefCoordArrays(probAux, NULL, &refSpaceDerAux);CHKERRQ(ierr);
    ierr = PetscDSGetTabulation(probAux, &BAux, &DAux);CHKERRQ(ierr);
  }
  ierr = PetscQuadratureGetData(quad, NULL, &qNc, &Nq, &quadPoints, &quadWeights);CHKERRQ(ierr);
  Np = cgeom->numPoints;
  dE = cgeom->dimEmbed;
  isAffine = cgeom->isAffine;
  for (e = 0; e < Ne; ++e) {
    const PetscReal *v0   = &cgeom->v[e*Np*dE];
    const PetscReal *J    = &cgeom->J[e*Np*dE*dE];

    if (qNc != 1) SETERRQ1(PETSC_COMM_SELF, PETSC_ERR_SUP, "Only supports scalar quadrature, not %D components\n", qNc);
    for (q = 0; q < Nq; ++q) {
      PetscScalar integrand;
      const PetscReal *v;
      const PetscReal *invJ;
      PetscReal detJ;

      if (isAffine) {
        CoordinatesRefToReal(dE, dim, cgeom->xi, v0, J, &quadPoints[q*dim], x);
        v = x;
        invJ = &cgeom->invJ[e*dE*dE];
        detJ = cgeom->detJ[e];
      } else {
        v = &v0[q*dE];
        invJ = &cgeom->invJ[(e*Np+q)*dE*dE];
        detJ = cgeom->detJ[e*Np + q];
      }
      if (debug > 1 && q < Np) {
        ierr = PetscPrintf(PETSC_COMM_SELF, "  detJ: %g\n", detJ);CHKERRQ(ierr);
#ifndef PETSC_USE_COMPLEX
        ierr = DMPrintCellMatrix(e, "invJ", dim, dim, invJ);CHKERRQ(ierr);
#endif
      }
      if (debug) {ierr = PetscPrintf(PETSC_COMM_SELF, "  quad point %d\n", q);CHKERRQ(ierr);}
      EvaluateFieldJets(dim, Nf, Nb, Nc, q, B, D, refSpaceDer, invJ, &coefficients[cOffset], NULL, u, u_x, NULL);
      if (probAux) EvaluateFieldJets(dim, NfAux, NbAux, NcAux, q, BAux, DAux, refSpaceDerAux, invJ, &coefficientsAux[cOffsetAux], NULL, a, a_x, NULL);
      obj_func(dim, Nf, NfAux, uOff, uOff_x, u, NULL, u_x, aOff, aOff_x, a, NULL, a_x, 0.0, v, numConstants, constants, &integrand);
      integrand *= detJ*quadWeights[q];
      integral[e*Nf+field] += integrand;
      if (debug > 1) {ierr = PetscPrintf(PETSC_COMM_SELF, "    int: %g %g\n", (double) PetscRealPart(integrand), (double) PetscRealPart(integral[field]));CHKERRQ(ierr);}
    }
    cOffset    += totDim;
    cOffsetAux += totDimAux;
  }
  PetscFunctionReturn(0);
}

PetscErrorCode PetscFEIntegrateResidual_Basic(PetscFE fem, PetscDS prob, PetscInt field, PetscInt Ne, PetscFEGeom *cgeom,
                                              const PetscScalar coefficients[], const PetscScalar coefficients_t[], PetscDS probAux, const PetscScalar coefficientsAux[], PetscReal t, PetscScalar elemVec[])
{
  const PetscInt     debug = 0;
  PetscPointFunc     f0_func;
  PetscPointFunc     f1_func;
  PetscQuadrature    quad;
  PetscScalar       *f0, *f1, *u, *u_t = NULL, *u_x, *a, *a_x, *refSpaceDer, *refSpaceDerAux;
  const PetscScalar *constants;
  PetscReal         *x;
  PetscReal        **B, **D, **BAux = NULL, **DAux = NULL, *BI, *DI;
  PetscInt          *uOff, *uOff_x, *aOff = NULL, *aOff_x = NULL, *Nb, *Nc, *NbAux = NULL, *NcAux = NULL;
  PetscInt           dim, numConstants, Nf, NfAux = 0, totDim, totDimAux = 0, cOffset = 0, cOffsetAux = 0, fOffset, e, NbI, NcI;
  PetscInt           dE, Np;
  PetscBool          isAffine;
  const PetscReal   *quadPoints, *quadWeights;
  PetscInt           qNc, Nq, q;
  PetscErrorCode     ierr;

  PetscFunctionBegin;
  ierr = PetscFEGetSpatialDimension(fem, &dim);CHKERRQ(ierr);
  ierr = PetscFEGetQuadrature(fem, &quad);CHKERRQ(ierr);
  ierr = PetscDSGetNumFields(prob, &Nf);CHKERRQ(ierr);
  ierr = PetscDSGetTotalDimension(prob, &totDim);CHKERRQ(ierr);
  ierr = PetscDSGetDimensions(prob, &Nb);CHKERRQ(ierr);
  ierr = PetscDSGetComponents(prob, &Nc);CHKERRQ(ierr);
  ierr = PetscDSGetComponentOffsets(prob, &uOff);CHKERRQ(ierr);
  ierr = PetscDSGetComponentDerivativeOffsets(prob, &uOff_x);CHKERRQ(ierr);
  ierr = PetscDSGetFieldOffset(prob, field, &fOffset);CHKERRQ(ierr);
  ierr = PetscDSGetResidual(prob, field, &f0_func, &f1_func);CHKERRQ(ierr);
  ierr = PetscDSGetEvaluationArrays(prob, &u, coefficients_t ? &u_t : NULL, &u_x);CHKERRQ(ierr);
  ierr = PetscDSGetRefCoordArrays(prob, &x, &refSpaceDer);CHKERRQ(ierr);
  ierr = PetscDSGetWeakFormArrays(prob, &f0, &f1, NULL, NULL, NULL, NULL);CHKERRQ(ierr);
  ierr = PetscDSGetTabulation(prob, &B, &D);CHKERRQ(ierr);
  ierr = PetscDSGetConstants(prob, &numConstants, &constants);CHKERRQ(ierr);
  if (probAux) {
    ierr = PetscDSGetNumFields(probAux, &NfAux);CHKERRQ(ierr);
    ierr = PetscDSGetTotalDimension(probAux, &totDimAux);CHKERRQ(ierr);
    ierr = PetscDSGetDimensions(probAux, &NbAux);CHKERRQ(ierr);
    ierr = PetscDSGetComponents(probAux, &NcAux);CHKERRQ(ierr);
    ierr = PetscDSGetComponentOffsets(probAux, &aOff);CHKERRQ(ierr);
    ierr = PetscDSGetComponentDerivativeOffsets(probAux, &aOff_x);CHKERRQ(ierr);
    ierr = PetscDSGetEvaluationArrays(probAux, &a, NULL, &a_x);CHKERRQ(ierr);
    ierr = PetscDSGetRefCoordArrays(probAux, NULL, &refSpaceDerAux);CHKERRQ(ierr);
    ierr = PetscDSGetTabulation(probAux, &BAux, &DAux);CHKERRQ(ierr);
  }
  NbI = Nb[field];
  NcI = Nc[field];
  BI  = B[field];
  DI  = D[field];
  ierr = PetscQuadratureGetData(quad, NULL, &qNc, &Nq, &quadPoints, &quadWeights);CHKERRQ(ierr);
  Np = cgeom->numPoints;
  dE = cgeom->dimEmbed;
  isAffine = cgeom->isAffine;
  for (e = 0; e < Ne; ++e) {
    const PetscReal *v0   = &cgeom->v[e*Np*dE];
    const PetscReal *J    = &cgeom->J[e*Np*dE*dE];

    if (qNc != 1) SETERRQ1(PETSC_COMM_SELF, PETSC_ERR_SUP, "Only supports scalar quadrature, not %D components\n", qNc);
    ierr = PetscMemzero(f0, Nq*NcI* sizeof(PetscScalar));CHKERRQ(ierr);
    ierr = PetscMemzero(f1, Nq*NcI*dim * sizeof(PetscScalar));CHKERRQ(ierr);
    for (q = 0; q < Nq; ++q) {
      const PetscReal *v;
      const PetscReal *invJ;
      PetscReal detJ;

      if (isAffine) {
        CoordinatesRefToReal(dE, dim, cgeom->xi, v0, J, &quadPoints[q*dim], x);
        v = x;
        invJ = &cgeom->invJ[e*dE*dE];
        detJ = cgeom->detJ[e];
      } else {
        v = &v0[q*dE];
        invJ = &cgeom->invJ[(e*Np+q)*dE*dE];
        detJ = cgeom->detJ[e*Np + q];
      }
      if (debug > 1 && q < Np) {
        ierr = PetscPrintf(PETSC_COMM_SELF, "  detJ: %g\n", detJ);CHKERRQ(ierr);
#ifndef PETSC_USE_COMPLEX
        ierr = DMPrintCellMatrix(e, "invJ", dim, dim, invJ);CHKERRQ(ierr);
#endif
      }
      if (debug) {ierr = PetscPrintf(PETSC_COMM_SELF, "  quad point %d\n", q);CHKERRQ(ierr);}
      EvaluateFieldJets(dim, Nf, Nb, Nc, q, B, D, refSpaceDer, invJ, &coefficients[cOffset], &coefficients_t[cOffset], u, u_x, u_t);
      if (probAux) EvaluateFieldJets(dim, NfAux, NbAux, NcAux, q, BAux, DAux, refSpaceDerAux, invJ, &coefficientsAux[cOffsetAux], NULL, a, a_x, NULL);
      if (f0_func) f0_func(dim, Nf, NfAux, uOff, uOff_x, u, u_t, u_x, aOff, aOff_x, a, NULL, a_x, t, v, numConstants, constants, &f0[q*NcI]);
      if (f1_func) {
        ierr = PetscMemzero(refSpaceDer, NcI*dim * sizeof(PetscScalar));CHKERRQ(ierr);
        f1_func(dim, Nf, NfAux, uOff, uOff_x, u, u_t, u_x, aOff, aOff_x, a, NULL, a_x, t, v, numConstants, constants, refSpaceDer);
      }
      TransformF(dim, NcI, q, invJ, detJ, quadWeights, refSpaceDer, f0_func ? f0 : NULL, f1_func ? f1 : NULL);
    }
    UpdateElementVec(dim, Nq, NbI, NcI, BI, DI, f0, f1, &elemVec[cOffset+fOffset]);
    cOffset    += totDim;
    cOffsetAux += totDimAux;
  }
  PetscFunctionReturn(0);
}

PetscErrorCode PetscFEIntegrateBdResidual_Basic(PetscFE fem, PetscDS prob, PetscInt field, PetscInt Ne, PetscFEGeom *fgeom,
                                                const PetscScalar coefficients[], const PetscScalar coefficients_t[], PetscDS probAux, const PetscScalar coefficientsAux[], PetscReal t, PetscScalar elemVec[])
{
  const PetscInt     debug = 0;
  PetscBdPointFunc   f0_func;
  PetscBdPointFunc   f1_func;
  PetscQuadrature    quad;
  PetscScalar       *f0, *f1, *u, *u_t = NULL, *u_x, *a, *a_x, *refSpaceDer, *refSpaceDerAux;
  const PetscScalar *constants;
  PetscReal         *x;
  PetscReal        **B, **D, **BAux = NULL, **DAux = NULL, *BI, *DI;
  PetscInt          *uOff, *uOff_x, *aOff = NULL, *aOff_x = NULL, *Nb, *Nc, *NbAux = NULL, *NcAux = NULL;
  PetscInt           dim, numConstants, Nf, NfAux = 0, totDim, totDimAux = 0, cOffset = 0, cOffsetAux = 0, fOffset, e, NbI, NcI;
  PetscBool          isAffine;
  const PetscReal   *quadPoints, *quadWeights;
  PetscInt           qNc, Nq, q, Np, dE;
  PetscErrorCode     ierr;

  PetscFunctionBegin;
  ierr = PetscFEGetSpatialDimension(fem, &dim);CHKERRQ(ierr);
  ierr = PetscFEGetFaceQuadrature(fem, &quad);CHKERRQ(ierr);
  ierr = PetscDSGetNumFields(prob, &Nf);CHKERRQ(ierr);
  ierr = PetscDSGetTotalDimension(prob, &totDim);CHKERRQ(ierr);
  ierr = PetscDSGetDimensions(prob, &Nb);CHKERRQ(ierr);
  ierr = PetscDSGetComponents(prob, &Nc);CHKERRQ(ierr);
  ierr = PetscDSGetComponentOffsets(prob, &uOff);CHKERRQ(ierr);
  ierr = PetscDSGetComponentDerivativeOffsets(prob, &uOff_x);CHKERRQ(ierr);
  ierr = PetscDSGetFieldOffset(prob, field, &fOffset);CHKERRQ(ierr);
  ierr = PetscDSGetBdResidual(prob, field, &f0_func, &f1_func);CHKERRQ(ierr);
  if (!f0_func && !f1_func) PetscFunctionReturn(0);
  ierr = PetscDSGetEvaluationArrays(prob, &u, coefficients_t ? &u_t : NULL, &u_x);CHKERRQ(ierr);
  ierr = PetscDSGetRefCoordArrays(prob, &x, &refSpaceDer);CHKERRQ(ierr);
  ierr = PetscDSGetWeakFormArrays(prob, &f0, &f1, NULL, NULL, NULL, NULL);CHKERRQ(ierr);
  ierr = PetscDSGetFaceTabulation(prob, &B, &D);CHKERRQ(ierr);
  ierr = PetscDSGetConstants(prob, &numConstants, &constants);CHKERRQ(ierr);
  if (probAux) {
    ierr = PetscDSGetNumFields(probAux, &NfAux);CHKERRQ(ierr);
    ierr = PetscDSGetTotalDimension(probAux, &totDimAux);CHKERRQ(ierr);
    ierr = PetscDSGetDimensions(probAux, &NbAux);CHKERRQ(ierr);
    ierr = PetscDSGetComponents(probAux, &NcAux);CHKERRQ(ierr);
    ierr = PetscDSGetComponentOffsets(probAux, &aOff);CHKERRQ(ierr);
    ierr = PetscDSGetComponentDerivativeOffsets(probAux, &aOff_x);CHKERRQ(ierr);
    ierr = PetscDSGetEvaluationArrays(probAux, &a, NULL, &a_x);CHKERRQ(ierr);
    ierr = PetscDSGetRefCoordArrays(probAux, NULL, &refSpaceDerAux);CHKERRQ(ierr);
    ierr = PetscDSGetFaceTabulation(probAux, &BAux, &DAux);CHKERRQ(ierr);
  }
  NbI = Nb[field];
  NcI = Nc[field];
  BI  = B[field];
  DI  = D[field];
  ierr = PetscQuadratureGetData(quad, NULL, &qNc, &Nq, &quadPoints, &quadWeights);CHKERRQ(ierr);
  Np = fgeom->numPoints;
  dE = fgeom->dimEmbed;
  isAffine = fgeom->isAffine;
  for (e = 0; e < Ne; ++e) {
    const PetscReal *v0   = &fgeom->v[e*Np*dE];
    const PetscReal *J    = &fgeom->J[e*Np*dE*dE];
    const PetscInt   face = fgeom->face[e][0];

    ierr = PetscQuadratureGetData(quad, NULL, &qNc, &Nq, &quadPoints, &quadWeights);CHKERRQ(ierr);
    if (qNc != 1) SETERRQ1(PETSC_COMM_SELF, PETSC_ERR_SUP, "Only supports scalar quadrature, not %D components\n", qNc);
    ierr = PetscMemzero(f0, Nq*NcI* sizeof(PetscScalar));CHKERRQ(ierr);
    ierr = PetscMemzero(f1, Nq*NcI*dim * sizeof(PetscScalar));CHKERRQ(ierr);
    for (q = 0; q < Nq; ++q) {
      const PetscReal *v;
      const PetscReal *invJ;
      const PetscReal *n;
      PetscReal detJ;
      if (isAffine) {
        CoordinatesRefToReal(dE, dim-1, fgeom->xi, v0, J, &quadPoints[q*(dim-1)], x);
        v = x;
        invJ = &fgeom->suppInvJ[0][e*dE*dE];
        detJ = fgeom->detJ[e];
        n    = &fgeom->n[e*dE];
      } else {
        v = &v0[q*dE];
        invJ = &fgeom->suppInvJ[0][(e*Np+q)*dE*dE];
        detJ = fgeom->detJ[e*Np + q];
        n    = &fgeom->n[(e*Np+q)*dE];
      }
      if (debug > 1 && q < Np) {
        ierr = PetscPrintf(PETSC_COMM_SELF, "  detJ: %g\n", detJ);CHKERRQ(ierr);
#ifndef PETSC_USE_COMPLEX
        ierr = DMPrintCellMatrix(e, "invJ", dim, dim, invJ);CHKERRQ(ierr);
#endif
      }
      if (debug) {ierr = PetscPrintf(PETSC_COMM_SELF, "  quad point %d\n", q);CHKERRQ(ierr);}
      EvaluateFieldJets(dim, Nf, Nb, Nc, face*Nq+q, B, D, refSpaceDer, invJ, &coefficients[cOffset], &coefficients_t[cOffset], u, u_x, u_t);
      if (probAux) EvaluateFieldJets(dim, NfAux, NbAux, NcAux, face*Nq+q, BAux, DAux, refSpaceDerAux, invJ, &coefficientsAux[cOffsetAux], NULL, a, a_x, NULL);
      if (f0_func) f0_func(dim, Nf, NfAux, uOff, uOff_x, u, u_t, u_x, aOff, aOff_x, a, NULL, a_x, t, v, n, numConstants, constants, &f0[q*NcI]);
      if (f1_func) {
        ierr = PetscMemzero(refSpaceDer, NcI*dim * sizeof(PetscScalar));CHKERRQ(ierr);
        f1_func(dim, Nf, NfAux, uOff, uOff_x, u, u_t, u_x, aOff, aOff_x, a, NULL, a_x, t, v, n, numConstants, constants, refSpaceDer);
      }
      TransformF(dim, NcI, q, invJ, detJ, quadWeights, refSpaceDer, f0_func ? f0 : NULL, f1_func ? f1 : NULL);
    }
    UpdateElementVec(dim, Nq, NbI, NcI, &BI[face*Nq*NbI*NcI], &DI[face*Nq*NbI*NcI*dim], f0, f1, &elemVec[cOffset+fOffset]);
    cOffset    += totDim;
    cOffsetAux += totDimAux;
  }
  PetscFunctionReturn(0);
}

PetscErrorCode PetscFEIntegrateJacobian_Basic(PetscFE fem, PetscDS prob, PetscFEJacobianType jtype, PetscInt fieldI, PetscInt fieldJ, PetscInt Ne, PetscFEGeom *geom,
                                              const PetscScalar coefficients[], const PetscScalar coefficients_t[], PetscDS probAux, const PetscScalar coefficientsAux[], PetscReal t, PetscReal u_tshift, PetscScalar elemMat[])
{
  const PetscInt     debug      = 0;
  PetscPointJac      g0_func;
  PetscPointJac      g1_func;
  PetscPointJac      g2_func;
  PetscPointJac      g3_func;
  PetscInt           cOffset    = 0; /* Offset into coefficients[] for element e */
  PetscInt           cOffsetAux = 0; /* Offset into coefficientsAux[] for element e */
  PetscInt           eOffset    = 0; /* Offset into elemMat[] for element e */
  PetscInt           offsetI    = 0; /* Offset into an element vector for fieldI */
  PetscInt           offsetJ    = 0; /* Offset into an element vector for fieldJ */
  PetscQuadrature    quad;
  PetscScalar       *g0, *g1, *g2, *g3, *u, *u_t = NULL, *u_x, *a, *a_x, *refSpaceDer, *refSpaceDerAux;
  const PetscScalar *constants;
  PetscReal         *x;
  PetscReal        **B, **D, **BAux = NULL, **DAux = NULL, *BI, *DI, *BJ, *DJ;
  PetscInt          *uOff, *uOff_x, *aOff = NULL, *aOff_x = NULL, *Nb, *Nc, *NbAux = NULL, *NcAux = NULL;
  PetscInt           NbI = 0, NcI = 0, NbJ = 0, NcJ = 0;
  PetscInt           dim, numConstants, Nf, NfAux = 0, totDim, totDimAux = 0, e;
  PetscInt           dE, Np;
  PetscBool          isAffine;
  const PetscReal   *quadPoints, *quadWeights;
  PetscInt           qNc, Nq, q;
  PetscErrorCode     ierr;

  PetscFunctionBegin;
  ierr = PetscFEGetSpatialDimension(fem, &dim);CHKERRQ(ierr);
  ierr = PetscFEGetQuadrature(fem, &quad);CHKERRQ(ierr);
  ierr = PetscDSGetNumFields(prob, &Nf);CHKERRQ(ierr);
  ierr = PetscDSGetTotalDimension(prob, &totDim);CHKERRQ(ierr);
  ierr = PetscDSGetDimensions(prob, &Nb);CHKERRQ(ierr);
  ierr = PetscDSGetComponents(prob, &Nc);CHKERRQ(ierr);
  ierr = PetscDSGetComponentOffsets(prob, &uOff);CHKERRQ(ierr);
  ierr = PetscDSGetComponentDerivativeOffsets(prob, &uOff_x);CHKERRQ(ierr);
  switch(jtype) {
  case PETSCFE_JACOBIAN_DYN: ierr = PetscDSGetDynamicJacobian(prob, fieldI, fieldJ, &g0_func, &g1_func, &g2_func, &g3_func);CHKERRQ(ierr);break;
  case PETSCFE_JACOBIAN_PRE: ierr = PetscDSGetJacobianPreconditioner(prob, fieldI, fieldJ, &g0_func, &g1_func, &g2_func, &g3_func);CHKERRQ(ierr);break;
  case PETSCFE_JACOBIAN:     ierr = PetscDSGetJacobian(prob, fieldI, fieldJ, &g0_func, &g1_func, &g2_func, &g3_func);CHKERRQ(ierr);break;
  }
  if (!g0_func && !g1_func && !g2_func && !g3_func) PetscFunctionReturn(0);
  ierr = PetscDSGetEvaluationArrays(prob, &u, coefficients_t ? &u_t : NULL, &u_x);CHKERRQ(ierr);
  ierr = PetscDSGetRefCoordArrays(prob, &x, &refSpaceDer);CHKERRQ(ierr);
  ierr = PetscDSGetWeakFormArrays(prob, NULL, NULL, &g0, &g1, &g2, &g3);CHKERRQ(ierr);
  ierr = PetscDSGetTabulation(prob, &B, &D);CHKERRQ(ierr);
  ierr = PetscDSGetFieldOffset(prob, fieldI, &offsetI);CHKERRQ(ierr);
  ierr = PetscDSGetFieldOffset(prob, fieldJ, &offsetJ);CHKERRQ(ierr);
  ierr = PetscDSGetConstants(prob, &numConstants, &constants);CHKERRQ(ierr);
  if (probAux) {
    ierr = PetscDSGetNumFields(probAux, &NfAux);CHKERRQ(ierr);
    ierr = PetscDSGetTotalDimension(probAux, &totDimAux);CHKERRQ(ierr);
    ierr = PetscDSGetDimensions(probAux, &NbAux);CHKERRQ(ierr);
    ierr = PetscDSGetComponents(probAux, &NcAux);CHKERRQ(ierr);
    ierr = PetscDSGetComponentOffsets(probAux, &aOff);CHKERRQ(ierr);
    ierr = PetscDSGetComponentDerivativeOffsets(probAux, &aOff_x);CHKERRQ(ierr);
    ierr = PetscDSGetEvaluationArrays(probAux, &a, NULL, &a_x);CHKERRQ(ierr);
    ierr = PetscDSGetRefCoordArrays(probAux, NULL, &refSpaceDerAux);CHKERRQ(ierr);
    ierr = PetscDSGetTabulation(probAux, &BAux, &DAux);CHKERRQ(ierr);
  }
  NbI = Nb[fieldI], NbJ = Nb[fieldJ];
  NcI = Nc[fieldI], NcJ = Nc[fieldJ];
  BI  = B[fieldI],  BJ  = B[fieldJ];
  DI  = D[fieldI],  DJ  = D[fieldJ];
  /* Initialize here in case the function is not defined */
  ierr = PetscMemzero(g0, NcI*NcJ * sizeof(PetscScalar));CHKERRQ(ierr);
  ierr = PetscMemzero(g1, NcI*NcJ*dim * sizeof(PetscScalar));CHKERRQ(ierr);
  ierr = PetscMemzero(g2, NcI*NcJ*dim * sizeof(PetscScalar));CHKERRQ(ierr);
  ierr = PetscMemzero(g3, NcI*NcJ*dim*dim * sizeof(PetscScalar));CHKERRQ(ierr);
  ierr = PetscQuadratureGetData(quad, NULL, &qNc, &Nq, &quadPoints, &quadWeights);CHKERRQ(ierr);
  Np = geom->numPoints;
  dE = geom->dimEmbed;
  isAffine = geom->isAffine;
  for (e = 0; e < Ne; ++e) {
    const PetscReal *v0   = &geom->v[e*Np*dE];
    const PetscReal *J    = &geom->J[e*Np*dE*dE];

    ierr = PetscQuadratureGetData(quad, NULL, &qNc, &Nq, &quadPoints, &quadWeights);CHKERRQ(ierr);
    if (qNc != 1) SETERRQ1(PETSC_COMM_SELF, PETSC_ERR_SUP, "Only supports scalar quadrature, not %D components\n", qNc);
    for (q = 0; q < Nq; ++q) {
      const PetscReal *v;
      const PetscReal *invJ;
      PetscReal detJ;
      const PetscReal *BIq = &BI[q*NbI*NcI], *BJq = &BJ[q*NbJ*NcJ];
      const PetscReal *DIq = &DI[q*NbI*NcI*dim], *DJq = &DJ[q*NbJ*NcJ*dim];
      PetscReal  w;
      PetscInt f, g, fc, gc, c;

      if (debug) {ierr = PetscPrintf(PETSC_COMM_SELF, "  quad point %d\n", q);CHKERRQ(ierr);}
      if (isAffine) {
        CoordinatesRefToReal(dE, dim, geom->xi, v0, J, &quadPoints[q*dim], x);
        v = x;
        invJ = &geom->invJ[e*dE*dE];
        detJ = geom->detJ[e];
      } else {
        v = &v0[q*dE];
        invJ = &geom->invJ[(e*Np+q)*dE*dE];
        detJ = geom->detJ[e*Np + q];
      }
      w = detJ*quadWeights[q];
      EvaluateFieldJets(dim, Nf, Nb, Nc, q, B, D, refSpaceDer, invJ, &coefficients[cOffset], &coefficients_t[cOffset], u, u_x, u_t);
      if (probAux) EvaluateFieldJets(dim, NfAux, NbAux, NcAux, q, BAux, DAux, refSpaceDerAux, invJ, &coefficientsAux[cOffsetAux], NULL, a, a_x, NULL);
      if (g0_func) {
        ierr = PetscMemzero(g0, NcI*NcJ * sizeof(PetscScalar));CHKERRQ(ierr);
        g0_func(dim, Nf, NfAux, uOff, uOff_x, u, u_t, u_x, aOff, aOff_x, a, NULL, a_x, t, u_tshift, v, numConstants, constants, g0);
        for (c = 0; c < NcI*NcJ; ++c) g0[c] *= w;
      }
      if (g1_func) {
        PetscInt d, d2;
        ierr = PetscMemzero(refSpaceDer, NcI*NcJ*dim * sizeof(PetscScalar));CHKERRQ(ierr);
        g1_func(dim, Nf, NfAux, uOff, uOff_x, u, u_t, u_x, aOff, aOff_x, a, NULL, a_x, t, u_tshift, v, numConstants, constants, refSpaceDer);
        for (fc = 0; fc < NcI; ++fc) {
          for (gc = 0; gc < NcJ; ++gc) {
            for (d = 0; d < dim; ++d) {
              g1[(fc*NcJ+gc)*dim+d] = 0.0;
              for (d2 = 0; d2 < dim; ++d2) g1[(fc*NcJ+gc)*dim+d] += invJ[d*dim+d2]*refSpaceDer[(fc*NcJ+gc)*dim+d2];
              g1[(fc*NcJ+gc)*dim+d] *= w;
            }
          }
        }
      }
      if (g2_func) {
        PetscInt d, d2;
        ierr = PetscMemzero(refSpaceDer, NcI*NcJ*dim * sizeof(PetscScalar));CHKERRQ(ierr);
        g2_func(dim, Nf, NfAux, uOff, uOff_x, u, u_t, u_x, aOff, aOff_x, a, NULL, a_x, t, u_tshift, v, numConstants, constants, refSpaceDer);
        for (fc = 0; fc < NcI; ++fc) {
          for (gc = 0; gc < NcJ; ++gc) {
            for (d = 0; d < dim; ++d) {
              g2[(fc*NcJ+gc)*dim+d] = 0.0;
              for (d2 = 0; d2 < dim; ++d2) g2[(fc*NcJ+gc)*dim+d] += invJ[d*dim+d2]*refSpaceDer[(fc*NcJ+gc)*dim+d2];
              g2[(fc*NcJ+gc)*dim+d] *= w;
            }
          }
        }
      }
      if (g3_func) {
        PetscInt d, d2, dp, d3;
        ierr = PetscMemzero(refSpaceDer, NcI*NcJ*dim*dim * sizeof(PetscScalar));CHKERRQ(ierr);
        g3_func(dim, Nf, NfAux, uOff, uOff_x, u, u_t, u_x, aOff, aOff_x, a, NULL, a_x, t, u_tshift, v, numConstants, constants, refSpaceDer);
        for (fc = 0; fc < NcI; ++fc) {
          for (gc = 0; gc < NcJ; ++gc) {
            for (d = 0; d < dim; ++d) {
              for (dp = 0; dp < dim; ++dp) {
                g3[((fc*NcJ+gc)*dim+d)*dim+dp] = 0.0;
                for (d2 = 0; d2 < dim; ++d2) {
                  for (d3 = 0; d3 < dim; ++d3) {
                    g3[((fc*NcJ+gc)*dim+d)*dim+dp] += invJ[d*dim+d2]*refSpaceDer[((fc*NcJ+gc)*dim+d2)*dim+d3]*invJ[dp*dim+d3];
                  }
                }
                g3[((fc*NcJ+gc)*dim+d)*dim+dp] *= w;
              }
            }
          }
        }
      }

      for (f = 0; f < NbI; ++f) {
        for (fc = 0; fc < NcI; ++fc) {
          const PetscInt fidx = f*NcI+fc; /* Test function basis index */
          const PetscInt i    = offsetI+f; /* Element matrix row */
          for (g = 0; g < NbJ; ++g) {
            for (gc = 0; gc < NcJ; ++gc) {
              const PetscInt gidx = g*NcJ+gc; /* Trial function basis index */
              const PetscInt j    = offsetJ+g; /* Element matrix column */
              const PetscInt fOff = eOffset+i*totDim+j;
              PetscInt       d, d2;

              elemMat[fOff] += BIq[fidx]*g0[fc*NcJ+gc]*BJq[gidx];
              for (d = 0; d < dim; ++d) {
                elemMat[fOff] += BIq[fidx]*g1[(fc*NcJ+gc)*dim+d]*DJq[gidx*dim+d];
                elemMat[fOff] += DIq[fidx*dim+d]*g2[(fc*NcJ+gc)*dim+d]*BJq[gidx];
                for (d2 = 0; d2 < dim; ++d2) {
                  elemMat[fOff] += DIq[fidx*dim+d]*g3[((fc*NcJ+gc)*dim+d)*dim+d2]*DJq[gidx*dim+d2];
                }
              }
            }
          }
        }
      }
    }
    if (debug > 1) {
      PetscInt fc, f, gc, g;

      ierr = PetscPrintf(PETSC_COMM_SELF, "Element matrix for fields %d and %d\n", fieldI, fieldJ);CHKERRQ(ierr);
      for (fc = 0; fc < NcI; ++fc) {
        for (f = 0; f < NbI; ++f) {
          const PetscInt i = offsetI + f*NcI+fc;
          for (gc = 0; gc < NcJ; ++gc) {
            for (g = 0; g < NbJ; ++g) {
              const PetscInt j = offsetJ + g*NcJ+gc;
              ierr = PetscPrintf(PETSC_COMM_SELF, "    elemMat[%d,%d,%d,%d]: %g\n", f, fc, g, gc, PetscRealPart(elemMat[eOffset+i*totDim+j]));CHKERRQ(ierr);
            }
          }
          ierr = PetscPrintf(PETSC_COMM_SELF, "\n");CHKERRQ(ierr);
        }
      }
    }
    cOffset    += totDim;
    cOffsetAux += totDimAux;
    eOffset    += PetscSqr(totDim);
  }
  PetscFunctionReturn(0);
}

PetscErrorCode PetscFEIntegrateBdJacobian_Basic(PetscFE fem, PetscDS prob, PetscInt fieldI, PetscInt fieldJ, PetscInt Ne, PetscFEGeom *fgeom,
                                                const PetscScalar coefficients[], const PetscScalar coefficients_t[], PetscDS probAux, const PetscScalar coefficientsAux[], PetscReal t, PetscReal u_tshift, PetscScalar elemMat[])
{
  const PetscInt     debug      = 0;
  PetscBdPointJac    g0_func;
  PetscBdPointJac    g1_func;
  PetscBdPointJac    g2_func;
  PetscBdPointJac    g3_func;
  PetscInt           cOffset    = 0; /* Offset into coefficients[] for element e */
  PetscInt           cOffsetAux = 0; /* Offset into coefficientsAux[] for element e */
  PetscInt           eOffset    = 0; /* Offset into elemMat[] for element e */
  PetscInt           offsetI    = 0; /* Offset into an element vector for fieldI */
  PetscInt           offsetJ    = 0; /* Offset into an element vector for fieldJ */
  PetscQuadrature    quad;
  PetscScalar       *g0, *g1, *g2, *g3, *u, *u_t = NULL, *u_x, *a, *a_x, *refSpaceDer, *refSpaceDerAux;
  const PetscScalar *constants;
  PetscReal         *x;
  PetscReal        **B, **D, **BAux = NULL, **DAux = NULL, *BI, *DI, *BJ, *DJ;
  PetscInt          *uOff, *uOff_x, *aOff = NULL, *aOff_x = NULL, *Nb, *Nc, *NbAux = NULL, *NcAux = NULL;
  PetscInt           NbI = 0, NcI = 0, NbJ = 0, NcJ = 0;
  PetscInt           dim, numConstants, Nf, NfAux = 0, totDim, totDimAux = 0, e;
  PetscBool          isAffine;
  const PetscReal   *quadPoints, *quadWeights;
  PetscInt           qNc, Nq, q, Np, dE;
  PetscErrorCode     ierr;

  PetscFunctionBegin;
  ierr = PetscFEGetSpatialDimension(fem, &dim);CHKERRQ(ierr);
  ierr = PetscFEGetFaceQuadrature(fem, &quad);CHKERRQ(ierr);
  ierr = PetscDSGetNumFields(prob, &Nf);CHKERRQ(ierr);
  ierr = PetscDSGetTotalDimension(prob, &totDim);CHKERRQ(ierr);
  ierr = PetscDSGetDimensions(prob, &Nb);CHKERRQ(ierr);
  ierr = PetscDSGetComponents(prob, &Nc);CHKERRQ(ierr);
  ierr = PetscDSGetComponentOffsets(prob, &uOff);CHKERRQ(ierr);
  ierr = PetscDSGetComponentDerivativeOffsets(prob, &uOff_x);CHKERRQ(ierr);
  ierr = PetscDSGetFieldOffset(prob, fieldI, &offsetI);CHKERRQ(ierr);
  ierr = PetscDSGetFieldOffset(prob, fieldJ, &offsetJ);CHKERRQ(ierr);
  ierr = PetscDSGetBdJacobian(prob, fieldI, fieldJ, &g0_func, &g1_func, &g2_func, &g3_func);CHKERRQ(ierr);
  ierr = PetscDSGetEvaluationArrays(prob, &u, coefficients_t ? &u_t : NULL, &u_x);CHKERRQ(ierr);
  ierr = PetscDSGetRefCoordArrays(prob, &x, &refSpaceDer);CHKERRQ(ierr);
  ierr = PetscDSGetWeakFormArrays(prob, NULL, NULL, &g0, &g1, &g2, &g3);CHKERRQ(ierr);
  ierr = PetscDSGetFaceTabulation(prob, &B, &D);CHKERRQ(ierr);
  ierr = PetscDSGetConstants(prob, &numConstants, &constants);CHKERRQ(ierr);
  if (probAux) {
    ierr = PetscDSGetNumFields(probAux, &NfAux);CHKERRQ(ierr);
    ierr = PetscDSGetTotalDimension(probAux, &totDimAux);CHKERRQ(ierr);
    ierr = PetscDSGetDimensions(probAux, &NbAux);CHKERRQ(ierr);
    ierr = PetscDSGetComponents(probAux, &NcAux);CHKERRQ(ierr);
    ierr = PetscDSGetComponentOffsets(probAux, &aOff);CHKERRQ(ierr);
    ierr = PetscDSGetComponentDerivativeOffsets(probAux, &aOff_x);CHKERRQ(ierr);
    ierr = PetscDSGetEvaluationArrays(probAux, &a, NULL, &a_x);CHKERRQ(ierr);
    ierr = PetscDSGetRefCoordArrays(probAux, NULL, &refSpaceDerAux);CHKERRQ(ierr);
    ierr = PetscDSGetFaceTabulation(probAux, &BAux, &DAux);CHKERRQ(ierr);
  }
  NbI = Nb[fieldI], NbJ = Nb[fieldJ];
  NcI = Nc[fieldI], NcJ = Nc[fieldJ];
  BI  = B[fieldI],  BJ  = B[fieldJ];
  DI  = D[fieldI],  DJ  = D[fieldJ];
  /* Initialize here in case the function is not defined */
  ierr = PetscMemzero(g0, NcI*NcJ * sizeof(PetscScalar));CHKERRQ(ierr);
  ierr = PetscMemzero(g1, NcI*NcJ*dim * sizeof(PetscScalar));CHKERRQ(ierr);
  ierr = PetscMemzero(g2, NcI*NcJ*dim * sizeof(PetscScalar));CHKERRQ(ierr);
  ierr = PetscMemzero(g3, NcI*NcJ*dim*dim * sizeof(PetscScalar));CHKERRQ(ierr);
  ierr = PetscQuadratureGetData(quad, NULL, &qNc, &Nq, &quadPoints, &quadWeights);CHKERRQ(ierr);
  Np = fgeom->numPoints;
  dE = fgeom->dimEmbed;
  isAffine = fgeom->isAffine;
  for (e = 0; e < Ne; ++e) {
    const PetscReal *v0   = &fgeom->v[e*Np*dE];
    const PetscReal *J    = &fgeom->J[e*Np*dE*dE];
    const PetscInt   face = fgeom->face[e][0];

    ierr = PetscQuadratureGetData(quad, NULL, &qNc, &Nq, &quadPoints, &quadWeights);CHKERRQ(ierr);
    if (qNc != 1) SETERRQ1(PETSC_COMM_SELF, PETSC_ERR_SUP, "Only supports scalar quadrature, not %D components\n", qNc);
    for (q = 0; q < Nq; ++q) {
      const PetscReal *BIq = &BI[(face*Nq+q)*NbI*NcI], *BJq = &BJ[(face*Nq+q)*NbJ*NcJ];
      const PetscReal *DIq = &DI[(face*Nq+q)*NbI*NcI*dim], *DJq = &DJ[(face*Nq+q)*NbJ*NcJ*dim];
      PetscReal  w;
      PetscInt f, g, fc, gc, c;
      const PetscReal *v;
      const PetscReal *invJ;
      const PetscReal *n;
      PetscReal detJ;

      if (debug) {ierr = PetscPrintf(PETSC_COMM_SELF, "  quad point %d\n", q);CHKERRQ(ierr);}
      if (isAffine) {
        CoordinatesRefToReal(dE, dim-1, fgeom->xi, v0, J, &quadPoints[q*(dim-1)], x);
        v = x;
        invJ = &fgeom->suppInvJ[0][e*dE*dE];
        detJ = fgeom->detJ[e];
        n    = &fgeom->n[e*dE];
      } else {
        v = &v0[q*dE];
        invJ = &fgeom->suppInvJ[0][(e*Np+q)*dE*dE];
        detJ = fgeom->detJ[e*Np + q];
        n    = &fgeom->n[(e*Np+q)*dE];
      }
      w = detJ*quadWeights[q];

      EvaluateFieldJets(dim, Nf, Nb, Nc, face*Nq+q, B, D, refSpaceDer, invJ, &coefficients[cOffset], &coefficients_t[cOffset], u, u_x, u_t);
      if (probAux) EvaluateFieldJets(dim, NfAux, NbAux, NcAux, face*Nq+q, BAux, DAux, refSpaceDerAux, invJ, &coefficientsAux[cOffsetAux], NULL, a, a_x, NULL);
      if (g0_func) {
        ierr = PetscMemzero(g0, NcI*NcJ * sizeof(PetscScalar));CHKERRQ(ierr);
        g0_func(dim, Nf, NfAux, uOff, uOff_x, u, u_t, u_x, aOff, aOff_x, a, NULL, a_x, t, u_tshift, v, n, numConstants, constants, g0);
        for (c = 0; c < NcI*NcJ; ++c) g0[c] *= w;
      }
      if (g1_func) {
        PetscInt d, d2;
        ierr = PetscMemzero(refSpaceDer, NcI*NcJ*dim * sizeof(PetscScalar));CHKERRQ(ierr);
        g1_func(dim, Nf, NfAux, uOff, uOff_x, u, u_t, u_x, aOff, aOff_x, a, NULL, a_x, t, u_tshift, v, n, numConstants, constants, refSpaceDer);
        for (fc = 0; fc < NcI; ++fc) {
          for (gc = 0; gc < NcJ; ++gc) {
            for (d = 0; d < dim; ++d) {
              g1[(fc*NcJ+gc)*dim+d] = 0.0;
              for (d2 = 0; d2 < dim; ++d2) g1[(fc*NcJ+gc)*dim+d] += invJ[d*dim+d2]*refSpaceDer[(fc*NcJ+gc)*dim+d2];
              g1[(fc*NcJ+gc)*dim+d] *= w;
            }
          }
        }
      }
      if (g2_func) {
        PetscInt d, d2;
        ierr = PetscMemzero(refSpaceDer, NcI*NcJ*dim * sizeof(PetscScalar));CHKERRQ(ierr);
        g2_func(dim, Nf, NfAux, uOff, uOff_x, u, u_t, u_x, aOff, aOff_x, a, NULL, a_x, t, u_tshift, v, n, numConstants, constants, refSpaceDer);
        for (fc = 0; fc < NcI; ++fc) {
          for (gc = 0; gc < NcJ; ++gc) {
            for (d = 0; d < dim; ++d) {
              g2[(fc*NcJ+gc)*dim+d] = 0.0;
              for (d2 = 0; d2 < dim; ++d2) g2[(fc*NcJ+gc)*dim+d] += invJ[d*dim+d2]*refSpaceDer[(fc*NcJ+gc)*dim+d2];
              g2[(fc*NcJ+gc)*dim+d] *= w;
            }
          }
        }
      }
      if (g3_func) {
        PetscInt d, d2, dp, d3;
        ierr = PetscMemzero(refSpaceDer, NcI*NcJ*dim*dim * sizeof(PetscScalar));CHKERRQ(ierr);
        g3_func(dim, Nf, NfAux, uOff, uOff_x, u, u_t, u_x, aOff, aOff_x, a, NULL, a_x, t, u_tshift, v, n, numConstants, constants, refSpaceDer);
        for (fc = 0; fc < NcI; ++fc) {
          for (gc = 0; gc < NcJ; ++gc) {
            for (d = 0; d < dim; ++d) {
              for (dp = 0; dp < dim; ++dp) {
                g3[((fc*NcJ+gc)*dim+d)*dim+dp] = 0.0;
                for (d2 = 0; d2 < dim; ++d2) {
                  for (d3 = 0; d3 < dim; ++d3) {
                    g3[((fc*NcJ+gc)*dim+d)*dim+dp] += invJ[d*dim+d2]*refSpaceDer[((fc*NcJ+gc)*dim+d2)*dim+d3]*invJ[dp*dim+d3];
                  }
                }
                g3[((fc*NcJ+gc)*dim+d)*dim+dp] *= w;
              }
            }
          }
        }
      }

      for (f = 0; f < NbI; ++f) {
        for (fc = 0; fc < NcI; ++fc) {
          const PetscInt fidx = f*NcI+fc; /* Test function basis index */
          const PetscInt i    = offsetI+f; /* Element matrix row */
          for (g = 0; g < NbJ; ++g) {
            for (gc = 0; gc < NcJ; ++gc) {
              const PetscInt gidx = g*NcJ+gc; /* Trial function basis index */
              const PetscInt j    = offsetJ+g; /* Element matrix column */
              const PetscInt fOff = eOffset+i*totDim+j;
              PetscInt       d, d2;

              elemMat[fOff] += BIq[fidx]*g0[fc*NcJ+gc]*BJq[gidx];
              for (d = 0; d < dim; ++d) {
                elemMat[fOff] += BIq[fidx]*g1[(fc*NcJ+gc)*dim+d]*DJq[gidx*dim+d];
                elemMat[fOff] += DIq[fidx*dim+d]*g2[(fc*NcJ+gc)*dim+d]*BJq[gidx];
                for (d2 = 0; d2 < dim; ++d2) {
                  elemMat[fOff] += DIq[fidx*dim+d]*g3[((fc*NcJ+gc)*dim+d)*dim+d2]*DJq[gidx*dim+d2];
                }
              }
            }
          }
        }
      }
    }
    if (debug > 1) {
      PetscInt fc, f, gc, g;

      ierr = PetscPrintf(PETSC_COMM_SELF, "Element matrix for fields %d and %d\n", fieldI, fieldJ);CHKERRQ(ierr);
      for (fc = 0; fc < NcI; ++fc) {
        for (f = 0; f < NbI; ++f) {
          const PetscInt i = offsetI + f*NcI+fc;
          for (gc = 0; gc < NcJ; ++gc) {
            for (g = 0; g < NbJ; ++g) {
              const PetscInt j = offsetJ + g*NcJ+gc;
              ierr = PetscPrintf(PETSC_COMM_SELF, "    elemMat[%d,%d,%d,%d]: %g\n", f, fc, g, gc, PetscRealPart(elemMat[eOffset+i*totDim+j]));CHKERRQ(ierr);
            }
          }
          ierr = PetscPrintf(PETSC_COMM_SELF, "\n");CHKERRQ(ierr);
        }
      }
    }
    cOffset    += totDim;
    cOffsetAux += totDimAux;
    eOffset    += PetscSqr(totDim);
  }
  PetscFunctionReturn(0);
}

PetscErrorCode PetscFEInitialize_Basic(PetscFE fem)
{
  PetscFunctionBegin;
  fem->ops->setfromoptions          = NULL;
  fem->ops->setup                   = PetscFESetUp_Basic;
  fem->ops->view                    = PetscFEView_Basic;
  fem->ops->destroy                 = PetscFEDestroy_Basic;
  fem->ops->getdimension            = PetscFEGetDimension_Basic;
  fem->ops->gettabulation           = PetscFEGetTabulation_Basic;
  fem->ops->integrate               = PetscFEIntegrate_Basic;
  fem->ops->integrateresidual       = PetscFEIntegrateResidual_Basic;
  fem->ops->integratebdresidual     = PetscFEIntegrateBdResidual_Basic;
  fem->ops->integratejacobianaction = NULL/* PetscFEIntegrateJacobianAction_Basic */;
  fem->ops->integratejacobian       = PetscFEIntegrateJacobian_Basic;
  fem->ops->integratebdjacobian     = PetscFEIntegrateBdJacobian_Basic;
  PetscFunctionReturn(0);
}

/*MC
  PETSCFEBASIC = "basic" - A PetscFE object that integrates with basic tiling and no vectorization

  Level: intermediate

.seealso: PetscFEType, PetscFECreate(), PetscFESetType()
M*/

PETSC_EXTERN PetscErrorCode PetscFECreate_Basic(PetscFE fem)
{
  PetscFE_Basic *b;
  PetscErrorCode ierr;

  PetscFunctionBegin;
  PetscValidHeaderSpecific(fem, PETSCFE_CLASSID, 1);
  ierr      = PetscNewLog(fem,&b);CHKERRQ(ierr);
  fem->data = b;

  ierr = PetscFEInitialize_Basic(fem);CHKERRQ(ierr);
  PetscFunctionReturn(0);
}

#ifdef PETSC_HAVE_OPENCL

PetscErrorCode PetscFEDestroy_OpenCL(PetscFE fem)
{
  PetscFE_OpenCL *ocl = (PetscFE_OpenCL *) fem->data;
  PetscErrorCode  ierr;

  PetscFunctionBegin;
  ierr = clReleaseCommandQueue(ocl->queue_id);CHKERRQ(ierr);
  ocl->queue_id = 0;
  ierr = clReleaseContext(ocl->ctx_id);CHKERRQ(ierr);
  ocl->ctx_id = 0;
  ierr = PetscFree(ocl);CHKERRQ(ierr);
  PetscFunctionReturn(0);
}

#define STRING_ERROR_CHECK(MSG) do {CHKERRQ(ierr); string_tail += count; if (string_tail == end_of_buffer) SETERRQ(PETSC_COMM_WORLD, PETSC_ERR_SUP, MSG);} while(0)
enum {LAPLACIAN = 0, ELASTICITY = 1};

/* NOTE: This is now broken for vector problems. Must redo loops to respect vector basis elements */
/* dim     Number of spatial dimensions:          2                   */
/* N_b     Number of basis functions:             generated           */
/* N_{bt}  Number of total basis functions:       N_b * N_{comp}      */
/* N_q     Number of quadrature points:           generated           */
/* N_{bs}  Number of block cells                  LCM(N_b, N_q)       */
/* N_{bst} Number of block cell components        LCM(N_{bt}, N_q)    */
/* N_{bl}  Number of concurrent blocks            generated           */
/* N_t     Number of threads:                     N_{bl} * N_{bs}     */
/* N_{cbc} Number of concurrent basis      cells: N_{bl} * N_q        */
/* N_{cqc} Number of concurrent quadrature cells: N_{bl} * N_b        */
/* N_{sbc} Number of serial     basis      cells: N_{bs} / N_q        */
/* N_{sqc} Number of serial     quadrature cells: N_{bs} / N_b        */
/* N_{cb}  Number of serial cell batches:         input               */
/* N_c     Number of total cells:                 N_{cb}*N_{t}/N_{comp} */
PetscErrorCode PetscFEOpenCLGenerateIntegrationCode(PetscFE fem, char **string_buffer, PetscInt buffer_length, PetscBool useAux, PetscInt N_bl)
{
  PetscFE_OpenCL *ocl = (PetscFE_OpenCL *) fem->data;
  PetscQuadrature q;
  char           *string_tail   = *string_buffer;
  char           *end_of_buffer = *string_buffer + buffer_length;
  char            float_str[]   = "float", double_str[]  = "double";
  char           *numeric_str   = &(float_str[0]);
  PetscInt        op            = ocl->op;
  PetscBool       useField      = PETSC_FALSE;
  PetscBool       useFieldDer   = PETSC_TRUE;
  PetscBool       useFieldAux   = useAux;
  PetscBool       useFieldDerAux= PETSC_FALSE;
  PetscBool       useF0         = PETSC_TRUE;
  PetscBool       useF1         = PETSC_TRUE;
  const PetscReal *points, *weights;
  PetscReal      *basis, *basisDer;
  PetscInt        dim, qNc, N_b, N_c, N_q, N_t, p, d, b, c;
  size_t          count;
  PetscErrorCode  ierr;

  PetscFunctionBegin;
  ierr = PetscFEGetSpatialDimension(fem, &dim);CHKERRQ(ierr);
  ierr = PetscFEGetDimension(fem, &N_b);CHKERRQ(ierr);
  ierr = PetscFEGetNumComponents(fem, &N_c);CHKERRQ(ierr);
  ierr = PetscFEGetQuadrature(fem, &q);CHKERRQ(ierr);
  ierr = PetscQuadratureGetData(q, NULL, &qNc, &N_q, &points, &weights);CHKERRQ(ierr);
  if (qNc != 1) SETERRQ1(PETSC_COMM_SELF, PETSC_ERR_SUP, "Only supports scalar quadrature, not %D components\n", qNc);
  N_t  = N_b * N_c * N_q * N_bl;
  /* Enable device extension for double precision */
  if (ocl->realType == PETSC_DOUBLE) {
    ierr = PetscSNPrintfCount(string_tail, end_of_buffer - string_tail,
"#if defined(cl_khr_fp64)\n"
"#  pragma OPENCL EXTENSION cl_khr_fp64: enable\n"
"#elif defined(cl_amd_fp64)\n"
"#  pragma OPENCL EXTENSION cl_amd_fp64: enable\n"
"#endif\n",
                              &count);STRING_ERROR_CHECK("Message to short");
    numeric_str  = &(double_str[0]);
  }
  /* Kernel API */
  ierr = PetscSNPrintfCount(string_tail, end_of_buffer - string_tail,
"\n"
"__kernel void integrateElementQuadrature(int N_cb, __global %s *coefficients, __global %s *coefficientsAux, __global %s *jacobianInverses, __global %s *jacobianDeterminants, __global %s *elemVec)\n"
"{\n",
                       &count, numeric_str, numeric_str, numeric_str, numeric_str, numeric_str);STRING_ERROR_CHECK("Message to short");
  /* Quadrature */
  ierr = PetscSNPrintfCount(string_tail, end_of_buffer - string_tail,
"  /* Quadrature points\n"
"   - (x1,y1,x2,y2,...) */\n"
"  const %s points[%d] = {\n",
                       &count, numeric_str, N_q*dim);STRING_ERROR_CHECK("Message to short");
  for (p = 0; p < N_q; ++p) {
    for (d = 0; d < dim; ++d) {
      ierr = PetscSNPrintfCount(string_tail, end_of_buffer - string_tail, "%g,\n", &count, points[p*dim+d]);STRING_ERROR_CHECK("Message to short");
    }
  }
  ierr = PetscSNPrintfCount(string_tail, end_of_buffer - string_tail, "};\n", &count);STRING_ERROR_CHECK("Message to short");
  ierr = PetscSNPrintfCount(string_tail, end_of_buffer - string_tail,
"  /* Quadrature weights\n"
"   - (v1,v2,...) */\n"
"  const %s weights[%d] = {\n",
                       &count, numeric_str, N_q);STRING_ERROR_CHECK("Message to short");
  for (p = 0; p < N_q; ++p) {
    ierr = PetscSNPrintfCount(string_tail, end_of_buffer - string_tail, "%g,\n", &count, weights[p]);STRING_ERROR_CHECK("Message to short");
  }
  ierr = PetscSNPrintfCount(string_tail, end_of_buffer - string_tail, "};\n", &count);STRING_ERROR_CHECK("Message to short");
  /* Basis Functions */
  ierr = PetscFEGetDefaultTabulation(fem, &basis, &basisDer, NULL);CHKERRQ(ierr);
  ierr = PetscSNPrintfCount(string_tail, end_of_buffer - string_tail,
"  /* Nodal basis function evaluations\n"
"    - basis component is fastest varying, the basis function, then point */\n"
"  const %s Basis[%d] = {\n",
                       &count, numeric_str, N_q*N_b*N_c);STRING_ERROR_CHECK("Message to short");
  for (p = 0; p < N_q; ++p) {
    for (b = 0; b < N_b; ++b) {
      for (c = 0; c < N_c; ++c) {
        ierr = PetscSNPrintfCount(string_tail, end_of_buffer - string_tail, "%g,\n", &count, basis[(p*N_b + b)*N_c + c]);STRING_ERROR_CHECK("Message to short");
      }
    }
  }
  ierr = PetscSNPrintfCount(string_tail, end_of_buffer - string_tail, "};\n", &count);STRING_ERROR_CHECK("Message to short");
  ierr = PetscSNPrintfCount(string_tail, end_of_buffer - string_tail,
"\n"
"  /* Nodal basis function derivative evaluations,\n"
"      - derivative direction is fastest varying, then basis component, then basis function, then point */\n"
"  const %s%d BasisDerivatives[%d] = {\n",
                       &count, numeric_str, dim, N_q*N_b*N_c);STRING_ERROR_CHECK("Message to short");
  for (p = 0; p < N_q; ++p) {
    for (b = 0; b < N_b; ++b) {
      for (c = 0; c < N_c; ++c) {
        ierr = PetscSNPrintfCount(string_tail, end_of_buffer - string_tail, "(%s%d)(", &count, numeric_str, dim);STRING_ERROR_CHECK("Message to short");
        for (d = 0; d < dim; ++d) {
          if (d > 0) {
            ierr = PetscSNPrintfCount(string_tail, end_of_buffer - string_tail, ", %g", &count, basisDer[((p*N_b + b)*dim + d)*N_c + c]);STRING_ERROR_CHECK("Message to short");
          } else {
            ierr = PetscSNPrintfCount(string_tail, end_of_buffer - string_tail, "%g", &count, basisDer[((p*N_b + b)*dim + d)*N_c + c]);STRING_ERROR_CHECK("Message to short");
          }
        }
        ierr = PetscSNPrintfCount(string_tail, end_of_buffer - string_tail, "),\n", &count);STRING_ERROR_CHECK("Message to short");
      }
    }
  }
  ierr = PetscSNPrintfCount(string_tail, end_of_buffer - string_tail, "};\n", &count);STRING_ERROR_CHECK("Message to short");
  /* Sizes */
  ierr = PetscSNPrintfCount(string_tail, end_of_buffer - string_tail,
"  const int dim    = %d;                           // The spatial dimension\n"
"  const int N_bl   = %d;                           // The number of concurrent blocks\n"
"  const int N_b    = %d;                           // The number of basis functions\n"
"  const int N_comp = %d;                           // The number of basis function components\n"
"  const int N_bt   = N_b*N_comp;                    // The total number of scalar basis functions\n"
"  const int N_q    = %d;                           // The number of quadrature points\n"
"  const int N_bst  = N_bt*N_q;                      // The block size, LCM(N_b*N_comp, N_q), Notice that a block is not processed simultaneously\n"
"  const int N_t    = N_bst*N_bl;                    // The number of threads, N_bst * N_bl\n"
"  const int N_bc   = N_t/N_comp;                    // The number of cells per batch (N_b*N_q*N_bl)\n"
"  const int N_sbc  = N_bst / (N_q * N_comp);\n"
"  const int N_sqc  = N_bst / N_bt;\n"
"  /*const int N_c    = N_cb * N_bc;*/\n"
"\n"
"  /* Calculated indices */\n"
"  /*const int tidx    = get_local_id(0) + get_local_size(0)*get_local_id(1);*/\n"
"  const int tidx    = get_local_id(0);\n"
"  const int blidx   = tidx / N_bst;                  // Block number for this thread\n"
"  const int bidx    = tidx %% N_bt;                   // Basis function mapped to this thread\n"
"  const int cidx    = tidx %% N_comp;                 // Basis component mapped to this thread\n"
"  const int qidx    = tidx %% N_q;                    // Quadrature point mapped to this thread\n"
"  const int blbidx  = tidx %% N_q + blidx*N_q;        // Cell mapped to this thread in the basis phase\n"
"  const int blqidx  = tidx %% N_b + blidx*N_b;        // Cell mapped to this thread in the quadrature phase\n"
"  const int gidx    = get_group_id(1)*get_num_groups(0) + get_group_id(0);\n"
"  const int Goffset = gidx*N_cb*N_bc;\n",
                            &count, dim, N_bl, N_b, N_c, N_q);STRING_ERROR_CHECK("Message to short");
  /* Local memory */
  ierr = PetscSNPrintfCount(string_tail, end_of_buffer - string_tail,
"\n"
"  /* Quadrature data */\n"
"  %s                w;                   // $w_q$, Quadrature weight at $x_q$\n"
"  __local %s         phi_i[%d];    //[N_bt*N_q];  // $\\phi_i(x_q)$, Value of the basis function $i$ at $x_q$\n"
"  __local %s%d       phiDer_i[%d]; //[N_bt*N_q];  // $\\frac{\\partial\\phi_i(x_q)}{\\partial x_d}$, Value of the derivative of basis function $i$ in direction $x_d$ at $x_q$\n"
"  /* Geometric data */\n"
"  __local %s        detJ[%d]; //[N_t];           // $|J(x_q)|$, Jacobian determinant at $x_q$\n"
"  __local %s        invJ[%d];//[N_t*dim*dim];   // $J^{-1}(x_q)$, Jacobian inverse at $x_q$\n",
                            &count, numeric_str, numeric_str, N_b*N_c*N_q, numeric_str, dim, N_b*N_c*N_q, numeric_str, N_t,
                            numeric_str, N_t*dim*dim, numeric_str, N_t*N_b*N_c);STRING_ERROR_CHECK("Message to short");
  ierr = PetscSNPrintfCount(string_tail, end_of_buffer - string_tail,
"  /* FEM data */\n"
"  __local %s        u_i[%d]; //[N_t*N_bt];       // Coefficients $u_i$ of the field $u|_{\\mathcal{T}} = \\sum_i u_i \\phi_i$\n",
                            &count, numeric_str, N_t*N_b*N_c);STRING_ERROR_CHECK("Message to short");
  if (useAux) {
    ierr = PetscSNPrintfCount(string_tail, end_of_buffer - string_tail,
"  __local %s        a_i[%d]; //[N_t];            // Coefficients $a_i$ of the auxiliary field $a|_{\\mathcal{T}} = \\sum_i a_i \\phi^R_i$\n",
                            &count, numeric_str, N_t);STRING_ERROR_CHECK("Message to short");
  }
  if (useF0) {
    ierr = PetscSNPrintfCount(string_tail, end_of_buffer - string_tail,
"  /* Intermediate calculations */\n"
"  __local %s         f_0[%d]; //[N_t*N_sqc];      // $f_0(u(x_q), \\nabla u(x_q)) |J(x_q)| w_q$\n",
                              &count, numeric_str, N_t*N_q);STRING_ERROR_CHECK("Message to short");
  }
  if (useF1) {
    ierr = PetscSNPrintfCount(string_tail, end_of_buffer - string_tail,
"  __local %s%d       f_1[%d]; //[N_t*N_sqc];      // $f_1(u(x_q), \\nabla u(x_q)) |J(x_q)| w_q$\n",
                              &count, numeric_str, dim, N_t*N_q);STRING_ERROR_CHECK("Message to short");
  }
  /* TODO: If using elasticity, put in mu/lambda coefficients */
  ierr = PetscSNPrintfCount(string_tail, end_of_buffer - string_tail,
"  /* Output data */\n"
"  %s                e_i;                 // Coefficient $e_i$ of the residual\n\n",
                            &count, numeric_str);STRING_ERROR_CHECK("Message to short");
  /* One-time loads */
  ierr = PetscSNPrintfCount(string_tail, end_of_buffer - string_tail,
"  /* These should be generated inline */\n"
"  /* Load quadrature weights */\n"
"  w = weights[qidx];\n"
"  /* Load basis tabulation \\phi_i for this cell */\n"
"  if (tidx < N_bt*N_q) {\n"
"    phi_i[tidx]    = Basis[tidx];\n"
"    phiDer_i[tidx] = BasisDerivatives[tidx];\n"
"  }\n\n",
                       &count);STRING_ERROR_CHECK("Message to short");
  /* Batch loads */
  ierr = PetscSNPrintfCount(string_tail, end_of_buffer - string_tail,
"  for (int batch = 0; batch < N_cb; ++batch) {\n"
"    /* Load geometry */\n"
"    detJ[tidx] = jacobianDeterminants[Goffset+batch*N_bc+tidx];\n"
"    for (int n = 0; n < dim*dim; ++n) {\n"
"      const int offset = n*N_t;\n"
"      invJ[offset+tidx] = jacobianInverses[(Goffset+batch*N_bc)*dim*dim+offset+tidx];\n"
"    }\n"
"    /* Load coefficients u_i for this cell */\n"
"    for (int n = 0; n < N_bt; ++n) {\n"
"      const int offset = n*N_t;\n"
"      u_i[offset+tidx] = coefficients[(Goffset*N_bt)+batch*N_t*N_b+offset+tidx];\n"
"    }\n",
                       &count);STRING_ERROR_CHECK("Message to short");
  if (useAux) {
  ierr = PetscSNPrintfCount(string_tail, end_of_buffer - string_tail,
"    /* Load coefficients a_i for this cell */\n"
"    /* TODO: This should not be N_t here, it should be N_bc*N_comp_aux */\n"
"    a_i[tidx] = coefficientsAux[Goffset+batch*N_t+tidx];\n",
                            &count);STRING_ERROR_CHECK("Message to short");
  }
  /* Quadrature phase */
  ierr = PetscSNPrintfCount(string_tail, end_of_buffer - string_tail,
"    barrier(CLK_LOCAL_MEM_FENCE);\n"
"\n"
"    /* Map coefficients to values at quadrature points */\n"
"    for (int c = 0; c < N_sqc; ++c) {\n"
"      const int cell          = c*N_bl*N_b + blqidx;\n"
"      const int fidx          = (cell*N_q + qidx)*N_comp + cidx;\n",
                       &count);STRING_ERROR_CHECK("Message to short");
  if (useField) {
    ierr = PetscSNPrintfCount(string_tail, end_of_buffer - string_tail,
"      %s  u[%d]; //[N_comp];     // $u(x_q)$, Value of the field at $x_q$\n",
                              &count, numeric_str, N_c);STRING_ERROR_CHECK("Message to short");
  }
  if (useFieldDer) {
    ierr = PetscSNPrintfCount(string_tail, end_of_buffer - string_tail,
"      %s%d   gradU[%d]; //[N_comp]; // $\\nabla u(x_q)$, Value of the field gradient at $x_q$\n",
                              &count, numeric_str, dim, N_c);STRING_ERROR_CHECK("Message to short");
  }
  if (useFieldAux) {
    ierr = PetscSNPrintfCount(string_tail, end_of_buffer - string_tail,
"      %s  a[%d]; //[1];     // $a(x_q)$, Value of the auxiliary fields at $x_q$\n",
                              &count, numeric_str, 1);STRING_ERROR_CHECK("Message to short");
  }
  if (useFieldDerAux) {
    ierr = PetscSNPrintfCount(string_tail, end_of_buffer - string_tail,
"      %s%d   gradA[%d]; //[1]; // $\\nabla a(x_q)$, Value of the auxiliary field gradient at $x_q$\n",
                              &count, numeric_str, dim, 1);STRING_ERROR_CHECK("Message to short");
  }
  ierr = PetscSNPrintfCount(string_tail, end_of_buffer - string_tail,
"\n"
"      for (int comp = 0; comp < N_comp; ++comp) {\n",
                            &count);STRING_ERROR_CHECK("Message to short");
  if (useField) {ierr = PetscSNPrintfCount(string_tail, end_of_buffer - string_tail, "        u[comp] = 0.0;\n", &count);STRING_ERROR_CHECK("Message to short");}
  if (useFieldDer) {
    switch (dim) {
    case 1:
      ierr = PetscSNPrintfCount(string_tail, end_of_buffer - string_tail, "        gradU[comp].x = 0.0;\n", &count);STRING_ERROR_CHECK("Message to short");break;
    case 2:
      ierr = PetscSNPrintfCount(string_tail, end_of_buffer - string_tail, "        gradU[comp].x = 0.0; gradU[comp].y = 0.0;\n", &count);STRING_ERROR_CHECK("Message to short");break;
    case 3:
      ierr = PetscSNPrintfCount(string_tail, end_of_buffer - string_tail, "        gradU[comp].x = 0.0; gradU[comp].y = 0.0; gradU[comp].z = 0.0;\n", &count);STRING_ERROR_CHECK("Message to short");break;
    }
  }
  ierr = PetscSNPrintfCount(string_tail, end_of_buffer - string_tail,
"      }\n",
                            &count);STRING_ERROR_CHECK("Message to short");
  if (useFieldAux) {
    ierr = PetscSNPrintfCount(string_tail, end_of_buffer - string_tail, "      a[0] = 0.0;\n", &count);STRING_ERROR_CHECK("Message to short");
  }
  if (useFieldDerAux) {
    switch (dim) {
    case 1:
      ierr = PetscSNPrintfCount(string_tail, end_of_buffer - string_tail, "      gradA[0].x = 0.0;\n", &count);STRING_ERROR_CHECK("Message to short");break;
    case 2:
      ierr = PetscSNPrintfCount(string_tail, end_of_buffer - string_tail, "      gradA[0].x = 0.0; gradA[0].y = 0.0;\n", &count);STRING_ERROR_CHECK("Message to short");break;
    case 3:
      ierr = PetscSNPrintfCount(string_tail, end_of_buffer - string_tail, "      gradA[0].x = 0.0; gradA[0].y = 0.0; gradA[0].z = 0.0;\n", &count);STRING_ERROR_CHECK("Message to short");break;
    }
  }
  ierr = PetscSNPrintfCount(string_tail, end_of_buffer - string_tail,
"      /* Get field and derivatives at this quadrature point */\n"
"      for (int i = 0; i < N_b; ++i) {\n"
"        for (int comp = 0; comp < N_comp; ++comp) {\n"
"          const int b    = i*N_comp+comp;\n"
"          const int pidx = qidx*N_bt + b;\n"
"          const int uidx = cell*N_bt + b;\n"
"          %s%d   realSpaceDer;\n\n",
                            &count, numeric_str, dim);STRING_ERROR_CHECK("Message to short");
  if (useField) {ierr = PetscSNPrintfCount(string_tail, end_of_buffer - string_tail,"          u[comp] += u_i[uidx]*phi_i[pidx];\n", &count);STRING_ERROR_CHECK("Message to short");}
  if (useFieldDer) {
    switch (dim) {
    case 2:
      ierr = PetscSNPrintfCount(string_tail, end_of_buffer - string_tail,
"          realSpaceDer.x = invJ[cell*dim*dim+0*dim+0]*phiDer_i[pidx].x + invJ[cell*dim*dim+1*dim+0]*phiDer_i[pidx].y;\n"
"          gradU[comp].x += u_i[uidx]*realSpaceDer.x;\n"
"          realSpaceDer.y = invJ[cell*dim*dim+0*dim+1]*phiDer_i[pidx].x + invJ[cell*dim*dim+1*dim+1]*phiDer_i[pidx].y;\n"
"          gradU[comp].y += u_i[uidx]*realSpaceDer.y;\n",
                           &count);STRING_ERROR_CHECK("Message to short");break;
    case 3:
      ierr = PetscSNPrintfCount(string_tail, end_of_buffer - string_tail,
"          realSpaceDer.x = invJ[cell*dim*dim+0*dim+0]*phiDer_i[pidx].x + invJ[cell*dim*dim+1*dim+0]*phiDer_i[pidx].y + invJ[cell*dim*dim+2*dim+0]*phiDer_i[pidx].z;\n"
"          gradU[comp].x += u_i[uidx]*realSpaceDer.x;\n"
"          realSpaceDer.y = invJ[cell*dim*dim+0*dim+1]*phiDer_i[pidx].x + invJ[cell*dim*dim+1*dim+1]*phiDer_i[pidx].y + invJ[cell*dim*dim+2*dim+1]*phiDer_i[pidx].z;\n"
"          gradU[comp].y += u_i[uidx]*realSpaceDer.y;\n"
"          realSpaceDer.z = invJ[cell*dim*dim+0*dim+2]*phiDer_i[pidx].x + invJ[cell*dim*dim+1*dim+2]*phiDer_i[pidx].y + invJ[cell*dim*dim+2*dim+2]*phiDer_i[pidx].z;\n"
"          gradU[comp].z += u_i[uidx]*realSpaceDer.z;\n",
                           &count);STRING_ERROR_CHECK("Message to short");break;
    }
  }
  ierr = PetscSNPrintfCount(string_tail, end_of_buffer - string_tail,
"        }\n"
"      }\n",
                            &count);STRING_ERROR_CHECK("Message to short");
  if (useFieldAux) {
    ierr = PetscSNPrintfCount(string_tail, end_of_buffer - string_tail,"          a[0] += a_i[cell];\n", &count);STRING_ERROR_CHECK("Message to short");
  }
  /* Calculate residual at quadrature points: Should be generated by an weak form egine */
  ierr = PetscSNPrintfCount(string_tail, end_of_buffer - string_tail,
"      /* Process values at quadrature points */\n",
                            &count);STRING_ERROR_CHECK("Message to short");
  switch (op) {
  case LAPLACIAN:
    if (useF0) {ierr = PetscSNPrintfCount(string_tail, end_of_buffer - string_tail, "      f_0[fidx] = 4.0;\n", &count);STRING_ERROR_CHECK("Message to short");}
    if (useF1) {
      if (useAux) {ierr = PetscSNPrintfCount(string_tail, end_of_buffer - string_tail, "      f_1[fidx] = a[0]*gradU[cidx];\n", &count);STRING_ERROR_CHECK("Message to short");}
      else        {ierr = PetscSNPrintfCount(string_tail, end_of_buffer - string_tail, "      f_1[fidx] = gradU[cidx];\n", &count);STRING_ERROR_CHECK("Message to short");}
    }
    break;
  case ELASTICITY:
    if (useF0) {ierr = PetscSNPrintfCount(string_tail, end_of_buffer - string_tail, "      f_0[fidx] = 4.0;\n", &count);STRING_ERROR_CHECK("Message to short");}
    if (useF1) {
    switch (dim) {
    case 2:
      ierr = PetscSNPrintfCount(string_tail, end_of_buffer - string_tail,
"      switch (cidx) {\n"
"      case 0:\n"
"        f_1[fidx].x = lambda*(gradU[0].x + gradU[1].y) + mu*(gradU[0].x + gradU[0].x);\n"
"        f_1[fidx].y = lambda*(gradU[0].x + gradU[1].y) + mu*(gradU[0].y + gradU[1].x);\n"
"        break;\n"
"      case 1:\n"
"        f_1[fidx].x = lambda*(gradU[0].x + gradU[1].y) + mu*(gradU[1].x + gradU[0].y);\n"
"        f_1[fidx].y = lambda*(gradU[0].x + gradU[1].y) + mu*(gradU[1].y + gradU[1].y);\n"
"      }\n",
                           &count);STRING_ERROR_CHECK("Message to short");break;
    case 3:
      ierr = PetscSNPrintfCount(string_tail, end_of_buffer - string_tail,
"      switch (cidx) {\n"
"      case 0:\n"
"        f_1[fidx].x = lambda*(gradU[0].x + gradU[1].y + gradU[2].z) + mu*(gradU[0].x + gradU[0].x);\n"
"        f_1[fidx].y = lambda*(gradU[0].x + gradU[1].y + gradU[2].z) + mu*(gradU[0].y + gradU[1].x);\n"
"        f_1[fidx].z = lambda*(gradU[0].x + gradU[1].y + gradU[2].z) + mu*(gradU[0].z + gradU[2].x);\n"
"        break;\n"
"      case 1:\n"
"        f_1[fidx].x = lambda*(gradU[0].x + gradU[1].y + gradU[2].z) + mu*(gradU[1].x + gradU[0].y);\n"
"        f_1[fidx].y = lambda*(gradU[0].x + gradU[1].y + gradU[2].z) + mu*(gradU[1].y + gradU[1].y);\n"
"        f_1[fidx].z = lambda*(gradU[0].x + gradU[1].y + gradU[2].z) + mu*(gradU[1].y + gradU[2].y);\n"
"        break;\n"
"      case 2:\n"
"        f_1[fidx].x = lambda*(gradU[0].x + gradU[1].y + gradU[2].z) + mu*(gradU[2].x + gradU[0].z);\n"
"        f_1[fidx].y = lambda*(gradU[0].x + gradU[1].y + gradU[2].z) + mu*(gradU[2].y + gradU[1].z);\n"
"        f_1[fidx].z = lambda*(gradU[0].x + gradU[1].y + gradU[2].z) + mu*(gradU[2].y + gradU[2].z);\n"
"      }\n",
                           &count);STRING_ERROR_CHECK("Message to short");break;
    }}
    break;
  default:
    SETERRQ1(PETSC_COMM_WORLD, PETSC_ERR_SUP, "PDE operator %d is not supported", op);
  }
  if (useF0) {ierr = PetscSNPrintfCount(string_tail, end_of_buffer - string_tail,"      f_0[fidx] *= detJ[cell]*w;\n", &count);STRING_ERROR_CHECK("Message to short");}
  if (useF1) {
    switch (dim) {
    case 1:
      ierr = PetscSNPrintfCount(string_tail, end_of_buffer - string_tail,"      f_1[fidx].x *= detJ[cell]*w;\n", &count);STRING_ERROR_CHECK("Message to short");break;
    case 2:
      ierr = PetscSNPrintfCount(string_tail, end_of_buffer - string_tail,"      f_1[fidx].x *= detJ[cell]*w; f_1[fidx].y *= detJ[cell]*w;\n", &count);STRING_ERROR_CHECK("Message to short");break;
    case 3:
      ierr = PetscSNPrintfCount(string_tail, end_of_buffer - string_tail,"      f_1[fidx].x *= detJ[cell]*w; f_1[fidx].y *= detJ[cell]*w; f_1[fidx].z *= detJ[cell]*w;\n", &count);STRING_ERROR_CHECK("Message to short");break;
    }
  }
  /* Thread transpose */
  ierr = PetscSNPrintfCount(string_tail, end_of_buffer - string_tail,
"    }\n\n"
"    /* ==== TRANSPOSE THREADS ==== */\n"
"    barrier(CLK_LOCAL_MEM_FENCE);\n\n",
                       &count);STRING_ERROR_CHECK("Message to short");
  /* Basis phase */
  ierr = PetscSNPrintfCount(string_tail, end_of_buffer - string_tail,
"    /* Map values at quadrature points to coefficients */\n"
"    for (int c = 0; c < N_sbc; ++c) {\n"
"      const int cell = c*N_bl*N_q + blbidx; /* Cell number in batch */\n"
"\n"
"      e_i = 0.0;\n"
"      for (int q = 0; q < N_q; ++q) {\n"
"        const int pidx = q*N_bt + bidx;\n"
"        const int fidx = (cell*N_q + q)*N_comp + cidx;\n"
"        %s%d   realSpaceDer;\n\n",
                       &count, numeric_str, dim);STRING_ERROR_CHECK("Message to short");

  if (useF0) {ierr = PetscSNPrintfCount(string_tail, end_of_buffer - string_tail,"        e_i += phi_i[pidx]*f_0[fidx];\n", &count);STRING_ERROR_CHECK("Message to short");}
  if (useF1) {
    switch (dim) {
    case 2:
      ierr = PetscSNPrintfCount(string_tail, end_of_buffer - string_tail,
"        realSpaceDer.x = invJ[cell*dim*dim+0*dim+0]*phiDer_i[pidx].x + invJ[cell*dim*dim+1*dim+0]*phiDer_i[pidx].y;\n"
"        e_i           += realSpaceDer.x*f_1[fidx].x;\n"
"        realSpaceDer.y = invJ[cell*dim*dim+0*dim+1]*phiDer_i[pidx].x + invJ[cell*dim*dim+1*dim+1]*phiDer_i[pidx].y;\n"
"        e_i           += realSpaceDer.y*f_1[fidx].y;\n",
                           &count);STRING_ERROR_CHECK("Message to short");break;
    case 3:
      ierr = PetscSNPrintfCount(string_tail, end_of_buffer - string_tail,
"        realSpaceDer.x = invJ[cell*dim*dim+0*dim+0]*phiDer_i[pidx].x + invJ[cell*dim*dim+1*dim+0]*phiDer_i[pidx].y + invJ[cell*dim*dim+2*dim+0]*phiDer_i[pidx].z;\n"
"        e_i           += realSpaceDer.x*f_1[fidx].x;\n"
"        realSpaceDer.y = invJ[cell*dim*dim+0*dim+1]*phiDer_i[pidx].x + invJ[cell*dim*dim+1*dim+1]*phiDer_i[pidx].y + invJ[cell*dim*dim+2*dim+1]*phiDer_i[pidx].z;\n"
"        e_i           += realSpaceDer.y*f_1[fidx].y;\n"
"        realSpaceDer.z = invJ[cell*dim*dim+0*dim+2]*phiDer_i[pidx].x + invJ[cell*dim*dim+1*dim+2]*phiDer_i[pidx].y + invJ[cell*dim*dim+2*dim+2]*phiDer_i[pidx].z;\n"
"        e_i           += realSpaceDer.z*f_1[fidx].z;\n",
                           &count);STRING_ERROR_CHECK("Message to short");break;
    }
  }
  ierr = PetscSNPrintfCount(string_tail, end_of_buffer - string_tail,
"      }\n"
"      /* Write element vector for N_{cbc} cells at a time */\n"
"      elemVec[(Goffset + batch*N_bc + c*N_bl*N_q)*N_bt + tidx] = e_i;\n"
"    }\n"
"    /* ==== Could do one write per batch ==== */\n"
"  }\n"
"  return;\n"
"}\n",
                       &count);STRING_ERROR_CHECK("Message to short");
  PetscFunctionReturn(0);
}

PetscErrorCode PetscFEOpenCLGetIntegrationKernel(PetscFE fem, PetscBool useAux, cl_program *ocl_prog, cl_kernel *ocl_kernel)
{
  PetscFE_OpenCL *ocl = (PetscFE_OpenCL *) fem->data;
  PetscInt        dim, N_bl;
  PetscBool       flg;
  char           *buffer;
  size_t          len;
  char            errMsg[8192];
  cl_int          ierr2;
  PetscErrorCode  ierr;

  PetscFunctionBegin;
  ierr = PetscFEGetSpatialDimension(fem, &dim);CHKERRQ(ierr);
  ierr = PetscMalloc1(8192, &buffer);CHKERRQ(ierr);
  ierr = PetscFEGetTileSizes(fem, NULL, &N_bl, NULL, NULL);CHKERRQ(ierr);
  ierr = PetscFEOpenCLGenerateIntegrationCode(fem, &buffer, 8192, useAux, N_bl);CHKERRQ(ierr);
  ierr = PetscOptionsHasName(((PetscObject)fem)->options,((PetscObject)fem)->prefix, "-petscfe_opencl_kernel_print", &flg);CHKERRQ(ierr);
  if (flg) {ierr = PetscPrintf(PetscObjectComm((PetscObject) fem), "OpenCL FE Integration Kernel:\n%s\n", buffer);CHKERRQ(ierr);}
  len  = strlen(buffer);
  *ocl_prog = clCreateProgramWithSource(ocl->ctx_id, 1, (const char **) &buffer, &len, &ierr2);CHKERRQ(ierr2);
  ierr = clBuildProgram(*ocl_prog, 0, NULL, NULL, NULL, NULL);
  if (ierr != CL_SUCCESS) {
    ierr = clGetProgramBuildInfo(*ocl_prog, ocl->dev_id, CL_PROGRAM_BUILD_LOG, 8192*sizeof(char), &errMsg, NULL);CHKERRQ(ierr);
    SETERRQ1(PETSC_COMM_SELF, PETSC_ERR_PLIB, "Build failed! Log:\n %s", errMsg);
  }
  ierr = PetscFree(buffer);CHKERRQ(ierr);
  *ocl_kernel = clCreateKernel(*ocl_prog, "integrateElementQuadrature", &ierr);CHKERRQ(ierr);
  PetscFunctionReturn(0);
}

PetscErrorCode PetscFEOpenCLCalculateGrid(PetscFE fem, PetscInt N, PetscInt blockSize, size_t *x, size_t *y, size_t *z)
{
  const PetscInt Nblocks = N/blockSize;

  PetscFunctionBegin;
  if (N % blockSize) SETERRQ2(PETSC_COMM_SELF, PETSC_ERR_ARG_SIZ, "Invalid block size %d for %d elements", blockSize, N);
  *z = 1;
  for (*x = (size_t) (PetscSqrtReal(Nblocks) + 0.5); *x > 0; --*x) {
    *y = Nblocks / *x;
    if (*x * *y == Nblocks) break;
  }
  if (*x * *y != Nblocks) SETERRQ2(PETSC_COMM_SELF, PETSC_ERR_ARG_SIZ, "Could not find partition for %d with block size %d", N, blockSize);
  PetscFunctionReturn(0);
}

PetscErrorCode PetscFEOpenCLLogResidual(PetscFE fem, PetscLogDouble time, PetscLogDouble flops)
{
  PetscFE_OpenCL   *ocl = (PetscFE_OpenCL *) fem->data;
  PetscStageLog     stageLog;
  PetscEventPerfLog eventLog = NULL;
  PetscInt          stage;
  PetscErrorCode    ierr;

  PetscFunctionBegin;
  ierr = PetscLogGetStageLog(&stageLog);CHKERRQ(ierr);
  ierr = PetscStageLogGetCurrent(stageLog, &stage);CHKERRQ(ierr);
  ierr = PetscStageLogGetEventPerfLog(stageLog, stage, &eventLog);CHKERRQ(ierr);
    /* Log performance info */
  eventLog->eventInfo[ocl->residualEvent].count++;
  eventLog->eventInfo[ocl->residualEvent].time  += time;
  eventLog->eventInfo[ocl->residualEvent].flops += flops;
  PetscFunctionReturn(0);
}

PetscErrorCode PetscFEIntegrateResidual_OpenCL(PetscFE fem, PetscDS prob, PetscInt field, PetscInt Ne, PetscFEGeom *cgeom,
                                               const PetscScalar coefficients[], const PetscScalar coefficients_t[], PetscDS probAux, const PetscScalar coefficientsAux[], PetscReal t, PetscScalar elemVec[])
{
  /* Nbc = batchSize */
  PetscFE_OpenCL   *ocl = (PetscFE_OpenCL *) fem->data;
  PetscPointFunc    f0_func;
  PetscPointFunc    f1_func;
  PetscQuadrature   q;
  PetscInt          dim, qNc;
  PetscInt          N_b;    /* The number of basis functions */
  PetscInt          N_comp; /* The number of basis function components */
  PetscInt          N_bt;   /* The total number of scalar basis functions */
  PetscInt          N_q;    /* The number of quadrature points */
  PetscInt          N_bst;  /* The block size, LCM(N_bt, N_q), Notice that a block is not process simultaneously */
  PetscInt          N_t;    /* The number of threads, N_bst * N_bl */
  PetscInt          N_bl;   /* The number of blocks */
  PetscInt          N_bc;   /* The batch size, N_bl*N_q*N_b */
  PetscInt          N_cb;   /* The number of batches */
  PetscInt          numFlops, f0Flops = 0, f1Flops = 0;
  PetscBool         useAux      = probAux ? PETSC_TRUE : PETSC_FALSE;
  PetscBool         useField    = PETSC_FALSE;
  PetscBool         useFieldDer = PETSC_TRUE;
  PetscBool         useF0       = PETSC_TRUE;
  PetscBool         useF1       = PETSC_TRUE;
  /* OpenCL variables */
  cl_program        ocl_prog;
  cl_kernel         ocl_kernel;
  cl_event          ocl_ev;         /* The event for tracking kernel execution */
  cl_ulong          ns_start;       /* Nanoseconds counter on GPU at kernel start */
  cl_ulong          ns_end;         /* Nanoseconds counter on GPU at kernel stop */
  cl_mem            o_jacobianInverses, o_jacobianDeterminants;
  cl_mem            o_coefficients, o_coefficientsAux, o_elemVec;
  float            *f_coeff = NULL, *f_coeffAux = NULL, *f_invJ = NULL, *f_detJ = NULL;
  double           *d_coeff = NULL, *d_coeffAux = NULL, *d_invJ = NULL, *d_detJ = NULL;
  PetscReal        *r_invJ = NULL, *r_detJ = NULL;
  void             *oclCoeff, *oclCoeffAux, *oclInvJ, *oclDetJ;
  size_t            local_work_size[3], global_work_size[3];
  size_t            realSize, x, y, z;
  const PetscReal   *points, *weights;
  PetscErrorCode    ierr;

  PetscFunctionBegin;
  if (!Ne) {ierr = PetscFEOpenCLLogResidual(fem, 0.0, 0.0);CHKERRQ(ierr); PetscFunctionReturn(0);}
  ierr = PetscFEGetSpatialDimension(fem, &dim);CHKERRQ(ierr);
  ierr = PetscFEGetQuadrature(fem, &q);CHKERRQ(ierr);
  ierr = PetscQuadratureGetData(q, NULL, &qNc, &N_q, &points, &weights);CHKERRQ(ierr);
  if (qNc != 1) SETERRQ1(PETSC_COMM_SELF, PETSC_ERR_SUP, "Only supports scalar quadrature, not %D components\n", qNc);
  ierr = PetscFEGetDimension(fem, &N_b);CHKERRQ(ierr);
  ierr = PetscFEGetNumComponents(fem, &N_comp);CHKERRQ(ierr);
  ierr = PetscDSGetResidual(prob, field, &f0_func, &f1_func);CHKERRQ(ierr);
  ierr = PetscFEGetTileSizes(fem, NULL, &N_bl, &N_bc, &N_cb);CHKERRQ(ierr);
  N_bt  = N_b*N_comp;
  N_bst = N_bt*N_q;
  N_t   = N_bst*N_bl;
  if (N_bc*N_comp != N_t) SETERRQ3(PETSC_COMM_SELF, PETSC_ERR_PLIB, "Number of threads %d should be %d * %d", N_t, N_bc, N_comp);
  /* Calculate layout */
  if (Ne % (N_cb*N_bc)) { /* Remainder cells */
    ierr = PetscFEIntegrateResidual_Basic(fem, prob, field, Ne, cgeom, coefficients, coefficients_t, probAux, coefficientsAux, t, elemVec);CHKERRQ(ierr);
    PetscFunctionReturn(0);
  }
  ierr = PetscFEOpenCLCalculateGrid(fem, Ne, N_cb*N_bc, &x, &y, &z);CHKERRQ(ierr);
  local_work_size[0]  = N_bc*N_comp;
  local_work_size[1]  = 1;
  local_work_size[2]  = 1;
  global_work_size[0] = x * local_work_size[0];
  global_work_size[1] = y * local_work_size[1];
  global_work_size[2] = z * local_work_size[2];
  ierr = PetscInfo7(fem, "GPU layout grid(%d,%d,%d) block(%d,%d,%d) with %d batches\n", x, y, z, local_work_size[0], local_work_size[1], local_work_size[2], N_cb);CHKERRQ(ierr);
  ierr = PetscInfo2(fem, " N_t: %d, N_cb: %d\n", N_t, N_cb);
  /* Generate code */
  if (probAux) {
    PetscSpace P;
    PetscInt   NfAux, order, f;

    ierr = PetscDSGetNumFields(probAux, &NfAux);CHKERRQ(ierr);
    for (f = 0; f < NfAux; ++f) {
      PetscFE feAux;

      ierr = PetscDSGetDiscretization(probAux, f, (PetscObject *) &feAux);CHKERRQ(ierr);
      ierr = PetscFEGetBasisSpace(feAux, &P);CHKERRQ(ierr);
      ierr = PetscSpaceGetOrder(P, &order);CHKERRQ(ierr);
      if (order > 0) SETERRQ(PETSC_COMM_SELF, PETSC_ERR_ARG_WRONG, "Can only handle P0 coefficient fields");
    }
  }
  ierr = PetscFEOpenCLGetIntegrationKernel(fem, useAux, &ocl_prog, &ocl_kernel);CHKERRQ(ierr);
  /* Create buffers on the device and send data over */
  ierr = PetscDataTypeGetSize(ocl->realType, &realSize);CHKERRQ(ierr);
  if (cgeom->numPoints > 1) SETERRQ(PETSC_COMM_SELF, PETSC_ERR_SUP, "Only support affine geometry for OpenCL integration right now");
  if (sizeof(PetscReal) != realSize) {
    switch (ocl->realType) {
    case PETSC_FLOAT:
    {
      PetscInt c, b, d;

      ierr = PetscMalloc4(Ne*N_bt,&f_coeff,Ne,&f_coeffAux,Ne*dim*dim,&f_invJ,Ne,&f_detJ);CHKERRQ(ierr);
      for (c = 0; c < Ne; ++c) {
        f_detJ[c] = (float) cgeom->detJ[c];
        for (d = 0; d < dim*dim; ++d) {
          f_invJ[c*dim*dim+d] = (float) cgeom->invJ[c * dim * dim + d];
        }
        for (b = 0; b < N_bt; ++b) {
          f_coeff[c*N_bt+b] = (float) coefficients[c*N_bt+b];
        }
      }
      if (coefficientsAux) { /* Assume P0 */
        for (c = 0; c < Ne; ++c) {
          f_coeffAux[c] = (float) coefficientsAux[c];
        }
      }
      oclCoeff      = (void *) f_coeff;
      if (coefficientsAux) {
        oclCoeffAux = (void *) f_coeffAux;
      } else {
        oclCoeffAux = NULL;
      }
      oclInvJ       = (void *) f_invJ;
      oclDetJ       = (void *) f_detJ;
    }
    break;
    case PETSC_DOUBLE:
    {
      PetscInt c, b, d;

      ierr = PetscMalloc4(Ne*N_bt,&d_coeff,Ne,&d_coeffAux,Ne*dim*dim,&d_invJ,Ne,&d_detJ);CHKERRQ(ierr);
      for (c = 0; c < Ne; ++c) {
        d_detJ[c] = (double) cgeom->detJ[c];
        for (d = 0; d < dim*dim; ++d) {
          d_invJ[c*dim*dim+d] = (double) cgeom->invJ[c * dim * dim + d];
        }
        for (b = 0; b < N_bt; ++b) {
          d_coeff[c*N_bt+b] = (double) coefficients[c*N_bt+b];
        }
      }
      if (coefficientsAux) { /* Assume P0 */
        for (c = 0; c < Ne; ++c) {
          d_coeffAux[c] = (double) coefficientsAux[c];
        }
      }
      oclCoeff      = (void *) d_coeff;
      if (coefficientsAux) {
        oclCoeffAux = (void *) d_coeffAux;
      } else {
        oclCoeffAux = NULL;
      }
      oclInvJ       = (void *) d_invJ;
      oclDetJ       = (void *) d_detJ;
    }
    break;
    default:
      SETERRQ1(PETSC_COMM_SELF, PETSC_ERR_ARG_WRONG, "Unsupported PETSc type %d", ocl->realType);
    }
  } else {
    PetscInt c, d;

    ierr = PetscMalloc2(Ne*dim*dim,&r_invJ,Ne,&r_detJ);CHKERRQ(ierr);
    for (c = 0; c < Ne; ++c) {
      r_detJ[c] = cgeom->detJ[c];
      for (d = 0; d < dim*dim; ++d) {
        r_invJ[c*dim*dim+d] = cgeom->invJ[c * dim * dim + d];
      }
    }
    oclCoeff    = (void *) coefficients;
    oclCoeffAux = (void *) coefficientsAux;
    oclInvJ     = (void *) r_invJ;
    oclDetJ     = (void *) r_detJ;
  }
  o_coefficients         = clCreateBuffer(ocl->ctx_id, CL_MEM_READ_ONLY | CL_MEM_COPY_HOST_PTR, Ne*N_bt    * realSize, oclCoeff,    &ierr);CHKERRQ(ierr);
  if (coefficientsAux) {
    o_coefficientsAux    = clCreateBuffer(ocl->ctx_id, CL_MEM_READ_ONLY | CL_MEM_COPY_HOST_PTR, Ne         * realSize, oclCoeffAux, &ierr);CHKERRQ(ierr);
  } else {
    o_coefficientsAux    = clCreateBuffer(ocl->ctx_id, CL_MEM_READ_ONLY,                        Ne         * realSize, oclCoeffAux, &ierr);CHKERRQ(ierr);
  }
  o_jacobianInverses     = clCreateBuffer(ocl->ctx_id, CL_MEM_READ_ONLY | CL_MEM_COPY_HOST_PTR, Ne*dim*dim * realSize, oclInvJ,     &ierr);CHKERRQ(ierr);
  o_jacobianDeterminants = clCreateBuffer(ocl->ctx_id, CL_MEM_READ_ONLY | CL_MEM_COPY_HOST_PTR, Ne         * realSize, oclDetJ,     &ierr);CHKERRQ(ierr);
  o_elemVec              = clCreateBuffer(ocl->ctx_id, CL_MEM_WRITE_ONLY,                       Ne*N_bt    * realSize, NULL,        &ierr);CHKERRQ(ierr);
  /* Kernel launch */
  ierr = clSetKernelArg(ocl_kernel, 0, sizeof(cl_int), (void*) &N_cb);CHKERRQ(ierr);
  ierr = clSetKernelArg(ocl_kernel, 1, sizeof(cl_mem), (void*) &o_coefficients);CHKERRQ(ierr);
  ierr = clSetKernelArg(ocl_kernel, 2, sizeof(cl_mem), (void*) &o_coefficientsAux);CHKERRQ(ierr);
  ierr = clSetKernelArg(ocl_kernel, 3, sizeof(cl_mem), (void*) &o_jacobianInverses);CHKERRQ(ierr);
  ierr = clSetKernelArg(ocl_kernel, 4, sizeof(cl_mem), (void*) &o_jacobianDeterminants);CHKERRQ(ierr);
  ierr = clSetKernelArg(ocl_kernel, 5, sizeof(cl_mem), (void*) &o_elemVec);CHKERRQ(ierr);
  ierr = clEnqueueNDRangeKernel(ocl->queue_id, ocl_kernel, 3, NULL, global_work_size, local_work_size, 0, NULL, &ocl_ev);CHKERRQ(ierr);
  /* Read data back from device */
  if (sizeof(PetscReal) != realSize) {
    switch (ocl->realType) {
    case PETSC_FLOAT:
    {
      float   *elem;
      PetscInt c, b;

      ierr = PetscFree4(f_coeff,f_coeffAux,f_invJ,f_detJ);CHKERRQ(ierr);
      ierr = PetscMalloc1(Ne*N_bt, &elem);CHKERRQ(ierr);
      ierr = clEnqueueReadBuffer(ocl->queue_id, o_elemVec, CL_TRUE, 0, Ne*N_bt * realSize, elem, 0, NULL, NULL);CHKERRQ(ierr);
      for (c = 0; c < Ne; ++c) {
        for (b = 0; b < N_bt; ++b) {
          elemVec[c*N_bt+b] = (PetscScalar) elem[c*N_bt+b];
        }
      }
      ierr = PetscFree(elem);CHKERRQ(ierr);
    }
    break;
    case PETSC_DOUBLE:
    {
      double  *elem;
      PetscInt c, b;

      ierr = PetscFree4(d_coeff,d_coeffAux,d_invJ,d_detJ);CHKERRQ(ierr);
      ierr = PetscMalloc1(Ne*N_bt, &elem);CHKERRQ(ierr);
      ierr = clEnqueueReadBuffer(ocl->queue_id, o_elemVec, CL_TRUE, 0, Ne*N_bt * realSize, elem, 0, NULL, NULL);CHKERRQ(ierr);
      for (c = 0; c < Ne; ++c) {
        for (b = 0; b < N_bt; ++b) {
          elemVec[c*N_bt+b] = (PetscScalar) elem[c*N_bt+b];
        }
      }
      ierr = PetscFree(elem);CHKERRQ(ierr);
    }
    break;
    default:
      SETERRQ1(PETSC_COMM_SELF, PETSC_ERR_ARG_WRONG, "Unsupported PETSc type %d", ocl->realType);
    }
  } else {
    ierr = PetscFree2(r_invJ,r_detJ);CHKERRQ(ierr);
    ierr = clEnqueueReadBuffer(ocl->queue_id, o_elemVec, CL_TRUE, 0, Ne*N_bt * realSize, elemVec, 0, NULL, NULL);CHKERRQ(ierr);
  }
  /* Log performance */
  ierr = clGetEventProfilingInfo(ocl_ev, CL_PROFILING_COMMAND_START, sizeof(cl_ulong), &ns_start, NULL);CHKERRQ(ierr);
  ierr = clGetEventProfilingInfo(ocl_ev, CL_PROFILING_COMMAND_END,   sizeof(cl_ulong), &ns_end,   NULL);CHKERRQ(ierr);
  f0Flops = 0;
  switch (ocl->op) {
  case LAPLACIAN:
    f1Flops = useAux ? dim : 0;break;
  case ELASTICITY:
    f1Flops = 2*dim*dim;break;
  }
  numFlops = Ne*(
    N_q*(
      N_b*N_comp*((useField ? 2 : 0) + (useFieldDer ? 2*dim*(dim + 1) : 0))
      /*+
       N_ba*N_compa*((useFieldAux ? 2 : 0) + (useFieldDerAux ? 2*dim*(dim + 1) : 0))*/
      +
      N_comp*((useF0 ? f0Flops + 2 : 0) + (useF1 ? f1Flops + 2*dim : 0)))
    +
    N_b*((useF0 ? 2 : 0) + (useF1 ? 2*dim*(dim + 1) : 0)));
  ierr = PetscFEOpenCLLogResidual(fem, (ns_end - ns_start)*1.0e-9, numFlops);CHKERRQ(ierr);
  /* Cleanup */
  ierr = clReleaseMemObject(o_coefficients);CHKERRQ(ierr);
  ierr = clReleaseMemObject(o_coefficientsAux);CHKERRQ(ierr);
  ierr = clReleaseMemObject(o_jacobianInverses);CHKERRQ(ierr);
  ierr = clReleaseMemObject(o_jacobianDeterminants);CHKERRQ(ierr);
  ierr = clReleaseMemObject(o_elemVec);CHKERRQ(ierr);
  ierr = clReleaseKernel(ocl_kernel);CHKERRQ(ierr);
  ierr = clReleaseProgram(ocl_prog);CHKERRQ(ierr);
  PetscFunctionReturn(0);
}

PetscErrorCode PetscFEInitialize_OpenCL(PetscFE fem)
{
  PetscFunctionBegin;
  fem->ops->setfromoptions          = NULL;
  fem->ops->setup                   = PetscFESetUp_Basic;
  fem->ops->view                    = NULL;
  fem->ops->destroy                 = PetscFEDestroy_OpenCL;
  fem->ops->getdimension            = PetscFEGetDimension_Basic;
  fem->ops->gettabulation           = PetscFEGetTabulation_Basic;
  fem->ops->integrateresidual       = PetscFEIntegrateResidual_OpenCL;
  fem->ops->integratebdresidual     = NULL/* PetscFEIntegrateBdResidual_OpenCL */;
  fem->ops->integratejacobianaction = NULL/* PetscFEIntegrateJacobianAction_OpenCL */;
  fem->ops->integratejacobian       = PetscFEIntegrateJacobian_Basic;
  PetscFunctionReturn(0);
}

/*MC
  PETSCFEOPENCL = "opencl" - A PetscFE object that integrates using a vectorized OpenCL implementation

  Level: intermediate

.seealso: PetscFEType, PetscFECreate(), PetscFESetType()
M*/

PETSC_EXTERN PetscErrorCode PetscFECreate_OpenCL(PetscFE fem)
{
  PetscFE_OpenCL *ocl;
  cl_uint         num_platforms;
  cl_platform_id  platform_ids[42];
  cl_uint         num_devices;
  cl_device_id    device_ids[42];
  cl_int          ierr2;
  PetscErrorCode  ierr;

  PetscFunctionBegin;
  PetscValidHeaderSpecific(fem, PETSCFE_CLASSID, 1);
  ierr      = PetscNewLog(fem,&ocl);CHKERRQ(ierr);
  fem->data = ocl;

  /* Init Platform */
  ierr = clGetPlatformIDs(42, platform_ids, &num_platforms);CHKERRQ(ierr);
  if (!num_platforms) SETERRQ(PetscObjectComm((PetscObject) fem), PETSC_ERR_SUP, "No OpenCL platform found.");
  ocl->pf_id = platform_ids[0];
  /* Init Device */
  ierr = clGetDeviceIDs(ocl->pf_id, CL_DEVICE_TYPE_ALL, 42, device_ids, &num_devices);CHKERRQ(ierr);
  if (!num_devices) SETERRQ(PetscObjectComm((PetscObject) fem), PETSC_ERR_SUP, "No OpenCL device found.");
  ocl->dev_id = device_ids[0];
  /* Create context with one command queue */
  ocl->ctx_id   = clCreateContext(0, 1, &(ocl->dev_id), NULL, NULL, &ierr2);CHKERRQ(ierr2);
  ocl->queue_id = clCreateCommandQueue(ocl->ctx_id, ocl->dev_id, CL_QUEUE_PROFILING_ENABLE, &ierr2);CHKERRQ(ierr2);
  /* Types */
  ocl->realType = PETSC_FLOAT;
  /* Register events */
  ierr = PetscLogEventRegister("OpenCL FEResidual", PETSCFE_CLASSID, &ocl->residualEvent);CHKERRQ(ierr);
  /* Equation handling */
  ocl->op = LAPLACIAN;

  ierr = PetscFEInitialize_OpenCL(fem);CHKERRQ(ierr);
  PetscFunctionReturn(0);
}

PetscErrorCode PetscFEOpenCLSetRealType(PetscFE fem, PetscDataType realType)
{
  PetscFE_OpenCL *ocl = (PetscFE_OpenCL *) fem->data;

  PetscFunctionBegin;
  PetscValidHeaderSpecific(fem, PETSCFE_CLASSID, 1);
  ocl->realType = realType;
  PetscFunctionReturn(0);
}

PetscErrorCode PetscFEOpenCLGetRealType(PetscFE fem, PetscDataType *realType)
{
  PetscFE_OpenCL *ocl = (PetscFE_OpenCL *) fem->data;

  PetscFunctionBegin;
  PetscValidHeaderSpecific(fem, PETSCFE_CLASSID, 1);
  PetscValidPointer(realType, 2);
  *realType = ocl->realType;
  PetscFunctionReturn(0);
}

#endif /* PETSC_HAVE_OPENCL */

PetscErrorCode PetscFEDestroy_Composite(PetscFE fem)
{
  PetscFE_Composite *cmp = (PetscFE_Composite *) fem->data;
  PetscErrorCode     ierr;

  PetscFunctionBegin;
  ierr = CellRefinerRestoreAffineTransforms_Internal(cmp->cellRefiner, &cmp->numSubelements, &cmp->v0, &cmp->jac, &cmp->invjac);CHKERRQ(ierr);
  ierr = PetscFree(cmp->embedding);CHKERRQ(ierr);
  ierr = PetscFree(cmp);CHKERRQ(ierr);
  PetscFunctionReturn(0);
}

PetscErrorCode PetscFESetUp_Composite(PetscFE fem)
{
  PetscFE_Composite *cmp = (PetscFE_Composite *) fem->data;
  DM                 K;
  PetscReal         *subpoint;
  PetscBLASInt      *pivots;
  PetscBLASInt       n, info;
  PetscScalar       *work, *invVscalar;
  PetscInt           dim, pdim, spdim, j, s;
  PetscErrorCode     ierr;

  PetscFunctionBegin;
  /* Get affine mapping from reference cell to each subcell */
  ierr = PetscDualSpaceGetDM(fem->dualSpace, &K);CHKERRQ(ierr);
  ierr = DMGetDimension(K, &dim);CHKERRQ(ierr);
  ierr = DMPlexGetCellRefiner_Internal(K, &cmp->cellRefiner);CHKERRQ(ierr);
  ierr = CellRefinerGetAffineTransforms_Internal(cmp->cellRefiner, &cmp->numSubelements, &cmp->v0, &cmp->jac, &cmp->invjac);CHKERRQ(ierr);
  /* Determine dof embedding into subelements */
  ierr = PetscDualSpaceGetDimension(fem->dualSpace, &pdim);CHKERRQ(ierr);
  ierr = PetscSpaceGetDimension(fem->basisSpace, &spdim);CHKERRQ(ierr);
  ierr = PetscMalloc1(cmp->numSubelements*spdim,&cmp->embedding);CHKERRQ(ierr);
  ierr = DMGetWorkArray(K, dim, MPIU_REAL, &subpoint);CHKERRQ(ierr);
  for (s = 0; s < cmp->numSubelements; ++s) {
    PetscInt sd = 0;

    for (j = 0; j < pdim; ++j) {
      PetscBool       inside;
      PetscQuadrature f;
      PetscInt        d, e;

      ierr = PetscDualSpaceGetFunctional(fem->dualSpace, j, &f);CHKERRQ(ierr);
      /* Apply transform to first point, and check that point is inside subcell */
      for (d = 0; d < dim; ++d) {
        subpoint[d] = -1.0;
        for (e = 0; e < dim; ++e) subpoint[d] += cmp->invjac[(s*dim + d)*dim+e]*(f->points[e] - cmp->v0[s*dim+e]);
      }
      ierr = CellRefinerInCellTest_Internal(cmp->cellRefiner, subpoint, &inside);CHKERRQ(ierr);
      if (inside) {cmp->embedding[s*spdim+sd++] = j;}
    }
    if (sd != spdim) SETERRQ3(PetscObjectComm((PetscObject) fem), PETSC_ERR_PLIB, "Subelement %d has %d dual basis vectors != %d", s, sd, spdim);
  }
  ierr = DMRestoreWorkArray(K, dim, MPIU_REAL, &subpoint);CHKERRQ(ierr);
  /* Construct the change of basis from prime basis to nodal basis for each subelement */
  ierr = PetscMalloc1(cmp->numSubelements*spdim*spdim,&fem->invV);CHKERRQ(ierr);
  ierr = PetscMalloc2(spdim,&pivots,spdim,&work);CHKERRQ(ierr);
#if defined(PETSC_USE_COMPLEX)
  ierr = PetscMalloc1(cmp->numSubelements*spdim*spdim,&invVscalar);CHKERRQ(ierr);
#else
  invVscalar = fem->invV;
#endif
  for (s = 0; s < cmp->numSubelements; ++s) {
    for (j = 0; j < spdim; ++j) {
      PetscReal       *Bf;
      PetscQuadrature  f;
      const PetscReal *points, *weights;
      PetscInt         Nc, Nq, q, k;

      ierr = PetscDualSpaceGetFunctional(fem->dualSpace, cmp->embedding[s*spdim+j], &f);CHKERRQ(ierr);
      ierr = PetscQuadratureGetData(f, NULL, &Nc, &Nq, &points, &weights);CHKERRQ(ierr);
      ierr = PetscMalloc1(f->numPoints*spdim*Nc,&Bf);CHKERRQ(ierr);
      ierr = PetscSpaceEvaluate(fem->basisSpace, Nq, points, Bf, NULL, NULL);CHKERRQ(ierr);
      for (k = 0; k < spdim; ++k) {
        /* n_j \cdot \phi_k */
        invVscalar[(s*spdim + j)*spdim+k] = 0.0;
        for (q = 0; q < Nq; ++q) {
          invVscalar[(s*spdim + j)*spdim+k] += Bf[q*spdim+k]*weights[q];
        }
      }
      ierr = PetscFree(Bf);CHKERRQ(ierr);
    }
    n = spdim;
    PetscStackCallBLAS("LAPACKgetrf", LAPACKgetrf_(&n, &n, &invVscalar[s*spdim*spdim], &n, pivots, &info));
    PetscStackCallBLAS("LAPACKgetri", LAPACKgetri_(&n, &invVscalar[s*spdim*spdim], &n, pivots, work, &n, &info));
  }
#if defined(PETSC_USE_COMPLEX)
  for (s = 0; s <cmp->numSubelements*spdim*spdim; s++) fem->invV[s] = PetscRealPart(invVscalar[s]);
  ierr = PetscFree(invVscalar);CHKERRQ(ierr);
#endif
  ierr = PetscFree2(pivots,work);CHKERRQ(ierr);
  PetscFunctionReturn(0);
}

PetscErrorCode PetscFEGetTabulation_Composite(PetscFE fem, PetscInt npoints, const PetscReal points[], PetscReal *B, PetscReal *D, PetscReal *H)
{
  PetscFE_Composite *cmp = (PetscFE_Composite *) fem->data;
  DM                 dm;
  PetscInt           pdim;  /* Dimension of FE space P */
  PetscInt           spdim; /* Dimension of subelement FE space P */
  PetscInt           dim;   /* Spatial dimension */
  PetscInt           comp;  /* Field components */
  PetscInt          *subpoints;
  PetscReal         *tmpB, *tmpD, *tmpH, *subpoint;
  PetscInt           p, s, d, e, j, k;
  PetscErrorCode     ierr;

  PetscFunctionBegin;
  ierr = PetscDualSpaceGetDM(fem->dualSpace, &dm);CHKERRQ(ierr);
  ierr = DMGetDimension(dm, &dim);CHKERRQ(ierr);
  ierr = PetscSpaceGetDimension(fem->basisSpace, &spdim);CHKERRQ(ierr);
  ierr = PetscDualSpaceGetDimension(fem->dualSpace, &pdim);CHKERRQ(ierr);
  ierr = PetscFEGetNumComponents(fem, &comp);CHKERRQ(ierr);
  /* Divide points into subelements */
  ierr = DMGetWorkArray(dm, npoints, MPIU_INT, &subpoints);CHKERRQ(ierr);
  ierr = DMGetWorkArray(dm, dim, MPIU_REAL, &subpoint);CHKERRQ(ierr);
  for (p = 0; p < npoints; ++p) {
    for (s = 0; s < cmp->numSubelements; ++s) {
      PetscBool inside;

      /* Apply transform, and check that point is inside cell */
      for (d = 0; d < dim; ++d) {
        subpoint[d] = -1.0;
        for (e = 0; e < dim; ++e) subpoint[d] += cmp->invjac[(s*dim + d)*dim+e]*(points[p*dim+e] - cmp->v0[s*dim+e]);
      }
      ierr = CellRefinerInCellTest_Internal(cmp->cellRefiner, subpoint, &inside);CHKERRQ(ierr);
      if (inside) {subpoints[p] = s; break;}
    }
    if (s >= cmp->numSubelements) SETERRQ1(PETSC_COMM_SELF, PETSC_ERR_ARG_WRONG, "Point %d was not found in any subelement", p);
  }
  ierr = DMRestoreWorkArray(dm, dim, MPIU_REAL, &subpoint);CHKERRQ(ierr);
  /* Evaluate the prime basis functions at all points */
  if (B) {ierr = DMGetWorkArray(dm, npoints*spdim, MPIU_REAL, &tmpB);CHKERRQ(ierr);}
  if (D) {ierr = DMGetWorkArray(dm, npoints*spdim*dim, MPIU_REAL, &tmpD);CHKERRQ(ierr);}
  if (H) {ierr = DMGetWorkArray(dm, npoints*spdim*dim*dim, MPIU_REAL, &tmpH);CHKERRQ(ierr);}
  ierr = PetscSpaceEvaluate(fem->basisSpace, npoints, points, B ? tmpB : NULL, D ? tmpD : NULL, H ? tmpH : NULL);CHKERRQ(ierr);
  /* Translate to the nodal basis */
  if (B) {ierr = PetscMemzero(B, npoints*pdim*comp * sizeof(PetscReal));CHKERRQ(ierr);}
  if (D) {ierr = PetscMemzero(D, npoints*pdim*comp*dim * sizeof(PetscReal));CHKERRQ(ierr);}
  if (H) {ierr = PetscMemzero(H, npoints*pdim*comp*dim*dim * sizeof(PetscReal));CHKERRQ(ierr);}
  for (p = 0; p < npoints; ++p) {
    const PetscInt s = subpoints[p];

    if (B) {
      /* Multiply by V^{-1} (spdim x spdim) */
      for (j = 0; j < spdim; ++j) {
        const PetscInt i = (p*pdim + cmp->embedding[s*spdim+j])*comp;

        B[i] = 0.0;
        for (k = 0; k < spdim; ++k) {
          B[i] += fem->invV[(s*spdim + k)*spdim+j] * tmpB[p*spdim + k];
        }
      }
    }
    if (D) {
      /* Multiply by V^{-1} (spdim x spdim) */
      for (j = 0; j < spdim; ++j) {
        for (d = 0; d < dim; ++d) {
          const PetscInt i = ((p*pdim + cmp->embedding[s*spdim+j])*comp + 0)*dim + d;

          D[i] = 0.0;
          for (k = 0; k < spdim; ++k) {
            D[i] += fem->invV[(s*spdim + k)*spdim+j] * tmpD[(p*spdim + k)*dim + d];
          }
        }
      }
    }
    if (H) {
      /* Multiply by V^{-1} (pdim x pdim) */
      for (j = 0; j < spdim; ++j) {
        for (d = 0; d < dim*dim; ++d) {
          const PetscInt i = ((p*pdim + cmp->embedding[s*spdim+j])*comp + 0)*dim*dim + d;

          H[i] = 0.0;
          for (k = 0; k < spdim; ++k) {
            H[i] += fem->invV[(s*spdim + k)*spdim+j] * tmpH[(p*spdim + k)*dim*dim + d];
          }
        }
      }
    }
  }
  ierr = DMRestoreWorkArray(dm, npoints, MPIU_INT, &subpoints);CHKERRQ(ierr);
  if (B) {ierr = DMRestoreWorkArray(dm, npoints*spdim, MPIU_REAL, &tmpB);CHKERRQ(ierr);}
  if (D) {ierr = DMRestoreWorkArray(dm, npoints*spdim*dim, MPIU_REAL, &tmpD);CHKERRQ(ierr);}
  if (H) {ierr = DMRestoreWorkArray(dm, npoints*spdim*dim*dim, MPIU_REAL, &tmpH);CHKERRQ(ierr);}
  PetscFunctionReturn(0);
}

PetscErrorCode PetscFEInitialize_Composite(PetscFE fem)
{
  PetscFunctionBegin;
  fem->ops->setfromoptions          = NULL;
  fem->ops->setup                   = PetscFESetUp_Composite;
  fem->ops->view                    = NULL;
  fem->ops->destroy                 = PetscFEDestroy_Composite;
  fem->ops->getdimension            = PetscFEGetDimension_Basic;
  fem->ops->gettabulation           = PetscFEGetTabulation_Composite;
  fem->ops->integrateresidual       = PetscFEIntegrateResidual_Basic;
  fem->ops->integratebdresidual     = PetscFEIntegrateBdResidual_Basic;
  fem->ops->integratejacobianaction = NULL/* PetscFEIntegrateJacobianAction_Basic */;
  fem->ops->integratejacobian       = PetscFEIntegrateJacobian_Basic;
  PetscFunctionReturn(0);
}

/*MC
  PETSCFECOMPOSITE = "composite" - A PetscFE object that represents a composite element

  Level: intermediate

.seealso: PetscFEType, PetscFECreate(), PetscFESetType()
M*/
PETSC_EXTERN PetscErrorCode PetscFECreate_Composite(PetscFE fem)
{
  PetscFE_Composite *cmp;
  PetscErrorCode     ierr;

  PetscFunctionBegin;
  PetscValidHeaderSpecific(fem, PETSCFE_CLASSID, 1);
  ierr      = PetscNewLog(fem, &cmp);CHKERRQ(ierr);
  fem->data = cmp;

  cmp->cellRefiner    = REFINER_NOOP;
  cmp->numSubelements = -1;
  cmp->v0             = NULL;
  cmp->jac            = NULL;

  ierr = PetscFEInitialize_Composite(fem);CHKERRQ(ierr);
  PetscFunctionReturn(0);
}

PETSC_EXTERN PetscErrorCode PetscFECreatePointTrace(PetscFE fe, PetscInt refPoint, PetscFE *trFE)
{
  PetscSpace     bsp, bsubsp;
  PetscDualSpace dsp, dsubsp;
  PetscInt       dim, depth, numComp, i, j, coneSize, order;
  PetscFEType    type;
  DM             dm;
  DMLabel        label;
  PetscReal      *xi, *v, *J, detJ;
  PetscQuadrature origin, fullQuad, subQuad;
  PetscErrorCode ierr;

  PetscFunctionBegin;
  PetscValidHeaderSpecific(fe,PETSCFE_CLASSID,1);
  PetscValidPointer(trFE,3);
  ierr = PetscFEGetBasisSpace(fe,&bsp);CHKERRQ(ierr);
  ierr = PetscFEGetDualSpace(fe,&dsp);CHKERRQ(ierr);
  ierr = PetscDualSpaceGetDM(dsp,&dm);CHKERRQ(ierr);
  ierr = DMGetDimension(dm,&dim);CHKERRQ(ierr);
  ierr = DMPlexGetDepthLabel(dm,&label);CHKERRQ(ierr);
  ierr = DMLabelGetValue(label,refPoint,&depth);CHKERRQ(ierr);
  ierr = PetscCalloc1(depth,&xi);CHKERRQ(ierr);
  ierr = PetscMalloc1(dim,&v);CHKERRQ(ierr);
  ierr = PetscMalloc1(dim*dim,&J);CHKERRQ(ierr);
  for (i = 0; i < depth; i++) xi[i] = 0.;
  ierr = PetscQuadratureCreate(PETSC_COMM_SELF,&origin);CHKERRQ(ierr);
  ierr = PetscQuadratureSetData(origin,depth,0,1,xi,NULL);CHKERRQ(ierr);
  ierr = DMPlexComputeCellGeometryFEM(dm,refPoint,origin,v,J,NULL,&detJ);CHKERRQ(ierr);
  /* CellGeometryFEM computes the expanded Jacobian, we want the true jacobian */
  for (i = 1; i < dim; i++) {
    for (j = 0; j < depth; j++) {
      J[i * depth + j] = J[i * dim + j];
    }
  }
  ierr = PetscQuadratureDestroy(&origin);CHKERRQ(ierr);
  ierr = PetscDualSpaceGetPointSubspace(dsp,refPoint,&dsubsp);CHKERRQ(ierr);
  ierr = PetscSpaceCreateSubspace(bsp,dsubsp,v,J,NULL,NULL,PETSC_OWN_POINTER,&bsubsp);CHKERRQ(ierr);
  ierr = PetscSpaceSetUp(bsubsp);CHKERRQ(ierr);
  ierr = PetscFECreate(PetscObjectComm((PetscObject)fe),trFE);CHKERRQ(ierr);
  ierr = PetscFEGetType(fe,&type);CHKERRQ(ierr);
  ierr = PetscFESetType(*trFE,type);CHKERRQ(ierr);
  ierr = PetscFEGetNumComponents(fe,&numComp);CHKERRQ(ierr);
  ierr = PetscFESetNumComponents(*trFE,numComp);CHKERRQ(ierr);
  ierr = PetscFESetBasisSpace(*trFE,bsubsp);CHKERRQ(ierr);
  ierr = PetscFESetDualSpace(*trFE,dsubsp);CHKERRQ(ierr);
  ierr = PetscFEGetQuadrature(fe,&fullQuad);CHKERRQ(ierr);
  ierr = PetscQuadratureGetOrder(fullQuad,&order);CHKERRQ(ierr);
  ierr = DMPlexGetConeSize(dm,refPoint,&coneSize);CHKERRQ(ierr);
  if (coneSize == 2 * depth) {
    ierr = PetscDTGaussTensorQuadrature(depth,1,(order + 1)/2,-1.,1.,&subQuad);CHKERRQ(ierr);
  } else {
    ierr = PetscDTGaussJacobiQuadrature(depth,1,(order + 1)/2,-1.,1.,&subQuad);CHKERRQ(ierr);
  }
  ierr = PetscFESetQuadrature(*trFE,subQuad);CHKERRQ(ierr);
  ierr = PetscFESetUp(*trFE);CHKERRQ(ierr);
  ierr = PetscQuadratureDestroy(&subQuad);CHKERRQ(ierr);
  ierr = PetscSpaceDestroy(&bsubsp);CHKERRQ(ierr);
  PetscFunctionReturn(0);
}

PetscErrorCode PetscFECreateHeightTrace(PetscFE fe, PetscInt height, PetscFE *trFE)
{
  PetscInt       hStart, hEnd;
  PetscDualSpace dsp;
  DM             dm;
  PetscErrorCode ierr;

  PetscFunctionBegin;
  PetscValidHeaderSpecific(fe,PETSCFE_CLASSID,1);
  PetscValidPointer(trFE,3);
  *trFE = NULL;
  ierr = PetscFEGetDualSpace(fe,&dsp);CHKERRQ(ierr);
  ierr = PetscDualSpaceGetDM(dsp,&dm);CHKERRQ(ierr);
  ierr = DMPlexGetHeightStratum(dm,height,&hStart,&hEnd);CHKERRQ(ierr);
  if (hEnd <= hStart) PetscFunctionReturn(0);
  ierr = PetscFECreatePointTrace(fe,hStart,trFE);CHKERRQ(ierr);
  PetscFunctionReturn(0);
}

/*@C
  PetscFECompositeGetMapping - Returns the mappings from the reference element to each subelement

  Not collective

  Input Parameter:
. fem - The PetscFE object

  Output Parameters:
+ blockSize - The number of elements in a block
. numBlocks - The number of blocks in a batch
. batchSize - The number of elements in a batch
- numBatches - The number of batches in a chunk

  Level: intermediate

.seealso: PetscFECreate()
@*/
PetscErrorCode PetscFECompositeGetMapping(PetscFE fem, PetscInt *numSubelements, const PetscReal *v0[], const PetscReal *jac[], const PetscReal *invjac[])
{
  PetscFE_Composite *cmp = (PetscFE_Composite *) fem->data;

  PetscFunctionBegin;
  PetscValidHeaderSpecific(fem, PETSCFE_CLASSID, 1);
  if (numSubelements) {PetscValidPointer(numSubelements, 2); *numSubelements = cmp->numSubelements;}
  if (v0)             {PetscValidPointer(v0, 3);             *v0             = cmp->v0;}
  if (jac)            {PetscValidPointer(jac, 4);            *jac            = cmp->jac;}
  if (invjac)         {PetscValidPointer(invjac, 5);         *invjac         = cmp->invjac;}
  PetscFunctionReturn(0);
}

/*@
  PetscFEGetDimension - Get the dimension of the finite element space on a cell

  Not collective

  Input Parameter:
. fe - The PetscFE

  Output Parameter:
. dim - The dimension

  Level: intermediate

.seealso: PetscFECreate(), PetscSpaceGetDimension(), PetscDualSpaceGetDimension()
@*/
PetscErrorCode PetscFEGetDimension(PetscFE fem, PetscInt *dim)
{
  PetscErrorCode ierr;

  PetscFunctionBegin;
  PetscValidHeaderSpecific(fem, PETSCFE_CLASSID, 1);
  PetscValidPointer(dim, 2);
  if (fem->ops->getdimension) {ierr = (*fem->ops->getdimension)(fem, dim);CHKERRQ(ierr);}
  PetscFunctionReturn(0);
}

/*
Purpose: Compute element vector for chunk of elements

Input:
  Sizes:
     Ne:  number of elements
     Nf:  number of fields
     PetscFE
       dim: spatial dimension
       Nb:  number of basis functions
       Nc:  number of field components
       PetscQuadrature
         Nq:  number of quadrature points

  Geometry:
     PetscFEGeom[Ne] possibly *Nq
       PetscReal v0s[dim]
       PetscReal n[dim]
       PetscReal jacobians[dim*dim]
       PetscReal jacobianInverses[dim*dim]
       PetscReal jacobianDeterminants
  FEM:
     PetscFE
       PetscQuadrature
         PetscReal   quadPoints[Nq*dim]
         PetscReal   quadWeights[Nq]
       PetscReal   basis[Nq*Nb*Nc]
       PetscReal   basisDer[Nq*Nb*Nc*dim]
     PetscScalar coefficients[Ne*Nb*Nc]
     PetscScalar elemVec[Ne*Nb*Nc]

  Problem:
     PetscInt f: the active field
     f0, f1

  Work Space:
     PetscFE
       PetscScalar f0[Nq*dim];
       PetscScalar f1[Nq*dim*dim];
       PetscScalar u[Nc];
       PetscScalar gradU[Nc*dim];
       PetscReal   x[dim];
       PetscScalar realSpaceDer[dim];

Purpose: Compute element vector for N_cb batches of elements

Input:
  Sizes:
     N_cb: Number of serial cell batches

  Geometry:
     PetscReal v0s[Ne*dim]
     PetscReal jacobians[Ne*dim*dim]        possibly *Nq
     PetscReal jacobianInverses[Ne*dim*dim] possibly *Nq
     PetscReal jacobianDeterminants[Ne]     possibly *Nq
  FEM:
     static PetscReal   quadPoints[Nq*dim]
     static PetscReal   quadWeights[Nq]
     static PetscReal   basis[Nq*Nb*Nc]
     static PetscReal   basisDer[Nq*Nb*Nc*dim]
     PetscScalar coefficients[Ne*Nb*Nc]
     PetscScalar elemVec[Ne*Nb*Nc]

ex62.c:
  PetscErrorCode PetscFEIntegrateResidualBatch(PetscInt Ne, PetscInt numFields, PetscInt field, PetscQuadrature quad[], const PetscScalar coefficients[],
                                               const PetscReal v0s[], const PetscReal jacobians[], const PetscReal jacobianInverses[], const PetscReal jacobianDeterminants[],
                                               void (*f0_func)(const PetscScalar u[], const PetscScalar gradU[], const PetscReal x[], PetscScalar f0[]),
                                               void (*f1_func)(const PetscScalar u[], const PetscScalar gradU[], const PetscReal x[], PetscScalar f1[]), PetscScalar elemVec[])

ex52.c:
  PetscErrorCode IntegrateLaplacianBatchCPU(PetscInt Ne, PetscInt Nb, const PetscScalar coefficients[], const PetscReal jacobianInverses[], const PetscReal jacobianDeterminants[], PetscInt Nq, const PetscReal quadPoints[], const PetscReal quadWeights[], const PetscReal basisTabulation[], const PetscReal basisDerTabulation[], PetscScalar elemVec[], AppCtx *user)
  PetscErrorCode IntegrateElasticityBatchCPU(PetscInt Ne, PetscInt Nb, PetscInt Ncomp, const PetscScalar coefficients[], const PetscReal jacobianInverses[], const PetscReal jacobianDeterminants[], PetscInt Nq, const PetscReal quadPoints[], const PetscReal quadWeights[], const PetscReal basisTabulation[], const PetscReal basisDerTabulation[], PetscScalar elemVec[], AppCtx *user)

ex52_integrateElement.cu
__global__ void integrateElementQuadrature(int N_cb, realType *coefficients, realType *jacobianInverses, realType *jacobianDeterminants, realType *elemVec)

PETSC_EXTERN PetscErrorCode IntegrateElementBatchGPU(PetscInt spatial_dim, PetscInt Ne, PetscInt Ncb, PetscInt Nbc, PetscInt Nbl, const PetscScalar coefficients[],
                                                     const PetscReal jacobianInverses[], const PetscReal jacobianDeterminants[], PetscScalar elemVec[],
                                                     PetscLogEvent event, PetscInt debug, PetscInt pde_op)

ex52_integrateElementOpenCL.c:
PETSC_EXTERN PetscErrorCode IntegrateElementBatchGPU(PetscInt spatial_dim, PetscInt Ne, PetscInt Ncb, PetscInt Nbc, PetscInt N_bl, const PetscScalar coefficients[],
                                                     const PetscReal jacobianInverses[], const PetscReal jacobianDeterminants[], PetscScalar elemVec[],
                                                     PetscLogEvent event, PetscInt debug, PetscInt pde_op)

__kernel void integrateElementQuadrature(int N_cb, __global float *coefficients, __global float *jacobianInverses, __global float *jacobianDeterminants, __global float *elemVec)
*/

/*@C
  PetscFEIntegrate - Produce the integral for the given field for a chunk of elements by quadrature integration

  Not collective

  Input Parameters:
+ fem          - The PetscFE object for the field being integrated
. prob         - The PetscDS specifying the discretizations and continuum functions
. field        - The field being integrated
. Ne           - The number of elements in the chunk
. cgeom        - The cell geometry for each cell in the chunk
. coefficients - The array of FEM basis coefficients for the elements
. probAux      - The PetscDS specifying the auxiliary discretizations
- coefficientsAux - The array of FEM auxiliary basis coefficients for the elements

  Output Parameter
. integral     - the integral for this field

  Level: developer

.seealso: PetscFEIntegrateResidual()
@*/
PetscErrorCode PetscFEIntegrate(PetscFE fem, PetscDS prob, PetscInt field, PetscInt Ne, PetscFEGeom *cgeom,
                                const PetscScalar coefficients[], PetscDS probAux, const PetscScalar coefficientsAux[], PetscScalar integral[])
{
  PetscErrorCode ierr;

  PetscFunctionBegin;
  PetscValidHeaderSpecific(fem, PETSCFE_CLASSID, 1);
  PetscValidHeaderSpecific(prob, PETSCDS_CLASSID, 2);
  if (fem->ops->integrate) {ierr = (*fem->ops->integrate)(fem, prob, field, Ne, cgeom, coefficients, probAux, coefficientsAux, integral);CHKERRQ(ierr);}
  PetscFunctionReturn(0);
}

/*@C
  PetscFEIntegrateResidual - Produce the element residual vector for a chunk of elements by quadrature integration

  Not collective

  Input Parameters:
+ fem          - The PetscFE object for the field being integrated
. prob         - The PetscDS specifying the discretizations and continuum functions
. field        - The field being integrated
. Ne           - The number of elements in the chunk
. cgeom        - The cell geometry for each cell in the chunk
. coefficients - The array of FEM basis coefficients for the elements
. coefficients_t - The array of FEM basis time derivative coefficients for the elements
. probAux      - The PetscDS specifying the auxiliary discretizations
. coefficientsAux - The array of FEM auxiliary basis coefficients for the elements
- t            - The time

  Output Parameter
. elemVec      - the element residual vectors from each element

  Note:
$ Loop over batch of elements (e):
$   Loop over quadrature points (q):
$     Make u_q and gradU_q (loops over fields,Nb,Ncomp) and x_q
$     Call f_0 and f_1
$   Loop over element vector entries (f,fc --> i):
$     elemVec[i] += \psi^{fc}_f(q) f0_{fc}(u, \nabla u) + \nabla\psi^{fc}_f(q) \cdot f1_{fc,df}(u, \nabla u)

  Level: developer

.seealso: PetscFEIntegrateResidual()
@*/
PetscErrorCode PetscFEIntegrateResidual(PetscFE fem, PetscDS prob, PetscInt field, PetscInt Ne, PetscFEGeom *cgeom,
                                        const PetscScalar coefficients[], const PetscScalar coefficients_t[], PetscDS probAux, const PetscScalar coefficientsAux[], PetscReal t, PetscScalar elemVec[])
{
  PetscErrorCode ierr;

  PetscFunctionBegin;
  PetscValidHeaderSpecific(fem, PETSCFE_CLASSID, 1);
  PetscValidHeaderSpecific(prob, PETSCDS_CLASSID, 2);
  if (fem->ops->integrateresidual) {ierr = (*fem->ops->integrateresidual)(fem, prob, field, Ne, cgeom, coefficients, coefficients_t, probAux, coefficientsAux, t, elemVec);CHKERRQ(ierr);}
  PetscFunctionReturn(0);
}

/*@C
  PetscFEIntegrateBdResidual - Produce the element residual vector for a chunk of elements by quadrature integration over a boundary

  Not collective

  Input Parameters:
+ fem          - The PetscFE object for the field being integrated
. prob         - The PetscDS specifying the discretizations and continuum functions
. field        - The field being integrated
. Ne           - The number of elements in the chunk
. fgeom        - The face geometry for each cell in the chunk
. coefficients - The array of FEM basis coefficients for the elements
. coefficients_t - The array of FEM basis time derivative coefficients for the elements
. probAux      - The PetscDS specifying the auxiliary discretizations
. coefficientsAux - The array of FEM auxiliary basis coefficients for the elements
- t            - The time

  Output Parameter
. elemVec      - the element residual vectors from each element

  Level: developer

.seealso: PetscFEIntegrateResidual()
@*/
PetscErrorCode PetscFEIntegrateBdResidual(PetscFE fem, PetscDS prob, PetscInt field, PetscInt Ne, PetscFEGeom *fgeom,
                                          const PetscScalar coefficients[], const PetscScalar coefficients_t[], PetscDS probAux, const PetscScalar coefficientsAux[], PetscReal t, PetscScalar elemVec[])
{
  PetscErrorCode ierr;

  PetscFunctionBegin;
  PetscValidHeaderSpecific(fem, PETSCFE_CLASSID, 1);
  if (fem->ops->integratebdresidual) {ierr = (*fem->ops->integratebdresidual)(fem, prob, field, Ne, fgeom, coefficients, coefficients_t, probAux, coefficientsAux, t, elemVec);CHKERRQ(ierr);}
  PetscFunctionReturn(0);
}

/*@C
  PetscFEIntegrateJacobian - Produce the element Jacobian for a chunk of elements by quadrature integration

  Not collective

  Input Parameters:
+ fem          - The PetscFE object for the field being integrated
. prob         - The PetscDS specifying the discretizations and continuum functions
. jtype        - The type of matrix pointwise functions that should be used
. fieldI       - The test field being integrated
. fieldJ       - The basis field being integrated
. Ne           - The number of elements in the chunk
. cgeom        - The cell geometry for each cell in the chunk
. coefficients - The array of FEM basis coefficients for the elements for the Jacobian evaluation point
. coefficients_t - The array of FEM basis time derivative coefficients for the elements
. probAux      - The PetscDS specifying the auxiliary discretizations
. coefficientsAux - The array of FEM auxiliary basis coefficients for the elements
. t            - The time
- u_tShift     - A multiplier for the dF/du_t term (as opposed to the dF/du term)

  Output Parameter
. elemMat      - the element matrices for the Jacobian from each element

  Note:
$ Loop over batch of elements (e):
$   Loop over element matrix entries (f,fc,g,gc --> i,j):
$     Loop over quadrature points (q):
$       Make u_q and gradU_q (loops over fields,Nb,Ncomp)
$         elemMat[i,j] += \psi^{fc}_f(q) g0_{fc,gc}(u, \nabla u) \phi^{gc}_g(q)
$                      + \psi^{fc}_f(q) \cdot g1_{fc,gc,dg}(u, \nabla u) \nabla\phi^{gc}_g(q)
$                      + \nabla\psi^{fc}_f(q) \cdot g2_{fc,gc,df}(u, \nabla u) \phi^{gc}_g(q)
$                      + \nabla\psi^{fc}_f(q) \cdot g3_{fc,gc,df,dg}(u, \nabla u) \nabla\phi^{gc}_g(q)
  Level: developer

.seealso: PetscFEIntegrateResidual()
@*/
PetscErrorCode PetscFEIntegrateJacobian(PetscFE fem, PetscDS prob, PetscFEJacobianType jtype, PetscInt fieldI, PetscInt fieldJ, PetscInt Ne, PetscFEGeom *cgeom,
                                        const PetscScalar coefficients[], const PetscScalar coefficients_t[], PetscDS probAux, const PetscScalar coefficientsAux[], PetscReal t, PetscReal u_tshift, PetscScalar elemMat[])
{
  PetscErrorCode ierr;

  PetscFunctionBegin;
  PetscValidHeaderSpecific(fem, PETSCFE_CLASSID, 1);
  if (fem->ops->integratejacobian) {ierr = (*fem->ops->integratejacobian)(fem, prob, jtype, fieldI, fieldJ, Ne, cgeom, coefficients, coefficients_t, probAux, coefficientsAux, t, u_tshift, elemMat);CHKERRQ(ierr);}
  PetscFunctionReturn(0);
}

/*@C
  PetscFEIntegrateBdJacobian - Produce the boundary element Jacobian for a chunk of elements by quadrature integration

  Not collective

  Input Parameters:
+ fem          = The PetscFE object for the field being integrated
. prob         - The PetscDS specifying the discretizations and continuum functions
. fieldI       - The test field being integrated
. fieldJ       - The basis field being integrated
. Ne           - The number of elements in the chunk
. fgeom        - The face geometry for each cell in the chunk
. coefficients - The array of FEM basis coefficients for the elements for the Jacobian evaluation point
. coefficients_t - The array of FEM basis time derivative coefficients for the elements
. probAux      - The PetscDS specifying the auxiliary discretizations
. coefficientsAux - The array of FEM auxiliary basis coefficients for the elements
. t            - The time
- u_tShift     - A multiplier for the dF/du_t term (as opposed to the dF/du term)

  Output Parameter
. elemMat              - the element matrices for the Jacobian from each element

  Note:
$ Loop over batch of elements (e):
$   Loop over element matrix entries (f,fc,g,gc --> i,j):
$     Loop over quadrature points (q):
$       Make u_q and gradU_q (loops over fields,Nb,Ncomp)
$         elemMat[i,j] += \psi^{fc}_f(q) g0_{fc,gc}(u, \nabla u) \phi^{gc}_g(q)
$                      + \psi^{fc}_f(q) \cdot g1_{fc,gc,dg}(u, \nabla u) \nabla\phi^{gc}_g(q)
$                      + \nabla\psi^{fc}_f(q) \cdot g2_{fc,gc,df}(u, \nabla u) \phi^{gc}_g(q)
$                      + \nabla\psi^{fc}_f(q) \cdot g3_{fc,gc,df,dg}(u, \nabla u) \nabla\phi^{gc}_g(q)
  Level: developer

.seealso: PetscFEIntegrateJacobian(), PetscFEIntegrateResidual()
@*/
PetscErrorCode PetscFEIntegrateBdJacobian(PetscFE fem, PetscDS prob, PetscInt fieldI, PetscInt fieldJ, PetscInt Ne, PetscFEGeom *fgeom,
                                          const PetscScalar coefficients[], const PetscScalar coefficients_t[], PetscDS probAux, const PetscScalar coefficientsAux[], PetscReal t, PetscReal u_tshift, PetscScalar elemMat[])
{
  PetscErrorCode ierr;

  PetscFunctionBegin;
  PetscValidHeaderSpecific(fem, PETSCFE_CLASSID, 1);
  if (fem->ops->integratebdjacobian) {ierr = (*fem->ops->integratebdjacobian)(fem, prob, fieldI, fieldJ, Ne, fgeom, coefficients, coefficients_t, probAux, coefficientsAux, t, u_tshift, elemMat);CHKERRQ(ierr);}
  PetscFunctionReturn(0);
}

PetscErrorCode PetscFEGetHeightSubspace(PetscFE fe, PetscInt height, PetscFE *subfe)
{
  PetscSpace      P, subP;
  PetscDualSpace  Q, subQ;
  PetscQuadrature subq;
  PetscFEType     fetype;
  PetscInt        dim, Nc;
  PetscErrorCode  ierr;

  PetscFunctionBegin;
  PetscValidHeaderSpecific(fe, PETSCFE_CLASSID, 1);
  PetscValidPointer(subfe, 3);
  if (height == 0) {
    *subfe = fe;
    PetscFunctionReturn(0);
  }
  ierr = PetscFEGetBasisSpace(fe, &P);CHKERRQ(ierr);
  ierr = PetscFEGetDualSpace(fe, &Q);CHKERRQ(ierr);
  ierr = PetscFEGetNumComponents(fe, &Nc);CHKERRQ(ierr);
  ierr = PetscFEGetFaceQuadrature(fe, &subq);CHKERRQ(ierr);
  ierr = PetscDualSpaceGetDimension(Q, &dim);CHKERRQ(ierr);
  if (height > dim || height < 0) {SETERRQ2(PETSC_COMM_SELF, PETSC_ERR_ARG_OUTOFRANGE, "Asked for space at height %D for dimension %D space", height, dim);}
  if (!fe->subspaces) {ierr = PetscCalloc1(dim, &fe->subspaces);CHKERRQ(ierr);}
  if (height <= dim) {
    if (!fe->subspaces[height-1]) {
      PetscFE sub;

      ierr = PetscSpaceGetHeightSubspace(P, height, &subP);CHKERRQ(ierr);
      ierr = PetscDualSpaceGetHeightSubspace(Q, height, &subQ);CHKERRQ(ierr);
      ierr = PetscFECreate(PetscObjectComm((PetscObject) fe), &sub);CHKERRQ(ierr);
      ierr = PetscFEGetType(fe, &fetype);CHKERRQ(ierr);
      ierr = PetscFESetType(sub, fetype);CHKERRQ(ierr);
      ierr = PetscFESetBasisSpace(sub, subP);CHKERRQ(ierr);
      ierr = PetscFESetDualSpace(sub, subQ);CHKERRQ(ierr);
      ierr = PetscFESetNumComponents(sub, Nc);CHKERRQ(ierr);
      ierr = PetscFESetUp(sub);CHKERRQ(ierr);
      ierr = PetscFESetQuadrature(sub, subq);CHKERRQ(ierr);
      fe->subspaces[height-1] = sub;
    }
    *subfe = fe->subspaces[height-1];
  } else {
    *subfe = NULL;
  }
  PetscFunctionReturn(0);
}

/*@
  PetscFERefine - Create a "refined" PetscFE object that refines the reference cell into smaller copies. This is typically used
  to precondition a higher order method with a lower order method on a refined mesh having the same number of dofs (but more
  sparsity). It is also used to create an interpolation between regularly refined meshes.

  Collective on PetscFE

  Input Parameter:
. fe - The initial PetscFE

  Output Parameter:
. feRef - The refined PetscFE

  Level: developer

.seealso: PetscFEType, PetscFECreate(), PetscFESetType()
@*/
PetscErrorCode PetscFERefine(PetscFE fe, PetscFE *feRef)
{
  PetscSpace       P, Pref;
  PetscDualSpace   Q, Qref;
  DM               K, Kref;
  PetscQuadrature  q, qref;
  const PetscReal *v0, *jac;
  PetscInt         numComp, numSubelements;
  PetscErrorCode   ierr;

  PetscFunctionBegin;
  ierr = PetscFEGetBasisSpace(fe, &P);CHKERRQ(ierr);
  ierr = PetscFEGetDualSpace(fe, &Q);CHKERRQ(ierr);
  ierr = PetscFEGetQuadrature(fe, &q);CHKERRQ(ierr);
  ierr = PetscDualSpaceGetDM(Q, &K);CHKERRQ(ierr);
  /* Create space */
  ierr = PetscObjectReference((PetscObject) P);CHKERRQ(ierr);
  Pref = P;
  /* Create dual space */
  ierr = PetscDualSpaceDuplicate(Q, &Qref);CHKERRQ(ierr);
  ierr = DMRefine(K, PetscObjectComm((PetscObject) fe), &Kref);CHKERRQ(ierr);
  ierr = PetscDualSpaceSetDM(Qref, Kref);CHKERRQ(ierr);
  ierr = DMDestroy(&Kref);CHKERRQ(ierr);
  ierr = PetscDualSpaceSetUp(Qref);CHKERRQ(ierr);
  /* Create element */
  ierr = PetscFECreate(PetscObjectComm((PetscObject) fe), feRef);CHKERRQ(ierr);
  ierr = PetscFESetType(*feRef, PETSCFECOMPOSITE);CHKERRQ(ierr);
  ierr = PetscFESetBasisSpace(*feRef, Pref);CHKERRQ(ierr);
  ierr = PetscFESetDualSpace(*feRef, Qref);CHKERRQ(ierr);
  ierr = PetscFEGetNumComponents(fe,    &numComp);CHKERRQ(ierr);
  ierr = PetscFESetNumComponents(*feRef, numComp);CHKERRQ(ierr);
  ierr = PetscFESetUp(*feRef);CHKERRQ(ierr);
  ierr = PetscSpaceDestroy(&Pref);CHKERRQ(ierr);
  ierr = PetscDualSpaceDestroy(&Qref);CHKERRQ(ierr);
  /* Create quadrature */
  ierr = PetscFECompositeGetMapping(*feRef, &numSubelements, &v0, &jac, NULL);CHKERRQ(ierr);
  ierr = PetscQuadratureExpandComposite(q, numSubelements, v0, jac, &qref);CHKERRQ(ierr);
  ierr = PetscFESetQuadrature(*feRef, qref);CHKERRQ(ierr);
  ierr = PetscQuadratureDestroy(&qref);CHKERRQ(ierr);
  PetscFunctionReturn(0);
}

/*@C
  PetscFECreateDefault - Create a PetscFE for basic FEM computation

  Collective on DM

  Input Parameters:
+ comm      - The MPI comm
. dim       - The spatial dimension
. Nc        - The number of components
. isSimplex - Flag for simplex reference cell, otherwise its a tensor product
. prefix    - The options prefix, or NULL
- qorder    - The quadrature order

  Output Parameter:
. fem - The PetscFE object

  Level: beginner

.keywords: PetscFE, finite element
.seealso: PetscFECreate(), PetscSpaceCreate(), PetscDualSpaceCreate()
@*/
PetscErrorCode PetscFECreateDefault(MPI_Comm comm, PetscInt dim, PetscInt Nc, PetscBool isSimplex, const char prefix[], PetscInt qorder, PetscFE *fem)
{
  PetscQuadrature q, fq;
  DM              K;
  PetscSpace      P;
  PetscDualSpace  Q;
  PetscInt        order, quadPointsPerEdge;
  PetscBool       tensor = isSimplex ? PETSC_FALSE : PETSC_TRUE;
  PetscErrorCode  ierr;

  PetscFunctionBegin;
  /* Create space */
  ierr = PetscSpaceCreate(comm, &P);CHKERRQ(ierr);
  ierr = PetscObjectSetOptionsPrefix((PetscObject) P, prefix);CHKERRQ(ierr);
  ierr = PetscSpacePolynomialSetTensor(P, tensor);CHKERRQ(ierr);
  ierr = PetscSpaceSetFromOptions(P);CHKERRQ(ierr);
  ierr = PetscSpaceSetNumComponents(P, Nc);CHKERRQ(ierr);
  ierr = PetscSpaceSetNumVariables(P, dim);CHKERRQ(ierr);
  ierr = PetscSpaceSetUp(P);CHKERRQ(ierr);
  ierr = PetscSpaceGetOrder(P, &order);CHKERRQ(ierr);
  ierr = PetscSpacePolynomialGetTensor(P, &tensor);CHKERRQ(ierr);
  /* Create dual space */
  ierr = PetscDualSpaceCreate(comm, &Q);CHKERRQ(ierr);
  ierr = PetscDualSpaceSetType(Q,PETSCDUALSPACELAGRANGE);CHKERRQ(ierr);
  ierr = PetscObjectSetOptionsPrefix((PetscObject) Q, prefix);CHKERRQ(ierr);
  ierr = PetscDualSpaceCreateReferenceCell(Q, dim, isSimplex, &K);CHKERRQ(ierr);
  ierr = PetscDualSpaceSetDM(Q, K);CHKERRQ(ierr);
  ierr = DMDestroy(&K);CHKERRQ(ierr);
  ierr = PetscDualSpaceSetNumComponents(Q, Nc);CHKERRQ(ierr);
  ierr = PetscDualSpaceSetOrder(Q, order);CHKERRQ(ierr);
  ierr = PetscDualSpaceLagrangeSetTensor(Q, tensor);CHKERRQ(ierr);
  ierr = PetscDualSpaceSetFromOptions(Q);CHKERRQ(ierr);
  ierr = PetscDualSpaceSetUp(Q);CHKERRQ(ierr);
  /* Create element */
  ierr = PetscFECreate(comm, fem);CHKERRQ(ierr);
  ierr = PetscObjectSetOptionsPrefix((PetscObject) *fem, prefix);CHKERRQ(ierr);
  ierr = PetscFESetFromOptions(*fem);CHKERRQ(ierr);
  ierr = PetscFESetBasisSpace(*fem, P);CHKERRQ(ierr);
  ierr = PetscFESetDualSpace(*fem, Q);CHKERRQ(ierr);
  ierr = PetscFESetNumComponents(*fem, Nc);CHKERRQ(ierr);
  ierr = PetscFESetUp(*fem);CHKERRQ(ierr);
  ierr = PetscSpaceDestroy(&P);CHKERRQ(ierr);
  ierr = PetscDualSpaceDestroy(&Q);CHKERRQ(ierr);
  /* Create quadrature (with specified order if given) */
  qorder = qorder >= 0 ? qorder : order;
  ierr = PetscObjectOptionsBegin((PetscObject)*fem);CHKERRQ(ierr);
  ierr = PetscOptionsInt("-petscfe_default_quadrature_order","Quadrature order is one less than quadture points per edge","PetscFECreateDefault",qorder,&qorder,NULL);CHKERRQ(ierr);
  ierr = PetscOptionsEnd();CHKERRQ(ierr);
  quadPointsPerEdge = PetscMax(qorder + 1,1);
  if (isSimplex) {
    ierr = PetscDTGaussJacobiQuadrature(dim,   1, quadPointsPerEdge, -1.0, 1.0, &q);CHKERRQ(ierr);
    ierr = PetscDTGaussJacobiQuadrature(dim-1, 1, quadPointsPerEdge, -1.0, 1.0, &fq);CHKERRQ(ierr);
  }
  else {
    ierr = PetscDTGaussTensorQuadrature(dim,   1, quadPointsPerEdge, -1.0, 1.0, &q);CHKERRQ(ierr);
    ierr = PetscDTGaussTensorQuadrature(dim-1, 1, quadPointsPerEdge, -1.0, 1.0, &fq);CHKERRQ(ierr);
  }
  ierr = PetscFESetQuadrature(*fem, q);CHKERRQ(ierr);
  ierr = PetscFESetFaceQuadrature(*fem, fq);CHKERRQ(ierr);
  ierr = PetscQuadratureDestroy(&q);CHKERRQ(ierr);
  ierr = PetscQuadratureDestroy(&fq);CHKERRQ(ierr);
  PetscFunctionReturn(0);
}

PetscErrorCode PetscFEGeomCreate(PetscQuadrature quad, PetscInt numCells, PetscInt dimEmbed, PetscBool faceData, PetscFEGeom **geom)
{
  PetscFEGeom     *g;
  PetscInt        dim, numPoints, N;
  const PetscReal *p;
  PetscErrorCode  ierr;

  PetscFunctionBegin;
  ierr = PetscQuadratureGetData(quad,&dim,NULL,&numPoints,&p,NULL);CHKERRQ(ierr);
  ierr = PetscNew(&g);CHKERRQ(ierr);
  g->xi        = p;
  g->numCells  = numCells;
  g->numPoints = numPoints;
  g->dim       = dim;
  g->dimEmbed  = dimEmbed;
  N = numCells * numPoints;
  ierr = PetscCalloc3(N * dimEmbed, &g->v, N * dimEmbed * dimEmbed, &g->J, N, &g->detJ);CHKERRQ(ierr);
  if (faceData) {
    ierr = PetscCalloc4(numCells, &g->face, N * dimEmbed, &g->n, N * dimEmbed * dimEmbed, &(g->suppInvJ[0]), N * dimEmbed * dimEmbed, &(g->suppInvJ[1]));CHKERRQ(ierr);
  } else {
    ierr = PetscCalloc1(N * dimEmbed * dimEmbed, &g->invJ);CHKERRQ(ierr);
  }
  *geom = g;
  PetscFunctionReturn(0);
}

PetscErrorCode PetscFEGeomDestroy(PetscFEGeom **geom)
{
  PetscErrorCode ierr;

  PetscFunctionBegin;
  if (!*geom) PetscFunctionReturn(0);
  ierr = PetscFree3((*geom)->v,(*geom)->J,(*geom)->detJ);CHKERRQ(ierr);
  ierr = PetscFree((*geom)->invJ);CHKERRQ(ierr);
  ierr = PetscFree4((*geom)->face,(*geom)->n,(*geom)->suppInvJ[0],(*geom)->suppInvJ[1]);CHKERRQ(ierr);
  ierr = PetscFree(*geom);CHKERRQ(ierr);
  PetscFunctionReturn(0);
}

PetscErrorCode PetscFEGeomGetChunk(PetscFEGeom *geom, PetscInt cStart, PetscInt cEnd, PetscFEGeom **chunkGeom)
{
  PetscInt       Nq;
  PetscInt       dE;
  PetscErrorCode ierr;

  PetscFunctionBegin;
  PetscValidPointer(geom,1);
  PetscValidPointer(chunkGeom,2);
  if (!(*chunkGeom)) {
    ierr = PetscNew(chunkGeom);CHKERRQ(ierr);
  }
  Nq = geom->numPoints;
  dE= geom->dimEmbed;
  (*chunkGeom)->dim = geom->dim;
  (*chunkGeom)->dimEmbed = geom->dimEmbed;
  (*chunkGeom)->numPoints = geom->numPoints;
  (*chunkGeom)->numCells = cEnd - cStart;
  (*chunkGeom)->xi = geom->xi;
  (*chunkGeom)->v = &geom->v[Nq*dE*cStart];
  (*chunkGeom)->J = &geom->J[Nq*dE*dE*cStart];
  (*chunkGeom)->invJ = (geom->invJ) ? &geom->invJ[Nq*dE*dE*cStart] : NULL;
  (*chunkGeom)->detJ = &geom->detJ[Nq*cStart];
  (*chunkGeom)->n = geom->n ? &geom->n[Nq*dE*cStart] : NULL;
  (*chunkGeom)->face = geom->face ? &geom->face[cStart] : NULL;
  (*chunkGeom)->suppInvJ[0] = geom->suppInvJ[0] ? &geom->suppInvJ[0][Nq*dE*dE*cStart] : NULL;
  (*chunkGeom)->suppInvJ[1] = geom->suppInvJ[1] ? &geom->suppInvJ[1][Nq*dE*dE*cStart] : NULL;
  (*chunkGeom)->isAffine = geom->isAffine;
  PetscFunctionReturn(0);
}

PetscErrorCode PetscFEGeomRestoreChunk(PetscFEGeom *geom, PetscInt cStart, PetscInt cEnd, PetscFEGeom **chunkGeom)
{
  PetscErrorCode ierr;

  PetscFunctionBegin;
  ierr = PetscFree(*chunkGeom);CHKERRQ(ierr);
  PetscFunctionReturn(0);
}

PetscErrorCode PetscFEGeomComplete(PetscFEGeom *geom)
{
  PetscInt i, j, N, dE;

  PetscFunctionBeginHot;
  N = geom->numPoints * geom->numCells;
  dE = geom->dimEmbed;
  switch (dE) {
  case 3:
    for (i = 0; i < N; i++) {
      DMPlex_Det3D_Internal(&geom->detJ[i], &geom->J[dE*dE*i]);
      if (geom->invJ) DMPlex_Invert3D_Internal(&geom->invJ[dE*dE*i], &geom->J[dE*dE*i], geom->detJ[i]);
    }
    break;
  case 2:
    for (i = 0; i < N; i++) {
      DMPlex_Det2D_Internal(&geom->detJ[i], &geom->J[dE*dE*i]);
      if (geom->invJ) DMPlex_Invert2D_Internal(&geom->invJ[dE*dE*i], &geom->J[dE*dE*i], geom->detJ[i]);
    }
    break;
  case 1:
    for (i = 0; i < N; i++) {
      geom->detJ[i] = PetscAbsReal(geom->J[i]);
      if (geom->invJ) geom->invJ[i] = 1. / geom->J[i];
    }
    break;
  }
  if (geom->n) {
    for (i = 0; i < N; i++) {
      for (j = 0; j < dE; j++) {
        geom->n[dE*i + j] = geom->J[dE*dE*i + dE*j + dE-1] * ((dE == 2) ? -1. : 1.);
      }
    }
  }
  PetscFunctionReturn(0);
}<|MERGE_RESOLUTION|>--- conflicted
+++ resolved
@@ -1484,7 +1484,6 @@
       }
     }
   }
-<<<<<<< HEAD
   if (B) {
     ierr = DMGetWorkArray(sp->dm,npoints*origNb*origNc,MPIU_REAL,&inB);CHKERRQ(ierr);
   }
@@ -1611,40 +1610,6 @@
   }
   if (B) {
     PetscReal *phi;
-=======
-  *name = ((PetscObject) sp)->type_name;
-  PetscFunctionReturn(0);
-}
-
-/*@
-  PetscDualSpaceView - Views a PetscDualSpace
-
-  Collective on PetscDualSpace
-
-  Input Parameter:
-+ sp - the PetscDualSpace object to view
-- v  - the viewer
-
-  Level: developer
-
-.seealso PetscDualSpaceDestroy()
-@*/
-PetscErrorCode PetscDualSpaceView(PetscDualSpace sp, PetscViewer v)
-{
-  PetscErrorCode ierr;
-
-  PetscFunctionBegin;
-  PetscValidHeaderSpecific(sp, PETSCDUALSPACE_CLASSID, 1);
-  if (!v) {ierr = PetscViewerASCIIGetStdout(PetscObjectComm((PetscObject) sp), &v);CHKERRQ(ierr);}
-  if (sp->ops->view) {ierr = (*sp->ops->view)(sp, v);CHKERRQ(ierr);}
-  PetscFunctionReturn(0);
-}
-
-/*@
-  PetscDualSpaceSetFromOptions - sets parameters in a PetscDualSpace from the options database
-
-  Collective on PetscDualSpace
->>>>>>> d417e303
 
     ierr = DMGetWorkArray(sp->dm,origNc,MPIU_REAL,&phi);CHKERRQ(ierr);
     if (subsp->u) {
@@ -2084,12 +2049,8 @@
 
   PetscFunctionBegin;
   PetscValidHeaderSpecific(sp, PETSCDUALSPACE_CLASSID, 1);
-  if (!v) {
-    ierr = PetscViewerASCIIGetStdout(PetscObjectComm((PetscObject) sp), &v);CHKERRQ(ierr);
-  }
-  if (sp->ops->view) {
-    ierr = (*sp->ops->view)(sp, v);CHKERRQ(ierr);
-  }
+  if (!v) {ierr = PetscViewerASCIIGetStdout(PetscObjectComm((PetscObject) sp), &v);CHKERRQ(ierr);}
+  if (sp->ops->view) {ierr = (*sp->ops->view)(sp, v);CHKERRQ(ierr);}
   PetscFunctionReturn(0);
 }
 
