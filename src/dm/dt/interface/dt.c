--- conflicted
+++ resolved
@@ -282,11 +282,7 @@
 . points - The coordinates of each quadrature point
 - weights - The weight of each quadrature point
 
-<<<<<<< HEAD
   Note: This routine owns the references to points and weights, so they msut be allocated using PetscMalloc() and the user should not free them.
-=======
-  Notes: The arrays are not copieed so you should not free arrays, the arrays must be optained with a version of PetscMalloc() not the system malloc
->>>>>>> 185b24f8
 
   Level: intermediate
 
