--- conflicted
+++ resolved
@@ -19,10 +19,6 @@
   PetscErrorCode ierr;
 
   PetscFunctionBegin;
-<<<<<<< HEAD
-  ierr = PetscFree(q->quadPoints);CHKERRQ(ierr);
-  ierr = PetscFree(q->quadWeights);CHKERRQ(ierr);
-=======
   ierr = PetscFree(q->points);CHKERRQ(ierr);
   ierr = PetscFree(q->weights);CHKERRQ(ierr);
   PetscFunctionReturn(0);
@@ -44,7 +40,6 @@
     }
     ierr = PetscViewerASCIIPrintf(viewer, ") %g\n", quad.weights[q]);CHKERRQ(ierr);
   }
->>>>>>> c59b97d8
   PetscFunctionReturn(0);
 }
 
@@ -382,16 +377,10 @@
   default:
     SETERRQ1(PETSC_COMM_SELF, PETSC_ERR_ARG_OUTOFRANGE, "Cannot construct quadrature rule for dimension %d", dim);
   }
-<<<<<<< HEAD
-  q->numQuadPoints = npoints;
-  q->quadPoints    = x;
-  q->quadWeights   = w;
-=======
   q->dim       = dim;
   q->numPoints = npoints;
   q->points    = x;
   q->weights   = w;
->>>>>>> c59b97d8
   PetscFunctionReturn(0);
 }
 
