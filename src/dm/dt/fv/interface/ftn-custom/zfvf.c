#include <petsc/private/fortranimpl.h>
#include <petscfv.h>
#include <petscviewer.h>

#if defined(PETSC_HAVE_FORTRAN_CAPS)
#define petscfvsetcomponentname_ PETSCFVSETCOMPONENTNAME
#define petscfvview_ PETSCFVVIEW
#define petscfvsettype_ PETSCFVSETTYPE
#define petscfvviewfromoptions_ PETSCFVVIEWFROMOPTIONS
#define petsclimiterviewfromoptions_  PETSCLIMITERVIEWFROMOPTIONS
#define petsclimitersettype_ PETSCLIMITERSETTYPE
#elif !defined(PETSC_HAVE_FORTRAN_UNDERSCORE)
#define petscfvsetcomponentname_ petscfvsetcomponentname
#define petscfvview_ petscfvview
#define petscfvsettype_ petscfvsettype
#define petscfvviewfromoptions_ petscfvviewfromoptions
#define petsclimiterviewfromoptions_  petsclimiterviewfromoptions
#define petsclimitersettype_  petsclimitersettype
#endif

PETSC_EXTERN void petscfvsetcomponentname_(PetscFV *fvm,PetscInt *comp,char* name,PetscErrorCode *ierr,PETSC_FORTRAN_CHARLEN_T len)
{
  char *compname;

  FIXCHAR(name,len,compname);
  *ierr = PetscFVSetComponentName(*fvm,*comp,compname);if (*ierr) return;
  FREECHAR(name,compname);
}

PETSC_EXTERN void petscfvview_(PetscFV *fvm,PetscViewer *vin,PetscErrorCode *ierr)
{
  PetscViewer v;
  PetscPatchDefaultViewers_Fortran(vin,v);
  *ierr = PetscFVView(*fvm,v);
}

PETSC_EXTERN void petscfvsettype_(PetscFV *fvm,char* type_name,PetscErrorCode *ierr,PETSC_FORTRAN_CHARLEN_T len)
{
  char *t;

<<<<<<< HEAD
  FIXCHAR(type_name,len,t);
  *ierr = PetscFVSetType(*fvm,t);if (*ierr) return;
  FREECHAR(type_name,t);
=======
  FIXCHAR(type,len,t);
  CHKFORTRANNULLOBJECT(obj);
  *ierr = PetscLimiterViewFromOptions(*ao,obj,t);if (*ierr) return;
  FREECHAR(type,t);
>>>>>>> dcaaaede
}

PETSC_EXTERN void petscfvviewfromoptions_(PetscFV *ao,PetscObject obj,char* type,PetscErrorCode *ierr,PETSC_FORTRAN_CHARLEN_T len)
{
  char *t;

  FIXCHAR(type,len,t);
  CHKFORTRANNULLOBJECT(obj);
  *ierr = PetscFVViewFromOptions(*ao,obj,t);if (*ierr) return;
  FREECHAR(type,t);
}

PETSC_EXTERN void petsclimiterviewfromoptions_(PetscLimiter *ao,PetscObject obj,char* type,PetscErrorCode *ierr,PETSC_FORTRAN_CHARLEN_T len)
{
  char *t;

  FIXCHAR(type,len,t);
  *ierr = PetscLimiterViewFromOptions(*ao,obj,t);if (*ierr) return;
  FREECHAR(type,t);
}

PETSC_EXTERN void petsclimitersettype_(PetscLimiter *lim,char *name,PetscErrorCode *ierr,PETSC_FORTRAN_CHARLEN_T namelen)
{
  char *newname;

  FIXCHAR(name,namelen,newname);
  *ierr = PetscLimiterSetType(*lim,newname);if (*ierr) return;
  FREECHAR(name,newname);
}<|MERGE_RESOLUTION|>--- conflicted
+++ resolved
@@ -38,16 +38,9 @@
 {
   char *t;
 
-<<<<<<< HEAD
   FIXCHAR(type_name,len,t);
-  *ierr = PetscFVSetType(*fvm,t);if (*ierr) return;
+ *ierr = PetscFVSetType(*fvm,t);if (*ierr) return;
   FREECHAR(type_name,t);
-=======
-  FIXCHAR(type,len,t);
-  CHKFORTRANNULLOBJECT(obj);
-  *ierr = PetscLimiterViewFromOptions(*ao,obj,t);if (*ierr) return;
-  FREECHAR(type,t);
->>>>>>> dcaaaede
 }
 
 PETSC_EXTERN void petscfvviewfromoptions_(PetscFV *ao,PetscObject obj,char* type,PetscErrorCode *ierr,PETSC_FORTRAN_CHARLEN_T len)
@@ -65,6 +58,7 @@
   char *t;
 
   FIXCHAR(type,len,t);
+  CHKFORTRANNULLOBJECT(obj);
   *ierr = PetscLimiterViewFromOptions(*ao,obj,t);if (*ierr) return;
   FREECHAR(type,t);
 }
