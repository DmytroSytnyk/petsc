--- conflicted
+++ resolved
@@ -794,11 +794,8 @@
   hid_t          dset_id;   /* dataset identifier */
   hid_t          memspace;  /* memory dataspace identifier */
   hid_t          file_id,group;
-<<<<<<< HEAD
-=======
   hid_t          scalartype; /* scalar type (H5T_NATIVE_FLOAT or H5T_NATIVE_DOUBLE) */
   herr_t         status;
->>>>>>> 7bcbaff4
   DM_DA          *dd;
 
   PetscFunctionBegin;
@@ -858,11 +855,7 @@
   /* To write dataset independently use H5Pset_dxpl_mpio(plist_id, H5FD_MPIO_INDEPENDENT) */
 
   ierr   = VecGetArray(xin, &x);CHKERRQ(ierr);
-<<<<<<< HEAD
-  PetscStackCallHDF5(H5Dread,(dset_id, H5T_NATIVE_DOUBLE, memspace, filespace, plist_id, x));
-=======
-  status = H5Dread(dset_id, scalartype, memspace, filespace, plist_id, x);CHKERRQ(status);
->>>>>>> 7bcbaff4
+  PetscStackCallHDF5(H5Dread,(dset_id, scalartype, memspace, filespace, plist_id, x));
   ierr   = VecRestoreArray(xin, &x);CHKERRQ(ierr);
 
   /* Close/release resources */
