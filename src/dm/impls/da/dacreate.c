
#include <petsc/private/dmdaimpl.h>    /*I   "petscdmda.h"   I*/

PetscErrorCode  DMSetFromOptions_DA(PetscOptionItems *PetscOptionsObject,DM da)
{
  PetscErrorCode ierr;
  DM_DA          *dd    = (DM_DA*)da->data;
  PetscInt       refine = 0,dim = da->dim,maxnlevels = 100,refx[100],refy[100],refz[100],n,i;
  PetscBool      flg;

  PetscFunctionBegin;
  PetscValidHeaderSpecific(da,DM_CLASSID,1);

  if (dd->M < 0) SETERRQ(PetscObjectComm((PetscObject)da),PETSC_ERR_ARG_OUTOFRANGE,"Dimension must be non-negative, call DMSetFromOptions() if you want to change the value at runtime");
  if (dd->N < 0) SETERRQ(PetscObjectComm((PetscObject)da),PETSC_ERR_ARG_OUTOFRANGE,"Dimension must be non-negative, call DMSetFromOptions() if you want to change the value at runtime");
  if (dd->P < 0) SETERRQ(PetscObjectComm((PetscObject)da),PETSC_ERR_ARG_OUTOFRANGE,"Dimension must be non-negative, call DMSetFromOptions() if you want to change the value at runtime");

  ierr = PetscOptionsHead(PetscOptionsObject,"DMDA Options");CHKERRQ(ierr);
  ierr = PetscOptionsInt("-da_grid_x","Number of grid points in x direction","DMDASetSizes",dd->M,&dd->M,NULL);CHKERRQ(ierr);
  ierr = PetscOptionsInt("-da_grid_y","Number of grid points in y direction","DMDASetSizes",dd->N,&dd->N,NULL);CHKERRQ(ierr);
  ierr = PetscOptionsInt("-da_grid_z","Number of grid points in z direction","DMDASetSizes",dd->P,&dd->P,NULL);CHKERRQ(ierr);

  ierr = PetscOptionsInt("-da_overlap","Decomposition overlap in all directions","DMDASetOverlap",dd->xol,&dd->xol,&flg);CHKERRQ(ierr);
  if (flg) {ierr = DMDASetOverlap(da,dd->xol,dd->xol,dd->xol);CHKERRQ(ierr);}
  ierr = PetscOptionsInt("-da_overlap_x","Decomposition overlap in x direction","DMDASetOverlap",dd->xol,&dd->xol,NULL);CHKERRQ(ierr);
  if (dim > 1) {ierr = PetscOptionsInt("-da_overlap_y","Decomposition overlap in y direction","DMDASetOverlap",dd->yol,&dd->yol,NULL);CHKERRQ(ierr);}
  if (dim > 2) {ierr = PetscOptionsInt("-da_overlap_z","Decomposition overlap in z direction","DMDASetOverlap",dd->zol,&dd->zol,NULL);CHKERRQ(ierr);}

  ierr = PetscOptionsInt("-da_local_subdomains","","DMDASetNumLocalSubdomains",dd->Nsub,&dd->Nsub,&flg);CHKERRQ(ierr);
  if (flg) {ierr = DMDASetNumLocalSubDomains(da,dd->Nsub);CHKERRQ(ierr);}

  /* Handle DMDA parallel distibution */
  ierr = PetscOptionsInt("-da_processors_x","Number of processors in x direction","DMDASetNumProcs",dd->m,&dd->m,NULL);CHKERRQ(ierr);
  if (dim > 1) {ierr = PetscOptionsInt("-da_processors_y","Number of processors in y direction","DMDASetNumProcs",dd->n,&dd->n,NULL);CHKERRQ(ierr);}
  if (dim > 2) {ierr = PetscOptionsInt("-da_processors_z","Number of processors in z direction","DMDASetNumProcs",dd->p,&dd->p,NULL);CHKERRQ(ierr);}
  /* Handle DMDA refinement */
  ierr = PetscOptionsInt("-da_refine_x","Refinement ratio in x direction","DMDASetRefinementFactor",dd->refine_x,&dd->refine_x,NULL);CHKERRQ(ierr);
  if (dim > 1) {ierr = PetscOptionsInt("-da_refine_y","Refinement ratio in y direction","DMDASetRefinementFactor",dd->refine_y,&dd->refine_y,NULL);CHKERRQ(ierr);}
  if (dim > 2) {ierr = PetscOptionsInt("-da_refine_z","Refinement ratio in z direction","DMDASetRefinementFactor",dd->refine_z,&dd->refine_z,NULL);CHKERRQ(ierr);}
  dd->coarsen_x = dd->refine_x; dd->coarsen_y = dd->refine_y; dd->coarsen_z = dd->refine_z;

  /* Get refinement factors, defaults taken from the coarse DMDA */
  ierr = DMDAGetRefinementFactor(da,&refx[0],&refy[0],&refz[0]);CHKERRQ(ierr);
  for (i=1; i<maxnlevels; i++) {
    refx[i] = refx[0];
    refy[i] = refy[0];
    refz[i] = refz[0];
  }
  n    = maxnlevels;
  ierr = PetscOptionsIntArray("-da_refine_hierarchy_x","Refinement factor for each level","None",refx,&n,&flg);CHKERRQ(ierr);
  if (flg) {
    dd->refine_x = refx[0];
    dd->refine_x_hier_n = n;
    ierr = PetscMalloc1(n,&dd->refine_x_hier);CHKERRQ(ierr);
    ierr = PetscMemcpy(dd->refine_x_hier,refx,n*sizeof(PetscInt));CHKERRQ(ierr);
  }
  if (dim > 1) {
    n    = maxnlevels;
    ierr = PetscOptionsIntArray("-da_refine_hierarchy_y","Refinement factor for each level","None",refy,&n,&flg);CHKERRQ(ierr);
    if (flg) {
      dd->refine_y = refy[0];
      dd->refine_y_hier_n = n;
      ierr = PetscMalloc1(n,&dd->refine_y_hier);CHKERRQ(ierr);
      ierr = PetscMemcpy(dd->refine_y_hier,refy,n*sizeof(PetscInt));CHKERRQ(ierr);
    }
  }
  if (dim > 2) {
    n    = maxnlevels;
    ierr = PetscOptionsIntArray("-da_refine_hierarchy_z","Refinement factor for each level","None",refz,&n,&flg);CHKERRQ(ierr);
    if (flg) {
      dd->refine_z = refz[0];
      dd->refine_z_hier_n = n;
      ierr = PetscMalloc1(n,&dd->refine_z_hier);CHKERRQ(ierr);
      ierr = PetscMemcpy(dd->refine_z_hier,refz,n*sizeof(PetscInt));CHKERRQ(ierr);
    }
  }

  ierr = PetscOptionsInt("-da_refine","Uniformly refine DA one or more times","None",refine,&refine,NULL);CHKERRQ(ierr);
  ierr = PetscOptionsTail();CHKERRQ(ierr);

  while (refine--) {
    if (dd->bx == DM_BOUNDARY_PERIODIC || dd->interptype == DMDA_Q0) {
      dd->M = dd->refine_x*dd->M;
    } else {
      dd->M = 1 + dd->refine_x*(dd->M - 1);
    }
    if (dd->by == DM_BOUNDARY_PERIODIC || dd->interptype == DMDA_Q0) {
      dd->N = dd->refine_y*dd->N;
    } else {
      dd->N = 1 + dd->refine_y*(dd->N - 1);
    }
    if (dd->bz == DM_BOUNDARY_PERIODIC || dd->interptype == DMDA_Q0) {
      dd->P = dd->refine_z*dd->P;
    } else {
      dd->P = 1 + dd->refine_z*(dd->P - 1);
    }
    da->levelup++;
    if (da->levelup - da->leveldown >= 0) {
      dd->refine_x = refx[da->levelup - da->leveldown];
      dd->refine_y = refy[da->levelup - da->leveldown];
      dd->refine_z = refz[da->levelup - da->leveldown];
    }
    if (da->levelup - da->leveldown >= 1) {
      dd->coarsen_x = refx[da->levelup - da->leveldown - 1];
      dd->coarsen_y = refy[da->levelup - da->leveldown - 1];
      dd->coarsen_z = refz[da->levelup - da->leveldown - 1];
    }
  }
  PetscFunctionReturn(0);
}

extern PetscErrorCode  DMCreateGlobalVector_DA(DM,Vec*);
extern PetscErrorCode  DMCreateLocalVector_DA(DM,Vec*);
extern PetscErrorCode  DMGlobalToLocalBegin_DA(DM,Vec,InsertMode,Vec);
extern PetscErrorCode  DMGlobalToLocalEnd_DA(DM,Vec,InsertMode,Vec);
extern PetscErrorCode  DMLocalToGlobalBegin_DA(DM,Vec,InsertMode,Vec);
extern PetscErrorCode  DMLocalToGlobalEnd_DA(DM,Vec,InsertMode,Vec);
extern PetscErrorCode  DMLocalToLocalBegin_DA(DM,Vec,InsertMode,Vec);
extern PetscErrorCode  DMLocalToLocalEnd_DA(DM,Vec,InsertMode,Vec);
extern PetscErrorCode  DMCreateInterpolation_DA(DM,DM,Mat*,Vec*);
extern PetscErrorCode  DMCreateColoring_DA(DM,ISColoringType,ISColoring*);
extern PetscErrorCode  DMCreateMatrix_DA(DM,Mat*);
extern PetscErrorCode  DMCreateCoordinateDM_DA(DM,DM*);
extern PetscErrorCode  DMRefine_DA(DM,MPI_Comm,DM*);
extern PetscErrorCode  DMCoarsen_DA(DM,MPI_Comm,DM*);
extern PetscErrorCode  DMRefineHierarchy_DA(DM,PetscInt,DM[]);
extern PetscErrorCode  DMCoarsenHierarchy_DA(DM,PetscInt,DM[]);
extern PetscErrorCode  DMCreateInjection_DA(DM,DM,Mat*);
extern PetscErrorCode  DMCreateAggregates_DA(DM,DM,Mat*);
extern PetscErrorCode  DMView_DA(DM,PetscViewer);
extern PetscErrorCode  DMSetUp_DA(DM);
extern PetscErrorCode  DMDestroy_DA(DM);
extern PetscErrorCode  DMCreateDomainDecomposition_DA(DM,PetscInt*,char***,IS**,IS**,DM**);
extern PetscErrorCode  DMCreateDomainDecompositionScatters_DA(DM,PetscInt,DM*,VecScatter**,VecScatter**,VecScatter**);

PetscErrorCode DMLoad_DA(DM da,PetscViewer viewer)
{
  PetscErrorCode   ierr;
  PetscInt         dim,m,n,p,dof,swidth;
  DMDAStencilType  stencil;
  DMBoundaryType   bx,by,bz;
  PetscBool        coors;
  DM               dac;
  Vec              c;

  PetscFunctionBegin;
  ierr = PetscViewerBinaryRead(viewer,&dim,1,NULL,PETSC_INT);CHKERRQ(ierr);
  ierr = PetscViewerBinaryRead(viewer,&m,1,NULL,PETSC_INT);CHKERRQ(ierr);
  ierr = PetscViewerBinaryRead(viewer,&n,1,NULL,PETSC_INT);CHKERRQ(ierr);
  ierr = PetscViewerBinaryRead(viewer,&p,1,NULL,PETSC_INT);CHKERRQ(ierr);
  ierr = PetscViewerBinaryRead(viewer,&dof,1,NULL,PETSC_INT);CHKERRQ(ierr);
  ierr = PetscViewerBinaryRead(viewer,&swidth,1,NULL,PETSC_INT);CHKERRQ(ierr);
  ierr = PetscViewerBinaryRead(viewer,&bx,1,NULL,PETSC_ENUM);CHKERRQ(ierr);
  ierr = PetscViewerBinaryRead(viewer,&by,1,NULL,PETSC_ENUM);CHKERRQ(ierr);
  ierr = PetscViewerBinaryRead(viewer,&bz,1,NULL,PETSC_ENUM);CHKERRQ(ierr);
  ierr = PetscViewerBinaryRead(viewer,&stencil,1,NULL,PETSC_ENUM);CHKERRQ(ierr);

  ierr = DMSetDimension(da, dim);CHKERRQ(ierr);
  ierr = DMDASetSizes(da, m,n,p);CHKERRQ(ierr);
  ierr = DMDASetBoundaryType(da, bx, by, bz);CHKERRQ(ierr);
  ierr = DMDASetDof(da, dof);CHKERRQ(ierr);
  ierr = DMDASetStencilType(da, stencil);CHKERRQ(ierr);
  ierr = DMDASetStencilWidth(da, swidth);CHKERRQ(ierr);
  ierr = DMSetUp(da);CHKERRQ(ierr);
  ierr = PetscViewerBinaryRead(viewer,&coors,1,NULL,PETSC_ENUM);CHKERRQ(ierr);
  if (coors) {
    ierr = DMGetCoordinateDM(da,&dac);CHKERRQ(ierr);
    ierr = DMCreateGlobalVector(dac,&c);CHKERRQ(ierr);
    ierr = VecLoad(c,viewer);CHKERRQ(ierr);
    ierr = DMSetCoordinates(da,c);CHKERRQ(ierr);
    ierr = VecDestroy(&c);CHKERRQ(ierr);
  }
  PetscFunctionReturn(0);
}

PetscErrorCode DMCreateSubDM_DA(DM dm, PetscInt numFields, PetscInt fields[], IS *is, DM *subdm)
{
  DM_DA         *da = (DM_DA*) dm->data;
  PetscSection   section;
  PetscErrorCode ierr;

  PetscFunctionBegin;
  if (subdm) {
    PetscSF sf;
    Vec     coords;
    void   *ctx;
    /* Cannot use DMClone since the dof stuff is mixed in. Ugh
    ierr = DMClone(dm, subdm);CHKERRQ(ierr); */
    ierr = DMCreate(PetscObjectComm((PetscObject)dm), subdm);CHKERRQ(ierr);
    ierr = DMGetPointSF(dm, &sf);CHKERRQ(ierr);
    ierr = DMSetPointSF(*subdm, sf);CHKERRQ(ierr);
    ierr = DMGetApplicationContext(dm, &ctx);CHKERRQ(ierr);
    ierr = DMSetApplicationContext(*subdm, ctx);CHKERRQ(ierr);
    ierr = DMGetCoordinatesLocal(dm, &coords);CHKERRQ(ierr);
    if (coords) {
      ierr = DMSetCoordinatesLocal(*subdm, coords);CHKERRQ(ierr);
    } else {
      ierr = DMGetCoordinates(dm, &coords);CHKERRQ(ierr);
      if (coords) {ierr = DMSetCoordinates(*subdm, coords);CHKERRQ(ierr);}
    }

    ierr = DMSetType(*subdm, DMDA);CHKERRQ(ierr);
    ierr = DMSetDimension(*subdm, dm->dim);CHKERRQ(ierr);
    ierr = DMDASetSizes(*subdm, da->M, da->N, da->P);CHKERRQ(ierr);
    ierr = DMDASetNumProcs(*subdm, da->m, da->n, da->p);CHKERRQ(ierr);
    ierr = DMDASetBoundaryType(*subdm, da->bx, da->by, da->bz);CHKERRQ(ierr);
    ierr = DMDASetDof(*subdm, numFields);CHKERRQ(ierr);
    ierr = DMDASetStencilType(*subdm, da->stencil_type);CHKERRQ(ierr);
    ierr = DMDASetStencilWidth(*subdm, da->s);CHKERRQ(ierr);
    ierr = DMDASetOwnershipRanges(*subdm, da->lx, da->ly, da->lz);CHKERRQ(ierr);
  }
  ierr = DMGetDefaultSection(dm, &section);CHKERRQ(ierr);
  if (section) {
    ierr = DMCreateSubDM_Section_Private(dm, numFields, fields, is, subdm);CHKERRQ(ierr);
  } else {
    if (is) {
      PetscInt *indices, cnt = 0, dof = da->w, i, j;

      ierr = PetscMalloc1(da->Nlocal*numFields/dof, &indices);CHKERRQ(ierr);
      for (i = da->base/dof; i < (da->base+da->Nlocal)/dof; ++i) {
        for (j = 0; j < numFields; ++j) {
          indices[cnt++] = dof*i + fields[j];
        }
      }
      if (cnt != da->Nlocal*numFields/dof) SETERRQ2(PETSC_COMM_SELF, PETSC_ERR_PLIB, "Count %d does not equal expected value %d", cnt, da->Nlocal*numFields/dof);
      ierr = ISCreateGeneral(PetscObjectComm((PetscObject) dm), cnt, indices, PETSC_OWN_POINTER, is);CHKERRQ(ierr);
    }
  }
  PetscFunctionReturn(0);
}

PetscErrorCode DMCreateFieldDecomposition_DA(DM dm, PetscInt *len,char ***namelist, IS **islist, DM **dmlist)
{
  PetscInt       i;
  PetscErrorCode ierr;
  DM_DA          *dd = (DM_DA*)dm->data;
  PetscInt       dof = dd->w;

  PetscFunctionBegin;
  if (len) *len = dof;
  if (islist) {
    Vec      v;
    PetscInt rstart,n;

    ierr = DMGetGlobalVector(dm,&v);CHKERRQ(ierr);
    ierr = VecGetOwnershipRange(v,&rstart,NULL);CHKERRQ(ierr);
    ierr = VecGetLocalSize(v,&n);CHKERRQ(ierr);
    ierr = DMRestoreGlobalVector(dm,&v);CHKERRQ(ierr);
    ierr = PetscMalloc1(dof,islist);CHKERRQ(ierr);
    for (i=0; i<dof; i++) {
      ierr = ISCreateStride(PetscObjectComm((PetscObject)dm),n/dof,rstart+i,dof,&(*islist)[i]);CHKERRQ(ierr);
    }
  }
  if (namelist) {
    ierr = PetscMalloc1(dof, namelist);CHKERRQ(ierr);
    if (dd->fieldname) {
      for (i=0; i<dof; i++) {
        ierr = PetscStrallocpy(dd->fieldname[i],&(*namelist)[i]);CHKERRQ(ierr);
      }
    } else SETERRQ(PETSC_COMM_SELF,PETSC_ERR_SUP,"Currently DMDA must have fieldnames");
  }
  if (dmlist) {
    DM da;

    ierr = DMDACreate(PetscObjectComm((PetscObject)dm), &da);CHKERRQ(ierr);
    ierr = DMSetDimension(da, dm->dim);CHKERRQ(ierr);
    ierr = DMDASetSizes(da, dd->M, dd->N, dd->P);CHKERRQ(ierr);
    ierr = DMDASetNumProcs(da, dd->m, dd->n, dd->p);CHKERRQ(ierr);
    ierr = DMDASetBoundaryType(da, dd->bx, dd->by, dd->bz);CHKERRQ(ierr);
    ierr = DMDASetDof(da, 1);CHKERRQ(ierr);
    ierr = DMDASetStencilType(da, dd->stencil_type);CHKERRQ(ierr);
    ierr = DMDASetStencilWidth(da, dd->s);CHKERRQ(ierr);
    ierr = DMSetUp(da);CHKERRQ(ierr);
    ierr = PetscMalloc1(dof,dmlist);CHKERRQ(ierr);
    for (i=0; i<dof-1; i++) {ierr = PetscObjectReference((PetscObject)da);CHKERRQ(ierr);}
    for (i=0; i<dof; i++) (*dmlist)[i] = da;
  }
  PetscFunctionReturn(0);
}

PetscErrorCode DMClone_DA(DM dm, DM *newdm)
{
  DM_DA         *da = (DM_DA *) dm->data;
  PetscErrorCode ierr;

  PetscFunctionBegin;
  ierr = DMSetType(*newdm, DMDA);CHKERRQ(ierr);
  ierr = DMSetDimension(*newdm, dm->dim);CHKERRQ(ierr);
  ierr = DMDASetSizes(*newdm, da->M, da->N, da->P);CHKERRQ(ierr);
  ierr = DMDASetNumProcs(*newdm, da->m, da->n, da->p);CHKERRQ(ierr);
  ierr = DMDASetBoundaryType(*newdm, da->bx, da->by, da->bz);CHKERRQ(ierr);
  ierr = DMDASetDof(*newdm, da->w);CHKERRQ(ierr);
  ierr = DMDASetStencilType(*newdm, da->stencil_type);CHKERRQ(ierr);
  ierr = DMDASetStencilWidth(*newdm, da->s);CHKERRQ(ierr);
  ierr = DMDASetOwnershipRanges(*newdm, da->lx, da->ly, da->lz);CHKERRQ(ierr);
  ierr = DMSetUp(*newdm);CHKERRQ(ierr);
  PetscFunctionReturn(0);
}

static PetscErrorCode DMGetDimPoints_DA(DM dm, PetscInt dim, PetscInt *pStart, PetscInt *pEnd)
{
  PetscErrorCode ierr;

  PetscFunctionBegin;
  ierr = DMDAGetDepthStratum(dm, dim, pStart, pEnd);CHKERRQ(ierr);
  PetscFunctionReturn(0);
}

static PetscErrorCode DMGetNeighbors_DA(DM dm, PetscInt *nranks, const PetscMPIInt *ranks[])
{
  PetscErrorCode ierr;
  PetscInt dim;
  DMDAStencilType st;
  
  PetscFunctionBegin;
  ierr = DMDAGetNeighbors(dm,ranks);CHKERRQ(ierr);
  ierr = DMDAGetInfo(dm,&dim,NULL,NULL,NULL,NULL,NULL,NULL,NULL,NULL,NULL,NULL,NULL,&st);CHKERRQ(ierr);

  switch (dim) {
    case 1:
      *nranks = 3;
      /* if (st == DMDA_STENCIL_STAR) { *nranks = 3; } */
      break;
    case 2:
      *nranks = 9;
      /* if (st == DMDA_STENCIL_STAR) { *nranks = 5; } */
      break;
    case 3:
      *nranks = 27;
      /* if (st == DMDA_STENCIL_STAR) { *nranks = 7; } */
      break;
    default:
      break;
  }
  PetscFunctionReturn(0);
}

/*MC
   DMDA = "da" - A DM object that is used to manage data for a structured grid in 1, 2, or 3 dimensions.
         In the global representation of the vector each process stores a non-overlapping rectangular (or slab in 3d) portion of the grid points.
         In the local representation these rectangular regions (slabs) are extended in all directions by a stencil width.

         The vectors can be thought of as either cell centered or vertex centered on the mesh. But some variables cannot be cell centered and others
         vertex centered.

  Level: intermediate

.seealso: DMType, DMCOMPOSITE, DMDACreate(), DMCreate(), DMSetType()
M*/

extern PetscErrorCode DMProjectFunctionLocal_DA(DM, PetscReal, PetscErrorCode (**)(PetscInt, PetscReal, const PetscReal [], PetscInt, PetscScalar *, void *), void **, InsertMode, Vec);
extern PetscErrorCode DMComputeL2Diff_DA(DM, PetscReal, PetscErrorCode (**)(PetscInt, PetscReal, const PetscReal [], PetscInt, PetscScalar *, void *), void **, Vec, PetscReal *);
extern PetscErrorCode DMComputeL2GradientDiff_DA(DM, PetscReal, PetscErrorCode (**)(PetscInt, PetscReal, const PetscReal [], const PetscReal [],PetscInt, PetscScalar *, void *), void **, Vec,const PetscReal [], PetscReal *);
<<<<<<< HEAD
extern PetscErrorCode DMLocatePoints_DA_Regular(DM,Vec,DMPointLocationType,PetscSF);
=======
PETSC_INTERN PetscErrorCode DMSetUpGLVisViewer_DMDA(PetscObject,PetscViewer);
>>>>>>> 9d7c699c

PETSC_EXTERN PetscErrorCode DMCreate_DA(DM da)
{
  PetscErrorCode ierr;
  DM_DA          *dd;

  PetscFunctionBegin;
  PetscValidPointer(da,1);
  ierr     = PetscNewLog(da,&dd);CHKERRQ(ierr);
  da->data = dd;

  da->dim        = -1;
  dd->interptype = DMDA_Q1;
  dd->refine_x   = 2;
  dd->refine_y   = 2;
  dd->refine_z   = 2;
  dd->coarsen_x  = 2;
  dd->coarsen_y  = 2;
  dd->coarsen_z  = 2;
  dd->fieldname  = NULL;
  dd->nlocal     = -1;
  dd->Nlocal     = -1;
  dd->M          = -1;
  dd->N          = -1;
  dd->P          = -1;
  dd->m          = -1;
  dd->n          = -1;
  dd->p          = -1;
  dd->w          = -1;
  dd->s          = -1;

  dd->xs = -1; dd->xe = -1; dd->ys = -1; dd->ye = -1; dd->zs = -1; dd->ze = -1;
  dd->Xs = -1; dd->Xe = -1; dd->Ys = -1; dd->Ye = -1; dd->Zs = -1; dd->Ze = -1;

  dd->Nsub            = 1;
  dd->xol             = 0;
  dd->yol             = 0;
  dd->zol             = 0;
  dd->xo              = 0;
  dd->yo              = 0;
  dd->zo              = 0;
  dd->Mo              = -1;
  dd->No              = -1;
  dd->Po              = -1;

  dd->gtol         = NULL;
  dd->ltol         = NULL;
  dd->ao           = NULL;
  PetscStrallocpy(AOBASIC,(char**)&dd->aotype);
  dd->base         = -1;
  dd->bx           = DM_BOUNDARY_NONE;
  dd->by           = DM_BOUNDARY_NONE;
  dd->bz           = DM_BOUNDARY_NONE;
  dd->stencil_type = DMDA_STENCIL_BOX;
  dd->interptype   = DMDA_Q1;
  dd->lx           = NULL;
  dd->ly           = NULL;
  dd->lz           = NULL;

  dd->elementtype = DMDA_ELEMENT_Q1;

  da->ops->globaltolocalbegin          = DMGlobalToLocalBegin_DA;
  da->ops->globaltolocalend            = DMGlobalToLocalEnd_DA;
  da->ops->localtoglobalbegin          = DMLocalToGlobalBegin_DA;
  da->ops->localtoglobalend            = DMLocalToGlobalEnd_DA;
  da->ops->localtolocalbegin           = DMLocalToLocalBegin_DA;
  da->ops->localtolocalend             = DMLocalToLocalEnd_DA;
  da->ops->createglobalvector          = DMCreateGlobalVector_DA;
  da->ops->createlocalvector           = DMCreateLocalVector_DA;
  da->ops->createinterpolation         = DMCreateInterpolation_DA;
  da->ops->getcoloring                 = DMCreateColoring_DA;
  da->ops->creatematrix                = DMCreateMatrix_DA;
  da->ops->refine                      = DMRefine_DA;
  da->ops->coarsen                     = DMCoarsen_DA;
  da->ops->refinehierarchy             = DMRefineHierarchy_DA;
  da->ops->coarsenhierarchy            = DMCoarsenHierarchy_DA;
  da->ops->getinjection                = DMCreateInjection_DA;
  da->ops->getaggregates               = DMCreateAggregates_DA;
  da->ops->destroy                     = DMDestroy_DA;
  da->ops->view                        = 0;
  da->ops->setfromoptions              = DMSetFromOptions_DA;
  da->ops->setup                       = DMSetUp_DA;
  da->ops->clone                       = DMClone_DA;
  da->ops->load                        = DMLoad_DA;
  da->ops->createcoordinatedm          = DMCreateCoordinateDM_DA;
  da->ops->createsubdm                 = DMCreateSubDM_DA;
  da->ops->createfielddecomposition    = DMCreateFieldDecomposition_DA;
  da->ops->createdomaindecomposition   = DMCreateDomainDecomposition_DA;
  da->ops->createddscatters            = DMCreateDomainDecompositionScatters_DA;
  da->ops->getdimpoints                = DMGetDimPoints_DA;
  da->ops->projectfunctionlocal        = DMProjectFunctionLocal_DA;
  da->ops->computel2diff               = DMComputeL2Diff_DA;
  da->ops->computel2gradientdiff       = DMComputeL2GradientDiff_DA;
  da->ops->getneighbors                = DMGetNeighbors_DA;
<<<<<<< HEAD
  da->ops->locatepoints                = DMLocatePoints_DA_Regular;
=======

  ierr = PetscObjectComposeFunction((PetscObject)da,"DMSetUpGLVisViewer_C",DMSetUpGLVisViewer_DMDA);CHKERRQ(ierr);
>>>>>>> 9d7c699c
  PetscFunctionReturn(0);
}

/*@
  DMDACreate - Creates a DMDA object.

  Collective on MPI_Comm

  Input Parameter:
. comm - The communicator for the DMDA object

  Output Parameter:
. da  - The DMDA object

  Level: advanced

  Developers Note: Since there exists DMDACreate1/2/3d() should this routine even exist?

.keywords: DMDA, create
.seealso:  DMDASetSizes(), DMDADuplicate(),  DMDACreate1d(), DMDACreate2d(), DMDACreate3d()
@*/
PetscErrorCode  DMDACreate(MPI_Comm comm, DM *da)
{
  PetscErrorCode ierr;

  PetscFunctionBegin;
  PetscValidPointer(da,2);
  ierr = DMCreate(comm,da);CHKERRQ(ierr);
  ierr = DMSetType(*da,DMDA);CHKERRQ(ierr);
  PetscFunctionReturn(0);
}

<|MERGE_RESOLUTION|>--- conflicted
+++ resolved
@@ -351,11 +351,8 @@
 extern PetscErrorCode DMProjectFunctionLocal_DA(DM, PetscReal, PetscErrorCode (**)(PetscInt, PetscReal, const PetscReal [], PetscInt, PetscScalar *, void *), void **, InsertMode, Vec);
 extern PetscErrorCode DMComputeL2Diff_DA(DM, PetscReal, PetscErrorCode (**)(PetscInt, PetscReal, const PetscReal [], PetscInt, PetscScalar *, void *), void **, Vec, PetscReal *);
 extern PetscErrorCode DMComputeL2GradientDiff_DA(DM, PetscReal, PetscErrorCode (**)(PetscInt, PetscReal, const PetscReal [], const PetscReal [],PetscInt, PetscScalar *, void *), void **, Vec,const PetscReal [], PetscReal *);
-<<<<<<< HEAD
 extern PetscErrorCode DMLocatePoints_DA_Regular(DM,Vec,DMPointLocationType,PetscSF);
-=======
 PETSC_INTERN PetscErrorCode DMSetUpGLVisViewer_DMDA(PetscObject,PetscViewer);
->>>>>>> 9d7c699c
 
 PETSC_EXTERN PetscErrorCode DMCreate_DA(DM da)
 {
@@ -450,12 +447,8 @@
   da->ops->computel2diff               = DMComputeL2Diff_DA;
   da->ops->computel2gradientdiff       = DMComputeL2GradientDiff_DA;
   da->ops->getneighbors                = DMGetNeighbors_DA;
-<<<<<<< HEAD
   da->ops->locatepoints                = DMLocatePoints_DA_Regular;
-=======
-
   ierr = PetscObjectComposeFunction((PetscObject)da,"DMSetUpGLVisViewer_C",DMSetUpGLVisViewer_DMDA);CHKERRQ(ierr);
->>>>>>> 9d7c699c
   PetscFunctionReturn(0);
 }
 
