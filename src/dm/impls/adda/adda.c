--- conflicted
+++ resolved
@@ -25,14 +25,7 @@
   ierr = PetscFree(dd->lge);CHKERRQ(ierr);
   ierr = PetscFree(dd->refine);CHKERRQ(ierr);
 
-<<<<<<< HEAD
   ierr = VecDestroy(&dd->global);CHKERRQ(ierr);
-
-  ierr = PetscFree(dd);CHKERRQ(ierr);
-  ierr = PetscHeaderDestroy(&dm);CHKERRQ(ierr);
-=======
-  ierr = VecDestroy(dd->global);CHKERRQ(ierr);
->>>>>>> 68b022c8
   PetscFunctionReturn(0);
 }
 
