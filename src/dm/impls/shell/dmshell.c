#include <petscdmshell.h>       /*I    "petscdmshell.h"  I*/
#include <petscmat.h>
#include <petsc-private/dmimpl.h>

typedef struct  {
  Vec        Xglobal;
  Vec        Xlocal;
  Mat        A;
  VecScatter *gtol;
  VecScatter *ltog;
} DM_Shell;

#undef __FUNCT__
#define __FUNCT__ "DMGlobalToLocalBegin_Shell_Default"
/*@C
   DMGlobalToLocalBegin_Shell_Default - Uses the GlobalToLocal VecScatter context set by the user to begin a global to local scatter
   Collective

   Input Arguments:
+  dm - shell DM
.  g - global vector
.  mode - InsertMode
-  l - local vector

   Level: developer

.seealso: DMGlobalToLocalEnd_Shell_Default()
@*/
static PetscErrorCode DMGlobalToLocalBegin_Shell_Default(DM dm,Vec g,InsertMode mode,Vec l)
{
  PetscErrorCode ierr;
  DM_Shell       *shell = (DM_Shell*)dm->data;

  PetscFunctionBegin;
  ierr = VecScatterBegin(*(shell->gtol),g,l,mode,SCATTER_FORWARD);CHKERRQ(ierr);
  PetscFunctionReturn(0);
}

#undef __FUNCT__
#define __FUNCT__ "DMGlobalToLocalEnd_Shell_Default"
/*@C
   DMGlobalToLocalEnd_Shell_Default - Uses the GlobalToLocal VecScatter context set by the user to end a global to local scatter
   Collective

   Input Arguments:
+  dm - shell DM
.  g - global vector
.  mode - InsertMode
-  l - local vector

   Level: developer

.seealso: DMGlobalToLocalBegin_Shell_Default()
@*/
static PetscErrorCode DMGlobalToLocalEnd_Shell_Default(DM dm,Vec g,InsertMode mode,Vec l)
{
  PetscErrorCode ierr;
  DM_Shell       *shell = (DM_Shell*)dm->data;

  PetscFunctionBegin;
  ierr = VecScatterEnd(*(shell->gtol),g,l,mode,SCATTER_FORWARD);CHKERRQ(ierr);
  PetscFunctionReturn(0);
}

#undef __FUNCT__
#define __FUNCT__ "DMCreateMatrix_Shell"
static PetscErrorCode DMCreateMatrix_Shell(DM dm,MatType mtype,Mat *J)
{
  PetscErrorCode ierr;
  DM_Shell       *shell = (DM_Shell*)dm->data;
  Mat            A;

  PetscFunctionBegin;
  PetscValidHeaderSpecific(dm,DM_CLASSID,1);
  PetscValidPointer(J,3);
  if (!shell->A) {
    if (shell->Xglobal) {
      PetscInt m,M;
      ierr = PetscInfo(dm,"Naively creating matrix using global vector distribution without preallocation");CHKERRQ(ierr);
      ierr = VecGetSize(shell->Xglobal,&M);CHKERRQ(ierr);
      ierr = VecGetLocalSize(shell->Xglobal,&m);CHKERRQ(ierr);
      ierr = MatCreate(PetscObjectComm((PetscObject)dm),&shell->A);CHKERRQ(ierr);
      ierr = MatSetSizes(shell->A,m,m,M,M);CHKERRQ(ierr);
      if (mtype) {ierr = MatSetType(shell->A,mtype);CHKERRQ(ierr);}
      ierr = MatSetUp(shell->A);CHKERRQ(ierr);
    } else SETERRQ(PetscObjectComm((PetscObject)dm),PETSC_ERR_USER,"Must call DMShellSetMatrix(), DMShellSetCreateMatrix(), or provide a vector");
  }
  A = shell->A;
  /* the check below is tacky and incomplete */
  if (mtype) {
    PetscBool flg,aij,seqaij,mpiaij;
    ierr = PetscObjectTypeCompare((PetscObject)A,mtype,&flg);CHKERRQ(ierr);
    ierr = PetscObjectTypeCompare((PetscObject)A,MATSEQAIJ,&seqaij);CHKERRQ(ierr);
    ierr = PetscObjectTypeCompare((PetscObject)A,MATMPIAIJ,&mpiaij);CHKERRQ(ierr);
    ierr = PetscStrcmp(mtype,MATAIJ,&aij);CHKERRQ(ierr);
    if (!flg) {
      if (!(aij & (seqaij || mpiaij))) SETERRQ2(PetscObjectComm((PetscObject)dm),PETSC_ERR_ARG_NOTSAMETYPE,"Requested matrix of type %s, but only %s available",mtype,((PetscObject)A)->type_name);
    }
  }
  if (((PetscObject)A)->refct < 2) { /* We have an exclusive reference so we can give it out */
    ierr = PetscObjectReference((PetscObject)A);CHKERRQ(ierr);
    ierr = MatZeroEntries(A);CHKERRQ(ierr);
    *J   = A;
  } else {                      /* Need to create a copy, could use MAT_SHARE_NONZERO_PATTERN in most cases */
    ierr = MatDuplicate(A,MAT_DO_NOT_COPY_VALUES,J);CHKERRQ(ierr);
    ierr = MatZeroEntries(*J);CHKERRQ(ierr);
  }
  PetscFunctionReturn(0);
}

#undef __FUNCT__
#define __FUNCT__ "DMCreateGlobalVector_Shell"
PetscErrorCode DMCreateGlobalVector_Shell(DM dm,Vec *gvec)
{
  PetscErrorCode ierr;
  DM_Shell       *shell = (DM_Shell*)dm->data;
  Vec            X;

  PetscFunctionBegin;
  PetscValidHeaderSpecific(dm,DM_CLASSID,1);
  PetscValidPointer(gvec,2);
  *gvec = 0;
  X     = shell->Xglobal;
  if (!X) SETERRQ(PetscObjectComm((PetscObject)dm),PETSC_ERR_USER,"Must call DMShellSetGlobalVector() or DMShellSetCreateGlobalVector()");
  if (((PetscObject)X)->refct < 2) { /* We have an exclusive reference so we can give it out */
    ierr  = PetscObjectReference((PetscObject)X);CHKERRQ(ierr);
    ierr  = VecZeroEntries(X);CHKERRQ(ierr);
    *gvec = X;
  } else {                      /* Need to create a copy, could use MAT_SHARE_NONZERO_PATTERN in most cases */
    ierr = VecDuplicate(X,gvec);CHKERRQ(ierr);
    ierr = VecZeroEntries(*gvec);CHKERRQ(ierr);
  }
  ierr = VecSetDM(*gvec,dm);CHKERRQ(ierr);
  PetscFunctionReturn(0);
}

#undef __FUNCT__
#define __FUNCT__ "DMCreateLocalVector_Shell"
PetscErrorCode DMCreateLocalVector_Shell(DM dm,Vec *gvec)
{
  PetscErrorCode ierr;
  DM_Shell       *shell = (DM_Shell*)dm->data;
  Vec            X;

  PetscFunctionBegin;
  PetscValidHeaderSpecific(dm,DM_CLASSID,1);
  PetscValidPointer(gvec,2);
  *gvec = 0;
  X     = shell->Xlocal;
  if (!X) SETERRQ(PetscObjectComm((PetscObject)dm),PETSC_ERR_USER,"Must call DMShellSetLocalVector() or DMShellSetCreateLocalVector()");
  if (((PetscObject)X)->refct < 2) { /* We have an exclusive reference so we can give it out */
    ierr  = PetscObjectReference((PetscObject)X);CHKERRQ(ierr);
    ierr  = VecZeroEntries(X);CHKERRQ(ierr);
    *gvec = X;
  } else {                      /* Need to create a copy, could use MAT_SHARE_NONZERO_PATTERN in most cases */
    ierr = VecDuplicate(X,gvec);CHKERRQ(ierr);
    ierr = VecZeroEntries(*gvec);CHKERRQ(ierr);
  }
  ierr = VecSetDM(*gvec,dm);CHKERRQ(ierr);
  PetscFunctionReturn(0);
}

#undef __FUNCT__
#define __FUNCT__ "DMShellSetMatrix"
/*@
   DMShellSetMatrix - sets a template matrix associated with the DMShell

   Collective

   Input Arguments:
+  dm - shell DM
-  J - template matrix

   Level: advanced

.seealso: DMCreateMatrix(), DMShellSetCreateMatrix()
@*/
PetscErrorCode DMShellSetMatrix(DM dm,Mat J)
{
  DM_Shell       *shell = (DM_Shell*)dm->data;
  PetscErrorCode ierr;
  PetscBool      isshell;

  PetscFunctionBegin;
  PetscValidHeaderSpecific(dm,DM_CLASSID,1);
  PetscValidHeaderSpecific(J,MAT_CLASSID,2);
  ierr = PetscObjectTypeCompare((PetscObject)dm,DMSHELL,&isshell);CHKERRQ(ierr);
  if (!isshell) PetscFunctionReturn(0);
  ierr     = PetscObjectReference((PetscObject)J);CHKERRQ(ierr);
  ierr     = MatDestroy(&shell->A);CHKERRQ(ierr);
  shell->A = J;
  PetscFunctionReturn(0);
}

#undef __FUNCT__
#define __FUNCT__ "DMShellSetCreateMatrix"
/*@C
   DMShellSetCreateMatrix - sets the routine to create a matrix associated with the shell DM

   Logically Collective on DM

   Input Arguments:
+  dm - the shell DM
-  func - the function to create a matrix

   Level: advanced

.seealso: DMCreateMatrix(), DMShellSetMatrix()
@*/
PetscErrorCode DMShellSetCreateMatrix(DM dm,PetscErrorCode (*func)(DM,MatType,Mat*))
{

  PetscFunctionBegin;
  PetscValidHeaderSpecific(dm,DM_CLASSID,1);
  dm->ops->creatematrix = func;
  PetscFunctionReturn(0);
}

#undef __FUNCT__
#define __FUNCT__ "DMShellSetGlobalVector"
/*@
   DMShellSetGlobalVector - sets a template global vector associated with the DMShell

   Logically Collective on DM

   Input Arguments:
+  dm - shell DM
-  X - template vector

   Level: advanced

.seealso: DMCreateGlobalVector(), DMShellSetMatrix(), DMShellSetCreateGlobalVector()
@*/
PetscErrorCode DMShellSetGlobalVector(DM dm,Vec X)
{
  DM_Shell       *shell = (DM_Shell*)dm->data;
  PetscErrorCode ierr;
  PetscBool      isshell;

  PetscFunctionBegin;
  PetscValidHeaderSpecific(dm,DM_CLASSID,1);
  PetscValidHeaderSpecific(X,VEC_CLASSID,2);
  ierr = PetscObjectTypeCompare((PetscObject)dm,DMSHELL,&isshell);CHKERRQ(ierr);
  if (!isshell) PetscFunctionReturn(0);
  ierr           = PetscObjectReference((PetscObject)X);CHKERRQ(ierr);
  ierr           = VecDestroy(&shell->Xglobal);CHKERRQ(ierr);
  shell->Xglobal = X;
  PetscFunctionReturn(0);
}

#undef __FUNCT__
#define __FUNCT__ "DMShellSetCreateGlobalVector"
/*@C
   DMShellSetCreateGlobalVector - sets the routine to create a global vector associated with the shell DM

   Logically Collective

   Input Arguments:
+  dm - the shell DM
-  func - the creation routine

   Level: advanced

.seealso: DMShellSetGlobalVector(), DMShellSetCreateMatrix()
@*/
PetscErrorCode DMShellSetCreateGlobalVector(DM dm,PetscErrorCode (*func)(DM,Vec*))
{

  PetscFunctionBegin;
  PetscValidHeaderSpecific(dm,DM_CLASSID,1);
  dm->ops->createglobalvector = func;
  PetscFunctionReturn(0);
}

#undef __FUNCT__
#define __FUNCT__ "DMShellSetLocalVector"
/*@
   DMShellSetLocalVector - sets a template local vector associated with the DMShell

   Logically Collective on DM

   Input Arguments:
+  dm - shell DM
-  X - template vector

   Level: advanced

.seealso: DMCreateLocalVector(), DMShellSetMatrix(), DMShellSetCreateLocalVector()
@*/
PetscErrorCode DMShellSetLocalVector(DM dm,Vec X)
{
  DM_Shell       *shell = (DM_Shell*)dm->data;
  PetscErrorCode ierr;
  PetscBool      isshell;

  PetscFunctionBegin;
  PetscValidHeaderSpecific(dm,DM_CLASSID,1);
  PetscValidHeaderSpecific(X,VEC_CLASSID,2);
  ierr = PetscObjectTypeCompare((PetscObject)dm,DMSHELL,&isshell);CHKERRQ(ierr);
  if (!isshell) PetscFunctionReturn(0);
  ierr = PetscObjectReference((PetscObject)X);CHKERRQ(ierr);
  ierr = VecDestroy(&shell->Xlocal);CHKERRQ(ierr);
  shell->Xlocal = X;
  PetscFunctionReturn(0);
}

#undef __FUNCT__
#define __FUNCT__ "DMShellSetCreateLocalVector"
/*@C
   DMShellSetCreateLocalVector - sets the routine to create a local vector associated with the shell DM

   Logically Collective

   Input Arguments:
+  dm - the shell DM
-  func - the creation routine

   Level: advanced

.seealso: DMShellSetLocalVector(), DMShellSetCreateMatrix()
@*/
PetscErrorCode DMShellSetCreateLocalVector(DM dm,PetscErrorCode (*func)(DM,Vec*))
{

  PetscFunctionBegin;
  PetscValidHeaderSpecific(dm,DM_CLASSID,1);
  dm->ops->createlocalvector = func;
  PetscFunctionReturn(0);
}

#undef __FUNCT__
#define __FUNCT__ "DMShellSetGlobalToLocal"
/*@C
   DMShellSetGlobalToLocal - Sets the routines used to perform a global to local scatter

   Logically Collective on DM

   Input Arguments
+  dm - the shell DM
.  begin - the routine that begins the global to local scatter
-  end - the routine that ends the global to local scatter

   Level: advanced

.seealso: DMShellSetLocalToGlobal()
@*/
PetscErrorCode DMShellSetGlobalToLocal(DM dm,PetscErrorCode (*begin)(DM,Vec,InsertMode,Vec),PetscErrorCode (*end)(DM,Vec,InsertMode,Vec)) {
  PetscFunctionBegin;
  dm->ops->globaltolocalbegin = begin;
  dm->ops->globaltolocalend = end;
  PetscFunctionReturn(0);
}

#undef __FUNCT__
#define __FUNCT__ "DMShellSetLocalToGlobal"
/*@C
   DMShellSetLocalToGlobal - Sets the routines used to perform a local to global scatter

   Logically Collective on DM

   Input Arguments
+  dm - the shell DM
.  begin - the routine that begins the local to global scatter
-  end - the routine that ends the local to global scatter

   Level: advanced

.seealso: DMShellSetGlobalToLocal()
@*/
PetscErrorCode DMShellSetLocalToGlobal(DM dm,PetscErrorCode (*begin)(DM,Vec,InsertMode,Vec),PetscErrorCode (*end)(DM,Vec,InsertMode,Vec)) {
  PetscFunctionBegin;
  dm->ops->localtoglobalbegin = begin;
  dm->ops->localtoglobalend = end;
  PetscFunctionReturn(0);
}

#undef __FUNCT__
#define __FUNCT__ "DMShellSetGlobalToLocalVecScatter"
/*@
   DMShellSetGlobalToLocalVecScatter - Sets a VecScatter context for global to local communication

   Logically Collective on DM

   Input Arguments
+  dm - the shell DM
-  gtol - the global to local VecScatter context

   Level: advanced

.seealso: DMShellSetGlobalToLocal()
@*/
PetscErrorCode DMShellSetGlobalToLocalVecScatter(DM dm, VecScatter *gtol)
{
  DM_Shell       *shell = (DM_Shell*)dm->data;

  PetscFunctionBegin;
  shell->gtol = gtol;
  PetscFunctionReturn(0);
}

#undef __FUNCT__
#define __FUNCT__ "DMDestroy_Shell"
static PetscErrorCode DMDestroy_Shell(DM dm)
{
  PetscErrorCode ierr;
  DM_Shell       *shell = (DM_Shell*)dm->data;

  PetscFunctionBegin;
  ierr = MatDestroy(&shell->A);CHKERRQ(ierr);
  ierr = VecDestroy(&shell->Xglobal);CHKERRQ(ierr);
  ierr = VecDestroy(&shell->Xlocal);CHKERRQ(ierr);
  /* This was originally freed in DMDestroy(), but that prevents reference counting of backend objects */
  ierr = PetscFree(shell);CHKERRQ(ierr);
  PetscFunctionReturn(0);
}

#undef __FUNCT__
#define __FUNCT__ "DMView_Shell"
static PetscErrorCode DMView_Shell(DM dm,PetscViewer v)
{
  PetscErrorCode ierr;
  DM_Shell       *shell = (DM_Shell*)dm->data;

  PetscFunctionBegin;
  ierr = VecView(shell->Xglobal,v);CHKERRQ(ierr);
  PetscFunctionReturn(0);
}

#undef __FUNCT__
#define __FUNCT__ "DMLoad_Shell"
static PetscErrorCode DMLoad_Shell(DM dm,PetscViewer v)
{
  PetscErrorCode ierr;
  DM_Shell       *shell = (DM_Shell*)dm->data;

  PetscFunctionBegin;
  ierr = VecCreate(PetscObjectComm((PetscObject)dm),&shell->Xglobal);CHKERRQ(ierr);
  ierr = VecLoad(shell->Xglobal,v);CHKERRQ(ierr);
  PetscFunctionReturn(0);
}

#undef __FUNCT__
#define __FUNCT__ "DMCreate_Shell"
PETSC_EXTERN PetscErrorCode DMCreate_Shell(DM dm)
{
  PetscErrorCode ierr;
  DM_Shell       *shell;

  PetscFunctionBegin;
  ierr     = PetscNewLog(dm,DM_Shell,&shell);CHKERRQ(ierr);
  dm->data = shell;

  ierr = PetscObjectChangeTypeName((PetscObject)dm,DMSHELL);CHKERRQ(ierr);

  dm->ops->destroy            = DMDestroy_Shell;
  dm->ops->createglobalvector = DMCreateGlobalVector_Shell;
  dm->ops->createlocalvector  = DMCreateLocalVector_Shell;
  dm->ops->creatematrix       = DMCreateMatrix_Shell;
  dm->ops->view               = DMView_Shell;
  dm->ops->load               = DMLoad_Shell;
  dm->ops->globaltolocalbegin = DMShellDefaultGlobalToLocalBegin;
  dm->ops->globaltolocalend   = DMShellDefaultGlobalToLocalEnd;
  PetscFunctionReturn(0);
}

#undef __FUNCT__
#define __FUNCT__ "DMShellCreate"
/*@
    DMShellCreate - Creates a shell DM object, used to manage user-defined problem data

    Collective on MPI_Comm

    Input Parameter:
.   comm - the processors that will share the global vector

    Output Parameters:
.   shell - the shell DM

    Level: advanced

.seealso DMDestroy(), DMCreateGlobalVector(), DMCreateLocalVector()
@*/
PetscErrorCode  DMShellCreate(MPI_Comm comm,DM *dm)
{
  PetscErrorCode ierr;

  PetscFunctionBegin;
  PetscValidPointer(dm,2);
  ierr = DMCreate(comm,dm);CHKERRQ(ierr);
  ierr = DMSetType(*dm,DMSHELL);CHKERRQ(ierr);
  PetscFunctionReturn(0);
}
<<<<<<< HEAD
=======

#undef __FUNCT__
#define __FUNCT__ "DMShellDefaultGlobalToLocalBegin"
/*@
   DMShellDefaultGlobalToLocalBegin - Uses the GlobalToLocal VecScatter context set by the user to begin a global to local scatter
   Collective

   Input Arguments:
+  dm - shell DM
.  g - global vector
.  mode - InsertMode
-  l - local vector

   Level: advanced

.seealso: DMShellDefaultGlobalToLocalEnd()
@*/
PetscErrorCode DMShellDefaultGlobalToLocalBegin(DM dm,Vec g,InsertMode mode,Vec l)
{
  PetscErrorCode ierr;
  DM_Shell       *shell = (DM_Shell*)dm->data;

  PetscFunctionBegin;
  if(shell->gtol) {
    ierr = VecScatterBegin(*(shell->gtol),g,l,mode,SCATTER_FORWARD);CHKERRQ(ierr);
  } else {
    SETERRQ(((PetscObject)dm)->comm,PETSC_ERR_ARG_WRONGSTATE, "DMShellDefaultGlobalToLocalBegin() cannot be used without first setting the scatter context via DMShellSetGlobalToLocalVecScatter()");
  }
  PetscFunctionReturn(0);
}

#undef __FUNCT__
#define __FUNCT__ "DMShellDefaultGlobalToLocalEnd"
/*@
   DMShellDefaultGlobalToLocalEnd - Uses the GlobalToLocal VecScatter context set by the user to end a global to local scatter
   Collective

   Input Arguments:
+  dm - shell DM
.  g - global vector
.  mode - InsertMode
-  l - local vector

   Level: advanced

.seealso: DMShellDefaultGlobalToLocalBegin()
@*/
PetscErrorCode DMShellDefaultGlobalToLocalEnd(DM dm,Vec g,InsertMode mode,Vec l)
{
  PetscErrorCode ierr;
  DM_Shell       *shell = (DM_Shell*)dm->data;

  PetscFunctionBegin;
  if(shell->gtol) {
    ierr = VecScatterEnd(*(shell->gtol),g,l,mode,SCATTER_FORWARD);CHKERRQ(ierr);
  } else {
    SETERRQ(((PetscObject)dm)->comm,PETSC_ERR_ARG_WRONGSTATE, "DMShellDefaultGlobalToLocalEnd() cannot be used without first setting the scatter context via DMShellSetGlobalToLocalVecScatter()");
  }
  PetscFunctionReturn(0);
}
>>>>>>> ff1c5d1b
<|MERGE_RESOLUTION|>--- conflicted
+++ resolved
@@ -490,66 +490,3 @@
   ierr = DMSetType(*dm,DMSHELL);CHKERRQ(ierr);
   PetscFunctionReturn(0);
 }
-<<<<<<< HEAD
-=======
-
-#undef __FUNCT__
-#define __FUNCT__ "DMShellDefaultGlobalToLocalBegin"
-/*@
-   DMShellDefaultGlobalToLocalBegin - Uses the GlobalToLocal VecScatter context set by the user to begin a global to local scatter
-   Collective
-
-   Input Arguments:
-+  dm - shell DM
-.  g - global vector
-.  mode - InsertMode
--  l - local vector
-
-   Level: advanced
-
-.seealso: DMShellDefaultGlobalToLocalEnd()
-@*/
-PetscErrorCode DMShellDefaultGlobalToLocalBegin(DM dm,Vec g,InsertMode mode,Vec l)
-{
-  PetscErrorCode ierr;
-  DM_Shell       *shell = (DM_Shell*)dm->data;
-
-  PetscFunctionBegin;
-  if(shell->gtol) {
-    ierr = VecScatterBegin(*(shell->gtol),g,l,mode,SCATTER_FORWARD);CHKERRQ(ierr);
-  } else {
-    SETERRQ(((PetscObject)dm)->comm,PETSC_ERR_ARG_WRONGSTATE, "DMShellDefaultGlobalToLocalBegin() cannot be used without first setting the scatter context via DMShellSetGlobalToLocalVecScatter()");
-  }
-  PetscFunctionReturn(0);
-}
-
-#undef __FUNCT__
-#define __FUNCT__ "DMShellDefaultGlobalToLocalEnd"
-/*@
-   DMShellDefaultGlobalToLocalEnd - Uses the GlobalToLocal VecScatter context set by the user to end a global to local scatter
-   Collective
-
-   Input Arguments:
-+  dm - shell DM
-.  g - global vector
-.  mode - InsertMode
--  l - local vector
-
-   Level: advanced
-
-.seealso: DMShellDefaultGlobalToLocalBegin()
-@*/
-PetscErrorCode DMShellDefaultGlobalToLocalEnd(DM dm,Vec g,InsertMode mode,Vec l)
-{
-  PetscErrorCode ierr;
-  DM_Shell       *shell = (DM_Shell*)dm->data;
-
-  PetscFunctionBegin;
-  if(shell->gtol) {
-    ierr = VecScatterEnd(*(shell->gtol),g,l,mode,SCATTER_FORWARD);CHKERRQ(ierr);
-  } else {
-    SETERRQ(((PetscObject)dm)->comm,PETSC_ERR_ARG_WRONGSTATE, "DMShellDefaultGlobalToLocalEnd() cannot be used without first setting the scatter context via DMShellSetGlobalToLocalVecScatter()");
-  }
-  PetscFunctionReturn(0);
-}
->>>>>>> ff1c5d1b
