
CFLAGS	        =
FFLAGS	        =
CPPFLAGS        =
FPPFLAGS        =
LOCDIR          = src/dm/impls/swarm/examples/tests/
EXAMPLESC       =
EXAMPLESF       =
MANSEC          = DM

ex2: ex2.o  chkopts
	-${CLINKER} -o ex2 ex2.o ${PETSC_DM_LIB}
	${RM} -f ex2.o

<<<<<<< HEAD
ex3: ex3.o  chkopts
	-${CLINKER} -o ex3 ex3.o ${PETSC_DM_LIB}
	${RM} -f ex3.o

=======
>>>>>>> d5ae53bb
include ${PETSC_DIR}/lib/petsc/conf/variables
include ${PETSC_DIR}/lib/petsc/conf/rules

NP=1
<<<<<<< HEAD
N=4
P=4
=======
N=1
P=1
>>>>>>> d5ae53bb
ORDER=2
VALGRIND_PROG=valgrind
VALGRIND_ARGS=--dsymutil=yes --leak-check=full --gen-suppressions=no --num-callers=20 --error-limit=no
VAL=$(VALGRIND_PROG) $(VALGRIND_ARGS)

run:
<<<<<<< HEAD
	-${MPIEXEC} -n ${NP} ./ex3 -dim 2 -pc_type lu -faces ${N} -petscspace_order ${ORDER} -petscfe_default_quadrature_order ${ORDER} -particlesPerCell ${P} -dm_view hdf5:sol.h5 -fhat_view hdf5:sol.h5::append -rhs_view hdf5:sol.h5::append -simplex 1 -function linear -mesh_perturbation 1.e-21 -particle_perturbation 1.e-22
=======
	-${MPIEXEC} -n ${NP} ./ex2 -dim 2 -pc_type lu -faces ${N} -particles_cell ${P} -petscspace_order ${ORDER} -petscfe_default_quadrature_order ${ORDER} -dm_view hdf5:sol.h5 -fhat_view hdf5:sol.h5::append -rhs_view hdf5:sol.h5::append -simplex 0 -function linear -mesh_perturbation 1.e-21 -particle_perturbation 1.e-22
>>>>>>> d5ae53bb
	-@${PETSC_DIR}/lib/petsc/bin/petsc_gen_xdmf.py sol.h5

# -M_p_view ascii:f.m:ascii_matlab

#-petscfe_default_quadrature_order 4

val:
<<<<<<< HEAD
	-${MPIEXEC} -n ${NP} $(VAL) ./ex3 -dim 2 -pc_type lu -faces ${N} -petscspace_order ${ORDER} -petscfe_default_quadrature_order ${ORDER} -particlesPerCell ${P} -dm_view 

lldb:
	-@lldb ./ex3 -- -dim 2 -pc_type lu -faces ${N} -petscspace_order ${ORDER} -petscfe_default_quadrature_order ${ORDER} -particlesPerCell ${P} -dm_view 
=======
	-${MPIEXEC} -n ${NP} $(VAL) ./ex2 -dim 2 -pc_type lu -faces ${N} -particles_cell ${P} -sw_view -petscspace_order ${ORDER} -petscfe_default_quadrature_order ${ORDER} -dm_view hdf5:sol.h5 -fhat_view hdf5:sol.h5::append -simplex 0 -function linear

lldb:
	-@lldb ./ex2 -- -dim 2 -dim 2 -faces 1 -pc_type lu -dm_view -sw_view -petscspace_order ${ORDER} -petscfe_default_quadrature_order ${ORDER}
>>>>>>> d5ae53bb
<|MERGE_RESOLUTION|>--- conflicted
+++ resolved
@@ -12,35 +12,19 @@
 	-${CLINKER} -o ex2 ex2.o ${PETSC_DM_LIB}
 	${RM} -f ex2.o
 
-<<<<<<< HEAD
-ex3: ex3.o  chkopts
-	-${CLINKER} -o ex3 ex3.o ${PETSC_DM_LIB}
-	${RM} -f ex3.o
-
-=======
->>>>>>> d5ae53bb
 include ${PETSC_DIR}/lib/petsc/conf/variables
 include ${PETSC_DIR}/lib/petsc/conf/rules
 
 NP=1
-<<<<<<< HEAD
-N=4
-P=4
-=======
 N=1
 P=1
->>>>>>> d5ae53bb
 ORDER=2
 VALGRIND_PROG=valgrind
 VALGRIND_ARGS=--dsymutil=yes --leak-check=full --gen-suppressions=no --num-callers=20 --error-limit=no
 VAL=$(VALGRIND_PROG) $(VALGRIND_ARGS)
 
 run:
-<<<<<<< HEAD
-	-${MPIEXEC} -n ${NP} ./ex3 -dim 2 -pc_type lu -faces ${N} -petscspace_order ${ORDER} -petscfe_default_quadrature_order ${ORDER} -particlesPerCell ${P} -dm_view hdf5:sol.h5 -fhat_view hdf5:sol.h5::append -rhs_view hdf5:sol.h5::append -simplex 1 -function linear -mesh_perturbation 1.e-21 -particle_perturbation 1.e-22
-=======
 	-${MPIEXEC} -n ${NP} ./ex2 -dim 2 -pc_type lu -faces ${N} -particles_cell ${P} -petscspace_order ${ORDER} -petscfe_default_quadrature_order ${ORDER} -dm_view hdf5:sol.h5 -fhat_view hdf5:sol.h5::append -rhs_view hdf5:sol.h5::append -simplex 0 -function linear -mesh_perturbation 1.e-21 -particle_perturbation 1.e-22
->>>>>>> d5ae53bb
 	-@${PETSC_DIR}/lib/petsc/bin/petsc_gen_xdmf.py sol.h5
 
 # -M_p_view ascii:f.m:ascii_matlab
@@ -48,14 +32,7 @@
 #-petscfe_default_quadrature_order 4
 
 val:
-<<<<<<< HEAD
-	-${MPIEXEC} -n ${NP} $(VAL) ./ex3 -dim 2 -pc_type lu -faces ${N} -petscspace_order ${ORDER} -petscfe_default_quadrature_order ${ORDER} -particlesPerCell ${P} -dm_view 
-
-lldb:
-	-@lldb ./ex3 -- -dim 2 -pc_type lu -faces ${N} -petscspace_order ${ORDER} -petscfe_default_quadrature_order ${ORDER} -particlesPerCell ${P} -dm_view 
-=======
 	-${MPIEXEC} -n ${NP} $(VAL) ./ex2 -dim 2 -pc_type lu -faces ${N} -particles_cell ${P} -sw_view -petscspace_order ${ORDER} -petscfe_default_quadrature_order ${ORDER} -dm_view hdf5:sol.h5 -fhat_view hdf5:sol.h5::append -simplex 0 -function linear
 
 lldb:
-	-@lldb ./ex2 -- -dim 2 -dim 2 -faces 1 -pc_type lu -dm_view -sw_view -petscspace_order ${ORDER} -petscfe_default_quadrature_order ${ORDER}
->>>>>>> d5ae53bb
+	-@lldb ./ex2 -- -dim 2 -dim 2 -faces 1 -pc_type lu -dm_view -sw_view -petscspace_order ${ORDER} -petscfe_default_quadrature_order ${ORDER}