#include <petsc-private/dmpleximpl.h>   /*I      "petscdmplex.h"   I*/
#include <../src/sys/utils/hash.h>
#include <petsc-private/isimpl.h>
#include <petscsf.h>

/* Logging support */
PetscLogEvent DMPLEX_Interpolate, DMPLEX_Partition, DMPLEX_Distribute, DMPLEX_DistributeCones, DMPLEX_DistributeLabels, DMPLEX_DistributeSF, DMPLEX_DistributeField, DMPLEX_DistributeData, DMPLEX_Stratify, DMPLEX_Preallocate, DMPLEX_ResidualFEM, DMPLEX_JacobianFEM;

PETSC_EXTERN PetscErrorCode VecView_Seq(Vec, PetscViewer);
PETSC_EXTERN PetscErrorCode VecView_MPI(Vec, PetscViewer);
PETSC_EXTERN PetscErrorCode VecLoad_Default(Vec, PetscViewer);

#undef __FUNCT__
#define __FUNCT__ "DMPlexGetFieldType_Internal"
PetscErrorCode DMPlexGetFieldType_Internal(DM dm, PetscSection section, PetscInt field, PetscInt *sStart, PetscInt *sEnd, PetscViewerVTKFieldType *ft)
{
  PetscInt       dim, pStart, pEnd, vStart, vEnd, cStart, cEnd, vdof = 0, cdof = 0;
  PetscErrorCode ierr;

  PetscFunctionBegin;
  *ft  = PETSC_VTK_POINT_FIELD;
  ierr = DMPlexGetDimension(dm, &dim);CHKERRQ(ierr);
  ierr = DMPlexGetDepthStratum(dm, 0, &vStart, &vEnd);CHKERRQ(ierr);
  ierr = DMPlexGetHeightStratum(dm, 0, &cStart, &cEnd);CHKERRQ(ierr);
  ierr = PetscSectionGetChart(section, &pStart, &pEnd);CHKERRQ(ierr);
  if (field >= 0) {
    if ((vStart >= pStart) && (vStart < pEnd)) {ierr = PetscSectionGetFieldDof(section, vStart, field, &vdof);CHKERRQ(ierr);}
    if ((cStart >= pStart) && (cStart < pEnd)) {ierr = PetscSectionGetFieldDof(section, cStart, field, &cdof);CHKERRQ(ierr);}
  } else {
    if ((vStart >= pStart) && (vStart < pEnd)) {ierr = PetscSectionGetDof(section, vStart, &vdof);CHKERRQ(ierr);}
    if ((cStart >= pStart) && (cStart < pEnd)) {ierr = PetscSectionGetDof(section, cStart, &cdof);CHKERRQ(ierr);}
  }
  if (vdof) {
    *sStart = vStart;
    *sEnd   = vEnd;
    if (vdof == dim) *ft = PETSC_VTK_POINT_VECTOR_FIELD;
    else             *ft = PETSC_VTK_POINT_FIELD;
  } else if (cdof) {
    *sStart = cStart;
    *sEnd   = cEnd;
    if (cdof == dim) *ft = PETSC_VTK_CELL_VECTOR_FIELD;
    else             *ft = PETSC_VTK_CELL_FIELD;
  } else SETERRQ(PetscObjectComm((PetscObject) dm), PETSC_ERR_ARG_WRONG, "Could not classify input Vec for VTK");
  PetscFunctionReturn(0);
}

#undef __FUNCT__
#define __FUNCT__ "VecView_Plex_Local"
PetscErrorCode VecView_Plex_Local(Vec v, PetscViewer viewer)
{
  DM             dm;
  PetscBool      isvtk, ishdf5, isseq;
  PetscErrorCode ierr;

  PetscFunctionBegin;
  ierr = VecGetDM(v, &dm);CHKERRQ(ierr);
  if (!dm) SETERRQ(PetscObjectComm((PetscObject)v), PETSC_ERR_ARG_WRONG, "Vector not generated from a DM");
  ierr = PetscObjectTypeCompare((PetscObject) viewer, PETSCVIEWERVTK,  &isvtk);CHKERRQ(ierr);
  ierr = PetscObjectTypeCompare((PetscObject) viewer, PETSCVIEWERHDF5, &ishdf5);CHKERRQ(ierr);
  ierr = PetscObjectTypeCompare((PetscObject) v, VECSEQ, &isseq);CHKERRQ(ierr);
  if (isvtk || ishdf5) {
    PetscInt  numFields;
    PetscBool fem = PETSC_FALSE;

    ierr = DMGetNumFields(dm, &numFields);CHKERRQ(ierr);
    if (numFields) {
      PetscObject fe;

      ierr = DMGetField(dm, 0, &fe);CHKERRQ(ierr);
      if (fe->classid == PETSCFE_CLASSID) fem = PETSC_TRUE;
    }
    if (fem) {ierr = DMPlexInsertBoundaryValuesFEM(dm, v);CHKERRQ(ierr);}
  }
  if (isvtk) {
    PetscSection            section;
    PetscViewerVTKFieldType ft;
    PetscInt                pStart, pEnd;

    ierr = DMGetDefaultSection(dm, &section);CHKERRQ(ierr);
    ierr = DMPlexGetFieldType_Internal(dm, section, PETSC_DETERMINE, &pStart, &pEnd, &ft);CHKERRQ(ierr);
    ierr = PetscObjectReference((PetscObject) dm);CHKERRQ(ierr); /* viewer drops reference */
    ierr = PetscObjectReference((PetscObject) v);CHKERRQ(ierr);  /* viewer drops reference */
    ierr = PetscViewerVTKAddField(viewer, (PetscObject) dm, DMPlexVTKWriteAll, ft, (PetscObject) v);CHKERRQ(ierr);
  } else if (ishdf5) {
#if defined(PETSC_HAVE_HDF5)
    ierr = VecView_Plex_Local_HDF5(v, viewer);CHKERRQ(ierr);
#else
    SETERRQ(PetscObjectComm((PetscObject) dm), PETSC_ERR_SUP, "HDF5 not supported in this build.\nPlease reconfigure using --download-hdf5");
#endif
  } else {
    if (isseq) {ierr = VecView_Seq(v, viewer);CHKERRQ(ierr);}
    else       {ierr = VecView_MPI(v, viewer);CHKERRQ(ierr);}
  }
  PetscFunctionReturn(0);
}

#undef __FUNCT__
#define __FUNCT__ "VecView_Plex"
PetscErrorCode VecView_Plex(Vec v, PetscViewer viewer)
{
  DM             dm;
  PetscBool      isvtk, ishdf5, isseq;
  PetscErrorCode ierr;

  PetscFunctionBegin;
  ierr = VecGetDM(v, &dm);CHKERRQ(ierr);
  if (!dm) SETERRQ(PetscObjectComm((PetscObject)v), PETSC_ERR_ARG_WRONG, "Vector not generated from a DM");
  ierr = PetscObjectTypeCompare((PetscObject) viewer, PETSCVIEWERVTK,  &isvtk);CHKERRQ(ierr);
  ierr = PetscObjectTypeCompare((PetscObject) viewer, PETSCVIEWERHDF5, &ishdf5);CHKERRQ(ierr);
  ierr = PetscObjectTypeCompare((PetscObject) v, VECSEQ, &isseq);CHKERRQ(ierr);
  if (isvtk) {
    Vec         locv;
    const char *name;

    ierr = DMGetLocalVector(dm, &locv);CHKERRQ(ierr);
    ierr = PetscObjectGetName((PetscObject) v, &name);CHKERRQ(ierr);
    ierr = PetscObjectSetName((PetscObject) locv, name);CHKERRQ(ierr);
    ierr = DMGlobalToLocalBegin(dm, v, INSERT_VALUES, locv);CHKERRQ(ierr);
    ierr = DMGlobalToLocalEnd(dm, v, INSERT_VALUES, locv);CHKERRQ(ierr);
    ierr = VecView_Plex_Local(locv, viewer);CHKERRQ(ierr);
    ierr = DMRestoreLocalVector(dm, &locv);CHKERRQ(ierr);
  } else if (ishdf5) {
#if defined(PETSC_HAVE_HDF5)
    ierr = VecView_Plex_HDF5(v, viewer);CHKERRQ(ierr);
#else
    SETERRQ(PetscObjectComm((PetscObject) dm), PETSC_ERR_SUP, "HDF5 not supported in this build.\nPlease reconfigure using --download-hdf5");
#endif
  } else {
    if (isseq) {ierr = VecView_Seq(v, viewer);CHKERRQ(ierr);}
    else       {ierr = VecView_MPI(v, viewer);CHKERRQ(ierr);}
  }
  PetscFunctionReturn(0);
}

#undef __FUNCT__
#define __FUNCT__ "VecLoad_Plex_Local"
PetscErrorCode VecLoad_Plex_Local(Vec v, PetscViewer viewer)
{
  DM             dm;
  PetscBool      ishdf5;
  PetscErrorCode ierr;

  PetscFunctionBegin;
  ierr = VecGetDM(v, &dm);CHKERRQ(ierr);
  if (!dm) SETERRQ(PetscObjectComm((PetscObject)v), PETSC_ERR_ARG_WRONG, "Vector not generated from a DM");
  ierr = PetscObjectTypeCompare((PetscObject) viewer, PETSCVIEWERHDF5, &ishdf5);CHKERRQ(ierr);
  if (ishdf5) {
    DM          dmBC;
    Vec         gv;
    const char *name;

    ierr = DMGetOutputDM(dm, &dmBC);CHKERRQ(ierr);
    ierr = DMGetGlobalVector(dmBC, &gv);CHKERRQ(ierr);
    ierr = PetscObjectGetName((PetscObject) v, &name);CHKERRQ(ierr);
    ierr = PetscObjectSetName((PetscObject) gv, name);CHKERRQ(ierr);
    ierr = VecLoad_Default(gv, viewer);CHKERRQ(ierr);
    ierr = DMGlobalToLocalBegin(dmBC, gv, INSERT_VALUES, v);CHKERRQ(ierr);
    ierr = DMGlobalToLocalEnd(dmBC, gv, INSERT_VALUES, v);CHKERRQ(ierr);
    ierr = DMRestoreGlobalVector(dmBC, &gv);CHKERRQ(ierr);
  } else {
    ierr = VecLoad_Default(v, viewer);CHKERRQ(ierr);
  }
  PetscFunctionReturn(0);
}

#undef __FUNCT__
#define __FUNCT__ "VecLoad_Plex"
PetscErrorCode VecLoad_Plex(Vec v, PetscViewer viewer)
{
  DM             dm;
  PetscBool      ishdf5;
  PetscErrorCode ierr;

  PetscFunctionBegin;
  ierr = VecGetDM(v, &dm);CHKERRQ(ierr);
  if (!dm) SETERRQ(PetscObjectComm((PetscObject)v), PETSC_ERR_ARG_WRONG, "Vector not generated from a DM");
  ierr = PetscObjectTypeCompare((PetscObject) viewer, PETSCVIEWERHDF5, &ishdf5);CHKERRQ(ierr);
  if (ishdf5) {
#if defined(PETSC_HAVE_HDF5)
    ierr = VecLoad_Plex_HDF5(v, viewer);CHKERRQ(ierr);
#else
    SETERRQ(PetscObjectComm((PetscObject) dm), PETSC_ERR_SUP, "HDF5 not supported in this build.\nPlease reconfigure using --download-hdf5");
#endif
  } else {
    ierr = VecLoad_Default(v, viewer);CHKERRQ(ierr);
  }
  PetscFunctionReturn(0);
}

#undef __FUNCT__
#define __FUNCT__ "DMPlexView_Ascii"
PetscErrorCode DMPlexView_Ascii(DM dm, PetscViewer viewer)
{
  DM_Plex          *mesh = (DM_Plex*) dm->data;
  DM                cdm;
  DMLabel           markers;
  PetscSection      coordSection;
  Vec               coordinates;
  PetscViewerFormat format;
  PetscErrorCode    ierr;

  PetscFunctionBegin;
  ierr = DMGetCoordinateDM(dm, &cdm);CHKERRQ(ierr);
  ierr = DMGetDefaultSection(cdm, &coordSection);CHKERRQ(ierr);
  ierr = DMGetCoordinatesLocal(dm, &coordinates);CHKERRQ(ierr);
  ierr = PetscViewerGetFormat(viewer, &format);CHKERRQ(ierr);
  if (format == PETSC_VIEWER_ASCII_INFO_DETAIL) {
    const char *name;
    PetscInt    maxConeSize, maxSupportSize;
    PetscInt    pStart, pEnd, p;
    PetscMPIInt rank, size;

    ierr = MPI_Comm_rank(PetscObjectComm((PetscObject)dm), &rank);CHKERRQ(ierr);
    ierr = MPI_Comm_size(PetscObjectComm((PetscObject)dm), &size);CHKERRQ(ierr);
    ierr = PetscObjectGetName((PetscObject) dm, &name);CHKERRQ(ierr);
    ierr = DMPlexGetChart(dm, &pStart, &pEnd);CHKERRQ(ierr);
    ierr = DMPlexGetMaxSizes(dm, &maxConeSize, &maxSupportSize);CHKERRQ(ierr);
    ierr = PetscViewerASCIISynchronizedAllow(viewer, PETSC_TRUE);CHKERRQ(ierr);
    ierr = PetscViewerASCIIPrintf(viewer, "Mesh '%s':\n", name);CHKERRQ(ierr);
    ierr = PetscViewerASCIISynchronizedPrintf(viewer, "Max sizes cone: %D support: %D\n", maxConeSize, maxSupportSize);CHKERRQ(ierr);
    ierr = PetscViewerASCIIPrintf(viewer, "orientation is missing\n", name);CHKERRQ(ierr);
    ierr = PetscViewerASCIIPrintf(viewer, "cap --> base:\n", name);CHKERRQ(ierr);
    for (p = pStart; p < pEnd; ++p) {
      PetscInt dof, off, s;

      ierr = PetscSectionGetDof(mesh->supportSection, p, &dof);CHKERRQ(ierr);
      ierr = PetscSectionGetOffset(mesh->supportSection, p, &off);CHKERRQ(ierr);
      for (s = off; s < off+dof; ++s) {
        ierr = PetscViewerASCIISynchronizedPrintf(viewer, "[%D]: %D ----> %D\n", rank, p, mesh->supports[s]);CHKERRQ(ierr);
      }
    }
    ierr = PetscViewerFlush(viewer);CHKERRQ(ierr);
    ierr = PetscViewerASCIIPrintf(viewer, "base <-- cap:\n", name);CHKERRQ(ierr);
    for (p = pStart; p < pEnd; ++p) {
      PetscInt dof, off, c;

      ierr = PetscSectionGetDof(mesh->coneSection, p, &dof);CHKERRQ(ierr);
      ierr = PetscSectionGetOffset(mesh->coneSection, p, &off);CHKERRQ(ierr);
      for (c = off; c < off+dof; ++c) {
        ierr = PetscViewerASCIISynchronizedPrintf(viewer, "[%D]: %D <---- %D (%D)\n", rank, p, mesh->cones[c], mesh->coneOrientations[c]);CHKERRQ(ierr);
      }
    }
    ierr = PetscViewerFlush(viewer);CHKERRQ(ierr);
    ierr = PetscSectionGetChart(coordSection, &pStart, NULL);CHKERRQ(ierr);
    if (pStart >= 0) {ierr = PetscSectionVecView(coordSection, coordinates, viewer);CHKERRQ(ierr);}
    ierr = DMPlexGetLabel(dm, "marker", &markers);CHKERRQ(ierr);
    ierr = DMLabelView(markers,viewer);CHKERRQ(ierr);
    if (size > 1) {
      PetscSF sf;

      ierr = DMGetPointSF(dm, &sf);CHKERRQ(ierr);
      ierr = PetscSFView(sf, viewer);CHKERRQ(ierr);
    }
    ierr = PetscViewerFlush(viewer);CHKERRQ(ierr);
  } else if (format == PETSC_VIEWER_ASCII_LATEX) {
    const char  *name;
    const char  *colors[3] = {"red", "blue", "green"};
    const int    numColors  = 3;
    PetscReal    scale      = 2.0;
    PetscScalar *coords;
    PetscInt     depth, cStart, cEnd, c, vStart, vEnd, v, eStart = 0, eEnd = 0, e, p;
    PetscMPIInt  rank, size;

    ierr = DMPlexGetDepth(dm, &depth);CHKERRQ(ierr);
    ierr = MPI_Comm_rank(PetscObjectComm((PetscObject)dm), &rank);CHKERRQ(ierr);
    ierr = MPI_Comm_size(PetscObjectComm((PetscObject)dm), &size);CHKERRQ(ierr);
    ierr = PetscObjectGetName((PetscObject) dm, &name);CHKERRQ(ierr);
    ierr = PetscViewerASCIISynchronizedAllow(viewer, PETSC_TRUE);CHKERRQ(ierr);
    ierr = PetscViewerASCIIPrintf(viewer, "\
\\documentclass[crop,multi=false]{standalone}\n\n\
\\usepackage{tikz}\n\
\\usepackage{pgflibraryshapes}\n\
\\usetikzlibrary{backgrounds}\n\
\\usetikzlibrary{arrows}\n\
\\begin{document}\n\
\\section{%s}\n\
\\begin{center}\n", name, 8.0/scale);CHKERRQ(ierr);
    ierr = PetscViewerASCIIPrintf(viewer, "Mesh for process ");CHKERRQ(ierr);
    for (p = 0; p < size; ++p) {
      if (p > 0 && p == size-1) {
        ierr = PetscViewerASCIIPrintf(viewer, ", and ", colors[p%numColors], p);CHKERRQ(ierr);
      } else if (p > 0) {
        ierr = PetscViewerASCIIPrintf(viewer, ", ", colors[p%numColors], p);CHKERRQ(ierr);
      }
      ierr = PetscViewerASCIIPrintf(viewer, "{\\textcolor{%s}%D}", colors[p%numColors], p);CHKERRQ(ierr);
    }
    ierr = PetscViewerASCIIPrintf(viewer, ".\n\n\n\
\\begin{tikzpicture}[scale = %g,font=\\fontsize{8}{8}\\selectfont]\n");CHKERRQ(ierr);
    /* Plot vertices */
    ierr = DMPlexGetDepthStratum(dm, 0, &vStart, &vEnd);CHKERRQ(ierr);
    ierr = VecGetArray(coordinates, &coords);CHKERRQ(ierr);
    ierr = PetscViewerASCIIPrintf(viewer, "\\path\n");CHKERRQ(ierr);
    for (v = vStart; v < vEnd; ++v) {
      PetscInt off, dof, d;

      ierr = PetscSectionGetDof(coordSection, v, &dof);CHKERRQ(ierr);
      ierr = PetscSectionGetOffset(coordSection, v, &off);CHKERRQ(ierr);
      ierr = PetscViewerASCIISynchronizedPrintf(viewer, "(");CHKERRQ(ierr);
      for (d = 0; d < dof; ++d) {
        if (d > 0) {ierr = PetscViewerASCIISynchronizedPrintf(viewer, ",");CHKERRQ(ierr);}
        ierr = PetscViewerASCIISynchronizedPrintf(viewer, "%g", (double)(scale*PetscRealPart(coords[off+d])));CHKERRQ(ierr);
      }
      ierr = PetscViewerASCIISynchronizedPrintf(viewer, ") node(%D_%D) [draw,shape=circle,color=%s] {%D} --\n", v, rank, colors[rank%numColors], v);CHKERRQ(ierr);
    }
    ierr = VecRestoreArray(coordinates, &coords);CHKERRQ(ierr);
    ierr = PetscViewerFlush(viewer);CHKERRQ(ierr);
    ierr = PetscViewerASCIIPrintf(viewer, "(0,0);\n");CHKERRQ(ierr);
    /* Plot edges */
    ierr = VecGetArray(coordinates, &coords);CHKERRQ(ierr);
    ierr = PetscViewerASCIIPrintf(viewer, "\\path\n");CHKERRQ(ierr);
    if (depth > 1) {ierr = DMPlexGetDepthStratum(dm, 1, &eStart, &eEnd);CHKERRQ(ierr);}
    for (e = eStart; e < eEnd; ++e) {
      const PetscInt *cone;
      PetscInt        coneSize, offA, offB, dof, d;

      ierr = DMPlexGetConeSize(dm, e, &coneSize);CHKERRQ(ierr);
      if (coneSize != 2) SETERRQ2(PetscObjectComm((PetscObject)dm), PETSC_ERR_ARG_WRONG, "Edge %d cone should have two vertices, not %d", e, coneSize);
      ierr = DMPlexGetCone(dm, e, &cone);CHKERRQ(ierr);
      ierr = PetscSectionGetDof(coordSection, cone[0], &dof);CHKERRQ(ierr);
      ierr = PetscSectionGetOffset(coordSection, cone[0], &offA);CHKERRQ(ierr);
      ierr = PetscSectionGetOffset(coordSection, cone[1], &offB);CHKERRQ(ierr);
      ierr = PetscViewerASCIISynchronizedPrintf(viewer, "(");CHKERRQ(ierr);
      for (d = 0; d < dof; ++d) {
        if (d > 0) {ierr = PetscViewerASCIISynchronizedPrintf(viewer, ",");CHKERRQ(ierr);}
        ierr = PetscViewerASCIISynchronizedPrintf(viewer, "%g", (double)(scale*0.5*PetscRealPart(coords[offA+d]+coords[offB+d])));CHKERRQ(ierr);
      }
      ierr = PetscViewerASCIISynchronizedPrintf(viewer, ") node(%D_%D) [draw,shape=circle,color=%s] {%D} --\n", e, rank, colors[rank%numColors], e);CHKERRQ(ierr);
    }
    ierr = VecRestoreArray(coordinates, &coords);CHKERRQ(ierr);
    ierr = PetscViewerFlush(viewer);CHKERRQ(ierr);
    ierr = PetscViewerASCIIPrintf(viewer, "(0,0);\n");CHKERRQ(ierr);
    /* Plot cells */
    ierr = DMPlexGetHeightStratum(dm, 0, &cStart, &cEnd);CHKERRQ(ierr);
    for (c = cStart; c < cEnd; ++c) {
      PetscInt *closure = NULL;
      PetscInt  closureSize, firstPoint = -1;

      ierr = DMPlexGetTransitiveClosure(dm, c, PETSC_TRUE, &closureSize, &closure);CHKERRQ(ierr);
      ierr = PetscViewerASCIISynchronizedPrintf(viewer, "\\draw[color=%s] ", colors[rank%numColors]);CHKERRQ(ierr);
      for (p = 0; p < closureSize*2; p += 2) {
        const PetscInt point = closure[p];

        if ((point < vStart) || (point >= vEnd)) continue;
        if (firstPoint >= 0) {ierr = PetscViewerASCIISynchronizedPrintf(viewer, " -- ");CHKERRQ(ierr);}
        ierr = PetscViewerASCIISynchronizedPrintf(viewer, "(%D_%D)", point, rank);CHKERRQ(ierr);
        if (firstPoint < 0) firstPoint = point;
      }
      /* Why doesn't this work? ierr = PetscViewerASCIISynchronizedPrintf(viewer, " -- cycle;\n");CHKERRQ(ierr); */
      ierr = PetscViewerASCIISynchronizedPrintf(viewer, " -- (%D_%D);\n", firstPoint, rank);CHKERRQ(ierr);
      ierr = DMPlexRestoreTransitiveClosure(dm, c, PETSC_TRUE, &closureSize, &closure);CHKERRQ(ierr);
    }
    ierr = PetscViewerFlush(viewer);CHKERRQ(ierr);
    ierr = PetscViewerASCIIPrintf(viewer, "\\end{tikzpicture}\n\\end{center}\n");CHKERRQ(ierr);
    ierr = PetscViewerASCIIPrintf(viewer, "\\end{document}\n", name);CHKERRQ(ierr);
  } else {
    MPI_Comm    comm;
    PetscInt   *sizes, *hybsizes;
    PetscInt    locDepth, depth, dim, d, pMax[4];
    PetscInt    pStart, pEnd, p;
    PetscInt    numLabels, l;
    const char *name;
    PetscMPIInt size;

    ierr = PetscObjectGetComm((PetscObject)dm,&comm);CHKERRQ(ierr);
    ierr = MPI_Comm_size(comm, &size);CHKERRQ(ierr);
    ierr = DMPlexGetDimension(dm, &dim);CHKERRQ(ierr);
    ierr = PetscObjectGetName((PetscObject) dm, &name);CHKERRQ(ierr);
    if (name) {ierr = PetscViewerASCIIPrintf(viewer, "%s in %D dimensions:\n", name, dim);CHKERRQ(ierr);}
    else      {ierr = PetscViewerASCIIPrintf(viewer, "Mesh in %D dimensions:\n", dim);CHKERRQ(ierr);}
    ierr = DMPlexGetDepth(dm, &locDepth);CHKERRQ(ierr);
    ierr = MPI_Allreduce(&locDepth, &depth, 1, MPIU_INT, MPI_MAX, comm);CHKERRQ(ierr);
    ierr = DMPlexGetHybridBounds(dm, &pMax[depth], depth > 0 ? &pMax[depth-1] : NULL, &pMax[1], &pMax[0]);CHKERRQ(ierr);
    ierr = PetscMalloc2(size,&sizes,size,&hybsizes);CHKERRQ(ierr);
    if (depth == 1) {
      ierr = DMPlexGetDepthStratum(dm, 0, &pStart, &pEnd);CHKERRQ(ierr);
      pEnd = pEnd - pStart;
      ierr = MPI_Gather(&pEnd, 1, MPIU_INT, sizes, 1, MPIU_INT, 0, comm);CHKERRQ(ierr);
      ierr = PetscViewerASCIIPrintf(viewer, "  %D-cells:", 0);CHKERRQ(ierr);
      for (p = 0; p < size; ++p) {ierr = PetscViewerASCIIPrintf(viewer, " %D", sizes[p]);CHKERRQ(ierr);}
      ierr = PetscViewerASCIIPrintf(viewer, "\n");CHKERRQ(ierr);
      ierr = DMPlexGetHeightStratum(dm, 0, &pStart, &pEnd);CHKERRQ(ierr);
      pEnd = pEnd - pStart;
      ierr = MPI_Gather(&pEnd, 1, MPIU_INT, sizes, 1, MPIU_INT, 0, comm);CHKERRQ(ierr);
      ierr = PetscViewerASCIIPrintf(viewer, "  %D-cells:", dim);CHKERRQ(ierr);
      for (p = 0; p < size; ++p) {ierr = PetscViewerASCIIPrintf(viewer, " %D", sizes[p]);CHKERRQ(ierr);}
      ierr = PetscViewerASCIIPrintf(viewer, "\n");CHKERRQ(ierr);
    } else {
      for (d = 0; d <= dim; d++) {
        ierr = DMPlexGetDepthStratum(dm, d, &pStart, &pEnd);CHKERRQ(ierr);
        pEnd    -= pStart;
        pMax[d] -= pStart;
        ierr = MPI_Gather(&pEnd, 1, MPIU_INT, sizes, 1, MPIU_INT, 0, comm);CHKERRQ(ierr);
        ierr = MPI_Gather(&pMax[d], 1, MPIU_INT, hybsizes, 1, MPIU_INT, 0, comm);CHKERRQ(ierr);
        ierr = PetscViewerASCIIPrintf(viewer, "  %D-cells:", d);CHKERRQ(ierr);
        for (p = 0; p < size; ++p) {
          if (hybsizes[p] >= 0) {ierr = PetscViewerASCIIPrintf(viewer, " %D (%D)", sizes[p], sizes[p] - hybsizes[p]);CHKERRQ(ierr);}
          else                  {ierr = PetscViewerASCIIPrintf(viewer, " %D", sizes[p]);CHKERRQ(ierr);}
        }
        ierr = PetscViewerASCIIPrintf(viewer, "\n");CHKERRQ(ierr);
      }
    }
    ierr = PetscFree2(sizes,hybsizes);CHKERRQ(ierr);
    ierr = DMPlexGetNumLabels(dm, &numLabels);CHKERRQ(ierr);
    if (numLabels) {ierr = PetscViewerASCIIPrintf(viewer, "Labels:\n");CHKERRQ(ierr);}
    for (l = 0; l < numLabels; ++l) {
      DMLabel         label;
      const char     *name;
      IS              valueIS;
      const PetscInt *values;
      PetscInt        numValues, v;

      ierr = DMPlexGetLabelName(dm, l, &name);CHKERRQ(ierr);
      ierr = DMPlexGetLabel(dm, name, &label);CHKERRQ(ierr);
      ierr = DMLabelGetNumValues(label, &numValues);CHKERRQ(ierr);
      ierr = PetscViewerASCIIPrintf(viewer, "  %s: %d strata of sizes (", name, numValues);CHKERRQ(ierr);
      ierr = DMLabelGetValueIS(label, &valueIS);CHKERRQ(ierr);
      ierr = ISGetIndices(valueIS, &values);CHKERRQ(ierr);
      for (v = 0; v < numValues; ++v) {
        PetscInt size;

        ierr = DMLabelGetStratumSize(label, values[v], &size);CHKERRQ(ierr);
        if (v > 0) {ierr = PetscViewerASCIIPrintf(viewer, ", ");CHKERRQ(ierr);}
        ierr = PetscViewerASCIIPrintf(viewer, "%d", size);CHKERRQ(ierr);
      }
      ierr = PetscViewerASCIIPrintf(viewer, ")\n");CHKERRQ(ierr);
      ierr = ISRestoreIndices(valueIS, &values);CHKERRQ(ierr);
      ierr = ISDestroy(&valueIS);CHKERRQ(ierr);
    }
  }
  PetscFunctionReturn(0);
}

#undef __FUNCT__
#define __FUNCT__ "DMView_Plex"
PetscErrorCode DMView_Plex(DM dm, PetscViewer viewer)
{
  PetscBool      iascii, ishdf5;
  PetscErrorCode ierr;

  PetscFunctionBegin;
  PetscValidHeaderSpecific(dm, DM_CLASSID, 1);
  PetscValidHeaderSpecific(viewer, PETSC_VIEWER_CLASSID, 2);
  ierr = PetscObjectTypeCompare((PetscObject) viewer, PETSCVIEWERASCII, &iascii);CHKERRQ(ierr);
  ierr = PetscObjectTypeCompare((PetscObject) viewer, PETSCVIEWERHDF5,  &ishdf5);CHKERRQ(ierr);
  if (iascii) {
    ierr = DMPlexView_Ascii(dm, viewer);CHKERRQ(ierr);
  } else if (ishdf5) {
#if defined(PETSC_HAVE_HDF5)
    ierr = PetscViewerPushFormat(viewer, PETSC_VIEWER_HDF5_VIZ);CHKERRQ(ierr);
    ierr = DMPlexView_HDF5(dm, viewer);CHKERRQ(ierr);
    ierr = PetscViewerPopFormat(viewer);CHKERRQ(ierr);
#else
    SETERRQ(PetscObjectComm((PetscObject) dm), PETSC_ERR_SUP, "HDF5 not supported in this build.\nPlease reconfigure using --download-hdf5");
#endif
  }
  PetscFunctionReturn(0);
}

#undef __FUNCT__
#define __FUNCT__ "DMLoad_Plex"
PetscErrorCode DMLoad_Plex(DM dm, PetscViewer viewer)
{
  PetscBool      isbinary, ishdf5;
  PetscErrorCode ierr;

  PetscFunctionBegin;
  PetscValidHeaderSpecific(dm, DM_CLASSID, 1);
  PetscValidHeaderSpecific(viewer, PETSC_VIEWER_CLASSID, 2);
  ierr = PetscObjectTypeCompare((PetscObject) viewer, PETSCVIEWERBINARY, &isbinary);CHKERRQ(ierr);
  ierr = PetscObjectTypeCompare((PetscObject) viewer, PETSCVIEWERHDF5,   &ishdf5);CHKERRQ(ierr);
  if (isbinary) {SETERRQ(PetscObjectComm((PetscObject) dm), PETSC_ERR_SUP, "Do not yet support binary viewers");}
  else if (ishdf5) {
#if defined(PETSC_HAVE_HDF5)
    ierr = DMPlexLoad_HDF5(dm, viewer);CHKERRQ(ierr);
#else
    SETERRQ(PetscObjectComm((PetscObject) dm), PETSC_ERR_SUP, "HDF5 not supported in this build.\nPlease reconfigure using --download-hdf5");
#endif
  }
  PetscFunctionReturn(0);
}

#undef __FUNCT__
#define __FUNCT__ "BoundaryDestroy"
static PetscErrorCode BoundaryDestroy(DMBoundary *boundary)
{
  DMBoundary     b, next;
  PetscErrorCode ierr;

  PetscFunctionBegin;
  if (!boundary) PetscFunctionReturn(0);
  b = *boundary;
  *boundary = NULL;
  for (; b; b = next) {
    next = b->next;
    ierr = PetscFree(b->ids);CHKERRQ(ierr);
    ierr = PetscFree(b->name);CHKERRQ(ierr);
    ierr = PetscFree(b->labelname);CHKERRQ(ierr);
    ierr = PetscFree(b);CHKERRQ(ierr);
  }
  PetscFunctionReturn(0);
}

#undef __FUNCT__
#define __FUNCT__ "DMDestroy_Plex"
PetscErrorCode DMDestroy_Plex(DM dm)
{
  DM_Plex       *mesh = (DM_Plex*) dm->data;
  DMLabel        next  = mesh->labels;
  PetscErrorCode ierr;

  PetscFunctionBegin;
  if (--mesh->refct > 0) PetscFunctionReturn(0);
  ierr = PetscSectionDestroy(&mesh->coneSection);CHKERRQ(ierr);
  ierr = PetscFree(mesh->cones);CHKERRQ(ierr);
  ierr = PetscFree(mesh->coneOrientations);CHKERRQ(ierr);
  ierr = PetscSectionDestroy(&mesh->supportSection);CHKERRQ(ierr);
  ierr = PetscFree(mesh->supports);CHKERRQ(ierr);
  ierr = PetscFree(mesh->facesTmp);CHKERRQ(ierr);
  while (next) {
    DMLabel tmp = next->next;

    ierr = DMLabelDestroy(&next);CHKERRQ(ierr);
    next = tmp;
  }
  ierr = DMDestroy(&mesh->coarseMesh);CHKERRQ(ierr);
  ierr = DMLabelDestroy(&mesh->subpointMap);CHKERRQ(ierr);
  ierr = ISDestroy(&mesh->globalVertexNumbers);CHKERRQ(ierr);
  ierr = ISDestroy(&mesh->globalCellNumbers);CHKERRQ(ierr);
  ierr = BoundaryDestroy(&mesh->boundary);CHKERRQ(ierr);
  /* This was originally freed in DMDestroy(), but that prevents reference counting of backend objects */
  ierr = PetscFree(mesh);CHKERRQ(ierr);
  PetscFunctionReturn(0);
}

#undef __FUNCT__
#define __FUNCT__ "DMCreateMatrix_Plex"
PetscErrorCode DMCreateMatrix_Plex(DM dm, Mat *J)
{
  PetscSection   section, sectionGlobal;
  PetscInt       bs = -1;
  PetscInt       localSize;
  PetscBool      isShell, isBlock, isSeqBlock, isMPIBlock, isSymBlock, isSymSeqBlock, isSymMPIBlock;
  PetscErrorCode ierr;
  MatType        mtype;

  PetscFunctionBegin;
  ierr = MatInitializePackage();CHKERRQ(ierr);
  mtype = dm->mattype;
  ierr = DMGetDefaultSection(dm, &section);CHKERRQ(ierr);
  ierr = DMGetDefaultGlobalSection(dm, &sectionGlobal);CHKERRQ(ierr);
  /* ierr = PetscSectionGetStorageSize(sectionGlobal, &localSize);CHKERRQ(ierr); */
  ierr = PetscSectionGetConstrainedStorageSize(sectionGlobal, &localSize);CHKERRQ(ierr);
  ierr = MatCreate(PetscObjectComm((PetscObject)dm), J);CHKERRQ(ierr);
  ierr = MatSetSizes(*J, localSize, localSize, PETSC_DETERMINE, PETSC_DETERMINE);CHKERRQ(ierr);
  ierr = MatSetType(*J, mtype);CHKERRQ(ierr);
  ierr = MatSetFromOptions(*J);CHKERRQ(ierr);
  ierr = PetscStrcmp(mtype, MATSHELL, &isShell);CHKERRQ(ierr);
  ierr = PetscStrcmp(mtype, MATBAIJ, &isBlock);CHKERRQ(ierr);
  ierr = PetscStrcmp(mtype, MATSEQBAIJ, &isSeqBlock);CHKERRQ(ierr);
  ierr = PetscStrcmp(mtype, MATMPIBAIJ, &isMPIBlock);CHKERRQ(ierr);
  ierr = PetscStrcmp(mtype, MATSBAIJ, &isSymBlock);CHKERRQ(ierr);
  ierr = PetscStrcmp(mtype, MATSEQSBAIJ, &isSymSeqBlock);CHKERRQ(ierr);
  ierr = PetscStrcmp(mtype, MATMPISBAIJ, &isSymMPIBlock);CHKERRQ(ierr);
  if (!isShell) {
    PetscBool fillMatrix = (PetscBool) !dm->prealloc_only;
    PetscInt *dnz, *onz, *dnzu, *onzu, bsLocal, bsMax, bsMin;

    if (bs < 0) {
      if (isBlock || isSeqBlock || isMPIBlock || isSymBlock || isSymSeqBlock || isSymMPIBlock) {
        PetscInt pStart, pEnd, p, dof, cdof;

        ierr = PetscSectionGetChart(sectionGlobal, &pStart, &pEnd);CHKERRQ(ierr);
        for (p = pStart; p < pEnd; ++p) {
          ierr = PetscSectionGetDof(sectionGlobal, p, &dof);CHKERRQ(ierr);
          ierr = PetscSectionGetConstraintDof(sectionGlobal, p, &cdof);CHKERRQ(ierr);
          if (dof-cdof) {
            if (bs < 0) {
              bs = dof-cdof;
            } else if (bs != dof-cdof) {
              /* Layout does not admit a pointwise block size */
              bs = 1;
              break;
            }
          }
        }
        /* Must have same blocksize on all procs (some might have no points) */
        bsLocal = bs;
        ierr = MPI_Allreduce(&bsLocal, &bsMax, 1, MPIU_INT, MPI_MAX, PetscObjectComm((PetscObject)dm));CHKERRQ(ierr);
        bsLocal = bs < 0 ? bsMax : bs;
        ierr = MPI_Allreduce(&bsLocal, &bsMin, 1, MPIU_INT, MPI_MIN, PetscObjectComm((PetscObject)dm));CHKERRQ(ierr);
        if (bsMin != bsMax) {
          bs = 1;
        } else {
          bs = bsMax;
        }
      } else {
        bs = 1;
      }
    }
    ierr = PetscCalloc4(localSize/bs, &dnz, localSize/bs, &onz, localSize/bs, &dnzu, localSize/bs, &onzu);CHKERRQ(ierr);
    ierr = DMPlexPreallocateOperator(dm, bs, section, sectionGlobal, dnz, onz, dnzu, onzu, *J, fillMatrix);CHKERRQ(ierr);
    ierr = PetscFree4(dnz, onz, dnzu, onzu);CHKERRQ(ierr);
  }
  PetscFunctionReturn(0);
}

#undef __FUNCT__
#define __FUNCT__ "DMPlexGetDimension"
/*@
  DMPlexGetDimension - Return the topological mesh dimension

  Not collective

  Input Parameter:
. mesh - The DMPlex

  Output Parameter:
. dim - The topological mesh dimension

  Level: beginner

.seealso: DMPlexCreate()
@*/
PetscErrorCode DMPlexGetDimension(DM dm, PetscInt *dim)
{
  DM_Plex *mesh = (DM_Plex*) dm->data;

  PetscFunctionBegin;
  PetscValidHeaderSpecific(dm, DM_CLASSID, 1);
  PetscValidPointer(dim, 2);
  *dim = mesh->dim;
  PetscFunctionReturn(0);
}

#undef __FUNCT__
#define __FUNCT__ "DMPlexSetDimension"
/*@
  DMPlexSetDimension - Set the topological mesh dimension

  Collective on mesh

  Input Parameters:
+ mesh - The DMPlex
- dim - The topological mesh dimension

  Level: beginner

.seealso: DMPlexCreate()
@*/
PetscErrorCode DMPlexSetDimension(DM dm, PetscInt dim)
{
  DM_Plex *mesh = (DM_Plex*) dm->data;

  PetscFunctionBegin;
  PetscValidHeaderSpecific(dm, DM_CLASSID, 1);
  PetscValidLogicalCollectiveInt(dm, dim, 2);
  mesh->dim = dim;
  PetscFunctionReturn(0);
}

#undef __FUNCT__
#define __FUNCT__ "DMPlexGetChart"
/*@
  DMPlexGetChart - Return the interval for all mesh points [pStart, pEnd)

  Not collective

  Input Parameter:
. mesh - The DMPlex

  Output Parameters:
+ pStart - The first mesh point
- pEnd   - The upper bound for mesh points

  Level: beginner

.seealso: DMPlexCreate(), DMPlexSetChart()
@*/
PetscErrorCode DMPlexGetChart(DM dm, PetscInt *pStart, PetscInt *pEnd)
{
  DM_Plex       *mesh = (DM_Plex*) dm->data;
  PetscErrorCode ierr;

  PetscFunctionBegin;
  PetscValidHeaderSpecific(dm, DM_CLASSID, 1);
  ierr = PetscSectionGetChart(mesh->coneSection, pStart, pEnd);CHKERRQ(ierr);
  PetscFunctionReturn(0);
}

#undef __FUNCT__
#define __FUNCT__ "DMPlexSetChart"
/*@
  DMPlexSetChart - Set the interval for all mesh points [pStart, pEnd)

  Not collective

  Input Parameters:
+ mesh - The DMPlex
. pStart - The first mesh point
- pEnd   - The upper bound for mesh points

  Output Parameters:

  Level: beginner

.seealso: DMPlexCreate(), DMPlexGetChart()
@*/
PetscErrorCode DMPlexSetChart(DM dm, PetscInt pStart, PetscInt pEnd)
{
  DM_Plex       *mesh = (DM_Plex*) dm->data;
  PetscErrorCode ierr;

  PetscFunctionBegin;
  PetscValidHeaderSpecific(dm, DM_CLASSID, 1);
  ierr = PetscSectionSetChart(mesh->coneSection, pStart, pEnd);CHKERRQ(ierr);
  ierr = PetscSectionSetChart(mesh->supportSection, pStart, pEnd);CHKERRQ(ierr);
  PetscFunctionReturn(0);
}

#undef __FUNCT__
#define __FUNCT__ "DMPlexGetConeSize"
/*@
  DMPlexGetConeSize - Return the number of in-edges for this point in the Sieve DAG

  Not collective

  Input Parameters:
+ mesh - The DMPlex
- p - The Sieve point, which must lie in the chart set with DMPlexSetChart()

  Output Parameter:
. size - The cone size for point p

  Level: beginner

.seealso: DMPlexCreate(), DMPlexSetConeSize(), DMPlexSetChart()
@*/
PetscErrorCode DMPlexGetConeSize(DM dm, PetscInt p, PetscInt *size)
{
  DM_Plex       *mesh = (DM_Plex*) dm->data;
  PetscErrorCode ierr;

  PetscFunctionBegin;
  PetscValidHeaderSpecific(dm, DM_CLASSID, 1);
  PetscValidPointer(size, 3);
  ierr = PetscSectionGetDof(mesh->coneSection, p, size);CHKERRQ(ierr);
  PetscFunctionReturn(0);
}

#undef __FUNCT__
#define __FUNCT__ "DMPlexSetConeSize"
/*@
  DMPlexSetConeSize - Set the number of in-edges for this point in the Sieve DAG

  Not collective

  Input Parameters:
+ mesh - The DMPlex
. p - The Sieve point, which must lie in the chart set with DMPlexSetChart()
- size - The cone size for point p

  Output Parameter:

  Note:
  This should be called after DMPlexSetChart().

  Level: beginner

.seealso: DMPlexCreate(), DMPlexGetConeSize(), DMPlexSetChart()
@*/
PetscErrorCode DMPlexSetConeSize(DM dm, PetscInt p, PetscInt size)
{
  DM_Plex       *mesh = (DM_Plex*) dm->data;
  PetscErrorCode ierr;

  PetscFunctionBegin;
  PetscValidHeaderSpecific(dm, DM_CLASSID, 1);
  ierr = PetscSectionSetDof(mesh->coneSection, p, size);CHKERRQ(ierr);

  mesh->maxConeSize = PetscMax(mesh->maxConeSize, size);
  PetscFunctionReturn(0);
}

#undef __FUNCT__
#define __FUNCT__ "DMPlexAddConeSize"
/*@
  DMPlexAddConeSize - Add the given number of in-edges to this point in the Sieve DAG

  Not collective

  Input Parameters:
+ mesh - The DMPlex
. p - The Sieve point, which must lie in the chart set with DMPlexSetChart()
- size - The additional cone size for point p

  Output Parameter:

  Note:
  This should be called after DMPlexSetChart().

  Level: beginner

.seealso: DMPlexCreate(), DMPlexSetConeSize(), DMPlexGetConeSize(), DMPlexSetChart()
@*/
PetscErrorCode DMPlexAddConeSize(DM dm, PetscInt p, PetscInt size)
{
  DM_Plex       *mesh = (DM_Plex*) dm->data;
  PetscInt       csize;
  PetscErrorCode ierr;

  PetscFunctionBegin;
  PetscValidHeaderSpecific(dm, DM_CLASSID, 1);
  ierr = PetscSectionAddDof(mesh->coneSection, p, size);CHKERRQ(ierr);
  ierr = PetscSectionGetDof(mesh->coneSection, p, &csize);CHKERRQ(ierr);

  mesh->maxConeSize = PetscMax(mesh->maxConeSize, csize);
  PetscFunctionReturn(0);
}

#undef __FUNCT__
#define __FUNCT__ "DMPlexGetCone"
/*@C
  DMPlexGetCone - Return the points on the in-edges for this point in the Sieve DAG

  Not collective

  Input Parameters:
+ mesh - The DMPlex
- p - The Sieve point, which must lie in the chart set with DMPlexSetChart()

  Output Parameter:
. cone - An array of points which are on the in-edges for point p

  Level: beginner

  Fortran Notes:
  Since it returns an array, this routine is only available in Fortran 90, and you must
  include petsc.h90 in your code.

  You must also call DMPlexRestoreCone() after you finish using the returned array.

.seealso: DMPlexCreate(), DMPlexSetCone(), DMPlexSetChart()
@*/
PetscErrorCode DMPlexGetCone(DM dm, PetscInt p, const PetscInt *cone[])
{
  DM_Plex       *mesh = (DM_Plex*) dm->data;
  PetscInt       off;
  PetscErrorCode ierr;

  PetscFunctionBegin;
  PetscValidHeaderSpecific(dm, DM_CLASSID, 1);
  PetscValidPointer(cone, 3);
  ierr  = PetscSectionGetOffset(mesh->coneSection, p, &off);CHKERRQ(ierr);
  *cone = &mesh->cones[off];
  PetscFunctionReturn(0);
}

#undef __FUNCT__
#define __FUNCT__ "DMPlexSetCone"
/*@
  DMPlexSetCone - Set the points on the in-edges for this point in the Sieve DAG

  Not collective

  Input Parameters:
+ mesh - The DMPlex
. p - The Sieve point, which must lie in the chart set with DMPlexSetChart()
- cone - An array of points which are on the in-edges for point p

  Output Parameter:

  Note:
  This should be called after all calls to DMPlexSetConeSize() and DMSetUp().

  Level: beginner

.seealso: DMPlexCreate(), DMPlexGetCone(), DMPlexSetChart(), DMPlexSetConeSize(), DMSetUp()
@*/
PetscErrorCode DMPlexSetCone(DM dm, PetscInt p, const PetscInt cone[])
{
  DM_Plex       *mesh = (DM_Plex*) dm->data;
  PetscInt       pStart, pEnd;
  PetscInt       dof, off, c;
  PetscErrorCode ierr;

  PetscFunctionBegin;
  PetscValidHeaderSpecific(dm, DM_CLASSID, 1);
  ierr = PetscSectionGetChart(mesh->coneSection, &pStart, &pEnd);CHKERRQ(ierr);
  ierr = PetscSectionGetDof(mesh->coneSection, p, &dof);CHKERRQ(ierr);
  if (dof) PetscValidPointer(cone, 3);
  ierr = PetscSectionGetOffset(mesh->coneSection, p, &off);CHKERRQ(ierr);
  if ((p < pStart) || (p >= pEnd)) SETERRQ3(PetscObjectComm((PetscObject)dm), PETSC_ERR_ARG_OUTOFRANGE, "Mesh point %D is not in the valid range [%D, %D)", p, pStart, pEnd);
  for (c = 0; c < dof; ++c) {
    if ((cone[c] < pStart) || (cone[c] >= pEnd)) SETERRQ3(PetscObjectComm((PetscObject)dm), PETSC_ERR_ARG_OUTOFRANGE, "Cone point %D is not in the valid range [%D, %D)", cone[c], pStart, pEnd);
    mesh->cones[off+c] = cone[c];
  }
  PetscFunctionReturn(0);
}

#undef __FUNCT__
#define __FUNCT__ "DMPlexGetConeOrientation"
/*@C
  DMPlexGetConeOrientation - Return the orientations on the in-edges for this point in the Sieve DAG

  Not collective

  Input Parameters:
+ mesh - The DMPlex
- p - The Sieve point, which must lie in the chart set with DMPlexSetChart()

  Output Parameter:
. coneOrientation - An array of orientations which are on the in-edges for point p. An orientation is an
                    integer giving the prescription for cone traversal. If it is negative, the cone is
                    traversed in the opposite direction. Its value 'o', or if negative '-(o+1)', gives
                    the index of the cone point on which to start.

  Level: beginner

  Fortran Notes:
  Since it returns an array, this routine is only available in Fortran 90, and you must
  include petsc.h90 in your code.

  You must also call DMPlexRestoreConeOrientation() after you finish using the returned array.

.seealso: DMPlexCreate(), DMPlexGetCone(), DMPlexSetCone(), DMPlexSetChart()
@*/
PetscErrorCode DMPlexGetConeOrientation(DM dm, PetscInt p, const PetscInt *coneOrientation[])
{
  DM_Plex       *mesh = (DM_Plex*) dm->data;
  PetscInt       off;
  PetscErrorCode ierr;

  PetscFunctionBegin;
  PetscValidHeaderSpecific(dm, DM_CLASSID, 1);
#if defined(PETSC_USE_DEBUG)
  {
    PetscInt dof;
    ierr = PetscSectionGetDof(mesh->coneSection, p, &dof);CHKERRQ(ierr);
    if (dof) PetscValidPointer(coneOrientation, 3);
  }
#endif
  ierr = PetscSectionGetOffset(mesh->coneSection, p, &off);CHKERRQ(ierr);

  *coneOrientation = &mesh->coneOrientations[off];
  PetscFunctionReturn(0);
}

#undef __FUNCT__
#define __FUNCT__ "DMPlexSetConeOrientation"
/*@
  DMPlexSetConeOrientation - Set the orientations on the in-edges for this point in the Sieve DAG

  Not collective

  Input Parameters:
+ mesh - The DMPlex
. p - The Sieve point, which must lie in the chart set with DMPlexSetChart()
- coneOrientation - An array of orientations which are on the in-edges for point p. An orientation is an
                    integer giving the prescription for cone traversal. If it is negative, the cone is
                    traversed in the opposite direction. Its value 'o', or if negative '-(o+1)', gives
                    the index of the cone point on which to start.

  Output Parameter:

  Note:
  This should be called after all calls to DMPlexSetConeSize() and DMSetUp().

  Level: beginner

.seealso: DMPlexCreate(), DMPlexGetConeOrientation(), DMPlexSetCone(), DMPlexSetChart(), DMPlexSetConeSize(), DMSetUp()
@*/
PetscErrorCode DMPlexSetConeOrientation(DM dm, PetscInt p, const PetscInt coneOrientation[])
{
  DM_Plex       *mesh = (DM_Plex*) dm->data;
  PetscInt       pStart, pEnd;
  PetscInt       dof, off, c;
  PetscErrorCode ierr;

  PetscFunctionBegin;
  PetscValidHeaderSpecific(dm, DM_CLASSID, 1);
  ierr = PetscSectionGetChart(mesh->coneSection, &pStart, &pEnd);CHKERRQ(ierr);
  ierr = PetscSectionGetDof(mesh->coneSection, p, &dof);CHKERRQ(ierr);
  if (dof) PetscValidPointer(coneOrientation, 3);
  ierr = PetscSectionGetOffset(mesh->coneSection, p, &off);CHKERRQ(ierr);
  if ((p < pStart) || (p >= pEnd)) SETERRQ3(PetscObjectComm((PetscObject)dm), PETSC_ERR_ARG_OUTOFRANGE, "Mesh point %D is not in the valid range [%D, %D)", p, pStart, pEnd);
  for (c = 0; c < dof; ++c) {
    PetscInt cdof, o = coneOrientation[c];

    ierr = PetscSectionGetDof(mesh->coneSection, mesh->cones[off+c], &cdof);CHKERRQ(ierr);
    if (o && ((o < -(cdof+1)) || (o >= cdof))) SETERRQ3(PetscObjectComm((PetscObject)dm), PETSC_ERR_ARG_OUTOFRANGE, "Cone orientation %D is not in the valid range [%D. %D)", o, -(cdof+1), cdof);
    mesh->coneOrientations[off+c] = o;
  }
  PetscFunctionReturn(0);
}

#undef __FUNCT__
#define __FUNCT__ "DMPlexInsertCone"
PetscErrorCode DMPlexInsertCone(DM dm, PetscInt p, PetscInt conePos, PetscInt conePoint)
{
  DM_Plex       *mesh = (DM_Plex*) dm->data;
  PetscInt       pStart, pEnd;
  PetscInt       dof, off;
  PetscErrorCode ierr;

  PetscFunctionBegin;
  PetscValidHeaderSpecific(dm, DM_CLASSID, 1);
  ierr = PetscSectionGetChart(mesh->coneSection, &pStart, &pEnd);CHKERRQ(ierr);
  if ((p < pStart) || (p >= pEnd)) SETERRQ3(PetscObjectComm((PetscObject)dm), PETSC_ERR_ARG_OUTOFRANGE, "Mesh point %D is not in the valid range [%D, %D)", p, pStart, pEnd);
  if ((conePoint < pStart) || (conePoint >= pEnd)) SETERRQ3(PetscObjectComm((PetscObject)dm), PETSC_ERR_ARG_OUTOFRANGE, "Cone point %D is not in the valid range [%D, %D)", conePoint, pStart, pEnd);
  ierr = PetscSectionGetDof(mesh->coneSection, p, &dof);CHKERRQ(ierr);
  ierr = PetscSectionGetOffset(mesh->coneSection, p, &off);CHKERRQ(ierr);
  if ((conePos < 0) || (conePos >= dof)) SETERRQ3(PetscObjectComm((PetscObject)dm), PETSC_ERR_ARG_OUTOFRANGE, "Cone position %D of point %D is not in the valid range [0, %D)", conePos, p, dof);
  mesh->cones[off+conePos] = conePoint;
  PetscFunctionReturn(0);
}

#undef __FUNCT__
#define __FUNCT__ "DMPlexInsertConeOrientation"
PetscErrorCode DMPlexInsertConeOrientation(DM dm, PetscInt p, PetscInt conePos, PetscInt coneOrientation)
{
  DM_Plex       *mesh = (DM_Plex*) dm->data;
  PetscInt       pStart, pEnd;
  PetscInt       dof, off;
  PetscErrorCode ierr;

  PetscFunctionBegin;
  PetscValidHeaderSpecific(dm, DM_CLASSID, 1);
  ierr = PetscSectionGetChart(mesh->coneSection, &pStart, &pEnd);CHKERRQ(ierr);
  if ((p < pStart) || (p >= pEnd)) SETERRQ3(PetscObjectComm((PetscObject)dm), PETSC_ERR_ARG_OUTOFRANGE, "Mesh point %D is not in the valid range [%D, %D)", p, pStart, pEnd);
  ierr = PetscSectionGetDof(mesh->coneSection, p, &dof);CHKERRQ(ierr);
  ierr = PetscSectionGetOffset(mesh->coneSection, p, &off);CHKERRQ(ierr);
  if ((conePos < 0) || (conePos >= dof)) SETERRQ3(PetscObjectComm((PetscObject)dm), PETSC_ERR_ARG_OUTOFRANGE, "Cone position %D of point %D is not in the valid range [0, %D)", conePos, p, dof);
  mesh->coneOrientations[off+conePos] = coneOrientation;
  PetscFunctionReturn(0);
}

#undef __FUNCT__
#define __FUNCT__ "DMPlexGetSupportSize"
/*@
  DMPlexGetSupportSize - Return the number of out-edges for this point in the Sieve DAG

  Not collective

  Input Parameters:
+ mesh - The DMPlex
- p - The Sieve point, which must lie in the chart set with DMPlexSetChart()

  Output Parameter:
. size - The support size for point p

  Level: beginner

.seealso: DMPlexCreate(), DMPlexSetConeSize(), DMPlexSetChart(), DMPlexGetConeSize()
@*/
PetscErrorCode DMPlexGetSupportSize(DM dm, PetscInt p, PetscInt *size)
{
  DM_Plex       *mesh = (DM_Plex*) dm->data;
  PetscErrorCode ierr;

  PetscFunctionBegin;
  PetscValidHeaderSpecific(dm, DM_CLASSID, 1);
  PetscValidPointer(size, 3);
  ierr = PetscSectionGetDof(mesh->supportSection, p, size);CHKERRQ(ierr);
  PetscFunctionReturn(0);
}

#undef __FUNCT__
#define __FUNCT__ "DMPlexSetSupportSize"
/*@
  DMPlexSetSupportSize - Set the number of out-edges for this point in the Sieve DAG

  Not collective

  Input Parameters:
+ mesh - The DMPlex
. p - The Sieve point, which must lie in the chart set with DMPlexSetChart()
- size - The support size for point p

  Output Parameter:

  Note:
  This should be called after DMPlexSetChart().

  Level: beginner

.seealso: DMPlexCreate(), DMPlexGetSupportSize(), DMPlexSetChart()
@*/
PetscErrorCode DMPlexSetSupportSize(DM dm, PetscInt p, PetscInt size)
{
  DM_Plex       *mesh = (DM_Plex*) dm->data;
  PetscErrorCode ierr;

  PetscFunctionBegin;
  PetscValidHeaderSpecific(dm, DM_CLASSID, 1);
  ierr = PetscSectionSetDof(mesh->supportSection, p, size);CHKERRQ(ierr);

  mesh->maxSupportSize = PetscMax(mesh->maxSupportSize, size);
  PetscFunctionReturn(0);
}

#undef __FUNCT__
#define __FUNCT__ "DMPlexGetSupport"
/*@C
  DMPlexGetSupport - Return the points on the out-edges for this point in the Sieve DAG

  Not collective

  Input Parameters:
+ mesh - The DMPlex
- p - The Sieve point, which must lie in the chart set with DMPlexSetChart()

  Output Parameter:
. support - An array of points which are on the out-edges for point p

  Level: beginner

  Fortran Notes:
  Since it returns an array, this routine is only available in Fortran 90, and you must
  include petsc.h90 in your code.

  You must also call DMPlexRestoreSupport() after you finish using the returned array.

.seealso: DMPlexCreate(), DMPlexSetCone(), DMPlexSetChart(), DMPlexGetCone()
@*/
PetscErrorCode DMPlexGetSupport(DM dm, PetscInt p, const PetscInt *support[])
{
  DM_Plex       *mesh = (DM_Plex*) dm->data;
  PetscInt       off;
  PetscErrorCode ierr;

  PetscFunctionBegin;
  PetscValidHeaderSpecific(dm, DM_CLASSID, 1);
  PetscValidPointer(support, 3);
  ierr     = PetscSectionGetOffset(mesh->supportSection, p, &off);CHKERRQ(ierr);
  *support = &mesh->supports[off];
  PetscFunctionReturn(0);
}

#undef __FUNCT__
#define __FUNCT__ "DMPlexSetSupport"
/*@
  DMPlexSetSupport - Set the points on the out-edges for this point in the Sieve DAG

  Not collective

  Input Parameters:
+ mesh - The DMPlex
. p - The Sieve point, which must lie in the chart set with DMPlexSetChart()
- support - An array of points which are on the in-edges for point p

  Output Parameter:

  Note:
  This should be called after all calls to DMPlexSetSupportSize() and DMSetUp().

  Level: beginner

.seealso: DMPlexCreate(), DMPlexGetSupport(), DMPlexSetChart(), DMPlexSetSupportSize(), DMSetUp()
@*/
PetscErrorCode DMPlexSetSupport(DM dm, PetscInt p, const PetscInt support[])
{
  DM_Plex       *mesh = (DM_Plex*) dm->data;
  PetscInt       pStart, pEnd;
  PetscInt       dof, off, c;
  PetscErrorCode ierr;

  PetscFunctionBegin;
  PetscValidHeaderSpecific(dm, DM_CLASSID, 1);
  ierr = PetscSectionGetChart(mesh->supportSection, &pStart, &pEnd);CHKERRQ(ierr);
  ierr = PetscSectionGetDof(mesh->supportSection, p, &dof);CHKERRQ(ierr);
  if (dof) PetscValidPointer(support, 3);
  ierr = PetscSectionGetOffset(mesh->supportSection, p, &off);CHKERRQ(ierr);
  if ((p < pStart) || (p >= pEnd)) SETERRQ3(PetscObjectComm((PetscObject)dm), PETSC_ERR_ARG_OUTOFRANGE, "Mesh point %D is not in the valid range [%D, %D)", p, pStart, pEnd);
  for (c = 0; c < dof; ++c) {
    if ((support[c] < pStart) || (support[c] >= pEnd)) SETERRQ3(PetscObjectComm((PetscObject)dm), PETSC_ERR_ARG_OUTOFRANGE, "Support point %D is not in the valid range [%D, %D)", support[c], pStart, pEnd);
    mesh->supports[off+c] = support[c];
  }
  PetscFunctionReturn(0);
}

#undef __FUNCT__
#define __FUNCT__ "DMPlexInsertSupport"
PetscErrorCode DMPlexInsertSupport(DM dm, PetscInt p, PetscInt supportPos, PetscInt supportPoint)
{
  DM_Plex       *mesh = (DM_Plex*) dm->data;
  PetscInt       pStart, pEnd;
  PetscInt       dof, off;
  PetscErrorCode ierr;

  PetscFunctionBegin;
  PetscValidHeaderSpecific(dm, DM_CLASSID, 1);
  ierr = PetscSectionGetChart(mesh->supportSection, &pStart, &pEnd);CHKERRQ(ierr);
  ierr = PetscSectionGetDof(mesh->supportSection, p, &dof);CHKERRQ(ierr);
  ierr = PetscSectionGetOffset(mesh->supportSection, p, &off);CHKERRQ(ierr);
  if ((p < pStart) || (p >= pEnd)) SETERRQ3(PetscObjectComm((PetscObject)dm), PETSC_ERR_ARG_OUTOFRANGE, "Mesh point %D is not in the valid range [%D, %D)", p, pStart, pEnd);
  if ((supportPoint < pStart) || (supportPoint >= pEnd)) SETERRQ3(PetscObjectComm((PetscObject)dm), PETSC_ERR_ARG_OUTOFRANGE, "Support point %D is not in the valid range [%D, %D)", supportPoint, pStart, pEnd);
  if (supportPos >= dof) SETERRQ3(PetscObjectComm((PetscObject)dm), PETSC_ERR_ARG_OUTOFRANGE, "Support position %D of point %D is not in the valid range [0, %D)", supportPos, p, dof);
  mesh->supports[off+supportPos] = supportPoint;
  PetscFunctionReturn(0);
}

#undef __FUNCT__
#define __FUNCT__ "DMPlexGetTransitiveClosure"
/*@C
  DMPlexGetTransitiveClosure - Return the points on the transitive closure of the in-edges or out-edges for this point in the Sieve DAG

  Not collective

  Input Parameters:
+ mesh - The DMPlex
. p - The Sieve point, which must lie in the chart set with DMPlexSetChart()
. useCone - PETSC_TRUE for in-edges,  otherwise use out-edges
- points - If points is NULL on input, internal storage will be returned, otherwise the provided array is used

  Output Parameters:
+ numPoints - The number of points in the closure, so points[] is of size 2*numPoints
- points - The points and point orientations, interleaved as pairs [p0, o0, p1, o1, ...]

  Note:
  If using internal storage (points is NULL on input), each call overwrites the last output.

  Fortran Notes:
  Since it returns an array, this routine is only available in Fortran 90, and you must
  include petsc.h90 in your code.

  The numPoints argument is not present in the Fortran 90 binding since it is internal to the array.

  Level: beginner

.seealso: DMPlexRestoreTransitiveClosure(), DMPlexCreate(), DMPlexSetCone(), DMPlexSetChart(), DMPlexGetCone()
@*/
PetscErrorCode DMPlexGetTransitiveClosure(DM dm, PetscInt p, PetscBool useCone, PetscInt *numPoints, PetscInt *points[])
{
  DM_Plex        *mesh = (DM_Plex*) dm->data;
  PetscInt       *closure, *fifo;
  const PetscInt *tmp = NULL, *tmpO = NULL;
  PetscInt        tmpSize, t;
  PetscInt        depth       = 0, maxSize;
  PetscInt        closureSize = 2, fifoSize = 0, fifoStart = 0;
  PetscErrorCode  ierr;

  PetscFunctionBegin;
  PetscValidHeaderSpecific(dm, DM_CLASSID, 1);
  ierr    = DMPlexGetDepth(dm, &depth);CHKERRQ(ierr);
  /* This is only 1-level */
  if (useCone) {
    ierr = DMPlexGetConeSize(dm, p, &tmpSize);CHKERRQ(ierr);
    ierr = DMPlexGetCone(dm, p, &tmp);CHKERRQ(ierr);
    ierr = DMPlexGetConeOrientation(dm, p, &tmpO);CHKERRQ(ierr);
  } else {
    ierr = DMPlexGetSupportSize(dm, p, &tmpSize);CHKERRQ(ierr);
    ierr = DMPlexGetSupport(dm, p, &tmp);CHKERRQ(ierr);
  }
  if (depth == 1) {
    if (*points) {
      closure = *points;
    } else {
      maxSize = 2*(PetscMax(mesh->maxConeSize, mesh->maxSupportSize)+1);
      ierr = DMGetWorkArray(dm, maxSize, PETSC_INT, &closure);CHKERRQ(ierr);
    }
    closure[0] = p; closure[1] = 0;
    for (t = 0; t < tmpSize; ++t, closureSize += 2) {
      closure[closureSize]   = tmp[t];
      closure[closureSize+1] = tmpO ? tmpO[t] : 0;
    }
    if (numPoints) *numPoints = closureSize/2;
    if (points)    *points    = closure;
    PetscFunctionReturn(0);
  }
  maxSize = 2*PetscMax(PetscMax(PetscPowInt(mesh->maxConeSize,depth+1),PetscPowInt(mesh->maxSupportSize,depth+1)),depth+1);
  ierr    = DMGetWorkArray(dm, maxSize, PETSC_INT, &fifo);CHKERRQ(ierr);
  if (*points) {
    closure = *points;
  } else {
    ierr = DMGetWorkArray(dm, maxSize, PETSC_INT, &closure);CHKERRQ(ierr);
  }
  closure[0] = p; closure[1] = 0;
  for (t = 0; t < tmpSize; ++t, closureSize += 2, fifoSize += 2) {
    const PetscInt cp = tmp[t];
    const PetscInt co = tmpO ? tmpO[t] : 0;

    closure[closureSize]   = cp;
    closure[closureSize+1] = co;
    fifo[fifoSize]         = cp;
    fifo[fifoSize+1]       = co;
  }
  /* Should kick out early when depth is reached, rather than checking all vertices for empty cones */
  while (fifoSize - fifoStart) {
    const PetscInt q   = fifo[fifoStart];
    const PetscInt o   = fifo[fifoStart+1];
    const PetscInt rev = o >= 0 ? 0 : 1;
    const PetscInt off = rev ? -(o+1) : o;

    if (useCone) {
      ierr = DMPlexGetConeSize(dm, q, &tmpSize);CHKERRQ(ierr);
      ierr = DMPlexGetCone(dm, q, &tmp);CHKERRQ(ierr);
      ierr = DMPlexGetConeOrientation(dm, q, &tmpO);CHKERRQ(ierr);
    } else {
      ierr = DMPlexGetSupportSize(dm, q, &tmpSize);CHKERRQ(ierr);
      ierr = DMPlexGetSupport(dm, q, &tmp);CHKERRQ(ierr);
      tmpO = NULL;
    }
    for (t = 0; t < tmpSize; ++t) {
      const PetscInt i  = ((rev ? tmpSize-t : t) + off)%tmpSize;
      const PetscInt cp = tmp[i];
      /* Must propogate orientation: When we reverse orientation, we both reverse the direction of iteration and start at the other end of the chain. */
      /* HACK: It is worse to get the size here, than to change the interpretation of -(*+1)
       const PetscInt co = tmpO ? (rev ? -(tmpO[i]+1) : tmpO[i]) : 0; */
      PetscInt       co = tmpO ? tmpO[i] : 0;
      PetscInt       c;

      if (rev) {
        PetscInt childSize, coff;
        ierr = DMPlexGetConeSize(dm, cp, &childSize);CHKERRQ(ierr);
        coff = tmpO[i] < 0 ? -(tmpO[i]+1) : tmpO[i];
        co   = childSize ? -(((coff+childSize-1)%childSize)+1) : 0;
      }
      /* Check for duplicate */
      for (c = 0; c < closureSize; c += 2) {
        if (closure[c] == cp) break;
      }
      if (c == closureSize) {
        closure[closureSize]   = cp;
        closure[closureSize+1] = co;
        fifo[fifoSize]         = cp;
        fifo[fifoSize+1]       = co;
        closureSize           += 2;
        fifoSize              += 2;
      }
    }
    fifoStart += 2;
  }
  if (numPoints) *numPoints = closureSize/2;
  if (points)    *points    = closure;
  ierr = DMRestoreWorkArray(dm, maxSize, PETSC_INT, &fifo);CHKERRQ(ierr);
  PetscFunctionReturn(0);
}

#undef __FUNCT__
#define __FUNCT__ "DMPlexGetTransitiveClosure_Internal"
/*@C
  DMPlexGetTransitiveClosure_Internal - Return the points on the transitive closure of the in-edges or out-edges for this point in the Sieve DAG with a specified initial orientation

  Not collective

  Input Parameters:
+ mesh - The DMPlex
. p - The Sieve point, which must lie in the chart set with DMPlexSetChart()
. orientation - The orientation of the point
. useCone - PETSC_TRUE for in-edges,  otherwise use out-edges
- points - If points is NULL on input, internal storage will be returned, otherwise the provided array is used

  Output Parameters:
+ numPoints - The number of points in the closure, so points[] is of size 2*numPoints
- points - The points and point orientations, interleaved as pairs [p0, o0, p1, o1, ...]

  Note:
  If using internal storage (points is NULL on input), each call overwrites the last output.

  Fortran Notes:
  Since it returns an array, this routine is only available in Fortran 90, and you must
  include petsc.h90 in your code.

  The numPoints argument is not present in the Fortran 90 binding since it is internal to the array.

  Level: beginner

.seealso: DMPlexRestoreTransitiveClosure(), DMPlexCreate(), DMPlexSetCone(), DMPlexSetChart(), DMPlexGetCone()
@*/
PetscErrorCode DMPlexGetTransitiveClosure_Internal(DM dm, PetscInt p, PetscInt ornt, PetscBool useCone, PetscInt *numPoints, PetscInt *points[])
{
  DM_Plex        *mesh = (DM_Plex*) dm->data;
  PetscInt       *closure, *fifo;
  const PetscInt *tmp = NULL, *tmpO = NULL;
  PetscInt        tmpSize, t;
  PetscInt        depth       = 0, maxSize;
  PetscInt        closureSize = 2, fifoSize = 0, fifoStart = 0;
  PetscErrorCode  ierr;

  PetscFunctionBegin;
  PetscValidHeaderSpecific(dm, DM_CLASSID, 1);
  ierr    = DMPlexGetDepth(dm, &depth);CHKERRQ(ierr);
  /* This is only 1-level */
  if (useCone) {
    ierr = DMPlexGetConeSize(dm, p, &tmpSize);CHKERRQ(ierr);
    ierr = DMPlexGetCone(dm, p, &tmp);CHKERRQ(ierr);
    ierr = DMPlexGetConeOrientation(dm, p, &tmpO);CHKERRQ(ierr);
  } else {
    ierr = DMPlexGetSupportSize(dm, p, &tmpSize);CHKERRQ(ierr);
    ierr = DMPlexGetSupport(dm, p, &tmp);CHKERRQ(ierr);
  }
  if (depth == 1) {
    if (*points) {
      closure = *points;
    } else {
      maxSize = 2*(PetscMax(mesh->maxConeSize, mesh->maxSupportSize)+1);
      ierr = DMGetWorkArray(dm, maxSize, PETSC_INT, &closure);CHKERRQ(ierr);
    }
    closure[0] = p; closure[1] = ornt;
    for (t = 0; t < tmpSize; ++t, closureSize += 2) {
      const PetscInt i = ornt >= 0 ? (t+ornt)%tmpSize : (-(ornt+1) + tmpSize-t)%tmpSize;
      closure[closureSize]   = tmp[i];
      closure[closureSize+1] = tmpO ? tmpO[i] : 0;
    }
    if (numPoints) *numPoints = closureSize/2;
    if (points)    *points    = closure;
    PetscFunctionReturn(0);
  }
  maxSize = 2*PetscMax(PetscMax(PetscPowInt(mesh->maxConeSize,depth+1),PetscPowInt(mesh->maxSupportSize,depth+1)),depth+1);
  ierr    = DMGetWorkArray(dm, maxSize, PETSC_INT, &fifo);CHKERRQ(ierr);
  if (*points) {
    closure = *points;
  } else {
    ierr = DMGetWorkArray(dm, maxSize, PETSC_INT, &closure);CHKERRQ(ierr);
  }
  closure[0] = p; closure[1] = ornt;
  for (t = 0; t < tmpSize; ++t, closureSize += 2, fifoSize += 2) {
    const PetscInt i  = ornt >= 0 ? (t+ornt)%tmpSize : (-(ornt+1) + tmpSize-t)%tmpSize;
    const PetscInt cp = tmp[i];
    PetscInt       co = tmpO ? tmpO[i] : 0;

    if (ornt < 0) {
      PetscInt childSize, coff;
      ierr = DMPlexGetConeSize(dm, cp, &childSize);CHKERRQ(ierr);
      coff = tmpO[i] < 0 ? -(tmpO[i]+1) : tmpO[i];
      co   = childSize ? -(((coff+childSize-1)%childSize)+1) : 0;
    }
    closure[closureSize]   = cp;
    closure[closureSize+1] = co;
    fifo[fifoSize]         = cp;
    fifo[fifoSize+1]       = co;
  }
  /* Should kick out early when depth is reached, rather than checking all vertices for empty cones */
  while (fifoSize - fifoStart) {
    const PetscInt q   = fifo[fifoStart];
    const PetscInt o   = fifo[fifoStart+1];
    const PetscInt rev = o >= 0 ? 0 : 1;
    const PetscInt off = rev ? -(o+1) : o;

    if (useCone) {
      ierr = DMPlexGetConeSize(dm, q, &tmpSize);CHKERRQ(ierr);
      ierr = DMPlexGetCone(dm, q, &tmp);CHKERRQ(ierr);
      ierr = DMPlexGetConeOrientation(dm, q, &tmpO);CHKERRQ(ierr);
    } else {
      ierr = DMPlexGetSupportSize(dm, q, &tmpSize);CHKERRQ(ierr);
      ierr = DMPlexGetSupport(dm, q, &tmp);CHKERRQ(ierr);
      tmpO = NULL;
    }
    for (t = 0; t < tmpSize; ++t) {
      const PetscInt i  = ((rev ? tmpSize-t : t) + off)%tmpSize;
      const PetscInt cp = tmp[i];
      /* Must propogate orientation: When we reverse orientation, we both reverse the direction of iteration and start at the other end of the chain. */
      /* HACK: It is worse to get the size here, than to change the interpretation of -(*+1)
       const PetscInt co = tmpO ? (rev ? -(tmpO[i]+1) : tmpO[i]) : 0; */
      PetscInt       co = tmpO ? tmpO[i] : 0;
      PetscInt       c;

      if (rev) {
        PetscInt childSize, coff;
        ierr = DMPlexGetConeSize(dm, cp, &childSize);CHKERRQ(ierr);
        coff = tmpO[i] < 0 ? -(tmpO[i]+1) : tmpO[i];
        co   = childSize ? -(((coff+childSize-1)%childSize)+1) : 0;
      }
      /* Check for duplicate */
      for (c = 0; c < closureSize; c += 2) {
        if (closure[c] == cp) break;
      }
      if (c == closureSize) {
        closure[closureSize]   = cp;
        closure[closureSize+1] = co;
        fifo[fifoSize]         = cp;
        fifo[fifoSize+1]       = co;
        closureSize           += 2;
        fifoSize              += 2;
      }
    }
    fifoStart += 2;
  }
  if (numPoints) *numPoints = closureSize/2;
  if (points)    *points    = closure;
  ierr = DMRestoreWorkArray(dm, maxSize, PETSC_INT, &fifo);CHKERRQ(ierr);
  PetscFunctionReturn(0);
}

#undef __FUNCT__
#define __FUNCT__ "DMPlexRestoreTransitiveClosure"
/*@C
  DMPlexRestoreTransitiveClosure - Restore the array of points on the transitive closure of the in-edges or out-edges for this point in the Sieve DAG

  Not collective

  Input Parameters:
+ mesh - The DMPlex
. p - The Sieve point, which must lie in the chart set with DMPlexSetChart()
. useCone - PETSC_TRUE for in-edges,  otherwise use out-edges
. numPoints - The number of points in the closure, so points[] is of size 2*numPoints, zeroed on exit
- points - The points and point orientations, interleaved as pairs [p0, o0, p1, o1, ...], zeroed on exit

  Note:
  If not using internal storage (points is not NULL on input), this call is unnecessary

  Fortran Notes:
  Since it returns an array, this routine is only available in Fortran 90, and you must
  include petsc.h90 in your code.

  The numPoints argument is not present in the Fortran 90 binding since it is internal to the array.

  Level: beginner

.seealso: DMPlexGetTransitiveClosure(), DMPlexCreate(), DMPlexSetCone(), DMPlexSetChart(), DMPlexGetCone()
@*/
PetscErrorCode DMPlexRestoreTransitiveClosure(DM dm, PetscInt p, PetscBool useCone, PetscInt *numPoints, PetscInt *points[])
{
  PetscErrorCode ierr;

  PetscFunctionBegin;
  PetscValidHeaderSpecific(dm, DM_CLASSID, 1);
  if (numPoints) PetscValidIntPointer(numPoints,4);
  if (points) PetscValidPointer(points,5);
  ierr = DMRestoreWorkArray(dm, 0, PETSC_INT, points);CHKERRQ(ierr);
  if (numPoints) *numPoints = 0;
  PetscFunctionReturn(0);
}

#undef __FUNCT__
#define __FUNCT__ "DMPlexGetMaxSizes"
/*@
  DMPlexGetMaxSizes - Return the maximum number of in-edges (cone) and out-edges (support) for any point in the Sieve DAG

  Not collective

  Input Parameter:
. mesh - The DMPlex

  Output Parameters:
+ maxConeSize - The maximum number of in-edges
- maxSupportSize - The maximum number of out-edges

  Level: beginner

.seealso: DMPlexCreate(), DMPlexSetConeSize(), DMPlexSetChart()
@*/
PetscErrorCode DMPlexGetMaxSizes(DM dm, PetscInt *maxConeSize, PetscInt *maxSupportSize)
{
  DM_Plex *mesh = (DM_Plex*) dm->data;

  PetscFunctionBegin;
  PetscValidHeaderSpecific(dm, DM_CLASSID, 1);
  if (maxConeSize)    *maxConeSize    = mesh->maxConeSize;
  if (maxSupportSize) *maxSupportSize = mesh->maxSupportSize;
  PetscFunctionReturn(0);
}

#undef __FUNCT__
#define __FUNCT__ "DMSetUp_Plex"
PetscErrorCode DMSetUp_Plex(DM dm)
{
  DM_Plex       *mesh = (DM_Plex*) dm->data;
  PetscInt       size;
  PetscErrorCode ierr;

  PetscFunctionBegin;
  PetscValidHeaderSpecific(dm, DM_CLASSID, 1);
  ierr = PetscSectionSetUp(mesh->coneSection);CHKERRQ(ierr);
  ierr = PetscSectionGetStorageSize(mesh->coneSection, &size);CHKERRQ(ierr);
  ierr = PetscMalloc1(size, &mesh->cones);CHKERRQ(ierr);
  ierr = PetscCalloc1(size, &mesh->coneOrientations);CHKERRQ(ierr);
  if (mesh->maxSupportSize) {
    ierr = PetscSectionSetUp(mesh->supportSection);CHKERRQ(ierr);
    ierr = PetscSectionGetStorageSize(mesh->supportSection, &size);CHKERRQ(ierr);
    ierr = PetscMalloc1(size, &mesh->supports);CHKERRQ(ierr);
  }
  PetscFunctionReturn(0);
}

#undef __FUNCT__
#define __FUNCT__ "DMCreateSubDM_Plex"
PetscErrorCode DMCreateSubDM_Plex(DM dm, PetscInt numFields, PetscInt fields[], IS *is, DM *subdm)
{
  PetscErrorCode ierr;

  PetscFunctionBegin;
  if (subdm) {ierr = DMClone(dm, subdm);CHKERRQ(ierr);}
  ierr = DMCreateSubDM_Section_Private(dm, numFields, fields, is, subdm);CHKERRQ(ierr);
  PetscFunctionReturn(0);
}

#undef __FUNCT__
#define __FUNCT__ "DMPlexSymmetrize"
/*@
  DMPlexSymmetrize - Creates support (out-edge) information from cone (in-edge) inoformation

  Not collective

  Input Parameter:
. mesh - The DMPlex

  Output Parameter:

  Note:
  This should be called after all calls to DMPlexSetCone()

  Level: beginner

.seealso: DMPlexCreate(), DMPlexSetChart(), DMPlexSetConeSize(), DMPlexSetCone()
@*/
PetscErrorCode DMPlexSymmetrize(DM dm)
{
  DM_Plex       *mesh = (DM_Plex*) dm->data;
  PetscInt      *offsets;
  PetscInt       supportSize;
  PetscInt       pStart, pEnd, p;
  PetscErrorCode ierr;

  PetscFunctionBegin;
  PetscValidHeaderSpecific(dm, DM_CLASSID, 1);
  if (mesh->supports) SETERRQ(PetscObjectComm((PetscObject)dm), PETSC_ERR_ARG_WRONGSTATE, "Supports were already setup in this DMPlex");
  /* Calculate support sizes */
  ierr = DMPlexGetChart(dm, &pStart, &pEnd);CHKERRQ(ierr);
  for (p = pStart; p < pEnd; ++p) {
    PetscInt dof, off, c;

    ierr = PetscSectionGetDof(mesh->coneSection, p, &dof);CHKERRQ(ierr);
    ierr = PetscSectionGetOffset(mesh->coneSection, p, &off);CHKERRQ(ierr);
    for (c = off; c < off+dof; ++c) {
      ierr = PetscSectionAddDof(mesh->supportSection, mesh->cones[c], 1);CHKERRQ(ierr);
    }
  }
  for (p = pStart; p < pEnd; ++p) {
    PetscInt dof;

    ierr = PetscSectionGetDof(mesh->supportSection, p, &dof);CHKERRQ(ierr);

    mesh->maxSupportSize = PetscMax(mesh->maxSupportSize, dof);
  }
  ierr = PetscSectionSetUp(mesh->supportSection);CHKERRQ(ierr);
  /* Calculate supports */
  ierr = PetscSectionGetStorageSize(mesh->supportSection, &supportSize);CHKERRQ(ierr);
  ierr = PetscMalloc1(supportSize, &mesh->supports);CHKERRQ(ierr);
  ierr = PetscCalloc1(pEnd - pStart, &offsets);CHKERRQ(ierr);
  for (p = pStart; p < pEnd; ++p) {
    PetscInt dof, off, c;

    ierr = PetscSectionGetDof(mesh->coneSection, p, &dof);CHKERRQ(ierr);
    ierr = PetscSectionGetOffset(mesh->coneSection, p, &off);CHKERRQ(ierr);
    for (c = off; c < off+dof; ++c) {
      const PetscInt q = mesh->cones[c];
      PetscInt       offS;

      ierr = PetscSectionGetOffset(mesh->supportSection, q, &offS);CHKERRQ(ierr);

      mesh->supports[offS+offsets[q]] = p;
      ++offsets[q];
    }
  }
  ierr = PetscFree(offsets);CHKERRQ(ierr);
  PetscFunctionReturn(0);
}

#undef __FUNCT__
#define __FUNCT__ "DMPlexStratify"
/*@
  DMPlexStratify - The Sieve DAG for most topologies is a graded poset (http://en.wikipedia.org/wiki/Graded_poset), and
  can be illustrated by Hasse Diagram (a http://en.wikipedia.org/wiki/Hasse_diagram). The strata group all points of the
  same grade, and this function calculates the strata. This grade can be seen as the height (or depth) of the point in
  the DAG.

  Not collective

  Input Parameter:
. mesh - The DMPlex

  Output Parameter:

  Notes:
  The normal association for the point grade is element dimension (or co-dimension). For instance, all vertices would
  have depth 0, and all edges depth 1. Likewise, all cells heights would have height 0, and all faces height 1.

  This should be called after all calls to DMPlexSymmetrize()

  Level: beginner

.seealso: DMPlexCreate(), DMPlexSymmetrize()
@*/
PetscErrorCode DMPlexStratify(DM dm)
{
  DMLabel        label;
  PetscInt       pStart, pEnd, p;
  PetscInt       numRoots = 0, numLeaves = 0;
  PetscErrorCode ierr;

  PetscFunctionBegin;
  PetscValidHeaderSpecific(dm, DM_CLASSID, 1);
  ierr = PetscLogEventBegin(DMPLEX_Stratify,dm,0,0,0);CHKERRQ(ierr);
  /* Calculate depth */
  ierr = DMPlexGetChart(dm, &pStart, &pEnd);CHKERRQ(ierr);
  ierr = DMPlexCreateLabel(dm, "depth");CHKERRQ(ierr);
  ierr = DMPlexGetDepthLabel(dm, &label);CHKERRQ(ierr);
  /* Initialize roots and count leaves */
  for (p = pStart; p < pEnd; ++p) {
    PetscInt coneSize, supportSize;

    ierr = DMPlexGetConeSize(dm, p, &coneSize);CHKERRQ(ierr);
    ierr = DMPlexGetSupportSize(dm, p, &supportSize);CHKERRQ(ierr);
    if (!coneSize && supportSize) {
      ++numRoots;
      ierr = DMLabelSetValue(label, p, 0);CHKERRQ(ierr);
    } else if (!supportSize && coneSize) {
      ++numLeaves;
    } else if (!supportSize && !coneSize) {
      /* Isolated points */
      ierr = DMLabelSetValue(label, p, 0);CHKERRQ(ierr);
    }
  }
  if (numRoots + numLeaves == (pEnd - pStart)) {
    for (p = pStart; p < pEnd; ++p) {
      PetscInt coneSize, supportSize;

      ierr = DMPlexGetConeSize(dm, p, &coneSize);CHKERRQ(ierr);
      ierr = DMPlexGetSupportSize(dm, p, &supportSize);CHKERRQ(ierr);
      if (!supportSize && coneSize) {
        ierr = DMLabelSetValue(label, p, 1);CHKERRQ(ierr);
      }
    }
  } else {
    IS       pointIS;
    PetscInt numPoints = 0, level = 0;

    ierr = DMLabelGetStratumIS(label, level, &pointIS);CHKERRQ(ierr);
    if (pointIS) {ierr = ISGetLocalSize(pointIS, &numPoints);CHKERRQ(ierr);}
    while (numPoints) {
      const PetscInt *points;
      const PetscInt  newLevel = level+1;

      ierr = ISGetIndices(pointIS, &points);CHKERRQ(ierr);
      for (p = 0; p < numPoints; ++p) {
        const PetscInt  point = points[p];
        const PetscInt *support;
        PetscInt        supportSize, s;

        ierr = DMPlexGetSupportSize(dm, point, &supportSize);CHKERRQ(ierr);
        ierr = DMPlexGetSupport(dm, point, &support);CHKERRQ(ierr);
        for (s = 0; s < supportSize; ++s) {
          ierr = DMLabelSetValue(label, support[s], newLevel);CHKERRQ(ierr);
        }
      }
      ierr = ISRestoreIndices(pointIS, &points);CHKERRQ(ierr);
      ++level;
      ierr = ISDestroy(&pointIS);CHKERRQ(ierr);
      ierr = DMLabelGetStratumIS(label, level, &pointIS);CHKERRQ(ierr);
      if (pointIS) {ierr = ISGetLocalSize(pointIS, &numPoints);CHKERRQ(ierr);}
      else         {numPoints = 0;}
    }
    ierr = ISDestroy(&pointIS);CHKERRQ(ierr);
  }
  ierr = PetscLogEventEnd(DMPLEX_Stratify,dm,0,0,0);CHKERRQ(ierr);
  PetscFunctionReturn(0);
}

#undef __FUNCT__
#define __FUNCT__ "DMPlexGetJoin"
/*@C
  DMPlexGetJoin - Get an array for the join of the set of points

  Not Collective

  Input Parameters:
+ dm - The DMPlex object
. numPoints - The number of input points for the join
- points - The input points

  Output Parameters:
+ numCoveredPoints - The number of points in the join
- coveredPoints - The points in the join

  Level: intermediate

  Note: Currently, this is restricted to a single level join

  Fortran Notes:
  Since it returns an array, this routine is only available in Fortran 90, and you must
  include petsc.h90 in your code.

  The numCoveredPoints argument is not present in the Fortran 90 binding since it is internal to the array.

.keywords: mesh
.seealso: DMPlexRestoreJoin(), DMPlexGetMeet()
@*/
PetscErrorCode DMPlexGetJoin(DM dm, PetscInt numPoints, const PetscInt points[], PetscInt *numCoveredPoints, const PetscInt **coveredPoints)
{
  DM_Plex       *mesh = (DM_Plex*) dm->data;
  PetscInt      *join[2];
  PetscInt       joinSize, i = 0;
  PetscInt       dof, off, p, c, m;
  PetscErrorCode ierr;

  PetscFunctionBegin;
  PetscValidHeaderSpecific(dm, DM_CLASSID, 1);
  PetscValidPointer(points, 2);
  PetscValidPointer(numCoveredPoints, 3);
  PetscValidPointer(coveredPoints, 4);
  ierr = DMGetWorkArray(dm, mesh->maxSupportSize, PETSC_INT, &join[0]);CHKERRQ(ierr);
  ierr = DMGetWorkArray(dm, mesh->maxSupportSize, PETSC_INT, &join[1]);CHKERRQ(ierr);
  /* Copy in support of first point */
  ierr = PetscSectionGetDof(mesh->supportSection, points[0], &dof);CHKERRQ(ierr);
  ierr = PetscSectionGetOffset(mesh->supportSection, points[0], &off);CHKERRQ(ierr);
  for (joinSize = 0; joinSize < dof; ++joinSize) {
    join[i][joinSize] = mesh->supports[off+joinSize];
  }
  /* Check each successive support */
  for (p = 1; p < numPoints; ++p) {
    PetscInt newJoinSize = 0;

    ierr = PetscSectionGetDof(mesh->supportSection, points[p], &dof);CHKERRQ(ierr);
    ierr = PetscSectionGetOffset(mesh->supportSection, points[p], &off);CHKERRQ(ierr);
    for (c = 0; c < dof; ++c) {
      const PetscInt point = mesh->supports[off+c];

      for (m = 0; m < joinSize; ++m) {
        if (point == join[i][m]) {
          join[1-i][newJoinSize++] = point;
          break;
        }
      }
    }
    joinSize = newJoinSize;
    i        = 1-i;
  }
  *numCoveredPoints = joinSize;
  *coveredPoints    = join[i];
  ierr              = DMRestoreWorkArray(dm, mesh->maxSupportSize, PETSC_INT, &join[1-i]);CHKERRQ(ierr);
  PetscFunctionReturn(0);
}

#undef __FUNCT__
#define __FUNCT__ "DMPlexRestoreJoin"
/*@C
  DMPlexRestoreJoin - Restore an array for the join of the set of points

  Not Collective

  Input Parameters:
+ dm - The DMPlex object
. numPoints - The number of input points for the join
- points - The input points

  Output Parameters:
+ numCoveredPoints - The number of points in the join
- coveredPoints - The points in the join

  Fortran Notes:
  Since it returns an array, this routine is only available in Fortran 90, and you must
  include petsc.h90 in your code.

  The numCoveredPoints argument is not present in the Fortran 90 binding since it is internal to the array.

  Level: intermediate

.keywords: mesh
.seealso: DMPlexGetJoin(), DMPlexGetFullJoin(), DMPlexGetMeet()
@*/
PetscErrorCode DMPlexRestoreJoin(DM dm, PetscInt numPoints, const PetscInt points[], PetscInt *numCoveredPoints, const PetscInt **coveredPoints)
{
  PetscErrorCode ierr;

  PetscFunctionBegin;
  PetscValidHeaderSpecific(dm, DM_CLASSID, 1);
  if (points) PetscValidIntPointer(points,3);
  if (numCoveredPoints) PetscValidIntPointer(numCoveredPoints,4);
  PetscValidPointer(coveredPoints, 5);
  ierr = DMRestoreWorkArray(dm, 0, PETSC_INT, (void*) coveredPoints);CHKERRQ(ierr);
  if (numCoveredPoints) *numCoveredPoints = 0;
  PetscFunctionReturn(0);
}

#undef __FUNCT__
#define __FUNCT__ "DMPlexGetFullJoin"
/*@C
  DMPlexGetFullJoin - Get an array for the join of the set of points

  Not Collective

  Input Parameters:
+ dm - The DMPlex object
. numPoints - The number of input points for the join
- points - The input points

  Output Parameters:
+ numCoveredPoints - The number of points in the join
- coveredPoints - The points in the join

  Fortran Notes:
  Since it returns an array, this routine is only available in Fortran 90, and you must
  include petsc.h90 in your code.

  The numCoveredPoints argument is not present in the Fortran 90 binding since it is internal to the array.

  Level: intermediate

.keywords: mesh
.seealso: DMPlexGetJoin(), DMPlexRestoreJoin(), DMPlexGetMeet()
@*/
PetscErrorCode DMPlexGetFullJoin(DM dm, PetscInt numPoints, const PetscInt points[], PetscInt *numCoveredPoints, const PetscInt **coveredPoints)
{
  DM_Plex       *mesh = (DM_Plex*) dm->data;
  PetscInt      *offsets, **closures;
  PetscInt      *join[2];
  PetscInt       depth = 0, maxSize, joinSize = 0, i = 0;
  PetscInt       p, d, c, m;
  PetscErrorCode ierr;

  PetscFunctionBegin;
  PetscValidHeaderSpecific(dm, DM_CLASSID, 1);
  PetscValidPointer(points, 2);
  PetscValidPointer(numCoveredPoints, 3);
  PetscValidPointer(coveredPoints, 4);

  ierr    = DMPlexGetDepth(dm, &depth);CHKERRQ(ierr);
  ierr    = PetscCalloc1(numPoints, &closures);CHKERRQ(ierr);
  ierr    = DMGetWorkArray(dm, numPoints*(depth+2), PETSC_INT, &offsets);CHKERRQ(ierr);
  maxSize = PetscPowInt(mesh->maxSupportSize,depth+1);
  ierr    = DMGetWorkArray(dm, maxSize, PETSC_INT, &join[0]);CHKERRQ(ierr);
  ierr    = DMGetWorkArray(dm, maxSize, PETSC_INT, &join[1]);CHKERRQ(ierr);

  for (p = 0; p < numPoints; ++p) {
    PetscInt closureSize;

    ierr = DMPlexGetTransitiveClosure(dm, points[p], PETSC_FALSE, &closureSize, &closures[p]);CHKERRQ(ierr);

    offsets[p*(depth+2)+0] = 0;
    for (d = 0; d < depth+1; ++d) {
      PetscInt pStart, pEnd, i;

      ierr = DMPlexGetDepthStratum(dm, d, &pStart, &pEnd);CHKERRQ(ierr);
      for (i = offsets[p*(depth+2)+d]; i < closureSize; ++i) {
        if ((pStart > closures[p][i*2]) || (pEnd <= closures[p][i*2])) {
          offsets[p*(depth+2)+d+1] = i;
          break;
        }
      }
      if (i == closureSize) offsets[p*(depth+2)+d+1] = i;
    }
    if (offsets[p*(depth+2)+depth+1] != closureSize) SETERRQ2(PetscObjectComm((PetscObject)dm), PETSC_ERR_PLIB, "Total size of closure %D should be %D", offsets[p*(depth+2)+depth+1], closureSize);
  }
  for (d = 0; d < depth+1; ++d) {
    PetscInt dof;

    /* Copy in support of first point */
    dof = offsets[d+1] - offsets[d];
    for (joinSize = 0; joinSize < dof; ++joinSize) {
      join[i][joinSize] = closures[0][(offsets[d]+joinSize)*2];
    }
    /* Check each successive cone */
    for (p = 1; p < numPoints && joinSize; ++p) {
      PetscInt newJoinSize = 0;

      dof = offsets[p*(depth+2)+d+1] - offsets[p*(depth+2)+d];
      for (c = 0; c < dof; ++c) {
        const PetscInt point = closures[p][(offsets[p*(depth+2)+d]+c)*2];

        for (m = 0; m < joinSize; ++m) {
          if (point == join[i][m]) {
            join[1-i][newJoinSize++] = point;
            break;
          }
        }
      }
      joinSize = newJoinSize;
      i        = 1-i;
    }
    if (joinSize) break;
  }
  *numCoveredPoints = joinSize;
  *coveredPoints    = join[i];
  for (p = 0; p < numPoints; ++p) {
    ierr = DMPlexRestoreTransitiveClosure(dm, points[p], PETSC_FALSE, NULL, &closures[p]);CHKERRQ(ierr);
  }
  ierr = PetscFree(closures);CHKERRQ(ierr);
  ierr = DMRestoreWorkArray(dm, numPoints*(depth+2), PETSC_INT, &offsets);CHKERRQ(ierr);
  ierr = DMRestoreWorkArray(dm, mesh->maxSupportSize, PETSC_INT, &join[1-i]);CHKERRQ(ierr);
  PetscFunctionReturn(0);
}

#undef __FUNCT__
#define __FUNCT__ "DMPlexGetMeet"
/*@C
  DMPlexGetMeet - Get an array for the meet of the set of points

  Not Collective

  Input Parameters:
+ dm - The DMPlex object
. numPoints - The number of input points for the meet
- points - The input points

  Output Parameters:
+ numCoveredPoints - The number of points in the meet
- coveredPoints - The points in the meet

  Level: intermediate

  Note: Currently, this is restricted to a single level meet

  Fortran Notes:
  Since it returns an array, this routine is only available in Fortran 90, and you must
  include petsc.h90 in your code.

  The numCoveredPoints argument is not present in the Fortran 90 binding since it is internal to the array.

.keywords: mesh
.seealso: DMPlexRestoreMeet(), DMPlexGetJoin()
@*/
PetscErrorCode DMPlexGetMeet(DM dm, PetscInt numPoints, const PetscInt points[], PetscInt *numCoveringPoints, const PetscInt **coveringPoints)
{
  DM_Plex       *mesh = (DM_Plex*) dm->data;
  PetscInt      *meet[2];
  PetscInt       meetSize, i = 0;
  PetscInt       dof, off, p, c, m;
  PetscErrorCode ierr;

  PetscFunctionBegin;
  PetscValidHeaderSpecific(dm, DM_CLASSID, 1);
  PetscValidPointer(points, 2);
  PetscValidPointer(numCoveringPoints, 3);
  PetscValidPointer(coveringPoints, 4);
  ierr = DMGetWorkArray(dm, mesh->maxConeSize, PETSC_INT, &meet[0]);CHKERRQ(ierr);
  ierr = DMGetWorkArray(dm, mesh->maxConeSize, PETSC_INT, &meet[1]);CHKERRQ(ierr);
  /* Copy in cone of first point */
  ierr = PetscSectionGetDof(mesh->coneSection, points[0], &dof);CHKERRQ(ierr);
  ierr = PetscSectionGetOffset(mesh->coneSection, points[0], &off);CHKERRQ(ierr);
  for (meetSize = 0; meetSize < dof; ++meetSize) {
    meet[i][meetSize] = mesh->cones[off+meetSize];
  }
  /* Check each successive cone */
  for (p = 1; p < numPoints; ++p) {
    PetscInt newMeetSize = 0;

    ierr = PetscSectionGetDof(mesh->coneSection, points[p], &dof);CHKERRQ(ierr);
    ierr = PetscSectionGetOffset(mesh->coneSection, points[p], &off);CHKERRQ(ierr);
    for (c = 0; c < dof; ++c) {
      const PetscInt point = mesh->cones[off+c];

      for (m = 0; m < meetSize; ++m) {
        if (point == meet[i][m]) {
          meet[1-i][newMeetSize++] = point;
          break;
        }
      }
    }
    meetSize = newMeetSize;
    i        = 1-i;
  }
  *numCoveringPoints = meetSize;
  *coveringPoints    = meet[i];
  ierr               = DMRestoreWorkArray(dm, mesh->maxConeSize, PETSC_INT, &meet[1-i]);CHKERRQ(ierr);
  PetscFunctionReturn(0);
}

#undef __FUNCT__
#define __FUNCT__ "DMPlexRestoreMeet"
/*@C
  DMPlexRestoreMeet - Restore an array for the meet of the set of points

  Not Collective

  Input Parameters:
+ dm - The DMPlex object
. numPoints - The number of input points for the meet
- points - The input points

  Output Parameters:
+ numCoveredPoints - The number of points in the meet
- coveredPoints - The points in the meet

  Level: intermediate

  Fortran Notes:
  Since it returns an array, this routine is only available in Fortran 90, and you must
  include petsc.h90 in your code.

  The numCoveredPoints argument is not present in the Fortran 90 binding since it is internal to the array.

.keywords: mesh
.seealso: DMPlexGetMeet(), DMPlexGetFullMeet(), DMPlexGetJoin()
@*/
PetscErrorCode DMPlexRestoreMeet(DM dm, PetscInt numPoints, const PetscInt points[], PetscInt *numCoveredPoints, const PetscInt **coveredPoints)
{
  PetscErrorCode ierr;

  PetscFunctionBegin;
  PetscValidHeaderSpecific(dm, DM_CLASSID, 1);
  if (points) PetscValidIntPointer(points,3);
  if (numCoveredPoints) PetscValidIntPointer(numCoveredPoints,4);
  PetscValidPointer(coveredPoints,5);
  ierr = DMRestoreWorkArray(dm, 0, PETSC_INT, (void*) coveredPoints);CHKERRQ(ierr);
  if (numCoveredPoints) *numCoveredPoints = 0;
  PetscFunctionReturn(0);
}

#undef __FUNCT__
#define __FUNCT__ "DMPlexGetFullMeet"
/*@C
  DMPlexGetFullMeet - Get an array for the meet of the set of points

  Not Collective

  Input Parameters:
+ dm - The DMPlex object
. numPoints - The number of input points for the meet
- points - The input points

  Output Parameters:
+ numCoveredPoints - The number of points in the meet
- coveredPoints - The points in the meet

  Level: intermediate

  Fortran Notes:
  Since it returns an array, this routine is only available in Fortran 90, and you must
  include petsc.h90 in your code.

  The numCoveredPoints argument is not present in the Fortran 90 binding since it is internal to the array.

.keywords: mesh
.seealso: DMPlexGetMeet(), DMPlexRestoreMeet(), DMPlexGetJoin()
@*/
PetscErrorCode DMPlexGetFullMeet(DM dm, PetscInt numPoints, const PetscInt points[], PetscInt *numCoveredPoints, const PetscInt **coveredPoints)
{
  DM_Plex       *mesh = (DM_Plex*) dm->data;
  PetscInt      *offsets, **closures;
  PetscInt      *meet[2];
  PetscInt       height = 0, maxSize, meetSize = 0, i = 0;
  PetscInt       p, h, c, m;
  PetscErrorCode ierr;

  PetscFunctionBegin;
  PetscValidHeaderSpecific(dm, DM_CLASSID, 1);
  PetscValidPointer(points, 2);
  PetscValidPointer(numCoveredPoints, 3);
  PetscValidPointer(coveredPoints, 4);

  ierr    = DMPlexGetDepth(dm, &height);CHKERRQ(ierr);
  ierr    = PetscMalloc1(numPoints, &closures);CHKERRQ(ierr);
  ierr    = DMGetWorkArray(dm, numPoints*(height+2), PETSC_INT, &offsets);CHKERRQ(ierr);
  maxSize = PetscPowInt(mesh->maxConeSize,height+1);
  ierr    = DMGetWorkArray(dm, maxSize, PETSC_INT, &meet[0]);CHKERRQ(ierr);
  ierr    = DMGetWorkArray(dm, maxSize, PETSC_INT, &meet[1]);CHKERRQ(ierr);

  for (p = 0; p < numPoints; ++p) {
    PetscInt closureSize;

    ierr = DMPlexGetTransitiveClosure(dm, points[p], PETSC_TRUE, &closureSize, &closures[p]);CHKERRQ(ierr);

    offsets[p*(height+2)+0] = 0;
    for (h = 0; h < height+1; ++h) {
      PetscInt pStart, pEnd, i;

      ierr = DMPlexGetHeightStratum(dm, h, &pStart, &pEnd);CHKERRQ(ierr);
      for (i = offsets[p*(height+2)+h]; i < closureSize; ++i) {
        if ((pStart > closures[p][i*2]) || (pEnd <= closures[p][i*2])) {
          offsets[p*(height+2)+h+1] = i;
          break;
        }
      }
      if (i == closureSize) offsets[p*(height+2)+h+1] = i;
    }
    if (offsets[p*(height+2)+height+1] != closureSize) SETERRQ2(PetscObjectComm((PetscObject)dm), PETSC_ERR_PLIB, "Total size of closure %D should be %D", offsets[p*(height+2)+height+1], closureSize);
  }
  for (h = 0; h < height+1; ++h) {
    PetscInt dof;

    /* Copy in cone of first point */
    dof = offsets[h+1] - offsets[h];
    for (meetSize = 0; meetSize < dof; ++meetSize) {
      meet[i][meetSize] = closures[0][(offsets[h]+meetSize)*2];
    }
    /* Check each successive cone */
    for (p = 1; p < numPoints && meetSize; ++p) {
      PetscInt newMeetSize = 0;

      dof = offsets[p*(height+2)+h+1] - offsets[p*(height+2)+h];
      for (c = 0; c < dof; ++c) {
        const PetscInt point = closures[p][(offsets[p*(height+2)+h]+c)*2];

        for (m = 0; m < meetSize; ++m) {
          if (point == meet[i][m]) {
            meet[1-i][newMeetSize++] = point;
            break;
          }
        }
      }
      meetSize = newMeetSize;
      i        = 1-i;
    }
    if (meetSize) break;
  }
  *numCoveredPoints = meetSize;
  *coveredPoints    = meet[i];
  for (p = 0; p < numPoints; ++p) {
    ierr = DMPlexRestoreTransitiveClosure(dm, points[p], PETSC_TRUE, NULL, &closures[p]);CHKERRQ(ierr);
  }
  ierr = PetscFree(closures);CHKERRQ(ierr);
  ierr = DMRestoreWorkArray(dm, numPoints*(height+2), PETSC_INT, &offsets);CHKERRQ(ierr);
  ierr = DMRestoreWorkArray(dm, mesh->maxConeSize, PETSC_INT, &meet[1-i]);CHKERRQ(ierr);
  PetscFunctionReturn(0);
}

#undef __FUNCT__
#define __FUNCT__ "DMPlexEqual"
/*@C
  DMPlexEqual - Determine if two DMs have the same topology

  Not Collective

  Input Parameters:
+ dmA - A DMPlex object
- dmB - A DMPlex object

  Output Parameters:
. equal - PETSC_TRUE if the topologies are identical

  Level: intermediate

  Notes:
  We are not solving graph isomorphism, so we do not permutation.

.keywords: mesh
.seealso: DMPlexGetCone()
@*/
PetscErrorCode DMPlexEqual(DM dmA, DM dmB, PetscBool *equal)
{
  PetscInt       depth, depthB, pStart, pEnd, pStartB, pEndB, p;
  PetscErrorCode ierr;

  PetscFunctionBegin;
  PetscValidHeaderSpecific(dmA, DM_CLASSID, 1);
  PetscValidHeaderSpecific(dmB, DM_CLASSID, 2);
  PetscValidPointer(equal, 3);

  *equal = PETSC_FALSE;
  ierr = DMPlexGetDepth(dmA, &depth);CHKERRQ(ierr);
  ierr = DMPlexGetDepth(dmB, &depthB);CHKERRQ(ierr);
  if (depth != depthB) PetscFunctionReturn(0);
  ierr = DMPlexGetChart(dmA, &pStart,  &pEnd);CHKERRQ(ierr);
  ierr = DMPlexGetChart(dmB, &pStartB, &pEndB);CHKERRQ(ierr);
  if ((pStart != pStartB) || (pEnd != pEndB)) PetscFunctionReturn(0);
  for (p = pStart; p < pEnd; ++p) {
    const PetscInt *cone, *coneB, *ornt, *orntB, *support, *supportB;
    PetscInt        coneSize, coneSizeB, c, supportSize, supportSizeB, s;

    ierr = DMPlexGetConeSize(dmA, p, &coneSize);CHKERRQ(ierr);
    ierr = DMPlexGetCone(dmA, p, &cone);CHKERRQ(ierr);
    ierr = DMPlexGetConeOrientation(dmA, p, &ornt);CHKERRQ(ierr);
    ierr = DMPlexGetConeSize(dmB, p, &coneSizeB);CHKERRQ(ierr);
    ierr = DMPlexGetCone(dmB, p, &coneB);CHKERRQ(ierr);
    ierr = DMPlexGetConeOrientation(dmB, p, &orntB);CHKERRQ(ierr);
    if (coneSize != coneSizeB) PetscFunctionReturn(0);
    for (c = 0; c < coneSize; ++c) {
      if (cone[c] != coneB[c]) PetscFunctionReturn(0);
      if (ornt[c] != orntB[c]) PetscFunctionReturn(0);
    }
    ierr = DMPlexGetSupportSize(dmA, p, &supportSize);CHKERRQ(ierr);
    ierr = DMPlexGetSupport(dmA, p, &support);CHKERRQ(ierr);
    ierr = DMPlexGetSupportSize(dmB, p, &supportSizeB);CHKERRQ(ierr);
    ierr = DMPlexGetSupport(dmB, p, &supportB);CHKERRQ(ierr);
    if (supportSize != supportSizeB) PetscFunctionReturn(0);
    for (s = 0; s < supportSize; ++s) {
      if (support[s] != supportB[s]) PetscFunctionReturn(0);
    }
  }
  *equal = PETSC_TRUE;
  PetscFunctionReturn(0);
}

#undef __FUNCT__
#define __FUNCT__ "DMPlexGetNumFaceVertices"
PetscErrorCode DMPlexGetNumFaceVertices(DM dm, PetscInt cellDim, PetscInt numCorners, PetscInt *numFaceVertices)
{
  MPI_Comm       comm;
  PetscErrorCode ierr;

  PetscFunctionBegin;
  ierr = PetscObjectGetComm((PetscObject)dm,&comm);CHKERRQ(ierr);
  PetscValidPointer(numFaceVertices,3);
  switch (cellDim) {
  case 0:
    *numFaceVertices = 0;
    break;
  case 1:
    *numFaceVertices = 1;
    break;
  case 2:
    switch (numCorners) {
    case 3: /* triangle */
      *numFaceVertices = 2; /* Edge has 2 vertices */
      break;
    case 4: /* quadrilateral */
      *numFaceVertices = 2; /* Edge has 2 vertices */
      break;
    case 6: /* quadratic triangle, tri and quad cohesive Lagrange cells */
      *numFaceVertices = 3; /* Edge has 3 vertices */
      break;
    case 9: /* quadratic quadrilateral, quadratic quad cohesive Lagrange cells */
      *numFaceVertices = 3; /* Edge has 3 vertices */
      break;
    default:
      SETERRQ2(comm, PETSC_ERR_ARG_OUTOFRANGE, "Invalid number of face corners %d for dimension %d", numCorners, cellDim);
    }
    break;
  case 3:
    switch (numCorners) {
    case 4: /* tetradehdron */
      *numFaceVertices = 3; /* Face has 3 vertices */
      break;
    case 6: /* tet cohesive cells */
      *numFaceVertices = 4; /* Face has 4 vertices */
      break;
    case 8: /* hexahedron */
      *numFaceVertices = 4; /* Face has 4 vertices */
      break;
    case 9: /* tet cohesive Lagrange cells */
      *numFaceVertices = 6; /* Face has 6 vertices */
      break;
    case 10: /* quadratic tetrahedron */
      *numFaceVertices = 6; /* Face has 6 vertices */
      break;
    case 12: /* hex cohesive Lagrange cells */
      *numFaceVertices = 6; /* Face has 6 vertices */
      break;
    case 18: /* quadratic tet cohesive Lagrange cells */
      *numFaceVertices = 6; /* Face has 6 vertices */
      break;
    case 27: /* quadratic hexahedron, quadratic hex cohesive Lagrange cells */
      *numFaceVertices = 9; /* Face has 9 vertices */
      break;
    default:
      SETERRQ2(comm, PETSC_ERR_ARG_OUTOFRANGE, "Invalid number of face corners %d for dimension %d", numCorners, cellDim);
    }
    break;
  default:
    SETERRQ1(comm, PETSC_ERR_ARG_OUTOFRANGE, "Invalid cell dimension %d", cellDim);
  }
  PetscFunctionReturn(0);
}

#undef __FUNCT__
#define __FUNCT__ "DMPlexOrient"
/* Trys to give the mesh a consistent orientation */
PetscErrorCode DMPlexOrient(DM dm)
{
  PetscBT        seenCells, flippedCells, seenFaces;
  PetscInt      *faceFIFO, fTop, fBottom;
  PetscInt       dim, h, cStart, cEnd, c, fStart, fEnd, face, maxConeSize, *revcone, *revconeO;
  PetscErrorCode ierr;

  PetscFunctionBegin;
  /* Truth Table
     mismatch    flips   do action   mismatch   flipA ^ flipB   action
         F       0 flips     no         F             F           F
         F       1 flip      yes        F             T           T
         F       2 flips     no         T             F           T
         T       0 flips     yes        T             T           F
         T       1 flip      no
         T       2 flips     yes
  */
  ierr = DMPlexGetDimension(dm, &dim);CHKERRQ(ierr);
  ierr = DMPlexGetVTKCellHeight(dm, &h);CHKERRQ(ierr);
  ierr = DMPlexGetHeightStratum(dm, h,   &cStart, &cEnd);CHKERRQ(ierr);
  ierr = DMPlexGetHeightStratum(dm, h+1, &fStart, &fEnd);CHKERRQ(ierr);
  ierr = PetscBTCreate(cEnd - cStart, &seenCells);CHKERRQ(ierr);
  ierr = PetscBTMemzero(cEnd - cStart, seenCells);CHKERRQ(ierr);
  ierr = PetscBTCreate(cEnd - cStart, &flippedCells);CHKERRQ(ierr);
  ierr = PetscBTMemzero(cEnd - cStart, flippedCells);CHKERRQ(ierr);
  ierr = PetscBTCreate(fEnd - fStart, &seenFaces);CHKERRQ(ierr);
  ierr = PetscBTMemzero(fEnd - fStart, seenFaces);CHKERRQ(ierr);
  ierr = PetscMalloc1((fEnd - fStart), &faceFIFO);CHKERRQ(ierr);
  fTop = fBottom = 0;
  /* Initialize FIFO with first cell */
  if (cEnd > cStart) {
    const PetscInt *cone;
    PetscInt        coneSize;

    ierr = DMPlexGetConeSize(dm, cStart, &coneSize);CHKERRQ(ierr);
    ierr = DMPlexGetCone(dm, cStart, &cone);CHKERRQ(ierr);
    for (c = 0; c < coneSize; ++c) {
      faceFIFO[fBottom++] = cone[c];
      ierr = PetscBTSet(seenFaces, cone[c]-fStart);CHKERRQ(ierr);
    }
  }
  /* Consider each face in FIFO */
  while (fTop < fBottom) {
    const PetscInt *support, *coneA, *coneB, *coneOA, *coneOB;
    PetscInt        supportSize, coneSizeA, coneSizeB, posA = -1, posB = -1;
    PetscInt        seenA, flippedA, seenB, flippedB, mismatch;

    face = faceFIFO[fTop++];
    ierr = DMPlexGetSupportSize(dm, face, &supportSize);CHKERRQ(ierr);
    ierr = DMPlexGetSupport(dm, face, &support);CHKERRQ(ierr);
    if (supportSize < 2) continue;
    if (supportSize != 2) SETERRQ1(PETSC_COMM_SELF, PETSC_ERR_ARG_WRONG, "Faces should separate only two cells, not %d", supportSize);
    seenA    = PetscBTLookup(seenCells,    support[0]-cStart);
    flippedA = PetscBTLookup(flippedCells, support[0]-cStart) ? 1 : 0;
    seenB    = PetscBTLookup(seenCells,    support[1]-cStart);
    flippedB = PetscBTLookup(flippedCells, support[1]-cStart) ? 1 : 0;

    ierr = DMPlexGetConeSize(dm, support[0], &coneSizeA);CHKERRQ(ierr);
    ierr = DMPlexGetConeSize(dm, support[1], &coneSizeB);CHKERRQ(ierr);
    ierr = DMPlexGetCone(dm, support[0], &coneA);CHKERRQ(ierr);
    ierr = DMPlexGetCone(dm, support[1], &coneB);CHKERRQ(ierr);
    ierr = DMPlexGetConeOrientation(dm, support[0], &coneOA);CHKERRQ(ierr);
    ierr = DMPlexGetConeOrientation(dm, support[1], &coneOB);CHKERRQ(ierr);
    for (c = 0; c < coneSizeA; ++c) {
      if (!PetscBTLookup(seenFaces, coneA[c]-fStart)) {
        faceFIFO[fBottom++] = coneA[c];
        ierr = PetscBTSet(seenFaces, coneA[c]-fStart);CHKERRQ(ierr);
      }
      if (coneA[c] == face) posA = c;
      if (fBottom > fEnd-fStart) SETERRQ3(PETSC_COMM_SELF, PETSC_ERR_PLIB, "Face %d was pushed exceeding capacity %d > %d", coneA[c], fBottom, fEnd-fStart);
    }
    if (posA < 0) SETERRQ2(PETSC_COMM_SELF, PETSC_ERR_ARG_WRONG, "Face %d could not be located in cell %d", face, support[0]);
    for (c = 0; c < coneSizeB; ++c) {
      if (!PetscBTLookup(seenFaces, coneB[c]-fStart)) {
        faceFIFO[fBottom++] = coneB[c];
        ierr = PetscBTSet(seenFaces, coneB[c]-fStart);CHKERRQ(ierr);
      }
      if (coneB[c] == face) posB = c;
      if (fBottom > fEnd-fStart) SETERRQ3(PETSC_COMM_SELF, PETSC_ERR_PLIB, "Face %d was pushed exceeding capacity %d > %d", coneA[c], fBottom, fEnd-fStart);
    }
    if (posB < 0) SETERRQ2(PETSC_COMM_SELF, PETSC_ERR_ARG_WRONG, "Face %d could not be located in cell %d", face, support[1]);

    if (dim == 1) {
      mismatch = posA == posB;
    } else {
      mismatch = coneOA[posA] == coneOB[posB];
    }

    if (mismatch ^ (flippedA ^ flippedB)) {
      if (seenA && seenB) SETERRQ2(PETSC_COMM_SELF, PETSC_ERR_ARG_WRONG, "Previously seen cells %d and %d do not match: Fault mesh is non-orientable", support[0], support[1]);
      if (!seenA && !flippedA) {
        ierr = PetscBTSet(flippedCells, support[0]-cStart);CHKERRQ(ierr);
      } else if (!seenB && !flippedB) {
        ierr = PetscBTSet(flippedCells, support[1]-cStart);CHKERRQ(ierr);
      } else SETERRQ(PETSC_COMM_SELF, PETSC_ERR_ARG_WRONG, "Inconsistent mesh orientation: Fault mesh is non-orientable");
    } else if (mismatch && flippedA && flippedB) SETERRQ(PETSC_COMM_SELF, PETSC_ERR_ARG_WRONG, "Attempt to flip already flipped cell: Fault mesh is non-orientable");
    ierr = PetscBTSet(seenCells, support[0]-cStart);CHKERRQ(ierr);
    ierr = PetscBTSet(seenCells, support[1]-cStart);CHKERRQ(ierr);
  }
  /* Now all subdomains are oriented, but we need a consistent parallel orientation */
  {
    /* Find a representative face (edge) separating pairs of procs */
    PetscSF            sf;
    const PetscInt    *lpoints;
    const PetscSFNode *rpoints;
    PetscInt          *neighbors, *nranks;
    PetscInt           numLeaves, numRoots, numNeighbors = 0, l, n;

    ierr = DMGetPointSF(dm, &sf);CHKERRQ(ierr);
    ierr = PetscSFGetGraph(sf, &numRoots, &numLeaves, &lpoints, &rpoints);CHKERRQ(ierr);
    if (numLeaves >= 0) {
      const PetscInt *cone, *ornt, *support;
      PetscInt        coneSize, supportSize;
      int            *rornt, *lornt; /* PetscSF cannot handle smaller than int */
      PetscBool      *match, flipped = PETSC_FALSE;

      ierr = PetscMalloc1(numLeaves,&neighbors);CHKERRQ(ierr);
      /* I know this is p^2 time in general, but for bounded degree its alright */
      for (l = 0; l < numLeaves; ++l) {
        const PetscInt face = lpoints[l];
        if ((face >= fStart) && (face < fEnd)) {
          const PetscInt rank = rpoints[l].rank;
          for (n = 0; n < numNeighbors; ++n) if (rank == rpoints[neighbors[n]].rank) break;
          if (n >= numNeighbors) {
            PetscInt supportSize;
            ierr = DMPlexGetSupportSize(dm, face, &supportSize);CHKERRQ(ierr);
            if (supportSize != 1) SETERRQ1(PETSC_COMM_SELF, PETSC_ERR_ARG_WRONG, "Boundary faces should see one cell, not %d", supportSize);
            neighbors[numNeighbors++] = l;
          }
        }
      }
      ierr = PetscCalloc4(numNeighbors,&match,numNeighbors,&nranks,numRoots,&rornt,numRoots,&lornt);CHKERRQ(ierr);
      for (face = fStart; face < fEnd; ++face) {
        ierr = DMPlexGetSupportSize(dm, face, &supportSize);CHKERRQ(ierr);
        if (supportSize != 1) continue;
        ierr = DMPlexGetSupport(dm, face, &support);CHKERRQ(ierr);

        ierr = DMPlexGetCone(dm, support[0], &cone);CHKERRQ(ierr);
        ierr = DMPlexGetConeSize(dm, support[0], &coneSize);CHKERRQ(ierr);
        ierr = DMPlexGetConeOrientation(dm, support[0], &ornt);CHKERRQ(ierr);
        for (c = 0; c < coneSize; ++c) if (cone[c] == face) break;
        if (dim == 1) {
          /* Use cone position instead, shifted to -1 or 1 */
          rornt[face] = c*2-1;
        } else {
          if (PetscBTLookup(flippedCells, support[0]-cStart)) rornt[face] = ornt[c] < 0 ? -1 :  1;
          else                                                rornt[face] = ornt[c] < 0 ?  1 : -1;
        }
      }
      /* Mark each edge with match or nomatch */
      ierr = PetscSFBcastBegin(sf, MPI_INT, rornt, lornt);CHKERRQ(ierr);
      ierr = PetscSFBcastEnd(sf, MPI_INT, rornt, lornt);CHKERRQ(ierr);
      for (n = 0; n < numNeighbors; ++n) {
        const PetscInt face = lpoints[neighbors[n]];

        if (rornt[face]*lornt[face] < 0) match[n] = PETSC_TRUE;
        else                             match[n] = PETSC_FALSE;
        nranks[n] = rpoints[neighbors[n]].rank;
      }
      /* Collect the graph on 0 */
      {
        MPI_Comm     comm = PetscObjectComm((PetscObject) sf);
        Mat          G;
        PetscBT      seenProcs, flippedProcs;
        PetscInt    *procFIFO, pTop, pBottom;
        PetscInt    *adj = NULL;
        PetscBool   *val = NULL;
        PetscMPIInt *recvcounts = NULL, *displs = NULL, p;
        PetscMPIInt  N = numNeighbors, numProcs = 0, rank;
        PetscInt     debug = 0;

        ierr = MPI_Comm_rank(comm, &rank);CHKERRQ(ierr);
        if (!rank) {ierr = MPI_Comm_size(comm, &numProcs);CHKERRQ(ierr);}
        ierr = PetscCalloc2(numProcs,&recvcounts,numProcs+1,&displs);CHKERRQ(ierr);
        ierr = MPI_Gather(&N, 1, MPI_INT, recvcounts, 1, MPI_INT, 0, comm);CHKERRQ(ierr);
        for (p = 0; p < numProcs; ++p) {
          displs[p+1] = displs[p] + recvcounts[p];
        }
        if (!rank) {ierr = PetscMalloc2(displs[numProcs],&adj,displs[numProcs],&val);CHKERRQ(ierr);}
        ierr = MPI_Gatherv(nranks, numNeighbors, MPIU_INT, adj, recvcounts, displs, MPIU_INT, 0, comm);CHKERRQ(ierr);
        ierr = MPI_Gatherv(match, numNeighbors, MPIU_BOOL, val, recvcounts, displs, MPIU_BOOL, 0, comm);CHKERRQ(ierr);
        if (debug) {
          for (p = 0; p < numProcs; ++p) {
            ierr = PetscPrintf(comm, "Proc %d:\n", p);
            for (n = 0; n < recvcounts[p]; ++n) {
              ierr = PetscPrintf(comm, "  edge %d (%d):\n", adj[displs[p]+n], val[displs[p]+n]);
            }
          }
        }
        /* Symmetrize the graph */
        ierr = MatCreate(PETSC_COMM_SELF, &G);CHKERRQ(ierr);
        ierr = MatSetSizes(G, numProcs, numProcs, numProcs, numProcs);CHKERRQ(ierr);
        ierr = MatSetUp(G);CHKERRQ(ierr);
        for (p = 0; p < numProcs; ++p) {
          for (n = 0; n < recvcounts[p]; ++n) {
            const PetscInt    r = p;
            const PetscInt    q = adj[displs[p]+n];
            const PetscScalar o = val[displs[p]+n] ? 1.0 : 0.0;

            ierr = MatSetValues(G, 1, &r, 1, &q, &o, INSERT_VALUES);CHKERRQ(ierr);
            ierr = MatSetValues(G, 1, &q, 1, &r, &o, INSERT_VALUES);CHKERRQ(ierr);
          }
        }
        ierr = MatAssemblyBegin(G, MAT_FINAL_ASSEMBLY);CHKERRQ(ierr);
        ierr = MatAssemblyEnd(G, MAT_FINAL_ASSEMBLY);CHKERRQ(ierr);

        ierr = PetscBTCreate(numProcs, &seenProcs);CHKERRQ(ierr);
        ierr = PetscBTMemzero(numProcs, seenProcs);CHKERRQ(ierr);
        ierr = PetscBTCreate(numProcs, &flippedProcs);CHKERRQ(ierr);
        ierr = PetscBTMemzero(numProcs, flippedProcs);CHKERRQ(ierr);
        ierr = PetscMalloc1(numProcs,&procFIFO);CHKERRQ(ierr);
        pTop = pBottom = 0;
        for (p = 0; p < numProcs; ++p) {
          if (PetscBTLookup(seenProcs, p)) continue;
          /* Initialize FIFO with next proc */
          procFIFO[pBottom++] = p;
          ierr = PetscBTSet(seenProcs, p);CHKERRQ(ierr);
          /* Consider each proc in FIFO */
          while (pTop < pBottom) {
            const PetscScalar *ornt;
            const PetscInt    *neighbors;
            PetscInt           proc, nproc, seen, flippedA, flippedB, mismatch, numNeighbors;

            proc     = procFIFO[pTop++];
            flippedA = PetscBTLookup(flippedProcs, proc) ? 1 : 0;
            ierr = MatGetRow(G, proc, &numNeighbors, &neighbors, &ornt);CHKERRQ(ierr);
            /* Loop over neighboring procs */
            for (n = 0; n < numNeighbors; ++n) {
              nproc    = neighbors[n];
              mismatch = PetscRealPart(ornt[n]) > 0.5 ? 0 : 1;
              seen     = PetscBTLookup(seenProcs, nproc);
              flippedB = PetscBTLookup(flippedProcs, nproc) ? 1 : 0;

              if (mismatch ^ (flippedA ^ flippedB)) {
                if (seen) SETERRQ2(PETSC_COMM_SELF, PETSC_ERR_ARG_WRONG, "Previously seen procs %d and %d do not match: Fault mesh is non-orientable", proc, nproc);
                if (!flippedB) {
                  ierr = PetscBTSet(flippedProcs, nproc);CHKERRQ(ierr);
              } else SETERRQ(PETSC_COMM_SELF, PETSC_ERR_ARG_WRONG, "Inconsistent mesh orientation: Fault mesh is non-orientable");
              } else if (mismatch && flippedA && flippedB) SETERRQ(PETSC_COMM_SELF, PETSC_ERR_ARG_WRONG, "Attempt to flip already flipped cell: Fault mesh is non-orientable");
              if (!seen) {
                procFIFO[pBottom++] = nproc;
                ierr = PetscBTSet(seenProcs, nproc);CHKERRQ(ierr);
              }
            }
          }
        }
        ierr = PetscFree(procFIFO);CHKERRQ(ierr);
        ierr = MatDestroy(&G);CHKERRQ(ierr);

        ierr = PetscFree2(recvcounts,displs);CHKERRQ(ierr);
        ierr = PetscFree2(adj,val);CHKERRQ(ierr);
        {
          PetscBool *flips;

          ierr = PetscMalloc1(numProcs,&flips);CHKERRQ(ierr);
          for (p = 0; p < numProcs; ++p) {
            flips[p] = PetscBTLookup(flippedProcs, p) ? PETSC_TRUE : PETSC_FALSE;
            if (debug && flips[p]) {ierr = PetscPrintf(comm, "Flipping Proc %d:\n", p);}
          }
          ierr = MPI_Scatter(flips, 1, MPIU_BOOL, &flipped, 1, MPIU_BOOL, 0, comm);CHKERRQ(ierr);
          ierr = PetscFree(flips);CHKERRQ(ierr);
        }
        ierr = PetscBTDestroy(&seenProcs);CHKERRQ(ierr);
        ierr = PetscBTDestroy(&flippedProcs);CHKERRQ(ierr);
      }
      ierr = PetscFree4(match,nranks,rornt,lornt);CHKERRQ(ierr);
      ierr = PetscFree(neighbors);CHKERRQ(ierr);
      if (flipped) {for (c = cStart; c < cEnd; ++c) {ierr = PetscBTNegate(flippedCells, c-cStart);CHKERRQ(ierr);}}
    }
  }
  /* Reverse flipped cells in the mesh */
  ierr = DMPlexGetMaxSizes(dm, &maxConeSize, NULL);CHKERRQ(ierr);
  ierr = DMGetWorkArray(dm, maxConeSize, PETSC_INT, &revcone);CHKERRQ(ierr);
  ierr = DMGetWorkArray(dm, maxConeSize, PETSC_INT, &revconeO);CHKERRQ(ierr);
  for (c = cStart; c < cEnd; ++c) {
    const PetscInt *cone, *coneO, *support;
    PetscInt        coneSize, supportSize, faceSize, cp, sp;

    if (!PetscBTLookup(flippedCells, c-cStart)) continue;
    ierr = DMPlexGetConeSize(dm, c, &coneSize);CHKERRQ(ierr);
    ierr = DMPlexGetCone(dm, c, &cone);CHKERRQ(ierr);
    ierr = DMPlexGetConeOrientation(dm, c, &coneO);CHKERRQ(ierr);
    for (cp = 0; cp < coneSize; ++cp) {
      const PetscInt rcp = coneSize-cp-1;

      ierr = DMPlexGetConeSize(dm, cone[rcp], &faceSize);CHKERRQ(ierr);
      revcone[cp]  = cone[rcp];
      revconeO[cp] = coneO[rcp] >= 0 ? -(faceSize-coneO[rcp]) : faceSize+coneO[rcp];
    }
    ierr = DMPlexSetCone(dm, c, revcone);CHKERRQ(ierr);
    ierr = DMPlexSetConeOrientation(dm, c, revconeO);CHKERRQ(ierr);
    /* Reverse orientations of support */
    faceSize = coneSize;
    ierr = DMPlexGetSupportSize(dm, c, &supportSize);CHKERRQ(ierr);
    ierr = DMPlexGetSupport(dm, c, &support);CHKERRQ(ierr);
    for (sp = 0; sp < supportSize; ++sp) {
      ierr = DMPlexGetConeSize(dm, support[sp], &coneSize);CHKERRQ(ierr);
      ierr = DMPlexGetCone(dm, support[sp], &cone);CHKERRQ(ierr);
      ierr = DMPlexGetConeOrientation(dm, support[sp], &coneO);CHKERRQ(ierr);
      for (cp = 0; cp < coneSize; ++cp) {
        if (cone[cp] != c) continue;
        ierr = DMPlexInsertConeOrientation(dm, support[sp], cp, coneO[cp] >= 0 ? -(faceSize-coneO[cp]) : faceSize+coneO[cp]);CHKERRQ(ierr);
      }
    }
  }
  ierr = DMRestoreWorkArray(dm, maxConeSize, PETSC_INT, &revcone);CHKERRQ(ierr);
  ierr = DMRestoreWorkArray(dm, maxConeSize, PETSC_INT, &revconeO);CHKERRQ(ierr);
  ierr = PetscBTDestroy(&seenCells);CHKERRQ(ierr);
  ierr = PetscBTDestroy(&flippedCells);CHKERRQ(ierr);
  ierr = PetscBTDestroy(&seenFaces);CHKERRQ(ierr);
  ierr = PetscFree(faceFIFO);CHKERRQ(ierr);
  PetscFunctionReturn(0);
}

#undef __FUNCT__
#define __FUNCT__ "DMPlexInvertCell_Internal"
PetscErrorCode DMPlexInvertCell_Internal(PetscInt dim, PetscInt numCorners, PetscInt cone[])
{
  int tmpc;

  PetscFunctionBegin;
  if (dim != 3) PetscFunctionReturn(0);
  switch (numCorners) {
  case 4:
    tmpc    = cone[0];
    cone[0] = cone[1];
    cone[1] = tmpc;
    break;
  case 8:
    tmpc    = cone[1];
    cone[1] = cone[3];
    cone[3] = tmpc;
    break;
  default: break;
  }
  PetscFunctionReturn(0);
}

#undef __FUNCT__
#define __FUNCT__ "DMPlexInvertCell"
/*@C
  DMPlexInvertCell - This flips tetrahedron and hexahedron orientation since Plex stores them internally with outward normals. Other cells are left untouched.

  Input Parameters:
+ numCorners - The number of vertices in a cell
- cone - The incoming cone

  Output Parameter:
. cone - The inverted cone (in-place)

  Level: developer

.seealso: DMPlexGenerate()
@*/
PetscErrorCode DMPlexInvertCell(PetscInt dim, PetscInt numCorners, int cone[])
{
  int tmpc;

  PetscFunctionBegin;
  if (dim != 3) PetscFunctionReturn(0);
  switch (numCorners) {
  case 4:
    tmpc    = cone[0];
    cone[0] = cone[1];
    cone[1] = tmpc;
    break;
  case 8:
    tmpc    = cone[1];
    cone[1] = cone[3];
    cone[3] = tmpc;
    break;
  default: break;
  }
  PetscFunctionReturn(0);
}

#undef __FUNCT__
#define __FUNCT__ "DMPlexInvertCells_Internal"
/* This is to fix the tetrahedron orientation from TetGen */
PETSC_UNUSED static PetscErrorCode DMPlexInvertCells_Internal(PetscInt dim, PetscInt numCells, PetscInt numCorners, int cells[])
{
  PetscInt       bound = numCells*numCorners, coff;
  PetscErrorCode ierr;

  PetscFunctionBegin;
  for (coff = 0; coff < bound; coff += numCorners) {
    ierr = DMPlexInvertCell(dim, numCorners, &cells[coff]);CHKERRQ(ierr);
  }
  PetscFunctionReturn(0);
}

#if defined(PETSC_HAVE_TRIANGLE)
#include <triangle.h>

#undef __FUNCT__
#define __FUNCT__ "InitInput_Triangle"
PetscErrorCode InitInput_Triangle(struct triangulateio *inputCtx)
{
  PetscFunctionBegin;
  inputCtx->numberofpoints             = 0;
  inputCtx->numberofpointattributes    = 0;
  inputCtx->pointlist                  = NULL;
  inputCtx->pointattributelist         = NULL;
  inputCtx->pointmarkerlist            = NULL;
  inputCtx->numberofsegments           = 0;
  inputCtx->segmentlist                = NULL;
  inputCtx->segmentmarkerlist          = NULL;
  inputCtx->numberoftriangleattributes = 0;
  inputCtx->trianglelist               = NULL;
  inputCtx->numberofholes              = 0;
  inputCtx->holelist                   = NULL;
  inputCtx->numberofregions            = 0;
  inputCtx->regionlist                 = NULL;
  PetscFunctionReturn(0);
}

#undef __FUNCT__
#define __FUNCT__ "InitOutput_Triangle"
PetscErrorCode InitOutput_Triangle(struct triangulateio *outputCtx)
{
  PetscFunctionBegin;
  outputCtx->numberofpoints        = 0;
  outputCtx->pointlist             = NULL;
  outputCtx->pointattributelist    = NULL;
  outputCtx->pointmarkerlist       = NULL;
  outputCtx->numberoftriangles     = 0;
  outputCtx->trianglelist          = NULL;
  outputCtx->triangleattributelist = NULL;
  outputCtx->neighborlist          = NULL;
  outputCtx->segmentlist           = NULL;
  outputCtx->segmentmarkerlist     = NULL;
  outputCtx->numberofedges         = 0;
  outputCtx->edgelist              = NULL;
  outputCtx->edgemarkerlist        = NULL;
  PetscFunctionReturn(0);
}

#undef __FUNCT__
#define __FUNCT__ "FiniOutput_Triangle"
PetscErrorCode FiniOutput_Triangle(struct triangulateio *outputCtx)
{
  PetscFunctionBegin;
  free(outputCtx->pointlist);
  free(outputCtx->pointmarkerlist);
  free(outputCtx->segmentlist);
  free(outputCtx->segmentmarkerlist);
  free(outputCtx->edgelist);
  free(outputCtx->edgemarkerlist);
  free(outputCtx->trianglelist);
  free(outputCtx->neighborlist);
  PetscFunctionReturn(0);
}

#undef __FUNCT__
#define __FUNCT__ "DMPlexGenerate_Triangle"
PetscErrorCode DMPlexGenerate_Triangle(DM boundary, PetscBool interpolate, DM *dm)
{
  MPI_Comm             comm;
  PetscInt             dim              = 2;
  const PetscBool      createConvexHull = PETSC_FALSE;
  const PetscBool      constrained      = PETSC_FALSE;
  struct triangulateio in;
  struct triangulateio out;
  PetscInt             vStart, vEnd, v, eStart, eEnd, e;
  PetscMPIInt          rank;
  PetscErrorCode       ierr;

  PetscFunctionBegin;
  ierr = PetscObjectGetComm((PetscObject)boundary,&comm);CHKERRQ(ierr);
  ierr = MPI_Comm_rank(comm, &rank);CHKERRQ(ierr);
  ierr = InitInput_Triangle(&in);CHKERRQ(ierr);
  ierr = InitOutput_Triangle(&out);CHKERRQ(ierr);
  ierr = DMPlexGetDepthStratum(boundary, 0, &vStart, &vEnd);CHKERRQ(ierr);

  in.numberofpoints = vEnd - vStart;
  if (in.numberofpoints > 0) {
    PetscSection coordSection;
    Vec          coordinates;
    PetscScalar *array;

    ierr = PetscMalloc1(in.numberofpoints*dim, &in.pointlist);CHKERRQ(ierr);
    ierr = PetscMalloc1(in.numberofpoints, &in.pointmarkerlist);CHKERRQ(ierr);
    ierr = DMGetCoordinatesLocal(boundary, &coordinates);CHKERRQ(ierr);
    ierr = DMGetCoordinateSection(boundary, &coordSection);CHKERRQ(ierr);
    ierr = VecGetArray(coordinates, &array);CHKERRQ(ierr);
    for (v = vStart; v < vEnd; ++v) {
      const PetscInt idx = v - vStart;
      PetscInt       off, d;

      ierr = PetscSectionGetOffset(coordSection, v, &off);CHKERRQ(ierr);
      for (d = 0; d < dim; ++d) {
        in.pointlist[idx*dim + d] = PetscRealPart(array[off+d]);
      }
      ierr = DMPlexGetLabelValue(boundary, "marker", v, &in.pointmarkerlist[idx]);CHKERRQ(ierr);
    }
    ierr = VecRestoreArray(coordinates, &array);CHKERRQ(ierr);
  }
  ierr  = DMPlexGetHeightStratum(boundary, 0, &eStart, &eEnd);CHKERRQ(ierr);
  in.numberofsegments = eEnd - eStart;
  if (in.numberofsegments > 0) {
    ierr = PetscMalloc1(in.numberofsegments*2, &in.segmentlist);CHKERRQ(ierr);
    ierr = PetscMalloc1(in.numberofsegments, &in.segmentmarkerlist);CHKERRQ(ierr);
    for (e = eStart; e < eEnd; ++e) {
      const PetscInt  idx = e - eStart;
      const PetscInt *cone;

      ierr = DMPlexGetCone(boundary, e, &cone);CHKERRQ(ierr);

      in.segmentlist[idx*2+0] = cone[0] - vStart;
      in.segmentlist[idx*2+1] = cone[1] - vStart;

      ierr = DMPlexGetLabelValue(boundary, "marker", e, &in.segmentmarkerlist[idx]);CHKERRQ(ierr);
    }
  }
#if 0 /* Do not currently support holes */
  PetscReal *holeCoords;
  PetscInt   h, d;

  ierr = DMPlexGetHoles(boundary, &in.numberofholes, &holeCords);CHKERRQ(ierr);
  if (in.numberofholes > 0) {
    ierr = PetscMalloc1(in.numberofholes*dim, &in.holelist);CHKERRQ(ierr);
    for (h = 0; h < in.numberofholes; ++h) {
      for (d = 0; d < dim; ++d) {
        in.holelist[h*dim+d] = holeCoords[h*dim+d];
      }
    }
  }
#endif
  if (!rank) {
    char args[32];

    /* Take away 'Q' for verbose output */
    ierr = PetscStrcpy(args, "pqezQ");CHKERRQ(ierr);
    if (createConvexHull) {
      ierr = PetscStrcat(args, "c");CHKERRQ(ierr);
    }
    if (constrained) {
      ierr = PetscStrcpy(args, "zepDQ");CHKERRQ(ierr);
    }
    triangulate(args, &in, &out, NULL);
  }
  ierr = PetscFree(in.pointlist);CHKERRQ(ierr);
  ierr = PetscFree(in.pointmarkerlist);CHKERRQ(ierr);
  ierr = PetscFree(in.segmentlist);CHKERRQ(ierr);
  ierr = PetscFree(in.segmentmarkerlist);CHKERRQ(ierr);
  ierr = PetscFree(in.holelist);CHKERRQ(ierr);

  {
    const PetscInt numCorners  = 3;
    const PetscInt numCells    = out.numberoftriangles;
    const PetscInt numVertices = out.numberofpoints;
    const int     *cells      = out.trianglelist;
    const double  *meshCoords = out.pointlist;

    ierr = DMPlexCreateFromCellList(comm, dim, numCells, numVertices, numCorners, interpolate, cells, dim, meshCoords, dm);CHKERRQ(ierr);
    /* Set labels */
    for (v = 0; v < numVertices; ++v) {
      if (out.pointmarkerlist[v]) {
        ierr = DMPlexSetLabelValue(*dm, "marker", v+numCells, out.pointmarkerlist[v]);CHKERRQ(ierr);
      }
    }
    if (interpolate) {
      for (e = 0; e < out.numberofedges; e++) {
        if (out.edgemarkerlist[e]) {
          const PetscInt  vertices[2] = {out.edgelist[e*2+0]+numCells, out.edgelist[e*2+1]+numCells};
          const PetscInt *edges;
          PetscInt        numEdges;

          ierr = DMPlexGetJoin(*dm, 2, vertices, &numEdges, &edges);CHKERRQ(ierr);
          if (numEdges != 1) SETERRQ1(PETSC_COMM_SELF, PETSC_ERR_PLIB, "Two vertices must cover only one edge, not %D", numEdges);
          ierr = DMPlexSetLabelValue(*dm, "marker", edges[0], out.edgemarkerlist[e]);CHKERRQ(ierr);
          ierr = DMPlexRestoreJoin(*dm, 2, vertices, &numEdges, &edges);CHKERRQ(ierr);
        }
      }
    }
    ierr = DMPlexSetRefinementUniform(*dm, PETSC_FALSE);CHKERRQ(ierr);
  }
#if 0 /* Do not currently support holes */
  ierr = DMPlexCopyHoles(*dm, boundary);CHKERRQ(ierr);
#endif
  ierr = FiniOutput_Triangle(&out);CHKERRQ(ierr);
  PetscFunctionReturn(0);
}

#undef __FUNCT__
#define __FUNCT__ "DMPlexRefine_Triangle"
PetscErrorCode DMPlexRefine_Triangle(DM dm, double *maxVolumes, DM *dmRefined)
{
  MPI_Comm             comm;
  PetscInt             dim  = 2;
  struct triangulateio in;
  struct triangulateio out;
  PetscInt             vStart, vEnd, v, cStart, cEnd, c, depth, depthGlobal;
  PetscMPIInt          rank;
  PetscErrorCode       ierr;

  PetscFunctionBegin;
  ierr = PetscObjectGetComm((PetscObject)dm,&comm);CHKERRQ(ierr);
  ierr = MPI_Comm_rank(comm, &rank);CHKERRQ(ierr);
  ierr = InitInput_Triangle(&in);CHKERRQ(ierr);
  ierr = InitOutput_Triangle(&out);CHKERRQ(ierr);
  ierr = DMPlexGetDepth(dm, &depth);CHKERRQ(ierr);
  ierr = MPI_Allreduce(&depth, &depthGlobal, 1, MPIU_INT, MPI_MAX, comm);CHKERRQ(ierr);
  ierr = DMPlexGetDepthStratum(dm, 0, &vStart, &vEnd);CHKERRQ(ierr);

  in.numberofpoints = vEnd - vStart;
  if (in.numberofpoints > 0) {
    PetscSection coordSection;
    Vec          coordinates;
    PetscScalar *array;

    ierr = PetscMalloc1(in.numberofpoints*dim, &in.pointlist);CHKERRQ(ierr);
    ierr = PetscMalloc1(in.numberofpoints, &in.pointmarkerlist);CHKERRQ(ierr);
    ierr = DMGetCoordinatesLocal(dm, &coordinates);CHKERRQ(ierr);
    ierr = DMGetCoordinateSection(dm, &coordSection);CHKERRQ(ierr);
    ierr = VecGetArray(coordinates, &array);CHKERRQ(ierr);
    for (v = vStart; v < vEnd; ++v) {
      const PetscInt idx = v - vStart;
      PetscInt       off, d;

      ierr = PetscSectionGetOffset(coordSection, v, &off);CHKERRQ(ierr);
      for (d = 0; d < dim; ++d) {
        in.pointlist[idx*dim + d] = PetscRealPart(array[off+d]);
      }
      ierr = DMPlexGetLabelValue(dm, "marker", v, &in.pointmarkerlist[idx]);CHKERRQ(ierr);
    }
    ierr = VecRestoreArray(coordinates, &array);CHKERRQ(ierr);
  }
  ierr  = DMPlexGetHeightStratum(dm, 0, &cStart, &cEnd);CHKERRQ(ierr);

  in.numberofcorners   = 3;
  in.numberoftriangles = cEnd - cStart;

  in.trianglearealist  = (double*) maxVolumes;
  if (in.numberoftriangles > 0) {
    ierr = PetscMalloc1(in.numberoftriangles*in.numberofcorners, &in.trianglelist);CHKERRQ(ierr);
    for (c = cStart; c < cEnd; ++c) {
      const PetscInt idx      = c - cStart;
      PetscInt      *closure = NULL;
      PetscInt       closureSize;

      ierr = DMPlexGetTransitiveClosure(dm, c, PETSC_TRUE, &closureSize, &closure);CHKERRQ(ierr);
      if ((closureSize != 4) && (closureSize != 7)) SETERRQ1(comm, PETSC_ERR_ARG_WRONG, "Mesh has cell which is not a triangle, %D vertices in closure", closureSize);
      for (v = 0; v < 3; ++v) {
        in.trianglelist[idx*in.numberofcorners + v] = closure[(v+closureSize-3)*2] - vStart;
      }
      ierr = DMPlexRestoreTransitiveClosure(dm, c, PETSC_TRUE, &closureSize, &closure);CHKERRQ(ierr);
    }
  }
  /* TODO: Segment markers are missing on input */
#if 0 /* Do not currently support holes */
  PetscReal *holeCoords;
  PetscInt   h, d;

  ierr = DMPlexGetHoles(boundary, &in.numberofholes, &holeCords);CHKERRQ(ierr);
  if (in.numberofholes > 0) {
    ierr = PetscMalloc1(in.numberofholes*dim, &in.holelist);CHKERRQ(ierr);
    for (h = 0; h < in.numberofholes; ++h) {
      for (d = 0; d < dim; ++d) {
        in.holelist[h*dim+d] = holeCoords[h*dim+d];
      }
    }
  }
#endif
  if (!rank) {
    char args[32];

    /* Take away 'Q' for verbose output */
    ierr = PetscStrcpy(args, "pqezQra");CHKERRQ(ierr);
    triangulate(args, &in, &out, NULL);
  }
  ierr = PetscFree(in.pointlist);CHKERRQ(ierr);
  ierr = PetscFree(in.pointmarkerlist);CHKERRQ(ierr);
  ierr = PetscFree(in.segmentlist);CHKERRQ(ierr);
  ierr = PetscFree(in.segmentmarkerlist);CHKERRQ(ierr);
  ierr = PetscFree(in.trianglelist);CHKERRQ(ierr);

  {
    const PetscInt numCorners  = 3;
    const PetscInt numCells    = out.numberoftriangles;
    const PetscInt numVertices = out.numberofpoints;
    const int     *cells      = out.trianglelist;
    const double  *meshCoords = out.pointlist;
    PetscBool      interpolate = depthGlobal > 1 ? PETSC_TRUE : PETSC_FALSE;

    ierr = DMPlexCreateFromCellList(comm, dim, numCells, numVertices, numCorners, interpolate, cells, dim, meshCoords, dmRefined);CHKERRQ(ierr);
    /* Set labels */
    for (v = 0; v < numVertices; ++v) {
      if (out.pointmarkerlist[v]) {
        ierr = DMPlexSetLabelValue(*dmRefined, "marker", v+numCells, out.pointmarkerlist[v]);CHKERRQ(ierr);
      }
    }
    if (interpolate) {
      PetscInt e;

      for (e = 0; e < out.numberofedges; e++) {
        if (out.edgemarkerlist[e]) {
          const PetscInt  vertices[2] = {out.edgelist[e*2+0]+numCells, out.edgelist[e*2+1]+numCells};
          const PetscInt *edges;
          PetscInt        numEdges;

          ierr = DMPlexGetJoin(*dmRefined, 2, vertices, &numEdges, &edges);CHKERRQ(ierr);
          if (numEdges != 1) SETERRQ1(PETSC_COMM_SELF, PETSC_ERR_PLIB, "Two vertices must cover only one edge, not %D", numEdges);
          ierr = DMPlexSetLabelValue(*dmRefined, "marker", edges[0], out.edgemarkerlist[e]);CHKERRQ(ierr);
          ierr = DMPlexRestoreJoin(*dmRefined, 2, vertices, &numEdges, &edges);CHKERRQ(ierr);
        }
      }
    }
    ierr = DMPlexSetRefinementUniform(*dmRefined, PETSC_FALSE);CHKERRQ(ierr);
  }
#if 0 /* Do not currently support holes */
  ierr = DMPlexCopyHoles(*dm, boundary);CHKERRQ(ierr);
#endif
  ierr = FiniOutput_Triangle(&out);CHKERRQ(ierr);
  PetscFunctionReturn(0);
}
#endif

#if defined(PETSC_HAVE_TETGEN)
#include <tetgen.h>
#undef __FUNCT__
#define __FUNCT__ "DMPlexGenerate_Tetgen"
PetscErrorCode DMPlexGenerate_Tetgen(DM boundary, PetscBool interpolate, DM *dm)
{
  MPI_Comm       comm;
  const PetscInt dim  = 3;
  ::tetgenio     in;
  ::tetgenio     out;
  PetscInt       vStart, vEnd, v, fStart, fEnd, f;
  PetscMPIInt    rank;
  PetscErrorCode ierr;

  PetscFunctionBegin;
  ierr              = PetscObjectGetComm((PetscObject)boundary,&comm);CHKERRQ(ierr);
  ierr              = MPI_Comm_rank(comm, &rank);CHKERRQ(ierr);
  ierr              = DMPlexGetDepthStratum(boundary, 0, &vStart, &vEnd);CHKERRQ(ierr);
  in.numberofpoints = vEnd - vStart;
  if (in.numberofpoints > 0) {
    PetscSection coordSection;
    Vec          coordinates;
    PetscScalar *array;

    in.pointlist       = new double[in.numberofpoints*dim];
    in.pointmarkerlist = new int[in.numberofpoints];

    ierr = DMGetCoordinatesLocal(boundary, &coordinates);CHKERRQ(ierr);
    ierr = DMGetCoordinateSection(boundary, &coordSection);CHKERRQ(ierr);
    ierr = VecGetArray(coordinates, &array);CHKERRQ(ierr);
    for (v = vStart; v < vEnd; ++v) {
      const PetscInt idx = v - vStart;
      PetscInt       off, d;

      ierr = PetscSectionGetOffset(coordSection, v, &off);CHKERRQ(ierr);
      for (d = 0; d < dim; ++d) in.pointlist[idx*dim + d] = array[off+d];
      ierr = DMPlexGetLabelValue(boundary, "marker", v, &in.pointmarkerlist[idx]);CHKERRQ(ierr);
    }
    ierr = VecRestoreArray(coordinates, &array);CHKERRQ(ierr);
  }
  ierr  = DMPlexGetHeightStratum(boundary, 0, &fStart, &fEnd);CHKERRQ(ierr);

  in.numberoffacets = fEnd - fStart;
  if (in.numberoffacets > 0) {
    in.facetlist       = new tetgenio::facet[in.numberoffacets];
    in.facetmarkerlist = new int[in.numberoffacets];
    for (f = fStart; f < fEnd; ++f) {
      const PetscInt idx     = f - fStart;
      PetscInt      *points = NULL, numPoints, p, numVertices = 0, v;

      in.facetlist[idx].numberofpolygons = 1;
      in.facetlist[idx].polygonlist      = new tetgenio::polygon[in.facetlist[idx].numberofpolygons];
      in.facetlist[idx].numberofholes    = 0;
      in.facetlist[idx].holelist         = NULL;

      ierr = DMPlexGetTransitiveClosure(boundary, f, PETSC_TRUE, &numPoints, &points);CHKERRQ(ierr);
      for (p = 0; p < numPoints*2; p += 2) {
        const PetscInt point = points[p];
        if ((point >= vStart) && (point < vEnd)) points[numVertices++] = point;
      }

      tetgenio::polygon *poly = in.facetlist[idx].polygonlist;
      poly->numberofvertices = numVertices;
      poly->vertexlist       = new int[poly->numberofvertices];
      for (v = 0; v < numVertices; ++v) {
        const PetscInt vIdx = points[v] - vStart;
        poly->vertexlist[v] = vIdx;
      }
      ierr = DMPlexGetLabelValue(boundary, "marker", f, &in.facetmarkerlist[idx]);CHKERRQ(ierr);
      ierr = DMPlexRestoreTransitiveClosure(boundary, f, PETSC_TRUE, &numPoints, &points);CHKERRQ(ierr);
    }
  }
  if (!rank) {
    char args[32];

    /* Take away 'Q' for verbose output */
    ierr = PetscStrcpy(args, "pqezQ");CHKERRQ(ierr);
    ::tetrahedralize(args, &in, &out);
  }
  {
    const PetscInt numCorners  = 4;
    const PetscInt numCells    = out.numberoftetrahedra;
    const PetscInt numVertices = out.numberofpoints;
    const double   *meshCoords = out.pointlist;
    int            *cells      = out.tetrahedronlist;

    ierr = DMPlexInvertCells_Internal(dim, numCells, numCorners, cells);CHKERRQ(ierr);
    ierr = DMPlexCreateFromCellList(comm, dim, numCells, numVertices, numCorners, interpolate, cells, dim, meshCoords, dm);CHKERRQ(ierr);
    /* Set labels */
    for (v = 0; v < numVertices; ++v) {
      if (out.pointmarkerlist[v]) {
        ierr = DMPlexSetLabelValue(*dm, "marker", v+numCells, out.pointmarkerlist[v]);CHKERRQ(ierr);
      }
    }
    if (interpolate) {
      PetscInt e;

      for (e = 0; e < out.numberofedges; e++) {
        if (out.edgemarkerlist[e]) {
          const PetscInt  vertices[2] = {out.edgelist[e*2+0]+numCells, out.edgelist[e*2+1]+numCells};
          const PetscInt *edges;
          PetscInt        numEdges;

          ierr = DMPlexGetJoin(*dm, 2, vertices, &numEdges, &edges);CHKERRQ(ierr);
          if (numEdges != 1) SETERRQ1(PETSC_COMM_SELF, PETSC_ERR_PLIB, "Two vertices must cover only one edge, not %D", numEdges);
          ierr = DMPlexSetLabelValue(*dm, "marker", edges[0], out.edgemarkerlist[e]);CHKERRQ(ierr);
          ierr = DMPlexRestoreJoin(*dm, 2, vertices, &numEdges, &edges);CHKERRQ(ierr);
        }
      }
      for (f = 0; f < out.numberoftrifaces; f++) {
        if (out.trifacemarkerlist[f]) {
          const PetscInt  vertices[3] = {out.trifacelist[f*3+0]+numCells, out.trifacelist[f*3+1]+numCells, out.trifacelist[f*3+2]+numCells};
          const PetscInt *faces;
          PetscInt        numFaces;

          ierr = DMPlexGetJoin(*dm, 3, vertices, &numFaces, &faces);CHKERRQ(ierr);
          if (numFaces != 1) SETERRQ1(PETSC_COMM_SELF, PETSC_ERR_PLIB, "Three vertices must cover only one face, not %D", numFaces);
          ierr = DMPlexSetLabelValue(*dm, "marker", faces[0], out.trifacemarkerlist[f]);CHKERRQ(ierr);
          ierr = DMPlexRestoreJoin(*dm, 3, vertices, &numFaces, &faces);CHKERRQ(ierr);
        }
      }
    }
    ierr = DMPlexSetRefinementUniform(*dm, PETSC_FALSE);CHKERRQ(ierr);
  }
  PetscFunctionReturn(0);
}

#undef __FUNCT__
#define __FUNCT__ "DMPlexRefine_Tetgen"
PetscErrorCode DMPlexRefine_Tetgen(DM dm, double *maxVolumes, DM *dmRefined)
{
  MPI_Comm       comm;
  const PetscInt dim  = 3;
  ::tetgenio     in;
  ::tetgenio     out;
  PetscInt       vStart, vEnd, v, cStart, cEnd, c, depth, depthGlobal;
  PetscMPIInt    rank;
  PetscErrorCode ierr;

  PetscFunctionBegin;
  ierr = PetscObjectGetComm((PetscObject)dm,&comm);CHKERRQ(ierr);
  ierr = MPI_Comm_rank(comm, &rank);CHKERRQ(ierr);
  ierr = DMPlexGetDepth(dm, &depth);CHKERRQ(ierr);
  ierr = MPI_Allreduce(&depth, &depthGlobal, 1, MPIU_INT, MPI_MAX, comm);CHKERRQ(ierr);
  ierr = DMPlexGetDepthStratum(dm, 0, &vStart, &vEnd);CHKERRQ(ierr);

  in.numberofpoints = vEnd - vStart;
  if (in.numberofpoints > 0) {
    PetscSection coordSection;
    Vec          coordinates;
    PetscScalar *array;

    in.pointlist       = new double[in.numberofpoints*dim];
    in.pointmarkerlist = new int[in.numberofpoints];

    ierr = DMGetCoordinatesLocal(dm, &coordinates);CHKERRQ(ierr);
    ierr = DMGetCoordinateSection(dm, &coordSection);CHKERRQ(ierr);
    ierr = VecGetArray(coordinates, &array);CHKERRQ(ierr);
    for (v = vStart; v < vEnd; ++v) {
      const PetscInt idx = v - vStart;
      PetscInt       off, d;

      ierr = PetscSectionGetOffset(coordSection, v, &off);CHKERRQ(ierr);
      for (d = 0; d < dim; ++d) in.pointlist[idx*dim + d] = array[off+d];
      ierr = DMPlexGetLabelValue(dm, "marker", v, &in.pointmarkerlist[idx]);CHKERRQ(ierr);
    }
    ierr = VecRestoreArray(coordinates, &array);CHKERRQ(ierr);
  }
  ierr  = DMPlexGetHeightStratum(dm, 0, &cStart, &cEnd);CHKERRQ(ierr);

  in.numberofcorners       = 4;
  in.numberoftetrahedra    = cEnd - cStart;
  in.tetrahedronvolumelist = (double*) maxVolumes;
  if (in.numberoftetrahedra > 0) {
    in.tetrahedronlist = new int[in.numberoftetrahedra*in.numberofcorners];
    for (c = cStart; c < cEnd; ++c) {
      const PetscInt idx      = c - cStart;
      PetscInt      *closure = NULL;
      PetscInt       closureSize;

      ierr = DMPlexGetTransitiveClosure(dm, c, PETSC_TRUE, &closureSize, &closure);CHKERRQ(ierr);
      if ((closureSize != 5) && (closureSize != 15)) SETERRQ1(comm, PETSC_ERR_ARG_WRONG, "Mesh has cell which is not a tetrahedron, %D vertices in closure", closureSize);
      for (v = 0; v < 4; ++v) {
        in.tetrahedronlist[idx*in.numberofcorners + v] = closure[(v+closureSize-4)*2] - vStart;
      }
      ierr = DMPlexRestoreTransitiveClosure(dm, c, PETSC_TRUE, &closureSize, &closure);CHKERRQ(ierr);
    }
  }
  /* TODO: Put in boundary faces with markers */
  if (!rank) {
    char args[32];

    /* Take away 'Q' for verbose output */
    /*ierr = PetscStrcpy(args, "qezQra");CHKERRQ(ierr); */
    ierr = PetscStrcpy(args, "qezraVVVV");CHKERRQ(ierr);
    ::tetrahedralize(args, &in, &out);
  }
  in.tetrahedronvolumelist = NULL;

  {
    const PetscInt numCorners  = 4;
    const PetscInt numCells    = out.numberoftetrahedra;
    const PetscInt numVertices = out.numberofpoints;
    const double   *meshCoords = out.pointlist;
    int            *cells      = out.tetrahedronlist;

    PetscBool      interpolate = depthGlobal > 1 ? PETSC_TRUE : PETSC_FALSE;

    ierr = DMPlexInvertCells_Internal(dim, numCells, numCorners, cells);CHKERRQ(ierr);
    ierr = DMPlexCreateFromCellList(comm, dim, numCells, numVertices, numCorners, interpolate, cells, dim, meshCoords, dmRefined);CHKERRQ(ierr);
    /* Set labels */
    for (v = 0; v < numVertices; ++v) {
      if (out.pointmarkerlist[v]) {
        ierr = DMPlexSetLabelValue(*dmRefined, "marker", v+numCells, out.pointmarkerlist[v]);CHKERRQ(ierr);
      }
    }
    if (interpolate) {
      PetscInt e, f;

      for (e = 0; e < out.numberofedges; e++) {
        if (out.edgemarkerlist[e]) {
          const PetscInt  vertices[2] = {out.edgelist[e*2+0]+numCells, out.edgelist[e*2+1]+numCells};
          const PetscInt *edges;
          PetscInt        numEdges;

          ierr = DMPlexGetJoin(*dmRefined, 2, vertices, &numEdges, &edges);CHKERRQ(ierr);
          if (numEdges != 1) SETERRQ1(PETSC_COMM_SELF, PETSC_ERR_PLIB, "Two vertices must cover only one edge, not %D", numEdges);
          ierr = DMPlexSetLabelValue(*dmRefined, "marker", edges[0], out.edgemarkerlist[e]);CHKERRQ(ierr);
          ierr = DMPlexRestoreJoin(*dmRefined, 2, vertices, &numEdges, &edges);CHKERRQ(ierr);
        }
      }
      for (f = 0; f < out.numberoftrifaces; f++) {
        if (out.trifacemarkerlist[f]) {
          const PetscInt  vertices[3] = {out.trifacelist[f*3+0]+numCells, out.trifacelist[f*3+1]+numCells, out.trifacelist[f*3+2]+numCells};
          const PetscInt *faces;
          PetscInt        numFaces;

          ierr = DMPlexGetJoin(*dmRefined, 3, vertices, &numFaces, &faces);CHKERRQ(ierr);
          if (numFaces != 1) SETERRQ1(PETSC_COMM_SELF, PETSC_ERR_PLIB, "Three vertices must cover only one face, not %D", numFaces);
          ierr = DMPlexSetLabelValue(*dmRefined, "marker", faces[0], out.trifacemarkerlist[f]);CHKERRQ(ierr);
          ierr = DMPlexRestoreJoin(*dmRefined, 3, vertices, &numFaces, &faces);CHKERRQ(ierr);
        }
      }
    }
    ierr = DMPlexSetRefinementUniform(*dmRefined, PETSC_FALSE);CHKERRQ(ierr);
  }
  PetscFunctionReturn(0);
}
#endif

#if defined(PETSC_HAVE_CTETGEN)
#include <ctetgen.h>

#undef __FUNCT__
#define __FUNCT__ "DMPlexGenerate_CTetgen"
PetscErrorCode DMPlexGenerate_CTetgen(DM boundary, PetscBool interpolate, DM *dm)
{
  MPI_Comm       comm;
  const PetscInt dim  = 3;
  PLC           *in, *out;
  PetscInt       verbose = 0, vStart, vEnd, v, fStart, fEnd, f;
  PetscMPIInt    rank;
  PetscErrorCode ierr;

  PetscFunctionBegin;
  ierr = PetscObjectGetComm((PetscObject)boundary,&comm);CHKERRQ(ierr);
  ierr = PetscOptionsGetInt(((PetscObject) boundary)->prefix, "-ctetgen_verbose", &verbose, NULL);CHKERRQ(ierr);
  ierr = MPI_Comm_rank(comm, &rank);CHKERRQ(ierr);
  ierr = DMPlexGetDepthStratum(boundary, 0, &vStart, &vEnd);CHKERRQ(ierr);
  ierr = PLCCreate(&in);CHKERRQ(ierr);
  ierr = PLCCreate(&out);CHKERRQ(ierr);

  in->numberofpoints = vEnd - vStart;
  if (in->numberofpoints > 0) {
    PetscSection coordSection;
    Vec          coordinates;
    PetscScalar *array;

    ierr = PetscMalloc1(in->numberofpoints*dim, &in->pointlist);CHKERRQ(ierr);
    ierr = PetscMalloc1(in->numberofpoints,       &in->pointmarkerlist);CHKERRQ(ierr);
    ierr = DMGetCoordinatesLocal(boundary, &coordinates);CHKERRQ(ierr);
    ierr = DMGetCoordinateSection(boundary, &coordSection);CHKERRQ(ierr);
    ierr = VecGetArray(coordinates, &array);CHKERRQ(ierr);
    for (v = vStart; v < vEnd; ++v) {
      const PetscInt idx = v - vStart;
      PetscInt       off, d, m;

      ierr = PetscSectionGetOffset(coordSection, v, &off);CHKERRQ(ierr);
      for (d = 0; d < dim; ++d) {
        in->pointlist[idx*dim + d] = PetscRealPart(array[off+d]);
      }
      ierr = DMPlexGetLabelValue(boundary, "marker", v, &m);CHKERRQ(ierr);

      in->pointmarkerlist[idx] = (int) m;
    }
    ierr = VecRestoreArray(coordinates, &array);CHKERRQ(ierr);
  }
  ierr  = DMPlexGetHeightStratum(boundary, 0, &fStart, &fEnd);CHKERRQ(ierr);

  in->numberoffacets = fEnd - fStart;
  if (in->numberoffacets > 0) {
    ierr = PetscMalloc1(in->numberoffacets, &in->facetlist);CHKERRQ(ierr);
    ierr = PetscMalloc1(in->numberoffacets,   &in->facetmarkerlist);CHKERRQ(ierr);
    for (f = fStart; f < fEnd; ++f) {
      const PetscInt idx     = f - fStart;
      PetscInt      *points = NULL, numPoints, p, numVertices = 0, v, m;
      polygon       *poly;

      in->facetlist[idx].numberofpolygons = 1;

      ierr = PetscMalloc1(in->facetlist[idx].numberofpolygons, &in->facetlist[idx].polygonlist);CHKERRQ(ierr);

      in->facetlist[idx].numberofholes    = 0;
      in->facetlist[idx].holelist         = NULL;

      ierr = DMPlexGetTransitiveClosure(boundary, f, PETSC_TRUE, &numPoints, &points);CHKERRQ(ierr);
      for (p = 0; p < numPoints*2; p += 2) {
        const PetscInt point = points[p];
        if ((point >= vStart) && (point < vEnd)) points[numVertices++] = point;
      }

      poly                   = in->facetlist[idx].polygonlist;
      poly->numberofvertices = numVertices;
      ierr                   = PetscMalloc1(poly->numberofvertices, &poly->vertexlist);CHKERRQ(ierr);
      for (v = 0; v < numVertices; ++v) {
        const PetscInt vIdx = points[v] - vStart;
        poly->vertexlist[v] = vIdx;
      }
      ierr                     = DMPlexGetLabelValue(boundary, "marker", f, &m);CHKERRQ(ierr);
      in->facetmarkerlist[idx] = (int) m;
      ierr                     = DMPlexRestoreTransitiveClosure(boundary, f, PETSC_TRUE, &numPoints, &points);CHKERRQ(ierr);
    }
  }
  if (!rank) {
    TetGenOpts t;

    ierr        = TetGenOptsInitialize(&t);CHKERRQ(ierr);
    t.in        = boundary; /* Should go away */
    t.plc       = 1;
    t.quality   = 1;
    t.edgesout  = 1;
    t.zeroindex = 1;
    t.quiet     = 1;
    t.verbose   = verbose;
    ierr        = TetGenCheckOpts(&t);CHKERRQ(ierr);
    ierr        = TetGenTetrahedralize(&t, in, out);CHKERRQ(ierr);
  }
  {
    const PetscInt numCorners  = 4;
    const PetscInt numCells    = out->numberoftetrahedra;
    const PetscInt numVertices = out->numberofpoints;
    const double   *meshCoords = out->pointlist;
    int            *cells      = out->tetrahedronlist;

    ierr = DMPlexInvertCells_Internal(dim, numCells, numCorners, cells);CHKERRQ(ierr);
    ierr = DMPlexCreateFromCellList(comm, dim, numCells, numVertices, numCorners, interpolate, cells, dim, meshCoords, dm);CHKERRQ(ierr);
    /* Set labels */
    for (v = 0; v < numVertices; ++v) {
      if (out->pointmarkerlist[v]) {
        ierr = DMPlexSetLabelValue(*dm, "marker", v+numCells, out->pointmarkerlist[v]);CHKERRQ(ierr);
      }
    }
    if (interpolate) {
      PetscInt e;

      for (e = 0; e < out->numberofedges; e++) {
        if (out->edgemarkerlist[e]) {
          const PetscInt  vertices[2] = {out->edgelist[e*2+0]+numCells, out->edgelist[e*2+1]+numCells};
          const PetscInt *edges;
          PetscInt        numEdges;

          ierr = DMPlexGetJoin(*dm, 2, vertices, &numEdges, &edges);CHKERRQ(ierr);
          if (numEdges != 1) SETERRQ1(PETSC_COMM_SELF, PETSC_ERR_PLIB, "Two vertices must cover only one edge, not %D", numEdges);
          ierr = DMPlexSetLabelValue(*dm, "marker", edges[0], out->edgemarkerlist[e]);CHKERRQ(ierr);
          ierr = DMPlexRestoreJoin(*dm, 2, vertices, &numEdges, &edges);CHKERRQ(ierr);
        }
      }
      for (f = 0; f < out->numberoftrifaces; f++) {
        if (out->trifacemarkerlist[f]) {
          const PetscInt  vertices[3] = {out->trifacelist[f*3+0]+numCells, out->trifacelist[f*3+1]+numCells, out->trifacelist[f*3+2]+numCells};
          const PetscInt *faces;
          PetscInt        numFaces;

          ierr = DMPlexGetFullJoin(*dm, 3, vertices, &numFaces, &faces);CHKERRQ(ierr);
          if (numFaces != 1) SETERRQ1(PETSC_COMM_SELF, PETSC_ERR_PLIB, "Three vertices must cover only one face, not %D", numFaces);
          ierr = DMPlexSetLabelValue(*dm, "marker", faces[0], out->trifacemarkerlist[f]);CHKERRQ(ierr);
          ierr = DMPlexRestoreJoin(*dm, 3, vertices, &numFaces, &faces);CHKERRQ(ierr);
        }
      }
    }
    ierr = DMPlexSetRefinementUniform(*dm, PETSC_FALSE);CHKERRQ(ierr);
  }

  ierr = PLCDestroy(&in);CHKERRQ(ierr);
  ierr = PLCDestroy(&out);CHKERRQ(ierr);
  PetscFunctionReturn(0);
}

#undef __FUNCT__
#define __FUNCT__ "DMPlexRefine_CTetgen"
PetscErrorCode DMPlexRefine_CTetgen(DM dm, PetscReal *maxVolumes, DM *dmRefined)
{
  MPI_Comm       comm;
  const PetscInt dim  = 3;
  PLC           *in, *out;
  PetscInt       verbose = 0, vStart, vEnd, v, cStart, cEnd, c, depth, depthGlobal;
  PetscMPIInt    rank;
  PetscErrorCode ierr;

  PetscFunctionBegin;
  ierr = PetscObjectGetComm((PetscObject)dm,&comm);CHKERRQ(ierr);
  ierr = PetscOptionsGetInt(((PetscObject) dm)->prefix, "-ctetgen_verbose", &verbose, NULL);CHKERRQ(ierr);
  ierr = MPI_Comm_rank(comm, &rank);CHKERRQ(ierr);
  ierr = DMPlexGetDepth(dm, &depth);CHKERRQ(ierr);
  ierr = MPI_Allreduce(&depth, &depthGlobal, 1, MPIU_INT, MPI_MAX, comm);CHKERRQ(ierr);
  ierr = DMPlexGetDepthStratum(dm, 0, &vStart, &vEnd);CHKERRQ(ierr);
  ierr = PLCCreate(&in);CHKERRQ(ierr);
  ierr = PLCCreate(&out);CHKERRQ(ierr);

  in->numberofpoints = vEnd - vStart;
  if (in->numberofpoints > 0) {
    PetscSection coordSection;
    Vec          coordinates;
    PetscScalar *array;

    ierr = PetscMalloc1(in->numberofpoints*dim, &in->pointlist);CHKERRQ(ierr);
    ierr = PetscMalloc1(in->numberofpoints,       &in->pointmarkerlist);CHKERRQ(ierr);
    ierr = DMGetCoordinatesLocal(dm, &coordinates);CHKERRQ(ierr);
    ierr = DMGetCoordinateSection(dm, &coordSection);CHKERRQ(ierr);
    ierr = VecGetArray(coordinates, &array);CHKERRQ(ierr);
    for (v = vStart; v < vEnd; ++v) {
      const PetscInt idx = v - vStart;
      PetscInt       off, d, m;

      ierr = PetscSectionGetOffset(coordSection, v, &off);CHKERRQ(ierr);
      for (d = 0; d < dim; ++d) {
        in->pointlist[idx*dim + d] = PetscRealPart(array[off+d]);
      }
      ierr = DMPlexGetLabelValue(dm, "marker", v, &m);CHKERRQ(ierr);

      in->pointmarkerlist[idx] = (int) m;
    }
    ierr = VecRestoreArray(coordinates, &array);CHKERRQ(ierr);
  }
  ierr  = DMPlexGetHeightStratum(dm, 0, &cStart, &cEnd);CHKERRQ(ierr);

  in->numberofcorners       = 4;
  in->numberoftetrahedra    = cEnd - cStart;
  in->tetrahedronvolumelist = maxVolumes;
  if (in->numberoftetrahedra > 0) {
    ierr = PetscMalloc1(in->numberoftetrahedra*in->numberofcorners, &in->tetrahedronlist);CHKERRQ(ierr);
    for (c = cStart; c < cEnd; ++c) {
      const PetscInt idx      = c - cStart;
      PetscInt      *closure = NULL;
      PetscInt       closureSize;

      ierr = DMPlexGetTransitiveClosure(dm, c, PETSC_TRUE, &closureSize, &closure);CHKERRQ(ierr);
      if ((closureSize != 5) && (closureSize != 15)) SETERRQ1(comm, PETSC_ERR_ARG_WRONG, "Mesh has cell which is not a tetrahedron, %D vertices in closure", closureSize);
      for (v = 0; v < 4; ++v) {
        in->tetrahedronlist[idx*in->numberofcorners + v] = closure[(v+closureSize-4)*2] - vStart;
      }
      ierr = DMPlexRestoreTransitiveClosure(dm, c, PETSC_TRUE, &closureSize, &closure);CHKERRQ(ierr);
    }
  }
  if (!rank) {
    TetGenOpts t;

    ierr = TetGenOptsInitialize(&t);CHKERRQ(ierr);

    t.in        = dm; /* Should go away */
    t.refine    = 1;
    t.varvolume = 1;
    t.quality   = 1;
    t.edgesout  = 1;
    t.zeroindex = 1;
    t.quiet     = 1;
    t.verbose   = verbose; /* Change this */

    ierr = TetGenCheckOpts(&t);CHKERRQ(ierr);
    ierr = TetGenTetrahedralize(&t, in, out);CHKERRQ(ierr);
  }
  {
    const PetscInt numCorners  = 4;
    const PetscInt numCells    = out->numberoftetrahedra;
    const PetscInt numVertices = out->numberofpoints;
    const double   *meshCoords = out->pointlist;
    int            *cells      = out->tetrahedronlist;
    PetscBool      interpolate = depthGlobal > 1 ? PETSC_TRUE : PETSC_FALSE;

    ierr = DMPlexInvertCells_Internal(dim, numCells, numCorners, cells);CHKERRQ(ierr);
    ierr = DMPlexCreateFromCellList(comm, dim, numCells, numVertices, numCorners, interpolate, cells, dim, meshCoords, dmRefined);CHKERRQ(ierr);
    /* Set labels */
    for (v = 0; v < numVertices; ++v) {
      if (out->pointmarkerlist[v]) {
        ierr = DMPlexSetLabelValue(*dmRefined, "marker", v+numCells, out->pointmarkerlist[v]);CHKERRQ(ierr);
      }
    }
    if (interpolate) {
      PetscInt e, f;

      for (e = 0; e < out->numberofedges; e++) {
        if (out->edgemarkerlist[e]) {
          const PetscInt  vertices[2] = {out->edgelist[e*2+0]+numCells, out->edgelist[e*2+1]+numCells};
          const PetscInt *edges;
          PetscInt        numEdges;

          ierr = DMPlexGetJoin(*dmRefined, 2, vertices, &numEdges, &edges);CHKERRQ(ierr);
          if (numEdges != 1) SETERRQ1(PETSC_COMM_SELF, PETSC_ERR_PLIB, "Two vertices must cover only one edge, not %D", numEdges);
          ierr = DMPlexSetLabelValue(*dmRefined, "marker", edges[0], out->edgemarkerlist[e]);CHKERRQ(ierr);
          ierr = DMPlexRestoreJoin(*dmRefined, 2, vertices, &numEdges, &edges);CHKERRQ(ierr);
        }
      }
      for (f = 0; f < out->numberoftrifaces; f++) {
        if (out->trifacemarkerlist[f]) {
          const PetscInt  vertices[3] = {out->trifacelist[f*3+0]+numCells, out->trifacelist[f*3+1]+numCells, out->trifacelist[f*3+2]+numCells};
          const PetscInt *faces;
          PetscInt        numFaces;

          ierr = DMPlexGetFullJoin(*dmRefined, 3, vertices, &numFaces, &faces);CHKERRQ(ierr);
          if (numFaces != 1) SETERRQ1(PETSC_COMM_SELF, PETSC_ERR_PLIB, "Three vertices must cover only one face, not %D", numFaces);
          ierr = DMPlexSetLabelValue(*dmRefined, "marker", faces[0], out->trifacemarkerlist[f]);CHKERRQ(ierr);
          ierr = DMPlexRestoreJoin(*dmRefined, 3, vertices, &numFaces, &faces);CHKERRQ(ierr);
        }
      }
    }
    ierr = DMPlexSetRefinementUniform(*dmRefined, PETSC_FALSE);CHKERRQ(ierr);
  }
  ierr = PLCDestroy(&in);CHKERRQ(ierr);
  ierr = PLCDestroy(&out);CHKERRQ(ierr);
  PetscFunctionReturn(0);
}
#endif

#undef __FUNCT__
#define __FUNCT__ "DMPlexGenerate"
/*@C
  DMPlexGenerate - Generates a mesh.

  Not Collective

  Input Parameters:
+ boundary - The DMPlex boundary object
. name - The mesh generation package name
- interpolate - Flag to create intermediate mesh elements

  Output Parameter:
. mesh - The DMPlex object

  Level: intermediate

.keywords: mesh, elements
.seealso: DMPlexCreate(), DMRefine()
@*/
PetscErrorCode DMPlexGenerate(DM boundary, const char name[], PetscBool interpolate, DM *mesh)
{
  PetscInt       dim;
  char           genname[1024];
  PetscBool      isTriangle = PETSC_FALSE, isTetgen = PETSC_FALSE, isCTetgen = PETSC_FALSE, flg;
  PetscErrorCode ierr;

  PetscFunctionBegin;
  PetscValidHeaderSpecific(boundary, DM_CLASSID, 1);
  PetscValidLogicalCollectiveBool(boundary, interpolate, 2);
  ierr = DMPlexGetDimension(boundary, &dim);CHKERRQ(ierr);
  ierr = PetscOptionsGetString(((PetscObject) boundary)->prefix, "-dm_plex_generator", genname, 1024, &flg);CHKERRQ(ierr);
  if (flg) name = genname;
  if (name) {
    ierr = PetscStrcmp(name, "triangle", &isTriangle);CHKERRQ(ierr);
    ierr = PetscStrcmp(name, "tetgen",   &isTetgen);CHKERRQ(ierr);
    ierr = PetscStrcmp(name, "ctetgen",  &isCTetgen);CHKERRQ(ierr);
  }
  switch (dim) {
  case 1:
    if (!name || isTriangle) {
#if defined(PETSC_HAVE_TRIANGLE)
      ierr = DMPlexGenerate_Triangle(boundary, interpolate, mesh);CHKERRQ(ierr);
#else
      SETERRQ(PetscObjectComm((PetscObject)boundary), PETSC_ERR_SUP, "Mesh generation needs external package support.\nPlease reconfigure with --download-triangle.");
#endif
    } else SETERRQ1(PetscObjectComm((PetscObject)boundary), PETSC_ERR_SUP, "Unknown 2D mesh generation package %s", name);
    break;
  case 2:
    if (!name || isCTetgen) {
#if defined(PETSC_HAVE_CTETGEN)
      ierr = DMPlexGenerate_CTetgen(boundary, interpolate, mesh);CHKERRQ(ierr);
#else
      SETERRQ(PetscObjectComm((PetscObject)boundary), PETSC_ERR_SUP, "CTetgen needs external package support.\nPlease reconfigure with --download-ctetgen.");
#endif
    } else if (isTetgen) {
#if defined(PETSC_HAVE_TETGEN)
      ierr = DMPlexGenerate_Tetgen(boundary, interpolate, mesh);CHKERRQ(ierr);
#else
      SETERRQ(PetscObjectComm((PetscObject)boundary), PETSC_ERR_SUP, "Tetgen needs external package support.\nPlease reconfigure with --with-c-language=cxx --download-tetgen.");
#endif
    } else SETERRQ1(PetscObjectComm((PetscObject)boundary), PETSC_ERR_SUP, "Unknown 3D mesh generation package %s", name);
    break;
  default:
    SETERRQ1(PetscObjectComm((PetscObject)boundary), PETSC_ERR_SUP, "Mesh generation for a dimension %d boundary is not supported.", dim);
  }
  PetscFunctionReturn(0);
}

#undef __FUNCT__
#define __FUNCT__ "DMRefine_Plex"
PetscErrorCode DMRefine_Plex(DM dm, MPI_Comm comm, DM *dmRefined)
{
  PetscReal      refinementLimit;
  PetscInt       dim, cStart, cEnd;
  char           genname[1024], *name = NULL;
  PetscBool      isUniform, isTriangle = PETSC_FALSE, isTetgen = PETSC_FALSE, isCTetgen = PETSC_FALSE, flg;
  PetscErrorCode ierr;

  PetscFunctionBegin;
  ierr = DMPlexGetRefinementUniform(dm, &isUniform);CHKERRQ(ierr);
  if (isUniform) {
    CellRefiner cellRefiner;

    ierr = DMPlexGetCellRefiner_Internal(dm, &cellRefiner);CHKERRQ(ierr);
    ierr = DMPlexRefineUniform_Internal(dm, cellRefiner, dmRefined);CHKERRQ(ierr);
    ierr = DMPlexCopyBoundary(dm, *dmRefined);CHKERRQ(ierr);
    PetscFunctionReturn(0);
  }
  ierr = DMPlexGetRefinementLimit(dm, &refinementLimit);CHKERRQ(ierr);
  if (refinementLimit == 0.0) PetscFunctionReturn(0);
  ierr = DMPlexGetDimension(dm, &dim);CHKERRQ(ierr);
  ierr = DMPlexGetHeightStratum(dm, 0, &cStart, &cEnd);CHKERRQ(ierr);
  ierr = PetscOptionsGetString(((PetscObject) dm)->prefix, "-dm_plex_generator", genname, 1024, &flg);CHKERRQ(ierr);
  if (flg) name = genname;
  if (name) {
    ierr = PetscStrcmp(name, "triangle", &isTriangle);CHKERRQ(ierr);
    ierr = PetscStrcmp(name, "tetgen",   &isTetgen);CHKERRQ(ierr);
    ierr = PetscStrcmp(name, "ctetgen",  &isCTetgen);CHKERRQ(ierr);
  }
  switch (dim) {
  case 2:
    if (!name || isTriangle) {
#if defined(PETSC_HAVE_TRIANGLE)
      double  *maxVolumes;
      PetscInt c;

      ierr = PetscMalloc1((cEnd - cStart), &maxVolumes);CHKERRQ(ierr);
      for (c = 0; c < cEnd-cStart; ++c) maxVolumes[c] = refinementLimit;
      ierr = DMPlexRefine_Triangle(dm, maxVolumes, dmRefined);CHKERRQ(ierr);
      ierr = PetscFree(maxVolumes);CHKERRQ(ierr);
#else
      SETERRQ(PetscObjectComm((PetscObject)dm), PETSC_ERR_SUP, "Mesh refinement needs external package support.\nPlease reconfigure with --download-triangle.");
#endif
    } else SETERRQ1(PetscObjectComm((PetscObject)dm), PETSC_ERR_SUP, "Unknown 2D mesh generation package %s", name);
    break;
  case 3:
    if (!name || isCTetgen) {
#if defined(PETSC_HAVE_CTETGEN)
      PetscReal *maxVolumes;
      PetscInt   c;

      ierr = PetscMalloc1((cEnd - cStart), &maxVolumes);CHKERRQ(ierr);
      for (c = 0; c < cEnd-cStart; ++c) maxVolumes[c] = refinementLimit;
      ierr = DMPlexRefine_CTetgen(dm, maxVolumes, dmRefined);CHKERRQ(ierr);
#else
      SETERRQ(PetscObjectComm((PetscObject)dm), PETSC_ERR_SUP, "CTetgen needs external package support.\nPlease reconfigure with --download-ctetgen.");
#endif
    } else if (isTetgen) {
#if defined(PETSC_HAVE_TETGEN)
      double  *maxVolumes;
      PetscInt c;

      ierr = PetscMalloc1((cEnd - cStart), &maxVolumes);CHKERRQ(ierr);
      for (c = 0; c < cEnd-cStart; ++c) maxVolumes[c] = refinementLimit;
      ierr = DMPlexRefine_Tetgen(dm, maxVolumes, dmRefined);CHKERRQ(ierr);
#else
      SETERRQ(PetscObjectComm((PetscObject)dm), PETSC_ERR_SUP, "Tetgen needs external package support.\nPlease reconfigure with --with-c-language=cxx --download-tetgen.");
#endif
    } else SETERRQ1(PetscObjectComm((PetscObject)dm), PETSC_ERR_SUP, "Unknown 3D mesh generation package %s", name);
    break;
  default:
    SETERRQ1(PetscObjectComm((PetscObject)dm), PETSC_ERR_SUP, "Mesh refinement in dimension %d is not supported.", dim);
  }
  ierr = DMPlexCopyBoundary(dm, *dmRefined);CHKERRQ(ierr);
  PetscFunctionReturn(0);
}

#undef __FUNCT__
#define __FUNCT__ "DMRefineHierarchy_Plex"
PetscErrorCode DMRefineHierarchy_Plex(DM dm, PetscInt nlevels, DM dmRefined[])
{
  DM             cdm = dm;
  PetscInt       r;
  PetscBool      isUniform;
  PetscErrorCode ierr;

  PetscFunctionBegin;
  ierr = DMPlexGetRefinementUniform(dm, &isUniform);CHKERRQ(ierr);
  if (!isUniform) SETERRQ(PETSC_COMM_SELF, PETSC_ERR_ARG_WRONG, "Non-uniform refinement is incompatible with the hierarchy");
  for (r = 0; r < nlevels; ++r) {
    CellRefiner cellRefiner;

    ierr = DMPlexGetCellRefiner_Internal(cdm, &cellRefiner);CHKERRQ(ierr);
    ierr = DMPlexRefineUniform_Internal(cdm, cellRefiner, &dmRefined[r]);CHKERRQ(ierr);
    ierr = DMPlexSetCoarseDM(dmRefined[r], cdm);CHKERRQ(ierr);
    cdm  = dmRefined[r];
  }
  PetscFunctionReturn(0);
}

#undef __FUNCT__
#define __FUNCT__ "DMCoarsen_Plex"
PetscErrorCode DMCoarsen_Plex(DM dm, MPI_Comm comm, DM *dmCoarsened)
{
  DM_Plex       *mesh = (DM_Plex*) dm->data;
  PetscErrorCode ierr;

  PetscFunctionBegin;
  ierr = PetscObjectReference((PetscObject) mesh->coarseMesh);CHKERRQ(ierr);
  *dmCoarsened = mesh->coarseMesh;
  PetscFunctionReturn(0);
}

#undef __FUNCT__
#define __FUNCT__ "DMPlexLocalizeCoordinate_Internal"
PetscErrorCode DMPlexLocalizeCoordinate_Internal(DM dm, PetscInt dim, const PetscScalar anchor[], const PetscScalar in[], PetscScalar out[])
{
  PetscInt d;

  PetscFunctionBegin;
  if (!dm->maxCell) {
    for (d = 0; d < dim; ++d) out[d] = in[d];
  } else {
    for (d = 0; d < dim; ++d) {
      if (PetscAbsScalar(anchor[d] - in[d]) > dm->maxCell[d]) {
        out[d] = PetscRealPart(anchor[d]) > PetscRealPart(in[d]) ? dm->L[d] + in[d] : in[d] - dm->L[d];
      } else {
        out[d] = in[d];
      }
    }
  }
  PetscFunctionReturn(0);
}

#undef __FUNCT__
#define __FUNCT__ "DMPlexLocalizeAddCoordinate_Internal"
PetscErrorCode DMPlexLocalizeAddCoordinate_Internal(DM dm, PetscInt dim, const PetscScalar anchor[], const PetscScalar in[], PetscScalar out[])
{
  PetscInt d;

  PetscFunctionBegin;
  if (!dm->maxCell) {
    for (d = 0; d < dim; ++d) out[d] += in[d];
  } else {
    for (d = 0; d < dim; ++d) {
      if (PetscAbsScalar(anchor[d] - in[d]) > dm->maxCell[d]) {
        out[d] += PetscRealPart(anchor[d]) > PetscRealPart(in[d]) ? dm->L[d] + in[d] : in[d] - dm->L[d];
      } else {
        out[d] += in[d];
      }
    }
  }
  PetscFunctionReturn(0);
}

#undef __FUNCT__
#define __FUNCT__ "DMPlexLocalizeCoordinates"
PetscErrorCode DMPlexLocalizeCoordinates(DM dm)
{
  PetscSection   coordSection, cSection;
  Vec            coordinates,  cVec;
  PetscScalar   *coords, *coords2, *anchor;
  PetscInt       cStart, cEnd, c, vStart, vEnd, v, dof, d, off, off2, bs, coordSize;
  PetscErrorCode ierr;

  PetscFunctionBegin;
  PetscValidHeaderSpecific(dm, DM_CLASSID, 1);
  if (!dm->maxCell) PetscFunctionReturn(0);
  ierr = DMPlexGetHeightStratum(dm, 0, &cStart, &cEnd);CHKERRQ(ierr);
  ierr = DMPlexGetDepthStratum(dm, 0, &vStart, &vEnd);CHKERRQ(ierr);
  ierr = DMGetCoordinatesLocal(dm, &coordinates);CHKERRQ(ierr);
  ierr = DMGetCoordinateSection(dm, &coordSection);CHKERRQ(ierr);
  ierr = PetscSectionCreate(PetscObjectComm((PetscObject) dm), &cSection);CHKERRQ(ierr);
  ierr = PetscSectionSetChart(cSection, cStart, vEnd);CHKERRQ(ierr);
  for (v = vStart; v < vEnd; ++v) {
    ierr = PetscSectionGetDof(coordSection, v, &dof);CHKERRQ(ierr);
    ierr = PetscSectionSetDof(cSection,     v,  dof);CHKERRQ(ierr);
  }
  for (c = cStart; c < cEnd; ++c) {
    ierr = DMPlexVecGetClosure(dm, coordSection, coordinates, c, &dof, NULL);CHKERRQ(ierr);
    ierr = PetscSectionSetDof(cSection, c, dof);CHKERRQ(ierr);
  }
  ierr = PetscSectionSetUp(cSection);CHKERRQ(ierr);
  ierr = PetscSectionGetStorageSize(cSection, &coordSize);CHKERRQ(ierr);
  ierr = VecCreate(PetscObjectComm((PetscObject) dm), &cVec);CHKERRQ(ierr);
  ierr = VecGetBlockSize(coordinates, &bs);CHKERRQ(ierr);
  ierr = VecSetBlockSize(cVec,         bs);CHKERRQ(ierr);
  ierr = VecSetSizes(cVec, coordSize, PETSC_DETERMINE);CHKERRQ(ierr);
  ierr = VecSetType(cVec,VECSTANDARD);CHKERRQ(ierr);
  ierr = VecGetArray(coordinates, &coords);CHKERRQ(ierr);
  ierr = VecGetArray(cVec,        &coords2);CHKERRQ(ierr);
  for (v = vStart; v < vEnd; ++v) {
    ierr = PetscSectionGetDof(coordSection, v, &dof);CHKERRQ(ierr);
    ierr = PetscSectionGetOffset(coordSection, v, &off);CHKERRQ(ierr);
    ierr = PetscSectionGetOffset(cSection,     v, &off2);CHKERRQ(ierr);
    for (d = 0; d < dof; ++d) coords2[off2+d] = coords[off+d];
  }
  ierr = DMGetWorkArray(dm, 3, PETSC_SCALAR, &anchor);CHKERRQ(ierr);
  for (c = cStart; c < cEnd; ++c) {
    PetscScalar *cellCoords = NULL;
    PetscInt     b;

    ierr = DMPlexVecGetClosure(dm, coordSection, coordinates, c, &dof, &cellCoords);CHKERRQ(ierr);
    ierr = PetscSectionGetOffset(cSection, c, &off2);CHKERRQ(ierr);
    for (b = 0; b < bs; ++b) anchor[b] = cellCoords[b];
    for (d = 0; d < dof/bs; ++d) {ierr = DMPlexLocalizeCoordinate_Internal(dm, bs, anchor, &cellCoords[d*bs], &coords2[off2+d*bs]);CHKERRQ(ierr);}
    ierr = DMPlexVecRestoreClosure(dm, coordSection, coordinates, c, &dof, &cellCoords);CHKERRQ(ierr);
  }
  ierr = DMRestoreWorkArray(dm, 3, PETSC_SCALAR, &anchor);CHKERRQ(ierr);
  ierr = VecRestoreArray(coordinates, &coords);CHKERRQ(ierr);
  ierr = VecRestoreArray(cVec,        &coords2);CHKERRQ(ierr);
  ierr = DMSetCoordinateSection(dm, cSection);CHKERRQ(ierr);
  ierr = DMSetCoordinatesLocal(dm, cVec);CHKERRQ(ierr);
  ierr = VecDestroy(&cVec);CHKERRQ(ierr);
  ierr = PetscSectionDestroy(&cSection);CHKERRQ(ierr);
  PetscFunctionReturn(0);
}

#undef __FUNCT__
#define __FUNCT__ "DMPlexGetDepthLabel"
/*@
  DMPlexGetDepthLabel - Get the DMLabel recording the depth of each point

  Not Collective

  Input Parameter:
. dm    - The DMPlex object

  Output Parameter:
. depthLabel - The DMLabel recording point depth

  Level: developer

.keywords: mesh, points
.seealso: DMPlexGetDepth(), DMPlexGetHeightStratum(), DMPlexGetDepthStratum()
@*/
PetscErrorCode DMPlexGetDepthLabel(DM dm, DMLabel *depthLabel)
{
  DM_Plex       *mesh = (DM_Plex*) dm->data;
  PetscErrorCode ierr;

  PetscFunctionBegin;
  PetscValidHeaderSpecific(dm, DM_CLASSID, 1);
  PetscValidPointer(depthLabel, 2);
  if (!mesh->depthLabel) {ierr = DMPlexGetLabel(dm, "depth", &mesh->depthLabel);CHKERRQ(ierr);}
  *depthLabel = mesh->depthLabel;
  PetscFunctionReturn(0);
}

#undef __FUNCT__
#define __FUNCT__ "DMPlexGetDepth"
/*@
  DMPlexGetDepth - Get the depth of the DAG representing this mesh

  Not Collective

  Input Parameter:
. dm    - The DMPlex object

  Output Parameter:
. depth - The number of strata (breadth first levels) in the DAG

  Level: developer

.keywords: mesh, points
.seealso: DMPlexGetDepthLabel(), DMPlexGetHeightStratum(), DMPlexGetDepthStratum()
@*/
PetscErrorCode DMPlexGetDepth(DM dm, PetscInt *depth)
{
  DMLabel        label;
  PetscInt       d = 0;
  PetscErrorCode ierr;

  PetscFunctionBegin;
  PetscValidHeaderSpecific(dm, DM_CLASSID, 1);
  PetscValidPointer(depth, 2);
  ierr = DMPlexGetDepthLabel(dm, &label);CHKERRQ(ierr);
  if (label) {ierr = DMLabelGetNumValues(label, &d);CHKERRQ(ierr);}
  *depth = d-1;
  PetscFunctionReturn(0);
}

#undef __FUNCT__
#define __FUNCT__ "DMPlexGetDepthStratum"
/*@
  DMPlexGetDepthStratum - Get the bounds [start, end) for all points at a certain depth.

  Not Collective

  Input Parameters:
+ dm           - The DMPlex object
- stratumValue - The requested depth

  Output Parameters:
+ start - The first point at this depth
- end   - One beyond the last point at this depth

  Level: developer

.keywords: mesh, points
.seealso: DMPlexGetHeightStratum(), DMPlexGetDepth()
@*/
PetscErrorCode DMPlexGetDepthStratum(DM dm, PetscInt stratumValue, PetscInt *start, PetscInt *end)
{
  DMLabel        label;
  PetscInt       pStart, pEnd;
  PetscErrorCode ierr;

  PetscFunctionBegin;
  PetscValidHeaderSpecific(dm, DM_CLASSID, 1);
  if (start) {PetscValidPointer(start, 3); *start = 0;}
  if (end)   {PetscValidPointer(end,   4); *end   = 0;}
  ierr = DMPlexGetChart(dm, &pStart, &pEnd);CHKERRQ(ierr);
  if (pStart == pEnd) PetscFunctionReturn(0);
  if (stratumValue < 0) {
    if (start) *start = pStart;
    if (end)   *end   = pEnd;
    PetscFunctionReturn(0);
  }
  ierr = DMPlexGetDepthLabel(dm, &label);CHKERRQ(ierr);
  if (!label) SETERRQ(PetscObjectComm((PetscObject) dm), PETSC_ERR_ARG_WRONG, "No label named depth was found");
  ierr = DMLabelGetStratumBounds(label, stratumValue, start, end);CHKERRQ(ierr);
  PetscFunctionReturn(0);
}

#undef __FUNCT__
#define __FUNCT__ "DMPlexGetHeightStratum"
/*@
  DMPlexGetHeightStratum - Get the bounds [start, end) for all points at a certain height.

  Not Collective

  Input Parameters:
+ dm           - The DMPlex object
- stratumValue - The requested height

  Output Parameters:
+ start - The first point at this height
- end   - One beyond the last point at this height

  Level: developer

.keywords: mesh, points
.seealso: DMPlexGetDepthStratum(), DMPlexGetDepth()
@*/
PetscErrorCode DMPlexGetHeightStratum(DM dm, PetscInt stratumValue, PetscInt *start, PetscInt *end)
{
  DMLabel        label;
  PetscInt       depth, pStart, pEnd;
  PetscErrorCode ierr;

  PetscFunctionBegin;
  PetscValidHeaderSpecific(dm, DM_CLASSID, 1);
  if (start) {PetscValidPointer(start, 3); *start = 0;}
  if (end)   {PetscValidPointer(end,   4); *end   = 0;}
  ierr = DMPlexGetChart(dm, &pStart, &pEnd);CHKERRQ(ierr);
  if (pStart == pEnd) PetscFunctionReturn(0);
  if (stratumValue < 0) {
    if (start) *start = pStart;
    if (end)   *end   = pEnd;
    PetscFunctionReturn(0);
  }
  ierr = DMPlexGetDepthLabel(dm, &label);CHKERRQ(ierr);
  if (!label) SETERRQ(PetscObjectComm((PetscObject) dm), PETSC_ERR_ARG_WRONG, "No label named depth was found");CHKERRQ(ierr);
  ierr = DMLabelGetNumValues(label, &depth);CHKERRQ(ierr);
  ierr = DMLabelGetStratumBounds(label, depth-1-stratumValue, start, end);CHKERRQ(ierr);
  PetscFunctionReturn(0);
}

#undef __FUNCT__
#define __FUNCT__ "DMPlexCreateSectionInitial"
/* Set the number of dof on each point and separate by fields */
PetscErrorCode DMPlexCreateSectionInitial(DM dm, PetscInt dim, PetscInt numFields,const PetscInt numComp[],const PetscInt numDof[], PetscSection *section)
{
  PetscInt      *numDofTot;
  PetscInt       depth, pStart = 0, pEnd = 0;
  PetscInt       p, d, dep, f;
  PetscErrorCode ierr;

  PetscFunctionBegin;
  ierr = PetscMalloc1((dim+1), &numDofTot);CHKERRQ(ierr);
  for (d = 0; d <= dim; ++d) {
    numDofTot[d] = 0;
    for (f = 0; f < numFields; ++f) numDofTot[d] += numDof[f*(dim+1)+d];
  }
  ierr = PetscSectionCreate(PetscObjectComm((PetscObject)dm), section);CHKERRQ(ierr);
  if (numFields > 0) {
    ierr = PetscSectionSetNumFields(*section, numFields);CHKERRQ(ierr);
    if (numComp) {
      for (f = 0; f < numFields; ++f) {
        ierr = PetscSectionSetFieldComponents(*section, f, numComp[f]);CHKERRQ(ierr);
      }
    }
  }
  ierr = DMPlexGetChart(dm, &pStart, &pEnd);CHKERRQ(ierr);
  ierr = PetscSectionSetChart(*section, pStart, pEnd);CHKERRQ(ierr);
  ierr = DMPlexGetDepth(dm, &depth);CHKERRQ(ierr);
  for (dep = 0; dep <= depth; ++dep) {
    d    = dim == depth ? dep : (!dep ? 0 : dim);
    ierr = DMPlexGetDepthStratum(dm, dep, &pStart, &pEnd);CHKERRQ(ierr);
    for (p = pStart; p < pEnd; ++p) {
      for (f = 0; f < numFields; ++f) {
        ierr = PetscSectionSetFieldDof(*section, p, f, numDof[f*(dim+1)+d]);CHKERRQ(ierr);
      }
      ierr = PetscSectionSetDof(*section, p, numDofTot[d]);CHKERRQ(ierr);
    }
  }
  ierr = PetscFree(numDofTot);CHKERRQ(ierr);
  PetscFunctionReturn(0);
}

#undef __FUNCT__
#define __FUNCT__ "DMPlexCreateSectionBCDof"
/* Set the number of dof on each point and separate by fields
   If constDof is PETSC_DETERMINE, constrain every dof on the point
*/
PetscErrorCode DMPlexCreateSectionBCDof(DM dm, PetscInt numBC,const PetscInt bcField[],const IS bcPoints[], PetscInt constDof, PetscSection section)
{
  PetscInt       numFields;
  PetscInt       bc;
  PetscErrorCode ierr;

  PetscFunctionBegin;
  ierr = PetscSectionGetNumFields(section, &numFields);CHKERRQ(ierr);
  for (bc = 0; bc < numBC; ++bc) {
    PetscInt        field = 0;
    const PetscInt *idx;
    PetscInt        n, i;

    if (numFields) field = bcField[bc];
    ierr = ISGetLocalSize(bcPoints[bc], &n);CHKERRQ(ierr);
    ierr = ISGetIndices(bcPoints[bc], &idx);CHKERRQ(ierr);
    for (i = 0; i < n; ++i) {
      const PetscInt p        = idx[i];
      PetscInt       numConst = constDof;

      /* Constrain every dof on the point */
      if (numConst < 0) {
        if (numFields) {
          ierr = PetscSectionGetFieldDof(section, p, field, &numConst);CHKERRQ(ierr);
        } else {
          ierr = PetscSectionGetDof(section, p, &numConst);CHKERRQ(ierr);
        }
      }
      if (numFields) {
        ierr = PetscSectionAddFieldConstraintDof(section, p, field, numConst);CHKERRQ(ierr);
      }
      ierr = PetscSectionAddConstraintDof(section, p, numConst);CHKERRQ(ierr);
    }
    ierr = ISRestoreIndices(bcPoints[bc], &idx);CHKERRQ(ierr);
  }
  PetscFunctionReturn(0);
}

#undef __FUNCT__
#define __FUNCT__ "DMPlexCreateSectionBCIndicesAll"
/* Set the constrained indices on each point and separate by fields */
PetscErrorCode DMPlexCreateSectionBCIndicesAll(DM dm, PetscSection section)
{
  PetscInt      *maxConstraints;
  PetscInt       numFields, f, pStart = 0, pEnd = 0, p;
  PetscErrorCode ierr;

  PetscFunctionBegin;
  ierr = PetscSectionGetNumFields(section, &numFields);CHKERRQ(ierr);
  ierr = PetscSectionGetChart(section, &pStart, &pEnd);CHKERRQ(ierr);
  ierr = PetscMalloc1((numFields+1), &maxConstraints);CHKERRQ(ierr);
  for (f = 0; f <= numFields; ++f) maxConstraints[f] = 0;
  for (p = pStart; p < pEnd; ++p) {
    PetscInt cdof;

    if (numFields) {
      for (f = 0; f < numFields; ++f) {
        ierr              = PetscSectionGetFieldConstraintDof(section, p, f, &cdof);CHKERRQ(ierr);
        maxConstraints[f] = PetscMax(maxConstraints[f], cdof);
      }
    } else {
      ierr              = PetscSectionGetConstraintDof(section, p, &cdof);CHKERRQ(ierr);
      maxConstraints[0] = PetscMax(maxConstraints[0], cdof);
    }
  }
  for (f = 0; f < numFields; ++f) {
    maxConstraints[numFields] += maxConstraints[f];
  }
  if (maxConstraints[numFields]) {
    PetscInt *indices;

    ierr = PetscMalloc1(maxConstraints[numFields], &indices);CHKERRQ(ierr);
    for (p = pStart; p < pEnd; ++p) {
      PetscInt cdof, d;

      ierr = PetscSectionGetConstraintDof(section, p, &cdof);CHKERRQ(ierr);
      if (cdof) {
        if (cdof > maxConstraints[numFields]) SETERRQ3(PETSC_COMM_SELF, PETSC_ERR_LIB, "Likely memory corruption, point %D cDof %D > maxConstraints %D", p, cdof, maxConstraints[numFields]);
        if (numFields) {
          PetscInt numConst = 0, foff = 0;

          for (f = 0; f < numFields; ++f) {
            PetscInt cfdof, fdof;

            ierr = PetscSectionGetFieldDof(section, p, f, &fdof);CHKERRQ(ierr);
            ierr = PetscSectionGetFieldConstraintDof(section, p, f, &cfdof);CHKERRQ(ierr);
            /* Change constraint numbering from absolute local dof number to field relative local dof number */
            for (d = 0; d < cfdof; ++d) indices[numConst+d] = d;
            ierr = PetscSectionSetFieldConstraintIndices(section, p, f, &indices[numConst]);CHKERRQ(ierr);
            for (d = 0; d < cfdof; ++d) indices[numConst+d] += foff;
            numConst += cfdof;
            foff     += fdof;
          }
          if (cdof != numConst) SETERRQ2(PETSC_COMM_SELF, PETSC_ERR_LIB, "Total number of field constraints %D should be %D", numConst, cdof);
        } else {
          for (d = 0; d < cdof; ++d) indices[d] = d;
        }
        ierr = PetscSectionSetConstraintIndices(section, p, indices);CHKERRQ(ierr);
      }
    }
    ierr = PetscFree(indices);CHKERRQ(ierr);
  }
  ierr = PetscFree(maxConstraints);CHKERRQ(ierr);
  PetscFunctionReturn(0);
}

#undef __FUNCT__
#define __FUNCT__ "DMPlexCreateSectionBCIndicesField"
/* Set the constrained field indices on each point */
PetscErrorCode DMPlexCreateSectionBCIndicesField(DM dm, PetscInt field, IS bcPoints, IS constraintIndices, PetscSection section)
{
  const PetscInt *points, *indices;
  PetscInt        numFields, maxDof, numPoints, p, numConstraints;
  PetscErrorCode  ierr;

  PetscFunctionBegin;
  ierr = PetscSectionGetNumFields(section, &numFields);CHKERRQ(ierr);
  if ((field < 0) || (field >= numFields)) SETERRQ3(PETSC_COMM_SELF, PETSC_ERR_ARG_OUTOFRANGE, "Section field %d should be in [%d, %d)", field, 0, numFields);

  ierr = ISGetLocalSize(bcPoints, &numPoints);CHKERRQ(ierr);
  ierr = ISGetIndices(bcPoints, &points);CHKERRQ(ierr);
  if (!constraintIndices) {
    PetscInt *idx, i;

    ierr = PetscSectionGetMaxDof(section, &maxDof);CHKERRQ(ierr);
    ierr = PetscMalloc1(maxDof, &idx);CHKERRQ(ierr);
    for (i = 0; i < maxDof; ++i) idx[i] = i;
    for (p = 0; p < numPoints; ++p) {
      ierr = PetscSectionSetFieldConstraintIndices(section, points[p], field, idx);CHKERRQ(ierr);
    }
    ierr = PetscFree(idx);CHKERRQ(ierr);
  } else {
    ierr = ISGetLocalSize(constraintIndices, &numConstraints);CHKERRQ(ierr);
    ierr = ISGetIndices(constraintIndices, &indices);CHKERRQ(ierr);
    for (p = 0; p < numPoints; ++p) {
      PetscInt fcdof;

      ierr = PetscSectionGetFieldConstraintDof(section, points[p], field, &fcdof);CHKERRQ(ierr);
      if (fcdof != numConstraints) SETERRQ4(PetscObjectComm((PetscObject)dm), PETSC_ERR_ARG_WRONG, "Section point %d field %d has %d constraints, but yo ugave %d indices", p, field, fcdof, numConstraints);
      ierr = PetscSectionSetFieldConstraintIndices(section, points[p], field, indices);CHKERRQ(ierr);
    }
    ierr = ISRestoreIndices(constraintIndices, &indices);CHKERRQ(ierr);
  }
  ierr = ISRestoreIndices(bcPoints, &points);CHKERRQ(ierr);
  PetscFunctionReturn(0);
}

#undef __FUNCT__
#define __FUNCT__ "DMPlexCreateSectionBCIndices"
/* Set the constrained indices on each point and separate by fields */
PetscErrorCode DMPlexCreateSectionBCIndices(DM dm, PetscSection section)
{
  PetscInt      *indices;
  PetscInt       numFields, maxDof, f, pStart = 0, pEnd = 0, p;
  PetscErrorCode ierr;

  PetscFunctionBegin;
  ierr = PetscSectionGetMaxDof(section, &maxDof);CHKERRQ(ierr);
  ierr = PetscMalloc1(maxDof, &indices);CHKERRQ(ierr);
  ierr = PetscSectionGetNumFields(section, &numFields);CHKERRQ(ierr);
  if (!numFields) SETERRQ(PetscObjectComm((PetscObject)dm), PETSC_ERR_ARG_WRONG, "This function only works after users have set field constraint indices.");
  ierr = PetscSectionGetChart(section, &pStart, &pEnd);CHKERRQ(ierr);
  for (p = pStart; p < pEnd; ++p) {
    PetscInt cdof, d;

    ierr = PetscSectionGetConstraintDof(section, p, &cdof);CHKERRQ(ierr);
    if (cdof) {
      PetscInt numConst = 0, foff = 0;

      for (f = 0; f < numFields; ++f) {
        const PetscInt *fcind;
        PetscInt        fdof, fcdof;

        ierr = PetscSectionGetFieldDof(section, p, f, &fdof);CHKERRQ(ierr);
        ierr = PetscSectionGetFieldConstraintDof(section, p, f, &fcdof);CHKERRQ(ierr);
        if (fcdof) {ierr = PetscSectionGetFieldConstraintIndices(section, p, f, &fcind);CHKERRQ(ierr);}
        /* Change constraint numbering from field relative local dof number to absolute local dof number */
        for (d = 0; d < fcdof; ++d) indices[numConst+d] = fcind[d]+foff;
        foff     += fdof;
        numConst += fcdof;
      }
      if (cdof != numConst) SETERRQ2(PetscObjectComm((PetscObject)dm), PETSC_ERR_LIB, "Total number of field constraints %D should be %D", numConst, cdof);
      ierr = PetscSectionSetConstraintIndices(section, p, indices);CHKERRQ(ierr);
    }
  }
  ierr = PetscFree(indices);CHKERRQ(ierr);
  PetscFunctionReturn(0);
}

#undef __FUNCT__
#define __FUNCT__ "DMPlexCreateSection"
/*@C
  DMPlexCreateSection - Create a PetscSection based upon the dof layout specification provided.

  Not Collective

  Input Parameters:
+ dm        - The DMPlex object
. dim       - The spatial dimension of the problem
. numFields - The number of fields in the problem
. numComp   - An array of size numFields that holds the number of components for each field
. numDof    - An array of size numFields*(dim+1) which holds the number of dof for each field on a mesh piece of dimension d
. numBC     - The number of boundary conditions
. bcField   - An array of size numBC giving the field number for each boundry condition
. bcPoints  - An array of size numBC giving an IS holding the sieve points to which each boundary condition applies
- perm      - Optional permutation of the chart, or NULL

  Output Parameter:
. section - The PetscSection object

  Notes: numDof[f*(dim+1)+d] gives the number of dof for field f on sieve points of dimension d. For instance, numDof[1] is the
  number of dof for field 0 on each edge.

  The chart permutation is the same one set using PetscSectionSetPermutation()

  Level: developer

  Fortran Notes:
  A Fortran 90 version is available as DMPlexCreateSectionF90()

.keywords: mesh, elements
.seealso: DMPlexCreate(), PetscSectionCreate(), PetscSectionSetPermutation()
@*/
PetscErrorCode DMPlexCreateSection(DM dm, PetscInt dim, PetscInt numFields,const PetscInt numComp[],const PetscInt numDof[], PetscInt numBC,const PetscInt bcField[],const IS bcPoints[], IS perm, PetscSection *section)
{
  PetscErrorCode ierr;

  PetscFunctionBegin;
  ierr = DMPlexCreateSectionInitial(dm, dim, numFields, numComp, numDof, section);CHKERRQ(ierr);
  ierr = DMPlexCreateSectionBCDof(dm, numBC, bcField, bcPoints, PETSC_DETERMINE, *section);CHKERRQ(ierr);
  if (perm) {ierr = PetscSectionSetPermutation(*section, perm);CHKERRQ(ierr);}
  ierr = PetscSectionSetUp(*section);CHKERRQ(ierr);
  if (numBC) {ierr = DMPlexCreateSectionBCIndicesAll(dm, *section);CHKERRQ(ierr);}
  ierr = PetscSectionViewFromOptions(*section,NULL,"-section_view");CHKERRQ(ierr);
  PetscFunctionReturn(0);
}

#undef __FUNCT__
#define __FUNCT__ "DMCreateCoordinateDM_Plex"
PetscErrorCode DMCreateCoordinateDM_Plex(DM dm, DM *cdm)
{
  PetscSection   section;
  PetscErrorCode ierr;

  PetscFunctionBegin;
  ierr = DMClone(dm, cdm);CHKERRQ(ierr);
  ierr = PetscSectionCreate(PetscObjectComm((PetscObject)dm), &section);CHKERRQ(ierr);
  ierr = DMSetDefaultSection(*cdm, section);CHKERRQ(ierr);
  ierr = PetscSectionDestroy(&section);CHKERRQ(ierr);
  PetscFunctionReturn(0);
}

#undef __FUNCT__
#define __FUNCT__ "DMPlexGetConeSection"
PetscErrorCode DMPlexGetConeSection(DM dm, PetscSection *section)
{
  DM_Plex *mesh = (DM_Plex*) dm->data;

  PetscFunctionBegin;
  PetscValidHeaderSpecific(dm, DM_CLASSID, 1);
  if (section) *section = mesh->coneSection;
  PetscFunctionReturn(0);
}

#undef __FUNCT__
#define __FUNCT__ "DMPlexGetSupportSection"
PetscErrorCode DMPlexGetSupportSection(DM dm, PetscSection *section)
{
  DM_Plex *mesh = (DM_Plex*) dm->data;

  PetscFunctionBegin;
  PetscValidHeaderSpecific(dm, DM_CLASSID, 1);
  if (section) *section = mesh->supportSection;
  PetscFunctionReturn(0);
}

#undef __FUNCT__
#define __FUNCT__ "DMPlexGetCones"
PetscErrorCode DMPlexGetCones(DM dm, PetscInt *cones[])
{
  DM_Plex *mesh = (DM_Plex*) dm->data;

  PetscFunctionBegin;
  PetscValidHeaderSpecific(dm, DM_CLASSID, 1);
  if (cones) *cones = mesh->cones;
  PetscFunctionReturn(0);
}

#undef __FUNCT__
#define __FUNCT__ "DMPlexGetConeOrientations"
PetscErrorCode DMPlexGetConeOrientations(DM dm, PetscInt *coneOrientations[])
{
  DM_Plex *mesh = (DM_Plex*) dm->data;

  PetscFunctionBegin;
  PetscValidHeaderSpecific(dm, DM_CLASSID, 1);
  if (coneOrientations) *coneOrientations = mesh->coneOrientations;
  PetscFunctionReturn(0);
}

/******************************** FEM Support **********************************/

#undef __FUNCT__
#define __FUNCT__ "DMPlexVecGetClosure_Depth1_Static"
PETSC_STATIC_INLINE PetscErrorCode DMPlexVecGetClosure_Depth1_Static(DM dm, PetscSection section, Vec v, PetscInt point, PetscInt *csize, PetscScalar *values[])
{
  PetscScalar    *array, *vArray;
  const PetscInt *cone, *coneO;
  PetscInt        pStart, pEnd, p, numPoints, size = 0, offset = 0;
  PetscErrorCode  ierr;

  PetscFunctionBeginHot;
  ierr = PetscSectionGetChart(section, &pStart, &pEnd);CHKERRQ(ierr);
  ierr = DMPlexGetConeSize(dm, point, &numPoints);CHKERRQ(ierr);
  ierr = DMPlexGetCone(dm, point, &cone);CHKERRQ(ierr);
  ierr = DMPlexGetConeOrientation(dm, point, &coneO);CHKERRQ(ierr);
  if (!values || !*values) {
    if ((point >= pStart) && (point < pEnd)) {
      PetscInt dof;

      ierr = PetscSectionGetDof(section, point, &dof);CHKERRQ(ierr);
      size += dof;
    }
    for (p = 0; p < numPoints; ++p) {
      const PetscInt cp = cone[p];
      PetscInt       dof;

      if ((cp < pStart) || (cp >= pEnd)) continue;
      ierr = PetscSectionGetDof(section, cp, &dof);CHKERRQ(ierr);
      size += dof;
    }
    if (!values) {
      if (csize) *csize = size;
      PetscFunctionReturn(0);
    }
    ierr = DMGetWorkArray(dm, size, PETSC_SCALAR, &array);CHKERRQ(ierr);
  } else {
    array = *values;
  }
  size = 0;
  ierr = VecGetArray(v, &vArray);CHKERRQ(ierr);
  if ((point >= pStart) && (point < pEnd)) {
    PetscInt     dof, off, d;
    PetscScalar *varr;

    ierr = PetscSectionGetDof(section, point, &dof);CHKERRQ(ierr);
    ierr = PetscSectionGetOffset(section, point, &off);CHKERRQ(ierr);
    varr = &vArray[off];
    for (d = 0; d < dof; ++d, ++offset) {
      array[offset] = varr[d];
    }
    size += dof;
  }
  for (p = 0; p < numPoints; ++p) {
    const PetscInt cp = cone[p];
    PetscInt       o  = coneO[p];
    PetscInt       dof, off, d;
    PetscScalar   *varr;

    if ((cp < pStart) || (cp >= pEnd)) continue;
    ierr = PetscSectionGetDof(section, cp, &dof);CHKERRQ(ierr);
    ierr = PetscSectionGetOffset(section, cp, &off);CHKERRQ(ierr);
    varr = &vArray[off];
    if (o >= 0) {
      for (d = 0; d < dof; ++d, ++offset) {
        array[offset] = varr[d];
      }
    } else {
      for (d = dof-1; d >= 0; --d, ++offset) {
        array[offset] = varr[d];
      }
    }
    size += dof;
  }
  ierr = VecRestoreArray(v, &vArray);CHKERRQ(ierr);
  if (!*values) {
    if (csize) *csize = size;
    *values = array;
  } else {
    if (size > *csize) SETERRQ2(PETSC_COMM_SELF, PETSC_ERR_ARG_OUTOFRANGE, "Size of input array %d < actual size %d", *csize, size);
    *csize = size;
  }
  PetscFunctionReturn(0);
}

#undef __FUNCT__
#define __FUNCT__ "DMPlexVecGetClosure_Static"
PETSC_STATIC_INLINE PetscErrorCode DMPlexVecGetClosure_Static(PetscSection section, PetscInt numPoints, const PetscInt points[], const PetscScalar vArray[], PetscInt *size, PetscScalar array[])
{
  PetscInt       offset = 0, p;
  PetscErrorCode ierr;

  PetscFunctionBeginHot;
  *size = 0;
  for (p = 0; p < numPoints*2; p += 2) {
    const PetscInt point = points[p];
    const PetscInt o     = points[p+1];
    PetscInt       dof, off, d;
    const PetscScalar *varr;

    ierr = PetscSectionGetDof(section, point, &dof);CHKERRQ(ierr);
    ierr = PetscSectionGetOffset(section, point, &off);CHKERRQ(ierr);
    varr = &vArray[off];
    if (o >= 0) {
      for (d = 0; d < dof; ++d, ++offset)    array[offset] = varr[d];
    } else {
      for (d = dof-1; d >= 0; --d, ++offset) array[offset] = varr[d];
    }
  }
  *size = offset;
  PetscFunctionReturn(0);
}

#undef __FUNCT__
#define __FUNCT__ "DMPlexVecGetClosure_Fields_Static"
PETSC_STATIC_INLINE PetscErrorCode DMPlexVecGetClosure_Fields_Static(PetscSection section, PetscInt numPoints, const PetscInt points[], PetscInt numFields, const PetscScalar vArray[], PetscInt *size, PetscScalar array[])
{
  PetscInt       offset = 0, f;
  PetscErrorCode ierr;

  PetscFunctionBeginHot;
  *size = 0;
  for (f = 0; f < numFields; ++f) {
    PetscInt fcomp, p;

    ierr = PetscSectionGetFieldComponents(section, f, &fcomp);CHKERRQ(ierr);
    for (p = 0; p < numPoints*2; p += 2) {
      const PetscInt point = points[p];
      const PetscInt o     = points[p+1];
      PetscInt       fdof, foff, d, c;
      const PetscScalar *varr;

      ierr = PetscSectionGetFieldDof(section, point, f, &fdof);CHKERRQ(ierr);
      ierr = PetscSectionGetFieldOffset(section, point, f, &foff);CHKERRQ(ierr);
      varr = &vArray[foff];
      if (o >= 0) {
        for (d = 0; d < fdof; ++d, ++offset) array[offset] = varr[d];
      } else {
        for (d = fdof/fcomp-1; d >= 0; --d) {
          for (c = 0; c < fcomp; ++c, ++offset) {
            array[offset] = varr[d*fcomp+c];
          }
        }
      }
    }
  }
  *size = offset;
  PetscFunctionReturn(0);
}

#undef __FUNCT__
#define __FUNCT__ "DMPlexVecGetClosure"
/*@C
  DMPlexVecGetClosure - Get an array of the values on the closure of 'point'

  Not collective

  Input Parameters:
+ dm - The DM
. section - The section describing the layout in v, or NULL to use the default section
. v - The local vector
- point - The sieve point in the DM

  Output Parameters:
+ csize - The number of values in the closure, or NULL
- values - The array of values, which is a borrowed array and should not be freed

  Fortran Notes:
  Since it returns an array, this routine is only available in Fortran 90, and you must
  include petsc.h90 in your code.

  The csize argument is not present in the Fortran 90 binding since it is internal to the array.

  Level: intermediate

.seealso DMPlexVecRestoreClosure(), DMPlexVecSetClosure(), DMPlexMatSetClosure()
@*/
PetscErrorCode DMPlexVecGetClosure(DM dm, PetscSection section, Vec v, PetscInt point, PetscInt *csize, PetscScalar *values[])
{
  PetscSection    clSection;
  IS              clPoints;
  PetscScalar    *array, *vArray;
  PetscInt       *points = NULL;
  const PetscInt *clp;
  PetscInt        depth, numFields, numPoints, size;
  PetscErrorCode  ierr;

  PetscFunctionBeginHot;
  PetscValidHeaderSpecific(dm, DM_CLASSID, 1);
  if (!section) {ierr = DMGetDefaultSection(dm, &section);CHKERRQ(ierr);}
  PetscValidHeaderSpecific(section, PETSC_SECTION_CLASSID, 2);
  PetscValidHeaderSpecific(v, VEC_CLASSID, 3);
  ierr = DMPlexGetDepth(dm, &depth);CHKERRQ(ierr);
  ierr = PetscSectionGetNumFields(section, &numFields);CHKERRQ(ierr);
  if (depth == 1 && numFields < 2) {
    ierr = DMPlexVecGetClosure_Depth1_Static(dm, section, v, point, csize, values);CHKERRQ(ierr);
    PetscFunctionReturn(0);
  }
  /* Get points */
  ierr = PetscSectionGetClosureIndex(section, (PetscObject) dm, &clSection, &clPoints);CHKERRQ(ierr);
  if (!clPoints) {
    PetscInt pStart, pEnd, p, q;

    ierr = PetscSectionGetChart(section, &pStart, &pEnd);CHKERRQ(ierr);
    ierr = DMPlexGetTransitiveClosure(dm, point, PETSC_TRUE, &numPoints, &points);CHKERRQ(ierr);
    /* Compress out points not in the section */
    for (p = 0, q = 0; p < numPoints*2; p += 2) {
      if ((points[p] >= pStart) && (points[p] < pEnd)) {
        points[q*2]   = points[p];
        points[q*2+1] = points[p+1];
        ++q;
      }
    }
    numPoints = q;
  } else {
    PetscInt dof, off;

    ierr = PetscSectionGetDof(clSection, point, &dof);CHKERRQ(ierr);
    ierr = PetscSectionGetOffset(clSection, point, &off);CHKERRQ(ierr);
    ierr = ISGetIndices(clPoints, &clp);CHKERRQ(ierr);
    numPoints = dof/2;
    points    = (PetscInt *) &clp[off];
  }
  /* Get array */
  if (!values || !*values) {
    PetscInt asize = 0, dof, p;

    for (p = 0; p < numPoints*2; p += 2) {
      ierr = PetscSectionGetDof(section, points[p], &dof);CHKERRQ(ierr);
      asize += dof;
    }
    if (!values) {
      if (!clPoints) {ierr = DMPlexRestoreTransitiveClosure(dm, point, PETSC_TRUE, &numPoints, &points);CHKERRQ(ierr);}
      else           {ierr = ISRestoreIndices(clPoints, &clp);CHKERRQ(ierr);}
      if (csize) *csize = asize;
      PetscFunctionReturn(0);
    }
    ierr = DMGetWorkArray(dm, asize, PETSC_SCALAR, &array);CHKERRQ(ierr);
  } else {
    array = *values;
  }
  ierr = VecGetArray(v, &vArray);CHKERRQ(ierr);
  /* Get values */
  if (numFields > 0) {ierr = DMPlexVecGetClosure_Fields_Static(section, numPoints, points, numFields, vArray, &size, array);CHKERRQ(ierr);}
  else               {ierr = DMPlexVecGetClosure_Static(section, numPoints, points, vArray, &size, array);CHKERRQ(ierr);}
  /* Cleanup points */
  if (!clPoints) {ierr = DMPlexRestoreTransitiveClosure(dm, point, PETSC_TRUE, &numPoints, &points);CHKERRQ(ierr);}
  else           {ierr = ISRestoreIndices(clPoints, &clp);CHKERRQ(ierr);}
  /* Cleanup array */
  ierr = VecRestoreArray(v, &vArray);CHKERRQ(ierr);
  if (!*values) {
    if (csize) *csize = size;
    *values = array;
  } else {
    if (size > *csize) SETERRQ2(PETSC_COMM_SELF, PETSC_ERR_ARG_OUTOFRANGE, "Size of input array %d < actual size %d", *csize, size);
    *csize = size;
  }
  PetscFunctionReturn(0);
}

#undef __FUNCT__
#define __FUNCT__ "DMPlexVecRestoreClosure"
/*@C
  DMPlexVecRestoreClosure - Restore the array of the values on the closure of 'point'

  Not collective

  Input Parameters:
+ dm - The DM
. section - The section describing the layout in v, or NULL to use the default section
. v - The local vector
. point - The sieve point in the DM
. csize - The number of values in the closure, or NULL
- values - The array of values, which is a borrowed array and should not be freed

  Fortran Notes:
  Since it returns an array, this routine is only available in Fortran 90, and you must
  include petsc.h90 in your code.

  The csize argument is not present in the Fortran 90 binding since it is internal to the array.

  Level: intermediate

.seealso DMPlexVecGetClosure(), DMPlexVecSetClosure(), DMPlexMatSetClosure()
@*/
PetscErrorCode DMPlexVecRestoreClosure(DM dm, PetscSection section, Vec v, PetscInt point, PetscInt *csize, PetscScalar *values[])
{
  PetscInt       size = 0;
  PetscErrorCode ierr;

  PetscFunctionBegin;
  /* Should work without recalculating size */
  ierr = DMRestoreWorkArray(dm, size, PETSC_SCALAR, (void*) values);CHKERRQ(ierr);
  PetscFunctionReturn(0);
}

PETSC_STATIC_INLINE void add   (PetscScalar *x, PetscScalar y) {*x += y;}
PETSC_STATIC_INLINE void insert(PetscScalar *x, PetscScalar y) {*x  = y;}

#undef __FUNCT__
#define __FUNCT__ "updatePoint_private"
PETSC_STATIC_INLINE PetscErrorCode updatePoint_private(PetscSection section, PetscInt point, PetscInt dof, void (*fuse)(PetscScalar*, PetscScalar), PetscBool setBC, PetscInt orientation, const PetscScalar values[], PetscScalar array[])
{
  PetscInt        cdof;   /* The number of constraints on this point */
  const PetscInt *cdofs; /* The indices of the constrained dofs on this point */
  PetscScalar    *a;
  PetscInt        off, cind = 0, k;
  PetscErrorCode  ierr;

  PetscFunctionBegin;
  ierr = PetscSectionGetConstraintDof(section, point, &cdof);CHKERRQ(ierr);
  ierr = PetscSectionGetOffset(section, point, &off);CHKERRQ(ierr);
  a    = &array[off];
  if (!cdof || setBC) {
    if (orientation >= 0) {
      for (k = 0; k < dof; ++k) {
        fuse(&a[k], values[k]);
      }
    } else {
      for (k = 0; k < dof; ++k) {
        fuse(&a[k], values[dof-k-1]);
      }
    }
  } else {
    ierr = PetscSectionGetConstraintIndices(section, point, &cdofs);CHKERRQ(ierr);
    if (orientation >= 0) {
      for (k = 0; k < dof; ++k) {
        if ((cind < cdof) && (k == cdofs[cind])) {++cind; continue;}
        fuse(&a[k], values[k]);
      }
    } else {
      for (k = 0; k < dof; ++k) {
        if ((cind < cdof) && (k == cdofs[cind])) {++cind; continue;}
        fuse(&a[k], values[dof-k-1]);
      }
    }
  }
  PetscFunctionReturn(0);
}

#undef __FUNCT__
#define __FUNCT__ "updatePointBC_private"
PETSC_STATIC_INLINE PetscErrorCode updatePointBC_private(PetscSection section, PetscInt point, PetscInt dof, void (*fuse)(PetscScalar*, PetscScalar), PetscInt orientation, const PetscScalar values[], PetscScalar array[])
{
  PetscInt        cdof;   /* The number of constraints on this point */
  const PetscInt *cdofs; /* The indices of the constrained dofs on this point */
  PetscScalar    *a;
  PetscInt        off, cind = 0, k;
  PetscErrorCode  ierr;

  PetscFunctionBegin;
  ierr = PetscSectionGetConstraintDof(section, point, &cdof);CHKERRQ(ierr);
  ierr = PetscSectionGetOffset(section, point, &off);CHKERRQ(ierr);
  a    = &array[off];
  if (cdof) {
    ierr = PetscSectionGetConstraintIndices(section, point, &cdofs);CHKERRQ(ierr);
    if (orientation >= 0) {
      for (k = 0; k < dof; ++k) {
        if ((cind < cdof) && (k == cdofs[cind])) {
          fuse(&a[k], values[k]);
          ++cind;
        }
      }
    } else {
      for (k = 0; k < dof; ++k) {
        if ((cind < cdof) && (k == cdofs[cind])) {
          fuse(&a[k], values[dof-k-1]);
          ++cind;
        }
      }
    }
  }
  PetscFunctionReturn(0);
}

#undef __FUNCT__
#define __FUNCT__ "updatePointFields_private"
PETSC_STATIC_INLINE PetscErrorCode updatePointFields_private(PetscSection section, PetscInt point, PetscInt o, PetscInt f, PetscInt fcomp, void (*fuse)(PetscScalar*, PetscScalar), PetscBool setBC, const PetscScalar values[], PetscInt *offset, PetscScalar array[])
{
  PetscScalar    *a;
  PetscInt        fdof, foff, fcdof, foffset = *offset;
  const PetscInt *fcdofs; /* The indices of the constrained dofs for field f on this point */
  PetscInt        cind = 0, k, c;
  PetscErrorCode  ierr;

  PetscFunctionBegin;
  ierr = PetscSectionGetFieldDof(section, point, f, &fdof);CHKERRQ(ierr);
  ierr = PetscSectionGetFieldConstraintDof(section, point, f, &fcdof);CHKERRQ(ierr);
  ierr = PetscSectionGetFieldOffset(section, point, f, &foff);CHKERRQ(ierr);
  a    = &array[foff];
  if (!fcdof || setBC) {
    if (o >= 0) {
      for (k = 0; k < fdof; ++k) fuse(&a[k], values[foffset+k]);
    } else {
      for (k = fdof/fcomp-1; k >= 0; --k) {
        for (c = 0; c < fcomp; ++c) {
          fuse(&a[(fdof/fcomp-1-k)*fcomp+c], values[foffset+k*fcomp+c]);
        }
      }
    }
  } else {
    ierr = PetscSectionGetFieldConstraintIndices(section, point, f, &fcdofs);CHKERRQ(ierr);
    if (o >= 0) {
      for (k = 0; k < fdof; ++k) {
        if ((cind < fcdof) && (k == fcdofs[cind])) {++cind; continue;}
        fuse(&a[k], values[foffset+k]);
      }
    } else {
      for (k = fdof/fcomp-1; k >= 0; --k) {
        for (c = 0; c < fcomp; ++c) {
          if ((cind < fcdof) && (k*fcomp+c == fcdofs[cind])) {++cind; continue;}
          fuse(&a[(fdof/fcomp-1-k)*fcomp+c], values[foffset+k*fcomp+c]);
        }
      }
    }
  }
  *offset += fdof;
  PetscFunctionReturn(0);
}

#undef __FUNCT__
#define __FUNCT__ "updatePointFieldsBC_private"
PETSC_STATIC_INLINE PetscErrorCode updatePointFieldsBC_private(PetscSection section, PetscInt point, PetscInt o, PetscInt f, PetscInt fcomp, void (*fuse)(PetscScalar*, PetscScalar), const PetscScalar values[], PetscInt *offset, PetscScalar array[])
{
  PetscScalar    *a;
  PetscInt        fdof, foff, fcdof, foffset = *offset;
  const PetscInt *fcdofs; /* The indices of the constrained dofs for field f on this point */
  PetscInt        cind = 0, k, c;
  PetscErrorCode  ierr;

  PetscFunctionBegin;
  ierr = PetscSectionGetFieldDof(section, point, f, &fdof);CHKERRQ(ierr);
  ierr = PetscSectionGetFieldConstraintDof(section, point, f, &fcdof);CHKERRQ(ierr);
  ierr = PetscSectionGetFieldOffset(section, point, f, &foff);CHKERRQ(ierr);
  a    = &array[foff];
  if (fcdof) {
    ierr = PetscSectionGetFieldConstraintIndices(section, point, f, &fcdofs);CHKERRQ(ierr);
    if (o >= 0) {
      for (k = 0; k < fdof; ++k) {
        if ((cind < fcdof) && (k == fcdofs[cind])) {
          fuse(&a[k], values[foffset+k]);
          ++cind;
        }
      }
    } else {
      for (k = fdof/fcomp-1; k >= 0; --k) {
        for (c = 0; c < fcomp; ++c) {
          if ((cind < fcdof) && (k*fcomp+c == fcdofs[cind])) {
            fuse(&a[(fdof/fcomp-1-k)*fcomp+c], values[foffset+k*fcomp+c]);
            ++cind;
          }
        }
      }
    }
  }
  *offset += fdof;
  PetscFunctionReturn(0);
}

#undef __FUNCT__
#define __FUNCT__ "DMPlexVecSetClosure_Static"
PETSC_STATIC_INLINE PetscErrorCode DMPlexVecSetClosure_Static(DM dm, PetscSection section, Vec v, PetscInt point, const PetscScalar values[], InsertMode mode)
{
  PetscScalar    *array;
  const PetscInt *cone, *coneO;
  PetscInt        pStart, pEnd, p, numPoints, off, dof;
  PetscErrorCode  ierr;

  PetscFunctionBeginHot;
  ierr = PetscSectionGetChart(section, &pStart, &pEnd);CHKERRQ(ierr);
  ierr = DMPlexGetConeSize(dm, point, &numPoints);CHKERRQ(ierr);
  ierr = DMPlexGetCone(dm, point, &cone);CHKERRQ(ierr);
  ierr = DMPlexGetConeOrientation(dm, point, &coneO);CHKERRQ(ierr);
  ierr = VecGetArray(v, &array);CHKERRQ(ierr);
  for (p = 0, off = 0; p <= numPoints; ++p, off += dof) {
    const PetscInt cp = !p ? point : cone[p-1];
    const PetscInt o  = !p ? 0     : coneO[p-1];

    if ((cp < pStart) || (cp >= pEnd)) {dof = 0; continue;}
    ierr = PetscSectionGetDof(section, cp, &dof);CHKERRQ(ierr);
    /* ADD_VALUES */
    {
      const PetscInt *cdofs; /* The indices of the constrained dofs on this point */
      PetscScalar    *a;
      PetscInt        cdof, coff, cind = 0, k;

      ierr = PetscSectionGetConstraintDof(section, cp, &cdof);CHKERRQ(ierr);
      ierr = PetscSectionGetOffset(section, cp, &coff);CHKERRQ(ierr);
      a    = &array[coff];
      if (!cdof) {
        if (o >= 0) {
          for (k = 0; k < dof; ++k) {
            a[k] += values[off+k];
          }
        } else {
          for (k = 0; k < dof; ++k) {
            a[k] += values[off+dof-k-1];
          }
        }
      } else {
        ierr = PetscSectionGetConstraintIndices(section, cp, &cdofs);CHKERRQ(ierr);
        if (o >= 0) {
          for (k = 0; k < dof; ++k) {
            if ((cind < cdof) && (k == cdofs[cind])) {++cind; continue;}
            a[k] += values[off+k];
          }
        } else {
          for (k = 0; k < dof; ++k) {
            if ((cind < cdof) && (k == cdofs[cind])) {++cind; continue;}
            a[k] += values[off+dof-k-1];
          }
        }
      }
    }
  }
  ierr = VecRestoreArray(v, &array);CHKERRQ(ierr);
  PetscFunctionReturn(0);
}

#undef __FUNCT__
#define __FUNCT__ "DMPlexVecSetClosure"
/*@C
  DMPlexVecSetClosure - Set an array of the values on the closure of 'point'

  Not collective

  Input Parameters:
+ dm - The DM
. section - The section describing the layout in v, or NULL to use the default section
. v - The local vector
. point - The sieve point in the DM
. values - The array of values
- mode - The insert mode, where INSERT_ALL_VALUES and ADD_ALL_VALUES also overwrite boundary conditions

  Fortran Notes:
  This routine is only available in Fortran 90, and you must include petsc.h90 in your code.

  Level: intermediate

.seealso DMPlexVecGetClosure(), DMPlexMatSetClosure()
@*/
PetscErrorCode DMPlexVecSetClosure(DM dm, PetscSection section, Vec v, PetscInt point, const PetscScalar values[], InsertMode mode)
{
  PetscSection    clSection;
  IS              clPoints;
  PetscScalar    *array;
  PetscInt       *points = NULL;
  const PetscInt *clp;
  PetscInt        depth, numFields, numPoints, p;
  PetscErrorCode  ierr;

  PetscFunctionBeginHot;
  PetscValidHeaderSpecific(dm, DM_CLASSID, 1);
  if (!section) {ierr = DMGetDefaultSection(dm, &section);CHKERRQ(ierr);}
  PetscValidHeaderSpecific(section, PETSC_SECTION_CLASSID, 2);
  PetscValidHeaderSpecific(v, VEC_CLASSID, 3);
  ierr = DMPlexGetDepth(dm, &depth);CHKERRQ(ierr);
  ierr = PetscSectionGetNumFields(section, &numFields);CHKERRQ(ierr);
  if (depth == 1 && numFields < 2 && mode == ADD_VALUES) {
    ierr = DMPlexVecSetClosure_Static(dm, section, v, point, values, mode);CHKERRQ(ierr);
    PetscFunctionReturn(0);
  }
  /* Get points */
  ierr = PetscSectionGetClosureIndex(section, (PetscObject) dm, &clSection, &clPoints);CHKERRQ(ierr);
  if (!clPoints) {
    PetscInt pStart, pEnd, q;

    ierr = PetscSectionGetChart(section, &pStart, &pEnd);CHKERRQ(ierr);
    ierr = DMPlexGetTransitiveClosure(dm, point, PETSC_TRUE, &numPoints, &points);CHKERRQ(ierr);
    /* Compress out points not in the section */
    for (p = 0, q = 0; p < numPoints*2; p += 2) {
      if ((points[p] >= pStart) && (points[p] < pEnd)) {
        points[q*2]   = points[p];
        points[q*2+1] = points[p+1];
        ++q;
      }
    }
    numPoints = q;
  } else {
    PetscInt dof, off;

    ierr = PetscSectionGetDof(clSection, point, &dof);CHKERRQ(ierr);
    ierr = PetscSectionGetOffset(clSection, point, &off);CHKERRQ(ierr);
    ierr = ISGetIndices(clPoints, &clp);CHKERRQ(ierr);
    numPoints = dof/2;
    points    = (PetscInt *) &clp[off];
  }
  /* Get array */
  ierr = VecGetArray(v, &array);CHKERRQ(ierr);
  /* Get values */
  if (numFields > 0) {
    PetscInt offset = 0, fcomp, f;
    for (f = 0; f < numFields; ++f) {
      ierr = PetscSectionGetFieldComponents(section, f, &fcomp);CHKERRQ(ierr);
      switch (mode) {
      case INSERT_VALUES:
        for (p = 0; p < numPoints*2; p += 2) {
          const PetscInt point = points[p];
          const PetscInt o     = points[p+1];
          updatePointFields_private(section, point, o, f, fcomp, insert, PETSC_FALSE, values, &offset, array);
        } break;
      case INSERT_ALL_VALUES:
        for (p = 0; p < numPoints*2; p += 2) {
          const PetscInt point = points[p];
          const PetscInt o     = points[p+1];
          updatePointFields_private(section, point, o, f, fcomp, insert, PETSC_TRUE, values, &offset, array);
        } break;
      case INSERT_BC_VALUES:
        for (p = 0; p < numPoints*2; p += 2) {
          const PetscInt point = points[p];
          const PetscInt o     = points[p+1];
          updatePointFieldsBC_private(section, point, o, f, fcomp, insert, values, &offset, array);
        } break;
      case ADD_VALUES:
        for (p = 0; p < numPoints*2; p += 2) {
          const PetscInt point = points[p];
          const PetscInt o     = points[p+1];
          updatePointFields_private(section, point, o, f, fcomp, add, PETSC_FALSE, values, &offset, array);
        } break;
      case ADD_ALL_VALUES:
        for (p = 0; p < numPoints*2; p += 2) {
          const PetscInt point = points[p];
          const PetscInt o     = points[p+1];
          updatePointFields_private(section, point, o, f, fcomp, add, PETSC_TRUE, values, &offset, array);
        } break;
      default:
        SETERRQ1(PetscObjectComm((PetscObject)dm), PETSC_ERR_ARG_OUTOFRANGE, "Invalid insert mode %D", mode);
      }
    }
  } else {
    PetscInt dof, off;

    switch (mode) {
    case INSERT_VALUES:
      for (p = 0, off = 0; p < numPoints*2; p += 2, off += dof) {
        PetscInt o = points[p+1];
        ierr = PetscSectionGetDof(section, points[p], &dof);CHKERRQ(ierr);
        updatePoint_private(section, points[p], dof, insert, PETSC_FALSE, o, &values[off], array);
      } break;
    case INSERT_ALL_VALUES:
      for (p = 0, off = 0; p < numPoints*2; p += 2, off += dof) {
        PetscInt o = points[p+1];
        ierr = PetscSectionGetDof(section, points[p], &dof);CHKERRQ(ierr);
        updatePoint_private(section, points[p], dof, insert, PETSC_TRUE,  o, &values[off], array);
      } break;
    case INSERT_BC_VALUES:
      for (p = 0, off = 0; p < numPoints*2; p += 2, off += dof) {
        PetscInt o = points[p+1];
        ierr = PetscSectionGetDof(section, points[p], &dof);CHKERRQ(ierr);
        updatePointBC_private(section, points[p], dof, insert,  o, &values[off], array);
      } break;
    case ADD_VALUES:
      for (p = 0, off = 0; p < numPoints*2; p += 2, off += dof) {
        PetscInt o = points[p+1];
        ierr = PetscSectionGetDof(section, points[p], &dof);CHKERRQ(ierr);
        updatePoint_private(section, points[p], dof, add,    PETSC_FALSE, o, &values[off], array);
      } break;
    case ADD_ALL_VALUES:
      for (p = 0, off = 0; p < numPoints*2; p += 2, off += dof) {
        PetscInt o = points[p+1];
        ierr = PetscSectionGetDof(section, points[p], &dof);CHKERRQ(ierr);
        updatePoint_private(section, points[p], dof, add,    PETSC_TRUE,  o, &values[off], array);
      } break;
    default:
      SETERRQ1(PetscObjectComm((PetscObject)dm), PETSC_ERR_ARG_OUTOFRANGE, "Invalid insert mode %D", mode);
    }
  }
  /* Cleanup points */
  if (!clPoints) {ierr = DMPlexRestoreTransitiveClosure(dm, point, PETSC_TRUE, &numPoints, &points);CHKERRQ(ierr);}
  else           {ierr = ISRestoreIndices(clPoints, &clp);CHKERRQ(ierr);}
  /* Cleanup array */
  ierr = VecRestoreArray(v, &array);CHKERRQ(ierr);
  PetscFunctionReturn(0);
}

#undef __FUNCT__
#define __FUNCT__ "DMPlexVecSetFieldClosure_Internal"
PetscErrorCode DMPlexVecSetFieldClosure_Internal(DM dm, PetscSection section, Vec v, PetscBool fieldActive[], PetscInt point, const PetscScalar values[], InsertMode mode)
{
  PetscSection    clSection;
  IS              clPoints;
  PetscScalar    *array;
  PetscInt       *points = NULL;
  const PetscInt *clp;
  PetscInt        numFields, numPoints, p;
  PetscInt        offset = 0, fcomp, f;
  PetscErrorCode  ierr;

  PetscFunctionBeginHot;
  PetscValidHeaderSpecific(dm, DM_CLASSID, 1);
  if (!section) {ierr = DMGetDefaultSection(dm, &section);CHKERRQ(ierr);}
  PetscValidHeaderSpecific(section, PETSC_SECTION_CLASSID, 2);
  PetscValidHeaderSpecific(v, VEC_CLASSID, 3);
  ierr = PetscSectionGetNumFields(section, &numFields);CHKERRQ(ierr);
  /* Get points */
  ierr = PetscSectionGetClosureIndex(section, (PetscObject) dm, &clSection, &clPoints);CHKERRQ(ierr);
  if (!clPoints) {
    PetscInt pStart, pEnd, q;

    ierr = PetscSectionGetChart(section, &pStart, &pEnd);CHKERRQ(ierr);
    ierr = DMPlexGetTransitiveClosure(dm, point, PETSC_TRUE, &numPoints, &points);CHKERRQ(ierr);
    /* Compress out points not in the section */
    for (p = 0, q = 0; p < numPoints*2; p += 2) {
      if ((points[p] >= pStart) && (points[p] < pEnd)) {
        points[q*2]   = points[p];
        points[q*2+1] = points[p+1];
        ++q;
      }
    }
    numPoints = q;
  } else {
    PetscInt dof, off;

    ierr = PetscSectionGetDof(clSection, point, &dof);CHKERRQ(ierr);
    ierr = PetscSectionGetOffset(clSection, point, &off);CHKERRQ(ierr);
    ierr = ISGetIndices(clPoints, &clp);CHKERRQ(ierr);
    numPoints = dof/2;
    points    = (PetscInt *) &clp[off];
  }
  /* Get array */
  ierr = VecGetArray(v, &array);CHKERRQ(ierr);
  /* Get values */
  for (f = 0; f < numFields; ++f) {
    ierr = PetscSectionGetFieldComponents(section, f, &fcomp);CHKERRQ(ierr);
    if (!fieldActive[f]) {
      for (p = 0; p < numPoints*2; p += 2) {
        PetscInt fdof;
        ierr = PetscSectionGetFieldDof(section, points[p], f, &fdof);CHKERRQ(ierr);
        offset += fdof;
      }
      continue;
    }
    switch (mode) {
    case INSERT_VALUES:
      for (p = 0; p < numPoints*2; p += 2) {
        const PetscInt point = points[p];
        const PetscInt o     = points[p+1];
        updatePointFields_private(section, point, o, f, fcomp, insert, PETSC_FALSE, values, &offset, array);
      } break;
    case INSERT_ALL_VALUES:
      for (p = 0; p < numPoints*2; p += 2) {
        const PetscInt point = points[p];
        const PetscInt o     = points[p+1];
        updatePointFields_private(section, point, o, f, fcomp, insert, PETSC_TRUE, values, &offset, array);
        } break;
    case INSERT_BC_VALUES:
      for (p = 0; p < numPoints*2; p += 2) {
        const PetscInt point = points[p];
        const PetscInt o     = points[p+1];
        updatePointFieldsBC_private(section, point, o, f, fcomp, insert, values, &offset, array);
      } break;
    case ADD_VALUES:
      for (p = 0; p < numPoints*2; p += 2) {
        const PetscInt point = points[p];
        const PetscInt o     = points[p+1];
        updatePointFields_private(section, point, o, f, fcomp, add, PETSC_FALSE, values, &offset, array);
      } break;
    case ADD_ALL_VALUES:
      for (p = 0; p < numPoints*2; p += 2) {
        const PetscInt point = points[p];
        const PetscInt o     = points[p+1];
        updatePointFields_private(section, point, o, f, fcomp, add, PETSC_TRUE, values, &offset, array);
      } break;
    default:
      SETERRQ1(PetscObjectComm((PetscObject)dm), PETSC_ERR_ARG_OUTOFRANGE, "Invalid insert mode %D", mode);
    }
  }
  /* Cleanup points */
  if (!clPoints) {ierr = DMPlexRestoreTransitiveClosure(dm, point, PETSC_TRUE, &numPoints, &points);CHKERRQ(ierr);}
  else           {ierr = ISRestoreIndices(clPoints, &clp);CHKERRQ(ierr);}
  /* Cleanup array */
  ierr = VecRestoreArray(v, &array);CHKERRQ(ierr);
  PetscFunctionReturn(0);
}

#undef __FUNCT__
#define __FUNCT__ "DMPlexPrintMatSetValues"
PetscErrorCode DMPlexPrintMatSetValues(PetscViewer viewer, Mat A, PetscInt point, PetscInt numRIndices, const PetscInt rindices[], PetscInt numCIndices, const PetscInt cindices[], const PetscScalar values[])
{
  PetscMPIInt    rank;
  PetscInt       i, j;
  PetscErrorCode ierr;

  PetscFunctionBegin;
  ierr = MPI_Comm_rank(PetscObjectComm((PetscObject)A), &rank);CHKERRQ(ierr);
  ierr = PetscViewerASCIIPrintf(viewer, "[%D]mat for sieve point %D\n", rank, point);CHKERRQ(ierr);
  for (i = 0; i < numRIndices; i++) {ierr = PetscViewerASCIIPrintf(viewer, "[%D]mat row indices[%D] = %D\n", rank, i, rindices[i]);CHKERRQ(ierr);}
  for (i = 0; i < numCIndices; i++) {ierr = PetscViewerASCIIPrintf(viewer, "[%D]mat col indices[%D] = %D\n", rank, i, cindices[i]);CHKERRQ(ierr);}
  numCIndices = numCIndices ? numCIndices : numRIndices;
  for (i = 0; i < numRIndices; i++) {
    ierr = PetscViewerASCIIPrintf(viewer, "[%D]", rank);CHKERRQ(ierr);
    for (j = 0; j < numCIndices; j++) {
#if defined(PETSC_USE_COMPLEX)
      ierr = PetscViewerASCIIPrintf(viewer, " (%g,%g)", (double)PetscRealPart(values[i*numCIndices+j]), (double)PetscImaginaryPart(values[i*numCIndices+j]));CHKERRQ(ierr);
#else
      ierr = PetscViewerASCIIPrintf(viewer, " %g", (double)values[i*numCIndices+j]);CHKERRQ(ierr);
#endif
    }
    ierr = PetscViewerASCIIPrintf(viewer, "\n");CHKERRQ(ierr);
  }
  PetscFunctionReturn(0);
}

#undef __FUNCT__
#define __FUNCT__ "indicesPoint_private"
/* . off - The global offset of this point */
PetscErrorCode indicesPoint_private(PetscSection section, PetscInt point, PetscInt off, PetscInt *loff, PetscBool setBC, PetscInt orientation, PetscInt indices[])
{
  PetscInt        dof;    /* The number of unknowns on this point */
  PetscInt        cdof;   /* The number of constraints on this point */
  const PetscInt *cdofs; /* The indices of the constrained dofs on this point */
  PetscInt        cind = 0, k;
  PetscErrorCode  ierr;

  PetscFunctionBegin;
  ierr = PetscSectionGetDof(section, point, &dof);CHKERRQ(ierr);
  ierr = PetscSectionGetConstraintDof(section, point, &cdof);CHKERRQ(ierr);
  if (!cdof || setBC) {
    if (orientation >= 0) {
      for (k = 0; k < dof; ++k) indices[*loff+k] = off+k;
    } else {
      for (k = 0; k < dof; ++k) indices[*loff+dof-k-1] = off+k;
    }
  } else {
    ierr = PetscSectionGetConstraintIndices(section, point, &cdofs);CHKERRQ(ierr);
    if (orientation >= 0) {
      for (k = 0; k < dof; ++k) {
        if ((cind < cdof) && (k == cdofs[cind])) {
          /* Insert check for returning constrained indices */
          indices[*loff+k] = -(off+k+1);
          ++cind;
        } else {
          indices[*loff+k] = off+k-cind;
        }
      }
    } else {
      for (k = 0; k < dof; ++k) {
        if ((cind < cdof) && (k == cdofs[cind])) {
          /* Insert check for returning constrained indices */
          indices[*loff+dof-k-1] = -(off+k+1);
          ++cind;
        } else {
          indices[*loff+dof-k-1] = off+k-cind;
        }
      }
    }
  }
  *loff += dof;
  PetscFunctionReturn(0);
}

#undef __FUNCT__
#define __FUNCT__ "indicesPointFields_private"
/* . off - The global offset of this point */
PetscErrorCode indicesPointFields_private(PetscSection section, PetscInt point, PetscInt off, PetscInt foffs[], PetscBool setBC, PetscInt orientation, PetscInt indices[])
{
  PetscInt       numFields, foff, f;
  PetscErrorCode ierr;

  PetscFunctionBegin;
  ierr = PetscSectionGetNumFields(section, &numFields);CHKERRQ(ierr);
  for (f = 0, foff = 0; f < numFields; ++f) {
    PetscInt        fdof, fcomp, cfdof;
    const PetscInt *fcdofs; /* The indices of the constrained dofs for field f on this point */
    PetscInt        cind = 0, k, c;

    ierr = PetscSectionGetFieldComponents(section, f, &fcomp);CHKERRQ(ierr);
    ierr = PetscSectionGetFieldDof(section, point, f, &fdof);CHKERRQ(ierr);
    ierr = PetscSectionGetFieldConstraintDof(section, point, f, &cfdof);CHKERRQ(ierr);
    if (!cfdof || setBC) {
      if (orientation >= 0) {
        for (k = 0; k < fdof; ++k) indices[foffs[f]+k] = off+foff+k;
      } else {
        for (k = fdof/fcomp-1; k >= 0; --k) {
          for (c = 0; c < fcomp; ++c) {
            indices[foffs[f]+k*fcomp+c] = off+foff+(fdof/fcomp-1-k)*fcomp+c;
          }
        }
      }
    } else {
      ierr = PetscSectionGetFieldConstraintIndices(section, point, f, &fcdofs);CHKERRQ(ierr);
      if (orientation >= 0) {
        for (k = 0; k < fdof; ++k) {
          if ((cind < cfdof) && (k == fcdofs[cind])) {
            indices[foffs[f]+k] = -(off+foff+k+1);
            ++cind;
          } else {
            indices[foffs[f]+k] = off+foff+k-cind;
          }
        }
      } else {
        for (k = fdof/fcomp-1; k >= 0; --k) {
          for (c = 0; c < fcomp; ++c) {
            if ((cind < cfdof) && ((fdof/fcomp-1-k)*fcomp+c == fcdofs[cind])) {
              indices[foffs[f]+k*fcomp+c] = -(off+foff+(fdof/fcomp-1-k)*fcomp+c+1);
              ++cind;
            } else {
              indices[foffs[f]+k*fcomp+c] = off+foff+(fdof/fcomp-1-k)*fcomp+c-cind;
            }
          }
        }
      }
    }
    foff     += fdof - cfdof;
    foffs[f] += fdof;
  }
  PetscFunctionReturn(0);
}

#undef __FUNCT__
#define __FUNCT__ "DMPlexMatSetClosure"
/*@C
  DMPlexMatSetClosure - Set an array of the values on the closure of 'point'

  Not collective

  Input Parameters:
+ dm - The DM
. section - The section describing the layout in v, or NULL to use the default section
. globalSection - The section describing the layout in v, or NULL to use the default global section
. A - The matrix
. point - The sieve point in the DM
. values - The array of values
- mode - The insert mode, where INSERT_ALL_VALUES and ADD_ALL_VALUES also overwrite boundary conditions

  Fortran Notes:
  This routine is only available in Fortran 90, and you must include petsc.h90 in your code.

  Level: intermediate

.seealso DMPlexVecGetClosure(), DMPlexVecSetClosure()
@*/
PetscErrorCode DMPlexMatSetClosure(DM dm, PetscSection section, PetscSection globalSection, Mat A, PetscInt point, const PetscScalar values[], InsertMode mode)
{
  DM_Plex        *mesh   = (DM_Plex*) dm->data;
  PetscSection    clSection;
  IS              clPoints;
  PetscInt       *points = NULL;
  const PetscInt *clp;
  PetscInt       *indices;
  PetscInt        offsets[32];
  PetscInt        numFields, numPoints, numIndices, dof, off, globalOff, pStart, pEnd, p, q, f;
  PetscErrorCode  ierr;

  PetscFunctionBegin;
  PetscValidHeaderSpecific(dm, DM_CLASSID, 1);
  if (!section) {ierr = DMGetDefaultSection(dm, &section);CHKERRQ(ierr);}
  PetscValidHeaderSpecific(section, PETSC_SECTION_CLASSID, 2);
  if (!globalSection) {ierr = DMGetDefaultGlobalSection(dm, &globalSection);CHKERRQ(ierr);}
  PetscValidHeaderSpecific(globalSection, PETSC_SECTION_CLASSID, 3);
  PetscValidHeaderSpecific(A, MAT_CLASSID, 4);
  ierr = PetscSectionGetNumFields(section, &numFields);CHKERRQ(ierr);
  if (numFields > 31) SETERRQ1(PetscObjectComm((PetscObject)dm), PETSC_ERR_ARG_OUTOFRANGE, "Number of fields %D limited to 31", numFields);
  ierr = PetscMemzero(offsets, 32 * sizeof(PetscInt));CHKERRQ(ierr);
  ierr = PetscSectionGetClosureIndex(section, (PetscObject) dm, &clSection, &clPoints);CHKERRQ(ierr);
  if (!clPoints) {
    ierr = DMPlexGetTransitiveClosure(dm, point, PETSC_TRUE, &numPoints, &points);CHKERRQ(ierr);
    /* Compress out points not in the section */
    ierr = PetscSectionGetChart(section, &pStart, &pEnd);CHKERRQ(ierr);
    for (p = 0, q = 0; p < numPoints*2; p += 2) {
      if ((points[p] >= pStart) && (points[p] < pEnd)) {
        points[q*2]   = points[p];
        points[q*2+1] = points[p+1];
        ++q;
      }
    }
    numPoints = q;
  } else {
    PetscInt dof, off;

    ierr = PetscSectionGetDof(clSection, point, &dof);CHKERRQ(ierr);
    numPoints = dof/2;
    ierr = PetscSectionGetOffset(clSection, point, &off);CHKERRQ(ierr);
    ierr = ISGetIndices(clPoints, &clp);CHKERRQ(ierr);
    points = (PetscInt *) &clp[off];
  }
  for (p = 0, numIndices = 0; p < numPoints*2; p += 2) {
    PetscInt fdof;

    ierr = PetscSectionGetDof(section, points[p], &dof);CHKERRQ(ierr);
    for (f = 0; f < numFields; ++f) {
      ierr          = PetscSectionGetFieldDof(section, points[p], f, &fdof);CHKERRQ(ierr);
      offsets[f+1] += fdof;
    }
    numIndices += dof;
  }
  for (f = 1; f < numFields; ++f) offsets[f+1] += offsets[f];

  if (numFields && offsets[numFields] != numIndices) SETERRQ2(PetscObjectComm((PetscObject)dm), PETSC_ERR_PLIB, "Invalid size for closure %d should be %d", offsets[numFields], numIndices);
  ierr = DMGetWorkArray(dm, numIndices, PETSC_INT, &indices);CHKERRQ(ierr);
  if (numFields) {
    for (p = 0; p < numPoints*2; p += 2) {
      PetscInt o = points[p+1];
      ierr = PetscSectionGetOffset(globalSection, points[p], &globalOff);CHKERRQ(ierr);
      indicesPointFields_private(section, points[p], globalOff < 0 ? -(globalOff+1) : globalOff, offsets, PETSC_FALSE, o, indices);
    }
  } else {
    for (p = 0, off = 0; p < numPoints*2; p += 2) {
      PetscInt o = points[p+1];
      ierr = PetscSectionGetOffset(globalSection, points[p], &globalOff);CHKERRQ(ierr);
      indicesPoint_private(section, points[p], globalOff < 0 ? -(globalOff+1) : globalOff, &off, PETSC_FALSE, o, indices);
    }
  }
  if (mesh->printSetValues) {ierr = DMPlexPrintMatSetValues(PETSC_VIEWER_STDOUT_SELF, A, point, numIndices, indices, 0, NULL, values);CHKERRQ(ierr);}
  ierr = MatSetValues(A, numIndices, indices, numIndices, indices, values, mode);
  if (ierr) {
    PetscMPIInt    rank;
    PetscErrorCode ierr2;

    ierr2 = MPI_Comm_rank(PetscObjectComm((PetscObject)A), &rank);CHKERRQ(ierr2);
    ierr2 = (*PetscErrorPrintf)("[%D]ERROR in DMPlexMatSetClosure\n", rank);CHKERRQ(ierr2);
    ierr2 = DMPlexPrintMatSetValues(PETSC_VIEWER_STDERR_SELF, A, point, numIndices, indices, 0, NULL, values);CHKERRQ(ierr2);
    ierr2 = DMRestoreWorkArray(dm, numIndices, PETSC_INT, &indices);CHKERRQ(ierr2);
    CHKERRQ(ierr);
  }
  if (!clPoints) {
    ierr = DMPlexRestoreTransitiveClosure(dm, point, PETSC_TRUE, &numPoints, &points);CHKERRQ(ierr);
  } else {
    ierr = ISRestoreIndices(clPoints, &clp);CHKERRQ(ierr);
  }
  ierr = DMRestoreWorkArray(dm, numIndices, PETSC_INT, &indices);CHKERRQ(ierr);
  PetscFunctionReturn(0);
}

#undef __FUNCT__
#define __FUNCT__ "DMPlexMatSetClosureRefined"
PetscErrorCode DMPlexMatSetClosureRefined(DM dmf, PetscSection fsection, PetscSection globalFSection, DM dmc, PetscSection csection, PetscSection globalCSection, Mat A, PetscInt point, const PetscScalar values[], InsertMode mode)
{
  DM_Plex        *mesh   = (DM_Plex*) dmf->data;
  PetscInt       *fpoints = NULL, *ftotpoints = NULL;
  PetscInt       *cpoints = NULL;
  PetscInt       *findices, *cindices;
  PetscInt        foffsets[32], coffsets[32];
  CellRefiner     cellRefiner;
  PetscInt        numFields, numSubcells, maxFPoints, numFPoints, numCPoints, numFIndices, numCIndices, dof, off, globalOff, pStart, pEnd, p, q, r, s, f;
  PetscErrorCode  ierr;

  PetscFunctionBegin;
  PetscValidHeaderSpecific(dmf, DM_CLASSID, 1);
  PetscValidHeaderSpecific(dmc, DM_CLASSID, 4);
  if (!fsection) {ierr = DMGetDefaultSection(dmf, &fsection);CHKERRQ(ierr);}
  PetscValidHeaderSpecific(fsection, PETSC_SECTION_CLASSID, 2);
  if (!csection) {ierr = DMGetDefaultSection(dmc, &csection);CHKERRQ(ierr);}
  PetscValidHeaderSpecific(csection, PETSC_SECTION_CLASSID, 5);
  if (!globalFSection) {ierr = DMGetDefaultGlobalSection(dmf, &globalFSection);CHKERRQ(ierr);}
  PetscValidHeaderSpecific(globalFSection, PETSC_SECTION_CLASSID, 3);
  if (!globalCSection) {ierr = DMGetDefaultGlobalSection(dmc, &globalCSection);CHKERRQ(ierr);}
  PetscValidHeaderSpecific(globalCSection, PETSC_SECTION_CLASSID, 6);
  PetscValidHeaderSpecific(A, MAT_CLASSID, 7);
  ierr = PetscSectionGetNumFields(fsection, &numFields);CHKERRQ(ierr);
  if (numFields > 31) SETERRQ1(PetscObjectComm((PetscObject)dmf), PETSC_ERR_ARG_OUTOFRANGE, "Number of fields %D limited to 31", numFields);
  ierr = PetscMemzero(foffsets, 32 * sizeof(PetscInt));CHKERRQ(ierr);
  ierr = PetscMemzero(coffsets, 32 * sizeof(PetscInt));CHKERRQ(ierr);
  /* Column indices */
  ierr = DMPlexGetTransitiveClosure(dmc, point, PETSC_TRUE, &numCPoints, &cpoints);CHKERRQ(ierr);
  maxFPoints = numCPoints;
  /* Compress out points not in the section */
  /*   TODO: Squeeze out points with 0 dof as well */
  ierr = PetscSectionGetChart(csection, &pStart, &pEnd);CHKERRQ(ierr);
  for (p = 0, q = 0; p < numCPoints*2; p += 2) {
    if ((cpoints[p] >= pStart) && (cpoints[p] < pEnd)) {
      cpoints[q*2]   = cpoints[p];
      cpoints[q*2+1] = cpoints[p+1];
      ++q;
    }
  }
  numCPoints = q;
  for (p = 0, numCIndices = 0; p < numCPoints*2; p += 2) {
    PetscInt fdof;

    ierr = PetscSectionGetDof(csection, cpoints[p], &dof);CHKERRQ(ierr);
    if (!dof) continue;
    for (f = 0; f < numFields; ++f) {
      ierr           = PetscSectionGetFieldDof(csection, cpoints[p], f, &fdof);CHKERRQ(ierr);
      coffsets[f+1] += fdof;
    }
    numCIndices += dof;
  }
  for (f = 1; f < numFields; ++f) coffsets[f+1] += coffsets[f];
  /* Row indices */
  ierr = DMPlexGetCellRefiner_Internal(dmc, &cellRefiner);CHKERRQ(ierr);
  ierr = CellRefinerGetAffineTransforms_Internal(cellRefiner, &numSubcells, NULL, NULL, NULL);CHKERRQ(ierr);
  ierr = DMGetWorkArray(dmf, maxFPoints*2*numSubcells, PETSC_INT, &ftotpoints);CHKERRQ(ierr);
  for (r = 0, q = 0; r < numSubcells; ++r) {
    /* TODO Map from coarse to fine cells */
    ierr = DMPlexGetTransitiveClosure(dmf, point*numSubcells + r, PETSC_TRUE, &numFPoints, &fpoints);CHKERRQ(ierr);
    /* Compress out points not in the section */
    ierr = PetscSectionGetChart(fsection, &pStart, &pEnd);CHKERRQ(ierr);
    for (p = 0; p < numFPoints*2; p += 2) {
      if ((fpoints[p] >= pStart) && (fpoints[p] < pEnd)) {
        ierr = PetscSectionGetDof(fsection, fpoints[p], &dof);CHKERRQ(ierr);
        if (!dof) continue;
        for (s = 0; s < q; ++s) if (fpoints[p] == ftotpoints[s*2]) break;
        if (s < q) continue;
        ftotpoints[q*2]   = fpoints[p];
        ftotpoints[q*2+1] = fpoints[p+1];
        ++q;
      }
    }
    ierr = DMPlexRestoreTransitiveClosure(dmf, point, PETSC_TRUE, &numFPoints, &fpoints);CHKERRQ(ierr);
  }
  numFPoints = q;
  for (p = 0, numFIndices = 0; p < numFPoints*2; p += 2) {
    PetscInt fdof;

    ierr = PetscSectionGetDof(fsection, ftotpoints[p], &dof);CHKERRQ(ierr);
    if (!dof) continue;
    for (f = 0; f < numFields; ++f) {
      ierr           = PetscSectionGetFieldDof(fsection, ftotpoints[p], f, &fdof);CHKERRQ(ierr);
      foffsets[f+1] += fdof;
    }
    numFIndices += dof;
  }
  for (f = 1; f < numFields; ++f) foffsets[f+1] += foffsets[f];

  if (numFields && foffsets[numFields] != numFIndices) SETERRQ2(PetscObjectComm((PetscObject)dmf), PETSC_ERR_PLIB, "Invalid size for closure %d should be %d", foffsets[numFields], numFIndices);
  if (numFields && coffsets[numFields] != numCIndices) SETERRQ2(PetscObjectComm((PetscObject)dmc), PETSC_ERR_PLIB, "Invalid size for closure %d should be %d", coffsets[numFields], numCIndices);
  ierr = DMGetWorkArray(dmf, numFIndices, PETSC_INT, &findices);CHKERRQ(ierr);
  ierr = DMGetWorkArray(dmc, numCIndices, PETSC_INT, &cindices);CHKERRQ(ierr);
  if (numFields) {
    for (p = 0; p < numFPoints*2; p += 2) {
      PetscInt o = ftotpoints[p+1];
      ierr = PetscSectionGetOffset(globalFSection, ftotpoints[p], &globalOff);CHKERRQ(ierr);
      indicesPointFields_private(fsection, ftotpoints[p], globalOff < 0 ? -(globalOff+1) : globalOff, foffsets, PETSC_FALSE, o, findices);
    }
    for (p = 0; p < numCPoints*2; p += 2) {
      PetscInt o = cpoints[p+1];
      ierr = PetscSectionGetOffset(globalCSection, cpoints[p], &globalOff);CHKERRQ(ierr);
      indicesPointFields_private(csection, cpoints[p], globalOff < 0 ? -(globalOff+1) : globalOff, coffsets, PETSC_FALSE, o, cindices);
    }
  } else {
    for (p = 0, off = 0; p < numFPoints*2; p += 2) {
      PetscInt o = ftotpoints[p+1];
      ierr = PetscSectionGetOffset(globalFSection, ftotpoints[p], &globalOff);CHKERRQ(ierr);
      indicesPoint_private(fsection, ftotpoints[p], globalOff < 0 ? -(globalOff+1) : globalOff, &off, PETSC_FALSE, o, findices);
    }
    for (p = 0, off = 0; p < numCPoints*2; p += 2) {
      PetscInt o = cpoints[p+1];
      ierr = PetscSectionGetOffset(globalCSection, cpoints[p], &globalOff);CHKERRQ(ierr);
      indicesPoint_private(csection, cpoints[p], globalOff < 0 ? -(globalOff+1) : globalOff, &off, PETSC_FALSE, o, cindices);
    }
  }
  if (mesh->printSetValues) {ierr = DMPlexPrintMatSetValues(PETSC_VIEWER_STDOUT_SELF, A, point, numFIndices, findices, numCIndices, cindices, values);CHKERRQ(ierr);}
  ierr = MatSetValues(A, numFIndices, findices, numCIndices, cindices, values, mode);
  if (ierr) {
    PetscMPIInt    rank;
    PetscErrorCode ierr2;

    ierr2 = MPI_Comm_rank(PetscObjectComm((PetscObject)A), &rank);CHKERRQ(ierr2);
    ierr2 = (*PetscErrorPrintf)("[%D]ERROR in DMPlexMatSetClosure\n", rank);CHKERRQ(ierr2);
    ierr2 = DMPlexPrintMatSetValues(PETSC_VIEWER_STDERR_SELF, A, point, numFIndices, findices, numCIndices, cindices, values);CHKERRQ(ierr2);
    ierr2 = DMRestoreWorkArray(dmf, numFIndices, PETSC_INT, &findices);CHKERRQ(ierr2);
    ierr2 = DMRestoreWorkArray(dmc, numCIndices, PETSC_INT, &cindices);CHKERRQ(ierr2);
    CHKERRQ(ierr);
  }
  ierr = DMRestoreWorkArray(dmf, numCPoints*2*4, PETSC_INT, &ftotpoints);CHKERRQ(ierr);
  ierr = DMPlexRestoreTransitiveClosure(dmc, point, PETSC_TRUE, &numCPoints, &cpoints);CHKERRQ(ierr);
  ierr = DMRestoreWorkArray(dmf, numFIndices, PETSC_INT, &findices);CHKERRQ(ierr);
  ierr = DMRestoreWorkArray(dmc, numCIndices, PETSC_INT, &cindices);CHKERRQ(ierr);
  PetscFunctionReturn(0);
}

#undef __FUNCT__
#define __FUNCT__ "DMPlexGetHybridBounds"
/*@
  DMPlexGetHybridBounds - Get the first mesh point of each dimension which is a hybrid

  Input Parameter:
. dm - The DMPlex object

  Output Parameters:
+ cMax - The first hybrid cell
. fMax - The first hybrid face
. eMax - The first hybrid edge
- vMax - The first hybrid vertex

  Level: developer

.seealso DMPlexCreateHybridMesh(), DMPlexSetHybridBounds()
@*/
PetscErrorCode DMPlexGetHybridBounds(DM dm, PetscInt *cMax, PetscInt *fMax, PetscInt *eMax, PetscInt *vMax)
{
  DM_Plex       *mesh = (DM_Plex*) dm->data;
  PetscInt       dim;
  PetscErrorCode ierr;

  PetscFunctionBegin;
  PetscValidHeaderSpecific(dm, DM_CLASSID, 1);
  ierr = DMPlexGetDimension(dm, &dim);CHKERRQ(ierr);
  if (cMax) *cMax = mesh->hybridPointMax[dim];
  if (fMax) *fMax = mesh->hybridPointMax[dim-1];
  if (eMax) *eMax = mesh->hybridPointMax[1];
  if (vMax) *vMax = mesh->hybridPointMax[0];
  PetscFunctionReturn(0);
}

#undef __FUNCT__
#define __FUNCT__ "DMPlexSetHybridBounds"
/*@
  DMPlexSetHybridBounds - Set the first mesh point of each dimension which is a hybrid

  Input Parameters:
. dm   - The DMPlex object
. cMax - The first hybrid cell
. fMax - The first hybrid face
. eMax - The first hybrid edge
- vMax - The first hybrid vertex

  Level: developer

.seealso DMPlexCreateHybridMesh(), DMPlexGetHybridBounds()
@*/
PetscErrorCode DMPlexSetHybridBounds(DM dm, PetscInt cMax, PetscInt fMax, PetscInt eMax, PetscInt vMax)
{
  DM_Plex       *mesh = (DM_Plex*) dm->data;
  PetscInt       dim;
  PetscErrorCode ierr;

  PetscFunctionBegin;
  PetscValidHeaderSpecific(dm, DM_CLASSID, 1);
  ierr = DMPlexGetDimension(dm, &dim);CHKERRQ(ierr);
  if (cMax >= 0) mesh->hybridPointMax[dim]   = cMax;
  if (fMax >= 0) mesh->hybridPointMax[dim-1] = fMax;
  if (eMax >= 0) mesh->hybridPointMax[1]     = eMax;
  if (vMax >= 0) mesh->hybridPointMax[0]     = vMax;
  PetscFunctionReturn(0);
}

#undef __FUNCT__
#define __FUNCT__ "DMPlexGetVTKCellHeight"
PetscErrorCode DMPlexGetVTKCellHeight(DM dm, PetscInt *cellHeight)
{
  DM_Plex *mesh = (DM_Plex*) dm->data;

  PetscFunctionBegin;
  PetscValidHeaderSpecific(dm, DM_CLASSID, 1);
  PetscValidPointer(cellHeight, 2);
  *cellHeight = mesh->vtkCellHeight;
  PetscFunctionReturn(0);
}

#undef __FUNCT__
#define __FUNCT__ "DMPlexSetVTKCellHeight"
PetscErrorCode DMPlexSetVTKCellHeight(DM dm, PetscInt cellHeight)
{
  DM_Plex *mesh = (DM_Plex*) dm->data;

  PetscFunctionBegin;
  PetscValidHeaderSpecific(dm, DM_CLASSID, 1);
  mesh->vtkCellHeight = cellHeight;
  PetscFunctionReturn(0);
}

#undef __FUNCT__
#define __FUNCT__ "DMPlexCreateNumbering_Private"
/* We can easily have a form that takes an IS instead */
static PetscErrorCode DMPlexCreateNumbering_Private(DM dm, PetscInt pStart, PetscInt pEnd, PetscInt shift, PetscInt *globalSize, PetscSF sf, IS *numbering)
{
  PetscSection   section, globalSection;
  PetscInt      *numbers, p;
  PetscErrorCode ierr;

  PetscFunctionBegin;
  ierr = PetscSectionCreate(PetscObjectComm((PetscObject)dm), &section);CHKERRQ(ierr);
  ierr = PetscSectionSetChart(section, pStart, pEnd);CHKERRQ(ierr);
  for (p = pStart; p < pEnd; ++p) {
    ierr = PetscSectionSetDof(section, p, 1);CHKERRQ(ierr);
  }
  ierr = PetscSectionSetUp(section);CHKERRQ(ierr);
  ierr = PetscSectionCreateGlobalSection(section, sf, PETSC_FALSE, &globalSection);CHKERRQ(ierr);
  ierr = PetscMalloc1((pEnd - pStart), &numbers);CHKERRQ(ierr);
  for (p = pStart; p < pEnd; ++p) {
    ierr = PetscSectionGetOffset(globalSection, p, &numbers[p-pStart]);CHKERRQ(ierr);
    if (numbers[p-pStart] < 0) numbers[p-pStart] -= shift;
    else                       numbers[p-pStart] += shift;
  }
  ierr = ISCreateGeneral(PetscObjectComm((PetscObject) dm), pEnd - pStart, numbers, PETSC_OWN_POINTER, numbering);CHKERRQ(ierr);
  if (globalSize) {
    PetscLayout layout;
    ierr = PetscSectionGetPointLayout(PetscObjectComm((PetscObject) dm), globalSection, &layout);CHKERRQ(ierr);
    ierr = PetscLayoutGetSize(layout, globalSize);CHKERRQ(ierr);
    ierr = PetscLayoutDestroy(&layout);CHKERRQ(ierr);
  }
  ierr = PetscSectionDestroy(&section);CHKERRQ(ierr);
  ierr = PetscSectionDestroy(&globalSection);CHKERRQ(ierr);
  PetscFunctionReturn(0);
}

#undef __FUNCT__
#define __FUNCT__ "DMPlexGetCellNumbering"
PetscErrorCode DMPlexGetCellNumbering(DM dm, IS *globalCellNumbers)
{
  DM_Plex       *mesh = (DM_Plex*) dm->data;
  PetscInt       cellHeight, cStart, cEnd, cMax;
  PetscErrorCode ierr;

  PetscFunctionBegin;
  PetscValidHeaderSpecific(dm, DM_CLASSID, 1);
  if (!mesh->globalCellNumbers) {
    ierr = DMPlexGetVTKCellHeight(dm, &cellHeight);CHKERRQ(ierr);
    ierr = DMPlexGetHeightStratum(dm, cellHeight, &cStart, &cEnd);CHKERRQ(ierr);
    ierr = DMPlexGetHybridBounds(dm, &cMax, NULL, NULL, NULL);CHKERRQ(ierr);
    if (cMax >= 0) cEnd = PetscMin(cEnd, cMax);
    ierr = DMPlexCreateNumbering_Private(dm, cStart, cEnd, 0, NULL, dm->sf, &mesh->globalCellNumbers);CHKERRQ(ierr);
  }
  *globalCellNumbers = mesh->globalCellNumbers;
  PetscFunctionReturn(0);
}

#undef __FUNCT__
#define __FUNCT__ "DMPlexGetVertexNumbering"
PetscErrorCode DMPlexGetVertexNumbering(DM dm, IS *globalVertexNumbers)
{
  DM_Plex       *mesh = (DM_Plex*) dm->data;
  PetscInt       vStart, vEnd, vMax;
  PetscErrorCode ierr;

  PetscFunctionBegin;
  PetscValidHeaderSpecific(dm, DM_CLASSID, 1);
  if (!mesh->globalVertexNumbers) {
    ierr = DMPlexGetDepthStratum(dm, 0, &vStart, &vEnd);CHKERRQ(ierr);
    ierr = DMPlexGetHybridBounds(dm, NULL, NULL, NULL, &vMax);CHKERRQ(ierr);
    if (vMax >= 0) vEnd = PetscMin(vEnd, vMax);
    ierr = DMPlexCreateNumbering_Private(dm, vStart, vEnd, 0, NULL, dm->sf, &mesh->globalVertexNumbers);CHKERRQ(ierr);
  }
  *globalVertexNumbers = mesh->globalVertexNumbers;
  PetscFunctionReturn(0);
}

#undef __FUNCT__
#define __FUNCT__ "DMPlexCreatePointNumbering"
PetscErrorCode DMPlexCreatePointNumbering(DM dm, IS *globalPointNumbers)
{
  IS             nums[4];
  PetscInt       depths[4];
  PetscInt       depth, d, shift = 0;
  PetscErrorCode ierr;

  PetscFunctionBegin;
  PetscValidHeaderSpecific(dm, DM_CLASSID, 1);
  ierr = DMPlexGetDepth(dm, &depth);CHKERRQ(ierr);
  depths[0] = depth; depths[1] = 0;
  for (d = 2; d <= depth; ++d) depths[d] = depth-d+1;
  for (d = 0; d <= depth; ++d) {
    PetscInt pStart, pEnd, gsize;

    ierr = DMPlexGetDepthStratum(dm, depths[d], &pStart, &pEnd);CHKERRQ(ierr);
    ierr = DMPlexCreateNumbering_Private(dm, pStart, pEnd, shift, &gsize, dm->sf, &nums[d]);CHKERRQ(ierr);
    shift += gsize;
  }
  ierr = ISConcatenate(PetscObjectComm((PetscObject) dm), depth+1, nums, globalPointNumbers);
  for (d = 0; d <= depth; ++d) {ierr = ISDestroy(&nums[d]);CHKERRQ(ierr);}
  PetscFunctionReturn(0);
}


#undef __FUNCT__
#define __FUNCT__ "PetscSectionCreateGlobalSectionLabel"
/*@C
  PetscSectionCreateGlobalSectionLabel - Create a section describing the global field layout using
  the local section and an SF describing the section point overlap.

  Input Parameters:
  + s - The PetscSection for the local field layout
  . sf - The SF describing parallel layout of the section points
  . includeConstraints - By default this is PETSC_FALSE, meaning that the global field vector will not possess constrained dofs
  . label - The label specifying the points
  - labelValue - The label stratum specifying the points

  Output Parameter:
  . gsection - The PetscSection for the global field layout

  Note: This gives negative sizes and offsets to points not owned by this process

  Level: developer

.seealso: PetscSectionCreate()
@*/
PetscErrorCode PetscSectionCreateGlobalSectionLabel(PetscSection s, PetscSF sf, PetscBool includeConstraints, DMLabel label, PetscInt labelValue, PetscSection *gsection)
{
  PetscInt      *neg = NULL, *tmpOff = NULL;
  PetscInt       pStart, pEnd, p, dof, cdof, off, globalOff = 0, nroots;
  PetscErrorCode ierr;

  PetscFunctionBegin;
  ierr = PetscSectionCreate(PetscObjectComm((PetscObject) s), gsection);CHKERRQ(ierr);
  ierr = PetscSectionGetChart(s, &pStart, &pEnd);CHKERRQ(ierr);
  ierr = PetscSectionSetChart(*gsection, pStart, pEnd);CHKERRQ(ierr);
  ierr = PetscSFGetGraph(sf, &nroots, NULL, NULL, NULL);CHKERRQ(ierr);
  if (nroots >= 0) {
    if (nroots < pEnd-pStart) SETERRQ2(PETSC_COMM_SELF, PETSC_ERR_ARG_SIZ, "PetscSF nroots %d < %d section size", nroots, pEnd-pStart);
    ierr = PetscCalloc1(nroots, &neg);CHKERRQ(ierr);
    if (nroots > pEnd-pStart) {
      ierr = PetscCalloc1(nroots, &tmpOff);CHKERRQ(ierr);
    } else {
      tmpOff = &(*gsection)->atlasDof[-pStart];
    }
  }
  /* Mark ghost points with negative dof */
  for (p = pStart; p < pEnd; ++p) {
    PetscInt value;

    ierr = DMLabelGetValue(label, p, &value);CHKERRQ(ierr);
    if (value != labelValue) continue;
    ierr = PetscSectionGetDof(s, p, &dof);CHKERRQ(ierr);
    ierr = PetscSectionSetDof(*gsection, p, dof);CHKERRQ(ierr);
    ierr = PetscSectionGetConstraintDof(s, p, &cdof);CHKERRQ(ierr);
    if (!includeConstraints && cdof > 0) {ierr = PetscSectionSetConstraintDof(*gsection, p, cdof);CHKERRQ(ierr);}
    if (neg) neg[p] = -(dof+1);
  }
  ierr = PetscSectionSetUpBC(*gsection);CHKERRQ(ierr);
  if (nroots >= 0) {
    ierr = PetscSFBcastBegin(sf, MPIU_INT, neg, tmpOff);CHKERRQ(ierr);
    ierr = PetscSFBcastEnd(sf, MPIU_INT, neg, tmpOff);CHKERRQ(ierr);
    if (nroots > pEnd-pStart) {
      for (p = pStart; p < pEnd; ++p) {if (tmpOff[p] < 0) (*gsection)->atlasDof[p-pStart] = tmpOff[p];}
    }
  }
  /* Calculate new sizes, get proccess offset, and calculate point offsets */
  for (p = 0, off = 0; p < pEnd-pStart; ++p) {
    cdof = (!includeConstraints && s->bc) ? s->bc->atlasDof[p] : 0;
    (*gsection)->atlasOff[p] = off;
    off += (*gsection)->atlasDof[p] > 0 ? (*gsection)->atlasDof[p]-cdof : 0;
  }
  ierr       = MPI_Scan(&off, &globalOff, 1, MPIU_INT, MPI_SUM, PetscObjectComm((PetscObject) s));CHKERRQ(ierr);
  globalOff -= off;
  for (p = 0, off = 0; p < pEnd-pStart; ++p) {
    (*gsection)->atlasOff[p] += globalOff;
    if (neg) neg[p] = -((*gsection)->atlasOff[p]+1);
  }
  /* Put in negative offsets for ghost points */
  if (nroots >= 0) {
    ierr = PetscSFBcastBegin(sf, MPIU_INT, neg, tmpOff);CHKERRQ(ierr);
    ierr = PetscSFBcastEnd(sf, MPIU_INT, neg, tmpOff);CHKERRQ(ierr);
    if (nroots > pEnd-pStart) {
      for (p = pStart; p < pEnd; ++p) {if (tmpOff[p] < 0) (*gsection)->atlasOff[p-pStart] = tmpOff[p];}
    }
  }
  if (nroots >= 0 && nroots > pEnd-pStart) {ierr = PetscFree(tmpOff);CHKERRQ(ierr);}
  ierr = PetscFree(neg);CHKERRQ(ierr);
  PetscFunctionReturn(0);
}

#undef __FUNCT__
#define __FUNCT__ "DMPlexCheckSymmetry"
/*@
  DMPlexCheckSymmetry - Check that the adjacency information in the mesh is symmetric.

  Input Parameters:
  + dm - The DMPlex object

  Note: This is a useful diagnostic when creating meshes programmatically.

  Level: developer

.seealso: DMCreate(), DMCheckSkeleton(), DMCheckFaces()
@*/
PetscErrorCode DMPlexCheckSymmetry(DM dm)
{
  PetscSection    coneSection, supportSection;
  const PetscInt *cone, *support;
  PetscInt        coneSize, c, supportSize, s;
  PetscInt        pStart, pEnd, p, csize, ssize;
  PetscErrorCode  ierr;

  PetscFunctionBegin;
  PetscValidHeaderSpecific(dm, DM_CLASSID, 1);
  ierr = DMPlexGetConeSection(dm, &coneSection);CHKERRQ(ierr);
  ierr = DMPlexGetSupportSection(dm, &supportSection);CHKERRQ(ierr);
  /* Check that point p is found in the support of its cone points, and vice versa */
  ierr = DMPlexGetChart(dm, &pStart, &pEnd);CHKERRQ(ierr);
  for (p = pStart; p < pEnd; ++p) {
    ierr = DMPlexGetConeSize(dm, p, &coneSize);CHKERRQ(ierr);
    ierr = DMPlexGetCone(dm, p, &cone);CHKERRQ(ierr);
    for (c = 0; c < coneSize; ++c) {
      PetscBool dup = PETSC_FALSE;
      PetscInt  d;
      for (d = c-1; d >= 0; --d) {
        if (cone[c] == cone[d]) {dup = PETSC_TRUE; break;}
      }
      ierr = DMPlexGetSupportSize(dm, cone[c], &supportSize);CHKERRQ(ierr);
      ierr = DMPlexGetSupport(dm, cone[c], &support);CHKERRQ(ierr);
      for (s = 0; s < supportSize; ++s) {
        if (support[s] == p) break;
      }
      if ((s >= supportSize) || (dup && (support[s+1] != p))) {
        ierr = PetscPrintf(PETSC_COMM_SELF, "p: %d cone: ", p);
        for (s = 0; s < coneSize; ++s) {
          ierr = PetscPrintf(PETSC_COMM_SELF, "%d, ", cone[s]);
        }
        ierr = PetscPrintf(PETSC_COMM_SELF, "\n");
        ierr = PetscPrintf(PETSC_COMM_SELF, "p: %d support: ", cone[c]);
        for (s = 0; s < supportSize; ++s) {
          ierr = PetscPrintf(PETSC_COMM_SELF, "%d, ", support[s]);
        }
        ierr = PetscPrintf(PETSC_COMM_SELF, "\n");
        if (dup) {
          SETERRQ2(PETSC_COMM_SELF, PETSC_ERR_PLIB, "Point %d not repeatedly found in support of repeated cone point %d", p, cone[c]);
        } else {
          SETERRQ2(PETSC_COMM_SELF, PETSC_ERR_PLIB, "Point %d not found in support of cone point %d", p, cone[c]);
        }
      }
    }
    ierr = DMPlexGetSupportSize(dm, p, &supportSize);CHKERRQ(ierr);
    ierr = DMPlexGetSupport(dm, p, &support);CHKERRQ(ierr);
    for (s = 0; s < supportSize; ++s) {
      ierr = DMPlexGetConeSize(dm, support[s], &coneSize);CHKERRQ(ierr);
      ierr = DMPlexGetCone(dm, support[s], &cone);CHKERRQ(ierr);
      for (c = 0; c < coneSize; ++c) {
        if (cone[c] == p) break;
      }
      if (c >= coneSize) {
        ierr = PetscPrintf(PETSC_COMM_SELF, "p: %d support: ", p);
        for (c = 0; c < supportSize; ++c) {
          ierr = PetscPrintf(PETSC_COMM_SELF, "%d, ", support[c]);
        }
        ierr = PetscPrintf(PETSC_COMM_SELF, "\n");
        ierr = PetscPrintf(PETSC_COMM_SELF, "p: %d cone: ", support[s]);
        for (c = 0; c < coneSize; ++c) {
          ierr = PetscPrintf(PETSC_COMM_SELF, "%d, ", cone[c]);
        }
        ierr = PetscPrintf(PETSC_COMM_SELF, "\n");
        SETERRQ2(PETSC_COMM_SELF, PETSC_ERR_PLIB, "Point %d not found in cone of support point %d", p, support[s]);
      }
    }
  }
  ierr = PetscSectionGetStorageSize(coneSection, &csize);CHKERRQ(ierr);
  ierr = PetscSectionGetStorageSize(supportSection, &ssize);CHKERRQ(ierr);
  if (csize != ssize) SETERRQ2(PETSC_COMM_SELF, PETSC_ERR_ARG_SIZ, "Total cone size %d != Total support size %d", csize, ssize);
  PetscFunctionReturn(0);
}

#undef __FUNCT__
#define __FUNCT__ "DMPlexCheckSkeleton"
/*@
  DMPlexCheckSkeleton - Check that each cell has the correct number of vertices

  Input Parameters:
+ dm - The DMPlex object
. isSimplex - Are the cells simplices or tensor products
- cellHeight - Normally 0

  Note: This is a useful diagnostic when creating meshes programmatically.

  Level: developer

.seealso: DMCreate(), DMCheckSymmetry(), DMCheckFaces()
@*/
PetscErrorCode DMPlexCheckSkeleton(DM dm, PetscBool isSimplex, PetscInt cellHeight)
{
  PetscInt       dim, numCorners, numHybridCorners, vStart, vEnd, cStart, cEnd, cMax, c;
  PetscErrorCode ierr;

  PetscFunctionBegin;
  PetscValidHeaderSpecific(dm, DM_CLASSID, 1);
  ierr = DMPlexGetDimension(dm, &dim);CHKERRQ(ierr);
  switch (dim) {
  case 1: numCorners = isSimplex ? 2 : 2; numHybridCorners = isSimplex ? 2 : 2; break;
  case 2: numCorners = isSimplex ? 3 : 4; numHybridCorners = isSimplex ? 4 : 4; break;
  case 3: numCorners = isSimplex ? 4 : 8; numHybridCorners = isSimplex ? 6 : 8; break;
  default:
    SETERRQ1(PetscObjectComm((PetscObject) dm), PETSC_ERR_ARG_OUTOFRANGE, "Cannot handle meshes of dimension %d", dim);
  }
  ierr = DMPlexGetDepthStratum(dm, 0, &vStart, &vEnd);CHKERRQ(ierr);
  ierr = DMPlexGetHeightStratum(dm, cellHeight, &cStart, &cEnd);CHKERRQ(ierr);
  ierr = DMPlexGetHybridBounds(dm, &cMax, NULL, NULL, NULL);CHKERRQ(ierr);
  cMax = cMax >= 0 ? cMax : cEnd;
  for (c = cStart; c < cMax; ++c) {
    PetscInt *closure = NULL, closureSize, cl, coneSize = 0;

    ierr = DMPlexGetTransitiveClosure(dm, c, PETSC_TRUE, &closureSize, &closure);CHKERRQ(ierr);
    for (cl = 0; cl < closureSize*2; cl += 2) {
      const PetscInt p = closure[cl];
      if ((p >= vStart) && (p < vEnd)) ++coneSize;
    }
    ierr = DMPlexRestoreTransitiveClosure(dm, c, PETSC_TRUE, &closureSize, &closure);CHKERRQ(ierr);
    if (coneSize != numCorners) SETERRQ3(PETSC_COMM_SELF, PETSC_ERR_ARG_WRONG, "Cell %d has  %d vertices != %d", c, coneSize, numCorners);
  }
  for (c = cMax; c < cEnd; ++c) {
    PetscInt *closure = NULL, closureSize, cl, coneSize = 0;

    ierr = DMPlexGetTransitiveClosure(dm, c, PETSC_TRUE, &closureSize, &closure);CHKERRQ(ierr);
    for (cl = 0; cl < closureSize*2; cl += 2) {
      const PetscInt p = closure[cl];
      if ((p >= vStart) && (p < vEnd)) ++coneSize;
    }
    ierr = DMPlexRestoreTransitiveClosure(dm, c, PETSC_TRUE, &closureSize, &closure);CHKERRQ(ierr);
    if (coneSize > numHybridCorners) SETERRQ3(PETSC_COMM_SELF, PETSC_ERR_ARG_WRONG, "Hybrid cell %d has  %d vertices > %d", c, coneSize, numHybridCorners);
  }
  PetscFunctionReturn(0);
}

#undef __FUNCT__
#define __FUNCT__ "DMPlexCheckFaces"
/*@
  DMPlexCheckFaces - Check that the faces of each cell give a vertex order this is consistent with what we expect from the cell type

  Input Parameters:
+ dm - The DMPlex object
. isSimplex - Are the cells simplices or tensor products
- cellHeight - Normally 0

  Note: This is a useful diagnostic when creating meshes programmatically.

  Level: developer

.seealso: DMCreate(), DMCheckSymmetry(), DMCheckSkeleton()
@*/
PetscErrorCode DMPlexCheckFaces(DM dm, PetscBool isSimplex, PetscInt cellHeight)
{
  PetscInt       pMax[4];
  PetscInt       dim, vStart, vEnd, cStart, cEnd, c, h;
  PetscErrorCode ierr;

  PetscFunctionBegin;
  PetscValidHeaderSpecific(dm, DM_CLASSID, 1);
  ierr = DMPlexGetDimension(dm, &dim);CHKERRQ(ierr);
  ierr = DMPlexGetDepthStratum(dm, 0, &vStart, &vEnd);CHKERRQ(ierr);
  ierr = DMPlexGetHybridBounds(dm, &pMax[dim], &pMax[dim-1], &pMax[1], &pMax[0]);CHKERRQ(ierr);
  for (h = cellHeight; h < dim; ++h) {
    ierr = DMPlexGetHeightStratum(dm, h, &cStart, &cEnd);CHKERRQ(ierr);
    for (c = cStart; c < cEnd; ++c) {
      const PetscInt *cone, *ornt, *faces;
      PetscInt        numFaces, faceSize, coneSize,f;
      PetscInt       *closure = NULL, closureSize, cl, numCorners = 0;

      if (pMax[dim-h] >= 0 && c >= pMax[dim-h]) continue;
      ierr = DMPlexGetConeSize(dm, c, &coneSize);CHKERRQ(ierr);
      ierr = DMPlexGetCone(dm, c, &cone);CHKERRQ(ierr);
      ierr = DMPlexGetConeOrientation(dm, c, &ornt);CHKERRQ(ierr);
      ierr = DMPlexGetTransitiveClosure(dm, c, PETSC_TRUE, &closureSize, &closure);CHKERRQ(ierr);
      for (cl = 0; cl < closureSize*2; cl += 2) {
        const PetscInt p = closure[cl];
        if ((p >= vStart) && (p < vEnd)) closure[numCorners++] = p;
      }
      ierr = DMPlexGetRawFaces_Internal(dm, dim-h, numCorners, closure, &numFaces, &faceSize, &faces);CHKERRQ(ierr);
      if (coneSize != numFaces) SETERRQ3(PETSC_COMM_SELF, PETSC_ERR_ARG_WRONG, "Cell %d has %d faces but should have %d", c, coneSize, numFaces);
      for (f = 0; f < numFaces; ++f) {
        PetscInt *fclosure = NULL, fclosureSize, cl, fnumCorners = 0, v;

        ierr = DMPlexGetTransitiveClosure_Internal(dm, cone[f], ornt[f], PETSC_TRUE, &fclosureSize, &fclosure);CHKERRQ(ierr);
        for (cl = 0; cl < fclosureSize*2; cl += 2) {
          const PetscInt p = fclosure[cl];
          if ((p >= vStart) && (p < vEnd)) fclosure[fnumCorners++] = p;
        }
        if (fnumCorners != faceSize) SETERRQ5(PETSC_COMM_SELF, PETSC_ERR_ARG_WRONG, "Face %d (%d) of cell %d has %d vertices but should have %d", cone[f], f, c, fnumCorners, faceSize);
        for (v = 0; v < fnumCorners; ++v) {
          if (fclosure[v] != faces[f*faceSize+v]) SETERRQ6(PETSC_COMM_SELF, PETSC_ERR_ARG_WRONG, "Face %d (%d) of cell %d vertex %d, %d != %d", cone[f], f, c, v, fclosure[v], faces[f*faceSize+v]);
        }
        ierr = DMPlexRestoreTransitiveClosure(dm, cone[f], PETSC_TRUE, &fclosureSize, &fclosure);CHKERRQ(ierr);
      }
      ierr = DMPlexRestoreFaces_Internal(dm, dim, c, &numFaces, &faceSize, &faces);CHKERRQ(ierr);
      ierr = DMPlexRestoreTransitiveClosure(dm, c, PETSC_TRUE, &closureSize, &closure);CHKERRQ(ierr);
    }
  }
  PetscFunctionReturn(0);
}

#undef __FUNCT__
#define __FUNCT__ "DMCreateInterpolation_Plex"
/* Pointwise interpolation
     Just code FEM for now
     u^f = I u^c
     sum_k u^f_k phi^f_k = I sum_j u^c_j phi^c_j
     u^f_i = sum_j psi^f_i I phi^c_j u^c_j
     I_{ij} = psi^f_i phi^c_j
*/
PetscErrorCode DMCreateInterpolation_Plex(DM dmCoarse, DM dmFine, Mat *interpolation, Vec *scaling)
{
  PetscSection   gsc, gsf;
  PetscInt       m, n;
  void          *ctx;
  PetscErrorCode ierr;

  PetscFunctionBegin;
  /*
  Loop over coarse cells
    Loop over coarse basis functions
      Loop over fine cells in coarse cell
        Loop over fine dual basis functions
          Evaluate coarse basis on fine dual basis quad points
          Sum
          Update local element matrix
    Accumulate to interpolation matrix

   Can extend PetscFEIntegrateJacobian_Basic() to do a specialized cell loop
  */
  ierr = DMGetDefaultGlobalSection(dmFine, &gsf);CHKERRQ(ierr);
  ierr = PetscSectionGetConstrainedStorageSize(gsf, &m);CHKERRQ(ierr);
  ierr = DMGetDefaultGlobalSection(dmCoarse, &gsc);CHKERRQ(ierr);
  ierr = PetscSectionGetConstrainedStorageSize(gsc, &n);CHKERRQ(ierr);
  /* We need to preallocate properly */
  ierr = MatCreate(PetscObjectComm((PetscObject) dmCoarse), interpolation);CHKERRQ(ierr);
  ierr = MatSetSizes(*interpolation, m, n, PETSC_DETERMINE, PETSC_DETERMINE);CHKERRQ(ierr);
  ierr = MatSetType(*interpolation, dmCoarse->mattype);CHKERRQ(ierr);
  ierr = MatSetUp(*interpolation);CHKERRQ(ierr);
  ierr = MatSetFromOptions(*interpolation);CHKERRQ(ierr);
  ierr = MatSetOption(*interpolation, MAT_NEW_NONZERO_ALLOCATION_ERR, PETSC_FALSE);CHKERRQ(ierr);
  ierr = DMGetApplicationContext(dmFine, &ctx);CHKERRQ(ierr);
  ierr = DMPlexComputeInterpolatorFEM(dmCoarse, dmFine, *interpolation, ctx);CHKERRQ(ierr);
  /* Use naive scaling */
  ierr = DMCreateInterpolationScale(dmCoarse, dmFine, *interpolation, scaling);CHKERRQ(ierr);
  PetscFunctionReturn(0);
}

#undef __FUNCT__
#define __FUNCT__ "DMCreateInjection_Plex"
PetscErrorCode DMCreateInjection_Plex(DM dmCoarse, DM dmFine, VecScatter *ctx)
{
  Vec             cv,  fv;
  IS              cis, fis, fpointIS;
  PetscSection    sc, gsc, gsf;
  const PetscInt *fpoints;
  PetscInt       *cindices, *findices;
  PetscInt        cpStart, cpEnd, m, off, cp;
  PetscErrorCode  ierr;

  PetscFunctionBegin;
  ierr = DMGetDefaultGlobalSection(dmFine, &gsf);CHKERRQ(ierr);
  ierr = DMGetGlobalVector(dmFine, &fv);CHKERRQ(ierr);
  ierr = DMGetDefaultSection(dmCoarse, &sc);CHKERRQ(ierr);
  ierr = DMGetDefaultGlobalSection(dmCoarse, &gsc);CHKERRQ(ierr);
  ierr = DMGetGlobalVector(dmCoarse, &cv);CHKERRQ(ierr);
  ierr = DMPlexCreateCoarsePointIS(dmCoarse, &fpointIS);CHKERRQ(ierr);
  ierr = PetscSectionGetConstrainedStorageSize(gsc, &m);CHKERRQ(ierr);
  ierr = PetscMalloc2(m,&cindices,m,&findices);CHKERRQ(ierr);
  ierr = PetscSectionGetChart(gsc, &cpStart, &cpEnd);CHKERRQ(ierr);
  ierr = ISGetIndices(fpointIS, &fpoints);CHKERRQ(ierr);
  for (cp = cpStart, off = 0; cp < cpEnd; ++cp) {
    const PetscInt *cdofsC = NULL;
    PetscInt        fp     = fpoints[cp-cpStart], dofC, cdofC, dofF, offC, offF, d, e;

    ierr = PetscSectionGetDof(gsc, cp, &dofC);CHKERRQ(ierr);
    if (dofC <= 0) continue;
    ierr = PetscSectionGetConstraintDof(sc, cp, &cdofC);CHKERRQ(ierr);
    ierr = PetscSectionGetDof(gsf, fp, &dofF);CHKERRQ(ierr);
    ierr = PetscSectionGetOffset(gsc, cp, &offC);CHKERRQ(ierr);
    ierr = PetscSectionGetOffset(gsf, fp, &offF);CHKERRQ(ierr);
    if (cdofC) {ierr = PetscSectionGetConstraintIndices(sc, cp, &cdofsC);CHKERRQ(ierr);}
    if (dofC != dofF) SETERRQ4(PETSC_COMM_SELF, PETSC_ERR_ARG_WRONG, "Point %d (%d) has %d coarse dofs != %d fine dofs", cp, fp, dofC, dofF);
    if (offC < 0 || offF < 0) SETERRQ3(PETSC_COMM_SELF, PETSC_ERR_ARG_WRONG, "Coarse point %d has invalid offset %d (%d)", cp, offC, offF);
    for (d = 0, e = 0; d < dofC; ++d) {
      if (cdofsC && cdofsC[e] == d) {++e; continue;}
      cindices[off+d-e] = offC+d; findices[off+d-e] = offF+d;
    }
    if (e != cdofC) SETERRQ4(PETSC_COMM_SELF, PETSC_ERR_ARG_WRONG, "Point %d (%d) has invalid number of constraints %d != %d", cp, fp, e, cdofC);
    off += dofC-cdofC;
  }
  ierr = ISRestoreIndices(fpointIS, &fpoints);CHKERRQ(ierr);
  if (off != m) SETERRQ2(PETSC_COMM_SELF, PETSC_ERR_ARG_WRONG, "Number of coarse dofs %d != %d", off, m);
  ierr = ISCreateGeneral(PETSC_COMM_SELF, m, cindices, PETSC_OWN_POINTER, &cis);CHKERRQ(ierr);
  ierr = ISCreateGeneral(PETSC_COMM_SELF, m, findices, PETSC_OWN_POINTER, &fis);CHKERRQ(ierr);
  ierr = VecScatterCreate(cv, cis, fv, fis, ctx);CHKERRQ(ierr);
  ierr = ISDestroy(&cis);CHKERRQ(ierr);
  ierr = ISDestroy(&fis);CHKERRQ(ierr);
  ierr = DMRestoreGlobalVector(dmFine, &fv);CHKERRQ(ierr);
  ierr = DMRestoreGlobalVector(dmCoarse, &cv);CHKERRQ(ierr);
  ierr = ISDestroy(&fpointIS);CHKERRQ(ierr);
  PetscFunctionReturn(0);
}

#undef __FUNCT__
#define __FUNCT__ "DMCreateDefaultSection_Plex"
/* Pointwise interpolation
     Just code FEM for now
     u^f = I u^c
     sum_k u^f_k phi^f_k = I sum_l u^c_l phi^c_l
     u^f_i = sum_l int psi^f_i I phi^c_l u^c_l
     I_{ij} = int psi^f_i phi^c_j
*/
PetscErrorCode DMCreateDefaultSection_Plex(DM dm)
{
  PetscSection   section;
  IS            *bcPoints;
  PetscInt      *bcFields, *numComp, *numDof;
  PetscInt       depth, dim, numBd, numBC = 0, numFields, bd, bc, f;
  PetscErrorCode ierr;

  PetscFunctionBegin;
  /* Handle boundary conditions */
  ierr = DMPlexGetDepth(dm, &depth);CHKERRQ(ierr);
  ierr = DMPlexGetDimension(dm, &dim);CHKERRQ(ierr);
  ierr = DMPlexGetNumBoundary(dm, &numBd);CHKERRQ(ierr);
  for (bd = 0; bd < numBd; ++bd) {
    PetscBool isEssential;
    ierr = DMPlexGetBoundary(dm, bd, &isEssential, NULL, NULL, NULL, NULL, NULL, NULL, NULL);CHKERRQ(ierr);
    if (isEssential) ++numBC;
  }
  ierr = PetscMalloc2(numBC,&bcFields,numBC,&bcPoints);CHKERRQ(ierr);
  for (bd = 0, bc = 0; bd < numBd; ++bd) {
    const char     *bdLabel;
    DMLabel         label;
    const PetscInt *values;
<<<<<<< HEAD
    PetscInt        bd2, field, numValues;
    PetscBool       isEssential, has, duplicate = PETSC_FALSE;
=======
    PetscInt        field, numValues;
    PetscBool       isEssential;
>>>>>>> 757c4875

    ierr = DMPlexGetBoundary(dm, bd, &isEssential, NULL, &bdLabel, &field, NULL, &numValues, &values, NULL);CHKERRQ(ierr);
    if (numValues != 1) SETERRQ(PETSC_COMM_SELF, PETSC_ERR_SUP, "Bug me and I will fix this");
    ierr = DMPlexGetLabel(dm, bdLabel, &label);CHKERRQ(ierr);
    /* Only want to do this for FEM, and only once */
    for (bd2 = 0; bd2 < bd; ++bd2) {
      const char *bdname;
      ierr = DMPlexGetBoundary(dm, bd2, NULL, NULL, &bdname, NULL, NULL, NULL, NULL, NULL);CHKERRQ(ierr);
      ierr = PetscStrcmp(bdname, bdLabel, &duplicate);CHKERRQ(ierr);
      if (duplicate) break;
    }
    if (!duplicate) {
      ierr = DMPlexLabelComplete(dm, label);CHKERRQ(ierr);
      ierr = DMPlexLabelAddCells(dm, label);CHKERRQ(ierr);
    }
    /* Filter out cells, if you actually want to constraint cells you need to do things by hand right now */
    if (isEssential) {
      IS              tmp;
      PetscInt       *newidx;
      const PetscInt *idx;
      PetscInt        cStart, cEnd, n, p, newn = 0;

      bcFields[bc] = field;
      ierr = DMPlexGetStratumIS(dm, bdLabel, values[0], &tmp);CHKERRQ(ierr);
      ierr = DMPlexGetHeightStratum(dm, 0, &cStart, &cEnd);CHKERRQ(ierr);
      ierr = ISGetLocalSize(tmp, &n);CHKERRQ(ierr);
      ierr = ISGetIndices(tmp, &idx);CHKERRQ(ierr);
      for (p = 0; p < n; ++p) if ((idx[p] < cStart) || (idx[p] >= cEnd)) ++newn;
      ierr = PetscMalloc1(newn,&newidx);CHKERRQ(ierr);
      newn = 0;
      for (p = 0; p < n; ++p) if ((idx[p] < cStart) || (idx[p] >= cEnd)) newidx[newn++] = idx[p];
      ierr = ISCreateGeneral(PetscObjectComm((PetscObject) dm), newn, newidx, PETSC_OWN_POINTER, &bcPoints[bc++]);CHKERRQ(ierr);
      ierr = ISRestoreIndices(tmp, &idx);CHKERRQ(ierr);
      ierr = ISDestroy(&tmp);CHKERRQ(ierr);
    }
  }
  /* Handle discretization */
  ierr = DMGetNumFields(dm, &numFields);CHKERRQ(ierr);
  ierr = PetscMalloc2(numFields,&numComp,numFields*(dim+1),&numDof);CHKERRQ(ierr);
  for (f = 0; f < numFields; ++f) {
    PetscFE         fe;
    const PetscInt *numFieldDof;
    PetscInt        d;

    ierr = DMGetField(dm, f, (PetscObject *) &fe);CHKERRQ(ierr);
    ierr = PetscFEGetNumComponents(fe, &numComp[f]);CHKERRQ(ierr);
    ierr = PetscFEGetNumDof(fe, &numFieldDof);CHKERRQ(ierr);
    for (d = 0; d < dim+1; ++d) numDof[f*(dim+1)+d] = numFieldDof[d];
  }
  for (f = 0; f < numFields; ++f) {
    PetscInt d;
    for (d = 1; d < dim; ++d) {
      if ((numDof[f*(dim+1)+d] > 0) && (depth < dim)) SETERRQ(PetscObjectComm((PetscObject)dm), PETSC_ERR_ARG_WRONG, "Mesh must be interpolated when unknowns are specified on edges or faces.");
    }
  }
  ierr = DMPlexCreateSection(dm, dim, numFields, numComp, numDof, numBC, bcFields, bcPoints, NULL, &section);CHKERRQ(ierr);
  for (f = 0; f < numFields; ++f) {
    PetscFE     fe;
    const char *name;

    ierr = DMGetField(dm, f, (PetscObject *) &fe);CHKERRQ(ierr);
    ierr = PetscObjectGetName((PetscObject) fe, &name);CHKERRQ(ierr);
    ierr = PetscSectionSetFieldName(section, f, name);CHKERRQ(ierr);
  }
  ierr = DMSetDefaultSection(dm, section);CHKERRQ(ierr);
  ierr = PetscSectionDestroy(&section);CHKERRQ(ierr);
  for (bc = 0; bc < numBC; ++bc) {ierr = ISDestroy(&bcPoints[bc]);CHKERRQ(ierr);}
  ierr = PetscFree2(bcFields,bcPoints);CHKERRQ(ierr);
  ierr = PetscFree2(numComp,numDof);CHKERRQ(ierr);
  PetscFunctionReturn(0);
}

#undef __FUNCT__
#define __FUNCT__ "DMPlexGetCoarseDM"
/*@
  DMPlexGetCoarseDM - Get the coarse mesh from which this was obtained by refinement

  Input Parameter:
. dm - The DMPlex object

  Output Parameter:
. cdm - The coarse DM

  Level: intermediate

.seealso: DMPlexSetCoarseDM()
@*/
PetscErrorCode DMPlexGetCoarseDM(DM dm, DM *cdm)
{
  PetscFunctionBegin;
  PetscValidHeaderSpecific(dm, DM_CLASSID, 1);
  PetscValidPointer(cdm, 2);
  *cdm = ((DM_Plex *) dm->data)->coarseMesh;
  PetscFunctionReturn(0);
}

#undef __FUNCT__
#define __FUNCT__ "DMPlexSetCoarseDM"
/*@
  DMPlexSetCoarseDM - Set the coarse mesh from which this was obtained by refinement

  Input Parameters:
+ dm - The DMPlex object
- cdm - The coarse DM

  Level: intermediate

.seealso: DMPlexGetCoarseDM()
@*/
PetscErrorCode DMPlexSetCoarseDM(DM dm, DM cdm)
{
  DM_Plex       *mesh;
  PetscErrorCode ierr;

  PetscFunctionBegin;
  PetscValidHeaderSpecific(dm, DM_CLASSID, 1);
  if (cdm) PetscValidHeaderSpecific(cdm, DM_CLASSID, 2);
  mesh = (DM_Plex *) dm->data;
  ierr = DMDestroy(&mesh->coarseMesh);CHKERRQ(ierr);
  mesh->coarseMesh = cdm;
  ierr = PetscObjectReference((PetscObject) mesh->coarseMesh);CHKERRQ(ierr);
  PetscFunctionReturn(0);
}<|MERGE_RESOLUTION|>--- conflicted
+++ resolved
@@ -6177,13 +6177,8 @@
     const char     *bdLabel;
     DMLabel         label;
     const PetscInt *values;
-<<<<<<< HEAD
     PetscInt        bd2, field, numValues;
-    PetscBool       isEssential, has, duplicate = PETSC_FALSE;
-=======
-    PetscInt        field, numValues;
-    PetscBool       isEssential;
->>>>>>> 757c4875
+    PetscBool       isEssential, duplicate = PETSC_FALSE;
 
     ierr = DMPlexGetBoundary(dm, bd, &isEssential, NULL, &bdLabel, &field, NULL, &numValues, &values, NULL);CHKERRQ(ierr);
     if (numValues != 1) SETERRQ(PETSC_COMM_SELF, PETSC_ERR_SUP, "Bug me and I will fix this");
