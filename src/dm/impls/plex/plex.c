#include <petsc-private/dmpleximpl.h>   /*I      "petscdmplex.h"   I*/
#include <../src/sys/utils/hash.h>
#include <petsc-private/isimpl.h>
#include <petscsf.h>

/* Logging support */
PetscLogEvent DMPLEX_Interpolate, DMPLEX_Partition, DMPLEX_Distribute, DMPLEX_DistributeCones, DMPLEX_DistributeLabels, DMPLEX_DistributeSF, DMPLEX_DistributeField, DMPLEX_DistributeData, DMPLEX_Stratify, DMPLEX_Preallocate, DMPLEX_ResidualFEM, DMPLEX_JacobianFEM;

PETSC_EXTERN PetscErrorCode VecView_Seq(Vec, PetscViewer);
PETSC_EXTERN PetscErrorCode VecView_MPI(Vec, PetscViewer);

#undef __FUNCT__
#define __FUNCT__ "VecView_Plex_Local"
PetscErrorCode VecView_Plex_Local(Vec v, PetscViewer viewer)
{
  DM             dm;
  PetscBool      isvtk;
  PetscErrorCode ierr;

  PetscFunctionBegin;
  ierr = VecGetDM(v, &dm);CHKERRQ(ierr);
  if (!dm) SETERRQ(PetscObjectComm((PetscObject)v), PETSC_ERR_ARG_WRONG, "Vector not generated from a DM");
  ierr = PetscObjectTypeCompare((PetscObject) viewer, PETSCVIEWERVTK, &isvtk);CHKERRQ(ierr);
  if (isvtk) {
    PetscViewerVTKFieldType ft = PETSC_VTK_POINT_FIELD;
    PetscSection            section;
    PetscInt                dim, pStart, pEnd, cStart, fStart, vStart, cdof = 0, fdof = 0, vdof = 0;

    ierr = DMPlexGetDimension(dm, &dim);CHKERRQ(ierr);
    ierr = DMGetDefaultSection(dm, &section);CHKERRQ(ierr);
    ierr = DMPlexGetHeightStratum(dm, 0, &cStart, NULL);CHKERRQ(ierr);
    ierr = DMPlexGetHeightStratum(dm, 1, &fStart, NULL);CHKERRQ(ierr);
    ierr = DMPlexGetDepthStratum(dm, 0, &vStart, NULL);CHKERRQ(ierr);
    ierr = PetscSectionGetChart(section, &pStart, &pEnd);CHKERRQ(ierr);
    /* Assumes that numer of dofs per point of each stratum is constant, natural for VTK */
    if ((cStart >= pStart) && (cStart < pEnd)) {ierr = PetscSectionGetDof(section, cStart, &cdof);CHKERRQ(ierr);}
    if ((fStart >= pStart) && (fStart < pEnd)) {ierr = PetscSectionGetDof(section, fStart, &fdof);CHKERRQ(ierr);}
    if ((vStart >= pStart) && (vStart < pEnd)) {ierr = PetscSectionGetDof(section, vStart, &vdof);CHKERRQ(ierr);}
    if (cdof && fdof && vdof) { /* Actually Q2 or some such, but visualize as Q1 */
      ft = (cdof == dim) ? PETSC_VTK_POINT_VECTOR_FIELD : PETSC_VTK_POINT_FIELD;
    } else if (cdof && vdof) {
      SETERRQ(PetscObjectComm((PetscObject)viewer),PETSC_ERR_SUP,"No support for viewing mixed space with dofs at both vertices and cells");
    } else if (cdof) {
      /* TODO: This assumption should be removed when there is a way of identifying whether a space is conceptually a
       * vector or just happens to have the same number of dofs as the dimension. */
      if (cdof == dim) {
        ft = PETSC_VTK_CELL_VECTOR_FIELD;
      } else {
        ft = PETSC_VTK_CELL_FIELD;
      }
    } else if (vdof) {
      if (vdof == dim) {
        ft = PETSC_VTK_POINT_VECTOR_FIELD;
      } else {
        ft = PETSC_VTK_POINT_FIELD;
      }
    } else SETERRQ(PetscObjectComm((PetscObject)dm), PETSC_ERR_ARG_WRONG, "Could not classify input Vec for VTK");

    ierr = PetscObjectReference((PetscObject) dm);CHKERRQ(ierr); /* viewer drops reference */
    ierr = PetscObjectReference((PetscObject) v);CHKERRQ(ierr);  /* viewer drops reference */
    ierr = PetscViewerVTKAddField(viewer, (PetscObject) dm, DMPlexVTKWriteAll, ft, (PetscObject) v);CHKERRQ(ierr);
  } else {
    PetscBool isseq;

    ierr = PetscObjectTypeCompare((PetscObject) v, VECSEQ, &isseq);CHKERRQ(ierr);
    if (isseq) {
      ierr = VecView_Seq(v, viewer);CHKERRQ(ierr);
    } else {
      ierr = VecView_MPI(v, viewer);CHKERRQ(ierr);
    }
  }
  PetscFunctionReturn(0);
}

#undef __FUNCT__
#define __FUNCT__ "VecView_Plex"
PetscErrorCode VecView_Plex(Vec v, PetscViewer viewer)
{
  DM             dm;
  PetscBool      isvtk;
  PetscErrorCode ierr;

  PetscFunctionBegin;
  ierr = VecGetDM(v, &dm);CHKERRQ(ierr);
  if (!dm) SETERRQ(PetscObjectComm((PetscObject)v), PETSC_ERR_ARG_WRONG, "Vector not generated from a DM");
  ierr = PetscObjectTypeCompare((PetscObject) viewer, PETSCVIEWERVTK, &isvtk);CHKERRQ(ierr);
  if (isvtk) {
    Vec         locv;
    const char *name;

    ierr = DMGetLocalVector(dm, &locv);CHKERRQ(ierr);
    ierr = PetscObjectGetName((PetscObject) v, &name);CHKERRQ(ierr);
    ierr = PetscObjectSetName((PetscObject) locv, name);CHKERRQ(ierr);
    ierr = DMGlobalToLocalBegin(dm, v, INSERT_VALUES, locv);CHKERRQ(ierr);
    ierr = DMGlobalToLocalEnd(dm, v, INSERT_VALUES, locv);CHKERRQ(ierr);
    ierr = VecView_Plex_Local(locv, viewer);CHKERRQ(ierr);
    ierr = DMRestoreLocalVector(dm, &locv);CHKERRQ(ierr);
  } else {
    PetscBool isseq;

    ierr = PetscObjectTypeCompare((PetscObject) v, VECSEQ, &isseq);CHKERRQ(ierr);
    if (isseq) {
      ierr = VecView_Seq(v, viewer);CHKERRQ(ierr);
    } else {
      ierr = VecView_MPI(v, viewer);CHKERRQ(ierr);
    }
  }
  PetscFunctionReturn(0);
}

#undef __FUNCT__
#define __FUNCT__ "DMPlexView_Ascii"
PetscErrorCode DMPlexView_Ascii(DM dm, PetscViewer viewer)
{
  DM_Plex          *mesh = (DM_Plex*) dm->data;
  DM                cdm;
  DMLabel           markers;
  PetscSection      coordSection;
  Vec               coordinates;
  PetscViewerFormat format;
  PetscErrorCode    ierr;

  PetscFunctionBegin;
  ierr = DMGetCoordinateDM(dm, &cdm);CHKERRQ(ierr);
  ierr = DMGetDefaultSection(cdm, &coordSection);CHKERRQ(ierr);
  ierr = DMGetCoordinatesLocal(dm, &coordinates);CHKERRQ(ierr);
  ierr = PetscViewerGetFormat(viewer, &format);CHKERRQ(ierr);
  if (format == PETSC_VIEWER_ASCII_INFO_DETAIL) {
    const char *name;
    PetscInt    maxConeSize, maxSupportSize;
    PetscInt    pStart, pEnd, p;
    PetscMPIInt rank, size;

    ierr = MPI_Comm_rank(PetscObjectComm((PetscObject)dm), &rank);CHKERRQ(ierr);
    ierr = MPI_Comm_size(PetscObjectComm((PetscObject)dm), &size);CHKERRQ(ierr);
    ierr = PetscObjectGetName((PetscObject) dm, &name);CHKERRQ(ierr);
    ierr = DMPlexGetChart(dm, &pStart, &pEnd);CHKERRQ(ierr);
    ierr = DMPlexGetMaxSizes(dm, &maxConeSize, &maxSupportSize);CHKERRQ(ierr);
    ierr = PetscViewerASCIISynchronizedAllow(viewer, PETSC_TRUE);CHKERRQ(ierr);
    ierr = PetscViewerASCIIPrintf(viewer, "Mesh '%s':\n", name);CHKERRQ(ierr);
    ierr = PetscViewerASCIISynchronizedPrintf(viewer, "Max sizes cone: %D support: %D\n", maxConeSize, maxSupportSize);CHKERRQ(ierr);
    ierr = PetscViewerASCIIPrintf(viewer, "orientation is missing\n", name);CHKERRQ(ierr);
    ierr = PetscViewerASCIIPrintf(viewer, "cap --> base:\n", name);CHKERRQ(ierr);
    for (p = pStart; p < pEnd; ++p) {
      PetscInt dof, off, s;

      ierr = PetscSectionGetDof(mesh->supportSection, p, &dof);CHKERRQ(ierr);
      ierr = PetscSectionGetOffset(mesh->supportSection, p, &off);CHKERRQ(ierr);
      for (s = off; s < off+dof; ++s) {
        ierr = PetscViewerASCIISynchronizedPrintf(viewer, "[%D]: %D ----> %D\n", rank, p, mesh->supports[s]);CHKERRQ(ierr);
      }
    }
    ierr = PetscViewerFlush(viewer);CHKERRQ(ierr);
    ierr = PetscViewerASCIIPrintf(viewer, "base <-- cap:\n", name);CHKERRQ(ierr);
    for (p = pStart; p < pEnd; ++p) {
      PetscInt dof, off, c;

      ierr = PetscSectionGetDof(mesh->coneSection, p, &dof);CHKERRQ(ierr);
      ierr = PetscSectionGetOffset(mesh->coneSection, p, &off);CHKERRQ(ierr);
      for (c = off; c < off+dof; ++c) {
        ierr = PetscViewerASCIISynchronizedPrintf(viewer, "[%D]: %D <---- %D (%D)\n", rank, p, mesh->cones[c], mesh->coneOrientations[c]);CHKERRQ(ierr);
      }
    }
    ierr = PetscViewerFlush(viewer);CHKERRQ(ierr);
    ierr = PetscSectionGetChart(coordSection, &pStart, NULL);CHKERRQ(ierr);
    if (pStart >= 0) {ierr = PetscSectionVecView(coordSection, coordinates, viewer);CHKERRQ(ierr);}
    ierr = DMPlexGetLabel(dm, "marker", &markers);CHKERRQ(ierr);
    ierr = DMLabelView(markers,viewer);CHKERRQ(ierr);
    if (size > 1) {
      PetscSF sf;

      ierr = DMGetPointSF(dm, &sf);CHKERRQ(ierr);
      ierr = PetscSFView(sf, viewer);CHKERRQ(ierr);
    }
    ierr = PetscViewerFlush(viewer);CHKERRQ(ierr);
  } else if (format == PETSC_VIEWER_ASCII_LATEX) {
    const char  *name;
    const char  *colors[3] = {"red", "blue", "green"};
    const int    numColors  = 3;
    PetscReal    scale      = 2.0;
    PetscScalar *coords;
    PetscInt     depth, cStart, cEnd, c, vStart, vEnd, v, eStart = 0, eEnd = 0, e, p;
    PetscMPIInt  rank, size;

    ierr = DMPlexGetDepth(dm, &depth);CHKERRQ(ierr);
    ierr = MPI_Comm_rank(PetscObjectComm((PetscObject)dm), &rank);CHKERRQ(ierr);
    ierr = MPI_Comm_size(PetscObjectComm((PetscObject)dm), &size);CHKERRQ(ierr);
    ierr = PetscObjectGetName((PetscObject) dm, &name);CHKERRQ(ierr);
    ierr = PetscViewerASCIISynchronizedAllow(viewer, PETSC_TRUE);CHKERRQ(ierr);
    ierr = PetscViewerASCIIPrintf(viewer, "\
\\documentclass[crop,multi=false]{standalone}\n\n\
\\usepackage{tikz}\n\
\\usepackage{pgflibraryshapes}\n\
\\usetikzlibrary{backgrounds}\n\
\\usetikzlibrary{arrows}\n\
\\begin{document}\n\
\\section{%s}\n\
\\begin{center}\n", name, 8.0/scale);CHKERRQ(ierr);
    ierr = PetscViewerASCIIPrintf(viewer, "Mesh for process ");CHKERRQ(ierr);
    for (p = 0; p < size; ++p) {
      if (p > 0 && p == size-1) {
        ierr = PetscViewerASCIIPrintf(viewer, ", and ", colors[p%numColors], p);CHKERRQ(ierr);
      } else if (p > 0) {
        ierr = PetscViewerASCIIPrintf(viewer, ", ", colors[p%numColors], p);CHKERRQ(ierr);
      }
      ierr = PetscViewerASCIIPrintf(viewer, "{\\textcolor{%s}%D}", colors[p%numColors], p);CHKERRQ(ierr);
    }
    ierr = PetscViewerASCIIPrintf(viewer, ".\n\n\n\
\\begin{tikzpicture}[scale = %g,font=\\fontsize{8}{8}\\selectfont]\n");CHKERRQ(ierr);
    /* Plot vertices */
    ierr = DMPlexGetDepthStratum(dm, 0, &vStart, &vEnd);CHKERRQ(ierr);
    ierr = VecGetArray(coordinates, &coords);CHKERRQ(ierr);
    ierr = PetscViewerASCIIPrintf(viewer, "\\path\n");CHKERRQ(ierr);
    for (v = vStart; v < vEnd; ++v) {
      PetscInt off, dof, d;

      ierr = PetscSectionGetDof(coordSection, v, &dof);CHKERRQ(ierr);
      ierr = PetscSectionGetOffset(coordSection, v, &off);CHKERRQ(ierr);
      ierr = PetscViewerASCIISynchronizedPrintf(viewer, "(");CHKERRQ(ierr);
      for (d = 0; d < dof; ++d) {
        if (d > 0) {ierr = PetscViewerASCIISynchronizedPrintf(viewer, ",");CHKERRQ(ierr);}
        ierr = PetscViewerASCIISynchronizedPrintf(viewer, "%g", (double)(scale*PetscRealPart(coords[off+d])));CHKERRQ(ierr);
      }
      ierr = PetscViewerASCIISynchronizedPrintf(viewer, ") node(%D_%D) [draw,shape=circle,color=%s] {%D} --\n", v, rank, colors[rank%numColors], v);CHKERRQ(ierr);
    }
    ierr = VecRestoreArray(coordinates, &coords);CHKERRQ(ierr);
    ierr = PetscViewerFlush(viewer);CHKERRQ(ierr);
    ierr = PetscViewerASCIIPrintf(viewer, "(0,0);\n");CHKERRQ(ierr);
    /* Plot edges */
    ierr = VecGetArray(coordinates, &coords);CHKERRQ(ierr);
    ierr = PetscViewerASCIIPrintf(viewer, "\\path\n");CHKERRQ(ierr);
    if (depth > 1) {ierr = DMPlexGetDepthStratum(dm, 1, &eStart, &eEnd);CHKERRQ(ierr);}
    for (e = eStart; e < eEnd; ++e) {
      const PetscInt *cone;
      PetscInt        coneSize, offA, offB, dof, d;

      ierr = DMPlexGetConeSize(dm, e, &coneSize);CHKERRQ(ierr);
      if (coneSize != 2) SETERRQ2(PetscObjectComm((PetscObject)dm), PETSC_ERR_ARG_WRONG, "Edge %d cone should have two vertices, not %d", e, coneSize);
      ierr = DMPlexGetCone(dm, e, &cone);CHKERRQ(ierr);
      ierr = PetscSectionGetDof(coordSection, cone[0], &dof);CHKERRQ(ierr);
      ierr = PetscSectionGetOffset(coordSection, cone[0], &offA);CHKERRQ(ierr);
      ierr = PetscSectionGetOffset(coordSection, cone[1], &offB);CHKERRQ(ierr);
      ierr = PetscViewerASCIISynchronizedPrintf(viewer, "(");CHKERRQ(ierr);
      for (d = 0; d < dof; ++d) {
        if (d > 0) {ierr = PetscViewerASCIISynchronizedPrintf(viewer, ",");CHKERRQ(ierr);}
        ierr = PetscViewerASCIISynchronizedPrintf(viewer, "%g", (double)(scale*0.5*PetscRealPart(coords[offA+d]+coords[offB+d])));CHKERRQ(ierr);
      }
      ierr = PetscViewerASCIISynchronizedPrintf(viewer, ") node(%D_%D) [draw,shape=circle,color=%s] {%D} --\n", e, rank, colors[rank%numColors], e);CHKERRQ(ierr);
    }
    ierr = VecRestoreArray(coordinates, &coords);CHKERRQ(ierr);
    ierr = PetscViewerFlush(viewer);CHKERRQ(ierr);
    ierr = PetscViewerASCIIPrintf(viewer, "(0,0);\n");CHKERRQ(ierr);
    /* Plot cells */
    ierr = DMPlexGetHeightStratum(dm, 0, &cStart, &cEnd);CHKERRQ(ierr);
    for (c = cStart; c < cEnd; ++c) {
      PetscInt *closure = NULL;
      PetscInt  closureSize, firstPoint = -1;

      ierr = DMPlexGetTransitiveClosure(dm, c, PETSC_TRUE, &closureSize, &closure);CHKERRQ(ierr);
      ierr = PetscViewerASCIISynchronizedPrintf(viewer, "\\draw[color=%s] ", colors[rank%numColors]);CHKERRQ(ierr);
      for (p = 0; p < closureSize*2; p += 2) {
        const PetscInt point = closure[p];

        if ((point < vStart) || (point >= vEnd)) continue;
        if (firstPoint >= 0) {ierr = PetscViewerASCIISynchronizedPrintf(viewer, " -- ");CHKERRQ(ierr);}
        ierr = PetscViewerASCIISynchronizedPrintf(viewer, "(%D_%D)", point, rank);CHKERRQ(ierr);
        if (firstPoint < 0) firstPoint = point;
      }
      /* Why doesn't this work? ierr = PetscViewerASCIISynchronizedPrintf(viewer, " -- cycle;\n");CHKERRQ(ierr); */
      ierr = PetscViewerASCIISynchronizedPrintf(viewer, " -- (%D_%D);\n", firstPoint, rank);CHKERRQ(ierr);
      ierr = DMPlexRestoreTransitiveClosure(dm, c, PETSC_TRUE, &closureSize, &closure);CHKERRQ(ierr);
    }
    ierr = PetscViewerFlush(viewer);CHKERRQ(ierr);
    ierr = PetscViewerASCIIPrintf(viewer, "\\end{tikzpicture}\n\\end{center}\n");CHKERRQ(ierr);
    ierr = PetscViewerASCIIPrintf(viewer, "\\end{document}\n", name);CHKERRQ(ierr);
  } else {
    MPI_Comm    comm;
    PetscInt   *sizes, *hybsizes;
    PetscInt    locDepth, depth, dim, d, pMax[4];
    PetscInt    pStart, pEnd, p;
    PetscInt    numLabels, l;
    const char *name;
    PetscMPIInt size;

    ierr = PetscObjectGetComm((PetscObject)dm,&comm);CHKERRQ(ierr);
    ierr = MPI_Comm_size(comm, &size);CHKERRQ(ierr);
    ierr = DMPlexGetDimension(dm, &dim);CHKERRQ(ierr);
    ierr = PetscObjectGetName((PetscObject) dm, &name);CHKERRQ(ierr);
    if (name) {ierr = PetscViewerASCIIPrintf(viewer, "%s in %D dimensions:\n", name, dim);CHKERRQ(ierr);}
    else      {ierr = PetscViewerASCIIPrintf(viewer, "Mesh in %D dimensions:\n", dim);CHKERRQ(ierr);}
    ierr = DMPlexGetDepth(dm, &locDepth);CHKERRQ(ierr);
    ierr = MPI_Allreduce(&locDepth, &depth, 1, MPIU_INT, MPI_MAX, comm);CHKERRQ(ierr);
    ierr = DMPlexGetHybridBounds(dm, &pMax[depth], &pMax[depth-1], &pMax[1], &pMax[0]);CHKERRQ(ierr);
    ierr = PetscMalloc2(size,&sizes,size,&hybsizes);CHKERRQ(ierr);
    if (depth == 1) {
      ierr = DMPlexGetDepthStratum(dm, 0, &pStart, &pEnd);CHKERRQ(ierr);
      pEnd = pEnd - pStart;
      ierr = MPI_Gather(&pEnd, 1, MPIU_INT, sizes, 1, MPIU_INT, 0, comm);CHKERRQ(ierr);
      ierr = PetscViewerASCIIPrintf(viewer, "  %D-cells:", 0);CHKERRQ(ierr);
      for (p = 0; p < size; ++p) {ierr = PetscViewerASCIIPrintf(viewer, " %D", sizes[p]);CHKERRQ(ierr);}
      ierr = PetscViewerASCIIPrintf(viewer, "\n");CHKERRQ(ierr);
      ierr = DMPlexGetHeightStratum(dm, 0, &pStart, &pEnd);CHKERRQ(ierr);
      pEnd = pEnd - pStart;
      ierr = MPI_Gather(&pEnd, 1, MPIU_INT, sizes, 1, MPIU_INT, 0, comm);CHKERRQ(ierr);
      ierr = PetscViewerASCIIPrintf(viewer, "  %D-cells:", dim);CHKERRQ(ierr);
      for (p = 0; p < size; ++p) {ierr = PetscViewerASCIIPrintf(viewer, " %D", sizes[p]);CHKERRQ(ierr);}
      ierr = PetscViewerASCIIPrintf(viewer, "\n");CHKERRQ(ierr);
    } else {
      for (d = 0; d <= dim; d++) {
        ierr = DMPlexGetDepthStratum(dm, d, &pStart, &pEnd);CHKERRQ(ierr);
        pEnd    -= pStart;
        pMax[d] -= pStart;
        ierr = MPI_Gather(&pEnd, 1, MPIU_INT, sizes, 1, MPIU_INT, 0, comm);CHKERRQ(ierr);
        ierr = MPI_Gather(&pMax[d], 1, MPIU_INT, hybsizes, 1, MPIU_INT, 0, comm);CHKERRQ(ierr);
        ierr = PetscViewerASCIIPrintf(viewer, "  %D-cells:", d);CHKERRQ(ierr);
        for (p = 0; p < size; ++p) {
          if (hybsizes[p] >= 0) {ierr = PetscViewerASCIIPrintf(viewer, " %D (%D)", sizes[p], sizes[p] - hybsizes[p]);CHKERRQ(ierr);}
          else                  {ierr = PetscViewerASCIIPrintf(viewer, " %D", sizes[p]);CHKERRQ(ierr);}
        }
        ierr = PetscViewerASCIIPrintf(viewer, "\n");CHKERRQ(ierr);
      }
    }
    ierr = PetscFree2(sizes,hybsizes);CHKERRQ(ierr);
    ierr = DMPlexGetNumLabels(dm, &numLabels);CHKERRQ(ierr);
    if (numLabels) {ierr = PetscViewerASCIIPrintf(viewer, "Labels:\n");CHKERRQ(ierr);}
    for (l = 0; l < numLabels; ++l) {
      DMLabel         label;
      const char     *name;
      IS              valueIS;
      const PetscInt *values;
      PetscInt        numValues, v;

      ierr = DMPlexGetLabelName(dm, l, &name);CHKERRQ(ierr);
      ierr = DMPlexGetLabel(dm, name, &label);CHKERRQ(ierr);
      ierr = DMLabelGetNumValues(label, &numValues);CHKERRQ(ierr);
      ierr = PetscViewerASCIIPrintf(viewer, "  %s: %d strata of sizes (", name, numValues);CHKERRQ(ierr);
      ierr = DMLabelGetValueIS(label, &valueIS);CHKERRQ(ierr);
      ierr = ISGetIndices(valueIS, &values);CHKERRQ(ierr);
      for (v = 0; v < numValues; ++v) {
        PetscInt size;

        ierr = DMLabelGetStratumSize(label, values[v], &size);CHKERRQ(ierr);
        if (v > 0) {ierr = PetscViewerASCIIPrintf(viewer, ", ");CHKERRQ(ierr);}
        ierr = PetscViewerASCIIPrintf(viewer, "%d", size);CHKERRQ(ierr);
      }
      ierr = PetscViewerASCIIPrintf(viewer, ")\n");CHKERRQ(ierr);
      ierr = ISRestoreIndices(valueIS, &values);CHKERRQ(ierr);
      ierr = ISDestroy(&valueIS);CHKERRQ(ierr);
    }
  }
  PetscFunctionReturn(0);
}

#undef __FUNCT__
#define __FUNCT__ "DMView_Plex"
PetscErrorCode DMView_Plex(DM dm, PetscViewer viewer)
{
  PetscBool      iascii, isbinary;
  PetscErrorCode ierr;

  PetscFunctionBegin;
  PetscValidHeaderSpecific(dm, DM_CLASSID, 1);
  PetscValidHeaderSpecific(viewer, PETSC_VIEWER_CLASSID, 2);
  ierr = PetscObjectTypeCompare((PetscObject) viewer, PETSCVIEWERASCII, &iascii);CHKERRQ(ierr);
  ierr = PetscObjectTypeCompare((PetscObject) viewer, PETSCVIEWERBINARY, &isbinary);CHKERRQ(ierr);
  if (iascii) {
    ierr = DMPlexView_Ascii(dm, viewer);CHKERRQ(ierr);
#if 0
  } else if (isbinary) {
    ierr = DMPlexView_Binary(dm, viewer);CHKERRQ(ierr);
#endif
  }
  PetscFunctionReturn(0);
}

#undef __FUNCT__
#define __FUNCT__ "BoundaryDestroy"
static PetscErrorCode BoundaryDestroy(DMBoundary *boundary)
{
  DMBoundary     b, next;
  PetscErrorCode ierr;

  PetscFunctionBeginUser;
  if (!boundary) PetscFunctionReturn(0);
  b = *boundary;
  *boundary = NULL;
  for (; b; b = next) {
    next = b->next;
    ierr = PetscFree(b->ids);CHKERRQ(ierr);
    ierr = PetscFree(b->name);CHKERRQ(ierr);
    ierr = PetscFree(b);CHKERRQ(ierr);
  }
  PetscFunctionReturn(0);
}

#undef __FUNCT__
#define __FUNCT__ "DMDestroy_Plex"
PetscErrorCode DMDestroy_Plex(DM dm)
{
  DM_Plex       *mesh = (DM_Plex*) dm->data;
  DMLabel        next  = mesh->labels;
  PetscErrorCode ierr;

  PetscFunctionBegin;
  if (--mesh->refct > 0) PetscFunctionReturn(0);
  ierr = PetscSectionDestroy(&mesh->coneSection);CHKERRQ(ierr);
  ierr = PetscFree(mesh->cones);CHKERRQ(ierr);
  ierr = PetscFree(mesh->coneOrientations);CHKERRQ(ierr);
  ierr = PetscSectionDestroy(&mesh->supportSection);CHKERRQ(ierr);
  ierr = PetscFree(mesh->supports);CHKERRQ(ierr);
  ierr = PetscFree(mesh->facesTmp);CHKERRQ(ierr);
  while (next) {
    DMLabel tmp = next->next;

    ierr = DMLabelDestroy(&next);CHKERRQ(ierr);
    next = tmp;
  }
  ierr = DMDestroy(&mesh->coarseMesh);CHKERRQ(ierr);
  ierr = DMLabelDestroy(&mesh->subpointMap);CHKERRQ(ierr);
  ierr = ISDestroy(&mesh->globalVertexNumbers);CHKERRQ(ierr);
  ierr = ISDestroy(&mesh->globalCellNumbers);CHKERRQ(ierr);
  ierr = BoundaryDestroy(&mesh->boundary);CHKERRQ(ierr);
  /* This was originally freed in DMDestroy(), but that prevents reference counting of backend objects */
  ierr = PetscFree(mesh);CHKERRQ(ierr);
  PetscFunctionReturn(0);
}

#undef __FUNCT__
#define __FUNCT__ "DMCreateMatrix_Plex"
PetscErrorCode DMCreateMatrix_Plex(DM dm, Mat *J)
{
  PetscSection   section, sectionGlobal;
  PetscInt       bs = -1;
  PetscInt       localSize;
  PetscBool      isShell, isBlock, isSeqBlock, isMPIBlock, isSymBlock, isSymSeqBlock, isSymMPIBlock;
  PetscErrorCode ierr;
  MatType        mtype;

  PetscFunctionBegin;
  ierr = MatInitializePackage();CHKERRQ(ierr);
  mtype = dm->mattype;
  ierr = DMGetDefaultSection(dm, &section);CHKERRQ(ierr);
  ierr = DMGetDefaultGlobalSection(dm, &sectionGlobal);CHKERRQ(ierr);
  /* ierr = PetscSectionGetStorageSize(sectionGlobal, &localSize);CHKERRQ(ierr); */
  ierr = PetscSectionGetConstrainedStorageSize(sectionGlobal, &localSize);CHKERRQ(ierr);
  ierr = MatCreate(PetscObjectComm((PetscObject)dm), J);CHKERRQ(ierr);
  ierr = MatSetSizes(*J, localSize, localSize, PETSC_DETERMINE, PETSC_DETERMINE);CHKERRQ(ierr);
  ierr = MatSetType(*J, mtype);CHKERRQ(ierr);
  ierr = MatSetFromOptions(*J);CHKERRQ(ierr);
  ierr = PetscStrcmp(mtype, MATSHELL, &isShell);CHKERRQ(ierr);
  ierr = PetscStrcmp(mtype, MATBAIJ, &isBlock);CHKERRQ(ierr);
  ierr = PetscStrcmp(mtype, MATSEQBAIJ, &isSeqBlock);CHKERRQ(ierr);
  ierr = PetscStrcmp(mtype, MATMPIBAIJ, &isMPIBlock);CHKERRQ(ierr);
  ierr = PetscStrcmp(mtype, MATSBAIJ, &isSymBlock);CHKERRQ(ierr);
  ierr = PetscStrcmp(mtype, MATSEQSBAIJ, &isSymSeqBlock);CHKERRQ(ierr);
  ierr = PetscStrcmp(mtype, MATMPISBAIJ, &isSymMPIBlock);CHKERRQ(ierr);
  if (!isShell) {
    PetscBool fillMatrix = (PetscBool) !dm->prealloc_only;
    PetscInt *dnz, *onz, *dnzu, *onzu, bsLocal, bsMax, bsMin;

    if (bs < 0) {
      if (isBlock || isSeqBlock || isMPIBlock || isSymBlock || isSymSeqBlock || isSymMPIBlock) {
        PetscInt pStart, pEnd, p, dof, cdof;

        ierr = PetscSectionGetChart(sectionGlobal, &pStart, &pEnd);CHKERRQ(ierr);
        for (p = pStart; p < pEnd; ++p) {
          ierr = PetscSectionGetDof(sectionGlobal, p, &dof);CHKERRQ(ierr);
          ierr = PetscSectionGetConstraintDof(sectionGlobal, p, &cdof);CHKERRQ(ierr);
          if (dof-cdof) {
            if (bs < 0) {
              bs = dof-cdof;
            } else if (bs != dof-cdof) {
              /* Layout does not admit a pointwise block size */
              bs = 1;
              break;
            }
          }
        }
        /* Must have same blocksize on all procs (some might have no points) */
        bsLocal = bs;
        ierr = MPI_Allreduce(&bsLocal, &bsMax, 1, MPIU_INT, MPI_MAX, PetscObjectComm((PetscObject)dm));CHKERRQ(ierr);
        bsLocal = bs < 0 ? bsMax : bs;
        ierr = MPI_Allreduce(&bsLocal, &bsMin, 1, MPIU_INT, MPI_MIN, PetscObjectComm((PetscObject)dm));CHKERRQ(ierr);
        if (bsMin != bsMax) {
          bs = 1;
        } else {
          bs = bsMax;
        }
      } else {
        bs = 1;
      }
    }
    ierr = PetscCalloc4(localSize/bs, &dnz, localSize/bs, &onz, localSize/bs, &dnzu, localSize/bs, &onzu);CHKERRQ(ierr);
    ierr = DMPlexPreallocateOperator(dm, bs, section, sectionGlobal, dnz, onz, dnzu, onzu, *J, fillMatrix);CHKERRQ(ierr);
    ierr = PetscFree4(dnz, onz, dnzu, onzu);CHKERRQ(ierr);
  }
  PetscFunctionReturn(0);
}

#undef __FUNCT__
#define __FUNCT__ "DMPlexGetDimension"
/*@
  DMPlexGetDimension - Return the topological mesh dimension

  Not collective

  Input Parameter:
. mesh - The DMPlex

  Output Parameter:
. dim - The topological mesh dimension

  Level: beginner

.seealso: DMPlexCreate()
@*/
PetscErrorCode DMPlexGetDimension(DM dm, PetscInt *dim)
{
  DM_Plex *mesh = (DM_Plex*) dm->data;

  PetscFunctionBegin;
  PetscValidHeaderSpecific(dm, DM_CLASSID, 1);
  PetscValidPointer(dim, 2);
  *dim = mesh->dim;
  PetscFunctionReturn(0);
}

#undef __FUNCT__
#define __FUNCT__ "DMPlexSetDimension"
/*@
  DMPlexSetDimension - Set the topological mesh dimension

  Collective on mesh

  Input Parameters:
+ mesh - The DMPlex
- dim - The topological mesh dimension

  Level: beginner

.seealso: DMPlexCreate()
@*/
PetscErrorCode DMPlexSetDimension(DM dm, PetscInt dim)
{
  DM_Plex *mesh = (DM_Plex*) dm->data;

  PetscFunctionBegin;
  PetscValidHeaderSpecific(dm, DM_CLASSID, 1);
  PetscValidLogicalCollectiveInt(dm, dim, 2);
  mesh->dim = dim;
  PetscFunctionReturn(0);
}

#undef __FUNCT__
#define __FUNCT__ "DMPlexGetChart"
/*@
  DMPlexGetChart - Return the interval for all mesh points [pStart, pEnd)

  Not collective

  Input Parameter:
. mesh - The DMPlex

  Output Parameters:
+ pStart - The first mesh point
- pEnd   - The upper bound for mesh points

  Level: beginner

.seealso: DMPlexCreate(), DMPlexSetChart()
@*/
PetscErrorCode DMPlexGetChart(DM dm, PetscInt *pStart, PetscInt *pEnd)
{
  DM_Plex       *mesh = (DM_Plex*) dm->data;
  PetscErrorCode ierr;

  PetscFunctionBegin;
  PetscValidHeaderSpecific(dm, DM_CLASSID, 1);
  ierr = PetscSectionGetChart(mesh->coneSection, pStart, pEnd);CHKERRQ(ierr);
  PetscFunctionReturn(0);
}

#undef __FUNCT__
#define __FUNCT__ "DMPlexSetChart"
/*@
  DMPlexSetChart - Set the interval for all mesh points [pStart, pEnd)

  Not collective

  Input Parameters:
+ mesh - The DMPlex
. pStart - The first mesh point
- pEnd   - The upper bound for mesh points

  Output Parameters:

  Level: beginner

.seealso: DMPlexCreate(), DMPlexGetChart()
@*/
PetscErrorCode DMPlexSetChart(DM dm, PetscInt pStart, PetscInt pEnd)
{
  DM_Plex       *mesh = (DM_Plex*) dm->data;
  PetscErrorCode ierr;

  PetscFunctionBegin;
  PetscValidHeaderSpecific(dm, DM_CLASSID, 1);
  ierr = PetscSectionSetChart(mesh->coneSection, pStart, pEnd);CHKERRQ(ierr);
  ierr = PetscSectionSetChart(mesh->supportSection, pStart, pEnd);CHKERRQ(ierr);
  PetscFunctionReturn(0);
}

#undef __FUNCT__
#define __FUNCT__ "DMPlexGetConeSize"
/*@
  DMPlexGetConeSize - Return the number of in-edges for this point in the Sieve DAG

  Not collective

  Input Parameters:
+ mesh - The DMPlex
- p - The Sieve point, which must lie in the chart set with DMPlexSetChart()

  Output Parameter:
. size - The cone size for point p

  Level: beginner

.seealso: DMPlexCreate(), DMPlexSetConeSize(), DMPlexSetChart()
@*/
PetscErrorCode DMPlexGetConeSize(DM dm, PetscInt p, PetscInt *size)
{
  DM_Plex       *mesh = (DM_Plex*) dm->data;
  PetscErrorCode ierr;

  PetscFunctionBegin;
  PetscValidHeaderSpecific(dm, DM_CLASSID, 1);
  PetscValidPointer(size, 3);
  ierr = PetscSectionGetDof(mesh->coneSection, p, size);CHKERRQ(ierr);
  PetscFunctionReturn(0);
}

#undef __FUNCT__
#define __FUNCT__ "DMPlexSetConeSize"
/*@
  DMPlexSetConeSize - Set the number of in-edges for this point in the Sieve DAG

  Not collective

  Input Parameters:
+ mesh - The DMPlex
. p - The Sieve point, which must lie in the chart set with DMPlexSetChart()
- size - The cone size for point p

  Output Parameter:

  Note:
  This should be called after DMPlexSetChart().

  Level: beginner

.seealso: DMPlexCreate(), DMPlexGetConeSize(), DMPlexSetChart()
@*/
PetscErrorCode DMPlexSetConeSize(DM dm, PetscInt p, PetscInt size)
{
  DM_Plex       *mesh = (DM_Plex*) dm->data;
  PetscErrorCode ierr;

  PetscFunctionBegin;
  PetscValidHeaderSpecific(dm, DM_CLASSID, 1);
  ierr = PetscSectionSetDof(mesh->coneSection, p, size);CHKERRQ(ierr);

  mesh->maxConeSize = PetscMax(mesh->maxConeSize, size);
  PetscFunctionReturn(0);
}

#undef __FUNCT__
#define __FUNCT__ "DMPlexGetCone"
/*@C
  DMPlexGetCone - Return the points on the in-edges for this point in the Sieve DAG

  Not collective

  Input Parameters:
+ mesh - The DMPlex
- p - The Sieve point, which must lie in the chart set with DMPlexSetChart()

  Output Parameter:
. cone - An array of points which are on the in-edges for point p

  Level: beginner

  Fortran Notes:
  Since it returns an array, this routine is only available in Fortran 90, and you must
  include petsc.h90 in your code.

  You must also call DMPlexRestoreCone() after you finish using the returned array.

.seealso: DMPlexCreate(), DMPlexSetCone(), DMPlexSetChart()
@*/
PetscErrorCode DMPlexGetCone(DM dm, PetscInt p, const PetscInt *cone[])
{
  DM_Plex       *mesh = (DM_Plex*) dm->data;
  PetscInt       off;
  PetscErrorCode ierr;

  PetscFunctionBegin;
  PetscValidHeaderSpecific(dm, DM_CLASSID, 1);
  PetscValidPointer(cone, 3);
  ierr  = PetscSectionGetOffset(mesh->coneSection, p, &off);CHKERRQ(ierr);
  *cone = &mesh->cones[off];
  PetscFunctionReturn(0);
}

#undef __FUNCT__
#define __FUNCT__ "DMPlexSetCone"
/*@
  DMPlexSetCone - Set the points on the in-edges for this point in the Sieve DAG

  Not collective

  Input Parameters:
+ mesh - The DMPlex
. p - The Sieve point, which must lie in the chart set with DMPlexSetChart()
- cone - An array of points which are on the in-edges for point p

  Output Parameter:

  Note:
  This should be called after all calls to DMPlexSetConeSize() and DMSetUp().

  Level: beginner

.seealso: DMPlexCreate(), DMPlexGetCone(), DMPlexSetChart(), DMPlexSetConeSize(), DMSetUp()
@*/
PetscErrorCode DMPlexSetCone(DM dm, PetscInt p, const PetscInt cone[])
{
  DM_Plex       *mesh = (DM_Plex*) dm->data;
  PetscInt       pStart, pEnd;
  PetscInt       dof, off, c;
  PetscErrorCode ierr;

  PetscFunctionBegin;
  PetscValidHeaderSpecific(dm, DM_CLASSID, 1);
  ierr = PetscSectionGetChart(mesh->coneSection, &pStart, &pEnd);CHKERRQ(ierr);
  ierr = PetscSectionGetDof(mesh->coneSection, p, &dof);CHKERRQ(ierr);
  if (dof) PetscValidPointer(cone, 3);
  ierr = PetscSectionGetOffset(mesh->coneSection, p, &off);CHKERRQ(ierr);
  if ((p < pStart) || (p >= pEnd)) SETERRQ3(PetscObjectComm((PetscObject)dm), PETSC_ERR_ARG_OUTOFRANGE, "Mesh point %D is not in the valid range [%D, %D)", p, pStart, pEnd);
  for (c = 0; c < dof; ++c) {
    if ((cone[c] < pStart) || (cone[c] >= pEnd)) SETERRQ3(PetscObjectComm((PetscObject)dm), PETSC_ERR_ARG_OUTOFRANGE, "Cone point %D is not in the valid range [%D, %D)", cone[c], pStart, pEnd);
    mesh->cones[off+c] = cone[c];
  }
  PetscFunctionReturn(0);
}

#undef __FUNCT__
#define __FUNCT__ "DMPlexGetConeOrientation"
/*@C
  DMPlexGetConeOrientation - Return the orientations on the in-edges for this point in the Sieve DAG

  Not collective

  Input Parameters:
+ mesh - The DMPlex
- p - The Sieve point, which must lie in the chart set with DMPlexSetChart()

  Output Parameter:
. coneOrientation - An array of orientations which are on the in-edges for point p. An orientation is an
                    integer giving the prescription for cone traversal. If it is negative, the cone is
                    traversed in the opposite direction. Its value 'o', or if negative '-(o+1)', gives
                    the index of the cone point on which to start.

  Level: beginner

  Fortran Notes:
  Since it returns an array, this routine is only available in Fortran 90, and you must
  include petsc.h90 in your code.

  You must also call DMPlexRestoreConeOrientation() after you finish using the returned array.

.seealso: DMPlexCreate(), DMPlexGetCone(), DMPlexSetCone(), DMPlexSetChart()
@*/
PetscErrorCode DMPlexGetConeOrientation(DM dm, PetscInt p, const PetscInt *coneOrientation[])
{
  DM_Plex       *mesh = (DM_Plex*) dm->data;
  PetscInt       off;
  PetscErrorCode ierr;

  PetscFunctionBegin;
  PetscValidHeaderSpecific(dm, DM_CLASSID, 1);
#if defined(PETSC_USE_DEBUG)
  {
    PetscInt dof;
    ierr = PetscSectionGetDof(mesh->coneSection, p, &dof);CHKERRQ(ierr);
    if (dof) PetscValidPointer(coneOrientation, 3);
  }
#endif
  ierr = PetscSectionGetOffset(mesh->coneSection, p, &off);CHKERRQ(ierr);

  *coneOrientation = &mesh->coneOrientations[off];
  PetscFunctionReturn(0);
}

#undef __FUNCT__
#define __FUNCT__ "DMPlexSetConeOrientation"
/*@
  DMPlexSetConeOrientation - Set the orientations on the in-edges for this point in the Sieve DAG

  Not collective

  Input Parameters:
+ mesh - The DMPlex
. p - The Sieve point, which must lie in the chart set with DMPlexSetChart()
- coneOrientation - An array of orientations which are on the in-edges for point p. An orientation is an
                    integer giving the prescription for cone traversal. If it is negative, the cone is
                    traversed in the opposite direction. Its value 'o', or if negative '-(o+1)', gives
                    the index of the cone point on which to start.

  Output Parameter:

  Note:
  This should be called after all calls to DMPlexSetConeSize() and DMSetUp().

  Level: beginner

.seealso: DMPlexCreate(), DMPlexGetConeOrientation(), DMPlexSetCone(), DMPlexSetChart(), DMPlexSetConeSize(), DMSetUp()
@*/
PetscErrorCode DMPlexSetConeOrientation(DM dm, PetscInt p, const PetscInt coneOrientation[])
{
  DM_Plex       *mesh = (DM_Plex*) dm->data;
  PetscInt       pStart, pEnd;
  PetscInt       dof, off, c;
  PetscErrorCode ierr;

  PetscFunctionBegin;
  PetscValidHeaderSpecific(dm, DM_CLASSID, 1);
  ierr = PetscSectionGetChart(mesh->coneSection, &pStart, &pEnd);CHKERRQ(ierr);
  ierr = PetscSectionGetDof(mesh->coneSection, p, &dof);CHKERRQ(ierr);
  if (dof) PetscValidPointer(coneOrientation, 3);
  ierr = PetscSectionGetOffset(mesh->coneSection, p, &off);CHKERRQ(ierr);
  if ((p < pStart) || (p >= pEnd)) SETERRQ3(PetscObjectComm((PetscObject)dm), PETSC_ERR_ARG_OUTOFRANGE, "Mesh point %D is not in the valid range [%D, %D)", p, pStart, pEnd);
  for (c = 0; c < dof; ++c) {
    PetscInt cdof, o = coneOrientation[c];

    ierr = PetscSectionGetDof(mesh->coneSection, mesh->cones[off+c], &cdof);CHKERRQ(ierr);
    if (o && ((o < -(cdof+1)) || (o >= cdof))) SETERRQ3(PetscObjectComm((PetscObject)dm), PETSC_ERR_ARG_OUTOFRANGE, "Cone orientation %D is not in the valid range [%D. %D)", o, -(cdof+1), cdof);
    mesh->coneOrientations[off+c] = o;
  }
  PetscFunctionReturn(0);
}

#undef __FUNCT__
#define __FUNCT__ "DMPlexInsertCone"
PetscErrorCode DMPlexInsertCone(DM dm, PetscInt p, PetscInt conePos, PetscInt conePoint)
{
  DM_Plex       *mesh = (DM_Plex*) dm->data;
  PetscInt       pStart, pEnd;
  PetscInt       dof, off;
  PetscErrorCode ierr;

  PetscFunctionBegin;
  PetscValidHeaderSpecific(dm, DM_CLASSID, 1);
  ierr = PetscSectionGetChart(mesh->coneSection, &pStart, &pEnd);CHKERRQ(ierr);
  if ((p < pStart) || (p >= pEnd)) SETERRQ3(PetscObjectComm((PetscObject)dm), PETSC_ERR_ARG_OUTOFRANGE, "Mesh point %D is not in the valid range [%D, %D)", p, pStart, pEnd);
  if ((conePoint < pStart) || (conePoint >= pEnd)) SETERRQ3(PetscObjectComm((PetscObject)dm), PETSC_ERR_ARG_OUTOFRANGE, "Cone point %D is not in the valid range [%D, %D)", conePoint, pStart, pEnd);
  ierr = PetscSectionGetDof(mesh->coneSection, p, &dof);CHKERRQ(ierr);
  ierr = PetscSectionGetOffset(mesh->coneSection, p, &off);CHKERRQ(ierr);
  if ((conePos < 0) || (conePos >= dof)) SETERRQ3(PetscObjectComm((PetscObject)dm), PETSC_ERR_ARG_OUTOFRANGE, "Cone position %D of point %D is not in the valid range [0, %D)", conePos, p, dof);
  mesh->cones[off+conePos] = conePoint;
  PetscFunctionReturn(0);
}

#undef __FUNCT__
#define __FUNCT__ "DMPlexInsertConeOrientation"
PetscErrorCode DMPlexInsertConeOrientation(DM dm, PetscInt p, PetscInt conePos, PetscInt coneOrientation)
{
  DM_Plex       *mesh = (DM_Plex*) dm->data;
  PetscInt       pStart, pEnd;
  PetscInt       dof, off;
  PetscErrorCode ierr;

  PetscFunctionBegin;
  PetscValidHeaderSpecific(dm, DM_CLASSID, 1);
  ierr = PetscSectionGetChart(mesh->coneSection, &pStart, &pEnd);CHKERRQ(ierr);
  if ((p < pStart) || (p >= pEnd)) SETERRQ3(PetscObjectComm((PetscObject)dm), PETSC_ERR_ARG_OUTOFRANGE, "Mesh point %D is not in the valid range [%D, %D)", p, pStart, pEnd);
  ierr = PetscSectionGetDof(mesh->coneSection, p, &dof);CHKERRQ(ierr);
  ierr = PetscSectionGetOffset(mesh->coneSection, p, &off);CHKERRQ(ierr);
  if ((conePos < 0) || (conePos >= dof)) SETERRQ3(PetscObjectComm((PetscObject)dm), PETSC_ERR_ARG_OUTOFRANGE, "Cone position %D of point %D is not in the valid range [0, %D)", conePos, p, dof);
  mesh->coneOrientations[off+conePos] = coneOrientation;
  PetscFunctionReturn(0);
}

#undef __FUNCT__
#define __FUNCT__ "DMPlexGetSupportSize"
/*@
  DMPlexGetSupportSize - Return the number of out-edges for this point in the Sieve DAG

  Not collective

  Input Parameters:
+ mesh - The DMPlex
- p - The Sieve point, which must lie in the chart set with DMPlexSetChart()

  Output Parameter:
. size - The support size for point p

  Level: beginner

.seealso: DMPlexCreate(), DMPlexSetConeSize(), DMPlexSetChart(), DMPlexGetConeSize()
@*/
PetscErrorCode DMPlexGetSupportSize(DM dm, PetscInt p, PetscInt *size)
{
  DM_Plex       *mesh = (DM_Plex*) dm->data;
  PetscErrorCode ierr;

  PetscFunctionBegin;
  PetscValidHeaderSpecific(dm, DM_CLASSID, 1);
  PetscValidPointer(size, 3);
  ierr = PetscSectionGetDof(mesh->supportSection, p, size);CHKERRQ(ierr);
  PetscFunctionReturn(0);
}

#undef __FUNCT__
#define __FUNCT__ "DMPlexSetSupportSize"
/*@
  DMPlexSetSupportSize - Set the number of out-edges for this point in the Sieve DAG

  Not collective

  Input Parameters:
+ mesh - The DMPlex
. p - The Sieve point, which must lie in the chart set with DMPlexSetChart()
- size - The support size for point p

  Output Parameter:

  Note:
  This should be called after DMPlexSetChart().

  Level: beginner

.seealso: DMPlexCreate(), DMPlexGetSupportSize(), DMPlexSetChart()
@*/
PetscErrorCode DMPlexSetSupportSize(DM dm, PetscInt p, PetscInt size)
{
  DM_Plex       *mesh = (DM_Plex*) dm->data;
  PetscErrorCode ierr;

  PetscFunctionBegin;
  PetscValidHeaderSpecific(dm, DM_CLASSID, 1);
  ierr = PetscSectionSetDof(mesh->supportSection, p, size);CHKERRQ(ierr);

  mesh->maxSupportSize = PetscMax(mesh->maxSupportSize, size);
  PetscFunctionReturn(0);
}

#undef __FUNCT__
#define __FUNCT__ "DMPlexGetSupport"
/*@C
  DMPlexGetSupport - Return the points on the out-edges for this point in the Sieve DAG

  Not collective

  Input Parameters:
+ mesh - The DMPlex
- p - The Sieve point, which must lie in the chart set with DMPlexSetChart()

  Output Parameter:
. support - An array of points which are on the out-edges for point p

  Level: beginner

  Fortran Notes:
  Since it returns an array, this routine is only available in Fortran 90, and you must
  include petsc.h90 in your code.

  You must also call DMPlexRestoreSupport() after you finish using the returned array.

.seealso: DMPlexCreate(), DMPlexSetCone(), DMPlexSetChart(), DMPlexGetCone()
@*/
PetscErrorCode DMPlexGetSupport(DM dm, PetscInt p, const PetscInt *support[])
{
  DM_Plex       *mesh = (DM_Plex*) dm->data;
  PetscInt       off;
  PetscErrorCode ierr;

  PetscFunctionBegin;
  PetscValidHeaderSpecific(dm, DM_CLASSID, 1);
  PetscValidPointer(support, 3);
  ierr     = PetscSectionGetOffset(mesh->supportSection, p, &off);CHKERRQ(ierr);
  *support = &mesh->supports[off];
  PetscFunctionReturn(0);
}

#undef __FUNCT__
#define __FUNCT__ "DMPlexSetSupport"
/*@
  DMPlexSetSupport - Set the points on the out-edges for this point in the Sieve DAG

  Not collective

  Input Parameters:
+ mesh - The DMPlex
. p - The Sieve point, which must lie in the chart set with DMPlexSetChart()
- support - An array of points which are on the in-edges for point p

  Output Parameter:

  Note:
  This should be called after all calls to DMPlexSetSupportSize() and DMSetUp().

  Level: beginner

.seealso: DMPlexCreate(), DMPlexGetSupport(), DMPlexSetChart(), DMPlexSetSupportSize(), DMSetUp()
@*/
PetscErrorCode DMPlexSetSupport(DM dm, PetscInt p, const PetscInt support[])
{
  DM_Plex       *mesh = (DM_Plex*) dm->data;
  PetscInt       pStart, pEnd;
  PetscInt       dof, off, c;
  PetscErrorCode ierr;

  PetscFunctionBegin;
  PetscValidHeaderSpecific(dm, DM_CLASSID, 1);
  ierr = PetscSectionGetChart(mesh->supportSection, &pStart, &pEnd);CHKERRQ(ierr);
  ierr = PetscSectionGetDof(mesh->supportSection, p, &dof);CHKERRQ(ierr);
  if (dof) PetscValidPointer(support, 3);
  ierr = PetscSectionGetOffset(mesh->supportSection, p, &off);CHKERRQ(ierr);
  if ((p < pStart) || (p >= pEnd)) SETERRQ3(PetscObjectComm((PetscObject)dm), PETSC_ERR_ARG_OUTOFRANGE, "Mesh point %D is not in the valid range [%D, %D)", p, pStart, pEnd);
  for (c = 0; c < dof; ++c) {
    if ((support[c] < pStart) || (support[c] >= pEnd)) SETERRQ3(PetscObjectComm((PetscObject)dm), PETSC_ERR_ARG_OUTOFRANGE, "Support point %D is not in the valid range [%D, %D)", support[c], pStart, pEnd);
    mesh->supports[off+c] = support[c];
  }
  PetscFunctionReturn(0);
}

#undef __FUNCT__
#define __FUNCT__ "DMPlexInsertSupport"
PetscErrorCode DMPlexInsertSupport(DM dm, PetscInt p, PetscInt supportPos, PetscInt supportPoint)
{
  DM_Plex       *mesh = (DM_Plex*) dm->data;
  PetscInt       pStart, pEnd;
  PetscInt       dof, off;
  PetscErrorCode ierr;

  PetscFunctionBegin;
  PetscValidHeaderSpecific(dm, DM_CLASSID, 1);
  ierr = PetscSectionGetChart(mesh->supportSection, &pStart, &pEnd);CHKERRQ(ierr);
  ierr = PetscSectionGetDof(mesh->supportSection, p, &dof);CHKERRQ(ierr);
  ierr = PetscSectionGetOffset(mesh->supportSection, p, &off);CHKERRQ(ierr);
  if ((p < pStart) || (p >= pEnd)) SETERRQ3(PetscObjectComm((PetscObject)dm), PETSC_ERR_ARG_OUTOFRANGE, "Mesh point %D is not in the valid range [%D, %D)", p, pStart, pEnd);
  if ((supportPoint < pStart) || (supportPoint >= pEnd)) SETERRQ3(PetscObjectComm((PetscObject)dm), PETSC_ERR_ARG_OUTOFRANGE, "Support point %D is not in the valid range [%D, %D)", supportPoint, pStart, pEnd);
  if (supportPos >= dof) SETERRQ3(PetscObjectComm((PetscObject)dm), PETSC_ERR_ARG_OUTOFRANGE, "Support position %D of point %D is not in the valid range [0, %D)", supportPos, p, dof);
  mesh->supports[off+supportPos] = supportPoint;
  PetscFunctionReturn(0);
}

#undef __FUNCT__
#define __FUNCT__ "DMPlexGetTransitiveClosure"
/*@C
  DMPlexGetTransitiveClosure - Return the points on the transitive closure of the in-edges or out-edges for this point in the Sieve DAG

  Not collective

  Input Parameters:
+ mesh - The DMPlex
. p - The Sieve point, which must lie in the chart set with DMPlexSetChart()
. useCone - PETSC_TRUE for in-edges,  otherwise use out-edges
- points - If points is NULL on input, internal storage will be returned, otherwise the provided array is used

  Output Parameters:
+ numPoints - The number of points in the closure, so points[] is of size 2*numPoints
- points - The points and point orientations, interleaved as pairs [p0, o0, p1, o1, ...]

  Note:
  If using internal storage (points is NULL on input), each call overwrites the last output.

  Fortran Notes:
  Since it returns an array, this routine is only available in Fortran 90, and you must
  include petsc.h90 in your code.

  The numPoints argument is not present in the Fortran 90 binding since it is internal to the array.

  Level: beginner

.seealso: DMPlexRestoreTransitiveClosure(), DMPlexCreate(), DMPlexSetCone(), DMPlexSetChart(), DMPlexGetCone()
@*/
PetscErrorCode DMPlexGetTransitiveClosure(DM dm, PetscInt p, PetscBool useCone, PetscInt *numPoints, PetscInt *points[])
{
  DM_Plex        *mesh = (DM_Plex*) dm->data;
  PetscInt       *closure, *fifo;
  const PetscInt *tmp = NULL, *tmpO = NULL;
  PetscInt        tmpSize, t;
  PetscInt        depth       = 0, maxSize;
  PetscInt        closureSize = 2, fifoSize = 0, fifoStart = 0;
  PetscErrorCode  ierr;

  PetscFunctionBegin;
  PetscValidHeaderSpecific(dm, DM_CLASSID, 1);
  ierr    = DMPlexGetDepth(dm, &depth);CHKERRQ(ierr);
  /* This is only 1-level */
  if (useCone) {
    ierr = DMPlexGetConeSize(dm, p, &tmpSize);CHKERRQ(ierr);
    ierr = DMPlexGetCone(dm, p, &tmp);CHKERRQ(ierr);
    ierr = DMPlexGetConeOrientation(dm, p, &tmpO);CHKERRQ(ierr);
  } else {
    ierr = DMPlexGetSupportSize(dm, p, &tmpSize);CHKERRQ(ierr);
    ierr = DMPlexGetSupport(dm, p, &tmp);CHKERRQ(ierr);
  }
  if (depth == 1) {
    if (*points) {
      closure = *points;
    } else {
      maxSize = 2*(PetscMax(mesh->maxConeSize, mesh->maxSupportSize)+1);
      ierr = DMGetWorkArray(dm, maxSize, PETSC_INT, &closure);CHKERRQ(ierr);
    }
    closure[0] = p; closure[1] = 0;
    for (t = 0; t < tmpSize; ++t, closureSize += 2) {
      closure[closureSize]   = tmp[t];
      closure[closureSize+1] = tmpO ? tmpO[t] : 0;
    }
    if (numPoints) *numPoints = closureSize/2;
    if (points)    *points    = closure;
    PetscFunctionReturn(0);
  }
  maxSize = 2*PetscMax(PetscMax(PetscPowInt(mesh->maxConeSize,depth+1),PetscPowInt(mesh->maxSupportSize,depth+1)),depth+1);
  ierr    = DMGetWorkArray(dm, maxSize, PETSC_INT, &fifo);CHKERRQ(ierr);
  if (*points) {
    closure = *points;
  } else {
    ierr = DMGetWorkArray(dm, maxSize, PETSC_INT, &closure);CHKERRQ(ierr);
  }
  closure[0] = p; closure[1] = 0;
  for (t = 0; t < tmpSize; ++t, closureSize += 2, fifoSize += 2) {
    const PetscInt cp = tmp[t];
    const PetscInt co = tmpO ? tmpO[t] : 0;

    closure[closureSize]   = cp;
    closure[closureSize+1] = co;
    fifo[fifoSize]         = cp;
    fifo[fifoSize+1]       = co;
  }
  /* Should kick out early when depth is reached, rather than checking all vertices for empty cones */
  while (fifoSize - fifoStart) {
    const PetscInt q   = fifo[fifoStart];
    const PetscInt o   = fifo[fifoStart+1];
    const PetscInt rev = o >= 0 ? 0 : 1;
    const PetscInt off = rev ? -(o+1) : o;

    if (useCone) {
      ierr = DMPlexGetConeSize(dm, q, &tmpSize);CHKERRQ(ierr);
      ierr = DMPlexGetCone(dm, q, &tmp);CHKERRQ(ierr);
      ierr = DMPlexGetConeOrientation(dm, q, &tmpO);CHKERRQ(ierr);
    } else {
      ierr = DMPlexGetSupportSize(dm, q, &tmpSize);CHKERRQ(ierr);
      ierr = DMPlexGetSupport(dm, q, &tmp);CHKERRQ(ierr);
      tmpO = NULL;
    }
    for (t = 0; t < tmpSize; ++t) {
      const PetscInt i  = ((rev ? tmpSize-t : t) + off)%tmpSize;
      const PetscInt cp = tmp[i];
      /* Must propogate orientation: When we reverse orientation, we both reverse the direction of iteration and start at the other end of the chain. */
      /* HACK: It is worse to get the size here, than to change the interpretation of -(*+1)
       const PetscInt co = tmpO ? (rev ? -(tmpO[i]+1) : tmpO[i]) : 0; */
      PetscInt       co = tmpO ? tmpO[i] : 0;
      PetscInt       c;

      if (rev) {
        PetscInt childSize, coff;
        ierr = DMPlexGetConeSize(dm, cp, &childSize);CHKERRQ(ierr);
        coff = tmpO[i] < 0 ? -(tmpO[i]+1) : tmpO[i];
        co   = childSize ? -(((coff+childSize-1)%childSize)+1) : 0;
      }
      /* Check for duplicate */
      for (c = 0; c < closureSize; c += 2) {
        if (closure[c] == cp) break;
      }
      if (c == closureSize) {
        closure[closureSize]   = cp;
        closure[closureSize+1] = co;
        fifo[fifoSize]         = cp;
        fifo[fifoSize+1]       = co;
        closureSize           += 2;
        fifoSize              += 2;
      }
    }
    fifoStart += 2;
  }
  if (numPoints) *numPoints = closureSize/2;
  if (points)    *points    = closure;
  ierr = DMRestoreWorkArray(dm, maxSize, PETSC_INT, &fifo);CHKERRQ(ierr);
  PetscFunctionReturn(0);
}

#undef __FUNCT__
#define __FUNCT__ "DMPlexGetTransitiveClosure_Internal"
/*@C
  DMPlexGetTransitiveClosure_Internal - Return the points on the transitive closure of the in-edges or out-edges for this point in the Sieve DAG with a specified initial orientation

  Not collective

  Input Parameters:
+ mesh - The DMPlex
. p - The Sieve point, which must lie in the chart set with DMPlexSetChart()
. orientation - The orientation of the point
. useCone - PETSC_TRUE for in-edges,  otherwise use out-edges
- points - If points is NULL on input, internal storage will be returned, otherwise the provided array is used

  Output Parameters:
+ numPoints - The number of points in the closure, so points[] is of size 2*numPoints
- points - The points and point orientations, interleaved as pairs [p0, o0, p1, o1, ...]

  Note:
  If using internal storage (points is NULL on input), each call overwrites the last output.

  Fortran Notes:
  Since it returns an array, this routine is only available in Fortran 90, and you must
  include petsc.h90 in your code.

  The numPoints argument is not present in the Fortran 90 binding since it is internal to the array.

  Level: beginner

.seealso: DMPlexRestoreTransitiveClosure(), DMPlexCreate(), DMPlexSetCone(), DMPlexSetChart(), DMPlexGetCone()
@*/
PetscErrorCode DMPlexGetTransitiveClosure_Internal(DM dm, PetscInt p, PetscInt ornt, PetscBool useCone, PetscInt *numPoints, PetscInt *points[])
{
  DM_Plex        *mesh = (DM_Plex*) dm->data;
  PetscInt       *closure, *fifo;
  const PetscInt *tmp = NULL, *tmpO = NULL;
  PetscInt        tmpSize, t;
  PetscInt        depth       = 0, maxSize;
  PetscInt        closureSize = 2, fifoSize = 0, fifoStart = 0;
  PetscErrorCode  ierr;

  PetscFunctionBegin;
  PetscValidHeaderSpecific(dm, DM_CLASSID, 1);
  ierr    = DMPlexGetDepth(dm, &depth);CHKERRQ(ierr);
  /* This is only 1-level */
  if (useCone) {
    ierr = DMPlexGetConeSize(dm, p, &tmpSize);CHKERRQ(ierr);
    ierr = DMPlexGetCone(dm, p, &tmp);CHKERRQ(ierr);
    ierr = DMPlexGetConeOrientation(dm, p, &tmpO);CHKERRQ(ierr);
  } else {
    ierr = DMPlexGetSupportSize(dm, p, &tmpSize);CHKERRQ(ierr);
    ierr = DMPlexGetSupport(dm, p, &tmp);CHKERRQ(ierr);
  }
  if (depth == 1) {
    if (*points) {
      closure = *points;
    } else {
      maxSize = 2*(PetscMax(mesh->maxConeSize, mesh->maxSupportSize)+1);
      ierr = DMGetWorkArray(dm, maxSize, PETSC_INT, &closure);CHKERRQ(ierr);
    }
    closure[0] = p; closure[1] = ornt;
    for (t = 0; t < tmpSize; ++t, closureSize += 2) {
      const PetscInt i = ornt >= 0 ? (t+ornt)%tmpSize : (-(ornt+1) + tmpSize-t)%tmpSize;
      closure[closureSize]   = tmp[i];
      closure[closureSize+1] = tmpO ? tmpO[i] : 0;
    }
    if (numPoints) *numPoints = closureSize/2;
    if (points)    *points    = closure;
    PetscFunctionReturn(0);
  }
  maxSize = 2*PetscMax(PetscMax(PetscPowInt(mesh->maxConeSize,depth+1),PetscPowInt(mesh->maxSupportSize,depth+1)),depth+1);
  ierr    = DMGetWorkArray(dm, maxSize, PETSC_INT, &fifo);CHKERRQ(ierr);
  if (*points) {
    closure = *points;
  } else {
    ierr = DMGetWorkArray(dm, maxSize, PETSC_INT, &closure);CHKERRQ(ierr);
  }
  closure[0] = p; closure[1] = ornt;
  for (t = 0; t < tmpSize; ++t, closureSize += 2, fifoSize += 2) {
    const PetscInt i  = ornt >= 0 ? (t+ornt)%tmpSize : (-(ornt+1) + tmpSize-t)%tmpSize;
    const PetscInt cp = tmp[i];
    PetscInt       co = tmpO ? tmpO[i] : 0;

    if (ornt < 0) {
      PetscInt childSize, coff;
      ierr = DMPlexGetConeSize(dm, cp, &childSize);CHKERRQ(ierr);
      coff = tmpO[i] < 0 ? -(tmpO[i]+1) : tmpO[i];
      co   = childSize ? -(((coff+childSize-1)%childSize)+1) : 0;
    }
    closure[closureSize]   = cp;
    closure[closureSize+1] = co;
    fifo[fifoSize]         = cp;
    fifo[fifoSize+1]       = co;
  }
  /* Should kick out early when depth is reached, rather than checking all vertices for empty cones */
  while (fifoSize - fifoStart) {
    const PetscInt q   = fifo[fifoStart];
    const PetscInt o   = fifo[fifoStart+1];
    const PetscInt rev = o >= 0 ? 0 : 1;
    const PetscInt off = rev ? -(o+1) : o;

    if (useCone) {
      ierr = DMPlexGetConeSize(dm, q, &tmpSize);CHKERRQ(ierr);
      ierr = DMPlexGetCone(dm, q, &tmp);CHKERRQ(ierr);
      ierr = DMPlexGetConeOrientation(dm, q, &tmpO);CHKERRQ(ierr);
    } else {
      ierr = DMPlexGetSupportSize(dm, q, &tmpSize);CHKERRQ(ierr);
      ierr = DMPlexGetSupport(dm, q, &tmp);CHKERRQ(ierr);
      tmpO = NULL;
    }
    for (t = 0; t < tmpSize; ++t) {
      const PetscInt i  = ((rev ? tmpSize-t : t) + off)%tmpSize;
      const PetscInt cp = tmp[i];
      /* Must propogate orientation: When we reverse orientation, we both reverse the direction of iteration and start at the other end of the chain. */
      /* HACK: It is worse to get the size here, than to change the interpretation of -(*+1)
       const PetscInt co = tmpO ? (rev ? -(tmpO[i]+1) : tmpO[i]) : 0; */
      PetscInt       co = tmpO ? tmpO[i] : 0;
      PetscInt       c;

      if (rev) {
        PetscInt childSize, coff;
        ierr = DMPlexGetConeSize(dm, cp, &childSize);CHKERRQ(ierr);
        coff = tmpO[i] < 0 ? -(tmpO[i]+1) : tmpO[i];
        co   = childSize ? -(((coff+childSize-1)%childSize)+1) : 0;
      }
      /* Check for duplicate */
      for (c = 0; c < closureSize; c += 2) {
        if (closure[c] == cp) break;
      }
      if (c == closureSize) {
        closure[closureSize]   = cp;
        closure[closureSize+1] = co;
        fifo[fifoSize]         = cp;
        fifo[fifoSize+1]       = co;
        closureSize           += 2;
        fifoSize              += 2;
      }
    }
    fifoStart += 2;
  }
  if (numPoints) *numPoints = closureSize/2;
  if (points)    *points    = closure;
  ierr = DMRestoreWorkArray(dm, maxSize, PETSC_INT, &fifo);CHKERRQ(ierr);
  PetscFunctionReturn(0);
}

#undef __FUNCT__
#define __FUNCT__ "DMPlexRestoreTransitiveClosure"
/*@C
  DMPlexRestoreTransitiveClosure - Restore the array of points on the transitive closure of the in-edges or out-edges for this point in the Sieve DAG

  Not collective

  Input Parameters:
+ mesh - The DMPlex
. p - The Sieve point, which must lie in the chart set with DMPlexSetChart()
. useCone - PETSC_TRUE for in-edges,  otherwise use out-edges
. numPoints - The number of points in the closure, so points[] is of size 2*numPoints, zeroed on exit
- points - The points and point orientations, interleaved as pairs [p0, o0, p1, o1, ...], zeroed on exit

  Note:
  If not using internal storage (points is not NULL on input), this call is unnecessary

  Fortran Notes:
  Since it returns an array, this routine is only available in Fortran 90, and you must
  include petsc.h90 in your code.

  The numPoints argument is not present in the Fortran 90 binding since it is internal to the array.

  Level: beginner

.seealso: DMPlexGetTransitiveClosure(), DMPlexCreate(), DMPlexSetCone(), DMPlexSetChart(), DMPlexGetCone()
@*/
PetscErrorCode DMPlexRestoreTransitiveClosure(DM dm, PetscInt p, PetscBool useCone, PetscInt *numPoints, PetscInt *points[])
{
  PetscErrorCode ierr;

  PetscFunctionBegin;
  PetscValidHeaderSpecific(dm, DM_CLASSID, 1);
  if (numPoints) PetscValidIntPointer(numPoints,4);
  if (points) PetscValidPointer(points,5);
  ierr = DMRestoreWorkArray(dm, 0, PETSC_INT, points);CHKERRQ(ierr);
  if (numPoints) *numPoints = 0;
  PetscFunctionReturn(0);
}

#undef __FUNCT__
#define __FUNCT__ "DMPlexGetMaxSizes"
/*@
  DMPlexGetMaxSizes - Return the maximum number of in-edges (cone) and out-edges (support) for any point in the Sieve DAG

  Not collective

  Input Parameter:
. mesh - The DMPlex

  Output Parameters:
+ maxConeSize - The maximum number of in-edges
- maxSupportSize - The maximum number of out-edges

  Level: beginner

.seealso: DMPlexCreate(), DMPlexSetConeSize(), DMPlexSetChart()
@*/
PetscErrorCode DMPlexGetMaxSizes(DM dm, PetscInt *maxConeSize, PetscInt *maxSupportSize)
{
  DM_Plex *mesh = (DM_Plex*) dm->data;

  PetscFunctionBegin;
  PetscValidHeaderSpecific(dm, DM_CLASSID, 1);
  if (maxConeSize)    *maxConeSize    = mesh->maxConeSize;
  if (maxSupportSize) *maxSupportSize = mesh->maxSupportSize;
  PetscFunctionReturn(0);
}

#undef __FUNCT__
#define __FUNCT__ "DMSetUp_Plex"
PetscErrorCode DMSetUp_Plex(DM dm)
{
  DM_Plex       *mesh = (DM_Plex*) dm->data;
  PetscInt       size;
  PetscErrorCode ierr;

  PetscFunctionBegin;
  PetscValidHeaderSpecific(dm, DM_CLASSID, 1);
  ierr = PetscSectionSetUp(mesh->coneSection);CHKERRQ(ierr);
  ierr = PetscSectionGetStorageSize(mesh->coneSection, &size);CHKERRQ(ierr);
  ierr = PetscMalloc1(size, &mesh->cones);CHKERRQ(ierr);
  ierr = PetscCalloc1(size, &mesh->coneOrientations);CHKERRQ(ierr);
  if (mesh->maxSupportSize) {
    ierr = PetscSectionSetUp(mesh->supportSection);CHKERRQ(ierr);
    ierr = PetscSectionGetStorageSize(mesh->supportSection, &size);CHKERRQ(ierr);
    ierr = PetscMalloc1(size, &mesh->supports);CHKERRQ(ierr);
  }
  PetscFunctionReturn(0);
}

#undef __FUNCT__
#define __FUNCT__ "DMCreateSubDM_Plex"
PetscErrorCode DMCreateSubDM_Plex(DM dm, PetscInt numFields, PetscInt fields[], IS *is, DM *subdm)
{
  PetscErrorCode ierr;

  PetscFunctionBegin;
  if (subdm) {ierr = DMClone(dm, subdm);CHKERRQ(ierr);}
  ierr = DMCreateSubDM_Section_Private(dm, numFields, fields, is, subdm);CHKERRQ(ierr);
  PetscFunctionReturn(0);
}

#undef __FUNCT__
#define __FUNCT__ "DMPlexSymmetrize"
/*@
  DMPlexSymmetrize - Creates support (out-edge) information from cone (in-edge) inoformation

  Not collective

  Input Parameter:
. mesh - The DMPlex

  Output Parameter:

  Note:
  This should be called after all calls to DMPlexSetCone()

  Level: beginner

.seealso: DMPlexCreate(), DMPlexSetChart(), DMPlexSetConeSize(), DMPlexSetCone()
@*/
PetscErrorCode DMPlexSymmetrize(DM dm)
{
  DM_Plex       *mesh = (DM_Plex*) dm->data;
  PetscInt      *offsets;
  PetscInt       supportSize;
  PetscInt       pStart, pEnd, p;
  PetscErrorCode ierr;

  PetscFunctionBegin;
  PetscValidHeaderSpecific(dm, DM_CLASSID, 1);
  if (mesh->supports) SETERRQ(PetscObjectComm((PetscObject)dm), PETSC_ERR_ARG_WRONGSTATE, "Supports were already setup in this DMPlex");
  /* Calculate support sizes */
  ierr = DMPlexGetChart(dm, &pStart, &pEnd);CHKERRQ(ierr);
  for (p = pStart; p < pEnd; ++p) {
    PetscInt dof, off, c;

    ierr = PetscSectionGetDof(mesh->coneSection, p, &dof);CHKERRQ(ierr);
    ierr = PetscSectionGetOffset(mesh->coneSection, p, &off);CHKERRQ(ierr);
    for (c = off; c < off+dof; ++c) {
      ierr = PetscSectionAddDof(mesh->supportSection, mesh->cones[c], 1);CHKERRQ(ierr);
    }
  }
  for (p = pStart; p < pEnd; ++p) {
    PetscInt dof;

    ierr = PetscSectionGetDof(mesh->supportSection, p, &dof);CHKERRQ(ierr);

    mesh->maxSupportSize = PetscMax(mesh->maxSupportSize, dof);
  }
  ierr = PetscSectionSetUp(mesh->supportSection);CHKERRQ(ierr);
  /* Calculate supports */
  ierr = PetscSectionGetStorageSize(mesh->supportSection, &supportSize);CHKERRQ(ierr);
  ierr = PetscMalloc1(supportSize, &mesh->supports);CHKERRQ(ierr);
  ierr = PetscCalloc1(pEnd - pStart, &offsets);CHKERRQ(ierr);
  for (p = pStart; p < pEnd; ++p) {
    PetscInt dof, off, c;

    ierr = PetscSectionGetDof(mesh->coneSection, p, &dof);CHKERRQ(ierr);
    ierr = PetscSectionGetOffset(mesh->coneSection, p, &off);CHKERRQ(ierr);
    for (c = off; c < off+dof; ++c) {
      const PetscInt q = mesh->cones[c];
      PetscInt       offS;

      ierr = PetscSectionGetOffset(mesh->supportSection, q, &offS);CHKERRQ(ierr);

      mesh->supports[offS+offsets[q]] = p;
      ++offsets[q];
    }
  }
  ierr = PetscFree(offsets);CHKERRQ(ierr);
  PetscFunctionReturn(0);
}

#undef __FUNCT__
#define __FUNCT__ "DMPlexStratify"
/*@
  DMPlexStratify - The Sieve DAG for most topologies is a graded poset (http://en.wikipedia.org/wiki/Graded_poset), and
  can be illustrated by Hasse Diagram (a http://en.wikipedia.org/wiki/Hasse_diagram). The strata group all points of the
  same grade, and this function calculates the strata. This grade can be seen as the height (or depth) of the point in
  the DAG.

  Not collective

  Input Parameter:
. mesh - The DMPlex

  Output Parameter:

  Notes:
  The normal association for the point grade is element dimension (or co-dimension). For instance, all vertices would
  have depth 0, and all edges depth 1. Likewise, all cells heights would have height 0, and all faces height 1.

  This should be called after all calls to DMPlexSymmetrize()

  Level: beginner

.seealso: DMPlexCreate(), DMPlexSymmetrize()
@*/
PetscErrorCode DMPlexStratify(DM dm)
{
  DMLabel        label;
  PetscInt       pStart, pEnd, p;
  PetscInt       numRoots = 0, numLeaves = 0;
  PetscErrorCode ierr;

  PetscFunctionBegin;
  PetscValidHeaderSpecific(dm, DM_CLASSID, 1);
  ierr = PetscLogEventBegin(DMPLEX_Stratify,dm,0,0,0);CHKERRQ(ierr);
  /* Calculate depth */
  ierr = DMPlexGetChart(dm, &pStart, &pEnd);CHKERRQ(ierr);
  ierr = DMPlexCreateLabel(dm, "depth");CHKERRQ(ierr);
  ierr = DMPlexGetDepthLabel(dm, &label);CHKERRQ(ierr);
  /* Initialize roots and count leaves */
  for (p = pStart; p < pEnd; ++p) {
    PetscInt coneSize, supportSize;

    ierr = DMPlexGetConeSize(dm, p, &coneSize);CHKERRQ(ierr);
    ierr = DMPlexGetSupportSize(dm, p, &supportSize);CHKERRQ(ierr);
    if (!coneSize && supportSize) {
      ++numRoots;
      ierr = DMLabelSetValue(label, p, 0);CHKERRQ(ierr);
    } else if (!supportSize && coneSize) {
      ++numLeaves;
    } else if (!supportSize && !coneSize) {
      /* Isolated points */
      ierr = DMLabelSetValue(label, p, 0);CHKERRQ(ierr);
    }
  }
  if (numRoots + numLeaves == (pEnd - pStart)) {
    for (p = pStart; p < pEnd; ++p) {
      PetscInt coneSize, supportSize;

      ierr = DMPlexGetConeSize(dm, p, &coneSize);CHKERRQ(ierr);
      ierr = DMPlexGetSupportSize(dm, p, &supportSize);CHKERRQ(ierr);
      if (!supportSize && coneSize) {
        ierr = DMLabelSetValue(label, p, 1);CHKERRQ(ierr);
      }
    }
  } else {
    IS       pointIS;
    PetscInt numPoints = 0, level = 0;

    ierr = DMLabelGetStratumIS(label, level, &pointIS);CHKERRQ(ierr);
    if (pointIS) {ierr = ISGetLocalSize(pointIS, &numPoints);CHKERRQ(ierr);}
    while (numPoints) {
      const PetscInt *points;
      const PetscInt  newLevel = level+1;

      ierr = ISGetIndices(pointIS, &points);CHKERRQ(ierr);
      for (p = 0; p < numPoints; ++p) {
        const PetscInt  point = points[p];
        const PetscInt *support;
        PetscInt        supportSize, s;

        ierr = DMPlexGetSupportSize(dm, point, &supportSize);CHKERRQ(ierr);
        ierr = DMPlexGetSupport(dm, point, &support);CHKERRQ(ierr);
        for (s = 0; s < supportSize; ++s) {
          ierr = DMLabelSetValue(label, support[s], newLevel);CHKERRQ(ierr);
        }
      }
      ierr = ISRestoreIndices(pointIS, &points);CHKERRQ(ierr);
      ++level;
      ierr = ISDestroy(&pointIS);CHKERRQ(ierr);
      ierr = DMLabelGetStratumIS(label, level, &pointIS);CHKERRQ(ierr);
      if (pointIS) {ierr = ISGetLocalSize(pointIS, &numPoints);CHKERRQ(ierr);}
      else         {numPoints = 0;}
    }
    ierr = ISDestroy(&pointIS);CHKERRQ(ierr);
  }
  ierr = PetscLogEventEnd(DMPLEX_Stratify,dm,0,0,0);CHKERRQ(ierr);
  PetscFunctionReturn(0);
}

#undef __FUNCT__
#define __FUNCT__ "DMPlexGetJoin"
/*@C
  DMPlexGetJoin - Get an array for the join of the set of points

  Not Collective

  Input Parameters:
+ dm - The DMPlex object
. numPoints - The number of input points for the join
- points - The input points

  Output Parameters:
+ numCoveredPoints - The number of points in the join
- coveredPoints - The points in the join

  Level: intermediate

  Note: Currently, this is restricted to a single level join

  Fortran Notes:
  Since it returns an array, this routine is only available in Fortran 90, and you must
  include petsc.h90 in your code.

  The numCoveredPoints argument is not present in the Fortran 90 binding since it is internal to the array.

.keywords: mesh
.seealso: DMPlexRestoreJoin(), DMPlexGetMeet()
@*/
PetscErrorCode DMPlexGetJoin(DM dm, PetscInt numPoints, const PetscInt points[], PetscInt *numCoveredPoints, const PetscInt **coveredPoints)
{
  DM_Plex       *mesh = (DM_Plex*) dm->data;
  PetscInt      *join[2];
  PetscInt       joinSize, i = 0;
  PetscInt       dof, off, p, c, m;
  PetscErrorCode ierr;

  PetscFunctionBegin;
  PetscValidHeaderSpecific(dm, DM_CLASSID, 1);
  PetscValidPointer(points, 2);
  PetscValidPointer(numCoveredPoints, 3);
  PetscValidPointer(coveredPoints, 4);
  ierr = DMGetWorkArray(dm, mesh->maxSupportSize, PETSC_INT, &join[0]);CHKERRQ(ierr);
  ierr = DMGetWorkArray(dm, mesh->maxSupportSize, PETSC_INT, &join[1]);CHKERRQ(ierr);
  /* Copy in support of first point */
  ierr = PetscSectionGetDof(mesh->supportSection, points[0], &dof);CHKERRQ(ierr);
  ierr = PetscSectionGetOffset(mesh->supportSection, points[0], &off);CHKERRQ(ierr);
  for (joinSize = 0; joinSize < dof; ++joinSize) {
    join[i][joinSize] = mesh->supports[off+joinSize];
  }
  /* Check each successive support */
  for (p = 1; p < numPoints; ++p) {
    PetscInt newJoinSize = 0;

    ierr = PetscSectionGetDof(mesh->supportSection, points[p], &dof);CHKERRQ(ierr);
    ierr = PetscSectionGetOffset(mesh->supportSection, points[p], &off);CHKERRQ(ierr);
    for (c = 0; c < dof; ++c) {
      const PetscInt point = mesh->supports[off+c];

      for (m = 0; m < joinSize; ++m) {
        if (point == join[i][m]) {
          join[1-i][newJoinSize++] = point;
          break;
        }
      }
    }
    joinSize = newJoinSize;
    i        = 1-i;
  }
  *numCoveredPoints = joinSize;
  *coveredPoints    = join[i];
  ierr              = DMRestoreWorkArray(dm, mesh->maxSupportSize, PETSC_INT, &join[1-i]);CHKERRQ(ierr);
  PetscFunctionReturn(0);
}

#undef __FUNCT__
#define __FUNCT__ "DMPlexRestoreJoin"
/*@C
  DMPlexRestoreJoin - Restore an array for the join of the set of points

  Not Collective

  Input Parameters:
+ dm - The DMPlex object
. numPoints - The number of input points for the join
- points - The input points

  Output Parameters:
+ numCoveredPoints - The number of points in the join
- coveredPoints - The points in the join

  Fortran Notes:
  Since it returns an array, this routine is only available in Fortran 90, and you must
  include petsc.h90 in your code.

  The numCoveredPoints argument is not present in the Fortran 90 binding since it is internal to the array.

  Level: intermediate

.keywords: mesh
.seealso: DMPlexGetJoin(), DMPlexGetFullJoin(), DMPlexGetMeet()
@*/
PetscErrorCode DMPlexRestoreJoin(DM dm, PetscInt numPoints, const PetscInt points[], PetscInt *numCoveredPoints, const PetscInt **coveredPoints)
{
  PetscErrorCode ierr;

  PetscFunctionBegin;
  PetscValidHeaderSpecific(dm, DM_CLASSID, 1);
  if (points) PetscValidIntPointer(points,3);
  if (numCoveredPoints) PetscValidIntPointer(numCoveredPoints,4);
  PetscValidPointer(coveredPoints, 5);
  ierr = DMRestoreWorkArray(dm, 0, PETSC_INT, (void*) coveredPoints);CHKERRQ(ierr);
  if (numCoveredPoints) *numCoveredPoints = 0;
  PetscFunctionReturn(0);
}

#undef __FUNCT__
#define __FUNCT__ "DMPlexGetFullJoin"
/*@C
  DMPlexGetFullJoin - Get an array for the join of the set of points

  Not Collective

  Input Parameters:
+ dm - The DMPlex object
. numPoints - The number of input points for the join
- points - The input points

  Output Parameters:
+ numCoveredPoints - The number of points in the join
- coveredPoints - The points in the join

  Fortran Notes:
  Since it returns an array, this routine is only available in Fortran 90, and you must
  include petsc.h90 in your code.

  The numCoveredPoints argument is not present in the Fortran 90 binding since it is internal to the array.

  Level: intermediate

.keywords: mesh
.seealso: DMPlexGetJoin(), DMPlexRestoreJoin(), DMPlexGetMeet()
@*/
PetscErrorCode DMPlexGetFullJoin(DM dm, PetscInt numPoints, const PetscInt points[], PetscInt *numCoveredPoints, const PetscInt **coveredPoints)
{
  DM_Plex       *mesh = (DM_Plex*) dm->data;
  PetscInt      *offsets, **closures;
  PetscInt      *join[2];
  PetscInt       depth = 0, maxSize, joinSize = 0, i = 0;
  PetscInt       p, d, c, m;
  PetscErrorCode ierr;

  PetscFunctionBegin;
  PetscValidHeaderSpecific(dm, DM_CLASSID, 1);
  PetscValidPointer(points, 2);
  PetscValidPointer(numCoveredPoints, 3);
  PetscValidPointer(coveredPoints, 4);

  ierr    = DMPlexGetDepth(dm, &depth);CHKERRQ(ierr);
  ierr    = PetscCalloc1(numPoints, &closures);CHKERRQ(ierr);
  ierr    = DMGetWorkArray(dm, numPoints*(depth+2), PETSC_INT, &offsets);CHKERRQ(ierr);
  maxSize = PetscPowInt(mesh->maxSupportSize,depth+1);
  ierr    = DMGetWorkArray(dm, maxSize, PETSC_INT, &join[0]);CHKERRQ(ierr);
  ierr    = DMGetWorkArray(dm, maxSize, PETSC_INT, &join[1]);CHKERRQ(ierr);

  for (p = 0; p < numPoints; ++p) {
    PetscInt closureSize;

    ierr = DMPlexGetTransitiveClosure(dm, points[p], PETSC_FALSE, &closureSize, &closures[p]);CHKERRQ(ierr);

    offsets[p*(depth+2)+0] = 0;
    for (d = 0; d < depth+1; ++d) {
      PetscInt pStart, pEnd, i;

      ierr = DMPlexGetDepthStratum(dm, d, &pStart, &pEnd);CHKERRQ(ierr);
      for (i = offsets[p*(depth+2)+d]; i < closureSize; ++i) {
        if ((pStart > closures[p][i*2]) || (pEnd <= closures[p][i*2])) {
          offsets[p*(depth+2)+d+1] = i;
          break;
        }
      }
      if (i == closureSize) offsets[p*(depth+2)+d+1] = i;
    }
    if (offsets[p*(depth+2)+depth+1] != closureSize) SETERRQ2(PetscObjectComm((PetscObject)dm), PETSC_ERR_PLIB, "Total size of closure %D should be %D", offsets[p*(depth+2)+depth+1], closureSize);
  }
  for (d = 0; d < depth+1; ++d) {
    PetscInt dof;

    /* Copy in support of first point */
    dof = offsets[d+1] - offsets[d];
    for (joinSize = 0; joinSize < dof; ++joinSize) {
      join[i][joinSize] = closures[0][(offsets[d]+joinSize)*2];
    }
    /* Check each successive cone */
    for (p = 1; p < numPoints && joinSize; ++p) {
      PetscInt newJoinSize = 0;

      dof = offsets[p*(depth+2)+d+1] - offsets[p*(depth+2)+d];
      for (c = 0; c < dof; ++c) {
        const PetscInt point = closures[p][(offsets[p*(depth+2)+d]+c)*2];

        for (m = 0; m < joinSize; ++m) {
          if (point == join[i][m]) {
            join[1-i][newJoinSize++] = point;
            break;
          }
        }
      }
      joinSize = newJoinSize;
      i        = 1-i;
    }
    if (joinSize) break;
  }
  *numCoveredPoints = joinSize;
  *coveredPoints    = join[i];
  for (p = 0; p < numPoints; ++p) {
    ierr = DMPlexRestoreTransitiveClosure(dm, points[p], PETSC_FALSE, NULL, &closures[p]);CHKERRQ(ierr);
  }
  ierr = PetscFree(closures);CHKERRQ(ierr);
  ierr = DMRestoreWorkArray(dm, numPoints*(depth+2), PETSC_INT, &offsets);CHKERRQ(ierr);
  ierr = DMRestoreWorkArray(dm, mesh->maxSupportSize, PETSC_INT, &join[1-i]);CHKERRQ(ierr);
  PetscFunctionReturn(0);
}

#undef __FUNCT__
#define __FUNCT__ "DMPlexGetMeet"
/*@C
  DMPlexGetMeet - Get an array for the meet of the set of points

  Not Collective

  Input Parameters:
+ dm - The DMPlex object
. numPoints - The number of input points for the meet
- points - The input points

  Output Parameters:
+ numCoveredPoints - The number of points in the meet
- coveredPoints - The points in the meet

  Level: intermediate

  Note: Currently, this is restricted to a single level meet

  Fortran Notes:
  Since it returns an array, this routine is only available in Fortran 90, and you must
  include petsc.h90 in your code.

  The numCoveredPoints argument is not present in the Fortran 90 binding since it is internal to the array.

.keywords: mesh
.seealso: DMPlexRestoreMeet(), DMPlexGetJoin()
@*/
PetscErrorCode DMPlexGetMeet(DM dm, PetscInt numPoints, const PetscInt points[], PetscInt *numCoveringPoints, const PetscInt **coveringPoints)
{
  DM_Plex       *mesh = (DM_Plex*) dm->data;
  PetscInt      *meet[2];
  PetscInt       meetSize, i = 0;
  PetscInt       dof, off, p, c, m;
  PetscErrorCode ierr;

  PetscFunctionBegin;
  PetscValidHeaderSpecific(dm, DM_CLASSID, 1);
  PetscValidPointer(points, 2);
  PetscValidPointer(numCoveringPoints, 3);
  PetscValidPointer(coveringPoints, 4);
  ierr = DMGetWorkArray(dm, mesh->maxConeSize, PETSC_INT, &meet[0]);CHKERRQ(ierr);
  ierr = DMGetWorkArray(dm, mesh->maxConeSize, PETSC_INT, &meet[1]);CHKERRQ(ierr);
  /* Copy in cone of first point */
  ierr = PetscSectionGetDof(mesh->coneSection, points[0], &dof);CHKERRQ(ierr);
  ierr = PetscSectionGetOffset(mesh->coneSection, points[0], &off);CHKERRQ(ierr);
  for (meetSize = 0; meetSize < dof; ++meetSize) {
    meet[i][meetSize] = mesh->cones[off+meetSize];
  }
  /* Check each successive cone */
  for (p = 1; p < numPoints; ++p) {
    PetscInt newMeetSize = 0;

    ierr = PetscSectionGetDof(mesh->coneSection, points[p], &dof);CHKERRQ(ierr);
    ierr = PetscSectionGetOffset(mesh->coneSection, points[p], &off);CHKERRQ(ierr);
    for (c = 0; c < dof; ++c) {
      const PetscInt point = mesh->cones[off+c];

      for (m = 0; m < meetSize; ++m) {
        if (point == meet[i][m]) {
          meet[1-i][newMeetSize++] = point;
          break;
        }
      }
    }
    meetSize = newMeetSize;
    i        = 1-i;
  }
  *numCoveringPoints = meetSize;
  *coveringPoints    = meet[i];
  ierr               = DMRestoreWorkArray(dm, mesh->maxConeSize, PETSC_INT, &meet[1-i]);CHKERRQ(ierr);
  PetscFunctionReturn(0);
}

#undef __FUNCT__
#define __FUNCT__ "DMPlexRestoreMeet"
/*@C
  DMPlexRestoreMeet - Restore an array for the meet of the set of points

  Not Collective

  Input Parameters:
+ dm - The DMPlex object
. numPoints - The number of input points for the meet
- points - The input points

  Output Parameters:
+ numCoveredPoints - The number of points in the meet
- coveredPoints - The points in the meet

  Level: intermediate

  Fortran Notes:
  Since it returns an array, this routine is only available in Fortran 90, and you must
  include petsc.h90 in your code.

  The numCoveredPoints argument is not present in the Fortran 90 binding since it is internal to the array.

.keywords: mesh
.seealso: DMPlexGetMeet(), DMPlexGetFullMeet(), DMPlexGetJoin()
@*/
PetscErrorCode DMPlexRestoreMeet(DM dm, PetscInt numPoints, const PetscInt points[], PetscInt *numCoveredPoints, const PetscInt **coveredPoints)
{
  PetscErrorCode ierr;

  PetscFunctionBegin;
  PetscValidHeaderSpecific(dm, DM_CLASSID, 1);
  if (points) PetscValidIntPointer(points,3);
  if (numCoveredPoints) PetscValidIntPointer(numCoveredPoints,4);
  PetscValidPointer(coveredPoints,5);
  ierr = DMRestoreWorkArray(dm, 0, PETSC_INT, (void*) coveredPoints);CHKERRQ(ierr);
  if (numCoveredPoints) *numCoveredPoints = 0;
  PetscFunctionReturn(0);
}

#undef __FUNCT__
#define __FUNCT__ "DMPlexGetFullMeet"
/*@C
  DMPlexGetFullMeet - Get an array for the meet of the set of points

  Not Collective

  Input Parameters:
+ dm - The DMPlex object
. numPoints - The number of input points for the meet
- points - The input points

  Output Parameters:
+ numCoveredPoints - The number of points in the meet
- coveredPoints - The points in the meet

  Level: intermediate

  Fortran Notes:
  Since it returns an array, this routine is only available in Fortran 90, and you must
  include petsc.h90 in your code.

  The numCoveredPoints argument is not present in the Fortran 90 binding since it is internal to the array.

.keywords: mesh
.seealso: DMPlexGetMeet(), DMPlexRestoreMeet(), DMPlexGetJoin()
@*/
PetscErrorCode DMPlexGetFullMeet(DM dm, PetscInt numPoints, const PetscInt points[], PetscInt *numCoveredPoints, const PetscInt **coveredPoints)
{
  DM_Plex       *mesh = (DM_Plex*) dm->data;
  PetscInt      *offsets, **closures;
  PetscInt      *meet[2];
  PetscInt       height = 0, maxSize, meetSize = 0, i = 0;
  PetscInt       p, h, c, m;
  PetscErrorCode ierr;

  PetscFunctionBegin;
  PetscValidHeaderSpecific(dm, DM_CLASSID, 1);
  PetscValidPointer(points, 2);
  PetscValidPointer(numCoveredPoints, 3);
  PetscValidPointer(coveredPoints, 4);

  ierr    = DMPlexGetDepth(dm, &height);CHKERRQ(ierr);
  ierr    = PetscMalloc1(numPoints, &closures);CHKERRQ(ierr);
  ierr    = DMGetWorkArray(dm, numPoints*(height+2), PETSC_INT, &offsets);CHKERRQ(ierr);
  maxSize = PetscPowInt(mesh->maxConeSize,height+1);
  ierr    = DMGetWorkArray(dm, maxSize, PETSC_INT, &meet[0]);CHKERRQ(ierr);
  ierr    = DMGetWorkArray(dm, maxSize, PETSC_INT, &meet[1]);CHKERRQ(ierr);

  for (p = 0; p < numPoints; ++p) {
    PetscInt closureSize;

    ierr = DMPlexGetTransitiveClosure(dm, points[p], PETSC_TRUE, &closureSize, &closures[p]);CHKERRQ(ierr);

    offsets[p*(height+2)+0] = 0;
    for (h = 0; h < height+1; ++h) {
      PetscInt pStart, pEnd, i;

      ierr = DMPlexGetHeightStratum(dm, h, &pStart, &pEnd);CHKERRQ(ierr);
      for (i = offsets[p*(height+2)+h]; i < closureSize; ++i) {
        if ((pStart > closures[p][i*2]) || (pEnd <= closures[p][i*2])) {
          offsets[p*(height+2)+h+1] = i;
          break;
        }
      }
      if (i == closureSize) offsets[p*(height+2)+h+1] = i;
    }
    if (offsets[p*(height+2)+height+1] != closureSize) SETERRQ2(PetscObjectComm((PetscObject)dm), PETSC_ERR_PLIB, "Total size of closure %D should be %D", offsets[p*(height+2)+height+1], closureSize);
  }
  for (h = 0; h < height+1; ++h) {
    PetscInt dof;

    /* Copy in cone of first point */
    dof = offsets[h+1] - offsets[h];
    for (meetSize = 0; meetSize < dof; ++meetSize) {
      meet[i][meetSize] = closures[0][(offsets[h]+meetSize)*2];
    }
    /* Check each successive cone */
    for (p = 1; p < numPoints && meetSize; ++p) {
      PetscInt newMeetSize = 0;

      dof = offsets[p*(height+2)+h+1] - offsets[p*(height+2)+h];
      for (c = 0; c < dof; ++c) {
        const PetscInt point = closures[p][(offsets[p*(height+2)+h]+c)*2];

        for (m = 0; m < meetSize; ++m) {
          if (point == meet[i][m]) {
            meet[1-i][newMeetSize++] = point;
            break;
          }
        }
      }
      meetSize = newMeetSize;
      i        = 1-i;
    }
    if (meetSize) break;
  }
  *numCoveredPoints = meetSize;
  *coveredPoints    = meet[i];
  for (p = 0; p < numPoints; ++p) {
    ierr = DMPlexRestoreTransitiveClosure(dm, points[p], PETSC_TRUE, NULL, &closures[p]);CHKERRQ(ierr);
  }
  ierr = PetscFree(closures);CHKERRQ(ierr);
  ierr = DMRestoreWorkArray(dm, numPoints*(height+2), PETSC_INT, &offsets);CHKERRQ(ierr);
  ierr = DMRestoreWorkArray(dm, mesh->maxConeSize, PETSC_INT, &meet[1-i]);CHKERRQ(ierr);
  PetscFunctionReturn(0);
}

#undef __FUNCT__
#define __FUNCT__ "DMPlexEqual"
/*@C
  DMPlexEqual - Determine if two DMs have the same topology

  Not Collective

  Input Parameters:
+ dmA - A DMPlex object
- dmB - A DMPlex object

  Output Parameters:
. equal - PETSC_TRUE if the topologies are identical

  Level: intermediate

  Notes:
  We are not solving graph isomorphism, so we do not permutation.

.keywords: mesh
.seealso: DMPlexGetCone()
@*/
PetscErrorCode DMPlexEqual(DM dmA, DM dmB, PetscBool *equal)
{
  PetscInt       depth, depthB, pStart, pEnd, pStartB, pEndB, p;
  PetscErrorCode ierr;

  PetscFunctionBegin;
  PetscValidHeaderSpecific(dmA, DM_CLASSID, 1);
  PetscValidHeaderSpecific(dmB, DM_CLASSID, 2);
  PetscValidPointer(equal, 3);

  *equal = PETSC_FALSE;
  ierr = DMPlexGetDepth(dmA, &depth);CHKERRQ(ierr);
  ierr = DMPlexGetDepth(dmB, &depthB);CHKERRQ(ierr);
  if (depth != depthB) PetscFunctionReturn(0);
  ierr = DMPlexGetChart(dmA, &pStart,  &pEnd);CHKERRQ(ierr);
  ierr = DMPlexGetChart(dmB, &pStartB, &pEndB);CHKERRQ(ierr);
  if ((pStart != pStartB) || (pEnd != pEndB)) PetscFunctionReturn(0);
  for (p = pStart; p < pEnd; ++p) {
    const PetscInt *cone, *coneB, *ornt, *orntB, *support, *supportB;
    PetscInt        coneSize, coneSizeB, c, supportSize, supportSizeB, s;

    ierr = DMPlexGetConeSize(dmA, p, &coneSize);CHKERRQ(ierr);
    ierr = DMPlexGetCone(dmA, p, &cone);CHKERRQ(ierr);
    ierr = DMPlexGetConeOrientation(dmA, p, &ornt);CHKERRQ(ierr);
    ierr = DMPlexGetConeSize(dmB, p, &coneSizeB);CHKERRQ(ierr);
    ierr = DMPlexGetCone(dmB, p, &coneB);CHKERRQ(ierr);
    ierr = DMPlexGetConeOrientation(dmB, p, &orntB);CHKERRQ(ierr);
    if (coneSize != coneSizeB) PetscFunctionReturn(0);
    for (c = 0; c < coneSize; ++c) {
      if (cone[c] != coneB[c]) PetscFunctionReturn(0);
      if (ornt[c] != orntB[c]) PetscFunctionReturn(0);
    }
    ierr = DMPlexGetSupportSize(dmA, p, &supportSize);CHKERRQ(ierr);
    ierr = DMPlexGetSupport(dmA, p, &support);CHKERRQ(ierr);
    ierr = DMPlexGetSupportSize(dmB, p, &supportSizeB);CHKERRQ(ierr);
    ierr = DMPlexGetSupport(dmB, p, &supportB);CHKERRQ(ierr);
    if (supportSize != supportSizeB) PetscFunctionReturn(0);
    for (s = 0; s < supportSize; ++s) {
      if (support[s] != supportB[s]) PetscFunctionReturn(0);
    }
  }
  *equal = PETSC_TRUE;
  PetscFunctionReturn(0);
}

#undef __FUNCT__
#define __FUNCT__ "DMPlexGetNumFaceVertices"
PetscErrorCode DMPlexGetNumFaceVertices(DM dm, PetscInt cellDim, PetscInt numCorners, PetscInt *numFaceVertices)
{
  MPI_Comm       comm;
  PetscErrorCode ierr;

  PetscFunctionBegin;
  ierr = PetscObjectGetComm((PetscObject)dm,&comm);CHKERRQ(ierr);
  PetscValidPointer(numFaceVertices,3);
  switch (cellDim) {
  case 0:
    *numFaceVertices = 0;
    break;
  case 1:
    *numFaceVertices = 1;
    break;
  case 2:
    switch (numCorners) {
    case 3: /* triangle */
      *numFaceVertices = 2; /* Edge has 2 vertices */
      break;
    case 4: /* quadrilateral */
      *numFaceVertices = 2; /* Edge has 2 vertices */
      break;
    case 6: /* quadratic triangle, tri and quad cohesive Lagrange cells */
      *numFaceVertices = 3; /* Edge has 3 vertices */
      break;
    case 9: /* quadratic quadrilateral, quadratic quad cohesive Lagrange cells */
      *numFaceVertices = 3; /* Edge has 3 vertices */
      break;
    default:
      SETERRQ2(comm, PETSC_ERR_ARG_OUTOFRANGE, "Invalid number of face corners %d for dimension %d", numCorners, cellDim);
    }
    break;
  case 3:
    switch (numCorners) {
    case 4: /* tetradehdron */
      *numFaceVertices = 3; /* Face has 3 vertices */
      break;
    case 6: /* tet cohesive cells */
      *numFaceVertices = 4; /* Face has 4 vertices */
      break;
    case 8: /* hexahedron */
      *numFaceVertices = 4; /* Face has 4 vertices */
      break;
    case 9: /* tet cohesive Lagrange cells */
      *numFaceVertices = 6; /* Face has 6 vertices */
      break;
    case 10: /* quadratic tetrahedron */
      *numFaceVertices = 6; /* Face has 6 vertices */
      break;
    case 12: /* hex cohesive Lagrange cells */
      *numFaceVertices = 6; /* Face has 6 vertices */
      break;
    case 18: /* quadratic tet cohesive Lagrange cells */
      *numFaceVertices = 6; /* Face has 6 vertices */
      break;
    case 27: /* quadratic hexahedron, quadratic hex cohesive Lagrange cells */
      *numFaceVertices = 9; /* Face has 9 vertices */
      break;
    default:
      SETERRQ2(comm, PETSC_ERR_ARG_OUTOFRANGE, "Invalid number of face corners %d for dimension %d", numCorners, cellDim);
    }
    break;
  default:
    SETERRQ1(comm, PETSC_ERR_ARG_OUTOFRANGE, "Invalid cell dimension %d", cellDim);
  }
  PetscFunctionReturn(0);
}

#undef __FUNCT__
#define __FUNCT__ "DMPlexOrient"
/* Trys to give the mesh a consistent orientation */
PetscErrorCode DMPlexOrient(DM dm)
{
  PetscBT        seenCells, flippedCells, seenFaces;
  PetscInt      *faceFIFO, fTop, fBottom;
  PetscInt       dim, h, cStart, cEnd, c, fStart, fEnd, face, maxConeSize, *revcone, *revconeO;
  PetscErrorCode ierr;

  PetscFunctionBegin;
  /* Truth Table
     mismatch    flips   do action   mismatch   flipA ^ flipB   action
         F       0 flips     no         F             F           F
         F       1 flip      yes        F             T           T
         F       2 flips     no         T             F           T
         T       0 flips     yes        T             T           F
         T       1 flip      no
         T       2 flips     yes
  */
  ierr = DMPlexGetDimension(dm, &dim);CHKERRQ(ierr);
  ierr = DMPlexGetVTKCellHeight(dm, &h);CHKERRQ(ierr);
  ierr = DMPlexGetHeightStratum(dm, h,   &cStart, &cEnd);CHKERRQ(ierr);
  ierr = DMPlexGetHeightStratum(dm, h+1, &fStart, &fEnd);CHKERRQ(ierr);
  ierr = PetscBTCreate(cEnd - cStart, &seenCells);CHKERRQ(ierr);
  ierr = PetscBTMemzero(cEnd - cStart, seenCells);CHKERRQ(ierr);
  ierr = PetscBTCreate(cEnd - cStart, &flippedCells);CHKERRQ(ierr);
  ierr = PetscBTMemzero(cEnd - cStart, flippedCells);CHKERRQ(ierr);
  ierr = PetscBTCreate(fEnd - fStart, &seenFaces);CHKERRQ(ierr);
  ierr = PetscBTMemzero(fEnd - fStart, seenFaces);CHKERRQ(ierr);
  ierr = PetscMalloc1((fEnd - fStart), &faceFIFO);CHKERRQ(ierr);
  fTop = fBottom = 0;
  /* Initialize FIFO with first cell */
  if (cEnd > cStart) {
    const PetscInt *cone;
    PetscInt        coneSize;

    ierr = DMPlexGetConeSize(dm, cStart, &coneSize);CHKERRQ(ierr);
    ierr = DMPlexGetCone(dm, cStart, &cone);CHKERRQ(ierr);
    for (c = 0; c < coneSize; ++c) {
      faceFIFO[fBottom++] = cone[c];
      ierr = PetscBTSet(seenFaces, cone[c]-fStart);CHKERRQ(ierr);
    }
  }
  /* Consider each face in FIFO */
  while (fTop < fBottom) {
    const PetscInt *support, *coneA, *coneB, *coneOA, *coneOB;
    PetscInt        supportSize, coneSizeA, coneSizeB, posA = -1, posB = -1;
    PetscInt        seenA, flippedA, seenB, flippedB, mismatch;

    face = faceFIFO[fTop++];
    ierr = DMPlexGetSupportSize(dm, face, &supportSize);CHKERRQ(ierr);
    ierr = DMPlexGetSupport(dm, face, &support);CHKERRQ(ierr);
    if (supportSize < 2) continue;
    if (supportSize != 2) SETERRQ1(PETSC_COMM_SELF, PETSC_ERR_ARG_WRONG, "Faces should separate only two cells, not %d", supportSize);
    seenA    = PetscBTLookup(seenCells,    support[0]-cStart);
    flippedA = PetscBTLookup(flippedCells, support[0]-cStart) ? 1 : 0;
    seenB    = PetscBTLookup(seenCells,    support[1]-cStart);
    flippedB = PetscBTLookup(flippedCells, support[1]-cStart) ? 1 : 0;

    ierr = DMPlexGetConeSize(dm, support[0], &coneSizeA);CHKERRQ(ierr);
    ierr = DMPlexGetConeSize(dm, support[1], &coneSizeB);CHKERRQ(ierr);
    ierr = DMPlexGetCone(dm, support[0], &coneA);CHKERRQ(ierr);
    ierr = DMPlexGetCone(dm, support[1], &coneB);CHKERRQ(ierr);
    ierr = DMPlexGetConeOrientation(dm, support[0], &coneOA);CHKERRQ(ierr);
    ierr = DMPlexGetConeOrientation(dm, support[1], &coneOB);CHKERRQ(ierr);
    for (c = 0; c < coneSizeA; ++c) {
      if (!PetscBTLookup(seenFaces, coneA[c]-fStart)) {
        faceFIFO[fBottom++] = coneA[c];
        ierr = PetscBTSet(seenFaces, coneA[c]-fStart);CHKERRQ(ierr);
      }
      if (coneA[c] == face) posA = c;
      if (fBottom > fEnd-fStart) SETERRQ3(PETSC_COMM_SELF, PETSC_ERR_PLIB, "Face %d was pushed exceeding capacity %d > %d", coneA[c], fBottom, fEnd-fStart);
    }
    if (posA < 0) SETERRQ2(PETSC_COMM_SELF, PETSC_ERR_ARG_WRONG, "Face %d could not be located in cell %d", face, support[0]);
    for (c = 0; c < coneSizeB; ++c) {
      if (!PetscBTLookup(seenFaces, coneB[c]-fStart)) {
        faceFIFO[fBottom++] = coneB[c];
        ierr = PetscBTSet(seenFaces, coneB[c]-fStart);CHKERRQ(ierr);
      }
      if (coneB[c] == face) posB = c;
      if (fBottom > fEnd-fStart) SETERRQ3(PETSC_COMM_SELF, PETSC_ERR_PLIB, "Face %d was pushed exceeding capacity %d > %d", coneA[c], fBottom, fEnd-fStart);
    }
    if (posB < 0) SETERRQ2(PETSC_COMM_SELF, PETSC_ERR_ARG_WRONG, "Face %d could not be located in cell %d", face, support[1]);

    if (dim == 1) {
      mismatch = posA == posB;
    } else {
      mismatch = coneOA[posA] == coneOB[posB];
    }

    if (mismatch ^ (flippedA ^ flippedB)) {
      if (seenA && seenB) SETERRQ2(PETSC_COMM_SELF, PETSC_ERR_ARG_WRONG, "Previously seen cells %d and %d do not match: Fault mesh is non-orientable", support[0], support[1]);
      if (!seenA && !flippedA) {
        ierr = PetscBTSet(flippedCells, support[0]-cStart);CHKERRQ(ierr);
      } else if (!seenB && !flippedB) {
        ierr = PetscBTSet(flippedCells, support[1]-cStart);CHKERRQ(ierr);
      } else SETERRQ(PETSC_COMM_SELF, PETSC_ERR_ARG_WRONG, "Inconsistent mesh orientation: Fault mesh is non-orientable");
    } else if (mismatch && flippedA && flippedB) SETERRQ(PETSC_COMM_SELF, PETSC_ERR_ARG_WRONG, "Attempt to flip already flipped cell: Fault mesh is non-orientable");
    ierr = PetscBTSet(seenCells, support[0]-cStart);CHKERRQ(ierr);
    ierr = PetscBTSet(seenCells, support[1]-cStart);CHKERRQ(ierr);
  }
  /* Now all subdomains are oriented, but we need a consistent parallel orientation */
  {
    /* Find a representative face (edge) separating pairs of procs */
    PetscSF            sf;
    const PetscInt    *lpoints;
    const PetscSFNode *rpoints;
    PetscInt          *neighbors, *nranks;
    PetscInt           numLeaves, numRoots, numNeighbors = 0, l, n;

    ierr = DMGetPointSF(dm, &sf);CHKERRQ(ierr);
    ierr = PetscSFGetGraph(sf, &numRoots, &numLeaves, &lpoints, &rpoints);CHKERRQ(ierr);
    if (numLeaves >= 0) {
      const PetscInt *cone, *ornt, *support;
      PetscInt        coneSize, supportSize;
      int            *rornt, *lornt; /* PetscSF cannot handle smaller than int */
      PetscBool      *match, flipped = PETSC_FALSE;

      ierr = PetscMalloc1(numLeaves,&neighbors);CHKERRQ(ierr);
      /* I know this is p^2 time in general, but for bounded degree its alright */
      for (l = 0; l < numLeaves; ++l) {
        const PetscInt face = lpoints[l];
        if ((face >= fStart) && (face < fEnd)) {
          const PetscInt rank = rpoints[l].rank;
          for (n = 0; n < numNeighbors; ++n) if (rank == rpoints[neighbors[n]].rank) break;
          if (n >= numNeighbors) {
            PetscInt supportSize;
            ierr = DMPlexGetSupportSize(dm, face, &supportSize);CHKERRQ(ierr);
            if (supportSize != 1) SETERRQ1(PETSC_COMM_SELF, PETSC_ERR_ARG_WRONG, "Boundary faces should see one cell, not %d", supportSize);
            neighbors[numNeighbors++] = l;
          }
        }
      }
      ierr = PetscCalloc4(numNeighbors,&match,numNeighbors,&nranks,numRoots,&rornt,numRoots,&lornt);CHKERRQ(ierr);
      for (face = fStart; face < fEnd; ++face) {
        ierr = DMPlexGetSupportSize(dm, face, &supportSize);CHKERRQ(ierr);
        if (supportSize != 1) continue;
        ierr = DMPlexGetSupport(dm, face, &support);CHKERRQ(ierr);

        ierr = DMPlexGetCone(dm, support[0], &cone);CHKERRQ(ierr);
        ierr = DMPlexGetConeSize(dm, support[0], &coneSize);CHKERRQ(ierr);
        ierr = DMPlexGetConeOrientation(dm, support[0], &ornt);CHKERRQ(ierr);
        for (c = 0; c < coneSize; ++c) if (cone[c] == face) break;
        if (dim == 1) {
          /* Use cone position instead, shifted to -1 or 1 */
          rornt[face] = c*2-1;
        } else {
          if (PetscBTLookup(flippedCells, support[0]-cStart)) rornt[face] = ornt[c] < 0 ? -1 :  1;
          else                                                rornt[face] = ornt[c] < 0 ?  1 : -1;
        }
      }
      /* Mark each edge with match or nomatch */
      ierr = PetscSFBcastBegin(sf, MPI_INT, rornt, lornt);CHKERRQ(ierr);
      ierr = PetscSFBcastEnd(sf, MPI_INT, rornt, lornt);CHKERRQ(ierr);
      for (n = 0; n < numNeighbors; ++n) {
        const PetscInt face = lpoints[neighbors[n]];

        if (rornt[face]*lornt[face] < 0) match[n] = PETSC_TRUE;
        else                             match[n] = PETSC_FALSE;
        nranks[n] = rpoints[neighbors[n]].rank;
      }
      /* Collect the graph on 0 */
      {
        MPI_Comm     comm = PetscObjectComm((PetscObject) sf);
        PetscBT      seenProcs, flippedProcs;
        PetscInt    *procFIFO, pTop, pBottom;
        PetscInt    *adj = NULL;
        PetscBool   *val = NULL;
        PetscMPIInt *recvcounts = NULL, *displs = NULL, p;
        PetscMPIInt  N = numNeighbors, numProcs = 0, rank;
        PetscInt     debug = 0;

        ierr = MPI_Comm_rank(comm, &rank);CHKERRQ(ierr);
        if (!rank) {ierr = MPI_Comm_size(comm, &numProcs);CHKERRQ(ierr);}
        ierr = PetscCalloc2(numProcs,&recvcounts,numProcs+1,&displs);CHKERRQ(ierr);
        ierr = MPI_Gather(&N, 1, MPI_INT, recvcounts, 1, MPI_INT, 0, comm);CHKERRQ(ierr);
        for (p = 0; p < numProcs; ++p) {
          displs[p+1] = displs[p] + recvcounts[p];
        }
        if (!rank) {ierr = PetscMalloc2(displs[numProcs],&adj,displs[numProcs],&val);CHKERRQ(ierr);}
        ierr = MPI_Gatherv(nranks, numNeighbors, MPIU_INT, adj, recvcounts, displs, MPIU_INT, 0, comm);CHKERRQ(ierr);
        ierr = MPI_Gatherv(match, numNeighbors, MPIU_BOOL, val, recvcounts, displs, MPIU_BOOL, 0, comm);CHKERRQ(ierr);
        if (debug) {
          for (p = 0; p < numProcs; ++p) {
            ierr = PetscPrintf(comm, "Proc %d:\n", p);
            for (n = 0; n < recvcounts[p]; ++n) {
              ierr = PetscPrintf(comm, "  edge %d (%d):\n", adj[displs[p]+n], val[displs[p]+n]);
            }
          }
        }
        ierr = PetscBTCreate(numProcs, &seenProcs);CHKERRQ(ierr);
        ierr = PetscBTMemzero(numProcs, seenProcs);CHKERRQ(ierr);
        ierr = PetscBTCreate(numProcs, &flippedProcs);CHKERRQ(ierr);
        ierr = PetscBTMemzero(numProcs, flippedProcs);CHKERRQ(ierr);
        ierr = PetscMalloc1(numProcs,&procFIFO);CHKERRQ(ierr);
        pTop = pBottom = 0;
        for (p = 0; p < numProcs; ++p) {
          if (PetscBTLookup(seenProcs, p)) continue;
          /* Initialize FIFO with next proc */
          procFIFO[pBottom++] = p;
          ierr = PetscBTSet(seenProcs, p);CHKERRQ(ierr);
          /* Consider each proc in FIFO */
          while (pTop < pBottom) {
            PetscInt proc, nproc, seen, flippedA, flippedB, mismatch;

            proc     = procFIFO[pTop++];
            flippedA = PetscBTLookup(flippedProcs, proc) ? 1 : 0;
            /* Loop over neighboring procs */
            for (n = 0; n < recvcounts[proc]; ++n) {
              nproc    = adj[displs[proc]+n];
              mismatch = val[displs[proc]+n] ? 0 : 1;
              seen     = PetscBTLookup(seenProcs, nproc);
              flippedB = PetscBTLookup(flippedProcs, nproc) ? 1 : 0;

              if (mismatch ^ (flippedA ^ flippedB)) {
                if (seen) SETERRQ2(PETSC_COMM_SELF, PETSC_ERR_ARG_WRONG, "Previously seen procs %d and %d do not match: Fault mesh is non-orientable", proc, nproc);
                if (!flippedB) {
                  ierr = PetscBTSet(flippedProcs, nproc);CHKERRQ(ierr);
              } else SETERRQ(PETSC_COMM_SELF, PETSC_ERR_ARG_WRONG, "Inconsistent mesh orientation: Fault mesh is non-orientable");
              } else if (mismatch && flippedA && flippedB) SETERRQ(PETSC_COMM_SELF, PETSC_ERR_ARG_WRONG, "Attempt to flip already flipped cell: Fault mesh is non-orientable");
              if (!seen) {
                procFIFO[pBottom++] = nproc;
                ierr = PetscBTSet(seenProcs, nproc);CHKERRQ(ierr);
              }
            }
          }
        }
        ierr = PetscFree(procFIFO);CHKERRQ(ierr);

        ierr = PetscFree2(recvcounts,displs);CHKERRQ(ierr);
        ierr = PetscFree2(adj,val);CHKERRQ(ierr);
        {
          PetscBool *flips;

          ierr = PetscMalloc1(numProcs,&flips);CHKERRQ(ierr);
          for (p = 0; p < numProcs; ++p) {
            flips[p] = PetscBTLookup(flippedProcs, p) ? PETSC_TRUE : PETSC_FALSE;
            if (debug && flips[p]) {ierr = PetscPrintf(comm, "Flipping Proc %d:\n", p);}
          }
          ierr = MPI_Scatter(flips, 1, MPIU_BOOL, &flipped, 1, MPIU_BOOL, 0, comm);CHKERRQ(ierr);
          ierr = PetscFree(flips);CHKERRQ(ierr);
        }
        ierr = PetscBTDestroy(&seenProcs);CHKERRQ(ierr);
        ierr = PetscBTDestroy(&flippedProcs);CHKERRQ(ierr);
      }
      ierr = PetscFree4(match,nranks,rornt,lornt);CHKERRQ(ierr);
      ierr = PetscFree(neighbors);CHKERRQ(ierr);
      if (flipped) {for (c = cStart; c < cEnd; ++c) {ierr = PetscBTNegate(flippedCells, c-cStart);CHKERRQ(ierr);}}
    }
  }
  /* Reverse flipped cells in the mesh */
  ierr = DMPlexGetMaxSizes(dm, &maxConeSize, NULL);CHKERRQ(ierr);
  ierr = DMGetWorkArray(dm, maxConeSize, PETSC_INT, &revcone);CHKERRQ(ierr);
  ierr = DMGetWorkArray(dm, maxConeSize, PETSC_INT, &revconeO);CHKERRQ(ierr);
  for (c = cStart; c < cEnd; ++c) {
    const PetscInt *cone, *coneO, *support;
    PetscInt        coneSize, supportSize, faceSize, cp, sp;

    if (!PetscBTLookup(flippedCells, c-cStart)) continue;
    ierr = DMPlexGetConeSize(dm, c, &coneSize);CHKERRQ(ierr);
    ierr = DMPlexGetCone(dm, c, &cone);CHKERRQ(ierr);
    ierr = DMPlexGetConeOrientation(dm, c, &coneO);CHKERRQ(ierr);
    for (cp = 0; cp < coneSize; ++cp) {
      const PetscInt rcp = coneSize-cp-1;

      ierr = DMPlexGetConeSize(dm, cone[rcp], &faceSize);CHKERRQ(ierr);
      revcone[cp]  = cone[rcp];
      revconeO[cp] = coneO[rcp] >= 0 ? -(faceSize-coneO[rcp]) : faceSize+coneO[rcp];
    }
    ierr = DMPlexSetCone(dm, c, revcone);CHKERRQ(ierr);
    ierr = DMPlexSetConeOrientation(dm, c, revconeO);CHKERRQ(ierr);
    /* Reverse orientations of support */
    faceSize = coneSize;
    ierr = DMPlexGetSupportSize(dm, c, &supportSize);CHKERRQ(ierr);
    ierr = DMPlexGetSupport(dm, c, &support);CHKERRQ(ierr);
    for (sp = 0; sp < supportSize; ++sp) {
      ierr = DMPlexGetConeSize(dm, support[sp], &coneSize);CHKERRQ(ierr);
      ierr = DMPlexGetCone(dm, support[sp], &cone);CHKERRQ(ierr);
      ierr = DMPlexGetConeOrientation(dm, support[sp], &coneO);CHKERRQ(ierr);
      for (cp = 0; cp < coneSize; ++cp) {
        if (cone[cp] != c) continue;
        ierr = DMPlexInsertConeOrientation(dm, support[sp], cp, coneO[cp] >= 0 ? -(faceSize-coneO[cp]) : faceSize+coneO[cp]);CHKERRQ(ierr);
      }
    }
  }
  ierr = DMRestoreWorkArray(dm, maxConeSize, PETSC_INT, &revcone);CHKERRQ(ierr);
  ierr = DMRestoreWorkArray(dm, maxConeSize, PETSC_INT, &revconeO);CHKERRQ(ierr);
  ierr = PetscBTDestroy(&seenCells);CHKERRQ(ierr);
  ierr = PetscBTDestroy(&flippedCells);CHKERRQ(ierr);
  ierr = PetscBTDestroy(&seenFaces);CHKERRQ(ierr);
  ierr = PetscFree(faceFIFO);CHKERRQ(ierr);
  PetscFunctionReturn(0);
}

#undef __FUNCT__
#define __FUNCT__ "DMPlexInvertCell"
/*@C
  DMPlexInvertCell - This flips tetrahedron and hexahedron orientation since Plex stores them internally with outward normals. Other cells are left untouched.

  Input Parameters:
+ numCorners - The number of vertices in a cell
- cone - The incoming cone

  Output Parameter:
. cone - The inverted cone (in-place)

  Level: developer

.seealso: DMPlexGenerate()
@*/
PetscErrorCode DMPlexInvertCell(PetscInt dim, PetscInt numCorners, int cone[])
{
  int tmpc;

  PetscFunctionBegin;
  if (dim != 3) PetscFunctionReturn(0);
  switch (numCorners) {
  case 4:
    tmpc    = cone[0];
    cone[0] = cone[1];
    cone[1] = tmpc;
    break;
  case 8:
    tmpc    = cone[1];
    cone[1] = cone[3];
    cone[3] = tmpc;
    break;
  default: break;
  }
  PetscFunctionReturn(0);
}

#undef __FUNCT__
#define __FUNCT__ "DMPlexInvertCells_Internal"
/* This is to fix the tetrahedron orientation from TetGen */
PETSC_UNUSED static PetscErrorCode DMPlexInvertCells_Internal(PetscInt dim, PetscInt numCells, PetscInt numCorners, int cells[])
{
  PetscInt       bound = numCells*numCorners, coff;
  PetscErrorCode ierr;

  PetscFunctionBegin;
  for (coff = 0; coff < bound; coff += numCorners) {
    ierr = DMPlexInvertCell(dim, numCorners, &cells[coff]);CHKERRQ(ierr);
  }
  PetscFunctionReturn(0);
}

#if defined(PETSC_HAVE_TRIANGLE)
#include <triangle.h>

#undef __FUNCT__
#define __FUNCT__ "InitInput_Triangle"
PetscErrorCode InitInput_Triangle(struct triangulateio *inputCtx)
{
  PetscFunctionBegin;
  inputCtx->numberofpoints             = 0;
  inputCtx->numberofpointattributes    = 0;
  inputCtx->pointlist                  = NULL;
  inputCtx->pointattributelist         = NULL;
  inputCtx->pointmarkerlist            = NULL;
  inputCtx->numberofsegments           = 0;
  inputCtx->segmentlist                = NULL;
  inputCtx->segmentmarkerlist          = NULL;
  inputCtx->numberoftriangleattributes = 0;
  inputCtx->trianglelist               = NULL;
  inputCtx->numberofholes              = 0;
  inputCtx->holelist                   = NULL;
  inputCtx->numberofregions            = 0;
  inputCtx->regionlist                 = NULL;
  PetscFunctionReturn(0);
}

#undef __FUNCT__
#define __FUNCT__ "InitOutput_Triangle"
PetscErrorCode InitOutput_Triangle(struct triangulateio *outputCtx)
{
  PetscFunctionBegin;
  outputCtx->numberofpoints        = 0;
  outputCtx->pointlist             = NULL;
  outputCtx->pointattributelist    = NULL;
  outputCtx->pointmarkerlist       = NULL;
  outputCtx->numberoftriangles     = 0;
  outputCtx->trianglelist          = NULL;
  outputCtx->triangleattributelist = NULL;
  outputCtx->neighborlist          = NULL;
  outputCtx->segmentlist           = NULL;
  outputCtx->segmentmarkerlist     = NULL;
  outputCtx->numberofedges         = 0;
  outputCtx->edgelist              = NULL;
  outputCtx->edgemarkerlist        = NULL;
  PetscFunctionReturn(0);
}

#undef __FUNCT__
#define __FUNCT__ "FiniOutput_Triangle"
PetscErrorCode FiniOutput_Triangle(struct triangulateio *outputCtx)
{
  PetscFunctionBegin;
  free(outputCtx->pointlist);
  free(outputCtx->pointmarkerlist);
  free(outputCtx->segmentlist);
  free(outputCtx->segmentmarkerlist);
  free(outputCtx->edgelist);
  free(outputCtx->edgemarkerlist);
  free(outputCtx->trianglelist);
  free(outputCtx->neighborlist);
  PetscFunctionReturn(0);
}

#undef __FUNCT__
#define __FUNCT__ "DMPlexGenerate_Triangle"
PetscErrorCode DMPlexGenerate_Triangle(DM boundary, PetscBool interpolate, DM *dm)
{
  MPI_Comm             comm;
  PetscInt             dim              = 2;
  const PetscBool      createConvexHull = PETSC_FALSE;
  const PetscBool      constrained      = PETSC_FALSE;
  struct triangulateio in;
  struct triangulateio out;
  PetscInt             vStart, vEnd, v, eStart, eEnd, e;
  PetscMPIInt          rank;
  PetscErrorCode       ierr;

  PetscFunctionBegin;
  ierr = PetscObjectGetComm((PetscObject)boundary,&comm);CHKERRQ(ierr);
  ierr = MPI_Comm_rank(comm, &rank);CHKERRQ(ierr);
  ierr = InitInput_Triangle(&in);CHKERRQ(ierr);
  ierr = InitOutput_Triangle(&out);CHKERRQ(ierr);
  ierr = DMPlexGetDepthStratum(boundary, 0, &vStart, &vEnd);CHKERRQ(ierr);

  in.numberofpoints = vEnd - vStart;
  if (in.numberofpoints > 0) {
    PetscSection coordSection;
    Vec          coordinates;
    PetscScalar *array;

    ierr = PetscMalloc1(in.numberofpoints*dim, &in.pointlist);CHKERRQ(ierr);
    ierr = PetscMalloc1(in.numberofpoints, &in.pointmarkerlist);CHKERRQ(ierr);
    ierr = DMGetCoordinatesLocal(boundary, &coordinates);CHKERRQ(ierr);
    ierr = DMGetCoordinateSection(boundary, &coordSection);CHKERRQ(ierr);
    ierr = VecGetArray(coordinates, &array);CHKERRQ(ierr);
    for (v = vStart; v < vEnd; ++v) {
      const PetscInt idx = v - vStart;
      PetscInt       off, d;

      ierr = PetscSectionGetOffset(coordSection, v, &off);CHKERRQ(ierr);
      for (d = 0; d < dim; ++d) {
        in.pointlist[idx*dim + d] = PetscRealPart(array[off+d]);
      }
      ierr = DMPlexGetLabelValue(boundary, "marker", v, &in.pointmarkerlist[idx]);CHKERRQ(ierr);
    }
    ierr = VecRestoreArray(coordinates, &array);CHKERRQ(ierr);
  }
  ierr  = DMPlexGetHeightStratum(boundary, 0, &eStart, &eEnd);CHKERRQ(ierr);
  in.numberofsegments = eEnd - eStart;
  if (in.numberofsegments > 0) {
    ierr = PetscMalloc1(in.numberofsegments*2, &in.segmentlist);CHKERRQ(ierr);
    ierr = PetscMalloc1(in.numberofsegments, &in.segmentmarkerlist);CHKERRQ(ierr);
    for (e = eStart; e < eEnd; ++e) {
      const PetscInt  idx = e - eStart;
      const PetscInt *cone;

      ierr = DMPlexGetCone(boundary, e, &cone);CHKERRQ(ierr);

      in.segmentlist[idx*2+0] = cone[0] - vStart;
      in.segmentlist[idx*2+1] = cone[1] - vStart;

      ierr = DMPlexGetLabelValue(boundary, "marker", e, &in.segmentmarkerlist[idx]);CHKERRQ(ierr);
    }
  }
#if 0 /* Do not currently support holes */
  PetscReal *holeCoords;
  PetscInt   h, d;

  ierr = DMPlexGetHoles(boundary, &in.numberofholes, &holeCords);CHKERRQ(ierr);
  if (in.numberofholes > 0) {
    ierr = PetscMalloc1(in.numberofholes*dim, &in.holelist);CHKERRQ(ierr);
    for (h = 0; h < in.numberofholes; ++h) {
      for (d = 0; d < dim; ++d) {
        in.holelist[h*dim+d] = holeCoords[h*dim+d];
      }
    }
  }
#endif
  if (!rank) {
    char args[32];

    /* Take away 'Q' for verbose output */
    ierr = PetscStrcpy(args, "pqezQ");CHKERRQ(ierr);
    if (createConvexHull) {
      ierr = PetscStrcat(args, "c");CHKERRQ(ierr);
    }
    if (constrained) {
      ierr = PetscStrcpy(args, "zepDQ");CHKERRQ(ierr);
    }
    triangulate(args, &in, &out, NULL);
  }
  ierr = PetscFree(in.pointlist);CHKERRQ(ierr);
  ierr = PetscFree(in.pointmarkerlist);CHKERRQ(ierr);
  ierr = PetscFree(in.segmentlist);CHKERRQ(ierr);
  ierr = PetscFree(in.segmentmarkerlist);CHKERRQ(ierr);
  ierr = PetscFree(in.holelist);CHKERRQ(ierr);

  {
    const PetscInt numCorners  = 3;
    const PetscInt numCells    = out.numberoftriangles;
    const PetscInt numVertices = out.numberofpoints;
    const int     *cells      = out.trianglelist;
    const double  *meshCoords = out.pointlist;

    ierr = DMPlexCreateFromCellList(comm, dim, numCells, numVertices, numCorners, interpolate, cells, dim, meshCoords, dm);CHKERRQ(ierr);
    /* Set labels */
    for (v = 0; v < numVertices; ++v) {
      if (out.pointmarkerlist[v]) {
        ierr = DMPlexSetLabelValue(*dm, "marker", v+numCells, out.pointmarkerlist[v]);CHKERRQ(ierr);
      }
    }
    if (interpolate) {
      for (e = 0; e < out.numberofedges; e++) {
        if (out.edgemarkerlist[e]) {
          const PetscInt  vertices[2] = {out.edgelist[e*2+0]+numCells, out.edgelist[e*2+1]+numCells};
          const PetscInt *edges;
          PetscInt        numEdges;

          ierr = DMPlexGetJoin(*dm, 2, vertices, &numEdges, &edges);CHKERRQ(ierr);
          if (numEdges != 1) SETERRQ1(PETSC_COMM_SELF, PETSC_ERR_PLIB, "Two vertices must cover only one edge, not %D", numEdges);
          ierr = DMPlexSetLabelValue(*dm, "marker", edges[0], out.edgemarkerlist[e]);CHKERRQ(ierr);
          ierr = DMPlexRestoreJoin(*dm, 2, vertices, &numEdges, &edges);CHKERRQ(ierr);
        }
      }
    }
    ierr = DMPlexSetRefinementUniform(*dm, PETSC_FALSE);CHKERRQ(ierr);
  }
#if 0 /* Do not currently support holes */
  ierr = DMPlexCopyHoles(*dm, boundary);CHKERRQ(ierr);
#endif
  ierr = FiniOutput_Triangle(&out);CHKERRQ(ierr);
  PetscFunctionReturn(0);
}

#undef __FUNCT__
<<<<<<< HEAD
#define __FUNCT__ "DMPlexDistributeField"
/*@
  DMPlexDistributeField - Distribute field data to match a given PetscSF, usually the SF from mesh distribution

  Collective on DM

  Input Parameters:
+ dm - The DMPlex object
. pointSF - The PetscSF describing the communication pattern
. originalSection - The PetscSection for existing data layout
- originalVec - The existing data

  Output Parameters:
+ newSection - The PetscSF describing the new data layout
- newVec - The new data

  Level: developer

.seealso: DMPlexDistribute(), DMPlexDistributeData()
@*/
PetscErrorCode DMPlexDistributeField(DM dm, PetscSF pointSF, PetscSection originalSection, Vec originalVec, PetscSection newSection, Vec newVec)
=======
#define __FUNCT__ "DMPlexRefine_Triangle"
PetscErrorCode DMPlexRefine_Triangle(DM dm, double *maxVolumes, DM *dmRefined)
>>>>>>> 1f5bc901
{
  MPI_Comm             comm;
  PetscInt             dim  = 2;
  struct triangulateio in;
  struct triangulateio out;
  PetscInt             vStart, vEnd, v, cStart, cEnd, c, depth, depthGlobal;
  PetscMPIInt          rank;
  PetscErrorCode       ierr;

  PetscFunctionBegin;
<<<<<<< HEAD
  ierr = PetscSFDistributeSection(pointSF, originalSection, &remoteOffsets, newSection);CHKERRQ(ierr);

  ierr = PetscSectionGetStorageSize(newSection, &fieldSize);CHKERRQ(ierr);
  ierr = VecSetSizes(newVec, fieldSize, PETSC_DETERMINE);CHKERRQ(ierr);
  ierr = VecSetType(newVec,dm->vectype);CHKERRQ(ierr);

  ierr = VecGetArray(originalVec, &originalValues);CHKERRQ(ierr);
  ierr = VecGetArray(newVec, &newValues);CHKERRQ(ierr);
  ierr = PetscSFCreateSectionSF(pointSF, originalSection, remoteOffsets, newSection, &fieldSF);CHKERRQ(ierr);
  ierr = PetscSFBcastBegin(fieldSF, MPIU_SCALAR, originalValues, newValues);CHKERRQ(ierr);
  ierr = PetscSFBcastEnd(fieldSF, MPIU_SCALAR, originalValues, newValues);CHKERRQ(ierr);
  ierr = PetscSFDestroy(&fieldSF);CHKERRQ(ierr);
  ierr = VecRestoreArray(newVec, &newValues);CHKERRQ(ierr);
  ierr = VecRestoreArray(originalVec, &originalValues);CHKERRQ(ierr);
  PetscFunctionReturn(0);
}

#undef __FUNCT__
#define __FUNCT__ "DMPlexDistributeData"
/*@
  DMPlexDistributeData - Distribute field data to match a given PetscSF, usually the SF from mesh distribution

  Collective on DM

  Input Parameters:
+ dm - The DMPlex object
. pointSF - The PetscSF describing the communication pattern
. originalSection - The PetscSection for existing data layout
. datatype - The type of data
- originalData - The existing data

  Output Parameters:
+ newSection - The PetscSF describing the new data layout
- newData - The new data

  Level: developer

.seealso: DMPlexDistribute(), DMPlexDistributeField()
@*/
PetscErrorCode DMPlexDistributeData(DM dm, PetscSF pointSF, PetscSection originalSection, MPI_Datatype datatype, void *originalData, PetscSection newSection, void **newData)
{
  PetscSF        fieldSF;
  PetscInt      *remoteOffsets, fieldSize;
  PetscMPIInt    dataSize;
  PetscErrorCode ierr;

  PetscFunctionBegin;
  ierr = PetscSFDistributeSection(pointSF, originalSection, &remoteOffsets, newSection);CHKERRQ(ierr);

  ierr = PetscSectionGetStorageSize(newSection, &fieldSize);CHKERRQ(ierr);
  ierr = MPI_Type_size(datatype, &dataSize);CHKERRQ(ierr);
  ierr = PetscMalloc(fieldSize * dataSize, newData);CHKERRQ(ierr);

  ierr = PetscSFCreateSectionSF(pointSF, originalSection, remoteOffsets, newSection, &fieldSF);CHKERRQ(ierr);
  ierr = PetscSFBcastBegin(fieldSF, datatype, originalData, *newData);CHKERRQ(ierr);
  ierr = PetscSFBcastEnd(fieldSF, datatype, originalData, *newData);CHKERRQ(ierr);
  ierr = PetscSFDestroy(&fieldSF);CHKERRQ(ierr);
  PetscFunctionReturn(0);
}

#undef __FUNCT__
#define __FUNCT__ "DMPlexDistribute"
/*@C
  DMPlexDistribute - Distributes the mesh and any associated sections.

  Not Collective

  Input Parameter:
+ dm  - The original DMPlex object
. partitioner - The partitioning package, or NULL for the default
- overlap - The overlap of partitions, 0 is the default

  Output Parameter:
+ sf - The PetscSF used for point distribution
- parallelMesh - The distributed DMPlex object, or NULL

  Note: If the mesh was not distributed, the return value is NULL

  Level: intermediate

.keywords: mesh, elements
.seealso: DMPlexCreate(), DMPlexDistributeByFace()
@*/
PetscErrorCode DMPlexDistribute(DM dm, const char partitioner[], PetscInt overlap, PetscSF *sf, DM *dmParallel)
{
  DM_Plex               *mesh   = (DM_Plex*) dm->data, *pmesh;
  MPI_Comm               comm;
  const PetscInt         height = 0;
  PetscInt               dim, numRemoteRanks;
  IS                     origCellPart,        cellPart,        part;
  PetscSection           origCellPartSection, cellPartSection, partSection;
  PetscSFNode           *remoteRanks;
  PetscSF                partSF, pointSF, coneSF;
  ISLocalToGlobalMapping renumbering;
  PetscSection           originalConeSection, newConeSection;
  PetscInt              *remoteOffsets;
  PetscInt              *cones, *newCones, newConesSize;
  PetscBool              flg;
  PetscMPIInt            rank, numProcs, p;
  PetscErrorCode         ierr;

  PetscFunctionBegin;
  PetscValidHeaderSpecific(dm, DM_CLASSID, 1);
  if (sf) PetscValidPointer(sf,4);
  PetscValidPointer(dmParallel,5);

  ierr = PetscLogEventBegin(DMPLEX_Distribute,dm,0,0,0);CHKERRQ(ierr);
  ierr = PetscObjectGetComm((PetscObject)dm,&comm);CHKERRQ(ierr);
  ierr = MPI_Comm_rank(comm, &rank);CHKERRQ(ierr);
  ierr = MPI_Comm_size(comm, &numProcs);CHKERRQ(ierr);

  *dmParallel = NULL;
  if (numProcs == 1) PetscFunctionReturn(0);

  ierr = DMPlexGetDimension(dm, &dim);CHKERRQ(ierr);
  /* Create cell partition - We need to rewrite to use IS, use the MatPartition stuff */
  ierr = PetscLogEventBegin(DMPLEX_Partition,dm,0,0,0);CHKERRQ(ierr);
  if (overlap > 1) SETERRQ(PetscObjectComm((PetscObject)dm), PETSC_ERR_SUP, "Overlap > 1 not yet implemented");
  ierr = DMPlexCreatePartition(dm, partitioner, height, overlap > 0 ? PETSC_TRUE : PETSC_FALSE, &cellPartSection, &cellPart, &origCellPartSection, &origCellPart);CHKERRQ(ierr);
  /* Create SF assuming a serial partition for all processes: Could check for IS length here */
  if (!rank) numRemoteRanks = numProcs;
  else       numRemoteRanks = 0;
  ierr = PetscMalloc(numRemoteRanks * sizeof(PetscSFNode), &remoteRanks);CHKERRQ(ierr);
  for (p = 0; p < numRemoteRanks; ++p) {
    remoteRanks[p].rank  = p;
    remoteRanks[p].index = 0;
  }
  ierr = PetscSFCreate(comm, &partSF);CHKERRQ(ierr);
  ierr = PetscSFSetGraph(partSF, 1, numRemoteRanks, NULL, PETSC_OWN_POINTER, remoteRanks, PETSC_OWN_POINTER);CHKERRQ(ierr);
  ierr = PetscOptionsHasName(((PetscObject) dm)->prefix, "-partition_view", &flg);CHKERRQ(ierr);
  if (flg) {
    ierr = PetscPrintf(comm, "Cell Partition:\n");CHKERRQ(ierr);
    ierr = PetscSectionView(cellPartSection, PETSC_VIEWER_STDOUT_WORLD);CHKERRQ(ierr);
    ierr = ISView(cellPart, NULL);CHKERRQ(ierr);
    if (origCellPart) {
      ierr = PetscPrintf(comm, "Original Cell Partition:\n");CHKERRQ(ierr);
      ierr = PetscSectionView(origCellPartSection, PETSC_VIEWER_STDOUT_WORLD);CHKERRQ(ierr);
      ierr = ISView(origCellPart, NULL);CHKERRQ(ierr);
    }
    ierr = PetscSFView(partSF, NULL);CHKERRQ(ierr);
  }
  /* Close the partition over the mesh */
  ierr = DMPlexCreatePartitionClosure(dm, cellPartSection, cellPart, &partSection, &part);CHKERRQ(ierr);
  ierr = ISDestroy(&cellPart);CHKERRQ(ierr);
  ierr = PetscSectionDestroy(&cellPartSection);CHKERRQ(ierr);
  /* Create new mesh */
  ierr  = DMPlexCreate(comm, dmParallel);CHKERRQ(ierr);
  ierr  = DMPlexSetDimension(*dmParallel, dim);CHKERRQ(ierr);
  ierr  = PetscObjectSetName((PetscObject) *dmParallel, "Parallel Mesh");CHKERRQ(ierr);
  pmesh = (DM_Plex*) (*dmParallel)->data;
  /* Distribute sieve points and the global point numbering (replaces creating remote bases) */
  ierr = PetscSFConvertPartition(partSF, partSection, part, &renumbering, &pointSF);CHKERRQ(ierr);
  if (flg) {
    ierr = PetscPrintf(comm, "Point Partition:\n");CHKERRQ(ierr);
    ierr = PetscSectionView(partSection, PETSC_VIEWER_STDOUT_WORLD);CHKERRQ(ierr);
    ierr = ISView(part, NULL);CHKERRQ(ierr);
    ierr = PetscSFView(pointSF, NULL);CHKERRQ(ierr);
    ierr = PetscPrintf(comm, "Point Renumbering after partition:\n");CHKERRQ(ierr);
    ierr = ISLocalToGlobalMappingView(renumbering, NULL);CHKERRQ(ierr);
  }
  ierr = PetscLogEventEnd(DMPLEX_Partition,dm,0,0,0);CHKERRQ(ierr);
  /* Distribute cone section */
  ierr = DMPlexGetConeSection(dm, &originalConeSection);CHKERRQ(ierr);
  ierr = DMPlexGetConeSection(*dmParallel, &newConeSection);CHKERRQ(ierr);
  ierr = PetscSFDistributeSection(pointSF, originalConeSection, &remoteOffsets, newConeSection);CHKERRQ(ierr);
  ierr = DMSetUp(*dmParallel);CHKERRQ(ierr);
  {
    PetscInt pStart, pEnd, p;

    ierr = PetscSectionGetChart(newConeSection, &pStart, &pEnd);CHKERRQ(ierr);
    for (p = pStart; p < pEnd; ++p) {
      PetscInt coneSize;
      ierr               = PetscSectionGetDof(newConeSection, p, &coneSize);CHKERRQ(ierr);
      pmesh->maxConeSize = PetscMax(pmesh->maxConeSize, coneSize);
    }
  }
  /* Communicate and renumber cones */
  ierr = PetscSFCreateSectionSF(pointSF, originalConeSection, remoteOffsets, newConeSection, &coneSF);CHKERRQ(ierr);
  ierr = DMPlexGetCones(dm, &cones);CHKERRQ(ierr);
  ierr = DMPlexGetCones(*dmParallel, &newCones);CHKERRQ(ierr);
  ierr = PetscSFBcastBegin(coneSF, MPIU_INT, cones, newCones);CHKERRQ(ierr);
  ierr = PetscSFBcastEnd(coneSF, MPIU_INT, cones, newCones);CHKERRQ(ierr);
  ierr = PetscSectionGetStorageSize(newConeSection, &newConesSize);CHKERRQ(ierr);
  ierr = ISGlobalToLocalMappingApply(renumbering, IS_GTOLM_MASK, newConesSize, newCones, NULL, newCones);CHKERRQ(ierr);
  ierr = PetscOptionsHasName(((PetscObject) dm)->prefix, "-cones_view", &flg);CHKERRQ(ierr);
  if (flg) {
    ierr = PetscPrintf(comm, "Serial Cone Section:\n");CHKERRQ(ierr);
    ierr = PetscSectionView(originalConeSection, PETSC_VIEWER_STDOUT_WORLD);CHKERRQ(ierr);
    ierr = PetscPrintf(comm, "Parallel Cone Section:\n");CHKERRQ(ierr);
    ierr = PetscSectionView(newConeSection, PETSC_VIEWER_STDOUT_WORLD);CHKERRQ(ierr);
    ierr = PetscSFView(coneSF, NULL);CHKERRQ(ierr);
  }
  ierr = DMPlexGetConeOrientations(dm, &cones);CHKERRQ(ierr);
  ierr = DMPlexGetConeOrientations(*dmParallel, &newCones);CHKERRQ(ierr);
  ierr = PetscSFBcastBegin(coneSF, MPIU_INT, cones, newCones);CHKERRQ(ierr);
  ierr = PetscSFBcastEnd(coneSF, MPIU_INT, cones, newCones);CHKERRQ(ierr);
  ierr = PetscSFDestroy(&coneSF);CHKERRQ(ierr);
  /* Create supports and stratify sieve */
  {
    PetscInt pStart, pEnd;

    ierr = PetscSectionGetChart(pmesh->coneSection, &pStart, &pEnd);CHKERRQ(ierr);
    ierr = PetscSectionSetChart(pmesh->supportSection, pStart, pEnd);CHKERRQ(ierr);
  }
  ierr = DMPlexSymmetrize(*dmParallel);CHKERRQ(ierr);
  ierr = DMPlexStratify(*dmParallel);CHKERRQ(ierr);
  /* Distribute Coordinates */
  {
    PetscSection originalCoordSection, newCoordSection;
    Vec          originalCoordinates, newCoordinates;
    const char  *name;

    ierr = DMPlexGetCoordinateSection(dm, &originalCoordSection);CHKERRQ(ierr);
    ierr = DMPlexGetCoordinateSection(*dmParallel, &newCoordSection);CHKERRQ(ierr);
    ierr = DMGetCoordinatesLocal(dm, &originalCoordinates);CHKERRQ(ierr);
    ierr = VecCreate(comm, &newCoordinates);CHKERRQ(ierr);
    ierr = PetscObjectGetName((PetscObject) originalCoordinates, &name);CHKERRQ(ierr);
    ierr = PetscObjectSetName((PetscObject) newCoordinates, name);CHKERRQ(ierr);

    ierr = DMPlexDistributeField(dm, pointSF, originalCoordSection, originalCoordinates, newCoordSection, newCoordinates);CHKERRQ(ierr);
    ierr = DMSetCoordinatesLocal(*dmParallel, newCoordinates);CHKERRQ(ierr);
    ierr = VecDestroy(&newCoordinates);CHKERRQ(ierr);
  }
  /* Distribute labels */
  ierr = PetscLogEventBegin(DMPLEX_DistributeLabels,dm,0,0,0);CHKERRQ(ierr);
  {
    DMLabel  next      = mesh->labels, newNext = pmesh->labels;
    PetscInt numLabels = 0, l;

    /* Bcast number of labels */
    while (next) {
      ++numLabels; next = next->next;
    }
    ierr = MPI_Bcast(&numLabels, 1, MPIU_INT, 0, comm);CHKERRQ(ierr);
    next = mesh->labels;
    for (l = 0; l < numLabels; ++l) {
      DMLabel         newLabel;
      const PetscInt *partArray;
      char           *name;
      PetscInt       *stratumSizes = NULL, *points = NULL;
      PetscMPIInt    *sendcnts     = NULL, *offsets = NULL, *displs = NULL;
      PetscInt        nameSize, s, p, proc;
      PetscBool       isdepth;
      size_t          len = 0;

      /* Bcast name (could filter for no points) */
      if (!rank) {ierr = PetscStrlen(next->name, &len);CHKERRQ(ierr);}
      nameSize = len;
      ierr     = MPI_Bcast(&nameSize, 1, MPIU_INT, 0, comm);CHKERRQ(ierr);
      ierr     = PetscMalloc(nameSize+1, &name);CHKERRQ(ierr);
      if (!rank) {ierr = PetscMemcpy(name, next->name, nameSize+1);CHKERRQ(ierr);}
      ierr = MPI_Bcast(name, nameSize+1, MPI_CHAR, 0, comm);CHKERRQ(ierr);
      ierr = PetscStrcmp(name, "depth", &isdepth);CHKERRQ(ierr);
      if (isdepth) {            /* skip because "depth" is not distributed */
        ierr = PetscFree(name);CHKERRQ(ierr);
        if (!rank) next = next->next;
        continue;
      }
      ierr           = PetscNew(struct _n_DMLabel, &newLabel);CHKERRQ(ierr);
      newLabel->name = name;
      /* Bcast numStrata (could filter for no points in stratum) */
      if (!rank) newLabel->numStrata = next->numStrata;
      ierr = MPI_Bcast(&newLabel->numStrata, 1, MPIU_INT, 0, comm);CHKERRQ(ierr);
      ierr = PetscMalloc3(newLabel->numStrata,PetscInt,&newLabel->stratumValues,
                          newLabel->numStrata,PetscInt,&newLabel->stratumSizes,
                          newLabel->numStrata+1,PetscInt,&newLabel->stratumOffsets);CHKERRQ(ierr);
      /* Bcast stratumValues (could filter for no points in stratum) */
      if (!rank) {ierr = PetscMemcpy(newLabel->stratumValues, next->stratumValues, next->numStrata * sizeof(PetscInt));CHKERRQ(ierr);}
      ierr = MPI_Bcast(newLabel->stratumValues, newLabel->numStrata, MPIU_INT, 0, comm);CHKERRQ(ierr);
      /* Find size on each process and Scatter
           we use the fact that both the stratum points and partArray are sorted */
      if (!rank) {
        ierr = ISGetIndices(part, &partArray);CHKERRQ(ierr);
        ierr = PetscMalloc(numProcs*next->numStrata * sizeof(PetscInt), &stratumSizes);CHKERRQ(ierr);
        ierr = PetscMemzero(stratumSizes, numProcs*next->numStrata * sizeof(PetscInt));CHKERRQ(ierr);
        /* TODO We should switch to using binary search if the label is a lot smaller than partitions */
        for (proc = 0; proc < numProcs; ++proc) {
          PetscInt dof, off;

          ierr = PetscSectionGetDof(partSection, proc, &dof);CHKERRQ(ierr);
          ierr = PetscSectionGetOffset(partSection, proc, &off);CHKERRQ(ierr);
          for (s = 0; s < next->numStrata; ++s) {
            PetscInt lStart = next->stratumOffsets[s], lEnd = next->stratumOffsets[s]+next->stratumSizes[s];
            PetscInt pStart = off,                     pEnd = off+dof;

            while (pStart < pEnd && lStart < lEnd) {
              if (partArray[pStart] > next->points[lStart]) {
                ++lStart;
              } else if (next->points[lStart] > partArray[pStart]) {
                ++pStart;
              } else {
                ++stratumSizes[proc*next->numStrata+s];
                ++pStart; ++lStart;
              }
            }
          }
        }
        ierr = ISRestoreIndices(part, &partArray);CHKERRQ(ierr);
      }
      ierr = MPI_Scatter(stratumSizes, newLabel->numStrata, MPIU_INT, newLabel->stratumSizes, newLabel->numStrata, MPIU_INT, 0, comm);CHKERRQ(ierr);
      /* Calculate stratumOffsets */
      newLabel->stratumOffsets[0] = 0;
      for (s = 0; s < newLabel->numStrata; ++s) {
        newLabel->stratumOffsets[s+1] = newLabel->stratumSizes[s] + newLabel->stratumOffsets[s];
      }
      /* Pack points and Scatter */
      if (!rank) {
        ierr = PetscMalloc3(numProcs,PetscMPIInt,&sendcnts,numProcs,PetscMPIInt,&offsets,numProcs+1,PetscMPIInt,&displs);CHKERRQ(ierr);
        displs[0] = 0;
        for (p = 0; p < numProcs; ++p) {
          sendcnts[p] = 0;
          for (s = 0; s < next->numStrata; ++s) {
            sendcnts[p] += stratumSizes[p*next->numStrata+s];
          }
          offsets[p]  = displs[p];
          displs[p+1] = displs[p] + sendcnts[p];
        }
        ierr = PetscMalloc(displs[numProcs] * sizeof(PetscInt), &points);CHKERRQ(ierr);
        /* TODO We should switch to using binary search if the label is a lot smaller than partitions */
        for (proc = 0; proc < numProcs; ++proc) {
          PetscInt dof, off;

          ierr = PetscSectionGetDof(partSection, proc, &dof);CHKERRQ(ierr);
          ierr = PetscSectionGetOffset(partSection, proc, &off);CHKERRQ(ierr);
          for (s = 0; s < next->numStrata; ++s) {
            PetscInt lStart = next->stratumOffsets[s], lEnd = next->stratumOffsets[s]+next->stratumSizes[s];
            PetscInt pStart = off,                     pEnd = off+dof;

            while (pStart < pEnd && lStart < lEnd) {
              if (partArray[pStart] > next->points[lStart]) {
                ++lStart;
              } else if (next->points[lStart] > partArray[pStart]) {
                ++pStart;
              } else {
                points[offsets[proc]++] = next->points[lStart];
                ++pStart; ++lStart;
              }
            }
          }
        }
      }
      ierr = PetscMalloc(newLabel->stratumOffsets[newLabel->numStrata] * sizeof(PetscInt), &newLabel->points);CHKERRQ(ierr);
      ierr = MPI_Scatterv(points, sendcnts, displs, MPIU_INT, newLabel->points, newLabel->stratumOffsets[newLabel->numStrata], MPIU_INT, 0, comm);CHKERRQ(ierr);
      ierr = PetscFree(points);CHKERRQ(ierr);
      ierr = PetscFree3(sendcnts,offsets,displs);CHKERRQ(ierr);
      ierr = PetscFree(stratumSizes);CHKERRQ(ierr);
      /* Renumber points */
      ierr = ISGlobalToLocalMappingApply(renumbering, IS_GTOLM_MASK, newLabel->stratumOffsets[newLabel->numStrata], newLabel->points, NULL, newLabel->points);CHKERRQ(ierr);
      /* Sort points */
      for (s = 0; s < newLabel->numStrata; ++s) {
        ierr = PetscSortInt(newLabel->stratumSizes[s], &newLabel->points[newLabel->stratumOffsets[s]]);CHKERRQ(ierr);
      }
      /* Insert into list */
      if (newNext) newNext->next = newLabel;
      else pmesh->labels = newLabel;
      newNext = newLabel;
      if (!rank) next = next->next;
    }
  }
  ierr = PetscLogEventEnd(DMPLEX_DistributeLabels,dm,0,0,0);CHKERRQ(ierr);
  /* Setup hybrid structure */
  {
    const PetscInt *gpoints;
    PetscInt        depth, n, d;

    for (d = 0; d <= dim; ++d) {pmesh->hybridPointMax[d] = mesh->hybridPointMax[d];}
    ierr = MPI_Bcast(pmesh->hybridPointMax, dim+1, MPIU_INT, 0, comm);CHKERRQ(ierr);
    ierr = ISLocalToGlobalMappingGetSize(renumbering, &n);CHKERRQ(ierr);
    ierr = ISLocalToGlobalMappingGetIndices(renumbering, &gpoints);CHKERRQ(ierr);
    ierr = DMPlexGetDepth(dm, &depth);CHKERRQ(ierr);
    for (d = 0; d <= dim; ++d) {
      PetscInt pmax = pmesh->hybridPointMax[d], newmax = 0, pEnd, stratum[2], p;

      if (pmax < 0) continue;
      ierr = DMPlexGetDepthStratum(dm, d > depth ? depth : d, &stratum[0], &stratum[1]);CHKERRQ(ierr);
      /* This mesh is not interpolated, so there is still a problem here */
      ierr = DMPlexGetDepthStratum(*dmParallel, d > 0 ? 1 : d, NULL, &pEnd);CHKERRQ(ierr);
      ierr = MPI_Bcast(stratum, 2, MPIU_INT, 0, comm);CHKERRQ(ierr);
      for (p = 0; p < n; ++p) {
        const PetscInt point = gpoints[p];

        if ((point >= stratum[0]) && (point < stratum[1]) && (point >= pmax)) ++newmax;
      }
      if (newmax > 0) pmesh->hybridPointMax[d] = pEnd - newmax;
      else            pmesh->hybridPointMax[d] = -1;
    }
    ierr = ISLocalToGlobalMappingRestoreIndices(renumbering, &gpoints);CHKERRQ(ierr);
  }
  /* Cleanup Partition */
  ierr = ISLocalToGlobalMappingDestroy(&renumbering);CHKERRQ(ierr);
  ierr = PetscSFDestroy(&partSF);CHKERRQ(ierr);
  ierr = PetscSectionDestroy(&partSection);CHKERRQ(ierr);
  ierr = ISDestroy(&part);CHKERRQ(ierr);
  /* Create point SF for parallel mesh */
  ierr = PetscLogEventBegin(DMPLEX_DistributeSF,dm,0,0,0);CHKERRQ(ierr);
  {
    const PetscInt *leaves;
    PetscSFNode    *remotePoints, *rowners, *lowners;
    PetscInt        numRoots, numLeaves, numGhostPoints = 0, p, gp, *ghostPoints;
    PetscInt        pStart, pEnd;

    ierr = DMPlexGetChart(*dmParallel, &pStart, &pEnd);CHKERRQ(ierr);
    ierr = PetscSFGetGraph(pointSF, &numRoots, &numLeaves, &leaves, NULL);CHKERRQ(ierr);
    ierr = PetscMalloc2(numRoots,PetscSFNode,&rowners,numLeaves,PetscSFNode,&lowners);CHKERRQ(ierr);
    for (p=0; p<numRoots; p++) {
      rowners[p].rank  = -1;
      rowners[p].index = -1;
    }
    if (origCellPart) {
      /* Make sure cells in the original partition are not assigned to other procs */
      const PetscInt *origCells;

      ierr = ISGetIndices(origCellPart, &origCells);CHKERRQ(ierr);
      for (p = 0; p < numProcs; ++p) {
        PetscInt dof, off, d;

        ierr = PetscSectionGetDof(origCellPartSection, p, &dof);CHKERRQ(ierr);
        ierr = PetscSectionGetOffset(origCellPartSection, p, &off);CHKERRQ(ierr);
        for (d = off; d < off+dof; ++d) {
          rowners[origCells[d]].rank = p;
        }
      }
      ierr = ISRestoreIndices(origCellPart, &origCells);CHKERRQ(ierr);
    }
    ierr = ISDestroy(&origCellPart);CHKERRQ(ierr);
    ierr = PetscSectionDestroy(&origCellPartSection);CHKERRQ(ierr);

    ierr = PetscSFBcastBegin(pointSF, MPIU_2INT, rowners, lowners);CHKERRQ(ierr);
    ierr = PetscSFBcastEnd(pointSF, MPIU_2INT, rowners, lowners);CHKERRQ(ierr);
    for (p = 0; p < numLeaves; ++p) {
      if (lowners[p].rank < 0 || lowners[p].rank == rank) { /* Either put in a bid or we know we own it */
        lowners[p].rank  = rank;
        lowners[p].index = leaves ? leaves[p] : p;
      } else if (lowners[p].rank >= 0) { /* Point already claimed so flag so that MAXLOC does not listen to us */
        lowners[p].rank  = -2;
        lowners[p].index = -2;
      }
    }
    for (p=0; p<numRoots; p++) { /* Root must not participate in the rediction, flag so that MAXLOC does not use */
      rowners[p].rank  = -3;
      rowners[p].index = -3;
    }
    ierr = PetscSFReduceBegin(pointSF, MPIU_2INT, lowners, rowners, MPI_MAXLOC);CHKERRQ(ierr);
    ierr = PetscSFReduceEnd(pointSF, MPIU_2INT, lowners, rowners, MPI_MAXLOC);CHKERRQ(ierr);
    ierr = PetscSFBcastBegin(pointSF, MPIU_2INT, rowners, lowners);CHKERRQ(ierr);
    ierr = PetscSFBcastEnd(pointSF, MPIU_2INT, rowners, lowners);CHKERRQ(ierr);
    for (p = 0; p < numLeaves; ++p) {
      if (lowners[p].rank < 0 || lowners[p].index < 0) SETERRQ(PETSC_COMM_SELF,PETSC_ERR_PLIB,"Cell partition corrupt: point not claimed");
      if (lowners[p].rank != rank) ++numGhostPoints;
    }
    ierr = PetscMalloc(numGhostPoints * sizeof(PetscInt),    &ghostPoints);CHKERRQ(ierr);
    ierr = PetscMalloc(numGhostPoints * sizeof(PetscSFNode), &remotePoints);CHKERRQ(ierr);
    for (p = 0, gp = 0; p < numLeaves; ++p) {
      if (lowners[p].rank != rank) {
        ghostPoints[gp]        = leaves ? leaves[p] : p;
        remotePoints[gp].rank  = lowners[p].rank;
        remotePoints[gp].index = lowners[p].index;
        ++gp;
      }
    }
    ierr = PetscFree2(rowners,lowners);CHKERRQ(ierr);
    ierr = PetscSFSetGraph((*dmParallel)->sf, pEnd - pStart, numGhostPoints, ghostPoints, PETSC_OWN_POINTER, remotePoints, PETSC_OWN_POINTER);CHKERRQ(ierr);
    ierr = PetscSFSetFromOptions((*dmParallel)->sf);CHKERRQ(ierr);
  }
  ierr = PetscLogEventEnd(DMPLEX_DistributeSF,dm,0,0,0);CHKERRQ(ierr);
  /* Cleanup */
  if (sf) {*sf = pointSF;}
  else    {ierr = PetscSFDestroy(&pointSF);CHKERRQ(ierr);}
  ierr = DMSetFromOptions(*dmParallel);CHKERRQ(ierr);
  ierr = PetscLogEventEnd(DMPLEX_Distribute,dm,0,0,0);CHKERRQ(ierr);
  PetscFunctionReturn(0);
}

#undef __FUNCT__
#define __FUNCT__ "DMPlexInvertCell"
/*@C
  DMPlexInvertCell - This flips tetrahedron and hexahedron orientation since Plex stores them internally with outward normals. Other cells are left untouched.

  Input Parameters:
+ numCorners - The number of vertices in a cell
- cone - The incoming cone

  Output Parameter:
. cone - The inverted cone (in-place)

  Level: developer

.seealso: DMPlexGenerate()
@*/
PetscErrorCode DMPlexInvertCell(PetscInt dim, PetscInt numCorners, int cone[])
{
  int tmpc;

  PetscFunctionBegin;
  if (dim != 3) PetscFunctionReturn(0);
  switch (numCorners) {
  case 4:
    tmpc    = cone[0];
    cone[0] = cone[1];
    cone[1] = tmpc;
    break;
  case 8:
    tmpc    = cone[1];
    cone[1] = cone[3];
    cone[3] = tmpc;
    break;
  default: break;
  }
  PetscFunctionReturn(0);
}

#undef __FUNCT__
#define __FUNCT__ "DMPlexInvertCells_Internal"
/* This is to fix the tetrahedron orientation from TetGen */
PETSC_UNUSED static PetscErrorCode DMPlexInvertCells_Internal(PetscInt dim, PetscInt numCells, PetscInt numCorners, int cells[])
{
  PetscInt       bound = numCells*numCorners, coff;
  PetscErrorCode ierr;

  PetscFunctionBegin;
  for (coff = 0; coff < bound; coff += numCorners) {
    ierr = DMPlexInvertCell(dim, numCorners, &cells[coff]);CHKERRQ(ierr);
  }
  PetscFunctionReturn(0);
}

#if defined(PETSC_HAVE_TRIANGLE)
#include <triangle.h>

#undef __FUNCT__
#define __FUNCT__ "InitInput_Triangle"
PetscErrorCode InitInput_Triangle(struct triangulateio *inputCtx)
{
  PetscFunctionBegin;
  inputCtx->numberofpoints             = 0;
  inputCtx->numberofpointattributes    = 0;
  inputCtx->pointlist                  = NULL;
  inputCtx->pointattributelist         = NULL;
  inputCtx->pointmarkerlist            = NULL;
  inputCtx->numberofsegments           = 0;
  inputCtx->segmentlist                = NULL;
  inputCtx->segmentmarkerlist          = NULL;
  inputCtx->numberoftriangleattributes = 0;
  inputCtx->trianglelist               = NULL;
  inputCtx->numberofholes              = 0;
  inputCtx->holelist                   = NULL;
  inputCtx->numberofregions            = 0;
  inputCtx->regionlist                 = NULL;
  PetscFunctionReturn(0);
}

#undef __FUNCT__
#define __FUNCT__ "InitOutput_Triangle"
PetscErrorCode InitOutput_Triangle(struct triangulateio *outputCtx)
{
  PetscFunctionBegin;
  outputCtx->numberofpoints        = 0;
  outputCtx->pointlist             = NULL;
  outputCtx->pointattributelist    = NULL;
  outputCtx->pointmarkerlist       = NULL;
  outputCtx->numberoftriangles     = 0;
  outputCtx->trianglelist          = NULL;
  outputCtx->triangleattributelist = NULL;
  outputCtx->neighborlist          = NULL;
  outputCtx->segmentlist           = NULL;
  outputCtx->segmentmarkerlist     = NULL;
  outputCtx->numberofedges         = 0;
  outputCtx->edgelist              = NULL;
  outputCtx->edgemarkerlist        = NULL;
  PetscFunctionReturn(0);
}

#undef __FUNCT__
#define __FUNCT__ "FiniOutput_Triangle"
PetscErrorCode FiniOutput_Triangle(struct triangulateio *outputCtx)
{
  PetscFunctionBegin;
  free(outputCtx->pointmarkerlist);
  free(outputCtx->edgelist);
  free(outputCtx->edgemarkerlist);
  free(outputCtx->trianglelist);
  free(outputCtx->neighborlist);
  PetscFunctionReturn(0);
}

#undef __FUNCT__
#define __FUNCT__ "DMPlexGenerate_Triangle"
PetscErrorCode DMPlexGenerate_Triangle(DM boundary, PetscBool interpolate, DM *dm)
{
  MPI_Comm             comm;
  PetscInt             dim              = 2;
  const PetscBool      createConvexHull = PETSC_FALSE;
  const PetscBool      constrained      = PETSC_FALSE;
  struct triangulateio in;
  struct triangulateio out;
  PetscInt             vStart, vEnd, v, eStart, eEnd, e;
  PetscMPIInt          rank;
  PetscErrorCode       ierr;

  PetscFunctionBegin;
  ierr = PetscObjectGetComm((PetscObject)boundary,&comm);CHKERRQ(ierr);
  ierr = MPI_Comm_rank(comm, &rank);CHKERRQ(ierr);
=======
  ierr = PetscObjectGetComm((PetscObject)dm,&comm);CHKERRQ(ierr);
  ierr = MPI_Comm_rank(comm, &rank);CHKERRQ(ierr);
>>>>>>> 1f5bc901
  ierr = InitInput_Triangle(&in);CHKERRQ(ierr);
  ierr = InitOutput_Triangle(&out);CHKERRQ(ierr);
  ierr = DMPlexGetDepth(dm, &depth);CHKERRQ(ierr);
  ierr = MPI_Allreduce(&depth, &depthGlobal, 1, MPIU_INT, MPI_MAX, comm);CHKERRQ(ierr);
  ierr = DMPlexGetDepthStratum(dm, 0, &vStart, &vEnd);CHKERRQ(ierr);

  in.numberofpoints = vEnd - vStart;
  if (in.numberofpoints > 0) {
    PetscSection coordSection;
    Vec          coordinates;
    PetscScalar *array;

    ierr = PetscMalloc1(in.numberofpoints*dim, &in.pointlist);CHKERRQ(ierr);
    ierr = PetscMalloc1(in.numberofpoints, &in.pointmarkerlist);CHKERRQ(ierr);
    ierr = DMGetCoordinatesLocal(dm, &coordinates);CHKERRQ(ierr);
    ierr = DMGetCoordinateSection(dm, &coordSection);CHKERRQ(ierr);
    ierr = VecGetArray(coordinates, &array);CHKERRQ(ierr);
    for (v = vStart; v < vEnd; ++v) {
      const PetscInt idx = v - vStart;
      PetscInt       off, d;

      ierr = PetscSectionGetOffset(coordSection, v, &off);CHKERRQ(ierr);
      for (d = 0; d < dim; ++d) {
        in.pointlist[idx*dim + d] = PetscRealPart(array[off+d]);
      }
      ierr = DMPlexGetLabelValue(dm, "marker", v, &in.pointmarkerlist[idx]);CHKERRQ(ierr);
    }
    ierr = VecRestoreArray(coordinates, &array);CHKERRQ(ierr);
  }
  ierr  = DMPlexGetHeightStratum(dm, 0, &cStart, &cEnd);CHKERRQ(ierr);

  in.numberofcorners   = 3;
  in.numberoftriangles = cEnd - cStart;

  in.trianglearealist  = (double*) maxVolumes;
  if (in.numberoftriangles > 0) {
    ierr = PetscMalloc1(in.numberoftriangles*in.numberofcorners, &in.trianglelist);CHKERRQ(ierr);
    for (c = cStart; c < cEnd; ++c) {
      const PetscInt idx      = c - cStart;
      PetscInt      *closure = NULL;
      PetscInt       closureSize;

      ierr = DMPlexGetTransitiveClosure(dm, c, PETSC_TRUE, &closureSize, &closure);CHKERRQ(ierr);
      if ((closureSize != 4) && (closureSize != 7)) SETERRQ1(comm, PETSC_ERR_ARG_WRONG, "Mesh has cell which is not a triangle, %D vertices in closure", closureSize);
      for (v = 0; v < 3; ++v) {
        in.trianglelist[idx*in.numberofcorners + v] = closure[(v+closureSize-3)*2] - vStart;
      }
      ierr = DMPlexRestoreTransitiveClosure(dm, c, PETSC_TRUE, &closureSize, &closure);CHKERRQ(ierr);
    }
  }
  /* TODO: Segment markers are missing on input */
#if 0 /* Do not currently support holes */
  PetscReal *holeCoords;
  PetscInt   h, d;

  ierr = DMPlexGetHoles(boundary, &in.numberofholes, &holeCords);CHKERRQ(ierr);
  if (in.numberofholes > 0) {
    ierr = PetscMalloc1(in.numberofholes*dim, &in.holelist);CHKERRQ(ierr);
    for (h = 0; h < in.numberofholes; ++h) {
      for (d = 0; d < dim; ++d) {
        in.holelist[h*dim+d] = holeCoords[h*dim+d];
      }
    }
  }
#endif
  if (!rank) {
    char args[32];

    /* Take away 'Q' for verbose output */
    ierr = PetscStrcpy(args, "pqezQra");CHKERRQ(ierr);
    triangulate(args, &in, &out, NULL);
  }
  ierr = PetscFree(in.pointlist);CHKERRQ(ierr);
  ierr = PetscFree(in.pointmarkerlist);CHKERRQ(ierr);
  ierr = PetscFree(in.segmentlist);CHKERRQ(ierr);
  ierr = PetscFree(in.segmentmarkerlist);CHKERRQ(ierr);
  ierr = PetscFree(in.trianglelist);CHKERRQ(ierr);

  {
    const PetscInt numCorners  = 3;
    const PetscInt numCells    = out.numberoftriangles;
    const PetscInt numVertices = out.numberofpoints;
    const int     *cells      = out.trianglelist;
    const double  *meshCoords = out.pointlist;
    PetscBool      interpolate = depthGlobal > 1 ? PETSC_TRUE : PETSC_FALSE;

    ierr = DMPlexCreateFromCellList(comm, dim, numCells, numVertices, numCorners, interpolate, cells, dim, meshCoords, dmRefined);CHKERRQ(ierr);
    /* Set labels */
    for (v = 0; v < numVertices; ++v) {
      if (out.pointmarkerlist[v]) {
        ierr = DMPlexSetLabelValue(*dmRefined, "marker", v+numCells, out.pointmarkerlist[v]);CHKERRQ(ierr);
      }
    }
    if (interpolate) {
      PetscInt e;

      for (e = 0; e < out.numberofedges; e++) {
        if (out.edgemarkerlist[e]) {
          const PetscInt  vertices[2] = {out.edgelist[e*2+0]+numCells, out.edgelist[e*2+1]+numCells};
          const PetscInt *edges;
          PetscInt        numEdges;

          ierr = DMPlexGetJoin(*dmRefined, 2, vertices, &numEdges, &edges);CHKERRQ(ierr);
          if (numEdges != 1) SETERRQ1(PETSC_COMM_SELF, PETSC_ERR_PLIB, "Two vertices must cover only one edge, not %D", numEdges);
          ierr = DMPlexSetLabelValue(*dmRefined, "marker", edges[0], out.edgemarkerlist[e]);CHKERRQ(ierr);
          ierr = DMPlexRestoreJoin(*dmRefined, 2, vertices, &numEdges, &edges);CHKERRQ(ierr);
        }
      }
    }
    ierr = DMPlexSetRefinementUniform(*dmRefined, PETSC_FALSE);CHKERRQ(ierr);
  }
#if 0 /* Do not currently support holes */
  ierr = DMPlexCopyHoles(*dm, boundary);CHKERRQ(ierr);
#endif
  ierr = FiniOutput_Triangle(&out);CHKERRQ(ierr);
  PetscFunctionReturn(0);
}
#endif

#if defined(PETSC_HAVE_TETGEN)
#include <tetgen.h>
#undef __FUNCT__
#define __FUNCT__ "DMPlexGenerate_Tetgen"
PetscErrorCode DMPlexGenerate_Tetgen(DM boundary, PetscBool interpolate, DM *dm)
{
  MPI_Comm       comm;
  const PetscInt dim  = 3;
  ::tetgenio     in;
  ::tetgenio     out;
  PetscInt       vStart, vEnd, v, fStart, fEnd, f;
  PetscMPIInt    rank;
  PetscErrorCode ierr;

  PetscFunctionBegin;
  ierr              = PetscObjectGetComm((PetscObject)boundary,&comm);CHKERRQ(ierr);
  ierr              = MPI_Comm_rank(comm, &rank);CHKERRQ(ierr);
  ierr              = DMPlexGetDepthStratum(boundary, 0, &vStart, &vEnd);CHKERRQ(ierr);
  in.numberofpoints = vEnd - vStart;
  if (in.numberofpoints > 0) {
    PetscSection coordSection;
    Vec          coordinates;
    PetscScalar *array;

    in.pointlist       = new double[in.numberofpoints*dim];
    in.pointmarkerlist = new int[in.numberofpoints];

    ierr = DMGetCoordinatesLocal(boundary, &coordinates);CHKERRQ(ierr);
    ierr = DMGetCoordinateSection(boundary, &coordSection);CHKERRQ(ierr);
    ierr = VecGetArray(coordinates, &array);CHKERRQ(ierr);
    for (v = vStart; v < vEnd; ++v) {
      const PetscInt idx = v - vStart;
      PetscInt       off, d;

      ierr = PetscSectionGetOffset(coordSection, v, &off);CHKERRQ(ierr);
      for (d = 0; d < dim; ++d) in.pointlist[idx*dim + d] = array[off+d];
      ierr = DMPlexGetLabelValue(boundary, "marker", v, &in.pointmarkerlist[idx]);CHKERRQ(ierr);
    }
    ierr = VecRestoreArray(coordinates, &array);CHKERRQ(ierr);
  }
  ierr  = DMPlexGetHeightStratum(boundary, 0, &fStart, &fEnd);CHKERRQ(ierr);

  in.numberoffacets = fEnd - fStart;
  if (in.numberoffacets > 0) {
    in.facetlist       = new tetgenio::facet[in.numberoffacets];
    in.facetmarkerlist = new int[in.numberoffacets];
    for (f = fStart; f < fEnd; ++f) {
      const PetscInt idx     = f - fStart;
      PetscInt      *points = NULL, numPoints, p, numVertices = 0, v;

      in.facetlist[idx].numberofpolygons = 1;
      in.facetlist[idx].polygonlist      = new tetgenio::polygon[in.facetlist[idx].numberofpolygons];
      in.facetlist[idx].numberofholes    = 0;
      in.facetlist[idx].holelist         = NULL;

      ierr = DMPlexGetTransitiveClosure(boundary, f, PETSC_TRUE, &numPoints, &points);CHKERRQ(ierr);
      for (p = 0; p < numPoints*2; p += 2) {
        const PetscInt point = points[p];
        if ((point >= vStart) && (point < vEnd)) points[numVertices++] = point;
      }

      tetgenio::polygon *poly = in.facetlist[idx].polygonlist;
      poly->numberofvertices = numVertices;
      poly->vertexlist       = new int[poly->numberofvertices];
      for (v = 0; v < numVertices; ++v) {
        const PetscInt vIdx = points[v] - vStart;
        poly->vertexlist[v] = vIdx;
      }
      ierr = DMPlexGetLabelValue(boundary, "marker", f, &in.facetmarkerlist[idx]);CHKERRQ(ierr);
      ierr = DMPlexRestoreTransitiveClosure(boundary, f, PETSC_TRUE, &numPoints, &points);CHKERRQ(ierr);
    }
  }
  if (!rank) {
    char args[32];

    /* Take away 'Q' for verbose output */
    ierr = PetscStrcpy(args, "pqezQ");CHKERRQ(ierr);
    ::tetrahedralize(args, &in, &out);
  }
  {
    const PetscInt numCorners  = 4;
    const PetscInt numCells    = out.numberoftetrahedra;
    const PetscInt numVertices = out.numberofpoints;
    const double   *meshCoords = out.pointlist;
    int            *cells      = out.tetrahedronlist;

    ierr = DMPlexInvertCells_Internal(dim, numCells, numCorners, cells);CHKERRQ(ierr);
    ierr = DMPlexCreateFromCellList(comm, dim, numCells, numVertices, numCorners, interpolate, cells, dim, meshCoords, dm);CHKERRQ(ierr);
    /* Set labels */
    for (v = 0; v < numVertices; ++v) {
      if (out.pointmarkerlist[v]) {
        ierr = DMPlexSetLabelValue(*dm, "marker", v+numCells, out.pointmarkerlist[v]);CHKERRQ(ierr);
      }
    }
    if (interpolate) {
      PetscInt e;

      for (e = 0; e < out.numberofedges; e++) {
        if (out.edgemarkerlist[e]) {
          const PetscInt  vertices[2] = {out.edgelist[e*2+0]+numCells, out.edgelist[e*2+1]+numCells};
          const PetscInt *edges;
          PetscInt        numEdges;

          ierr = DMPlexGetJoin(*dm, 2, vertices, &numEdges, &edges);CHKERRQ(ierr);
          if (numEdges != 1) SETERRQ1(PETSC_COMM_SELF, PETSC_ERR_PLIB, "Two vertices must cover only one edge, not %D", numEdges);
          ierr = DMPlexSetLabelValue(*dm, "marker", edges[0], out.edgemarkerlist[e]);CHKERRQ(ierr);
          ierr = DMPlexRestoreJoin(*dm, 2, vertices, &numEdges, &edges);CHKERRQ(ierr);
        }
      }
      for (f = 0; f < out.numberoftrifaces; f++) {
        if (out.trifacemarkerlist[f]) {
          const PetscInt  vertices[3] = {out.trifacelist[f*3+0]+numCells, out.trifacelist[f*3+1]+numCells, out.trifacelist[f*3+2]+numCells};
          const PetscInt *faces;
          PetscInt        numFaces;

          ierr = DMPlexGetJoin(*dm, 3, vertices, &numFaces, &faces);CHKERRQ(ierr);
          if (numFaces != 1) SETERRQ1(PETSC_COMM_SELF, PETSC_ERR_PLIB, "Three vertices must cover only one face, not %D", numFaces);
          ierr = DMPlexSetLabelValue(*dm, "marker", faces[0], out.trifacemarkerlist[f]);CHKERRQ(ierr);
          ierr = DMPlexRestoreJoin(*dm, 3, vertices, &numFaces, &faces);CHKERRQ(ierr);
        }
      }
    }
    ierr = DMPlexSetRefinementUniform(*dm, PETSC_FALSE);CHKERRQ(ierr);
  }
  PetscFunctionReturn(0);
}

#undef __FUNCT__
#define __FUNCT__ "DMPlexRefine_Tetgen"
PetscErrorCode DMPlexRefine_Tetgen(DM dm, double *maxVolumes, DM *dmRefined)
{
  MPI_Comm       comm;
  const PetscInt dim  = 3;
  ::tetgenio     in;
  ::tetgenio     out;
  PetscInt       vStart, vEnd, v, cStart, cEnd, c, depth, depthGlobal;
  PetscMPIInt    rank;
  PetscErrorCode ierr;

  PetscFunctionBegin;
  ierr = PetscObjectGetComm((PetscObject)dm,&comm);CHKERRQ(ierr);
  ierr = MPI_Comm_rank(comm, &rank);CHKERRQ(ierr);
  ierr = DMPlexGetDepth(dm, &depth);CHKERRQ(ierr);
  ierr = MPI_Allreduce(&depth, &depthGlobal, 1, MPIU_INT, MPI_MAX, comm);CHKERRQ(ierr);
  ierr = DMPlexGetDepthStratum(dm, 0, &vStart, &vEnd);CHKERRQ(ierr);

  in.numberofpoints = vEnd - vStart;
  if (in.numberofpoints > 0) {
    PetscSection coordSection;
    Vec          coordinates;
    PetscScalar *array;

    in.pointlist       = new double[in.numberofpoints*dim];
    in.pointmarkerlist = new int[in.numberofpoints];

    ierr = DMGetCoordinatesLocal(dm, &coordinates);CHKERRQ(ierr);
    ierr = DMGetCoordinateSection(dm, &coordSection);CHKERRQ(ierr);
    ierr = VecGetArray(coordinates, &array);CHKERRQ(ierr);
    for (v = vStart; v < vEnd; ++v) {
      const PetscInt idx = v - vStart;
      PetscInt       off, d;

      ierr = PetscSectionGetOffset(coordSection, v, &off);CHKERRQ(ierr);
      for (d = 0; d < dim; ++d) in.pointlist[idx*dim + d] = array[off+d];
      ierr = DMPlexGetLabelValue(dm, "marker", v, &in.pointmarkerlist[idx]);CHKERRQ(ierr);
    }
    ierr = VecRestoreArray(coordinates, &array);CHKERRQ(ierr);
  }
  ierr  = DMPlexGetHeightStratum(dm, 0, &cStart, &cEnd);CHKERRQ(ierr);

  in.numberofcorners       = 4;
  in.numberoftetrahedra    = cEnd - cStart;
  in.tetrahedronvolumelist = (double*) maxVolumes;
  if (in.numberoftetrahedra > 0) {
    in.tetrahedronlist = new int[in.numberoftetrahedra*in.numberofcorners];
    for (c = cStart; c < cEnd; ++c) {
      const PetscInt idx      = c - cStart;
      PetscInt      *closure = NULL;
      PetscInt       closureSize;

      ierr = DMPlexGetTransitiveClosure(dm, c, PETSC_TRUE, &closureSize, &closure);CHKERRQ(ierr);
      if ((closureSize != 5) && (closureSize != 15)) SETERRQ1(comm, PETSC_ERR_ARG_WRONG, "Mesh has cell which is not a tetrahedron, %D vertices in closure", closureSize);
      for (v = 0; v < 4; ++v) {
        in.tetrahedronlist[idx*in.numberofcorners + v] = closure[(v+closureSize-4)*2] - vStart;
      }
      ierr = DMPlexRestoreTransitiveClosure(dm, c, PETSC_TRUE, &closureSize, &closure);CHKERRQ(ierr);
    }
  }
  /* TODO: Put in boundary faces with markers */
  if (!rank) {
    char args[32];

    /* Take away 'Q' for verbose output */
    /*ierr = PetscStrcpy(args, "qezQra");CHKERRQ(ierr); */
    ierr = PetscStrcpy(args, "qezraVVVV");CHKERRQ(ierr);
    ::tetrahedralize(args, &in, &out);
  }
  in.tetrahedronvolumelist = NULL;

  {
    const PetscInt numCorners  = 4;
    const PetscInt numCells    = out.numberoftetrahedra;
    const PetscInt numVertices = out.numberofpoints;
    const double   *meshCoords = out.pointlist;
    int            *cells      = out.tetrahedronlist;

    PetscBool      interpolate = depthGlobal > 1 ? PETSC_TRUE : PETSC_FALSE;

    ierr = DMPlexInvertCells_Internal(dim, numCells, numCorners, cells);CHKERRQ(ierr);
    ierr = DMPlexCreateFromCellList(comm, dim, numCells, numVertices, numCorners, interpolate, cells, dim, meshCoords, dmRefined);CHKERRQ(ierr);
    /* Set labels */
    for (v = 0; v < numVertices; ++v) {
      if (out.pointmarkerlist[v]) {
        ierr = DMPlexSetLabelValue(*dmRefined, "marker", v+numCells, out.pointmarkerlist[v]);CHKERRQ(ierr);
      }
    }
    if (interpolate) {
      PetscInt e, f;

      for (e = 0; e < out.numberofedges; e++) {
        if (out.edgemarkerlist[e]) {
          const PetscInt  vertices[2] = {out.edgelist[e*2+0]+numCells, out.edgelist[e*2+1]+numCells};
          const PetscInt *edges;
          PetscInt        numEdges;

          ierr = DMPlexGetJoin(*dmRefined, 2, vertices, &numEdges, &edges);CHKERRQ(ierr);
          if (numEdges != 1) SETERRQ1(PETSC_COMM_SELF, PETSC_ERR_PLIB, "Two vertices must cover only one edge, not %D", numEdges);
          ierr = DMPlexSetLabelValue(*dmRefined, "marker", edges[0], out.edgemarkerlist[e]);CHKERRQ(ierr);
          ierr = DMPlexRestoreJoin(*dmRefined, 2, vertices, &numEdges, &edges);CHKERRQ(ierr);
        }
      }
      for (f = 0; f < out.numberoftrifaces; f++) {
        if (out.trifacemarkerlist[f]) {
          const PetscInt  vertices[3] = {out.trifacelist[f*3+0]+numCells, out.trifacelist[f*3+1]+numCells, out.trifacelist[f*3+2]+numCells};
          const PetscInt *faces;
          PetscInt        numFaces;

          ierr = DMPlexGetJoin(*dmRefined, 3, vertices, &numFaces, &faces);CHKERRQ(ierr);
          if (numFaces != 1) SETERRQ1(PETSC_COMM_SELF, PETSC_ERR_PLIB, "Three vertices must cover only one face, not %D", numFaces);
          ierr = DMPlexSetLabelValue(*dmRefined, "marker", faces[0], out.trifacemarkerlist[f]);CHKERRQ(ierr);
          ierr = DMPlexRestoreJoin(*dmRefined, 3, vertices, &numFaces, &faces);CHKERRQ(ierr);
        }
      }
    }
    ierr = DMPlexSetRefinementUniform(*dmRefined, PETSC_FALSE);CHKERRQ(ierr);
  }
  PetscFunctionReturn(0);
}
#endif

#if defined(PETSC_HAVE_CTETGEN)
#include <ctetgen.h>

#undef __FUNCT__
#define __FUNCT__ "DMPlexGenerate_CTetgen"
PetscErrorCode DMPlexGenerate_CTetgen(DM boundary, PetscBool interpolate, DM *dm)
{
  MPI_Comm       comm;
  const PetscInt dim  = 3;
  PLC           *in, *out;
  PetscInt       verbose = 0, vStart, vEnd, v, fStart, fEnd, f;
  PetscMPIInt    rank;
  PetscErrorCode ierr;

  PetscFunctionBegin;
  ierr = PetscObjectGetComm((PetscObject)boundary,&comm);CHKERRQ(ierr);
  ierr = PetscOptionsGetInt(((PetscObject) boundary)->prefix, "-ctetgen_verbose", &verbose, NULL);CHKERRQ(ierr);
  ierr = MPI_Comm_rank(comm, &rank);CHKERRQ(ierr);
  ierr = DMPlexGetDepthStratum(boundary, 0, &vStart, &vEnd);CHKERRQ(ierr);
  ierr = PLCCreate(&in);CHKERRQ(ierr);
  ierr = PLCCreate(&out);CHKERRQ(ierr);

  in->numberofpoints = vEnd - vStart;
  if (in->numberofpoints > 0) {
    PetscSection coordSection;
    Vec          coordinates;
    PetscScalar *array;

    ierr = PetscMalloc1(in->numberofpoints*dim, &in->pointlist);CHKERRQ(ierr);
    ierr = PetscMalloc1(in->numberofpoints,       &in->pointmarkerlist);CHKERRQ(ierr);
    ierr = DMGetCoordinatesLocal(boundary, &coordinates);CHKERRQ(ierr);
    ierr = DMGetCoordinateSection(boundary, &coordSection);CHKERRQ(ierr);
    ierr = VecGetArray(coordinates, &array);CHKERRQ(ierr);
    for (v = vStart; v < vEnd; ++v) {
      const PetscInt idx = v - vStart;
      PetscInt       off, d, m;

      ierr = PetscSectionGetOffset(coordSection, v, &off);CHKERRQ(ierr);
      for (d = 0; d < dim; ++d) {
        in->pointlist[idx*dim + d] = PetscRealPart(array[off+d]);
      }
      ierr = DMPlexGetLabelValue(boundary, "marker", v, &m);CHKERRQ(ierr);

      in->pointmarkerlist[idx] = (int) m;
    }
    ierr = VecRestoreArray(coordinates, &array);CHKERRQ(ierr);
  }
  ierr  = DMPlexGetHeightStratum(boundary, 0, &fStart, &fEnd);CHKERRQ(ierr);

  in->numberoffacets = fEnd - fStart;
  if (in->numberoffacets > 0) {
    ierr = PetscMalloc1(in->numberoffacets, &in->facetlist);CHKERRQ(ierr);
    ierr = PetscMalloc1(in->numberoffacets,   &in->facetmarkerlist);CHKERRQ(ierr);
    for (f = fStart; f < fEnd; ++f) {
      const PetscInt idx     = f - fStart;
      PetscInt      *points = NULL, numPoints, p, numVertices = 0, v, m;
      polygon       *poly;

      in->facetlist[idx].numberofpolygons = 1;

      ierr = PetscMalloc1(in->facetlist[idx].numberofpolygons, &in->facetlist[idx].polygonlist);CHKERRQ(ierr);

      in->facetlist[idx].numberofholes    = 0;
      in->facetlist[idx].holelist         = NULL;

      ierr = DMPlexGetTransitiveClosure(boundary, f, PETSC_TRUE, &numPoints, &points);CHKERRQ(ierr);
      for (p = 0; p < numPoints*2; p += 2) {
        const PetscInt point = points[p];
        if ((point >= vStart) && (point < vEnd)) points[numVertices++] = point;
      }

      poly                   = in->facetlist[idx].polygonlist;
      poly->numberofvertices = numVertices;
      ierr                   = PetscMalloc1(poly->numberofvertices, &poly->vertexlist);CHKERRQ(ierr);
      for (v = 0; v < numVertices; ++v) {
        const PetscInt vIdx = points[v] - vStart;
        poly->vertexlist[v] = vIdx;
      }
      ierr                     = DMPlexGetLabelValue(boundary, "marker", f, &m);CHKERRQ(ierr);
      in->facetmarkerlist[idx] = (int) m;
      ierr                     = DMPlexRestoreTransitiveClosure(boundary, f, PETSC_TRUE, &numPoints, &points);CHKERRQ(ierr);
    }
  }
  if (!rank) {
    TetGenOpts t;

    ierr        = TetGenOptsInitialize(&t);CHKERRQ(ierr);
    t.in        = boundary; /* Should go away */
    t.plc       = 1;
    t.quality   = 1;
    t.edgesout  = 1;
    t.zeroindex = 1;
    t.quiet     = 1;
    t.verbose   = verbose;
    ierr        = TetGenCheckOpts(&t);CHKERRQ(ierr);
    ierr        = TetGenTetrahedralize(&t, in, out);CHKERRQ(ierr);
  }
  {
    const PetscInt numCorners  = 4;
    const PetscInt numCells    = out->numberoftetrahedra;
    const PetscInt numVertices = out->numberofpoints;
    const double   *meshCoords = out->pointlist;
    int            *cells      = out->tetrahedronlist;

    ierr = DMPlexInvertCells_Internal(dim, numCells, numCorners, cells);CHKERRQ(ierr);
    ierr = DMPlexCreateFromCellList(comm, dim, numCells, numVertices, numCorners, interpolate, cells, dim, meshCoords, dm);CHKERRQ(ierr);
    /* Set labels */
    for (v = 0; v < numVertices; ++v) {
      if (out->pointmarkerlist[v]) {
        ierr = DMPlexSetLabelValue(*dm, "marker", v+numCells, out->pointmarkerlist[v]);CHKERRQ(ierr);
      }
    }
    if (interpolate) {
      PetscInt e;

      for (e = 0; e < out->numberofedges; e++) {
        if (out->edgemarkerlist[e]) {
          const PetscInt  vertices[2] = {out->edgelist[e*2+0]+numCells, out->edgelist[e*2+1]+numCells};
          const PetscInt *edges;
          PetscInt        numEdges;

          ierr = DMPlexGetJoin(*dm, 2, vertices, &numEdges, &edges);CHKERRQ(ierr);
          if (numEdges != 1) SETERRQ1(PETSC_COMM_SELF, PETSC_ERR_PLIB, "Two vertices must cover only one edge, not %D", numEdges);
          ierr = DMPlexSetLabelValue(*dm, "marker", edges[0], out->edgemarkerlist[e]);CHKERRQ(ierr);
          ierr = DMPlexRestoreJoin(*dm, 2, vertices, &numEdges, &edges);CHKERRQ(ierr);
        }
      }
      for (f = 0; f < out->numberoftrifaces; f++) {
        if (out->trifacemarkerlist[f]) {
          const PetscInt  vertices[3] = {out->trifacelist[f*3+0]+numCells, out->trifacelist[f*3+1]+numCells, out->trifacelist[f*3+2]+numCells};
          const PetscInt *faces;
          PetscInt        numFaces;

          ierr = DMPlexGetFullJoin(*dm, 3, vertices, &numFaces, &faces);CHKERRQ(ierr);
          if (numFaces != 1) SETERRQ1(PETSC_COMM_SELF, PETSC_ERR_PLIB, "Three vertices must cover only one face, not %D", numFaces);
          ierr = DMPlexSetLabelValue(*dm, "marker", faces[0], out->trifacemarkerlist[f]);CHKERRQ(ierr);
          ierr = DMPlexRestoreJoin(*dm, 3, vertices, &numFaces, &faces);CHKERRQ(ierr);
        }
      }
    }
    ierr = DMPlexSetRefinementUniform(*dm, PETSC_FALSE);CHKERRQ(ierr);
  }

  ierr = PLCDestroy(&in);CHKERRQ(ierr);
  ierr = PLCDestroy(&out);CHKERRQ(ierr);
  PetscFunctionReturn(0);
}

#undef __FUNCT__
#define __FUNCT__ "DMPlexRefine_CTetgen"
PetscErrorCode DMPlexRefine_CTetgen(DM dm, PetscReal *maxVolumes, DM *dmRefined)
{
  MPI_Comm       comm;
  const PetscInt dim  = 3;
  PLC           *in, *out;
  PetscInt       verbose = 0, vStart, vEnd, v, cStart, cEnd, c, depth, depthGlobal;
  PetscMPIInt    rank;
  PetscErrorCode ierr;

  PetscFunctionBegin;
  ierr = PetscObjectGetComm((PetscObject)dm,&comm);CHKERRQ(ierr);
  ierr = PetscOptionsGetInt(((PetscObject) dm)->prefix, "-ctetgen_verbose", &verbose, NULL);CHKERRQ(ierr);
  ierr = MPI_Comm_rank(comm, &rank);CHKERRQ(ierr);
  ierr = DMPlexGetDepth(dm, &depth);CHKERRQ(ierr);
  ierr = MPI_Allreduce(&depth, &depthGlobal, 1, MPIU_INT, MPI_MAX, comm);CHKERRQ(ierr);
  ierr = DMPlexGetDepthStratum(dm, 0, &vStart, &vEnd);CHKERRQ(ierr);
  ierr = PLCCreate(&in);CHKERRQ(ierr);
  ierr = PLCCreate(&out);CHKERRQ(ierr);

  in->numberofpoints = vEnd - vStart;
  if (in->numberofpoints > 0) {
    PetscSection coordSection;
    Vec          coordinates;
    PetscScalar *array;

    ierr = PetscMalloc1(in->numberofpoints*dim, &in->pointlist);CHKERRQ(ierr);
    ierr = PetscMalloc1(in->numberofpoints,       &in->pointmarkerlist);CHKERRQ(ierr);
    ierr = DMGetCoordinatesLocal(dm, &coordinates);CHKERRQ(ierr);
    ierr = DMGetCoordinateSection(dm, &coordSection);CHKERRQ(ierr);
    ierr = VecGetArray(coordinates, &array);CHKERRQ(ierr);
    for (v = vStart; v < vEnd; ++v) {
      const PetscInt idx = v - vStart;
      PetscInt       off, d, m;

      ierr = PetscSectionGetOffset(coordSection, v, &off);CHKERRQ(ierr);
      for (d = 0; d < dim; ++d) {
        in->pointlist[idx*dim + d] = PetscRealPart(array[off+d]);
      }
      ierr = DMPlexGetLabelValue(dm, "marker", v, &m);CHKERRQ(ierr);

      in->pointmarkerlist[idx] = (int) m;
    }
    ierr = VecRestoreArray(coordinates, &array);CHKERRQ(ierr);
  }
  ierr  = DMPlexGetHeightStratum(dm, 0, &cStart, &cEnd);CHKERRQ(ierr);

  in->numberofcorners       = 4;
  in->numberoftetrahedra    = cEnd - cStart;
  in->tetrahedronvolumelist = maxVolumes;
  if (in->numberoftetrahedra > 0) {
    ierr = PetscMalloc1(in->numberoftetrahedra*in->numberofcorners, &in->tetrahedronlist);CHKERRQ(ierr);
    for (c = cStart; c < cEnd; ++c) {
      const PetscInt idx      = c - cStart;
      PetscInt      *closure = NULL;
      PetscInt       closureSize;

      ierr = DMPlexGetTransitiveClosure(dm, c, PETSC_TRUE, &closureSize, &closure);CHKERRQ(ierr);
      if ((closureSize != 5) && (closureSize != 15)) SETERRQ1(comm, PETSC_ERR_ARG_WRONG, "Mesh has cell which is not a tetrahedron, %D vertices in closure", closureSize);
      for (v = 0; v < 4; ++v) {
        in->tetrahedronlist[idx*in->numberofcorners + v] = closure[(v+closureSize-4)*2] - vStart;
      }
      ierr = DMPlexRestoreTransitiveClosure(dm, c, PETSC_TRUE, &closureSize, &closure);CHKERRQ(ierr);
    }
  }
  if (!rank) {
    TetGenOpts t;

    ierr = TetGenOptsInitialize(&t);CHKERRQ(ierr);

    t.in        = dm; /* Should go away */
    t.refine    = 1;
    t.varvolume = 1;
    t.quality   = 1;
    t.edgesout  = 1;
    t.zeroindex = 1;
    t.quiet     = 1;
    t.verbose   = verbose; /* Change this */

    ierr = TetGenCheckOpts(&t);CHKERRQ(ierr);
    ierr = TetGenTetrahedralize(&t, in, out);CHKERRQ(ierr);
  }
  {
    const PetscInt numCorners  = 4;
    const PetscInt numCells    = out->numberoftetrahedra;
    const PetscInt numVertices = out->numberofpoints;
    const double   *meshCoords = out->pointlist;
    int            *cells      = out->tetrahedronlist;
    PetscBool      interpolate = depthGlobal > 1 ? PETSC_TRUE : PETSC_FALSE;

    ierr = DMPlexInvertCells_Internal(dim, numCells, numCorners, cells);CHKERRQ(ierr);
    ierr = DMPlexCreateFromCellList(comm, dim, numCells, numVertices, numCorners, interpolate, cells, dim, meshCoords, dmRefined);CHKERRQ(ierr);
    /* Set labels */
    for (v = 0; v < numVertices; ++v) {
      if (out->pointmarkerlist[v]) {
        ierr = DMPlexSetLabelValue(*dmRefined, "marker", v+numCells, out->pointmarkerlist[v]);CHKERRQ(ierr);
      }
    }
    if (interpolate) {
      PetscInt e, f;

      for (e = 0; e < out->numberofedges; e++) {
        if (out->edgemarkerlist[e]) {
          const PetscInt  vertices[2] = {out->edgelist[e*2+0]+numCells, out->edgelist[e*2+1]+numCells};
          const PetscInt *edges;
          PetscInt        numEdges;

          ierr = DMPlexGetJoin(*dmRefined, 2, vertices, &numEdges, &edges);CHKERRQ(ierr);
          if (numEdges != 1) SETERRQ1(PETSC_COMM_SELF, PETSC_ERR_PLIB, "Two vertices must cover only one edge, not %D", numEdges);
          ierr = DMPlexSetLabelValue(*dmRefined, "marker", edges[0], out->edgemarkerlist[e]);CHKERRQ(ierr);
          ierr = DMPlexRestoreJoin(*dmRefined, 2, vertices, &numEdges, &edges);CHKERRQ(ierr);
        }
      }
      for (f = 0; f < out->numberoftrifaces; f++) {
        if (out->trifacemarkerlist[f]) {
          const PetscInt  vertices[3] = {out->trifacelist[f*3+0]+numCells, out->trifacelist[f*3+1]+numCells, out->trifacelist[f*3+2]+numCells};
          const PetscInt *faces;
          PetscInt        numFaces;

          ierr = DMPlexGetFullJoin(*dmRefined, 3, vertices, &numFaces, &faces);CHKERRQ(ierr);
          if (numFaces != 1) SETERRQ1(PETSC_COMM_SELF, PETSC_ERR_PLIB, "Three vertices must cover only one face, not %D", numFaces);
          ierr = DMPlexSetLabelValue(*dmRefined, "marker", faces[0], out->trifacemarkerlist[f]);CHKERRQ(ierr);
          ierr = DMPlexRestoreJoin(*dmRefined, 3, vertices, &numFaces, &faces);CHKERRQ(ierr);
        }
      }
    }
    ierr = DMPlexSetRefinementUniform(*dmRefined, PETSC_FALSE);CHKERRQ(ierr);
  }
  ierr = PLCDestroy(&in);CHKERRQ(ierr);
  ierr = PLCDestroy(&out);CHKERRQ(ierr);
  PetscFunctionReturn(0);
}
#endif

#undef __FUNCT__
#define __FUNCT__ "DMPlexGenerate"
/*@C
  DMPlexGenerate - Generates a mesh.

  Not Collective

  Input Parameters:
+ boundary - The DMPlex boundary object
. name - The mesh generation package name
- interpolate - Flag to create intermediate mesh elements

  Output Parameter:
. mesh - The DMPlex object

  Level: intermediate

.keywords: mesh, elements
.seealso: DMPlexCreate(), DMRefine()
@*/
PetscErrorCode DMPlexGenerate(DM boundary, const char name[], PetscBool interpolate, DM *mesh)
{
  PetscInt       dim;
  char           genname[1024];
  PetscBool      isTriangle = PETSC_FALSE, isTetgen = PETSC_FALSE, isCTetgen = PETSC_FALSE, flg;
  PetscErrorCode ierr;

  PetscFunctionBegin;
  PetscValidHeaderSpecific(boundary, DM_CLASSID, 1);
  PetscValidLogicalCollectiveBool(boundary, interpolate, 2);
  ierr = DMPlexGetDimension(boundary, &dim);CHKERRQ(ierr);
  ierr = PetscOptionsGetString(((PetscObject) boundary)->prefix, "-dm_plex_generator", genname, 1024, &flg);CHKERRQ(ierr);
  if (flg) name = genname;
  if (name) {
    ierr = PetscStrcmp(name, "triangle", &isTriangle);CHKERRQ(ierr);
    ierr = PetscStrcmp(name, "tetgen",   &isTetgen);CHKERRQ(ierr);
    ierr = PetscStrcmp(name, "ctetgen",  &isCTetgen);CHKERRQ(ierr);
  }
  switch (dim) {
  case 1:
    if (!name || isTriangle) {
#if defined(PETSC_HAVE_TRIANGLE)
      ierr = DMPlexGenerate_Triangle(boundary, interpolate, mesh);CHKERRQ(ierr);
#else
      SETERRQ(PetscObjectComm((PetscObject)boundary), PETSC_ERR_SUP, "Mesh generation needs external package support.\nPlease reconfigure with --download-triangle.");
#endif
    } else SETERRQ1(PetscObjectComm((PetscObject)boundary), PETSC_ERR_SUP, "Unknown 2D mesh generation package %s", name);
    break;
  case 2:
    if (!name || isCTetgen) {
#if defined(PETSC_HAVE_CTETGEN)
      ierr = DMPlexGenerate_CTetgen(boundary, interpolate, mesh);CHKERRQ(ierr);
#else
      SETERRQ(PetscObjectComm((PetscObject)boundary), PETSC_ERR_SUP, "CTetgen needs external package support.\nPlease reconfigure with --download-ctetgen.");
#endif
    } else if (isTetgen) {
#if defined(PETSC_HAVE_TETGEN)
      ierr = DMPlexGenerate_Tetgen(boundary, interpolate, mesh);CHKERRQ(ierr);
#else
      SETERRQ(PetscObjectComm((PetscObject)boundary), PETSC_ERR_SUP, "Tetgen needs external package support.\nPlease reconfigure with --with-c-language=cxx --download-tetgen.");
#endif
    } else SETERRQ1(PetscObjectComm((PetscObject)boundary), PETSC_ERR_SUP, "Unknown 3D mesh generation package %s", name);
    break;
  default:
    SETERRQ1(PetscObjectComm((PetscObject)boundary), PETSC_ERR_SUP, "Mesh generation for a dimension %d boundary is not supported.", dim);
  }
  PetscFunctionReturn(0);
}

#undef __FUNCT__
#define __FUNCT__ "DMRefine_Plex"
PetscErrorCode DMRefine_Plex(DM dm, MPI_Comm comm, DM *dmRefined)
{
  PetscReal      refinementLimit;
  PetscInt       dim, cStart, cEnd;
  char           genname[1024], *name = NULL;
  PetscBool      isUniform, isTriangle = PETSC_FALSE, isTetgen = PETSC_FALSE, isCTetgen = PETSC_FALSE, flg;
  PetscErrorCode ierr;

  PetscFunctionBegin;
  ierr = DMPlexGetRefinementUniform(dm, &isUniform);CHKERRQ(ierr);
  if (isUniform) {
    CellRefiner cellRefiner;

    ierr = DMPlexGetCellRefiner_Internal(dm, &cellRefiner);CHKERRQ(ierr);
    ierr = DMPlexRefineUniform_Internal(dm, cellRefiner, dmRefined);CHKERRQ(ierr);
    PetscFunctionReturn(0);
  }
  ierr = DMPlexGetRefinementLimit(dm, &refinementLimit);CHKERRQ(ierr);
  if (refinementLimit == 0.0) PetscFunctionReturn(0);
  ierr = DMPlexGetDimension(dm, &dim);CHKERRQ(ierr);
  ierr = DMPlexGetHeightStratum(dm, 0, &cStart, &cEnd);CHKERRQ(ierr);
  ierr = PetscOptionsGetString(((PetscObject) dm)->prefix, "-dm_plex_generator", genname, 1024, &flg);CHKERRQ(ierr);
  if (flg) name = genname;
  if (name) {
    ierr = PetscStrcmp(name, "triangle", &isTriangle);CHKERRQ(ierr);
    ierr = PetscStrcmp(name, "tetgen",   &isTetgen);CHKERRQ(ierr);
    ierr = PetscStrcmp(name, "ctetgen",  &isCTetgen);CHKERRQ(ierr);
  }
  switch (dim) {
  case 2:
    if (!name || isTriangle) {
#if defined(PETSC_HAVE_TRIANGLE)
      double  *maxVolumes;
      PetscInt c;

      ierr = PetscMalloc1((cEnd - cStart), &maxVolumes);CHKERRQ(ierr);
      for (c = 0; c < cEnd-cStart; ++c) maxVolumes[c] = refinementLimit;
      ierr = DMPlexRefine_Triangle(dm, maxVolumes, dmRefined);CHKERRQ(ierr);
      ierr = PetscFree(maxVolumes);CHKERRQ(ierr);
#else
      SETERRQ(PetscObjectComm((PetscObject)dm), PETSC_ERR_SUP, "Mesh refinement needs external package support.\nPlease reconfigure with --download-triangle.");
#endif
    } else SETERRQ1(PetscObjectComm((PetscObject)dm), PETSC_ERR_SUP, "Unknown 2D mesh generation package %s", name);
    break;
  case 3:
    if (!name || isCTetgen) {
#if defined(PETSC_HAVE_CTETGEN)
      PetscReal *maxVolumes;
      PetscInt   c;

      ierr = PetscMalloc1((cEnd - cStart), &maxVolumes);CHKERRQ(ierr);
      for (c = 0; c < cEnd-cStart; ++c) maxVolumes[c] = refinementLimit;
      ierr = DMPlexRefine_CTetgen(dm, maxVolumes, dmRefined);CHKERRQ(ierr);
#else
      SETERRQ(PetscObjectComm((PetscObject)dm), PETSC_ERR_SUP, "CTetgen needs external package support.\nPlease reconfigure with --download-ctetgen.");
#endif
    } else if (isTetgen) {
#if defined(PETSC_HAVE_TETGEN)
      double  *maxVolumes;
      PetscInt c;

      ierr = PetscMalloc1((cEnd - cStart), &maxVolumes);CHKERRQ(ierr);
      for (c = 0; c < cEnd-cStart; ++c) maxVolumes[c] = refinementLimit;
      ierr = DMPlexRefine_Tetgen(dm, maxVolumes, dmRefined);CHKERRQ(ierr);
#else
      SETERRQ(PetscObjectComm((PetscObject)dm), PETSC_ERR_SUP, "Tetgen needs external package support.\nPlease reconfigure with --with-c-language=cxx --download-tetgen.");
#endif
    } else SETERRQ1(PetscObjectComm((PetscObject)dm), PETSC_ERR_SUP, "Unknown 3D mesh generation package %s", name);
    break;
  default:
    SETERRQ1(PetscObjectComm((PetscObject)dm), PETSC_ERR_SUP, "Mesh refinement in dimension %d is not supported.", dim);
  }
  PetscFunctionReturn(0);
}

#undef __FUNCT__
#define __FUNCT__ "DMRefineHierarchy_Plex"
PetscErrorCode DMRefineHierarchy_Plex(DM dm, PetscInt nlevels, DM dmRefined[])
{
  DM             cdm = dm;
  PetscInt       r;
  PetscBool      isUniform;
  PetscErrorCode ierr;

  PetscFunctionBegin;
  ierr = DMPlexGetRefinementUniform(dm, &isUniform);CHKERRQ(ierr);
  if (!isUniform) SETERRQ(PETSC_COMM_SELF, PETSC_ERR_ARG_WRONG, "Non-uniform refinement is incompatible with the hierarchy");
  for (r = 0; r < nlevels; ++r) {
    CellRefiner cellRefiner;

    ierr = DMPlexGetCellRefiner_Internal(cdm, &cellRefiner);CHKERRQ(ierr);
    ierr = DMPlexRefineUniform_Internal(cdm, cellRefiner, &dmRefined[r]);CHKERRQ(ierr);
    ierr = DMPlexSetCoarseDM(dmRefined[r], cdm);CHKERRQ(ierr);
    cdm  = dmRefined[r];
  }
  PetscFunctionReturn(0);
}

#undef __FUNCT__
#define __FUNCT__ "DMCoarsen_Plex"
PetscErrorCode DMCoarsen_Plex(DM dm, MPI_Comm comm, DM *dmCoarsened)
{
  DM_Plex       *mesh = (DM_Plex*) dm->data;
  PetscErrorCode ierr;

  PetscFunctionBegin;
  ierr = PetscObjectReference((PetscObject) mesh->coarseMesh);CHKERRQ(ierr);
  *dmCoarsened = mesh->coarseMesh;
  PetscFunctionReturn(0);
}

#undef __FUNCT__
#define __FUNCT__ "DMPlexGetDepthLabel"
/*@
  DMPlexGetDepthLabel - Get the DMLabel recording the depth of each point

  Not Collective

  Input Parameter:
. dm    - The DMPlex object

  Output Parameter:
. depthLabel - The DMLabel recording point depth

  Level: developer

.keywords: mesh, points
.seealso: DMPlexGetDepth(), DMPlexGetHeightStratum(), DMPlexGetDepthStratum()
@*/
PetscErrorCode DMPlexGetDepthLabel(DM dm, DMLabel *depthLabel)
{
  DM_Plex       *mesh = (DM_Plex*) dm->data;
  PetscErrorCode ierr;

  PetscFunctionBegin;
  PetscValidHeaderSpecific(dm, DM_CLASSID, 1);
  PetscValidPointer(depthLabel, 2);
  if (!mesh->depthLabel) {ierr = DMPlexGetLabel(dm, "depth", &mesh->depthLabel);CHKERRQ(ierr);}
  *depthLabel = mesh->depthLabel;
  PetscFunctionReturn(0);
}

#undef __FUNCT__
#define __FUNCT__ "DMPlexGetDepth"
/*@
  DMPlexGetDepth - Get the depth of the DAG representing this mesh

  Not Collective

  Input Parameter:
. dm    - The DMPlex object

  Output Parameter:
. depth - The number of strata (breadth first levels) in the DAG

  Level: developer

.keywords: mesh, points
.seealso: DMPlexGetDepthLabel(), DMPlexGetHeightStratum(), DMPlexGetDepthStratum()
@*/
PetscErrorCode DMPlexGetDepth(DM dm, PetscInt *depth)
{
  DMLabel        label;
  PetscInt       d = 0;
  PetscErrorCode ierr;

  PetscFunctionBegin;
  PetscValidHeaderSpecific(dm, DM_CLASSID, 1);
  PetscValidPointer(depth, 2);
  ierr = DMPlexGetDepthLabel(dm, &label);CHKERRQ(ierr);
  if (label) {ierr = DMLabelGetNumValues(label, &d);CHKERRQ(ierr);}
  *depth = d-1;
  PetscFunctionReturn(0);
}

#undef __FUNCT__
#define __FUNCT__ "DMPlexGetDepthStratum"
/*@
  DMPlexGetDepthStratum - Get the bounds [start, end) for all points at a certain depth.

  Not Collective

  Input Parameters:
+ dm           - The DMPlex object
- stratumValue - The requested depth

  Output Parameters:
+ start - The first point at this depth
- end   - One beyond the last point at this depth

  Level: developer

.keywords: mesh, points
.seealso: DMPlexGetHeightStratum(), DMPlexGetDepth()
@*/
PetscErrorCode DMPlexGetDepthStratum(DM dm, PetscInt stratumValue, PetscInt *start, PetscInt *end)
{
  DMLabel        label;
  PetscInt       pStart, pEnd;
  PetscErrorCode ierr;

  PetscFunctionBegin;
  PetscValidHeaderSpecific(dm, DM_CLASSID, 1);
  if (start) {PetscValidPointer(start, 3); *start = 0;}
  if (end)   {PetscValidPointer(end,   4); *end   = 0;}
  ierr = DMPlexGetChart(dm, &pStart, &pEnd);CHKERRQ(ierr);
  if (pStart == pEnd) PetscFunctionReturn(0);
  if (stratumValue < 0) {
    if (start) *start = pStart;
    if (end)   *end   = pEnd;
    PetscFunctionReturn(0);
  }
  ierr = DMPlexGetDepthLabel(dm, &label);CHKERRQ(ierr);
  if (!label) SETERRQ(PetscObjectComm((PetscObject) dm), PETSC_ERR_ARG_WRONG, "No label named depth was found");
  ierr = DMLabelGetStratumBounds(label, stratumValue, start, end);CHKERRQ(ierr);
  PetscFunctionReturn(0);
}

#undef __FUNCT__
#define __FUNCT__ "DMPlexGetHeightStratum"
/*@
  DMPlexGetHeightStratum - Get the bounds [start, end) for all points at a certain height.

  Not Collective

  Input Parameters:
+ dm           - The DMPlex object
- stratumValue - The requested height

  Output Parameters:
+ start - The first point at this height
- end   - One beyond the last point at this height

  Level: developer

.keywords: mesh, points
.seealso: DMPlexGetDepthStratum(), DMPlexGetDepth()
@*/
PetscErrorCode DMPlexGetHeightStratum(DM dm, PetscInt stratumValue, PetscInt *start, PetscInt *end)
{
  DMLabel        label;
  PetscInt       depth, pStart, pEnd;
  PetscErrorCode ierr;

  PetscFunctionBegin;
  PetscValidHeaderSpecific(dm, DM_CLASSID, 1);
  if (start) {PetscValidPointer(start, 3); *start = 0;}
  if (end)   {PetscValidPointer(end,   4); *end   = 0;}
  ierr = DMPlexGetChart(dm, &pStart, &pEnd);CHKERRQ(ierr);
  if (pStart == pEnd) PetscFunctionReturn(0);
  if (stratumValue < 0) {
    if (start) *start = pStart;
    if (end)   *end   = pEnd;
    PetscFunctionReturn(0);
  }
  ierr = DMPlexGetDepthLabel(dm, &label);CHKERRQ(ierr);
  if (!label) SETERRQ(PetscObjectComm((PetscObject) dm), PETSC_ERR_ARG_WRONG, "No label named depth was found");CHKERRQ(ierr);
  ierr = DMLabelGetNumValues(label, &depth);CHKERRQ(ierr);
  ierr = DMLabelGetStratumBounds(label, depth-1-stratumValue, start, end);CHKERRQ(ierr);
  PetscFunctionReturn(0);
}

#undef __FUNCT__
#define __FUNCT__ "DMPlexCreateSectionInitial"
/* Set the number of dof on each point and separate by fields */
PetscErrorCode DMPlexCreateSectionInitial(DM dm, PetscInt dim, PetscInt numFields,const PetscInt numComp[],const PetscInt numDof[], PetscSection *section)
{
  PetscInt      *numDofTot;
  PetscInt       depth, pStart = 0, pEnd = 0;
  PetscInt       p, d, dep, f;
  PetscErrorCode ierr;

  PetscFunctionBegin;
  ierr = PetscMalloc1((dim+1), &numDofTot);CHKERRQ(ierr);
  for (d = 0; d <= dim; ++d) {
    numDofTot[d] = 0;
    for (f = 0; f < numFields; ++f) numDofTot[d] += numDof[f*(dim+1)+d];
  }
  ierr = PetscSectionCreate(PetscObjectComm((PetscObject)dm), section);CHKERRQ(ierr);
  if (numFields > 0) {
    ierr = PetscSectionSetNumFields(*section, numFields);CHKERRQ(ierr);
    if (numComp) {
      for (f = 0; f < numFields; ++f) {
        ierr = PetscSectionSetFieldComponents(*section, f, numComp[f]);CHKERRQ(ierr);
      }
    }
  }
  ierr = DMPlexGetChart(dm, &pStart, &pEnd);CHKERRQ(ierr);
  ierr = PetscSectionSetChart(*section, pStart, pEnd);CHKERRQ(ierr);
  ierr = DMPlexGetDepth(dm, &depth);CHKERRQ(ierr);
  for (dep = 0; dep <= depth; ++dep) {
    d    = dim == depth ? dep : (!dep ? 0 : dim);
    ierr = DMPlexGetDepthStratum(dm, dep, &pStart, &pEnd);CHKERRQ(ierr);
    for (p = pStart; p < pEnd; ++p) {
      for (f = 0; f < numFields; ++f) {
        ierr = PetscSectionSetFieldDof(*section, p, f, numDof[f*(dim+1)+d]);CHKERRQ(ierr);
      }
      ierr = PetscSectionSetDof(*section, p, numDofTot[d]);CHKERRQ(ierr);
    }
  }
  ierr = PetscFree(numDofTot);CHKERRQ(ierr);
  PetscFunctionReturn(0);
}

#undef __FUNCT__
#define __FUNCT__ "DMPlexCreateSectionBCDof"
/* Set the number of dof on each point and separate by fields
   If constDof is PETSC_DETERMINE, constrain every dof on the point
*/
PetscErrorCode DMPlexCreateSectionBCDof(DM dm, PetscInt numBC,const PetscInt bcField[],const IS bcPoints[], PetscInt constDof, PetscSection section)
{
  PetscInt       numFields;
  PetscInt       bc;
  PetscErrorCode ierr;

  PetscFunctionBegin;
  ierr = PetscSectionGetNumFields(section, &numFields);CHKERRQ(ierr);
  for (bc = 0; bc < numBC; ++bc) {
    PetscInt        field = 0;
    const PetscInt *idx;
    PetscInt        n, i;

    if (numFields) field = bcField[bc];
    ierr = ISGetLocalSize(bcPoints[bc], &n);CHKERRQ(ierr);
    ierr = ISGetIndices(bcPoints[bc], &idx);CHKERRQ(ierr);
    for (i = 0; i < n; ++i) {
      const PetscInt p        = idx[i];
      PetscInt       numConst = constDof;

      /* Constrain every dof on the point */
      if (numConst < 0) {
        if (numFields) {
          ierr = PetscSectionGetFieldDof(section, p, field, &numConst);CHKERRQ(ierr);
        } else {
          ierr = PetscSectionGetDof(section, p, &numConst);CHKERRQ(ierr);
        }
      }
      if (numFields) {
        ierr = PetscSectionAddFieldConstraintDof(section, p, field, numConst);CHKERRQ(ierr);
      }
      ierr = PetscSectionAddConstraintDof(section, p, numConst);CHKERRQ(ierr);
    }
    ierr = ISRestoreIndices(bcPoints[bc], &idx);CHKERRQ(ierr);
  }
  PetscFunctionReturn(0);
}

#undef __FUNCT__
#define __FUNCT__ "DMPlexCreateSectionBCIndicesAll"
/* Set the constrained indices on each point and separate by fields */
PetscErrorCode DMPlexCreateSectionBCIndicesAll(DM dm, PetscSection section)
{
  PetscInt      *maxConstraints;
  PetscInt       numFields, f, pStart = 0, pEnd = 0, p;
  PetscErrorCode ierr;

  PetscFunctionBegin;
  ierr = PetscSectionGetNumFields(section, &numFields);CHKERRQ(ierr);
  ierr = PetscSectionGetChart(section, &pStart, &pEnd);CHKERRQ(ierr);
  ierr = PetscMalloc1((numFields+1), &maxConstraints);CHKERRQ(ierr);
  for (f = 0; f <= numFields; ++f) maxConstraints[f] = 0;
  for (p = pStart; p < pEnd; ++p) {
    PetscInt cdof;

    if (numFields) {
      for (f = 0; f < numFields; ++f) {
        ierr              = PetscSectionGetFieldConstraintDof(section, p, f, &cdof);CHKERRQ(ierr);
        maxConstraints[f] = PetscMax(maxConstraints[f], cdof);
      }
    } else {
      ierr              = PetscSectionGetConstraintDof(section, p, &cdof);CHKERRQ(ierr);
      maxConstraints[0] = PetscMax(maxConstraints[0], cdof);
    }
  }
  for (f = 0; f < numFields; ++f) {
    maxConstraints[numFields] += maxConstraints[f];
  }
  if (maxConstraints[numFields]) {
    PetscInt *indices;

    ierr = PetscMalloc1(maxConstraints[numFields], &indices);CHKERRQ(ierr);
    for (p = pStart; p < pEnd; ++p) {
      PetscInt cdof, d;

      ierr = PetscSectionGetConstraintDof(section, p, &cdof);CHKERRQ(ierr);
      if (cdof) {
        if (cdof > maxConstraints[numFields]) SETERRQ3(PETSC_COMM_SELF, PETSC_ERR_LIB, "Likely memory corruption, point %D cDof %D > maxConstraints %D", p, cdof, maxConstraints[numFields]);
        if (numFields) {
          PetscInt numConst = 0, foff = 0;

          for (f = 0; f < numFields; ++f) {
            PetscInt cfdof, fdof;

            ierr = PetscSectionGetFieldDof(section, p, f, &fdof);CHKERRQ(ierr);
            ierr = PetscSectionGetFieldConstraintDof(section, p, f, &cfdof);CHKERRQ(ierr);
            /* Change constraint numbering from absolute local dof number to field relative local dof number */
            for (d = 0; d < cfdof; ++d) indices[numConst+d] = d;
            ierr = PetscSectionSetFieldConstraintIndices(section, p, f, &indices[numConst]);CHKERRQ(ierr);
            for (d = 0; d < cfdof; ++d) indices[numConst+d] += foff;
            numConst += cfdof;
            foff     += fdof;
          }
          if (cdof != numConst) SETERRQ2(PETSC_COMM_SELF, PETSC_ERR_LIB, "Total number of field constraints %D should be %D", numConst, cdof);
        } else {
          for (d = 0; d < cdof; ++d) indices[d] = d;
        }
        ierr = PetscSectionSetConstraintIndices(section, p, indices);CHKERRQ(ierr);
      }
    }
    ierr = PetscFree(indices);CHKERRQ(ierr);
  }
  ierr = PetscFree(maxConstraints);CHKERRQ(ierr);
  PetscFunctionReturn(0);
}

#undef __FUNCT__
#define __FUNCT__ "DMPlexCreateSectionBCIndicesField"
/* Set the constrained field indices on each point */
PetscErrorCode DMPlexCreateSectionBCIndicesField(DM dm, PetscInt field, IS bcPoints, IS constraintIndices, PetscSection section)
{
  const PetscInt *points, *indices;
  PetscInt        numFields, maxDof, numPoints, p, numConstraints;
  PetscErrorCode  ierr;

  PetscFunctionBegin;
  ierr = PetscSectionGetNumFields(section, &numFields);CHKERRQ(ierr);
  if ((field < 0) || (field >= numFields)) SETERRQ3(PETSC_COMM_SELF, PETSC_ERR_ARG_OUTOFRANGE, "Section field %d should be in [%d, %d)", field, 0, numFields);

  ierr = ISGetLocalSize(bcPoints, &numPoints);CHKERRQ(ierr);
  ierr = ISGetIndices(bcPoints, &points);CHKERRQ(ierr);
  if (!constraintIndices) {
    PetscInt *idx, i;

    ierr = PetscSectionGetMaxDof(section, &maxDof);CHKERRQ(ierr);
    ierr = PetscMalloc1(maxDof, &idx);CHKERRQ(ierr);
    for (i = 0; i < maxDof; ++i) idx[i] = i;
    for (p = 0; p < numPoints; ++p) {
      ierr = PetscSectionSetFieldConstraintIndices(section, points[p], field, idx);CHKERRQ(ierr);
    }
    ierr = PetscFree(idx);CHKERRQ(ierr);
  } else {
    ierr = ISGetLocalSize(constraintIndices, &numConstraints);CHKERRQ(ierr);
    ierr = ISGetIndices(constraintIndices, &indices);CHKERRQ(ierr);
    for (p = 0; p < numPoints; ++p) {
      PetscInt fcdof;

      ierr = PetscSectionGetFieldConstraintDof(section, points[p], field, &fcdof);CHKERRQ(ierr);
      if (fcdof != numConstraints) SETERRQ4(PetscObjectComm((PetscObject)dm), PETSC_ERR_ARG_WRONG, "Section point %d field %d has %d constraints, but yo ugave %d indices", p, field, fcdof, numConstraints);
      ierr = PetscSectionSetFieldConstraintIndices(section, points[p], field, indices);CHKERRQ(ierr);
    }
    ierr = ISRestoreIndices(constraintIndices, &indices);CHKERRQ(ierr);
  }
  ierr = ISRestoreIndices(bcPoints, &points);CHKERRQ(ierr);
  PetscFunctionReturn(0);
}

#undef __FUNCT__
#define __FUNCT__ "DMPlexCreateSectionBCIndices"
/* Set the constrained indices on each point and separate by fields */
PetscErrorCode DMPlexCreateSectionBCIndices(DM dm, PetscSection section)
{
  PetscInt      *indices;
  PetscInt       numFields, maxDof, f, pStart = 0, pEnd = 0, p;
  PetscErrorCode ierr;

  PetscFunctionBegin;
  ierr = PetscSectionGetMaxDof(section, &maxDof);CHKERRQ(ierr);
  ierr = PetscMalloc1(maxDof, &indices);CHKERRQ(ierr);
  ierr = PetscSectionGetNumFields(section, &numFields);CHKERRQ(ierr);
  if (!numFields) SETERRQ(PetscObjectComm((PetscObject)dm), PETSC_ERR_ARG_WRONG, "This function only works after users have set field constraint indices.");
  ierr = PetscSectionGetChart(section, &pStart, &pEnd);CHKERRQ(ierr);
  for (p = pStart; p < pEnd; ++p) {
    PetscInt cdof, d;

    ierr = PetscSectionGetConstraintDof(section, p, &cdof);CHKERRQ(ierr);
    if (cdof) {
      PetscInt numConst = 0, foff = 0;

      for (f = 0; f < numFields; ++f) {
        const PetscInt *fcind;
        PetscInt        fdof, fcdof;

        ierr = PetscSectionGetFieldDof(section, p, f, &fdof);CHKERRQ(ierr);
        ierr = PetscSectionGetFieldConstraintDof(section, p, f, &fcdof);CHKERRQ(ierr);
        if (fcdof) {ierr = PetscSectionGetFieldConstraintIndices(section, p, f, &fcind);CHKERRQ(ierr);}
        /* Change constraint numbering from field relative local dof number to absolute local dof number */
        for (d = 0; d < fcdof; ++d) indices[numConst+d] = fcind[d]+foff;
        foff     += fdof;
        numConst += fcdof;
      }
      if (cdof != numConst) SETERRQ2(PetscObjectComm((PetscObject)dm), PETSC_ERR_LIB, "Total number of field constraints %D should be %D", numConst, cdof);
      ierr = PetscSectionSetConstraintIndices(section, p, indices);CHKERRQ(ierr);
    }
  }
  ierr = PetscFree(indices);CHKERRQ(ierr);
  PetscFunctionReturn(0);
}

#undef __FUNCT__
#define __FUNCT__ "DMPlexCreateSection"
/*@C
  DMPlexCreateSection - Create a PetscSection based upon the dof layout specification provided.

  Not Collective

  Input Parameters:
+ dm        - The DMPlex object
. dim       - The spatial dimension of the problem
. numFields - The number of fields in the problem
. numComp   - An array of size numFields that holds the number of components for each field
. numDof    - An array of size numFields*(dim+1) which holds the number of dof for each field on a mesh piece of dimension d
. numBC     - The number of boundary conditions
. bcField   - An array of size numBC giving the field number for each boundry condition
- bcPoints  - An array of size numBC giving an IS holding the sieve points to which each boundary condition applies

  Output Parameter:
. section - The PetscSection object

  Notes: numDof[f*(dim+1)+d] gives the number of dof for field f on sieve points of dimension d. For instance, numDof[1] is the
  nubmer of dof for field 0 on each edge.

  Level: developer

  Fortran Notes:
  A Fortran 90 version is available as DMPlexCreateSectionF90()

.keywords: mesh, elements
.seealso: DMPlexCreate(), PetscSectionCreate()
@*/
PetscErrorCode DMPlexCreateSection(DM dm, PetscInt dim, PetscInt numFields,const PetscInt numComp[],const PetscInt numDof[], PetscInt numBC,const PetscInt bcField[],const IS bcPoints[], PetscSection *section)
{
  PetscErrorCode ierr;

  PetscFunctionBegin;
  ierr = DMPlexCreateSectionInitial(dm, dim, numFields, numComp, numDof, section);CHKERRQ(ierr);
  ierr = DMPlexCreateSectionBCDof(dm, numBC, bcField, bcPoints, PETSC_DETERMINE, *section);CHKERRQ(ierr);
  ierr = PetscSectionSetUp(*section);CHKERRQ(ierr);
  if (numBC) {ierr = DMPlexCreateSectionBCIndicesAll(dm, *section);CHKERRQ(ierr);}
  ierr = PetscSectionViewFromOptions(*section,NULL,"-section_view");CHKERRQ(ierr);
  PetscFunctionReturn(0);
}

#undef __FUNCT__
#define __FUNCT__ "DMCreateCoordinateDM_Plex"
PetscErrorCode DMCreateCoordinateDM_Plex(DM dm, DM *cdm)
{
  PetscSection   section;
  PetscErrorCode ierr;

  PetscFunctionBegin;
  ierr = DMClone(dm, cdm);CHKERRQ(ierr);
  ierr = PetscSectionCreate(PetscObjectComm((PetscObject)dm), &section);CHKERRQ(ierr);
  ierr = DMSetDefaultSection(*cdm, section);CHKERRQ(ierr);
  ierr = PetscSectionDestroy(&section);CHKERRQ(ierr);
  PetscFunctionReturn(0);
}

#undef __FUNCT__
#define __FUNCT__ "DMPlexGetConeSection"
PetscErrorCode DMPlexGetConeSection(DM dm, PetscSection *section)
{
  DM_Plex *mesh = (DM_Plex*) dm->data;

  PetscFunctionBegin;
  PetscValidHeaderSpecific(dm, DM_CLASSID, 1);
  if (section) *section = mesh->coneSection;
  PetscFunctionReturn(0);
}

#undef __FUNCT__
#define __FUNCT__ "DMPlexGetSupportSection"
PetscErrorCode DMPlexGetSupportSection(DM dm, PetscSection *section)
{
  DM_Plex *mesh = (DM_Plex*) dm->data;

  PetscFunctionBegin;
  PetscValidHeaderSpecific(dm, DM_CLASSID, 1);
  if (section) *section = mesh->supportSection;
  PetscFunctionReturn(0);
}

#undef __FUNCT__
#define __FUNCT__ "DMPlexGetCones"
PetscErrorCode DMPlexGetCones(DM dm, PetscInt *cones[])
{
  DM_Plex *mesh = (DM_Plex*) dm->data;

  PetscFunctionBegin;
  PetscValidHeaderSpecific(dm, DM_CLASSID, 1);
  if (cones) *cones = mesh->cones;
  PetscFunctionReturn(0);
}

#undef __FUNCT__
#define __FUNCT__ "DMPlexGetConeOrientations"
PetscErrorCode DMPlexGetConeOrientations(DM dm, PetscInt *coneOrientations[])
{
  DM_Plex *mesh = (DM_Plex*) dm->data;

  PetscFunctionBegin;
  PetscValidHeaderSpecific(dm, DM_CLASSID, 1);
  if (coneOrientations) *coneOrientations = mesh->coneOrientations;
  PetscFunctionReturn(0);
}

/******************************** FEM Support **********************************/

#undef __FUNCT__
#define __FUNCT__ "DMPlexVecGetClosure_Depth1_Static"
PETSC_STATIC_INLINE PetscErrorCode DMPlexVecGetClosure_Depth1_Static(DM dm, PetscSection section, Vec v, PetscInt point, PetscInt *csize, PetscScalar *values[])
{
  PetscScalar    *array, *vArray;
  const PetscInt *cone, *coneO;
  PetscInt        pStart, pEnd, p, numPoints, size = 0, offset = 0;
  PetscErrorCode  ierr;

  PetscFunctionBeginHot;
  ierr = PetscSectionGetChart(section, &pStart, &pEnd);CHKERRQ(ierr);
  ierr = DMPlexGetConeSize(dm, point, &numPoints);CHKERRQ(ierr);
  ierr = DMPlexGetCone(dm, point, &cone);CHKERRQ(ierr);
  ierr = DMPlexGetConeOrientation(dm, point, &coneO);CHKERRQ(ierr);
  if (!values || !*values) {
    if ((point >= pStart) && (point < pEnd)) {
      PetscInt dof;

      ierr = PetscSectionGetDof(section, point, &dof);CHKERRQ(ierr);
      size += dof;
    }
    for (p = 0; p < numPoints; ++p) {
      const PetscInt cp = cone[p];
      PetscInt       dof;

      if ((cp < pStart) || (cp >= pEnd)) continue;
      ierr = PetscSectionGetDof(section, cp, &dof);CHKERRQ(ierr);
      size += dof;
    }
    if (!values) {
      if (csize) *csize = size;
      PetscFunctionReturn(0);
    }
    ierr = DMGetWorkArray(dm, size, PETSC_SCALAR, &array);CHKERRQ(ierr);
  } else {
    array = *values;
  }
  size = 0;
  ierr = VecGetArray(v, &vArray);CHKERRQ(ierr);
  if ((point >= pStart) && (point < pEnd)) {
    PetscInt     dof, off, d;
    PetscScalar *varr;

    ierr = PetscSectionGetDof(section, point, &dof);CHKERRQ(ierr);
    ierr = PetscSectionGetOffset(section, point, &off);CHKERRQ(ierr);
    varr = &vArray[off];
    for (d = 0; d < dof; ++d, ++offset) {
      array[offset] = varr[d];
    }
    size += dof;
  }
  for (p = 0; p < numPoints; ++p) {
    const PetscInt cp = cone[p];
    PetscInt       o  = coneO[p];
    PetscInt       dof, off, d;
    PetscScalar   *varr;

    if ((cp < pStart) || (cp >= pEnd)) continue;
    ierr = PetscSectionGetDof(section, cp, &dof);CHKERRQ(ierr);
    ierr = PetscSectionGetOffset(section, cp, &off);CHKERRQ(ierr);
    varr = &vArray[off];
    if (o >= 0) {
      for (d = 0; d < dof; ++d, ++offset) {
        array[offset] = varr[d];
      }
    } else {
      for (d = dof-1; d >= 0; --d, ++offset) {
        array[offset] = varr[d];
      }
    }
    size += dof;
  }
  ierr = VecRestoreArray(v, &vArray);CHKERRQ(ierr);
  if (!*values) {
    if (csize) *csize = size;
    *values = array;
  } else {
    if (size > *csize) SETERRQ2(PETSC_COMM_SELF, PETSC_ERR_ARG_OUTOFRANGE, "Size of input array %d < actual size %d", *csize, size);
    *csize = size;
  }
  PetscFunctionReturn(0);
}

#undef __FUNCT__
#define __FUNCT__ "DMPlexVecGetClosure_Static"
PETSC_STATIC_INLINE PetscErrorCode DMPlexVecGetClosure_Static(PetscSection section, PetscInt numPoints, const PetscInt points[], const PetscScalar vArray[], PetscInt *size, PetscScalar array[])
{
  PetscInt       offset = 0, p;
  PetscErrorCode ierr;

  PetscFunctionBeginHot;
  *size = 0;
  for (p = 0; p < numPoints*2; p += 2) {
    const PetscInt point = points[p];
    const PetscInt o     = points[p+1];
    PetscInt       dof, off, d;
    const PetscScalar *varr;

    ierr = PetscSectionGetDof(section, point, &dof);CHKERRQ(ierr);
    ierr = PetscSectionGetOffset(section, point, &off);CHKERRQ(ierr);
    varr = &vArray[off];
    if (o >= 0) {
      for (d = 0; d < dof; ++d, ++offset)    array[offset] = varr[d];
    } else {
      for (d = dof-1; d >= 0; --d, ++offset) array[offset] = varr[d];
    }
  }
  *size = offset;
  PetscFunctionReturn(0);
}

#undef __FUNCT__
#define __FUNCT__ "DMPlexVecGetClosure_Fields_Static"
PETSC_STATIC_INLINE PetscErrorCode DMPlexVecGetClosure_Fields_Static(PetscSection section, PetscInt numPoints, const PetscInt points[], PetscInt numFields, const PetscScalar vArray[], PetscInt *size, PetscScalar array[])
{
  PetscInt       offset = 0, f;
  PetscErrorCode ierr;

  PetscFunctionBeginHot;
  *size = 0;
  for (f = 0; f < numFields; ++f) {
    PetscInt fcomp, p;

    ierr = PetscSectionGetFieldComponents(section, f, &fcomp);CHKERRQ(ierr);
    for (p = 0; p < numPoints*2; p += 2) {
      const PetscInt point = points[p];
      const PetscInt o     = points[p+1];
      PetscInt       fdof, foff, d, c;
      const PetscScalar *varr;

      ierr = PetscSectionGetFieldDof(section, point, f, &fdof);CHKERRQ(ierr);
      ierr = PetscSectionGetFieldOffset(section, point, f, &foff);CHKERRQ(ierr);
      varr = &vArray[foff];
      if (o >= 0) {
        for (d = 0; d < fdof; ++d, ++offset) array[offset] = varr[d];
      } else {
        for (d = fdof/fcomp-1; d >= 0; --d) {
          for (c = 0; c < fcomp; ++c, ++offset) {
            array[offset] = varr[d*fcomp+c];
          }
        }
      }
    }
  }
  *size = offset;
  PetscFunctionReturn(0);
}

#undef __FUNCT__
#define __FUNCT__ "DMPlexVecGetClosure"
/*@C
  DMPlexVecGetClosure - Get an array of the values on the closure of 'point'

  Not collective

  Input Parameters:
+ dm - The DM
. section - The section describing the layout in v, or NULL to use the default section
. v - The local vector
- point - The sieve point in the DM

  Output Parameters:
+ csize - The number of values in the closure, or NULL
- values - The array of values, which is a borrowed array and should not be freed

  Fortran Notes:
  Since it returns an array, this routine is only available in Fortran 90, and you must
  include petsc.h90 in your code.

  The csize argument is not present in the Fortran 90 binding since it is internal to the array.

  Level: intermediate

.seealso DMPlexVecRestoreClosure(), DMPlexVecSetClosure(), DMPlexMatSetClosure()
@*/
PetscErrorCode DMPlexVecGetClosure(DM dm, PetscSection section, Vec v, PetscInt point, PetscInt *csize, PetscScalar *values[])
{
  PetscSection    clSection;
  IS              clPoints;
  PetscScalar    *array, *vArray;
  PetscInt       *points = NULL;
  const PetscInt *clp;
  PetscInt        depth, numFields, numPoints, size;
  PetscErrorCode  ierr;

  PetscFunctionBeginHot;
  PetscValidHeaderSpecific(dm, DM_CLASSID, 1);
  if (!section) {ierr = DMGetDefaultSection(dm, &section);CHKERRQ(ierr);}
  PetscValidHeaderSpecific(section, PETSC_SECTION_CLASSID, 2);
  PetscValidHeaderSpecific(v, VEC_CLASSID, 3);
  ierr = DMPlexGetDepth(dm, &depth);CHKERRQ(ierr);
  ierr = PetscSectionGetNumFields(section, &numFields);CHKERRQ(ierr);
  if (depth == 1 && numFields < 2) {
    ierr = DMPlexVecGetClosure_Depth1_Static(dm, section, v, point, csize, values);CHKERRQ(ierr);
    PetscFunctionReturn(0);
  }
  /* Get points */
  ierr = PetscSectionGetClosureIndex(section, (PetscObject) dm, &clSection, &clPoints);CHKERRQ(ierr);
  if (!clPoints) {
    PetscInt pStart, pEnd, p, q;

    ierr = PetscSectionGetChart(section, &pStart, &pEnd);CHKERRQ(ierr);
    ierr = DMPlexGetTransitiveClosure(dm, point, PETSC_TRUE, &numPoints, &points);CHKERRQ(ierr);
    /* Compress out points not in the section */
    for (p = 0, q = 0; p < numPoints*2; p += 2) {
      if ((points[p] >= pStart) && (points[p] < pEnd)) {
        points[q*2]   = points[p];
        points[q*2+1] = points[p+1];
        ++q;
      }
    }
    numPoints = q;
  } else {
    PetscInt dof, off;

    ierr = PetscSectionGetDof(clSection, point, &dof);CHKERRQ(ierr);
    ierr = PetscSectionGetOffset(clSection, point, &off);CHKERRQ(ierr);
    ierr = ISGetIndices(clPoints, &clp);CHKERRQ(ierr);
    numPoints = dof/2;
    points    = (PetscInt *) &clp[off];
  }
  /* Get array */
  if (!values || !*values) {
    PetscInt asize = 0, dof, p;

    for (p = 0; p < numPoints*2; p += 2) {
      ierr = PetscSectionGetDof(section, points[p], &dof);CHKERRQ(ierr);
      asize += dof;
    }
    if (!values) {
      if (!clPoints) {ierr = DMPlexRestoreTransitiveClosure(dm, point, PETSC_TRUE, &numPoints, &points);CHKERRQ(ierr);}
      else           {ierr = ISRestoreIndices(clPoints, &clp);CHKERRQ(ierr);}
      if (csize) *csize = asize;
      PetscFunctionReturn(0);
    }
    ierr = DMGetWorkArray(dm, asize, PETSC_SCALAR, &array);CHKERRQ(ierr);
  } else {
    array = *values;
  }
  ierr = VecGetArray(v, &vArray);CHKERRQ(ierr);
  /* Get values */
  if (numFields > 0) {ierr = DMPlexVecGetClosure_Fields_Static(section, numPoints, points, numFields, vArray, &size, array);CHKERRQ(ierr);}
  else               {ierr = DMPlexVecGetClosure_Static(section, numPoints, points, vArray, &size, array);CHKERRQ(ierr);}
  /* Cleanup points */
  if (!clPoints) {ierr = DMPlexRestoreTransitiveClosure(dm, point, PETSC_TRUE, &numPoints, &points);CHKERRQ(ierr);}
  else           {ierr = ISRestoreIndices(clPoints, &clp);CHKERRQ(ierr);}
  /* Cleanup array */
  ierr = VecRestoreArray(v, &vArray);CHKERRQ(ierr);
  if (!*values) {
    if (csize) *csize = size;
    *values = array;
  } else {
    if (size > *csize) SETERRQ2(PETSC_COMM_SELF, PETSC_ERR_ARG_OUTOFRANGE, "Size of input array %d < actual size %d", *csize, size);
    *csize = size;
  }
  PetscFunctionReturn(0);
}

#undef __FUNCT__
#define __FUNCT__ "DMPlexVecRestoreClosure"
/*@C
  DMPlexVecRestoreClosure - Restore the array of the values on the closure of 'point'

  Not collective

  Input Parameters:
+ dm - The DM
. section - The section describing the layout in v, or NULL to use the default section
. v - The local vector
. point - The sieve point in the DM
. csize - The number of values in the closure, or NULL
- values - The array of values, which is a borrowed array and should not be freed

  Fortran Notes:
  Since it returns an array, this routine is only available in Fortran 90, and you must
  include petsc.h90 in your code.

  The csize argument is not present in the Fortran 90 binding since it is internal to the array.

  Level: intermediate

.seealso DMPlexVecGetClosure(), DMPlexVecSetClosure(), DMPlexMatSetClosure()
@*/
PetscErrorCode DMPlexVecRestoreClosure(DM dm, PetscSection section, Vec v, PetscInt point, PetscInt *csize, PetscScalar *values[])
{
  PetscInt       size = 0;
  PetscErrorCode ierr;

  PetscFunctionBegin;
  /* Should work without recalculating size */
  ierr = DMRestoreWorkArray(dm, size, PETSC_SCALAR, (void*) values);CHKERRQ(ierr);
  PetscFunctionReturn(0);
}

PETSC_STATIC_INLINE void add   (PetscScalar *x, PetscScalar y) {*x += y;}
PETSC_STATIC_INLINE void insert(PetscScalar *x, PetscScalar y) {*x  = y;}

#undef __FUNCT__
#define __FUNCT__ "updatePoint_private"
PETSC_STATIC_INLINE PetscErrorCode updatePoint_private(PetscSection section, PetscInt point, PetscInt dof, void (*fuse)(PetscScalar*, PetscScalar), PetscBool setBC, PetscInt orientation, const PetscScalar values[], PetscScalar array[])
{
  PetscInt        cdof;   /* The number of constraints on this point */
  const PetscInt *cdofs; /* The indices of the constrained dofs on this point */
  PetscScalar    *a;
  PetscInt        off, cind = 0, k;
  PetscErrorCode  ierr;

  PetscFunctionBegin;
  ierr = PetscSectionGetConstraintDof(section, point, &cdof);CHKERRQ(ierr);
  ierr = PetscSectionGetOffset(section, point, &off);CHKERRQ(ierr);
  a    = &array[off];
  if (!cdof || setBC) {
    if (orientation >= 0) {
      for (k = 0; k < dof; ++k) {
        fuse(&a[k], values[k]);
      }
    } else {
      for (k = 0; k < dof; ++k) {
        fuse(&a[k], values[dof-k-1]);
      }
    }
  } else {
    ierr = PetscSectionGetConstraintIndices(section, point, &cdofs);CHKERRQ(ierr);
    if (orientation >= 0) {
      for (k = 0; k < dof; ++k) {
        if ((cind < cdof) && (k == cdofs[cind])) {++cind; continue;}
        fuse(&a[k], values[k]);
      }
    } else {
      for (k = 0; k < dof; ++k) {
        if ((cind < cdof) && (k == cdofs[cind])) {++cind; continue;}
        fuse(&a[k], values[dof-k-1]);
      }
    }
  }
  PetscFunctionReturn(0);
}

#undef __FUNCT__
#define __FUNCT__ "updatePointBC_private"
PETSC_STATIC_INLINE PetscErrorCode updatePointBC_private(PetscSection section, PetscInt point, PetscInt dof, void (*fuse)(PetscScalar*, PetscScalar), PetscInt orientation, const PetscScalar values[], PetscScalar array[])
{
  PetscInt        cdof;   /* The number of constraints on this point */
  const PetscInt *cdofs; /* The indices of the constrained dofs on this point */
  PetscScalar    *a;
  PetscInt        off, cind = 0, k;
  PetscErrorCode  ierr;

  PetscFunctionBegin;
  ierr = PetscSectionGetConstraintDof(section, point, &cdof);CHKERRQ(ierr);
  ierr = PetscSectionGetOffset(section, point, &off);CHKERRQ(ierr);
  a    = &array[off];
  if (cdof) {
    ierr = PetscSectionGetConstraintIndices(section, point, &cdofs);CHKERRQ(ierr);
    if (orientation >= 0) {
      for (k = 0; k < dof; ++k) {
        if ((cind < cdof) && (k == cdofs[cind])) {
          fuse(&a[k], values[k]);
          ++cind;
        }
      }
    } else {
      for (k = 0; k < dof; ++k) {
        if ((cind < cdof) && (k == cdofs[cind])) {
          fuse(&a[k], values[dof-k-1]);
          ++cind;
        }
      }
    }
  }
  PetscFunctionReturn(0);
}

#undef __FUNCT__
#define __FUNCT__ "updatePointFields_private"
PETSC_STATIC_INLINE PetscErrorCode updatePointFields_private(PetscSection section, PetscInt point, PetscInt o, PetscInt f, PetscInt fcomp, void (*fuse)(PetscScalar*, PetscScalar), PetscBool setBC, const PetscScalar values[], PetscInt *offset, PetscScalar array[])
{
  PetscScalar    *a;
  PetscInt        fdof, foff, fcdof, foffset = *offset;
  const PetscInt *fcdofs; /* The indices of the constrained dofs for field f on this point */
  PetscInt        cind = 0, k, c;
  PetscErrorCode  ierr;

  PetscFunctionBegin;
  ierr = PetscSectionGetFieldDof(section, point, f, &fdof);CHKERRQ(ierr);
  ierr = PetscSectionGetFieldConstraintDof(section, point, f, &fcdof);CHKERRQ(ierr);
  ierr = PetscSectionGetFieldOffset(section, point, f, &foff);CHKERRQ(ierr);
  a    = &array[foff];
  if (!fcdof || setBC) {
    if (o >= 0) {
      for (k = 0; k < fdof; ++k) fuse(&a[k], values[foffset+k]);
    } else {
      for (k = fdof/fcomp-1; k >= 0; --k) {
        for (c = 0; c < fcomp; ++c) {
          fuse(&a[(fdof/fcomp-1-k)*fcomp+c], values[foffset+k*fcomp+c]);
        }
      }
    }
  } else {
    ierr = PetscSectionGetFieldConstraintIndices(section, point, f, &fcdofs);CHKERRQ(ierr);
    if (o >= 0) {
      for (k = 0; k < fdof; ++k) {
        if ((cind < fcdof) && (k == fcdofs[cind])) {++cind; continue;}
        fuse(&a[k], values[foffset+k]);
      }
    } else {
      for (k = fdof/fcomp-1; k >= 0; --k) {
        for (c = 0; c < fcomp; ++c) {
          if ((cind < fcdof) && (k*fcomp+c == fcdofs[cind])) {++cind; continue;}
          fuse(&a[(fdof/fcomp-1-k)*fcomp+c], values[foffset+k*fcomp+c]);
        }
      }
    }
  }
  *offset += fdof;
  PetscFunctionReturn(0);
}

#undef __FUNCT__
#define __FUNCT__ "updatePointFieldsBC_private"
PETSC_STATIC_INLINE PetscErrorCode updatePointFieldsBC_private(PetscSection section, PetscInt point, PetscInt o, PetscInt f, PetscInt fcomp, void (*fuse)(PetscScalar*, PetscScalar), const PetscScalar values[], PetscInt *offset, PetscScalar array[])
{
  PetscScalar    *a;
  PetscInt        fdof, foff, fcdof, foffset = *offset;
  const PetscInt *fcdofs; /* The indices of the constrained dofs for field f on this point */
  PetscInt        cind = 0, k, c;
  PetscErrorCode  ierr;

  PetscFunctionBegin;
  ierr = PetscSectionGetFieldDof(section, point, f, &fdof);CHKERRQ(ierr);
  ierr = PetscSectionGetFieldConstraintDof(section, point, f, &fcdof);CHKERRQ(ierr);
  ierr = PetscSectionGetFieldOffset(section, point, f, &foff);CHKERRQ(ierr);
  a    = &array[foff];
  if (fcdof) {
    ierr = PetscSectionGetFieldConstraintIndices(section, point, f, &fcdofs);CHKERRQ(ierr);
    if (o >= 0) {
      for (k = 0; k < fdof; ++k) {
        if ((cind < fcdof) && (k == fcdofs[cind])) {
          fuse(&a[k], values[foffset+k]);
          ++cind;
        }
      }
    } else {
      for (k = fdof/fcomp-1; k >= 0; --k) {
        for (c = 0; c < fcomp; ++c) {
          if ((cind < fcdof) && (k*fcomp+c == fcdofs[cind])) {
            fuse(&a[(fdof/fcomp-1-k)*fcomp+c], values[foffset+k*fcomp+c]);
            ++cind;
          }
        }
      }
    }
  }
  *offset += fdof;
  PetscFunctionReturn(0);
}

#undef __FUNCT__
#define __FUNCT__ "DMPlexVecSetClosure_Static"
PETSC_STATIC_INLINE PetscErrorCode DMPlexVecSetClosure_Static(DM dm, PetscSection section, Vec v, PetscInt point, const PetscScalar values[], InsertMode mode)
{
  PetscScalar    *array;
  const PetscInt *cone, *coneO;
  PetscInt        pStart, pEnd, p, numPoints, off, dof;
  PetscErrorCode  ierr;

  PetscFunctionBeginHot;
  ierr = PetscSectionGetChart(section, &pStart, &pEnd);CHKERRQ(ierr);
  ierr = DMPlexGetConeSize(dm, point, &numPoints);CHKERRQ(ierr);
  ierr = DMPlexGetCone(dm, point, &cone);CHKERRQ(ierr);
  ierr = DMPlexGetConeOrientation(dm, point, &coneO);CHKERRQ(ierr);
  ierr = VecGetArray(v, &array);CHKERRQ(ierr);
  for (p = 0, off = 0; p <= numPoints; ++p, off += dof) {
    const PetscInt cp = !p ? point : cone[p-1];
    const PetscInt o  = !p ? 0     : coneO[p-1];

    if ((cp < pStart) || (cp >= pEnd)) {dof = 0; continue;}
    ierr = PetscSectionGetDof(section, cp, &dof);CHKERRQ(ierr);
    /* ADD_VALUES */
    {
      const PetscInt *cdofs; /* The indices of the constrained dofs on this point */
      PetscScalar    *a;
      PetscInt        cdof, coff, cind = 0, k;

      ierr = PetscSectionGetConstraintDof(section, cp, &cdof);CHKERRQ(ierr);
      ierr = PetscSectionGetOffset(section, cp, &coff);CHKERRQ(ierr);
      a    = &array[coff];
      if (!cdof) {
        if (o >= 0) {
          for (k = 0; k < dof; ++k) {
            a[k] += values[off+k];
          }
        } else {
          for (k = 0; k < dof; ++k) {
            a[k] += values[off+dof-k-1];
          }
        }
      } else {
        ierr = PetscSectionGetConstraintIndices(section, cp, &cdofs);CHKERRQ(ierr);
        if (o >= 0) {
          for (k = 0; k < dof; ++k) {
            if ((cind < cdof) && (k == cdofs[cind])) {++cind; continue;}
            a[k] += values[off+k];
          }
        } else {
          for (k = 0; k < dof; ++k) {
            if ((cind < cdof) && (k == cdofs[cind])) {++cind; continue;}
            a[k] += values[off+dof-k-1];
          }
        }
      }
    }
  }
  ierr = VecRestoreArray(v, &array);CHKERRQ(ierr);
  PetscFunctionReturn(0);
}

#undef __FUNCT__
#define __FUNCT__ "DMPlexVecSetClosure"
/*@C
  DMPlexVecSetClosure - Set an array of the values on the closure of 'point'

  Not collective

  Input Parameters:
+ dm - The DM
. section - The section describing the layout in v, or NULL to use the default section
. v - The local vector
. point - The sieve point in the DM
. values - The array of values
- mode - The insert mode, where INSERT_ALL_VALUES and ADD_ALL_VALUES also overwrite boundary conditions

  Fortran Notes:
  This routine is only available in Fortran 90, and you must include petsc.h90 in your code.

  Level: intermediate

.seealso DMPlexVecGetClosure(), DMPlexMatSetClosure()
@*/
PetscErrorCode DMPlexVecSetClosure(DM dm, PetscSection section, Vec v, PetscInt point, const PetscScalar values[], InsertMode mode)
{
  PetscSection    clSection;
  IS              clPoints;
  PetscScalar    *array;
  PetscInt       *points = NULL;
  const PetscInt *clp;
  PetscInt        depth, numFields, numPoints, p;
  PetscErrorCode  ierr;

  PetscFunctionBeginHot;
  PetscValidHeaderSpecific(dm, DM_CLASSID, 1);
  if (!section) {ierr = DMGetDefaultSection(dm, &section);CHKERRQ(ierr);}
  PetscValidHeaderSpecific(section, PETSC_SECTION_CLASSID, 2);
  PetscValidHeaderSpecific(v, VEC_CLASSID, 3);
  ierr = DMPlexGetDepth(dm, &depth);CHKERRQ(ierr);
  ierr = PetscSectionGetNumFields(section, &numFields);CHKERRQ(ierr);
  if (depth == 1 && numFields < 2 && mode == ADD_VALUES) {
    ierr = DMPlexVecSetClosure_Static(dm, section, v, point, values, mode);CHKERRQ(ierr);
    PetscFunctionReturn(0);
  }
  /* Get points */
  ierr = PetscSectionGetClosureIndex(section, (PetscObject) dm, &clSection, &clPoints);CHKERRQ(ierr);
  if (!clPoints) {
    PetscInt pStart, pEnd, q;

    ierr = PetscSectionGetChart(section, &pStart, &pEnd);CHKERRQ(ierr);
    ierr = DMPlexGetTransitiveClosure(dm, point, PETSC_TRUE, &numPoints, &points);CHKERRQ(ierr);
    /* Compress out points not in the section */
    for (p = 0, q = 0; p < numPoints*2; p += 2) {
      if ((points[p] >= pStart) && (points[p] < pEnd)) {
        points[q*2]   = points[p];
        points[q*2+1] = points[p+1];
        ++q;
      }
    }
    numPoints = q;
  } else {
    PetscInt dof, off;

    ierr = PetscSectionGetDof(clSection, point, &dof);CHKERRQ(ierr);
    ierr = PetscSectionGetOffset(clSection, point, &off);CHKERRQ(ierr);
    ierr = ISGetIndices(clPoints, &clp);CHKERRQ(ierr);
    numPoints = dof/2;
    points    = (PetscInt *) &clp[off];
  }
  /* Get array */
  ierr = VecGetArray(v, &array);CHKERRQ(ierr);
  /* Get values */
  if (numFields > 0) {
    PetscInt offset = 0, fcomp, f;
    for (f = 0; f < numFields; ++f) {
      ierr = PetscSectionGetFieldComponents(section, f, &fcomp);CHKERRQ(ierr);
      switch (mode) {
      case INSERT_VALUES:
        for (p = 0; p < numPoints*2; p += 2) {
          const PetscInt point = points[p];
          const PetscInt o     = points[p+1];
          updatePointFields_private(section, point, o, f, fcomp, insert, PETSC_FALSE, values, &offset, array);
        } break;
      case INSERT_ALL_VALUES:
        for (p = 0; p < numPoints*2; p += 2) {
          const PetscInt point = points[p];
          const PetscInt o     = points[p+1];
          updatePointFields_private(section, point, o, f, fcomp, insert, PETSC_TRUE, values, &offset, array);
        } break;
      case INSERT_BC_VALUES:
        for (p = 0; p < numPoints*2; p += 2) {
          const PetscInt point = points[p];
          const PetscInt o     = points[p+1];
          updatePointFieldsBC_private(section, point, o, f, fcomp, insert, values, &offset, array);
        } break;
      case ADD_VALUES:
        for (p = 0; p < numPoints*2; p += 2) {
          const PetscInt point = points[p];
          const PetscInt o     = points[p+1];
          updatePointFields_private(section, point, o, f, fcomp, add, PETSC_FALSE, values, &offset, array);
        } break;
      case ADD_ALL_VALUES:
        for (p = 0; p < numPoints*2; p += 2) {
          const PetscInt point = points[p];
          const PetscInt o     = points[p+1];
          updatePointFields_private(section, point, o, f, fcomp, add, PETSC_TRUE, values, &offset, array);
        } break;
      default:
        SETERRQ1(PetscObjectComm((PetscObject)dm), PETSC_ERR_ARG_OUTOFRANGE, "Invalid insert mode %D", mode);
      }
    }
  } else {
    PetscInt dof, off;

    switch (mode) {
    case INSERT_VALUES:
      for (p = 0, off = 0; p < numPoints*2; p += 2, off += dof) {
        PetscInt o = points[p+1];
        ierr = PetscSectionGetDof(section, points[p], &dof);CHKERRQ(ierr);
        updatePoint_private(section, points[p], dof, insert, PETSC_FALSE, o, &values[off], array);
      } break;
    case INSERT_ALL_VALUES:
      for (p = 0, off = 0; p < numPoints*2; p += 2, off += dof) {
        PetscInt o = points[p+1];
        ierr = PetscSectionGetDof(section, points[p], &dof);CHKERRQ(ierr);
        updatePoint_private(section, points[p], dof, insert, PETSC_TRUE,  o, &values[off], array);
      } break;
    case INSERT_BC_VALUES:
      for (p = 0, off = 0; p < numPoints*2; p += 2, off += dof) {
        PetscInt o = points[p+1];
        ierr = PetscSectionGetDof(section, points[p], &dof);CHKERRQ(ierr);
        updatePointBC_private(section, points[p], dof, insert,  o, &values[off], array);
      } break;
    case ADD_VALUES:
      for (p = 0, off = 0; p < numPoints*2; p += 2, off += dof) {
        PetscInt o = points[p+1];
        ierr = PetscSectionGetDof(section, points[p], &dof);CHKERRQ(ierr);
        updatePoint_private(section, points[p], dof, add,    PETSC_FALSE, o, &values[off], array);
      } break;
    case ADD_ALL_VALUES:
      for (p = 0, off = 0; p < numPoints*2; p += 2, off += dof) {
        PetscInt o = points[p+1];
        ierr = PetscSectionGetDof(section, points[p], &dof);CHKERRQ(ierr);
        updatePoint_private(section, points[p], dof, add,    PETSC_TRUE,  o, &values[off], array);
      } break;
    default:
      SETERRQ1(PetscObjectComm((PetscObject)dm), PETSC_ERR_ARG_OUTOFRANGE, "Invalid insert mode %D", mode);
    }
  }
  /* Cleanup points */
  if (!clPoints) {ierr = DMPlexRestoreTransitiveClosure(dm, point, PETSC_TRUE, &numPoints, &points);CHKERRQ(ierr);}
  else           {ierr = ISRestoreIndices(clPoints, &clp);CHKERRQ(ierr);}
  /* Cleanup array */
  ierr = VecRestoreArray(v, &array);CHKERRQ(ierr);
  PetscFunctionReturn(0);
}

#undef __FUNCT__
#define __FUNCT__ "DMPlexPrintMatSetValues"
PetscErrorCode DMPlexPrintMatSetValues(PetscViewer viewer, Mat A, PetscInt point, PetscInt numRIndices, const PetscInt rindices[], PetscInt numCIndices, const PetscInt cindices[], const PetscScalar values[])
{
  PetscMPIInt    rank;
  PetscInt       i, j;
  PetscErrorCode ierr;

  PetscFunctionBegin;
  ierr = MPI_Comm_rank(PetscObjectComm((PetscObject)A), &rank);CHKERRQ(ierr);
  ierr = PetscViewerASCIIPrintf(viewer, "[%D]mat for sieve point %D\n", rank, point);CHKERRQ(ierr);
  for (i = 0; i < numRIndices; i++) {ierr = PetscViewerASCIIPrintf(viewer, "[%D]mat row indices[%D] = %D\n", rank, i, rindices[i]);CHKERRQ(ierr);}
  for (i = 0; i < numCIndices; i++) {ierr = PetscViewerASCIIPrintf(viewer, "[%D]mat col indices[%D] = %D\n", rank, i, cindices[i]);CHKERRQ(ierr);}
  numCIndices = numCIndices ? numCIndices : numRIndices;
  for (i = 0; i < numRIndices; i++) {
    ierr = PetscViewerASCIIPrintf(viewer, "[%D]", rank);CHKERRQ(ierr);
    for (j = 0; j < numCIndices; j++) {
#if defined(PETSC_USE_COMPLEX)
      ierr = PetscViewerASCIIPrintf(viewer, " (%g,%g)", (double)PetscRealPart(values[i*numCIndices+j]), (double)PetscImaginaryPart(values[i*numCIndices+j]));CHKERRQ(ierr);
#else
      ierr = PetscViewerASCIIPrintf(viewer, " %g", (double)values[i*numCIndices+j]);CHKERRQ(ierr);
#endif
    }
    ierr = PetscViewerASCIIPrintf(viewer, "\n");CHKERRQ(ierr);
  }
  PetscFunctionReturn(0);
}

#undef __FUNCT__
#define __FUNCT__ "indicesPoint_private"
/* . off - The global offset of this point */
PetscErrorCode indicesPoint_private(PetscSection section, PetscInt point, PetscInt off, PetscInt *loff, PetscBool setBC, PetscInt orientation, PetscInt indices[])
{
  PetscInt        dof;    /* The number of unknowns on this point */
  PetscInt        cdof;   /* The number of constraints on this point */
  const PetscInt *cdofs; /* The indices of the constrained dofs on this point */
  PetscInt        cind = 0, k;
  PetscErrorCode  ierr;

  PetscFunctionBegin;
  ierr = PetscSectionGetDof(section, point, &dof);CHKERRQ(ierr);
  ierr = PetscSectionGetConstraintDof(section, point, &cdof);CHKERRQ(ierr);
  if (!cdof || setBC) {
    if (orientation >= 0) {
      for (k = 0; k < dof; ++k) indices[*loff+k] = off+k;
    } else {
      for (k = 0; k < dof; ++k) indices[*loff+dof-k-1] = off+k;
    }
  } else {
    ierr = PetscSectionGetConstraintIndices(section, point, &cdofs);CHKERRQ(ierr);
    if (orientation >= 0) {
      for (k = 0; k < dof; ++k) {
        if ((cind < cdof) && (k == cdofs[cind])) {
          /* Insert check for returning constrained indices */
          indices[*loff+k] = -(off+k+1);
          ++cind;
        } else {
          indices[*loff+k] = off+k-cind;
        }
      }
    } else {
      for (k = 0; k < dof; ++k) {
        if ((cind < cdof) && (k == cdofs[cind])) {
          /* Insert check for returning constrained indices */
          indices[*loff+dof-k-1] = -(off+k+1);
          ++cind;
        } else {
          indices[*loff+dof-k-1] = off+k-cind;
        }
      }
    }
  }
  *loff += dof;
  PetscFunctionReturn(0);
}

#undef __FUNCT__
#define __FUNCT__ "indicesPointFields_private"
/* . off - The global offset of this point */
PetscErrorCode indicesPointFields_private(PetscSection section, PetscInt point, PetscInt off, PetscInt foffs[], PetscBool setBC, PetscInt orientation, PetscInt indices[])
{
  PetscInt       numFields, foff, f;
  PetscErrorCode ierr;

  PetscFunctionBegin;
  ierr = PetscSectionGetNumFields(section, &numFields);CHKERRQ(ierr);
  for (f = 0, foff = 0; f < numFields; ++f) {
    PetscInt        fdof, fcomp, cfdof;
    const PetscInt *fcdofs; /* The indices of the constrained dofs for field f on this point */
    PetscInt        cind = 0, k, c;

    ierr = PetscSectionGetFieldComponents(section, f, &fcomp);CHKERRQ(ierr);
    ierr = PetscSectionGetFieldDof(section, point, f, &fdof);CHKERRQ(ierr);
    ierr = PetscSectionGetFieldConstraintDof(section, point, f, &cfdof);CHKERRQ(ierr);
    if (!cfdof || setBC) {
      if (orientation >= 0) {
        for (k = 0; k < fdof; ++k) indices[foffs[f]+k] = off+foff+k;
      } else {
        for (k = fdof/fcomp-1; k >= 0; --k) {
          for (c = 0; c < fcomp; ++c) {
            indices[foffs[f]+k*fcomp+c] = off+foff+(fdof/fcomp-1-k)*fcomp+c;
          }
        }
      }
    } else {
      ierr = PetscSectionGetFieldConstraintIndices(section, point, f, &fcdofs);CHKERRQ(ierr);
      if (orientation >= 0) {
        for (k = 0; k < fdof; ++k) {
          if ((cind < cfdof) && (k == fcdofs[cind])) {
            indices[foffs[f]+k] = -(off+foff+k+1);
            ++cind;
          } else {
            indices[foffs[f]+k] = off+foff+k-cind;
          }
        }
      } else {
        for (k = fdof/fcomp-1; k >= 0; --k) {
          for (c = 0; c < fcomp; ++c) {
            if ((cind < cfdof) && ((fdof/fcomp-1-k)*fcomp+c == fcdofs[cind])) {
              indices[foffs[f]+k*fcomp+c] = -(off+foff+(fdof/fcomp-1-k)*fcomp+c+1);
              ++cind;
            } else {
              indices[foffs[f]+k*fcomp+c] = off+foff+(fdof/fcomp-1-k)*fcomp+c-cind;
            }
          }
        }
      }
    }
    foff     += fdof - cfdof;
    foffs[f] += fdof;
  }
  PetscFunctionReturn(0);
}

#undef __FUNCT__
#define __FUNCT__ "DMPlexMatSetClosure"
/*@C
  DMPlexMatSetClosure - Set an array of the values on the closure of 'point'

  Not collective

  Input Parameters:
+ dm - The DM
. section - The section describing the layout in v, or NULL to use the default section
. globalSection - The section describing the layout in v, or NULL to use the default global section
. A - The matrix
. point - The sieve point in the DM
. values - The array of values
- mode - The insert mode, where INSERT_ALL_VALUES and ADD_ALL_VALUES also overwrite boundary conditions

  Fortran Notes:
  This routine is only available in Fortran 90, and you must include petsc.h90 in your code.

  Level: intermediate

.seealso DMPlexVecGetClosure(), DMPlexVecSetClosure()
@*/
PetscErrorCode DMPlexMatSetClosure(DM dm, PetscSection section, PetscSection globalSection, Mat A, PetscInt point, const PetscScalar values[], InsertMode mode)
{
  DM_Plex        *mesh   = (DM_Plex*) dm->data;
  PetscSection    clSection;
  IS              clPoints;
  PetscInt       *points = NULL;
  const PetscInt *clp;
  PetscInt       *indices;
  PetscInt        offsets[32];
  PetscInt        numFields, numPoints, numIndices, dof, off, globalOff, pStart, pEnd, p, q, f;
  PetscErrorCode  ierr;

  PetscFunctionBegin;
  PetscValidHeaderSpecific(dm, DM_CLASSID, 1);
  if (!section) {ierr = DMGetDefaultSection(dm, &section);CHKERRQ(ierr);}
  PetscValidHeaderSpecific(section, PETSC_SECTION_CLASSID, 2);
  if (!globalSection) {ierr = DMGetDefaultGlobalSection(dm, &globalSection);CHKERRQ(ierr);}
  PetscValidHeaderSpecific(globalSection, PETSC_SECTION_CLASSID, 3);
  PetscValidHeaderSpecific(A, MAT_CLASSID, 4);
  ierr = PetscSectionGetNumFields(section, &numFields);CHKERRQ(ierr);
  if (numFields > 31) SETERRQ1(PetscObjectComm((PetscObject)dm), PETSC_ERR_ARG_OUTOFRANGE, "Number of fields %D limited to 31", numFields);
  ierr = PetscMemzero(offsets, 32 * sizeof(PetscInt));CHKERRQ(ierr);
  ierr = PetscSectionGetClosureIndex(section, (PetscObject) dm, &clSection, &clPoints);CHKERRQ(ierr);
  if (!clPoints) {
    ierr = DMPlexGetTransitiveClosure(dm, point, PETSC_TRUE, &numPoints, &points);CHKERRQ(ierr);
    /* Compress out points not in the section */
    ierr = PetscSectionGetChart(section, &pStart, &pEnd);CHKERRQ(ierr);
    for (p = 0, q = 0; p < numPoints*2; p += 2) {
      if ((points[p] >= pStart) && (points[p] < pEnd)) {
        points[q*2]   = points[p];
        points[q*2+1] = points[p+1];
        ++q;
      }
    }
    numPoints = q;
  } else {
    PetscInt dof, off;

    ierr = PetscSectionGetDof(clSection, point, &dof);CHKERRQ(ierr);
    numPoints = dof/2;
    ierr = PetscSectionGetOffset(clSection, point, &off);CHKERRQ(ierr);
    ierr = ISGetIndices(clPoints, &clp);CHKERRQ(ierr);
    points = (PetscInt *) &clp[off];
  }
  for (p = 0, numIndices = 0; p < numPoints*2; p += 2) {
    PetscInt fdof;

    ierr = PetscSectionGetDof(section, points[p], &dof);CHKERRQ(ierr);
    for (f = 0; f < numFields; ++f) {
      ierr          = PetscSectionGetFieldDof(section, points[p], f, &fdof);CHKERRQ(ierr);
      offsets[f+1] += fdof;
    }
    numIndices += dof;
  }
  for (f = 1; f < numFields; ++f) offsets[f+1] += offsets[f];

  if (numFields && offsets[numFields] != numIndices) SETERRQ2(PetscObjectComm((PetscObject)dm), PETSC_ERR_PLIB, "Invalid size for closure %d should be %d", offsets[numFields], numIndices);
  ierr = DMGetWorkArray(dm, numIndices, PETSC_INT, &indices);CHKERRQ(ierr);
  if (numFields) {
    for (p = 0; p < numPoints*2; p += 2) {
      PetscInt o = points[p+1];
      ierr = PetscSectionGetOffset(globalSection, points[p], &globalOff);CHKERRQ(ierr);
      indicesPointFields_private(section, points[p], globalOff < 0 ? -(globalOff+1) : globalOff, offsets, PETSC_FALSE, o, indices);
    }
  } else {
    for (p = 0, off = 0; p < numPoints*2; p += 2) {
      PetscInt o = points[p+1];
      ierr = PetscSectionGetOffset(globalSection, points[p], &globalOff);CHKERRQ(ierr);
      indicesPoint_private(section, points[p], globalOff < 0 ? -(globalOff+1) : globalOff, &off, PETSC_FALSE, o, indices);
    }
  }
  if (mesh->printSetValues) {ierr = DMPlexPrintMatSetValues(PETSC_VIEWER_STDOUT_SELF, A, point, numIndices, indices, 0, NULL, values);CHKERRQ(ierr);}
  ierr = MatSetValues(A, numIndices, indices, numIndices, indices, values, mode);
  if (ierr) {
    PetscMPIInt    rank;
    PetscErrorCode ierr2;

    ierr2 = MPI_Comm_rank(PetscObjectComm((PetscObject)A), &rank);CHKERRQ(ierr2);
    ierr2 = (*PetscErrorPrintf)("[%D]ERROR in DMPlexMatSetClosure\n", rank);CHKERRQ(ierr2);
    ierr2 = DMPlexPrintMatSetValues(PETSC_VIEWER_STDERR_SELF, A, point, numIndices, indices, 0, NULL, values);CHKERRQ(ierr2);
    ierr2 = DMRestoreWorkArray(dm, numIndices, PETSC_INT, &indices);CHKERRQ(ierr2);
    CHKERRQ(ierr);
  }
  if (!clPoints) {
    ierr = DMPlexRestoreTransitiveClosure(dm, point, PETSC_TRUE, &numPoints, &points);CHKERRQ(ierr);
  } else {
    ierr = ISRestoreIndices(clPoints, &clp);CHKERRQ(ierr);
  }
  ierr = DMRestoreWorkArray(dm, numIndices, PETSC_INT, &indices);CHKERRQ(ierr);
  PetscFunctionReturn(0);
}

#undef __FUNCT__
#define __FUNCT__ "DMPlexMatSetClosureRefined"
PetscErrorCode DMPlexMatSetClosureRefined(DM dmf, PetscSection fsection, PetscSection globalFSection, DM dmc, PetscSection csection, PetscSection globalCSection, Mat A, PetscInt point, const PetscScalar values[], InsertMode mode)
{
  DM_Plex        *mesh   = (DM_Plex*) dmf->data;
  PetscInt       *fpoints = NULL, *ftotpoints = NULL;
  PetscInt       *cpoints = NULL;
  PetscInt       *findices, *cindices;
  PetscInt        foffsets[32], coffsets[32];
  CellRefiner     cellRefiner;
  PetscInt        numFields, numSubcells, maxFPoints, numFPoints, numCPoints, numFIndices, numCIndices, dof, off, globalOff, pStart, pEnd, p, q, r, s, f;
  PetscErrorCode  ierr;

  PetscFunctionBegin;
  PetscValidHeaderSpecific(dmf, DM_CLASSID, 1);
  PetscValidHeaderSpecific(dmc, DM_CLASSID, 4);
  if (!fsection) {ierr = DMGetDefaultSection(dmf, &fsection);CHKERRQ(ierr);}
  PetscValidHeaderSpecific(fsection, PETSC_SECTION_CLASSID, 2);
  if (!csection) {ierr = DMGetDefaultSection(dmc, &csection);CHKERRQ(ierr);}
  PetscValidHeaderSpecific(csection, PETSC_SECTION_CLASSID, 5);
  if (!globalFSection) {ierr = DMGetDefaultGlobalSection(dmf, &globalFSection);CHKERRQ(ierr);}
  PetscValidHeaderSpecific(globalFSection, PETSC_SECTION_CLASSID, 3);
  if (!globalCSection) {ierr = DMGetDefaultGlobalSection(dmc, &globalCSection);CHKERRQ(ierr);}
  PetscValidHeaderSpecific(globalCSection, PETSC_SECTION_CLASSID, 6);
  PetscValidHeaderSpecific(A, MAT_CLASSID, 7);
  ierr = PetscSectionGetNumFields(fsection, &numFields);CHKERRQ(ierr);
  if (numFields > 31) SETERRQ1(PetscObjectComm((PetscObject)dmf), PETSC_ERR_ARG_OUTOFRANGE, "Number of fields %D limited to 31", numFields);
  ierr = PetscMemzero(foffsets, 32 * sizeof(PetscInt));CHKERRQ(ierr);
  ierr = PetscMemzero(coffsets, 32 * sizeof(PetscInt));CHKERRQ(ierr);
  /* Column indices */
  ierr = DMPlexGetTransitiveClosure(dmc, point, PETSC_TRUE, &numCPoints, &cpoints);CHKERRQ(ierr);
  maxFPoints = numCPoints;
  /* Compress out points not in the section */
  /*   TODO: Squeeze out points with 0 dof as well */
  ierr = PetscSectionGetChart(csection, &pStart, &pEnd);CHKERRQ(ierr);
  for (p = 0, q = 0; p < numCPoints*2; p += 2) {
    if ((cpoints[p] >= pStart) && (cpoints[p] < pEnd)) {
      cpoints[q*2]   = cpoints[p];
      cpoints[q*2+1] = cpoints[p+1];
      ++q;
    }
  }
  numCPoints = q;
  for (p = 0, numCIndices = 0; p < numCPoints*2; p += 2) {
    PetscInt fdof;

    ierr = PetscSectionGetDof(csection, cpoints[p], &dof);CHKERRQ(ierr);
    if (!dof) continue;
    for (f = 0; f < numFields; ++f) {
      ierr           = PetscSectionGetFieldDof(csection, cpoints[p], f, &fdof);CHKERRQ(ierr);
      coffsets[f+1] += fdof;
    }
    numCIndices += dof;
  }
  for (f = 1; f < numFields; ++f) coffsets[f+1] += coffsets[f];
  /* Row indices */
  ierr = DMPlexGetCellRefiner_Internal(dmc, &cellRefiner);CHKERRQ(ierr);
  ierr = CellRefinerGetAffineTransforms_Internal(cellRefiner, &numSubcells, NULL, NULL, NULL);CHKERRQ(ierr);
  ierr = DMGetWorkArray(dmf, maxFPoints*2*numSubcells, PETSC_INT, &ftotpoints);CHKERRQ(ierr);
  for (r = 0, q = 0; r < numSubcells; ++r) {
    /* TODO Map from coarse to fine cells */
    ierr = DMPlexGetTransitiveClosure(dmf, point*numSubcells + r, PETSC_TRUE, &numFPoints, &fpoints);CHKERRQ(ierr);
    /* Compress out points not in the section */
    ierr = PetscSectionGetChart(fsection, &pStart, &pEnd);CHKERRQ(ierr);
    for (p = 0; p < numFPoints*2; p += 2) {
      if ((fpoints[p] >= pStart) && (fpoints[p] < pEnd)) {
        ierr = PetscSectionGetDof(fsection, fpoints[p], &dof);CHKERRQ(ierr);
        if (!dof) continue;
        for (s = 0; s < q; ++s) if (fpoints[p] == ftotpoints[s*2]) break;
        if (s < q) continue;
        ftotpoints[q*2]   = fpoints[p];
        ftotpoints[q*2+1] = fpoints[p+1];
        ++q;
      }
    }
    ierr = DMPlexRestoreTransitiveClosure(dmf, point, PETSC_TRUE, &numFPoints, &fpoints);CHKERRQ(ierr);
  }
  numFPoints = q;
  for (p = 0, numFIndices = 0; p < numFPoints*2; p += 2) {
    PetscInt fdof;

    ierr = PetscSectionGetDof(fsection, ftotpoints[p], &dof);CHKERRQ(ierr);
    if (!dof) continue;
    for (f = 0; f < numFields; ++f) {
      ierr           = PetscSectionGetFieldDof(fsection, ftotpoints[p], f, &fdof);CHKERRQ(ierr);
      foffsets[f+1] += fdof;
    }
    numFIndices += dof;
  }
  for (f = 1; f < numFields; ++f) foffsets[f+1] += foffsets[f];

  if (numFields && foffsets[numFields] != numFIndices) SETERRQ2(PetscObjectComm((PetscObject)dmf), PETSC_ERR_PLIB, "Invalid size for closure %d should be %d", foffsets[numFields], numFIndices);
  if (numFields && coffsets[numFields] != numCIndices) SETERRQ2(PetscObjectComm((PetscObject)dmc), PETSC_ERR_PLIB, "Invalid size for closure %d should be %d", coffsets[numFields], numCIndices);
  ierr = DMGetWorkArray(dmf, numFIndices, PETSC_INT, &findices);CHKERRQ(ierr);
  ierr = DMGetWorkArray(dmc, numCIndices, PETSC_INT, &cindices);CHKERRQ(ierr);
  if (numFields) {
    for (p = 0; p < numFPoints*2; p += 2) {
      PetscInt o = ftotpoints[p+1];
      ierr = PetscSectionGetOffset(globalFSection, ftotpoints[p], &globalOff);CHKERRQ(ierr);
      indicesPointFields_private(fsection, ftotpoints[p], globalOff < 0 ? -(globalOff+1) : globalOff, foffsets, PETSC_FALSE, o, findices);
    }
    for (p = 0; p < numCPoints*2; p += 2) {
      PetscInt o = cpoints[p+1];
      ierr = PetscSectionGetOffset(globalCSection, cpoints[p], &globalOff);CHKERRQ(ierr);
      indicesPointFields_private(csection, cpoints[p], globalOff < 0 ? -(globalOff+1) : globalOff, coffsets, PETSC_FALSE, o, cindices);
    }
  } else {
    for (p = 0, off = 0; p < numFPoints*2; p += 2) {
      PetscInt o = ftotpoints[p+1];
      ierr = PetscSectionGetOffset(globalFSection, ftotpoints[p], &globalOff);CHKERRQ(ierr);
      indicesPoint_private(fsection, ftotpoints[p], globalOff < 0 ? -(globalOff+1) : globalOff, &off, PETSC_FALSE, o, findices);
    }
    for (p = 0, off = 0; p < numCPoints*2; p += 2) {
      PetscInt o = cpoints[p+1];
      ierr = PetscSectionGetOffset(globalCSection, cpoints[p], &globalOff);CHKERRQ(ierr);
      indicesPoint_private(csection, cpoints[p], globalOff < 0 ? -(globalOff+1) : globalOff, &off, PETSC_FALSE, o, cindices);
    }
  }
  if (mesh->printSetValues) {ierr = DMPlexPrintMatSetValues(PETSC_VIEWER_STDOUT_SELF, A, point, numFIndices, findices, numCIndices, cindices, values);CHKERRQ(ierr);}
  ierr = MatSetValues(A, numFIndices, findices, numCIndices, cindices, values, mode);
  if (ierr) {
    PetscMPIInt    rank;
    PetscErrorCode ierr2;

    ierr2 = MPI_Comm_rank(PetscObjectComm((PetscObject)A), &rank);CHKERRQ(ierr2);
    ierr2 = (*PetscErrorPrintf)("[%D]ERROR in DMPlexMatSetClosure\n", rank);CHKERRQ(ierr2);
    ierr2 = DMPlexPrintMatSetValues(PETSC_VIEWER_STDERR_SELF, A, point, numFIndices, findices, numCIndices, cindices, values);CHKERRQ(ierr2);
    ierr2 = DMRestoreWorkArray(dmf, numFIndices, PETSC_INT, &findices);CHKERRQ(ierr2);
    ierr2 = DMRestoreWorkArray(dmc, numCIndices, PETSC_INT, &cindices);CHKERRQ(ierr2);
    CHKERRQ(ierr);
  }
  ierr = DMRestoreWorkArray(dmf, numCPoints*2*4, PETSC_INT, &ftotpoints);CHKERRQ(ierr);
  ierr = DMPlexRestoreTransitiveClosure(dmc, point, PETSC_TRUE, &numCPoints, &cpoints);CHKERRQ(ierr);
  ierr = DMRestoreWorkArray(dmf, numFIndices, PETSC_INT, &findices);CHKERRQ(ierr);
  ierr = DMRestoreWorkArray(dmc, numCIndices, PETSC_INT, &cindices);CHKERRQ(ierr);
  PetscFunctionReturn(0);
}

#undef __FUNCT__
#define __FUNCT__ "DMPlexGetHybridBounds"
/*@
  DMPlexGetHybridBounds - Get the first mesh point of each dimension which is a hybrid

  Input Parameter:
. dm - The DMPlex object

  Output Parameters:
+ cMax - The first hybrid cell
. cMax - The first hybrid face
. cMax - The first hybrid edge
- cMax - The first hybrid vertex

  Level: developer

.seealso DMPlexCreateHybridMesh()
@*/
PetscErrorCode DMPlexGetHybridBounds(DM dm, PetscInt *cMax, PetscInt *fMax, PetscInt *eMax, PetscInt *vMax)
{
  DM_Plex       *mesh = (DM_Plex*) dm->data;
  PetscInt       dim;
  PetscErrorCode ierr;

  PetscFunctionBegin;
  PetscValidHeaderSpecific(dm, DM_CLASSID, 1);
  ierr = DMPlexGetDimension(dm, &dim);CHKERRQ(ierr);
  if (cMax) *cMax = mesh->hybridPointMax[dim];
  if (fMax) *fMax = mesh->hybridPointMax[dim-1];
  if (eMax) *eMax = mesh->hybridPointMax[1];
  if (vMax) *vMax = mesh->hybridPointMax[0];
  PetscFunctionReturn(0);
}

#undef __FUNCT__
#define __FUNCT__ "DMPlexSetHybridBounds"
PetscErrorCode DMPlexSetHybridBounds(DM dm, PetscInt cMax, PetscInt fMax, PetscInt eMax, PetscInt vMax)
{
  DM_Plex       *mesh = (DM_Plex*) dm->data;
  PetscInt       dim;
  PetscErrorCode ierr;

  PetscFunctionBegin;
  PetscValidHeaderSpecific(dm, DM_CLASSID, 1);
  ierr = DMPlexGetDimension(dm, &dim);CHKERRQ(ierr);
  if (cMax >= 0) mesh->hybridPointMax[dim]   = cMax;
  if (fMax >= 0) mesh->hybridPointMax[dim-1] = fMax;
  if (eMax >= 0) mesh->hybridPointMax[1]     = eMax;
  if (vMax >= 0) mesh->hybridPointMax[0]     = vMax;
  PetscFunctionReturn(0);
}

#undef __FUNCT__
#define __FUNCT__ "DMPlexGetVTKCellHeight"
PetscErrorCode DMPlexGetVTKCellHeight(DM dm, PetscInt *cellHeight)
{
  DM_Plex *mesh = (DM_Plex*) dm->data;

  PetscFunctionBegin;
  PetscValidHeaderSpecific(dm, DM_CLASSID, 1);
  PetscValidPointer(cellHeight, 2);
  *cellHeight = mesh->vtkCellHeight;
  PetscFunctionReturn(0);
}

#undef __FUNCT__
#define __FUNCT__ "DMPlexSetVTKCellHeight"
PetscErrorCode DMPlexSetVTKCellHeight(DM dm, PetscInt cellHeight)
{
  DM_Plex *mesh = (DM_Plex*) dm->data;

  PetscFunctionBegin;
  PetscValidHeaderSpecific(dm, DM_CLASSID, 1);
  mesh->vtkCellHeight = cellHeight;
  PetscFunctionReturn(0);
}

#undef __FUNCT__
#define __FUNCT__ "DMPlexCreateNumbering_Private"
/* We can easily have a form that takes an IS instead */
PetscErrorCode DMPlexCreateNumbering_Private(DM dm, PetscInt pStart, PetscInt pEnd, PetscSF sf, IS *numbering)
{
  PetscSection   section, globalSection;
  PetscInt      *numbers, p;
  PetscErrorCode ierr;

  PetscFunctionBegin;
  ierr = PetscSectionCreate(PetscObjectComm((PetscObject)dm), &section);CHKERRQ(ierr);
  ierr = PetscSectionSetChart(section, pStart, pEnd);CHKERRQ(ierr);
  for (p = pStart; p < pEnd; ++p) {
    ierr = PetscSectionSetDof(section, p, 1);CHKERRQ(ierr);
  }
  ierr = PetscSectionSetUp(section);CHKERRQ(ierr);
  ierr = PetscSectionCreateGlobalSection(section, sf, PETSC_FALSE, &globalSection);CHKERRQ(ierr);
  ierr = PetscMalloc1((pEnd - pStart), &numbers);CHKERRQ(ierr);
  for (p = pStart; p < pEnd; ++p) {
    ierr = PetscSectionGetOffset(globalSection, p, &numbers[p-pStart]);CHKERRQ(ierr);
  }
  ierr = ISCreateGeneral(PetscObjectComm((PetscObject)dm), pEnd - pStart, numbers, PETSC_OWN_POINTER, numbering);CHKERRQ(ierr);
  ierr = PetscSectionDestroy(&section);CHKERRQ(ierr);
  ierr = PetscSectionDestroy(&globalSection);CHKERRQ(ierr);
  PetscFunctionReturn(0);
}

#undef __FUNCT__
#define __FUNCT__ "DMPlexGetCellNumbering"
PetscErrorCode DMPlexGetCellNumbering(DM dm, IS *globalCellNumbers)
{
  DM_Plex       *mesh = (DM_Plex*) dm->data;
  PetscInt       cellHeight, cStart, cEnd, cMax;
  PetscErrorCode ierr;

  PetscFunctionBegin;
  PetscValidHeaderSpecific(dm, DM_CLASSID, 1);
  if (!mesh->globalCellNumbers) {
    ierr = DMPlexGetVTKCellHeight(dm, &cellHeight);CHKERRQ(ierr);
    ierr = DMPlexGetHeightStratum(dm, cellHeight, &cStart, &cEnd);CHKERRQ(ierr);
    ierr = DMPlexGetHybridBounds(dm, &cMax, NULL, NULL, NULL);CHKERRQ(ierr);
    if (cMax >= 0) cEnd = PetscMin(cEnd, cMax);
    ierr = DMPlexCreateNumbering_Private(dm, cStart, cEnd, dm->sf, &mesh->globalCellNumbers);CHKERRQ(ierr);
  }
  *globalCellNumbers = mesh->globalCellNumbers;
  PetscFunctionReturn(0);
}

#undef __FUNCT__
#define __FUNCT__ "DMPlexGetVertexNumbering"
PetscErrorCode DMPlexGetVertexNumbering(DM dm, IS *globalVertexNumbers)
{
  DM_Plex       *mesh = (DM_Plex*) dm->data;
  PetscInt       vStart, vEnd, vMax;
  PetscErrorCode ierr;

  PetscFunctionBegin;
  PetscValidHeaderSpecific(dm, DM_CLASSID, 1);
  if (!mesh->globalVertexNumbers) {
    ierr = DMPlexGetDepthStratum(dm, 0, &vStart, &vEnd);CHKERRQ(ierr);
    ierr = DMPlexGetHybridBounds(dm, NULL, NULL, NULL, &vMax);CHKERRQ(ierr);
    if (vMax >= 0) vEnd = PetscMin(vEnd, vMax);
    ierr = DMPlexCreateNumbering_Private(dm, vStart, vEnd, dm->sf, &mesh->globalVertexNumbers);CHKERRQ(ierr);
  }
  *globalVertexNumbers = mesh->globalVertexNumbers;
  PetscFunctionReturn(0);
}


#undef __FUNCT__
#define __FUNCT__ "PetscSectionCreateGlobalSectionLabel"
/*@C
  PetscSectionCreateGlobalSectionLabel - Create a section describing the global field layout using
  the local section and an SF describing the section point overlap.

  Input Parameters:
  + s - The PetscSection for the local field layout
  . sf - The SF describing parallel layout of the section points
  . includeConstraints - By default this is PETSC_FALSE, meaning that the global field vector will not possess constrained dofs
  . label - The label specifying the points
  - labelValue - The label stratum specifying the points

  Output Parameter:
  . gsection - The PetscSection for the global field layout

  Note: This gives negative sizes and offsets to points not owned by this process

  Level: developer

.seealso: PetscSectionCreate()
@*/
PetscErrorCode PetscSectionCreateGlobalSectionLabel(PetscSection s, PetscSF sf, PetscBool includeConstraints, DMLabel label, PetscInt labelValue, PetscSection *gsection)
{
  PetscInt      *neg = NULL, *tmpOff = NULL;
  PetscInt       pStart, pEnd, p, dof, cdof, off, globalOff = 0, nroots;
  PetscErrorCode ierr;

  PetscFunctionBegin;
  ierr = PetscSectionCreate(s->atlasLayout.comm, gsection);CHKERRQ(ierr);
  ierr = PetscSectionGetChart(s, &pStart, &pEnd);CHKERRQ(ierr);
  ierr = PetscSectionSetChart(*gsection, pStart, pEnd);CHKERRQ(ierr);
  ierr = PetscSFGetGraph(sf, &nroots, NULL, NULL, NULL);CHKERRQ(ierr);
  if (nroots >= 0) {
    if (nroots < pEnd-pStart) SETERRQ2(PETSC_COMM_SELF, PETSC_ERR_ARG_SIZ, "PetscSF nroots %d < %d section size", nroots, pEnd-pStart);
    ierr = PetscCalloc1(nroots, &neg);CHKERRQ(ierr);
    if (nroots > pEnd-pStart) {
      ierr = PetscCalloc1(nroots, &tmpOff);CHKERRQ(ierr);
    } else {
      tmpOff = &(*gsection)->atlasDof[-pStart];
    }
  }
  /* Mark ghost points with negative dof */
  for (p = pStart; p < pEnd; ++p) {
    PetscInt value;

    ierr = DMLabelGetValue(label, p, &value);CHKERRQ(ierr);
    if (value != labelValue) continue;
    ierr = PetscSectionGetDof(s, p, &dof);CHKERRQ(ierr);
    ierr = PetscSectionSetDof(*gsection, p, dof);CHKERRQ(ierr);
    ierr = PetscSectionGetConstraintDof(s, p, &cdof);CHKERRQ(ierr);
    if (!includeConstraints && cdof > 0) {ierr = PetscSectionSetConstraintDof(*gsection, p, cdof);CHKERRQ(ierr);}
    if (neg) neg[p] = -(dof+1);
  }
  ierr = PetscSectionSetUpBC(*gsection);CHKERRQ(ierr);
  if (nroots >= 0) {
    ierr = PetscSFBcastBegin(sf, MPIU_INT, neg, tmpOff);CHKERRQ(ierr);
    ierr = PetscSFBcastEnd(sf, MPIU_INT, neg, tmpOff);CHKERRQ(ierr);
    if (nroots > pEnd-pStart) {
      for (p = pStart; p < pEnd; ++p) {if (tmpOff[p] < 0) (*gsection)->atlasDof[p-pStart] = tmpOff[p];}
    }
  }
  /* Calculate new sizes, get proccess offset, and calculate point offsets */
  for (p = 0, off = 0; p < pEnd-pStart; ++p) {
    cdof = (!includeConstraints && s->bc) ? s->bc->atlasDof[p] : 0;
    (*gsection)->atlasOff[p] = off;
    off += (*gsection)->atlasDof[p] > 0 ? (*gsection)->atlasDof[p]-cdof : 0;
  }
  ierr       = MPI_Scan(&off, &globalOff, 1, MPIU_INT, MPI_SUM, s->atlasLayout.comm);CHKERRQ(ierr);
  globalOff -= off;
  for (p = 0, off = 0; p < pEnd-pStart; ++p) {
    (*gsection)->atlasOff[p] += globalOff;
    if (neg) neg[p] = -((*gsection)->atlasOff[p]+1);
  }
  /* Put in negative offsets for ghost points */
  if (nroots >= 0) {
    ierr = PetscSFBcastBegin(sf, MPIU_INT, neg, tmpOff);CHKERRQ(ierr);
    ierr = PetscSFBcastEnd(sf, MPIU_INT, neg, tmpOff);CHKERRQ(ierr);
    if (nroots > pEnd-pStart) {
      for (p = pStart; p < pEnd; ++p) {if (tmpOff[p] < 0) (*gsection)->atlasOff[p-pStart] = tmpOff[p];}
    }
  }
  if (nroots >= 0 && nroots > pEnd-pStart) {ierr = PetscFree(tmpOff);CHKERRQ(ierr);}
  ierr = PetscFree(neg);CHKERRQ(ierr);
  PetscFunctionReturn(0);
}

#undef __FUNCT__
#define __FUNCT__ "DMPlexCheckSymmetry"
/*@
  DMPlexCheckSymmetry - Check that the adjacency information in the mesh is symmetric.

  Input Parameters:
  + dm - The DMPlex object

  Note: This is a useful diagnostic when creating meshes programmatically.

  Level: developer

.seealso: DMCreate(), DMCheckSkeleton(), DMCheckFaces()
@*/
PetscErrorCode DMPlexCheckSymmetry(DM dm)
{
  PetscSection    coneSection, supportSection;
  const PetscInt *cone, *support;
  PetscInt        coneSize, c, supportSize, s;
  PetscInt        pStart, pEnd, p, csize, ssize;
  PetscErrorCode  ierr;

  PetscFunctionBegin;
  PetscValidHeaderSpecific(dm, DM_CLASSID, 1);
  ierr = DMPlexGetConeSection(dm, &coneSection);CHKERRQ(ierr);
  ierr = DMPlexGetSupportSection(dm, &supportSection);CHKERRQ(ierr);
  /* Check that point p is found in the support of its cone points, and vice versa */
  ierr = DMPlexGetChart(dm, &pStart, &pEnd);CHKERRQ(ierr);
  for (p = pStart; p < pEnd; ++p) {
    ierr = DMPlexGetConeSize(dm, p, &coneSize);CHKERRQ(ierr);
    ierr = DMPlexGetCone(dm, p, &cone);CHKERRQ(ierr);
    for (c = 0; c < coneSize; ++c) {
      PetscBool dup = PETSC_FALSE;
      PetscInt  d;
      for (d = c-1; d >= 0; --d) {
        if (cone[c] == cone[d]) {dup = PETSC_TRUE; break;}
      }
      ierr = DMPlexGetSupportSize(dm, cone[c], &supportSize);CHKERRQ(ierr);
      ierr = DMPlexGetSupport(dm, cone[c], &support);CHKERRQ(ierr);
      for (s = 0; s < supportSize; ++s) {
        if (support[s] == p) break;
      }
      if ((s >= supportSize) || (dup && (support[s+1] != p))) {
        ierr = PetscPrintf(PETSC_COMM_SELF, "p: %d cone: ", p);
        for (s = 0; s < coneSize; ++s) {
          ierr = PetscPrintf(PETSC_COMM_SELF, "%d, ", cone[s]);
        }
        ierr = PetscPrintf(PETSC_COMM_SELF, "\n");
        ierr = PetscPrintf(PETSC_COMM_SELF, "p: %d support: ", cone[c]);
        for (s = 0; s < supportSize; ++s) {
          ierr = PetscPrintf(PETSC_COMM_SELF, "%d, ", support[s]);
        }
        ierr = PetscPrintf(PETSC_COMM_SELF, "\n");
        if (dup) {
          SETERRQ2(PETSC_COMM_SELF, PETSC_ERR_PLIB, "Point %d not repeatedly found in support of repeated cone point %d", p, cone[c]);
        } else {
          SETERRQ2(PETSC_COMM_SELF, PETSC_ERR_PLIB, "Point %d not found in support of cone point %d", p, cone[c]);
        }
      }
    }
    ierr = DMPlexGetSupportSize(dm, p, &supportSize);CHKERRQ(ierr);
    ierr = DMPlexGetSupport(dm, p, &support);CHKERRQ(ierr);
    for (s = 0; s < supportSize; ++s) {
      ierr = DMPlexGetConeSize(dm, support[s], &coneSize);CHKERRQ(ierr);
      ierr = DMPlexGetCone(dm, support[s], &cone);CHKERRQ(ierr);
      for (c = 0; c < coneSize; ++c) {
        if (cone[c] == p) break;
      }
      if (c >= coneSize) {
        ierr = PetscPrintf(PETSC_COMM_SELF, "p: %d support: ", p);
        for (c = 0; c < supportSize; ++c) {
          ierr = PetscPrintf(PETSC_COMM_SELF, "%d, ", support[c]);
        }
        ierr = PetscPrintf(PETSC_COMM_SELF, "\n");
        ierr = PetscPrintf(PETSC_COMM_SELF, "p: %d cone: ", support[s]);
        for (c = 0; c < coneSize; ++c) {
          ierr = PetscPrintf(PETSC_COMM_SELF, "%d, ", cone[c]);
        }
        ierr = PetscPrintf(PETSC_COMM_SELF, "\n");
        SETERRQ2(PETSC_COMM_SELF, PETSC_ERR_PLIB, "Point %d not found in cone of support point %d", p, support[s]);
      }
    }
  }
  ierr = PetscSectionGetStorageSize(coneSection, &csize);CHKERRQ(ierr);
  ierr = PetscSectionGetStorageSize(supportSection, &ssize);CHKERRQ(ierr);
  if (csize != ssize) SETERRQ2(PETSC_COMM_SELF, PETSC_ERR_ARG_SIZ, "Total cone size %d != Total support size %d", csize, ssize);
  PetscFunctionReturn(0);
}

#undef __FUNCT__
#define __FUNCT__ "DMPlexCheckSkeleton"
/*@
  DMPlexCheckSkeleton - Check that each cell has the correct number of vertices

  Input Parameters:
+ dm - The DMPlex object
. isSimplex - Are the cells simplices or tensor products
- cellHeight - Normally 0

  Note: This is a useful diagnostic when creating meshes programmatically.

  Level: developer

.seealso: DMCreate(), DMCheckSymmetry(), DMCheckFaces()
@*/
PetscErrorCode DMPlexCheckSkeleton(DM dm, PetscBool isSimplex, PetscInt cellHeight)
{
  PetscInt       dim, numCorners, numHybridCorners, vStart, vEnd, cStart, cEnd, cMax, c;
  PetscErrorCode ierr;

  PetscFunctionBegin;
  PetscValidHeaderSpecific(dm, DM_CLASSID, 1);
  ierr = DMPlexGetDimension(dm, &dim);CHKERRQ(ierr);
  switch (dim) {
  case 1: numCorners = isSimplex ? 2 : 2; numHybridCorners = isSimplex ? 2 : 2; break;
  case 2: numCorners = isSimplex ? 3 : 4; numHybridCorners = isSimplex ? 4 : 4; break;
  case 3: numCorners = isSimplex ? 4 : 8; numHybridCorners = isSimplex ? 6 : 8; break;
  default:
    SETERRQ1(PetscObjectComm((PetscObject) dm), PETSC_ERR_ARG_OUTOFRANGE, "Cannot handle meshes of dimension %d", dim);
  }
  ierr = DMPlexGetDepthStratum(dm, 0, &vStart, &vEnd);CHKERRQ(ierr);
  ierr = DMPlexGetHeightStratum(dm, cellHeight, &cStart, &cEnd);CHKERRQ(ierr);
  ierr = DMPlexGetHybridBounds(dm, &cMax, NULL, NULL, NULL);CHKERRQ(ierr);
  cMax = cMax >= 0 ? cMax : cEnd;
  for (c = cStart; c < cMax; ++c) {
    PetscInt *closure = NULL, closureSize, cl, coneSize = 0;

    ierr = DMPlexGetTransitiveClosure(dm, c, PETSC_TRUE, &closureSize, &closure);CHKERRQ(ierr);
    for (cl = 0; cl < closureSize*2; cl += 2) {
      const PetscInt p = closure[cl];
      if ((p >= vStart) && (p < vEnd)) ++coneSize;
    }
    ierr = DMPlexRestoreTransitiveClosure(dm, c, PETSC_TRUE, &closureSize, &closure);CHKERRQ(ierr);
    if (coneSize != numCorners) SETERRQ3(PETSC_COMM_SELF, PETSC_ERR_ARG_WRONG, "Cell %d has  %d vertices != %d", c, coneSize, numCorners);
  }
  for (c = cMax; c < cEnd; ++c) {
    PetscInt *closure = NULL, closureSize, cl, coneSize = 0;

    ierr = DMPlexGetTransitiveClosure(dm, c, PETSC_TRUE, &closureSize, &closure);CHKERRQ(ierr);
    for (cl = 0; cl < closureSize*2; cl += 2) {
      const PetscInt p = closure[cl];
      if ((p >= vStart) && (p < vEnd)) ++coneSize;
    }
    ierr = DMPlexRestoreTransitiveClosure(dm, c, PETSC_TRUE, &closureSize, &closure);CHKERRQ(ierr);
    if (coneSize > numHybridCorners) SETERRQ3(PETSC_COMM_SELF, PETSC_ERR_ARG_WRONG, "Hybrid cell %d has  %d vertices > %d", c, coneSize, numHybridCorners);
  }
  PetscFunctionReturn(0);
}

#undef __FUNCT__
#define __FUNCT__ "DMPlexCheckFaces"
/*@
  DMPlexCheckFaces - Check that the faces of each cell give a vertex order this is consistent with what we expect from the cell type

  Input Parameters:
+ dm - The DMPlex object
. isSimplex - Are the cells simplices or tensor products
- cellHeight - Normally 0

  Note: This is a useful diagnostic when creating meshes programmatically.

  Level: developer

.seealso: DMCreate(), DMCheckSymmetry(), DMCheckSkeleton()
@*/
PetscErrorCode DMPlexCheckFaces(DM dm, PetscBool isSimplex, PetscInt cellHeight)
{
  PetscInt       pMax[4];
  PetscInt       dim, vStart, vEnd, cStart, cEnd, c, h;
  PetscErrorCode ierr;

  PetscFunctionBegin;
  PetscValidHeaderSpecific(dm, DM_CLASSID, 1);
  ierr = DMPlexGetDimension(dm, &dim);CHKERRQ(ierr);
  ierr = DMPlexGetDepthStratum(dm, 0, &vStart, &vEnd);CHKERRQ(ierr);
  ierr = DMPlexGetHybridBounds(dm, &pMax[dim], &pMax[dim-1], &pMax[1], &pMax[0]);CHKERRQ(ierr);
  for (h = cellHeight; h < dim; ++h) {
    ierr = DMPlexGetHeightStratum(dm, h, &cStart, &cEnd);CHKERRQ(ierr);
    for (c = cStart; c < cEnd; ++c) {
      const PetscInt *cone, *ornt, *faces;
      PetscInt        numFaces, faceSize, coneSize,f;
      PetscInt       *closure = NULL, closureSize, cl, numCorners = 0;

      if (pMax[dim-h] >= 0 && c >= pMax[dim-h]) continue;
      ierr = DMPlexGetConeSize(dm, c, &coneSize);CHKERRQ(ierr);
      ierr = DMPlexGetCone(dm, c, &cone);CHKERRQ(ierr);
      ierr = DMPlexGetConeOrientation(dm, c, &ornt);CHKERRQ(ierr);
      ierr = DMPlexGetTransitiveClosure(dm, c, PETSC_TRUE, &closureSize, &closure);CHKERRQ(ierr);
      for (cl = 0; cl < closureSize*2; cl += 2) {
        const PetscInt p = closure[cl];
        if ((p >= vStart) && (p < vEnd)) closure[numCorners++] = p;
      }
      ierr = DMPlexGetRawFaces_Internal(dm, dim-h, numCorners, closure, &numFaces, &faceSize, &faces);CHKERRQ(ierr);
      if (coneSize != numFaces) SETERRQ3(PETSC_COMM_SELF, PETSC_ERR_ARG_WRONG, "Cell %d has %d faces but should have %d", c, coneSize, numFaces);
      for (f = 0; f < numFaces; ++f) {
        PetscInt *fclosure = NULL, fclosureSize, cl, fnumCorners = 0, v;

        ierr = DMPlexGetTransitiveClosure_Internal(dm, cone[f], ornt[f], PETSC_TRUE, &fclosureSize, &fclosure);CHKERRQ(ierr);
        for (cl = 0; cl < fclosureSize*2; cl += 2) {
          const PetscInt p = fclosure[cl];
          if ((p >= vStart) && (p < vEnd)) fclosure[fnumCorners++] = p;
        }
        if (fnumCorners != faceSize) SETERRQ5(PETSC_COMM_SELF, PETSC_ERR_ARG_WRONG, "Face %d (%d) of cell %d has %d vertices but should have %d", cone[f], f, c, fnumCorners, faceSize);
        for (v = 0; v < fnumCorners; ++v) {
          if (fclosure[v] != faces[f*faceSize+v]) SETERRQ6(PETSC_COMM_SELF, PETSC_ERR_ARG_WRONG, "Face %d (%d) of cell %d vertex %d, %d != %d", cone[f], f, c, v, fclosure[v], faces[f*faceSize+v]);
        }
        ierr = DMPlexRestoreTransitiveClosure(dm, cone[f], PETSC_TRUE, &fclosureSize, &fclosure);CHKERRQ(ierr);
      }
      ierr = DMPlexRestoreFaces_Internal(dm, dim, c, &numFaces, &faceSize, &faces);CHKERRQ(ierr);
      ierr = DMPlexRestoreTransitiveClosure(dm, c, PETSC_TRUE, &closureSize, &closure);CHKERRQ(ierr);
    }
  }
  PetscFunctionReturn(0);
}

#undef __FUNCT__
#define __FUNCT__ "DMCreateInterpolation_Plex"
/* Pointwise interpolation
     Just code FEM for now
     u^f = I u^c
     sum_k u^f_k phi^f_k = I sum_j u^c_j phi^c_j
     u^f_i = sum_j psi^f_i I phi^c_j u^c_j
     I_{ij} = psi^f_i phi^c_j
*/
PetscErrorCode DMCreateInterpolation_Plex(DM dmCoarse, DM dmFine, Mat *interpolation, Vec *scaling)
{
  PetscSection   gsc, gsf;
  PetscInt       m, n;
  void          *ctx;
  PetscErrorCode ierr;

  PetscFunctionBegin;
  /*
  Loop over coarse cells
    Loop over coarse basis functions
      Loop over fine cells in coarse cell
        Loop over fine dual basis functions
          Evaluate coarse basis on fine dual basis quad points
          Sum
          Update local element matrix
    Accumulate to interpolation matrix

   Can extend PetscFEIntegrateJacobian_Basic() to do a specialized cell loop
  */
  ierr = DMGetDefaultGlobalSection(dmFine, &gsf);CHKERRQ(ierr);
  ierr = PetscSectionGetConstrainedStorageSize(gsf, &m);CHKERRQ(ierr);
  ierr = DMGetDefaultGlobalSection(dmCoarse, &gsc);CHKERRQ(ierr);
  ierr = PetscSectionGetConstrainedStorageSize(gsc, &n);CHKERRQ(ierr);
  /* We need to preallocate properly */
  ierr = MatCreate(PetscObjectComm((PetscObject) dmCoarse), interpolation);CHKERRQ(ierr);
  ierr = MatSetSizes(*interpolation, m, n, PETSC_DETERMINE, PETSC_DETERMINE);CHKERRQ(ierr);
  ierr = MatSetType(*interpolation, dmCoarse->mattype);CHKERRQ(ierr);
  ierr = MatSetUp(*interpolation);CHKERRQ(ierr);
  ierr = MatSetFromOptions(*interpolation);CHKERRQ(ierr);
  ierr = MatSetOption(*interpolation, MAT_NEW_NONZERO_ALLOCATION_ERR, PETSC_FALSE);CHKERRQ(ierr);
  ierr = DMGetApplicationContext(dmFine, &ctx);CHKERRQ(ierr);
  ierr = DMPlexComputeInterpolatorFEM(dmCoarse, dmFine, *interpolation, ctx);CHKERRQ(ierr);
  /* Use naive scaling */
  ierr = DMCreateInterpolationScale(dmCoarse, dmFine, *interpolation, scaling);CHKERRQ(ierr);
  PetscFunctionReturn(0);
}

#undef __FUNCT__
#define __FUNCT__ "DMCreateInjection_Plex"
PetscErrorCode DMCreateInjection_Plex(DM dmCoarse, DM dmFine, VecScatter *ctx)
{
  Vec             cv,  fv;
  IS              cis, fis, fpointIS;
  PetscSection    sc, gsc, gsf;
  const PetscInt *fpoints;
  PetscInt       *cindices, *findices;
  PetscInt        cpStart, cpEnd, m, off, cp;
  PetscErrorCode  ierr;

  PetscFunctionBegin;
  ierr = DMGetDefaultGlobalSection(dmFine, &gsf);CHKERRQ(ierr);
  ierr = DMGetGlobalVector(dmFine, &fv);CHKERRQ(ierr);
  ierr = DMGetDefaultSection(dmCoarse, &sc);CHKERRQ(ierr);
  ierr = DMGetDefaultGlobalSection(dmCoarse, &gsc);CHKERRQ(ierr);
  ierr = DMGetGlobalVector(dmCoarse, &cv);CHKERRQ(ierr);
  ierr = DMPlexCreateCoarsePointIS(dmCoarse, &fpointIS);CHKERRQ(ierr);
  ierr = PetscSectionGetConstrainedStorageSize(gsc, &m);CHKERRQ(ierr);
  ierr = PetscMalloc2(m,&cindices,m,&findices);CHKERRQ(ierr);
  ierr = PetscSectionGetChart(gsc, &cpStart, &cpEnd);CHKERRQ(ierr);
  ierr = ISGetIndices(fpointIS, &fpoints);CHKERRQ(ierr);
  for (cp = cpStart, off = 0; cp < cpEnd; ++cp) {
    const PetscInt *cdofsC = NULL;
    PetscInt        fp     = fpoints[cp-cpStart], dofC, cdofC, dofF, offC, offF, d, e;

    ierr = PetscSectionGetDof(gsc, cp, &dofC);CHKERRQ(ierr);
    if (dofC <= 0) continue;
    ierr = PetscSectionGetConstraintDof(sc, cp, &cdofC);CHKERRQ(ierr);
    ierr = PetscSectionGetDof(gsf, fp, &dofF);CHKERRQ(ierr);
    ierr = PetscSectionGetOffset(gsc, cp, &offC);CHKERRQ(ierr);
    ierr = PetscSectionGetOffset(gsf, fp, &offF);CHKERRQ(ierr);
    if (cdofC) {ierr = PetscSectionGetConstraintIndices(sc, cp, &cdofsC);CHKERRQ(ierr);}
    if (dofC != dofF) SETERRQ4(PETSC_COMM_SELF, PETSC_ERR_ARG_WRONG, "Point %d (%d) has %d coarse dofs != %d fine dofs", cp, fp, dofC, dofF);
    if (offC < 0 || offF < 0) SETERRQ3(PETSC_COMM_SELF, PETSC_ERR_ARG_WRONG, "Coarse point %d has invalid offset %d (%d)", cp, offC, offF);
    for (d = 0, e = 0; d < dofC; ++d) {
      if (cdofsC && cdofsC[e] == d) {++e; continue;}
      cindices[off+d-e] = offC+d; findices[off+d-e] = offF+d;
    }
    if (e != cdofC) SETERRQ4(PETSC_COMM_SELF, PETSC_ERR_ARG_WRONG, "Point %d (%d) has invalid number of constraints %d != %d", cp, fp, e, cdofC);
    off += dofC-cdofC;
  }
  ierr = ISRestoreIndices(fpointIS, &fpoints);CHKERRQ(ierr);
  if (off != m) SETERRQ2(PETSC_COMM_SELF, PETSC_ERR_ARG_WRONG, "Number of coarse dofs %d != %d", off, m);
  ierr = ISCreateGeneral(PETSC_COMM_SELF, m, cindices, PETSC_OWN_POINTER, &cis);CHKERRQ(ierr);
  ierr = ISCreateGeneral(PETSC_COMM_SELF, m, findices, PETSC_OWN_POINTER, &fis);CHKERRQ(ierr);
  ierr = VecScatterCreate(cv, cis, fv, fis, ctx);CHKERRQ(ierr);
  ierr = ISDestroy(&cis);CHKERRQ(ierr);
  ierr = ISDestroy(&fis);CHKERRQ(ierr);
  ierr = DMRestoreGlobalVector(dmFine, &fv);CHKERRQ(ierr);
  ierr = DMRestoreGlobalVector(dmCoarse, &cv);CHKERRQ(ierr);
  ierr = ISDestroy(&fpointIS);CHKERRQ(ierr);
  PetscFunctionReturn(0);
}

#undef __FUNCT__
#define __FUNCT__ "DMCreateDefaultSection_Plex"
/* Pointwise interpolation
     Just code FEM for now
     u^f = I u^c
     sum_k u^f_k phi^f_k = I sum_l u^c_l phi^c_l
     u^f_i = sum_l int psi^f_i I phi^c_l u^c_l
     I_{ij} = int psi^f_i phi^c_j
*/
PetscErrorCode DMCreateDefaultSection_Plex(DM dm)
{
  PetscSection   section;
  IS            *bcPoints;
  PetscInt      *bcFields, *numComp, *numDof;
  PetscInt       depth, dim, numBd, numBC = 0, numFields, bd, bc, f;
  PetscErrorCode ierr;

  PetscFunctionBegin;
  /* Handle boundary conditions */
  ierr = DMPlexGetDepth(dm, &depth);CHKERRQ(ierr);
  ierr = DMPlexGetDimension(dm, &dim);CHKERRQ(ierr);
  ierr = DMPlexGetNumBoundary(dm, &numBd);CHKERRQ(ierr);
  for (bd = 0; bd < numBd; ++bd) {
    PetscBool isEssential;
    ierr = DMPlexGetBoundary(dm, bd, &isEssential, NULL, NULL, NULL, NULL, NULL, NULL);CHKERRQ(ierr);
    if (isEssential) ++numBC;
  }
  ierr = PetscMalloc2(numBC,&bcFields,numBC,&bcPoints);CHKERRQ(ierr);
  for (bd = 0, bc = 0; bd < numBd; ++bd) {
    const char     *bdLabel;
    DMLabel         label;
    const PetscInt *values;
    PetscInt        field, numValues;
    PetscBool       isEssential, has;

    ierr = DMPlexGetBoundary(dm, bd, &isEssential, &bdLabel, &field, NULL, &numValues, &values, NULL);CHKERRQ(ierr);
    if (numValues != 1) SETERRQ(PETSC_COMM_SELF, PETSC_ERR_SUP, "Bug me and I will fix this");
    ierr = DMPlexHasLabel(dm, bdLabel, &has);CHKERRQ(ierr);
    if (!has) {
      ierr = DMPlexCreateLabel(dm, bdLabel);CHKERRQ(ierr);
      ierr = DMPlexGetLabel(dm, bdLabel, &label);CHKERRQ(ierr);
      ierr = DMPlexMarkBoundaryFaces(dm, label);CHKERRQ(ierr);
    }
    ierr = DMPlexGetLabel(dm, bdLabel, &label);CHKERRQ(ierr);
    ierr = DMPlexLabelComplete(dm, label);CHKERRQ(ierr);
    if (isEssential) {
      bcFields[bc] = field;
      ierr = DMPlexGetStratumIS(dm, bdLabel, values[0], &bcPoints[bc++]);CHKERRQ(ierr);
    }
  }
  /* Handle discretization */
  ierr = DMGetNumFields(dm, &numFields);CHKERRQ(ierr);
  ierr = PetscMalloc2(numFields,&numComp,numFields*(dim+1),&numDof);CHKERRQ(ierr);
  for (f = 0; f < numFields; ++f) {
    PetscFE         fe;
    const PetscInt *numFieldDof;
    PetscInt        d;

    ierr = DMGetField(dm, f, (PetscObject *) &fe);CHKERRQ(ierr);
    ierr = PetscFEGetNumComponents(fe, &numComp[f]);CHKERRQ(ierr);
    ierr = PetscFEGetNumDof(fe, &numFieldDof);CHKERRQ(ierr);
    for (d = 0; d < dim+1; ++d) numDof[f*(dim+1)+d] = numFieldDof[d];
  }
  for (f = 0; f < numFields; ++f) {
    PetscInt d;
    for (d = 1; d < dim; ++d) {
      if ((numDof[f*(dim+1)+d] > 0) && (depth < dim)) SETERRQ(PetscObjectComm((PetscObject)dm), PETSC_ERR_ARG_WRONG, "Mesh must be interpolated when unknowns are specified on edges or faces.");
    }
  }
  ierr = DMPlexCreateSection(dm, dim, numFields, numComp, numDof, numBC, bcFields, bcPoints, &section);CHKERRQ(ierr);
  for (f = 0; f < numFields; ++f) {
    PetscFE     fe;
    const char *name;

    ierr = DMGetField(dm, f, (PetscObject *) &fe);CHKERRQ(ierr);
    ierr = PetscObjectGetName((PetscObject) fe, &name);CHKERRQ(ierr);
    ierr = PetscSectionSetFieldName(section, f, name);CHKERRQ(ierr);
  }
  ierr = DMSetDefaultSection(dm, section);CHKERRQ(ierr);
  ierr = PetscSectionDestroy(&section);CHKERRQ(ierr);
  for (bc = 0; bc < numBC; ++bc) {ierr = ISDestroy(&bcPoints[bc]);CHKERRQ(ierr);}
  ierr = PetscFree2(bcFields,bcPoints);CHKERRQ(ierr);
  ierr = PetscFree2(numComp,numDof);CHKERRQ(ierr);
  PetscFunctionReturn(0);
}

#undef __FUNCT__
#define __FUNCT__ "DMPlexGetCoarseDM"
/*@
  DMPlexGetCoarseDM - Get the coarse mesh from which this was obtained by refinement

  Input Parameter:
. dm - The DMPlex object

  Output Parameter:
. cdm - The coarse DM

  Level: intermediate

.seealso: DMPlexSetCoarseDM()
@*/
PetscErrorCode DMPlexGetCoarseDM(DM dm, DM *cdm)
{
  PetscFunctionBegin;
  PetscValidHeaderSpecific(dm, DM_CLASSID, 1);
  PetscValidPointer(cdm, 2);
  *cdm = ((DM_Plex *) dm->data)->coarseMesh;
  PetscFunctionReturn(0);
}

#undef __FUNCT__
#define __FUNCT__ "DMPlexSetCoarseDM"
/*@
  DMPlexSetCoarseDM - Set the coarse mesh from which this was obtained by refinement

  Input Parameters:
+ dm - The DMPlex object
- cdm - The coarse DM

  Level: intermediate

.seealso: DMPlexGetCoarseDM()
@*/
PetscErrorCode DMPlexSetCoarseDM(DM dm, DM cdm)
{
  DM_Plex       *mesh;
  PetscErrorCode ierr;

  PetscFunctionBegin;
  PetscValidHeaderSpecific(dm, DM_CLASSID, 1);
  if (cdm) PetscValidHeaderSpecific(cdm, DM_CLASSID, 2);
  mesh = (DM_Plex *) dm->data;
  ierr = DMDestroy(&mesh->coarseMesh);CHKERRQ(ierr);
  mesh->coarseMesh = cdm;
  ierr = PetscObjectReference((PetscObject) mesh->coarseMesh);CHKERRQ(ierr);
  PetscFunctionReturn(0);
}<|MERGE_RESOLUTION|>--- conflicted
+++ resolved
@@ -2742,32 +2742,8 @@
 }
 
 #undef __FUNCT__
-<<<<<<< HEAD
-#define __FUNCT__ "DMPlexDistributeField"
-/*@
-  DMPlexDistributeField - Distribute field data to match a given PetscSF, usually the SF from mesh distribution
-
-  Collective on DM
-
-  Input Parameters:
-+ dm - The DMPlex object
-. pointSF - The PetscSF describing the communication pattern
-. originalSection - The PetscSection for existing data layout
-- originalVec - The existing data
-
-  Output Parameters:
-+ newSection - The PetscSF describing the new data layout
-- newVec - The new data
-
-  Level: developer
-
-.seealso: DMPlexDistribute(), DMPlexDistributeData()
-@*/
-PetscErrorCode DMPlexDistributeField(DM dm, PetscSF pointSF, PetscSection originalSection, Vec originalVec, PetscSection newSection, Vec newVec)
-=======
 #define __FUNCT__ "DMPlexRefine_Triangle"
 PetscErrorCode DMPlexRefine_Triangle(DM dm, double *maxVolumes, DM *dmRefined)
->>>>>>> 1f5bc901
 {
   MPI_Comm             comm;
   PetscInt             dim  = 2;
@@ -2778,613 +2754,8 @@
   PetscErrorCode       ierr;
 
   PetscFunctionBegin;
-<<<<<<< HEAD
-  ierr = PetscSFDistributeSection(pointSF, originalSection, &remoteOffsets, newSection);CHKERRQ(ierr);
-
-  ierr = PetscSectionGetStorageSize(newSection, &fieldSize);CHKERRQ(ierr);
-  ierr = VecSetSizes(newVec, fieldSize, PETSC_DETERMINE);CHKERRQ(ierr);
-  ierr = VecSetType(newVec,dm->vectype);CHKERRQ(ierr);
-
-  ierr = VecGetArray(originalVec, &originalValues);CHKERRQ(ierr);
-  ierr = VecGetArray(newVec, &newValues);CHKERRQ(ierr);
-  ierr = PetscSFCreateSectionSF(pointSF, originalSection, remoteOffsets, newSection, &fieldSF);CHKERRQ(ierr);
-  ierr = PetscSFBcastBegin(fieldSF, MPIU_SCALAR, originalValues, newValues);CHKERRQ(ierr);
-  ierr = PetscSFBcastEnd(fieldSF, MPIU_SCALAR, originalValues, newValues);CHKERRQ(ierr);
-  ierr = PetscSFDestroy(&fieldSF);CHKERRQ(ierr);
-  ierr = VecRestoreArray(newVec, &newValues);CHKERRQ(ierr);
-  ierr = VecRestoreArray(originalVec, &originalValues);CHKERRQ(ierr);
-  PetscFunctionReturn(0);
-}
-
-#undef __FUNCT__
-#define __FUNCT__ "DMPlexDistributeData"
-/*@
-  DMPlexDistributeData - Distribute field data to match a given PetscSF, usually the SF from mesh distribution
-
-  Collective on DM
-
-  Input Parameters:
-+ dm - The DMPlex object
-. pointSF - The PetscSF describing the communication pattern
-. originalSection - The PetscSection for existing data layout
-. datatype - The type of data
-- originalData - The existing data
-
-  Output Parameters:
-+ newSection - The PetscSF describing the new data layout
-- newData - The new data
-
-  Level: developer
-
-.seealso: DMPlexDistribute(), DMPlexDistributeField()
-@*/
-PetscErrorCode DMPlexDistributeData(DM dm, PetscSF pointSF, PetscSection originalSection, MPI_Datatype datatype, void *originalData, PetscSection newSection, void **newData)
-{
-  PetscSF        fieldSF;
-  PetscInt      *remoteOffsets, fieldSize;
-  PetscMPIInt    dataSize;
-  PetscErrorCode ierr;
-
-  PetscFunctionBegin;
-  ierr = PetscSFDistributeSection(pointSF, originalSection, &remoteOffsets, newSection);CHKERRQ(ierr);
-
-  ierr = PetscSectionGetStorageSize(newSection, &fieldSize);CHKERRQ(ierr);
-  ierr = MPI_Type_size(datatype, &dataSize);CHKERRQ(ierr);
-  ierr = PetscMalloc(fieldSize * dataSize, newData);CHKERRQ(ierr);
-
-  ierr = PetscSFCreateSectionSF(pointSF, originalSection, remoteOffsets, newSection, &fieldSF);CHKERRQ(ierr);
-  ierr = PetscSFBcastBegin(fieldSF, datatype, originalData, *newData);CHKERRQ(ierr);
-  ierr = PetscSFBcastEnd(fieldSF, datatype, originalData, *newData);CHKERRQ(ierr);
-  ierr = PetscSFDestroy(&fieldSF);CHKERRQ(ierr);
-  PetscFunctionReturn(0);
-}
-
-#undef __FUNCT__
-#define __FUNCT__ "DMPlexDistribute"
-/*@C
-  DMPlexDistribute - Distributes the mesh and any associated sections.
-
-  Not Collective
-
-  Input Parameter:
-+ dm  - The original DMPlex object
-. partitioner - The partitioning package, or NULL for the default
-- overlap - The overlap of partitions, 0 is the default
-
-  Output Parameter:
-+ sf - The PetscSF used for point distribution
-- parallelMesh - The distributed DMPlex object, or NULL
-
-  Note: If the mesh was not distributed, the return value is NULL
-
-  Level: intermediate
-
-.keywords: mesh, elements
-.seealso: DMPlexCreate(), DMPlexDistributeByFace()
-@*/
-PetscErrorCode DMPlexDistribute(DM dm, const char partitioner[], PetscInt overlap, PetscSF *sf, DM *dmParallel)
-{
-  DM_Plex               *mesh   = (DM_Plex*) dm->data, *pmesh;
-  MPI_Comm               comm;
-  const PetscInt         height = 0;
-  PetscInt               dim, numRemoteRanks;
-  IS                     origCellPart,        cellPart,        part;
-  PetscSection           origCellPartSection, cellPartSection, partSection;
-  PetscSFNode           *remoteRanks;
-  PetscSF                partSF, pointSF, coneSF;
-  ISLocalToGlobalMapping renumbering;
-  PetscSection           originalConeSection, newConeSection;
-  PetscInt              *remoteOffsets;
-  PetscInt              *cones, *newCones, newConesSize;
-  PetscBool              flg;
-  PetscMPIInt            rank, numProcs, p;
-  PetscErrorCode         ierr;
-
-  PetscFunctionBegin;
-  PetscValidHeaderSpecific(dm, DM_CLASSID, 1);
-  if (sf) PetscValidPointer(sf,4);
-  PetscValidPointer(dmParallel,5);
-
-  ierr = PetscLogEventBegin(DMPLEX_Distribute,dm,0,0,0);CHKERRQ(ierr);
   ierr = PetscObjectGetComm((PetscObject)dm,&comm);CHKERRQ(ierr);
   ierr = MPI_Comm_rank(comm, &rank);CHKERRQ(ierr);
-  ierr = MPI_Comm_size(comm, &numProcs);CHKERRQ(ierr);
-
-  *dmParallel = NULL;
-  if (numProcs == 1) PetscFunctionReturn(0);
-
-  ierr = DMPlexGetDimension(dm, &dim);CHKERRQ(ierr);
-  /* Create cell partition - We need to rewrite to use IS, use the MatPartition stuff */
-  ierr = PetscLogEventBegin(DMPLEX_Partition,dm,0,0,0);CHKERRQ(ierr);
-  if (overlap > 1) SETERRQ(PetscObjectComm((PetscObject)dm), PETSC_ERR_SUP, "Overlap > 1 not yet implemented");
-  ierr = DMPlexCreatePartition(dm, partitioner, height, overlap > 0 ? PETSC_TRUE : PETSC_FALSE, &cellPartSection, &cellPart, &origCellPartSection, &origCellPart);CHKERRQ(ierr);
-  /* Create SF assuming a serial partition for all processes: Could check for IS length here */
-  if (!rank) numRemoteRanks = numProcs;
-  else       numRemoteRanks = 0;
-  ierr = PetscMalloc(numRemoteRanks * sizeof(PetscSFNode), &remoteRanks);CHKERRQ(ierr);
-  for (p = 0; p < numRemoteRanks; ++p) {
-    remoteRanks[p].rank  = p;
-    remoteRanks[p].index = 0;
-  }
-  ierr = PetscSFCreate(comm, &partSF);CHKERRQ(ierr);
-  ierr = PetscSFSetGraph(partSF, 1, numRemoteRanks, NULL, PETSC_OWN_POINTER, remoteRanks, PETSC_OWN_POINTER);CHKERRQ(ierr);
-  ierr = PetscOptionsHasName(((PetscObject) dm)->prefix, "-partition_view", &flg);CHKERRQ(ierr);
-  if (flg) {
-    ierr = PetscPrintf(comm, "Cell Partition:\n");CHKERRQ(ierr);
-    ierr = PetscSectionView(cellPartSection, PETSC_VIEWER_STDOUT_WORLD);CHKERRQ(ierr);
-    ierr = ISView(cellPart, NULL);CHKERRQ(ierr);
-    if (origCellPart) {
-      ierr = PetscPrintf(comm, "Original Cell Partition:\n");CHKERRQ(ierr);
-      ierr = PetscSectionView(origCellPartSection, PETSC_VIEWER_STDOUT_WORLD);CHKERRQ(ierr);
-      ierr = ISView(origCellPart, NULL);CHKERRQ(ierr);
-    }
-    ierr = PetscSFView(partSF, NULL);CHKERRQ(ierr);
-  }
-  /* Close the partition over the mesh */
-  ierr = DMPlexCreatePartitionClosure(dm, cellPartSection, cellPart, &partSection, &part);CHKERRQ(ierr);
-  ierr = ISDestroy(&cellPart);CHKERRQ(ierr);
-  ierr = PetscSectionDestroy(&cellPartSection);CHKERRQ(ierr);
-  /* Create new mesh */
-  ierr  = DMPlexCreate(comm, dmParallel);CHKERRQ(ierr);
-  ierr  = DMPlexSetDimension(*dmParallel, dim);CHKERRQ(ierr);
-  ierr  = PetscObjectSetName((PetscObject) *dmParallel, "Parallel Mesh");CHKERRQ(ierr);
-  pmesh = (DM_Plex*) (*dmParallel)->data;
-  /* Distribute sieve points and the global point numbering (replaces creating remote bases) */
-  ierr = PetscSFConvertPartition(partSF, partSection, part, &renumbering, &pointSF);CHKERRQ(ierr);
-  if (flg) {
-    ierr = PetscPrintf(comm, "Point Partition:\n");CHKERRQ(ierr);
-    ierr = PetscSectionView(partSection, PETSC_VIEWER_STDOUT_WORLD);CHKERRQ(ierr);
-    ierr = ISView(part, NULL);CHKERRQ(ierr);
-    ierr = PetscSFView(pointSF, NULL);CHKERRQ(ierr);
-    ierr = PetscPrintf(comm, "Point Renumbering after partition:\n");CHKERRQ(ierr);
-    ierr = ISLocalToGlobalMappingView(renumbering, NULL);CHKERRQ(ierr);
-  }
-  ierr = PetscLogEventEnd(DMPLEX_Partition,dm,0,0,0);CHKERRQ(ierr);
-  /* Distribute cone section */
-  ierr = DMPlexGetConeSection(dm, &originalConeSection);CHKERRQ(ierr);
-  ierr = DMPlexGetConeSection(*dmParallel, &newConeSection);CHKERRQ(ierr);
-  ierr = PetscSFDistributeSection(pointSF, originalConeSection, &remoteOffsets, newConeSection);CHKERRQ(ierr);
-  ierr = DMSetUp(*dmParallel);CHKERRQ(ierr);
-  {
-    PetscInt pStart, pEnd, p;
-
-    ierr = PetscSectionGetChart(newConeSection, &pStart, &pEnd);CHKERRQ(ierr);
-    for (p = pStart; p < pEnd; ++p) {
-      PetscInt coneSize;
-      ierr               = PetscSectionGetDof(newConeSection, p, &coneSize);CHKERRQ(ierr);
-      pmesh->maxConeSize = PetscMax(pmesh->maxConeSize, coneSize);
-    }
-  }
-  /* Communicate and renumber cones */
-  ierr = PetscSFCreateSectionSF(pointSF, originalConeSection, remoteOffsets, newConeSection, &coneSF);CHKERRQ(ierr);
-  ierr = DMPlexGetCones(dm, &cones);CHKERRQ(ierr);
-  ierr = DMPlexGetCones(*dmParallel, &newCones);CHKERRQ(ierr);
-  ierr = PetscSFBcastBegin(coneSF, MPIU_INT, cones, newCones);CHKERRQ(ierr);
-  ierr = PetscSFBcastEnd(coneSF, MPIU_INT, cones, newCones);CHKERRQ(ierr);
-  ierr = PetscSectionGetStorageSize(newConeSection, &newConesSize);CHKERRQ(ierr);
-  ierr = ISGlobalToLocalMappingApply(renumbering, IS_GTOLM_MASK, newConesSize, newCones, NULL, newCones);CHKERRQ(ierr);
-  ierr = PetscOptionsHasName(((PetscObject) dm)->prefix, "-cones_view", &flg);CHKERRQ(ierr);
-  if (flg) {
-    ierr = PetscPrintf(comm, "Serial Cone Section:\n");CHKERRQ(ierr);
-    ierr = PetscSectionView(originalConeSection, PETSC_VIEWER_STDOUT_WORLD);CHKERRQ(ierr);
-    ierr = PetscPrintf(comm, "Parallel Cone Section:\n");CHKERRQ(ierr);
-    ierr = PetscSectionView(newConeSection, PETSC_VIEWER_STDOUT_WORLD);CHKERRQ(ierr);
-    ierr = PetscSFView(coneSF, NULL);CHKERRQ(ierr);
-  }
-  ierr = DMPlexGetConeOrientations(dm, &cones);CHKERRQ(ierr);
-  ierr = DMPlexGetConeOrientations(*dmParallel, &newCones);CHKERRQ(ierr);
-  ierr = PetscSFBcastBegin(coneSF, MPIU_INT, cones, newCones);CHKERRQ(ierr);
-  ierr = PetscSFBcastEnd(coneSF, MPIU_INT, cones, newCones);CHKERRQ(ierr);
-  ierr = PetscSFDestroy(&coneSF);CHKERRQ(ierr);
-  /* Create supports and stratify sieve */
-  {
-    PetscInt pStart, pEnd;
-
-    ierr = PetscSectionGetChart(pmesh->coneSection, &pStart, &pEnd);CHKERRQ(ierr);
-    ierr = PetscSectionSetChart(pmesh->supportSection, pStart, pEnd);CHKERRQ(ierr);
-  }
-  ierr = DMPlexSymmetrize(*dmParallel);CHKERRQ(ierr);
-  ierr = DMPlexStratify(*dmParallel);CHKERRQ(ierr);
-  /* Distribute Coordinates */
-  {
-    PetscSection originalCoordSection, newCoordSection;
-    Vec          originalCoordinates, newCoordinates;
-    const char  *name;
-
-    ierr = DMPlexGetCoordinateSection(dm, &originalCoordSection);CHKERRQ(ierr);
-    ierr = DMPlexGetCoordinateSection(*dmParallel, &newCoordSection);CHKERRQ(ierr);
-    ierr = DMGetCoordinatesLocal(dm, &originalCoordinates);CHKERRQ(ierr);
-    ierr = VecCreate(comm, &newCoordinates);CHKERRQ(ierr);
-    ierr = PetscObjectGetName((PetscObject) originalCoordinates, &name);CHKERRQ(ierr);
-    ierr = PetscObjectSetName((PetscObject) newCoordinates, name);CHKERRQ(ierr);
-
-    ierr = DMPlexDistributeField(dm, pointSF, originalCoordSection, originalCoordinates, newCoordSection, newCoordinates);CHKERRQ(ierr);
-    ierr = DMSetCoordinatesLocal(*dmParallel, newCoordinates);CHKERRQ(ierr);
-    ierr = VecDestroy(&newCoordinates);CHKERRQ(ierr);
-  }
-  /* Distribute labels */
-  ierr = PetscLogEventBegin(DMPLEX_DistributeLabels,dm,0,0,0);CHKERRQ(ierr);
-  {
-    DMLabel  next      = mesh->labels, newNext = pmesh->labels;
-    PetscInt numLabels = 0, l;
-
-    /* Bcast number of labels */
-    while (next) {
-      ++numLabels; next = next->next;
-    }
-    ierr = MPI_Bcast(&numLabels, 1, MPIU_INT, 0, comm);CHKERRQ(ierr);
-    next = mesh->labels;
-    for (l = 0; l < numLabels; ++l) {
-      DMLabel         newLabel;
-      const PetscInt *partArray;
-      char           *name;
-      PetscInt       *stratumSizes = NULL, *points = NULL;
-      PetscMPIInt    *sendcnts     = NULL, *offsets = NULL, *displs = NULL;
-      PetscInt        nameSize, s, p, proc;
-      PetscBool       isdepth;
-      size_t          len = 0;
-
-      /* Bcast name (could filter for no points) */
-      if (!rank) {ierr = PetscStrlen(next->name, &len);CHKERRQ(ierr);}
-      nameSize = len;
-      ierr     = MPI_Bcast(&nameSize, 1, MPIU_INT, 0, comm);CHKERRQ(ierr);
-      ierr     = PetscMalloc(nameSize+1, &name);CHKERRQ(ierr);
-      if (!rank) {ierr = PetscMemcpy(name, next->name, nameSize+1);CHKERRQ(ierr);}
-      ierr = MPI_Bcast(name, nameSize+1, MPI_CHAR, 0, comm);CHKERRQ(ierr);
-      ierr = PetscStrcmp(name, "depth", &isdepth);CHKERRQ(ierr);
-      if (isdepth) {            /* skip because "depth" is not distributed */
-        ierr = PetscFree(name);CHKERRQ(ierr);
-        if (!rank) next = next->next;
-        continue;
-      }
-      ierr           = PetscNew(struct _n_DMLabel, &newLabel);CHKERRQ(ierr);
-      newLabel->name = name;
-      /* Bcast numStrata (could filter for no points in stratum) */
-      if (!rank) newLabel->numStrata = next->numStrata;
-      ierr = MPI_Bcast(&newLabel->numStrata, 1, MPIU_INT, 0, comm);CHKERRQ(ierr);
-      ierr = PetscMalloc3(newLabel->numStrata,PetscInt,&newLabel->stratumValues,
-                          newLabel->numStrata,PetscInt,&newLabel->stratumSizes,
-                          newLabel->numStrata+1,PetscInt,&newLabel->stratumOffsets);CHKERRQ(ierr);
-      /* Bcast stratumValues (could filter for no points in stratum) */
-      if (!rank) {ierr = PetscMemcpy(newLabel->stratumValues, next->stratumValues, next->numStrata * sizeof(PetscInt));CHKERRQ(ierr);}
-      ierr = MPI_Bcast(newLabel->stratumValues, newLabel->numStrata, MPIU_INT, 0, comm);CHKERRQ(ierr);
-      /* Find size on each process and Scatter
-           we use the fact that both the stratum points and partArray are sorted */
-      if (!rank) {
-        ierr = ISGetIndices(part, &partArray);CHKERRQ(ierr);
-        ierr = PetscMalloc(numProcs*next->numStrata * sizeof(PetscInt), &stratumSizes);CHKERRQ(ierr);
-        ierr = PetscMemzero(stratumSizes, numProcs*next->numStrata * sizeof(PetscInt));CHKERRQ(ierr);
-        /* TODO We should switch to using binary search if the label is a lot smaller than partitions */
-        for (proc = 0; proc < numProcs; ++proc) {
-          PetscInt dof, off;
-
-          ierr = PetscSectionGetDof(partSection, proc, &dof);CHKERRQ(ierr);
-          ierr = PetscSectionGetOffset(partSection, proc, &off);CHKERRQ(ierr);
-          for (s = 0; s < next->numStrata; ++s) {
-            PetscInt lStart = next->stratumOffsets[s], lEnd = next->stratumOffsets[s]+next->stratumSizes[s];
-            PetscInt pStart = off,                     pEnd = off+dof;
-
-            while (pStart < pEnd && lStart < lEnd) {
-              if (partArray[pStart] > next->points[lStart]) {
-                ++lStart;
-              } else if (next->points[lStart] > partArray[pStart]) {
-                ++pStart;
-              } else {
-                ++stratumSizes[proc*next->numStrata+s];
-                ++pStart; ++lStart;
-              }
-            }
-          }
-        }
-        ierr = ISRestoreIndices(part, &partArray);CHKERRQ(ierr);
-      }
-      ierr = MPI_Scatter(stratumSizes, newLabel->numStrata, MPIU_INT, newLabel->stratumSizes, newLabel->numStrata, MPIU_INT, 0, comm);CHKERRQ(ierr);
-      /* Calculate stratumOffsets */
-      newLabel->stratumOffsets[0] = 0;
-      for (s = 0; s < newLabel->numStrata; ++s) {
-        newLabel->stratumOffsets[s+1] = newLabel->stratumSizes[s] + newLabel->stratumOffsets[s];
-      }
-      /* Pack points and Scatter */
-      if (!rank) {
-        ierr = PetscMalloc3(numProcs,PetscMPIInt,&sendcnts,numProcs,PetscMPIInt,&offsets,numProcs+1,PetscMPIInt,&displs);CHKERRQ(ierr);
-        displs[0] = 0;
-        for (p = 0; p < numProcs; ++p) {
-          sendcnts[p] = 0;
-          for (s = 0; s < next->numStrata; ++s) {
-            sendcnts[p] += stratumSizes[p*next->numStrata+s];
-          }
-          offsets[p]  = displs[p];
-          displs[p+1] = displs[p] + sendcnts[p];
-        }
-        ierr = PetscMalloc(displs[numProcs] * sizeof(PetscInt), &points);CHKERRQ(ierr);
-        /* TODO We should switch to using binary search if the label is a lot smaller than partitions */
-        for (proc = 0; proc < numProcs; ++proc) {
-          PetscInt dof, off;
-
-          ierr = PetscSectionGetDof(partSection, proc, &dof);CHKERRQ(ierr);
-          ierr = PetscSectionGetOffset(partSection, proc, &off);CHKERRQ(ierr);
-          for (s = 0; s < next->numStrata; ++s) {
-            PetscInt lStart = next->stratumOffsets[s], lEnd = next->stratumOffsets[s]+next->stratumSizes[s];
-            PetscInt pStart = off,                     pEnd = off+dof;
-
-            while (pStart < pEnd && lStart < lEnd) {
-              if (partArray[pStart] > next->points[lStart]) {
-                ++lStart;
-              } else if (next->points[lStart] > partArray[pStart]) {
-                ++pStart;
-              } else {
-                points[offsets[proc]++] = next->points[lStart];
-                ++pStart; ++lStart;
-              }
-            }
-          }
-        }
-      }
-      ierr = PetscMalloc(newLabel->stratumOffsets[newLabel->numStrata] * sizeof(PetscInt), &newLabel->points);CHKERRQ(ierr);
-      ierr = MPI_Scatterv(points, sendcnts, displs, MPIU_INT, newLabel->points, newLabel->stratumOffsets[newLabel->numStrata], MPIU_INT, 0, comm);CHKERRQ(ierr);
-      ierr = PetscFree(points);CHKERRQ(ierr);
-      ierr = PetscFree3(sendcnts,offsets,displs);CHKERRQ(ierr);
-      ierr = PetscFree(stratumSizes);CHKERRQ(ierr);
-      /* Renumber points */
-      ierr = ISGlobalToLocalMappingApply(renumbering, IS_GTOLM_MASK, newLabel->stratumOffsets[newLabel->numStrata], newLabel->points, NULL, newLabel->points);CHKERRQ(ierr);
-      /* Sort points */
-      for (s = 0; s < newLabel->numStrata; ++s) {
-        ierr = PetscSortInt(newLabel->stratumSizes[s], &newLabel->points[newLabel->stratumOffsets[s]]);CHKERRQ(ierr);
-      }
-      /* Insert into list */
-      if (newNext) newNext->next = newLabel;
-      else pmesh->labels = newLabel;
-      newNext = newLabel;
-      if (!rank) next = next->next;
-    }
-  }
-  ierr = PetscLogEventEnd(DMPLEX_DistributeLabels,dm,0,0,0);CHKERRQ(ierr);
-  /* Setup hybrid structure */
-  {
-    const PetscInt *gpoints;
-    PetscInt        depth, n, d;
-
-    for (d = 0; d <= dim; ++d) {pmesh->hybridPointMax[d] = mesh->hybridPointMax[d];}
-    ierr = MPI_Bcast(pmesh->hybridPointMax, dim+1, MPIU_INT, 0, comm);CHKERRQ(ierr);
-    ierr = ISLocalToGlobalMappingGetSize(renumbering, &n);CHKERRQ(ierr);
-    ierr = ISLocalToGlobalMappingGetIndices(renumbering, &gpoints);CHKERRQ(ierr);
-    ierr = DMPlexGetDepth(dm, &depth);CHKERRQ(ierr);
-    for (d = 0; d <= dim; ++d) {
-      PetscInt pmax = pmesh->hybridPointMax[d], newmax = 0, pEnd, stratum[2], p;
-
-      if (pmax < 0) continue;
-      ierr = DMPlexGetDepthStratum(dm, d > depth ? depth : d, &stratum[0], &stratum[1]);CHKERRQ(ierr);
-      /* This mesh is not interpolated, so there is still a problem here */
-      ierr = DMPlexGetDepthStratum(*dmParallel, d > 0 ? 1 : d, NULL, &pEnd);CHKERRQ(ierr);
-      ierr = MPI_Bcast(stratum, 2, MPIU_INT, 0, comm);CHKERRQ(ierr);
-      for (p = 0; p < n; ++p) {
-        const PetscInt point = gpoints[p];
-
-        if ((point >= stratum[0]) && (point < stratum[1]) && (point >= pmax)) ++newmax;
-      }
-      if (newmax > 0) pmesh->hybridPointMax[d] = pEnd - newmax;
-      else            pmesh->hybridPointMax[d] = -1;
-    }
-    ierr = ISLocalToGlobalMappingRestoreIndices(renumbering, &gpoints);CHKERRQ(ierr);
-  }
-  /* Cleanup Partition */
-  ierr = ISLocalToGlobalMappingDestroy(&renumbering);CHKERRQ(ierr);
-  ierr = PetscSFDestroy(&partSF);CHKERRQ(ierr);
-  ierr = PetscSectionDestroy(&partSection);CHKERRQ(ierr);
-  ierr = ISDestroy(&part);CHKERRQ(ierr);
-  /* Create point SF for parallel mesh */
-  ierr = PetscLogEventBegin(DMPLEX_DistributeSF,dm,0,0,0);CHKERRQ(ierr);
-  {
-    const PetscInt *leaves;
-    PetscSFNode    *remotePoints, *rowners, *lowners;
-    PetscInt        numRoots, numLeaves, numGhostPoints = 0, p, gp, *ghostPoints;
-    PetscInt        pStart, pEnd;
-
-    ierr = DMPlexGetChart(*dmParallel, &pStart, &pEnd);CHKERRQ(ierr);
-    ierr = PetscSFGetGraph(pointSF, &numRoots, &numLeaves, &leaves, NULL);CHKERRQ(ierr);
-    ierr = PetscMalloc2(numRoots,PetscSFNode,&rowners,numLeaves,PetscSFNode,&lowners);CHKERRQ(ierr);
-    for (p=0; p<numRoots; p++) {
-      rowners[p].rank  = -1;
-      rowners[p].index = -1;
-    }
-    if (origCellPart) {
-      /* Make sure cells in the original partition are not assigned to other procs */
-      const PetscInt *origCells;
-
-      ierr = ISGetIndices(origCellPart, &origCells);CHKERRQ(ierr);
-      for (p = 0; p < numProcs; ++p) {
-        PetscInt dof, off, d;
-
-        ierr = PetscSectionGetDof(origCellPartSection, p, &dof);CHKERRQ(ierr);
-        ierr = PetscSectionGetOffset(origCellPartSection, p, &off);CHKERRQ(ierr);
-        for (d = off; d < off+dof; ++d) {
-          rowners[origCells[d]].rank = p;
-        }
-      }
-      ierr = ISRestoreIndices(origCellPart, &origCells);CHKERRQ(ierr);
-    }
-    ierr = ISDestroy(&origCellPart);CHKERRQ(ierr);
-    ierr = PetscSectionDestroy(&origCellPartSection);CHKERRQ(ierr);
-
-    ierr = PetscSFBcastBegin(pointSF, MPIU_2INT, rowners, lowners);CHKERRQ(ierr);
-    ierr = PetscSFBcastEnd(pointSF, MPIU_2INT, rowners, lowners);CHKERRQ(ierr);
-    for (p = 0; p < numLeaves; ++p) {
-      if (lowners[p].rank < 0 || lowners[p].rank == rank) { /* Either put in a bid or we know we own it */
-        lowners[p].rank  = rank;
-        lowners[p].index = leaves ? leaves[p] : p;
-      } else if (lowners[p].rank >= 0) { /* Point already claimed so flag so that MAXLOC does not listen to us */
-        lowners[p].rank  = -2;
-        lowners[p].index = -2;
-      }
-    }
-    for (p=0; p<numRoots; p++) { /* Root must not participate in the rediction, flag so that MAXLOC does not use */
-      rowners[p].rank  = -3;
-      rowners[p].index = -3;
-    }
-    ierr = PetscSFReduceBegin(pointSF, MPIU_2INT, lowners, rowners, MPI_MAXLOC);CHKERRQ(ierr);
-    ierr = PetscSFReduceEnd(pointSF, MPIU_2INT, lowners, rowners, MPI_MAXLOC);CHKERRQ(ierr);
-    ierr = PetscSFBcastBegin(pointSF, MPIU_2INT, rowners, lowners);CHKERRQ(ierr);
-    ierr = PetscSFBcastEnd(pointSF, MPIU_2INT, rowners, lowners);CHKERRQ(ierr);
-    for (p = 0; p < numLeaves; ++p) {
-      if (lowners[p].rank < 0 || lowners[p].index < 0) SETERRQ(PETSC_COMM_SELF,PETSC_ERR_PLIB,"Cell partition corrupt: point not claimed");
-      if (lowners[p].rank != rank) ++numGhostPoints;
-    }
-    ierr = PetscMalloc(numGhostPoints * sizeof(PetscInt),    &ghostPoints);CHKERRQ(ierr);
-    ierr = PetscMalloc(numGhostPoints * sizeof(PetscSFNode), &remotePoints);CHKERRQ(ierr);
-    for (p = 0, gp = 0; p < numLeaves; ++p) {
-      if (lowners[p].rank != rank) {
-        ghostPoints[gp]        = leaves ? leaves[p] : p;
-        remotePoints[gp].rank  = lowners[p].rank;
-        remotePoints[gp].index = lowners[p].index;
-        ++gp;
-      }
-    }
-    ierr = PetscFree2(rowners,lowners);CHKERRQ(ierr);
-    ierr = PetscSFSetGraph((*dmParallel)->sf, pEnd - pStart, numGhostPoints, ghostPoints, PETSC_OWN_POINTER, remotePoints, PETSC_OWN_POINTER);CHKERRQ(ierr);
-    ierr = PetscSFSetFromOptions((*dmParallel)->sf);CHKERRQ(ierr);
-  }
-  ierr = PetscLogEventEnd(DMPLEX_DistributeSF,dm,0,0,0);CHKERRQ(ierr);
-  /* Cleanup */
-  if (sf) {*sf = pointSF;}
-  else    {ierr = PetscSFDestroy(&pointSF);CHKERRQ(ierr);}
-  ierr = DMSetFromOptions(*dmParallel);CHKERRQ(ierr);
-  ierr = PetscLogEventEnd(DMPLEX_Distribute,dm,0,0,0);CHKERRQ(ierr);
-  PetscFunctionReturn(0);
-}
-
-#undef __FUNCT__
-#define __FUNCT__ "DMPlexInvertCell"
-/*@C
-  DMPlexInvertCell - This flips tetrahedron and hexahedron orientation since Plex stores them internally with outward normals. Other cells are left untouched.
-
-  Input Parameters:
-+ numCorners - The number of vertices in a cell
-- cone - The incoming cone
-
-  Output Parameter:
-. cone - The inverted cone (in-place)
-
-  Level: developer
-
-.seealso: DMPlexGenerate()
-@*/
-PetscErrorCode DMPlexInvertCell(PetscInt dim, PetscInt numCorners, int cone[])
-{
-  int tmpc;
-
-  PetscFunctionBegin;
-  if (dim != 3) PetscFunctionReturn(0);
-  switch (numCorners) {
-  case 4:
-    tmpc    = cone[0];
-    cone[0] = cone[1];
-    cone[1] = tmpc;
-    break;
-  case 8:
-    tmpc    = cone[1];
-    cone[1] = cone[3];
-    cone[3] = tmpc;
-    break;
-  default: break;
-  }
-  PetscFunctionReturn(0);
-}
-
-#undef __FUNCT__
-#define __FUNCT__ "DMPlexInvertCells_Internal"
-/* This is to fix the tetrahedron orientation from TetGen */
-PETSC_UNUSED static PetscErrorCode DMPlexInvertCells_Internal(PetscInt dim, PetscInt numCells, PetscInt numCorners, int cells[])
-{
-  PetscInt       bound = numCells*numCorners, coff;
-  PetscErrorCode ierr;
-
-  PetscFunctionBegin;
-  for (coff = 0; coff < bound; coff += numCorners) {
-    ierr = DMPlexInvertCell(dim, numCorners, &cells[coff]);CHKERRQ(ierr);
-  }
-  PetscFunctionReturn(0);
-}
-
-#if defined(PETSC_HAVE_TRIANGLE)
-#include <triangle.h>
-
-#undef __FUNCT__
-#define __FUNCT__ "InitInput_Triangle"
-PetscErrorCode InitInput_Triangle(struct triangulateio *inputCtx)
-{
-  PetscFunctionBegin;
-  inputCtx->numberofpoints             = 0;
-  inputCtx->numberofpointattributes    = 0;
-  inputCtx->pointlist                  = NULL;
-  inputCtx->pointattributelist         = NULL;
-  inputCtx->pointmarkerlist            = NULL;
-  inputCtx->numberofsegments           = 0;
-  inputCtx->segmentlist                = NULL;
-  inputCtx->segmentmarkerlist          = NULL;
-  inputCtx->numberoftriangleattributes = 0;
-  inputCtx->trianglelist               = NULL;
-  inputCtx->numberofholes              = 0;
-  inputCtx->holelist                   = NULL;
-  inputCtx->numberofregions            = 0;
-  inputCtx->regionlist                 = NULL;
-  PetscFunctionReturn(0);
-}
-
-#undef __FUNCT__
-#define __FUNCT__ "InitOutput_Triangle"
-PetscErrorCode InitOutput_Triangle(struct triangulateio *outputCtx)
-{
-  PetscFunctionBegin;
-  outputCtx->numberofpoints        = 0;
-  outputCtx->pointlist             = NULL;
-  outputCtx->pointattributelist    = NULL;
-  outputCtx->pointmarkerlist       = NULL;
-  outputCtx->numberoftriangles     = 0;
-  outputCtx->trianglelist          = NULL;
-  outputCtx->triangleattributelist = NULL;
-  outputCtx->neighborlist          = NULL;
-  outputCtx->segmentlist           = NULL;
-  outputCtx->segmentmarkerlist     = NULL;
-  outputCtx->numberofedges         = 0;
-  outputCtx->edgelist              = NULL;
-  outputCtx->edgemarkerlist        = NULL;
-  PetscFunctionReturn(0);
-}
-
-#undef __FUNCT__
-#define __FUNCT__ "FiniOutput_Triangle"
-PetscErrorCode FiniOutput_Triangle(struct triangulateio *outputCtx)
-{
-  PetscFunctionBegin;
-  free(outputCtx->pointmarkerlist);
-  free(outputCtx->edgelist);
-  free(outputCtx->edgemarkerlist);
-  free(outputCtx->trianglelist);
-  free(outputCtx->neighborlist);
-  PetscFunctionReturn(0);
-}
-
-#undef __FUNCT__
-#define __FUNCT__ "DMPlexGenerate_Triangle"
-PetscErrorCode DMPlexGenerate_Triangle(DM boundary, PetscBool interpolate, DM *dm)
-{
-  MPI_Comm             comm;
-  PetscInt             dim              = 2;
-  const PetscBool      createConvexHull = PETSC_FALSE;
-  const PetscBool      constrained      = PETSC_FALSE;
-  struct triangulateio in;
-  struct triangulateio out;
-  PetscInt             vStart, vEnd, v, eStart, eEnd, e;
-  PetscMPIInt          rank;
-  PetscErrorCode       ierr;
-
-  PetscFunctionBegin;
-  ierr = PetscObjectGetComm((PetscObject)boundary,&comm);CHKERRQ(ierr);
-  ierr = MPI_Comm_rank(comm, &rank);CHKERRQ(ierr);
-=======
-  ierr = PetscObjectGetComm((PetscObject)dm,&comm);CHKERRQ(ierr);
-  ierr = MPI_Comm_rank(comm, &rank);CHKERRQ(ierr);
->>>>>>> 1f5bc901
   ierr = InitInput_Triangle(&in);CHKERRQ(ierr);
   ierr = InitOutput_Triangle(&out);CHKERRQ(ierr);
   ierr = DMPlexGetDepth(dm, &depth);CHKERRQ(ierr);
