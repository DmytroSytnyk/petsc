--- conflicted
+++ resolved
@@ -112,11 +112,7 @@
     if ((vStart >= pStart) && (vStart < pEnd)) {ierr = PetscSectionGetDof(section, vStart, &vcdof[0]);CHKERRQ(ierr);}
     if ((cStart >= pStart) && (cStart < pEnd)) {ierr = PetscSectionGetDof(section, cStart, &vcdof[1]);CHKERRQ(ierr);}
   }
-<<<<<<< HEAD
-  ierr = MPI_Allreduce((PetscInt *) &vcdof, (PetscInt *) &globalvcdof, 2, MPIU_INT, MPI_MAX, PetscObjectComm((PetscObject)dm));CHKERRQ(ierr);
-=======
   ierr = MPI_Allreduce(vcdof, globalvcdof, 2, MPIU_INT, MPI_MAX, PetscObjectComm((PetscObject)dm));CHKERRQ(ierr);
->>>>>>> 3f01754a
   if (globalvcdof[0]) {
     *sStart = vStart;
     *sEnd   = vEnd;
