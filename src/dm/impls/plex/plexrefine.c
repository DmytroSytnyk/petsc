#include <petsc-private/dmpleximpl.h>   /*I      "petscdmplex.h"   I*/
#include <petscsf.h>

#undef __FUNCT__
#define __FUNCT__ "GetDepthStart_Private"
PETSC_STATIC_INLINE PetscErrorCode GetDepthStart_Private(PetscInt depth, PetscInt depthSize[], PetscInt *cStart, PetscInt *fStart, PetscInt *eStart, PetscInt *vStart)
{
  PetscFunctionBegin;
  if (cStart) *cStart = 0;
  if (vStart) *vStart = depthSize[depth];
  if (fStart) *fStart = depthSize[depth] + depthSize[0];
  if (eStart) *eStart = depthSize[depth] + depthSize[0] + depthSize[depth-1];
  PetscFunctionReturn(0);
}

#undef __FUNCT__
#define __FUNCT__ "GetDepthEnd_Private"
PETSC_STATIC_INLINE PetscErrorCode GetDepthEnd_Private(PetscInt depth, PetscInt depthSize[], PetscInt *cEnd, PetscInt *fEnd, PetscInt *eEnd, PetscInt *vEnd)
{
  PetscFunctionBegin;
  if (cEnd) *cEnd = depthSize[depth];
  if (vEnd) *vEnd = depthSize[depth] + depthSize[0];
  if (fEnd) *fEnd = depthSize[depth] + depthSize[0] + depthSize[depth-1];
  if (eEnd) *eEnd = depthSize[depth] + depthSize[0] + depthSize[depth-1] + depthSize[1];
  PetscFunctionReturn(0);
}

#undef __FUNCT__
#define __FUNCT__ "CellRefinerGetSizes"
PetscErrorCode CellRefinerGetSizes(CellRefiner refiner, DM dm, PetscInt depthSize[])
{
  PetscInt       cStart, cEnd, cMax, vStart, vEnd, vMax, fStart, fEnd, fMax, eStart, eEnd, eMax;
  PetscErrorCode ierr;

  PetscFunctionBegin;
  ierr = DMPlexGetDepthStratum(dm, 0, &vStart, &vEnd);CHKERRQ(ierr);
  ierr = DMPlexGetDepthStratum(dm, 1, &eStart, &eEnd);CHKERRQ(ierr);
  ierr = DMPlexGetHeightStratum(dm, 0, &cStart, &cEnd);CHKERRQ(ierr);
  ierr = DMPlexGetHeightStratum(dm, 1, &fStart, &fEnd);CHKERRQ(ierr);
  ierr = DMPlexGetHybridBounds(dm, &cMax, &fMax, &eMax, &vMax);CHKERRQ(ierr);
  switch (refiner) {
  case 0:
    break;
  case 1:
    /* Simplicial 2D */
    depthSize[0] = vEnd - vStart + fEnd - fStart;         /* Add a vertex on every face */
    depthSize[1] = 2*(fEnd - fStart) + 3*(cEnd - cStart); /* Every face is split into 2 faces and 3 faces are added for each cell */
    depthSize[2] = 4*(cEnd - cStart);                     /* Every cell split into 4 cells */
    break;
  case 3:
    /* Hybrid Simplicial 2D */
    if (cMax < 0) SETERRQ(PETSC_COMM_SELF, PETSC_ERR_ARG_WRONG, "No cell maximum specified in hybrid mesh");
    if (fMax < 0) SETERRQ(PETSC_COMM_SELF, PETSC_ERR_ARG_WRONG, "No face maximum specified in hybrid mesh");
    depthSize[0] = vEnd - vStart + fMax - fStart;                                         /* Add a vertex on every face, but not hybrid faces */
    depthSize[1] = 2*(fMax - fStart) + 3*(cMax - cStart) + (fEnd - fMax) + (cEnd - cMax); /* Every interior face is split into 2 faces, 3 faces are added for each interior cell, and one in each hybrid cell */
    depthSize[2] = 4*(cMax - cStart) + 2*(cEnd - cMax);                                   /* Interior cells split into 4 cells, Hybrid cells split into 2 cells */
    break;
  case 2:
    /* Hex 2D */
    depthSize[0] = vEnd - vStart + cEnd - cStart + fEnd - fStart; /* Add a vertex on every face and cell */
    depthSize[1] = 2*(fEnd - fStart) + 4*(cEnd - cStart);         /* Every face is split into 2 faces and 4 faces are added for each cell */
    depthSize[2] = 4*(cEnd - cStart);                             /* Every cell split into 4 cells */
    break;
  case 5:
    /* Simplicial 3D */
    depthSize[0] =    vEnd - vStart  +    eEnd - eStart;                    /* Add a vertex on every edge */
    depthSize[1] = 2*(eEnd - eStart) + 3*(fEnd - fStart) + (cEnd - cStart); /* Every edge is split into 2 edges, 3 edges are added for each face, and 1 edge for each cell */
    depthSize[2] = 4*(fEnd - fStart) + 8*(cEnd - cStart);                   /* Every face split into 4 faces and 8 faces are added for each cell */
    depthSize[3] = 8*(cEnd - cStart);                                       /* Every cell split into 8 cells */
    break;
  case 7:
    /* Hybrid Simplicial 3D */
    if (cMax < 0) SETERRQ(PETSC_COMM_SELF, PETSC_ERR_ARG_WRONG, "No cell maximum specified in hybrid mesh");
    if (fMax < 0) SETERRQ(PETSC_COMM_SELF, PETSC_ERR_ARG_WRONG, "No face maximum specified in hybrid mesh");
    if (eMax < 0) SETERRQ(PETSC_COMM_SELF, PETSC_ERR_ARG_WRONG, "No edge maximum specified in hybrid mesh");
    /* Tetrahedra */
    depthSize[0]  =    vEnd - vStart  +    eMax - eStart;                    /* Add a vertex on every interior edge */
    depthSize[1]  = 2*(eMax - eStart) + 3*(fMax - fStart) + (cMax - cStart); /* Every interior edge split into 2 edges, 3 edges added for each interior face, 1 edge for each interior cell */
    depthSize[2]  = 4*(fMax - fStart) + 8*(cMax - cStart);                   /* Every interior face split into 4 faces, 8 faces added for each interior cell */
    depthSize[3]  = 8*(cMax - cStart);                                       /* Every interior cell split into 8 cells */
    /* Triangular Prisms */
    depthSize[0] += 0;                                                       /* No hybrid vertices */
    depthSize[1] +=   (eEnd - eMax)   +   (fEnd - fMax);                     /* Every hybrid edge remains, 1 edge for every hybrid face */
    depthSize[2] += 2*(fEnd - fMax)   + 3*(cEnd - cMax);                     /* Every hybrid face split into 2 faces and 3 faces are added for each hybrid cell */
    depthSize[3] += 4*(cEnd - cMax);                                         /* Every hybrid cell split into 4 cells */
    break;
  case 6:
    /* Hex 3D */
    depthSize[0] = vEnd - vStart + eEnd - eStart + fEnd - fStart + cEnd - cStart; /* Add a vertex on every edge, face and cell */
    depthSize[1] = 2*(eEnd - eStart) +  4*(fEnd - fStart) + 6*(cEnd - cStart);    /* Every edge is split into 2 edge, 4 edges are added for each face, and 6 edges for each cell */
    depthSize[2] = 4*(fEnd - fStart) + 12*(cEnd - cStart);                        /* Every face is split into 4 faces, and 12 faces are added for each cell */
    depthSize[3] = 8*(cEnd - cStart);                                             /* Every cell split into 8 cells */
    break;
  default:
    SETERRQ1(PETSC_COMM_SELF, PETSC_ERR_ARG_WRONG, "Unknown cell refiner %d", refiner);
  }
  PetscFunctionReturn(0);
}

/* Return triangle edge for orientation o, if it is r for o == 0 */
PETSC_STATIC_INLINE PetscInt GetTriEdge_Static(PetscInt o, PetscInt r) {
  return (o < 0 ? 2-(o+r) : o+r)%3;
}
PETSC_STATIC_INLINE PetscInt GetTriEdgeInverse_Static(PetscInt o, PetscInt s) {
  return (o < 0 ? 2-(o+s) : 3+s-o)%3;
}

/* Return triangle subface for orientation o, if it is r for o == 0 */
PETSC_STATIC_INLINE PetscInt GetTriSubface_Static(PetscInt o, PetscInt r) {
  return (o < 0 ? 3-(o+r) : o+r)%3;
}
PETSC_STATIC_INLINE PetscInt GetTriSubfaceInverse_Static(PetscInt o, PetscInt s) {
  return (o < 0 ? 3-(o+s) : 3+s-o)%3;
}

/* I HAVE NO IDEA: Return ??? for orientation o, if it is r for o == 0 */
PETSC_STATIC_INLINE PetscInt GetTetSomething_Static(PetscInt o, PetscInt r) {
  return (o < 0 ? 1-(o+r) : o+r)%3;
}
PETSC_STATIC_INLINE PetscInt GetTetSomethingInverse_Static(PetscInt o, PetscInt s) {
  return (o < 0 ? 1-(o+s) : 3+s-o)%3;
}


/* Return quad edge for orientation o, if it is r for o == 0 */
PETSC_STATIC_INLINE PetscInt GetQuadEdge_Static(PetscInt o, PetscInt r) {
  return (o < 0 ? 3-(o+r) : o+r)%4;
}
PETSC_STATIC_INLINE PetscInt GetQuadEdgeInverse_Static(PetscInt o, PetscInt s) {
  return (o < 0 ? 3-(o+s) : 4+s-o)%4;
}

/* Return quad subface for orientation o, if it is r for o == 0 */
PETSC_STATIC_INLINE PetscInt GetQuadSubface_Static(PetscInt o, PetscInt r) {
  return (o < 0 ? 4-(o+r) : o+r)%4;
}
PETSC_STATIC_INLINE PetscInt GetQuadSubfaceInverse_Static(PetscInt o, PetscInt s) {
  return (o < 0 ? 4-(o+s) : 4+s-o)%4;
}

#undef __FUNCT__
#define __FUNCT__ "CellRefinerSetConeSizes"
PetscErrorCode CellRefinerSetConeSizes(CellRefiner refiner, DM dm, PetscInt depthSize[], DM rdm)
{
  PetscInt       depth, cStart, cStartNew, cEnd, cMax, c, vStart, vStartNew, vEnd, vMax, v, fStart, fStartNew, fEnd, fMax, f, eStart, eStartNew, eEnd, eMax, e, r;
  PetscErrorCode ierr;

  PetscFunctionBegin;
  ierr = DMPlexGetDepth(dm, &depth);CHKERRQ(ierr);
  ierr = DMPlexGetDepthStratum(dm, 0, &vStart, &vEnd);CHKERRQ(ierr);
  ierr = DMPlexGetDepthStratum(dm, 1, &eStart, &eEnd);CHKERRQ(ierr);
  ierr = DMPlexGetHeightStratum(dm, 0, &cStart, &cEnd);CHKERRQ(ierr);
  ierr = DMPlexGetHeightStratum(dm, 1, &fStart, &fEnd);CHKERRQ(ierr);
  ierr = DMPlexGetHybridBounds(dm, &cMax, &fMax, &eMax, &vMax);CHKERRQ(ierr);
  if (refiner) {ierr = GetDepthStart_Private(depth, depthSize, &cStartNew, &fStartNew, &eStartNew, &vStartNew);CHKERRQ(ierr);}
  switch (refiner) {
  case 0: break;
  case 1:
    /* Simplicial 2D */
    /* All cells have 3 faces */
    for (c = cStart; c < cEnd; ++c) {
      for (r = 0; r < 4; ++r) {
        const PetscInt newp = (c - cStart)*4 + r;

        ierr = DMPlexSetConeSize(rdm, newp, 3);CHKERRQ(ierr);
      }
    }
    /* Split faces have 2 vertices and the same cells as the parent */
    for (f = fStart; f < fEnd; ++f) {
      for (r = 0; r < 2; ++r) {
        const PetscInt newp = fStartNew + (f - fStart)*2 + r;
        PetscInt       size;

        ierr = DMPlexSetConeSize(rdm, newp, 2);CHKERRQ(ierr);
        ierr = DMPlexGetSupportSize(dm, f, &size);CHKERRQ(ierr);
        ierr = DMPlexSetSupportSize(rdm, newp, size);CHKERRQ(ierr);
      }
    }
    /* Interior faces have 2 vertices and 2 cells */
    for (c = cStart; c < cEnd; ++c) {
      for (r = 0; r < 3; ++r) {
        const PetscInt newp = fStartNew + (fEnd - fStart)*2 + (c - cStart)*3 + r;

        ierr = DMPlexSetConeSize(rdm, newp, 2);CHKERRQ(ierr);
        ierr = DMPlexSetSupportSize(rdm, newp, 2);CHKERRQ(ierr);
      }
    }
    /* Old vertices have identical supports */
    for (v = vStart; v < vEnd; ++v) {
      const PetscInt newp = vStartNew + (v - vStart);
      PetscInt       size;

      ierr = DMPlexGetSupportSize(dm, v, &size);CHKERRQ(ierr);
      ierr = DMPlexSetSupportSize(rdm, newp, size);CHKERRQ(ierr);
    }
    /* Face vertices have 2 + cells*2 supports */
    for (f = fStart; f < fEnd; ++f) {
      const PetscInt newp = vStartNew + (vEnd - vStart) + (f - fStart);
      PetscInt       size;

      ierr = DMPlexGetSupportSize(dm, f, &size);CHKERRQ(ierr);
      ierr = DMPlexSetSupportSize(rdm, newp, 2 + size*2);CHKERRQ(ierr);
    }
    break;
  case 2:
    /* Hex 2D */
    /* All cells have 4 faces */
    for (c = cStart; c < cEnd; ++c) {
      for (r = 0; r < 4; ++r) {
        const PetscInt newp = (c - cStart)*4 + r;

        ierr = DMPlexSetConeSize(rdm, newp, 4);CHKERRQ(ierr);
      }
    }
    /* Split faces have 2 vertices and the same cells as the parent */
    for (f = fStart; f < fEnd; ++f) {
      for (r = 0; r < 2; ++r) {
        const PetscInt newp = fStartNew + (f - fStart)*2 + r;
        PetscInt       size;

        ierr = DMPlexSetConeSize(rdm, newp, 2);CHKERRQ(ierr);
        ierr = DMPlexGetSupportSize(dm, f, &size);CHKERRQ(ierr);
        ierr = DMPlexSetSupportSize(rdm, newp, size);CHKERRQ(ierr);
      }
    }
    /* Interior faces have 2 vertices and 2 cells */
    for (c = cStart; c < cEnd; ++c) {
      for (r = 0; r < 4; ++r) {
        const PetscInt newp = fStartNew + (fEnd - fStart)*2 + (c - cStart)*4 + r;

        ierr = DMPlexSetConeSize(rdm, newp, 2);CHKERRQ(ierr);
        ierr = DMPlexSetSupportSize(rdm, newp, 2);CHKERRQ(ierr);
      }
    }
    /* Old vertices have identical supports */
    for (v = vStart; v < vEnd; ++v) {
      const PetscInt newp = vStartNew + (v - vStart);
      PetscInt       size;

      ierr = DMPlexGetSupportSize(dm, v, &size);CHKERRQ(ierr);
      ierr = DMPlexSetSupportSize(rdm, newp, size);CHKERRQ(ierr);
    }
    /* Face vertices have 2 + cells supports */
    for (f = fStart; f < fEnd; ++f) {
      const PetscInt newp = vStartNew + (vEnd - vStart) + (f - fStart);
      PetscInt       size;

      ierr = DMPlexGetSupportSize(dm, f, &size);CHKERRQ(ierr);
      ierr = DMPlexSetSupportSize(rdm, newp, 2 + size);CHKERRQ(ierr);
    }
    /* Cell vertices have 4 supports */
    for (c = cStart; c < cEnd; ++c) {
      const PetscInt newp = vStartNew + (vEnd - vStart) + (fEnd - fStart) + (c - cStart);

      ierr = DMPlexSetSupportSize(rdm, newp, 4);CHKERRQ(ierr);
    }
    break;
  case 3:
    /* Hybrid Simplicial 2D */
    if (cMax < 0) SETERRQ(PETSC_COMM_SELF, PETSC_ERR_ARG_WRONG, "No cell maximum specified in hybrid mesh");
    cMax = PetscMin(cEnd, cMax);
    if (fMax < 0) SETERRQ(PETSC_COMM_SELF, PETSC_ERR_ARG_WRONG, "No face maximum specified in hybrid mesh");
    fMax = PetscMin(fEnd, fMax);
    ierr = DMPlexSetHybridBounds(rdm, cStartNew + (cMax - cStart)*4, fStartNew + (fMax - fStart)*2 + (cMax - cStart)*3, PETSC_DETERMINE, PETSC_DETERMINE);CHKERRQ(ierr);
    /* Interior cells have 3 faces */
    for (c = cStart; c < cMax; ++c) {
      for (r = 0; r < 4; ++r) {
        const PetscInt newp = cStartNew + (c - cStart)*4 + r;

        ierr = DMPlexSetConeSize(rdm, newp, 3);CHKERRQ(ierr);
      }
    }
    /* Hybrid cells have 4 faces */
    for (c = cMax; c < cEnd; ++c) {
      for (r = 0; r < 2; ++r) {
        const PetscInt newp = cStartNew + (cMax - cStart)*4 + (c - cMax)*2 + r;

        ierr = DMPlexSetConeSize(rdm, newp, 4);CHKERRQ(ierr);
      }
    }
    /* Interior split faces have 2 vertices and the same cells as the parent */
    for (f = fStart; f < fMax; ++f) {
      for (r = 0; r < 2; ++r) {
        const PetscInt newp = fStartNew + (f - fStart)*2 + r;
        PetscInt       size;

        ierr = DMPlexSetConeSize(rdm, newp, 2);CHKERRQ(ierr);
        ierr = DMPlexGetSupportSize(dm, f, &size);CHKERRQ(ierr);
        ierr = DMPlexSetSupportSize(rdm, newp, size);CHKERRQ(ierr);
      }
    }
    /* Interior cell faces have 2 vertices and 2 cells */
    for (c = cStart; c < cMax; ++c) {
      for (r = 0; r < 3; ++r) {
        const PetscInt newp = fStartNew + (fMax - fStart)*2 + (c - cStart)*3 + r;

        ierr = DMPlexSetConeSize(rdm, newp, 2);CHKERRQ(ierr);
        ierr = DMPlexSetSupportSize(rdm, newp, 2);CHKERRQ(ierr);
      }
    }
    /* Hybrid faces have 2 vertices and the same cells */
    for (f = fMax; f < fEnd; ++f) {
      const PetscInt newp = fStartNew + (fMax - fStart)*2 + (cMax - cStart)*3 + (f - fMax);
      PetscInt       size;

      ierr = DMPlexSetConeSize(rdm, newp, 2);CHKERRQ(ierr);
      ierr = DMPlexGetSupportSize(dm, f, &size);CHKERRQ(ierr);
      ierr = DMPlexSetSupportSize(rdm, newp, size);CHKERRQ(ierr);
    }
    /* Hybrid cell faces have 2 vertices and 2 cells */
    for (c = cMax; c < cEnd; ++c) {
      const PetscInt newp = fStartNew + (fMax - fStart)*2 + (cMax - cStart)*3 + (fEnd - fMax) + (c - cMax);

      ierr = DMPlexSetConeSize(rdm, newp, 2);CHKERRQ(ierr);
      ierr = DMPlexSetSupportSize(rdm, newp, 2);CHKERRQ(ierr);
    }
    /* Old vertices have identical supports */
    for (v = vStart; v < vEnd; ++v) {
      const PetscInt newp = vStartNew + (v - vStart);
      PetscInt       size;

      ierr = DMPlexGetSupportSize(dm, v, &size);CHKERRQ(ierr);
      ierr = DMPlexSetSupportSize(rdm, newp, size);CHKERRQ(ierr);
    }
    /* Face vertices have 2 + (2 interior, 1 hybrid) supports */
    for (f = fStart; f < fMax; ++f) {
      const PetscInt newp = vStartNew + (vEnd - vStart) + (f - fStart);
      const PetscInt *support;
      PetscInt       size, newSize = 2, s;

      ierr = DMPlexGetSupportSize(dm, f, &size);CHKERRQ(ierr);
      ierr = DMPlexGetSupport(dm, f, &support);CHKERRQ(ierr);
      for (s = 0; s < size; ++s) {
        if (support[s] >= cMax) newSize += 1;
        else newSize += 2;
      }
      ierr = DMPlexSetSupportSize(rdm, newp, newSize);CHKERRQ(ierr);
    }
    break;
  case 5:
    /* Simplicial 3D */
    /* All cells have 4 faces */
    for (c = cStart; c < cEnd; ++c) {
      for (r = 0; r < 8; ++r) {
        const PetscInt newp = cStartNew + (c - cStart)*8 + r;

        ierr = DMPlexSetConeSize(rdm, newp, 4);CHKERRQ(ierr);
      }
    }
    /* Split faces have 3 edges and the same cells as the parent */
    for (f = fStart; f < fEnd; ++f) {
      for (r = 0; r < 4; ++r) {
        const PetscInt newp = fStartNew + (f - fStart)*4 + r;
        PetscInt       size;

        ierr = DMPlexSetConeSize(rdm, newp, 3);CHKERRQ(ierr);
        ierr = DMPlexGetSupportSize(dm, f, &size);CHKERRQ(ierr);
        ierr = DMPlexSetSupportSize(rdm, newp, size);CHKERRQ(ierr);
      }
    }
    /* Interior faces have 3 edges and 2 cells */
    for (c = cStart; c < cEnd; ++c) {
      for (r = 0; r < 8; ++r) {
        const PetscInt newp = fStartNew + (fEnd - fStart)*4 + (c - cStart)*8 + r;

        ierr = DMPlexSetConeSize(rdm, newp, 3);CHKERRQ(ierr);
        ierr = DMPlexSetSupportSize(rdm, newp, 2);CHKERRQ(ierr);
      }
    }
    /* Split edges have 2 vertices and the same faces */
    for (e = eStart; e < eEnd; ++e) {
      for (r = 0; r < 2; ++r) {
        const PetscInt newp = eStartNew + (e - eStart)*2 + r;
        PetscInt       size;

        ierr = DMPlexSetConeSize(rdm, newp, 2);CHKERRQ(ierr);
        ierr = DMPlexGetSupportSize(dm, e, &size);CHKERRQ(ierr);
        ierr = DMPlexSetSupportSize(rdm, newp, size);CHKERRQ(ierr);
      }
    }
    /* Face edges have 2 vertices and 2+cells*(1/2) faces */
    for (f = fStart; f < fEnd; ++f) {
      for (r = 0; r < 3; ++r) {
        const PetscInt  newp = eStartNew + (eEnd - eStart)*2 + (f - fStart)*3 + r;
        const PetscInt *cone, *ornt, *support, eint[4] = {1, 0, 2, 0};
        PetscInt        coneSize, c, supportSize, s, er, intFaces = 0;

        ierr = DMPlexSetConeSize(rdm, newp, 2);CHKERRQ(ierr);
        ierr = DMPlexGetSupportSize(dm, f, &supportSize);CHKERRQ(ierr);
        ierr = DMPlexGetSupport(dm, f, &support);CHKERRQ(ierr);
        for (s = 0; s < supportSize; ++s) {
          ierr = DMPlexGetConeSize(dm, support[s], &coneSize);CHKERRQ(ierr);
          ierr = DMPlexGetCone(dm, support[s], &cone);CHKERRQ(ierr);
          ierr = DMPlexGetConeOrientation(dm, support[s], &ornt);CHKERRQ(ierr);
          for (c = 0; c < coneSize; ++c) {if (cone[c] == f) break;}
          /* Here we want to determine whether edge newp contains a vertex which is part of the cross-tet edge */
          er   = GetTetSomethingInverse_Static(ornt[c], r) /*ornt[c] < 0 ? (1-(ornt[c]+r))%3 : (ornt[c] + r)%3 */;
          if (er == eint[c]) {
            intFaces += 1;
          } else {
            intFaces += 2;
          }
        }
        ierr = DMPlexSetSupportSize(rdm, newp, 2+intFaces);CHKERRQ(ierr);
      }
    }
    /* Interior edges have 2 vertices and 4 faces */
    for (c = cStart; c < cEnd; ++c) {
      const PetscInt newp = eStartNew + (eEnd - eStart)*2 + (fEnd - fStart)*3 + (c - cStart);

      ierr = DMPlexSetConeSize(rdm, newp, 2);CHKERRQ(ierr);
      ierr = DMPlexSetSupportSize(rdm, newp, 4);CHKERRQ(ierr);
    }
    /* Old vertices have identical supports */
    for (v = vStart; v < vEnd; ++v) {
      const PetscInt newp = vStartNew + (v - vStart);
      PetscInt       size;

      ierr = DMPlexGetSupportSize(dm, v, &size);CHKERRQ(ierr);
      ierr = DMPlexSetSupportSize(rdm, newp, size);CHKERRQ(ierr);
    }
    /* Edge vertices have 2 + faces*2 + cells*0/1 supports */
    for (e = eStart; e < eEnd; ++e) {
      const PetscInt newp = vStartNew + (vEnd - vStart) + (e - eStart);
      PetscInt       size, *star = NULL, starSize, s, cellSize = 0;

      ierr = DMPlexGetSupportSize(dm, e, &size);CHKERRQ(ierr);
      ierr = DMPlexGetTransitiveClosure(dm, e, PETSC_FALSE, &starSize, &star);CHKERRQ(ierr);
      for (s = 0; s < starSize*2; s += 2) {
        const PetscInt *cone, *ornt;
        PetscInt        e01, e23;

        if ((star[s] >= cStart) && (star[s] < cEnd)) {
          /* Check edge 0-1 */
          ierr = DMPlexGetCone(dm, star[s], &cone);CHKERRQ(ierr);
          ierr = DMPlexGetConeOrientation(dm, star[s], &ornt);CHKERRQ(ierr);
          ierr = DMPlexGetCone(dm, cone[0], &cone);CHKERRQ(ierr);
          e01  = cone[GetTriEdge_Static(ornt[0], 0)];
          /* Check edge 2-3 */
          ierr = DMPlexGetCone(dm, star[s], &cone);CHKERRQ(ierr);
          ierr = DMPlexGetConeOrientation(dm, star[s], &ornt);CHKERRQ(ierr);
          ierr = DMPlexGetCone(dm, cone[2], &cone);CHKERRQ(ierr);
          e23  = cone[GetTriEdge_Static(ornt[2], 1)];
          if ((e01 == e) || (e23 == e)) ++cellSize;
        }
      }
      ierr = DMPlexRestoreTransitiveClosure(dm, e, PETSC_FALSE, &starSize, &star);CHKERRQ(ierr);
      ierr = DMPlexSetSupportSize(rdm, newp, 2 + size*2 + cellSize);CHKERRQ(ierr);
    }
    break;
  case 7:
    /* Hybrid Simplicial 3D */
    ierr = DMPlexSetHybridBounds(rdm, cStartNew + 8*(cMax-cStart), fStartNew + 4*(fMax - fStart) + 8*(cMax - cStart),
                                 eStartNew + 2*(eMax - eStart) + 3*(fMax - fStart) + (cMax - cStart), PETSC_DETERMINE);CHKERRQ(ierr);
    /* Interior cells have 4 faces */
    for (c = cStart; c < cMax; ++c) {
      for (r = 0; r < 8; ++r) {
        const PetscInt newp = cStartNew + (c - cStart)*8 + r;

        ierr = DMPlexSetConeSize(rdm, newp, 4);CHKERRQ(ierr);
      }
    }
    /* Hybrid cells have 5 faces */
    for (c = cMax; c < cEnd; ++c) {
      for (r = 0; r < 4; ++r) {
        const PetscInt newp = cStartNew + (cMax - cStart)*8 + (c - cMax)*4 + r;

        ierr = DMPlexSetConeSize(rdm, newp, 5);CHKERRQ(ierr);
      }
    }
    /* Interior split faces have 3 edges and the same cells as the parent */
    for (f = fStart; f < fMax; ++f) {
      for (r = 0; r < 4; ++r) {
        const PetscInt newp = fStartNew + (f - fStart)*4 + r;
        PetscInt       size;

        ierr = DMPlexSetConeSize(rdm, newp, 3);CHKERRQ(ierr);
        ierr = DMPlexGetSupportSize(dm, f, &size);CHKERRQ(ierr);
        ierr = DMPlexSetSupportSize(rdm, newp, size);CHKERRQ(ierr);
      }
    }
    /* Interior cell faces have 3 edges and 2 cells */
    for (c = cStart; c < cMax; ++c) {
      for (r = 0; r < 8; ++r) {
        const PetscInt newp = fStartNew + (fMax - fStart)*4 + (c - cStart)*8 + r;

        ierr = DMPlexSetConeSize(rdm, newp, 3);CHKERRQ(ierr);
        ierr = DMPlexSetSupportSize(rdm, newp, 2);CHKERRQ(ierr);
      }
    }
    /* Hybrid split faces have 4 edges and the same cells as the parent */
    for (f = fMax; f < fEnd; ++f) {
      for (r = 0; r < 2; ++r) {
        const PetscInt newp = fStartNew + (fMax - fStart)*4 + (cMax - cStart)*8 + (f - fMax)*2 + r;
        PetscInt       size;

        ierr = DMPlexSetConeSize(rdm, newp, 4);CHKERRQ(ierr);
        ierr = DMPlexGetSupportSize(dm, f, &size);CHKERRQ(ierr);
        ierr = DMPlexSetSupportSize(rdm, newp, size);CHKERRQ(ierr);
      }
    }
    /* Hybrid cells faces have 4 edges and 2 cells */
    for (c = cMax; c < cEnd; ++c) {
      for (r = 0; r < 3; ++r) {
        const PetscInt newp = fStartNew + (fMax - fStart)*4 + (cMax - cStart)*8 + (fEnd - fMax)*2 + (c - cMax)*3 + r;

        ierr = DMPlexSetConeSize(rdm, newp, 4);CHKERRQ(ierr);
        ierr = DMPlexSetSupportSize(rdm, newp, 2);CHKERRQ(ierr);
      }
    }
    /* Interior split edges have 2 vertices and the same faces */
    for (e = eStart; e < eMax; ++e) {
      for (r = 0; r < 2; ++r) {
        const PetscInt newp = eStartNew + (e - eStart)*2 + r;
        PetscInt       size;

        ierr = DMPlexSetConeSize(rdm, newp, 2);CHKERRQ(ierr);
        ierr = DMPlexGetSupportSize(dm, e, &size);CHKERRQ(ierr);
        ierr = DMPlexSetSupportSize(rdm, newp, size);CHKERRQ(ierr);
      }
    }
    /* Interior face edges have 2 vertices and 2+cells*(1/2) faces */
    for (f = fStart; f < fMax; ++f) {
      for (r = 0; r < 3; ++r) {
        const PetscInt  newp = eStartNew + (eMax - eStart)*2 + (f - fStart)*3 + r;
        const PetscInt *cone, *ornt, *support, eint[4] = {1, 0, 2, 0};
        PetscInt        coneSize, c, supportSize, s, er, intFaces = 0;

        ierr = DMPlexSetConeSize(rdm, newp, 2);CHKERRQ(ierr);
        ierr = DMPlexGetSupportSize(dm, f, &supportSize);CHKERRQ(ierr);
        ierr = DMPlexGetSupport(dm, f, &support);CHKERRQ(ierr);
        for (s = 0; s < supportSize; ++s) {
          ierr = DMPlexGetConeSize(dm, support[s], &coneSize);CHKERRQ(ierr);
          ierr = DMPlexGetCone(dm, support[s], &cone);CHKERRQ(ierr);
          ierr = DMPlexGetConeOrientation(dm, support[s], &ornt);CHKERRQ(ierr);
          for (c = 0; c < coneSize; ++c) {if (cone[c] == f) break;}
          if (support[s] < cMax) {
            /* Here we want to determine whether edge newp contains a vertex which is part of the cross-tet edge */
            er = ornt[c] < 0 ? (-(ornt[c]+1) + 2-r)%3 : (ornt[c] + r)%3;
            if (er == eint[c]) {
              intFaces += 1;
            } else {
              intFaces += 2;
            }
          } else {
            intFaces += 1;
          }
        }
        ierr = DMPlexSetSupportSize(rdm, newp, 2+intFaces);CHKERRQ(ierr);
      }
    }
    /* Interior cell edges have 2 vertices and 4 faces */
    for (c = cStart; c < cMax; ++c) {
      const PetscInt newp = eStartNew + (eMax - eStart)*2 + (fMax - fStart)*3 + (c - cStart);

      ierr = DMPlexSetConeSize(rdm, newp, 2);CHKERRQ(ierr);
      ierr = DMPlexSetSupportSize(rdm, newp, 4);CHKERRQ(ierr);
    }
    /* Hybrid edges have 2 vertices and the same faces */
    for (e = eMax; e < eEnd; ++e) {
      const PetscInt newp = eStartNew + (eMax - eStart)*2 + (fMax - fStart)*3 + (cMax - cStart) + (e - eMax);
      PetscInt       size;

      ierr = DMPlexSetConeSize(rdm, newp, 2);CHKERRQ(ierr);
      ierr = DMPlexGetSupportSize(dm, e, &size);CHKERRQ(ierr);
      ierr = DMPlexSetSupportSize(rdm, newp, size);CHKERRQ(ierr);
    }
    /* Hybrid face edges have 2 vertices and 2+2*cells faces */
    for (f = fMax; f < fEnd; ++f) {
      const PetscInt newp = eStartNew + (eMax - eStart)*2 + (fMax - fStart)*3 + (cMax - cStart) + (eEnd - eMax) + (f - fMax);
      PetscInt       size;

      ierr = DMPlexSetConeSize(rdm, newp, 2);CHKERRQ(ierr);
      ierr = DMPlexGetSupportSize(dm, f, &size);CHKERRQ(ierr);
      ierr = DMPlexSetSupportSize(rdm, newp, 2+2*size);CHKERRQ(ierr);
    }
    /* Interior vertices have identical supports */
    for (v = vStart; v < vEnd; ++v) {
      const PetscInt newp = vStartNew + (v - vStart);
      PetscInt       size;

      ierr = DMPlexGetSupportSize(dm, v, &size);CHKERRQ(ierr);
      ierr = DMPlexSetSupportSize(rdm, newp, size);CHKERRQ(ierr);
    }
    /* Interior edge vertices have 2 + interior face*2 + hybrid face + cells*0/1 supports */
    for (e = eStart; e < eMax; ++e) {
      const PetscInt  newp = vStartNew + (vEnd - vStart) + (e - eStart);
      const PetscInt *support;
      PetscInt        size, *star = NULL, starSize, s, faceSize = 0, cellSize = 0;

      ierr = DMPlexGetSupportSize(dm, e, &size);CHKERRQ(ierr);
      ierr = DMPlexGetSupport(dm, e, &support);CHKERRQ(ierr);
      for (s = 0; s < size; ++s) {
        if (support[s] < fMax) faceSize += 2;
        else                   faceSize += 1;
      }
      ierr = DMPlexGetTransitiveClosure(dm, e, PETSC_FALSE, &starSize, &star);CHKERRQ(ierr);
      for (s = 0; s < starSize*2; s += 2) {
        const PetscInt *cone, *ornt;
        PetscInt        e01, e23;

        if ((star[s] >= cStart) && (star[s] < cMax)) {
          /* Check edge 0-1 */
          ierr = DMPlexGetCone(dm, star[s], &cone);CHKERRQ(ierr);
          ierr = DMPlexGetConeOrientation(dm, star[s], &ornt);CHKERRQ(ierr);
          ierr = DMPlexGetCone(dm, cone[0], &cone);CHKERRQ(ierr);
          e01  = cone[GetTriEdge_Static(ornt[0], 0)];
          /* Check edge 2-3 */
          ierr = DMPlexGetCone(dm, star[s], &cone);CHKERRQ(ierr);
          ierr = DMPlexGetConeOrientation(dm, star[s], &ornt);CHKERRQ(ierr);
          ierr = DMPlexGetCone(dm, cone[2], &cone);CHKERRQ(ierr);
          e23  = cone[GetTriEdge_Static(ornt[2], 1)];
          if ((e01 == e) || (e23 == e)) ++cellSize;
        }
      }
      ierr = DMPlexRestoreTransitiveClosure(dm, e, PETSC_FALSE, &starSize, &star);CHKERRQ(ierr);
      ierr = DMPlexSetSupportSize(rdm, newp, 2 + faceSize + cellSize);CHKERRQ(ierr);
    }
    break;
  case 6:
    /* Hex 3D */
    /* All cells have 6 faces */
    for (c = cStart; c < cEnd; ++c) {
      for (r = 0; r < 8; ++r) {
        const PetscInt newp = (c - cStart)*8 + r;

        ierr = DMPlexSetConeSize(rdm, newp, 6);CHKERRQ(ierr);
      }
    }
    /* Split faces have 4 edges and the same cells as the parent */
    for (f = fStart; f < fEnd; ++f) {
      for (r = 0; r < 4; ++r) {
        const PetscInt newp = fStartNew + (f - fStart)*4 + r;
        PetscInt       size;

        ierr = DMPlexSetConeSize(rdm, newp, 4);CHKERRQ(ierr);
        ierr = DMPlexGetSupportSize(dm, f, &size);CHKERRQ(ierr);
        ierr = DMPlexSetSupportSize(rdm, newp, size);CHKERRQ(ierr);
      }
    }
    /* Interior faces have 4 edges and 2 cells */
    for (c = cStart; c < cEnd; ++c) {
      for (r = 0; r < 12; ++r) {
        const PetscInt newp = fStartNew + (fEnd - fStart)*4 + (c - cStart)*12 + r;

        ierr = DMPlexSetConeSize(rdm, newp, 4);CHKERRQ(ierr);
        ierr = DMPlexSetSupportSize(rdm, newp, 2);CHKERRQ(ierr);
      }
    }
    /* Split edges have 2 vertices and the same faces as the parent */
    for (e = eStart; e < eEnd; ++e) {
      for (r = 0; r < 2; ++r) {
        const PetscInt newp = eStartNew + (e - eStart)*2 + r;
        PetscInt       size;

        ierr = DMPlexSetConeSize(rdm, newp, 2);CHKERRQ(ierr);
        ierr = DMPlexGetSupportSize(dm, e, &size);CHKERRQ(ierr);
        ierr = DMPlexSetSupportSize(rdm, newp, size);CHKERRQ(ierr);
      }
    }
    /* Face edges have 2 vertices and 2+cells faces */
    for (f = fStart; f < fEnd; ++f) {
      for (r = 0; r < 4; ++r) {
        const PetscInt newp = eStartNew + (eEnd - eStart)*2 + (f - fStart)*4 + r;
        PetscInt       size;

        ierr = DMPlexSetConeSize(rdm, newp, 2);CHKERRQ(ierr);
        ierr = DMPlexGetSupportSize(dm, f, &size);CHKERRQ(ierr);
        ierr = DMPlexSetSupportSize(rdm, newp, 2+size);CHKERRQ(ierr);
      }
    }
    /* Cell edges have 2 vertices and 4 faces */
    for (c = cStart; c < cEnd; ++c) {
      for (r = 0; r < 6; ++r) {
        const PetscInt newp = eStartNew + (eEnd - eStart)*2 + (fEnd - fStart)*4 + (c - cStart)*6 + r;

        ierr = DMPlexSetConeSize(rdm, newp, 2);CHKERRQ(ierr);
        ierr = DMPlexSetSupportSize(rdm, newp, 4);CHKERRQ(ierr);
      }
    }
    /* Old vertices have identical supports */
    for (v = vStart; v < vEnd; ++v) {
      const PetscInt newp = vStartNew + (v - vStart);
      PetscInt       size;

      ierr = DMPlexGetSupportSize(dm, v, &size);CHKERRQ(ierr);
      ierr = DMPlexSetSupportSize(rdm, newp, size);CHKERRQ(ierr);
    }
    /* Edge vertices have 2 + faces supports */
    for (e = eStart; e < eEnd; ++e) {
      const PetscInt newp = vStartNew + (vEnd - vStart) + (e - eStart);
      PetscInt       size;

      ierr = DMPlexGetSupportSize(dm, e, &size);CHKERRQ(ierr);
      ierr = DMPlexSetSupportSize(rdm, newp, 2 + size);CHKERRQ(ierr);
    }
    /* Face vertices have 4 + cells supports */
    for (f = fStart; f < fEnd; ++f) {
      const PetscInt newp = vStartNew + (vEnd - vStart) + (eEnd - eStart) + (f - fStart);
      PetscInt       size;

      ierr = DMPlexGetSupportSize(dm, f, &size);CHKERRQ(ierr);
      ierr = DMPlexSetSupportSize(rdm, newp, 4 + size);CHKERRQ(ierr);
    }
    /* Cell vertices have 6 supports */
    for (c = cStart; c < cEnd; ++c) {
      const PetscInt newp = vStartNew + (vEnd - vStart) + (eEnd - eStart) + (fEnd - fStart) + (c - cStart);

      ierr = DMPlexSetSupportSize(rdm, newp, 6);CHKERRQ(ierr);
    }
    break;
  default:
    SETERRQ1(PETSC_COMM_SELF, PETSC_ERR_ARG_WRONG, "Unknown cell refiner %d", refiner);
  }
  PetscFunctionReturn(0);
}

#undef __FUNCT__
#define __FUNCT__ "CellRefinerSetCones"
PetscErrorCode CellRefinerSetCones(CellRefiner refiner, DM dm, PetscInt depthSize[], DM rdm)
{
  const PetscInt *faces, cellInd[4] = {0, 1, 2, 3};
  PetscInt        cStart,    cEnd,    cMax,    vStart,    vEnd, vMax, fStart,    fEnd,    fMax,    eStart,    eEnd,    eMax;
  PetscInt        cStartNew, cEndNew, cMaxNew, vStartNew, vEndNew,    fStartNew, fEndNew, fMaxNew, eStartNew, eEndNew, eMaxNew;
  PetscInt        depth, maxSupportSize, *supportRef, c, f, e, v, r, p;
  PetscErrorCode  ierr;

  PetscFunctionBegin;
  ierr = DMPlexGetDepth(dm, &depth);CHKERRQ(ierr);
  ierr = DMPlexGetDepthStratum(dm, 0, &vStart, &vEnd);CHKERRQ(ierr);
  ierr = DMPlexGetDepthStratum(dm, 1, &eStart, &eEnd);CHKERRQ(ierr);
  ierr = DMPlexGetHeightStratum(dm, 0, &cStart, &cEnd);CHKERRQ(ierr);
  ierr = DMPlexGetHeightStratum(dm, 1, &fStart, &fEnd);CHKERRQ(ierr);
  ierr = DMPlexGetHybridBounds(dm, &cMax, &fMax, &eMax, &vMax);CHKERRQ(ierr);
  if (refiner) {
    ierr = GetDepthStart_Private(depth, depthSize, &cStartNew, &fStartNew, &eStartNew, &vStartNew);CHKERRQ(ierr);
    ierr = GetDepthEnd_Private(depth, depthSize, &cEndNew, &fEndNew, &eEndNew, &vEndNew);CHKERRQ(ierr);
  }
  switch (refiner) {
  case 0: break;
  case 1:
    /* Simplicial 2D */
    /*
     2
     |\
     | \
     |  \
     |   \
     | C  \
     |     \
     |      \
     2---1---1
     |\  D  / \
     | 2   0   \
     |A \ /  B  \
     0---0-------1
     */
    /* All cells have 3 faces */
    for (c = cStart; c < cEnd; ++c) {
      const PetscInt  newp = cStartNew + (c - cStart)*4;
      const PetscInt *cone, *ornt;
      PetscInt        coneNew[3], orntNew[3];

      ierr = DMPlexGetCone(dm, c, &cone);CHKERRQ(ierr);
      ierr = DMPlexGetConeOrientation(dm, c, &ornt);CHKERRQ(ierr);
      /* A triangle */
      coneNew[0] = fStartNew + (cone[0] - fStart)*2 + (ornt[0] < 0 ? 1 : 0);
      orntNew[0] = ornt[0];
      coneNew[1] = fStartNew + (fEnd    - fStart)*2 + (c - cStart)*3 + 2;
      orntNew[1] = -2;
      coneNew[2] = fStartNew + (cone[2] - fStart)*2 + (ornt[2] < 0 ? 0 : 1);
      orntNew[2] = ornt[2];
      ierr       = DMPlexSetCone(rdm, newp+0, coneNew);CHKERRQ(ierr);
      ierr       = DMPlexSetConeOrientation(rdm, newp+0, orntNew);CHKERRQ(ierr);
#if 1
      if ((newp+0 < cStartNew) || (newp+0 >= cEndNew)) SETERRQ3(PetscObjectComm((PetscObject)dm), PETSC_ERR_PLIB, "Point %d is not a cell [%d, %d)", newp+0, cStartNew, cEndNew);
      for (p = 0; p < 3; ++p) {
        if ((coneNew[p] < fStartNew) || (coneNew[p] >= fEndNew)) SETERRQ3(PetscObjectComm((PetscObject)dm), PETSC_ERR_PLIB, "Point %d is not a face [%d, %d)", coneNew[p], fStartNew, fEndNew);
      }
#endif
      /* B triangle */
      coneNew[0] = fStartNew + (cone[0] - fStart)*2 + (ornt[0] < 0 ? 0 : 1);
      orntNew[0] = ornt[0];
      coneNew[1] = fStartNew + (cone[1] - fStart)*2 + (ornt[1] < 0 ? 1 : 0);
      orntNew[1] = ornt[1];
      coneNew[2] = fStartNew + (fEnd    - fStart)*2 + (c - cStart)*3 + 0;
      orntNew[2] = -2;
      ierr       = DMPlexSetCone(rdm, newp+1, coneNew);CHKERRQ(ierr);
      ierr       = DMPlexSetConeOrientation(rdm, newp+1, orntNew);CHKERRQ(ierr);
#if 1
      if ((newp+1 < cStartNew) || (newp+1 >= cEndNew)) SETERRQ3(PetscObjectComm((PetscObject)dm), PETSC_ERR_PLIB, "Point %d is not a cell [%d, %d)", newp+1, cStartNew, cEndNew);
      for (p = 0; p < 3; ++p) {
        if ((coneNew[p] < fStartNew) || (coneNew[p] >= fEndNew)) SETERRQ3(PetscObjectComm((PetscObject)dm), PETSC_ERR_PLIB, "Point %d is not a face [%d, %d)", coneNew[p], fStartNew, fEndNew);
      }
#endif
      /* C triangle */
      coneNew[0] = fStartNew + (fEnd    - fStart)*2 + (c - cStart)*3 + 1;
      orntNew[0] = -2;
      coneNew[1] = fStartNew + (cone[1] - fStart)*2 + (ornt[1] < 0 ? 0 : 1);
      orntNew[1] = ornt[1];
      coneNew[2] = fStartNew + (cone[2] - fStart)*2 + (ornt[2] < 0 ? 1 : 0);
      orntNew[2] = ornt[2];
      ierr       = DMPlexSetCone(rdm, newp+2, coneNew);CHKERRQ(ierr);
      ierr       = DMPlexSetConeOrientation(rdm, newp+2, orntNew);CHKERRQ(ierr);
#if 1
      if ((newp+2 < cStartNew) || (newp+2 >= cEndNew)) SETERRQ3(PetscObjectComm((PetscObject)dm), PETSC_ERR_PLIB, "Point %d is not a cell [%d, %d)", newp+2, cStartNew, cEndNew);
      for (p = 0; p < 3; ++p) {
        if ((coneNew[p] < fStartNew) || (coneNew[p] >= fEndNew)) SETERRQ3(PetscObjectComm((PetscObject)dm), PETSC_ERR_PLIB, "Point %d is not a face [%d, %d)", coneNew[p], fStartNew, fEndNew);
      }
#endif
      /* D triangle */
      coneNew[0] = fStartNew + (fEnd    - fStart)*2 + (c - cStart)*3 + 0;
      orntNew[0] = 0;
      coneNew[1] = fStartNew + (fEnd    - fStart)*2 + (c - cStart)*3 + 1;
      orntNew[1] = 0;
      coneNew[2] = fStartNew + (fEnd    - fStart)*2 + (c - cStart)*3 + 2;
      orntNew[2] = 0;
      ierr       = DMPlexSetCone(rdm, newp+3, coneNew);CHKERRQ(ierr);
      ierr       = DMPlexSetConeOrientation(rdm, newp+3, orntNew);CHKERRQ(ierr);
#if 1
      if ((newp+3 < cStartNew) || (newp+3 >= cEndNew)) SETERRQ3(PetscObjectComm((PetscObject)dm), PETSC_ERR_PLIB, "Point %d is not a cell [%d, %d)", newp+3, cStartNew, cEndNew);
      for (p = 0; p < 3; ++p) {
        if ((coneNew[p] < fStartNew) || (coneNew[p] >= fEndNew)) SETERRQ3(PetscObjectComm((PetscObject)dm), PETSC_ERR_PLIB, "Point %d is not a face [%d, %d)", coneNew[p], fStartNew, fEndNew);
      }
#endif
    }
    /* Split faces have 2 vertices and the same cells as the parent */
    ierr = DMPlexGetMaxSizes(dm, NULL, &maxSupportSize);CHKERRQ(ierr);
    ierr = PetscMalloc((2 + maxSupportSize*2) * sizeof(PetscInt), &supportRef);CHKERRQ(ierr);
    for (f = fStart; f < fEnd; ++f) {
      const PetscInt newv = vStartNew + (vEnd - vStart) + (f - fStart);

      for (r = 0; r < 2; ++r) {
        const PetscInt  newp = fStartNew + (f - fStart)*2 + r;
        const PetscInt *cone, *ornt, *support;
        PetscInt        coneNew[2], coneSize, c, supportSize, s;

        ierr             = DMPlexGetCone(dm, f, &cone);CHKERRQ(ierr);
        coneNew[0]       = vStartNew + (cone[0] - vStart);
        coneNew[1]       = vStartNew + (cone[1] - vStart);
        coneNew[(r+1)%2] = newv;
        ierr             = DMPlexSetCone(rdm, newp, coneNew);CHKERRQ(ierr);
#if 1
        if ((newp < fStartNew) || (newp >= fEndNew)) SETERRQ3(PetscObjectComm((PetscObject)dm), PETSC_ERR_PLIB, "Point %d is not a face [%d, %d)", newp, fStartNew, fEndNew);
        for (p = 0; p < 2; ++p) {
          if ((coneNew[p] < vStartNew) || (coneNew[p] >= vEndNew)) SETERRQ3(PetscObjectComm((PetscObject)dm), PETSC_ERR_PLIB, "Point %d is not a vertex [%d, %d)", coneNew[p], vStartNew, vEndNew);
        }
#endif
        ierr = DMPlexGetSupportSize(dm, f, &supportSize);CHKERRQ(ierr);
        ierr = DMPlexGetSupport(dm, f, &support);CHKERRQ(ierr);
        for (s = 0; s < supportSize; ++s) {
          ierr = DMPlexGetConeSize(dm, support[s], &coneSize);CHKERRQ(ierr);
          ierr = DMPlexGetCone(dm, support[s], &cone);CHKERRQ(ierr);
          ierr = DMPlexGetConeOrientation(dm, support[s], &ornt);CHKERRQ(ierr);
          for (c = 0; c < coneSize; ++c) {
            if (cone[c] == f) break;
          }
          supportRef[s] = cStartNew + (support[s] - cStart)*4 + (ornt[c] < 0 ? (c+1-r)%3 : (c+r)%3);
        }
        ierr = DMPlexSetSupport(rdm, newp, supportRef);CHKERRQ(ierr);
#if 1
        if ((newp < fStartNew) || (newp >= fEndNew)) SETERRQ3(PetscObjectComm((PetscObject)dm), PETSC_ERR_PLIB, "Point %d is not a face [%d, %d)", newp, fStartNew, fEndNew);
        for (p = 0; p < supportSize; ++p) {
          if ((supportRef[p] < cStartNew) || (supportRef[p] >= cEndNew)) SETERRQ3(PetscObjectComm((PetscObject)dm), PETSC_ERR_PLIB, "Point %d is not a cell [%d, %d)", supportRef[p], cStartNew, cEndNew);
        }
#endif
      }
    }
    /* Interior faces have 2 vertices and 2 cells */
    for (c = cStart; c < cEnd; ++c) {
      const PetscInt *cone;

      ierr = DMPlexGetCone(dm, c, &cone);CHKERRQ(ierr);
      for (r = 0; r < 3; ++r) {
        const PetscInt newp = fStartNew + (fEnd - fStart)*2 + (c - cStart)*3 + r;
        PetscInt       coneNew[2];
        PetscInt       supportNew[2];

        coneNew[0] = vStartNew + (vEnd - vStart) + (cone[r]       - fStart);
        coneNew[1] = vStartNew + (vEnd - vStart) + (cone[(r+1)%3] - fStart);
        ierr       = DMPlexSetCone(rdm, newp, coneNew);CHKERRQ(ierr);
#if 1
        if ((newp < fStartNew) || (newp >= fEndNew)) SETERRQ3(PetscObjectComm((PetscObject)dm), PETSC_ERR_PLIB, "Point %d is not a face [%d, %d)", newp, fStartNew, fEndNew);
        for (p = 0; p < 2; ++p) {
          if ((coneNew[p] < vStartNew) || (coneNew[p] >= vEndNew)) SETERRQ3(PetscObjectComm((PetscObject)dm), PETSC_ERR_PLIB, "Point %d is not a vertex [%d, %d)", coneNew[p], vStartNew, vEndNew);
        }
#endif
        supportNew[0] = (c - cStart)*4 + (r+1)%3;
        supportNew[1] = (c - cStart)*4 + 3;
        ierr          = DMPlexSetSupport(rdm, newp, supportNew);CHKERRQ(ierr);
#if 1
        if ((newp < fStartNew) || (newp >= fEndNew)) SETERRQ3(PetscObjectComm((PetscObject)dm), PETSC_ERR_PLIB, "Point %d is not a face [%d, %d)", newp, fStartNew, fEndNew);
        for (p = 0; p < 2; ++p) {
          if ((supportNew[p] < cStartNew) || (supportNew[p] >= cEndNew)) SETERRQ3(PetscObjectComm((PetscObject)dm), PETSC_ERR_PLIB, "Point %d is not a cell [%d, %d)", supportNew[p], cStartNew, cEndNew);
        }
#endif
      }
    }
    /* Old vertices have identical supports */
    for (v = vStart; v < vEnd; ++v) {
      const PetscInt  newp = vStartNew + (v - vStart);
      const PetscInt *support, *cone;
      PetscInt        size, s;

      ierr = DMPlexGetSupportSize(dm, v, &size);CHKERRQ(ierr);
      ierr = DMPlexGetSupport(dm, v, &support);CHKERRQ(ierr);
      for (s = 0; s < size; ++s) {
        PetscInt r = 0;

        ierr = DMPlexGetCone(dm, support[s], &cone);CHKERRQ(ierr);
        if (cone[1] == v) r = 1;
        supportRef[s] = fStartNew + (support[s] - fStart)*2 + r;
      }
      ierr = DMPlexSetSupport(rdm, newp, supportRef);CHKERRQ(ierr);
#if 1
      if ((newp < vStartNew) || (newp >= vEndNew)) SETERRQ3(PetscObjectComm((PetscObject)dm), PETSC_ERR_PLIB, "Point %d is not a vertex [%d, %d)", newp, vStartNew, vEndNew);
      for (p = 0; p < size; ++p) {
        if ((supportRef[p] < fStartNew) || (supportRef[p] >= fEndNew)) SETERRQ3(PetscObjectComm((PetscObject)dm), PETSC_ERR_PLIB, "Point %d is not a face [%d, %d)", supportRef[p], fStartNew, fEndNew);
      }
#endif
    }
    /* Face vertices have 2 + cells*2 supports */
    for (f = fStart; f < fEnd; ++f) {
      const PetscInt  newp = vStartNew + (vEnd - vStart) + (f - fStart);
      const PetscInt *cone, *support;
      PetscInt        size, s;

      ierr          = DMPlexGetSupportSize(dm, f, &size);CHKERRQ(ierr);
      ierr          = DMPlexGetSupport(dm, f, &support);CHKERRQ(ierr);
      supportRef[0] = fStartNew + (f - fStart)*2 + 0;
      supportRef[1] = fStartNew + (f - fStart)*2 + 1;
      for (s = 0; s < size; ++s) {
        PetscInt r = 0;

        ierr = DMPlexGetCone(dm, support[s], &cone);CHKERRQ(ierr);
        if      (cone[1] == f) r = 1;
        else if (cone[2] == f) r = 2;
        supportRef[2+s*2+0] = fStartNew + (fEnd - fStart)*2 + (support[s] - cStart)*3 + (r+2)%3;
        supportRef[2+s*2+1] = fStartNew + (fEnd - fStart)*2 + (support[s] - cStart)*3 + r;
      }
      ierr = DMPlexSetSupport(rdm, newp, supportRef);CHKERRQ(ierr);
#if 1
      if ((newp < vStartNew) || (newp >= vEndNew)) SETERRQ3(PetscObjectComm((PetscObject)dm), PETSC_ERR_PLIB, "Point %d is not a vertex [%d, %d)", newp, vStartNew, vEndNew);
      for (p = 0; p < 2+size*2; ++p) {
        if ((supportRef[p] < fStartNew) || (supportRef[p] >= fEndNew)) SETERRQ3(PetscObjectComm((PetscObject)dm), PETSC_ERR_PLIB, "Point %d is not a face [%d, %d)", supportRef[p], fStartNew, fEndNew);
      }
#endif
    }
    ierr = PetscFree(supportRef);CHKERRQ(ierr);
    break;
  case 2:
    /* Hex 2D */
    /*
     3---------2---------2
     |         |         |
     |    D    2    C    |
     |         |         |
     3----3----0----1----1
     |         |         |
     |    A    0    B    |
     |         |         |
     0---------0---------1
     */
    /* All cells have 4 faces */
    for (c = cStart; c < cEnd; ++c) {
      const PetscInt  newp = (c - cStart)*4;
      const PetscInt *cone, *ornt;
      PetscInt        coneNew[4], orntNew[4];

      ierr = DMPlexGetCone(dm, c, &cone);CHKERRQ(ierr);
      ierr = DMPlexGetConeOrientation(dm, c, &ornt);CHKERRQ(ierr);
      /* A quad */
      coneNew[0] = fStartNew + (cone[0] - fStart)*2 + (ornt[0] < 0 ? 1 : 0);
      orntNew[0] = ornt[0];
      coneNew[1] = fStartNew + (fEnd    - fStart)*2 + (c - cStart)*4 + 0;
      orntNew[1] = 0;
      coneNew[2] = fStartNew + (fEnd    - fStart)*2 + (c - cStart)*4 + 3;
      orntNew[2] = -2;
      coneNew[3] = fStartNew + (cone[3] - fStart)*2 + (ornt[3] < 0 ? 0 : 1);
      orntNew[3] = ornt[3];
      ierr       = DMPlexSetCone(rdm, newp+0, coneNew);CHKERRQ(ierr);
      ierr       = DMPlexSetConeOrientation(rdm, newp+0, orntNew);CHKERRQ(ierr);
#if 1
      if ((newp+0 < cStartNew) || (newp+0 >= cEndNew)) SETERRQ3(PetscObjectComm((PetscObject)dm), PETSC_ERR_PLIB, "Point %d is not a cell [%d, %d)", newp+0, cStartNew, cEndNew);
      for (p = 0; p < 4; ++p) {
        if ((coneNew[p] < fStartNew) || (coneNew[p] >= fEndNew)) SETERRQ3(PetscObjectComm((PetscObject)dm), PETSC_ERR_PLIB, "Point %d is not a face [%d, %d)", coneNew[p], fStartNew, fEndNew);
      }
#endif
      /* B quad */
      coneNew[0] = fStartNew + (cone[0] - fStart)*2 + (ornt[0] < 0 ? 0 : 1);
      orntNew[0] = ornt[0];
      coneNew[1] = fStartNew + (cone[1] - fStart)*2 + (ornt[1] < 0 ? 1 : 0);
      orntNew[1] = ornt[1];
      coneNew[2] = fStartNew + (fEnd    - fStart)*2 + (c - cStart)*4 + 1;
      orntNew[2] = 0;
      coneNew[3] = fStartNew + (fEnd    - fStart)*2 + (c - cStart)*4 + 0;
      orntNew[3] = -2;
      ierr       = DMPlexSetCone(rdm, newp+1, coneNew);CHKERRQ(ierr);
      ierr       = DMPlexSetConeOrientation(rdm, newp+1, orntNew);CHKERRQ(ierr);
#if 1
      if ((newp+1 < cStartNew) || (newp+1 >= cEndNew)) SETERRQ3(PetscObjectComm((PetscObject)dm), PETSC_ERR_PLIB, "Point %d is not a cell [%d, %d)", newp+1, cStartNew, cEndNew);
      for (p = 0; p < 4; ++p) {
        if ((coneNew[p] < fStartNew) || (coneNew[p] >= fEndNew)) SETERRQ3(PetscObjectComm((PetscObject)dm), PETSC_ERR_PLIB, "Point %d is not a face [%d, %d)", coneNew[p], fStartNew, fEndNew);
      }
#endif
      /* C quad */
      coneNew[0] = fStartNew + (fEnd    - fStart)*2 + (c - cStart)*4 + 1;
      orntNew[0] = -2;
      coneNew[1] = fStartNew + (cone[1] - fStart)*2 + (ornt[1] < 0 ? 0 : 1);
      orntNew[1] = ornt[1];
      coneNew[2] = fStartNew + (cone[2] - fStart)*2 + (ornt[2] < 0 ? 1 : 0);
      orntNew[2] = ornt[2];
      coneNew[3] = fStartNew + (fEnd    - fStart)*2 + (c - cStart)*4 + 2;
      orntNew[3] = 0;
      ierr       = DMPlexSetCone(rdm, newp+2, coneNew);CHKERRQ(ierr);
      ierr       = DMPlexSetConeOrientation(rdm, newp+2, orntNew);CHKERRQ(ierr);
#if 1
      if ((newp+2 < cStartNew) || (newp+2 >= cEndNew)) SETERRQ3(PetscObjectComm((PetscObject)dm), PETSC_ERR_PLIB, "Point %d is not a cell [%d, %d)", newp+2, cStartNew, cEndNew);
      for (p = 0; p < 4; ++p) {
        if ((coneNew[p] < fStartNew) || (coneNew[p] >= fEndNew)) SETERRQ3(PetscObjectComm((PetscObject)dm), PETSC_ERR_PLIB, "Point %d is not a face [%d, %d)", coneNew[p], fStartNew, fEndNew);
      }
#endif
      /* D quad */
      coneNew[0] = fStartNew + (fEnd    - fStart)*2 + (c - cStart)*4 + 3;
      orntNew[0] = 0;
      coneNew[1] = fStartNew + (fEnd    - fStart)*2 + (c - cStart)*4 + 2;
      orntNew[1] = -2;
      coneNew[2] = fStartNew + (cone[2] - fStart)*2 + (ornt[2] < 0 ? 0 : 1);
      orntNew[2] = ornt[2];
      coneNew[3] = fStartNew + (cone[3] - fStart)*2 + (ornt[3] < 0 ? 1 : 0);
      orntNew[3] = ornt[3];
      ierr       = DMPlexSetCone(rdm, newp+3, coneNew);CHKERRQ(ierr);
      ierr       = DMPlexSetConeOrientation(rdm, newp+3, orntNew);CHKERRQ(ierr);
#if 1
      if ((newp+3 < cStartNew) || (newp+3 >= cEndNew)) SETERRQ3(PetscObjectComm((PetscObject)dm), PETSC_ERR_PLIB, "Point %d is not a cell [%d, %d)", newp+3, cStartNew, cEndNew);
      for (p = 0; p < 4; ++p) {
        if ((coneNew[p] < fStartNew) || (coneNew[p] >= fEndNew)) SETERRQ3(PetscObjectComm((PetscObject)dm), PETSC_ERR_PLIB, "Point %d is not a face [%d, %d)", coneNew[p], fStartNew, fEndNew);
      }
#endif
    }
    /* Split faces have 2 vertices and the same cells as the parent */
    ierr = DMPlexGetMaxSizes(dm, NULL, &maxSupportSize);CHKERRQ(ierr);
    ierr = PetscMalloc((2 + maxSupportSize*2) * sizeof(PetscInt), &supportRef);CHKERRQ(ierr);
    for (f = fStart; f < fEnd; ++f) {
      const PetscInt newv = vStartNew + (vEnd - vStart) + (f - fStart);

      for (r = 0; r < 2; ++r) {
        const PetscInt  newp = fStartNew + (f - fStart)*2 + r;
        const PetscInt *cone, *ornt, *support;
        PetscInt        coneNew[2], coneSize, c, supportSize, s;

        ierr             = DMPlexGetCone(dm, f, &cone);CHKERRQ(ierr);
        coneNew[0]       = vStartNew + (cone[0] - vStart);
        coneNew[1]       = vStartNew + (cone[1] - vStart);
        coneNew[(r+1)%2] = newv;
        ierr             = DMPlexSetCone(rdm, newp, coneNew);CHKERRQ(ierr);
#if 1
        if ((newp < fStartNew) || (newp >= fEndNew)) SETERRQ3(PetscObjectComm((PetscObject)dm), PETSC_ERR_PLIB, "Point %d is not a face [%d, %d)", newp, fStartNew, fEndNew);
        for (p = 0; p < 2; ++p) {
          if ((coneNew[p] < vStartNew) || (coneNew[p] >= vEndNew)) SETERRQ3(PetscObjectComm((PetscObject)dm), PETSC_ERR_PLIB, "Point %d is not a vertex [%d, %d)", coneNew[p], vStartNew, vEndNew);
        }
#endif
        ierr = DMPlexGetSupportSize(dm, f, &supportSize);CHKERRQ(ierr);
        ierr = DMPlexGetSupport(dm, f, &support);CHKERRQ(ierr);
        for (s = 0; s < supportSize; ++s) {
          ierr = DMPlexGetConeSize(dm, support[s], &coneSize);CHKERRQ(ierr);
          ierr = DMPlexGetCone(dm, support[s], &cone);CHKERRQ(ierr);
          ierr = DMPlexGetConeOrientation(dm, support[s], &ornt);CHKERRQ(ierr);
          for (c = 0; c < coneSize; ++c) {
            if (cone[c] == f) break;
          }
          supportRef[s] = cStartNew + (support[s] - cStart)*4 + (ornt[c] < 0 ? (c+1-r)%4 : (c+r)%4);
        }
        ierr = DMPlexSetSupport(rdm, newp, supportRef);CHKERRQ(ierr);
#if 1
        if ((newp < fStartNew) || (newp >= fEndNew)) SETERRQ3(PetscObjectComm((PetscObject)dm), PETSC_ERR_PLIB, "Point %d is not a face [%d, %d)", newp, fStartNew, fEndNew);
        for (p = 0; p < supportSize; ++p) {
          if ((supportRef[p] < cStartNew) || (supportRef[p] >= cEndNew)) SETERRQ3(PetscObjectComm((PetscObject)dm), PETSC_ERR_PLIB, "Point %d is not a cell [%d, %d)", supportRef[p], cStartNew, cEndNew);
        }
#endif
      }
    }
    /* Interior faces have 2 vertices and 2 cells */
    for (c = cStart; c < cEnd; ++c) {
      const PetscInt *cone;
      PetscInt        coneNew[2], supportNew[2];

      ierr = DMPlexGetCone(dm, c, &cone);CHKERRQ(ierr);
      for (r = 0; r < 4; ++r) {
        const PetscInt newp = fStartNew + (fEnd - fStart)*2 + (c - cStart)*4 + r;

        coneNew[0] = vStartNew + (vEnd - vStart) + (cone[r] - fStart);
        coneNew[1] = vStartNew + (vEnd - vStart) + (fEnd    - fStart) + (c - cStart);
        ierr       = DMPlexSetCone(rdm, newp, coneNew);CHKERRQ(ierr);
#if 1
        if ((newp < fStartNew) || (newp >= fEndNew)) SETERRQ3(PetscObjectComm((PetscObject)dm), PETSC_ERR_PLIB, "Point %d is not a face [%d, %d)", newp, fStartNew, fEndNew);
        for (p = 0; p < 2; ++p) {
          if ((coneNew[p] < vStartNew) || (coneNew[p] >= vEndNew)) SETERRQ3(PetscObjectComm((PetscObject)dm), PETSC_ERR_PLIB, "Point %d is not a vertex [%d, %d)", coneNew[p], vStartNew, vEndNew);
        }
#endif
        supportNew[0] = (c - cStart)*4 + r;
        supportNew[1] = (c - cStart)*4 + (r+1)%4;
        ierr          = DMPlexSetSupport(rdm, newp, supportNew);CHKERRQ(ierr);
#if 1
        if ((newp < fStartNew) || (newp >= fEndNew)) SETERRQ3(PetscObjectComm((PetscObject)dm), PETSC_ERR_PLIB, "Point %d is not a face [%d, %d)", newp, fStartNew, fEndNew);
        for (p = 0; p < 2; ++p) {
          if ((supportNew[p] < cStartNew) || (supportNew[p] >= cEndNew)) SETERRQ3(PetscObjectComm((PetscObject)dm), PETSC_ERR_PLIB, "Point %d is not a cell [%d, %d)", supportNew[p], cStartNew, cEndNew);
        }
#endif
      }
    }
    /* Old vertices have identical supports */
    for (v = vStart; v < vEnd; ++v) {
      const PetscInt  newp = vStartNew + (v - vStart);
      const PetscInt *support, *cone;
      PetscInt        size, s;

      ierr = DMPlexGetSupportSize(dm, v, &size);CHKERRQ(ierr);
      ierr = DMPlexGetSupport(dm, v, &support);CHKERRQ(ierr);
      for (s = 0; s < size; ++s) {
        PetscInt r = 0;

        ierr = DMPlexGetCone(dm, support[s], &cone);CHKERRQ(ierr);
        if (cone[1] == v) r = 1;
        supportRef[s] = fStartNew + (support[s] - fStart)*2 + r;
      }
      ierr = DMPlexSetSupport(rdm, newp, supportRef);CHKERRQ(ierr);
#if 1
      if ((newp < vStartNew) || (newp >= vEndNew)) SETERRQ3(PetscObjectComm((PetscObject)dm), PETSC_ERR_PLIB, "Point %d is not a vertex [%d, %d)", newp, vStartNew, vEndNew);
      for (p = 0; p < size; ++p) {
        if ((supportRef[p] < fStartNew) || (supportRef[p] >= fEndNew)) SETERRQ3(PetscObjectComm((PetscObject)dm), PETSC_ERR_PLIB, "Point %d is not a face [%d, %d)", supportRef[p], fStartNew, fEndNew);
      }
#endif
    }
    /* Face vertices have 2 + cells supports */
    for (f = fStart; f < fEnd; ++f) {
      const PetscInt  newp = vStartNew + (vEnd - vStart) + (f - fStart);
      const PetscInt *cone, *support;
      PetscInt        size, s;

      ierr          = DMPlexGetSupportSize(dm, f, &size);CHKERRQ(ierr);
      ierr          = DMPlexGetSupport(dm, f, &support);CHKERRQ(ierr);
      supportRef[0] = fStartNew + (f - fStart)*2 + 0;
      supportRef[1] = fStartNew + (f - fStart)*2 + 1;
      for (s = 0; s < size; ++s) {
        PetscInt r = 0;

        ierr = DMPlexGetCone(dm, support[s], &cone);CHKERRQ(ierr);
        if      (cone[1] == f) r = 1;
        else if (cone[2] == f) r = 2;
        else if (cone[3] == f) r = 3;
        supportRef[2+s] = fStartNew + (fEnd - fStart)*2 + (support[s] - cStart)*4 + r;
      }
      ierr = DMPlexSetSupport(rdm, newp, supportRef);CHKERRQ(ierr);
#if 1
      if ((newp < vStartNew) || (newp >= vEndNew)) SETERRQ3(PetscObjectComm((PetscObject)dm), PETSC_ERR_PLIB, "Point %d is not a vertex [%d, %d)", newp, vStartNew, vEndNew);
      for (p = 0; p < 2+size; ++p) {
        if ((supportRef[p] < fStartNew) || (supportRef[p] >= fEndNew)) SETERRQ3(PetscObjectComm((PetscObject)dm), PETSC_ERR_PLIB, "Point %d is not a face [%d, %d)", supportRef[p], fStartNew, fEndNew);
      }
#endif
    }
    /* Cell vertices have 4 supports */
    for (c = cStart; c < cEnd; ++c) {
      const PetscInt newp = vStartNew + (vEnd - vStart) + (fEnd - fStart) + (c - cStart);
      PetscInt       supportNew[4];

      for (r = 0; r < 4; ++r) {
        supportNew[r] = fStartNew + (fEnd - fStart)*2 + (c - cStart)*4 + r;
      }
      ierr = DMPlexSetSupport(rdm, newp, supportNew);CHKERRQ(ierr);
    }
    ierr = PetscFree(supportRef);CHKERRQ(ierr);
    break;
  case 3:
    if (cMax < 0) SETERRQ(PETSC_COMM_SELF, PETSC_ERR_ARG_WRONG, "No cell maximum specified in hybrid mesh");
    cMax = PetscMin(cEnd, cMax);
    if (fMax < 0) SETERRQ(PETSC_COMM_SELF, PETSC_ERR_ARG_WRONG, "No face maximum specified in hybrid mesh");
    fMax = PetscMin(fEnd, fMax);
    /* Interior cells have 3 faces */
    for (c = cStart; c < cMax; ++c) {
      const PetscInt  newp = cStartNew + (c - cStart)*4;
      const PetscInt *cone, *ornt;
      PetscInt        coneNew[3], orntNew[3];

      ierr = DMPlexGetCone(dm, c, &cone);CHKERRQ(ierr);
      ierr = DMPlexGetConeOrientation(dm, c, &ornt);CHKERRQ(ierr);
      /* A triangle */
      coneNew[0] = fStartNew + (cone[0] - fStart)*2 + (ornt[0] < 0 ? 1 : 0);
      orntNew[0] = ornt[0];
      coneNew[1] = fStartNew + (fMax    - fStart)*2 + (c - cStart)*3 + 2;
      orntNew[1] = -2;
      coneNew[2] = fStartNew + (cone[2] - fStart)*2 + (ornt[2] < 0 ? 0 : 1);
      orntNew[2] = ornt[2];
      ierr       = DMPlexSetCone(rdm, newp+0, coneNew);CHKERRQ(ierr);
      ierr       = DMPlexSetConeOrientation(rdm, newp+0, orntNew);CHKERRQ(ierr);
#if 1
      if ((newp+0 < cStartNew) || (newp+0 >= cEndNew)) SETERRQ3(PetscObjectComm((PetscObject)dm), PETSC_ERR_PLIB, "Point %d is not a cell [%d, %d)", newp+0, cStartNew, cEndNew);
      for (p = 0; p < 3; ++p) {
        if ((coneNew[p] < fStartNew) || (coneNew[p] >= fEndNew)) SETERRQ3(PetscObjectComm((PetscObject)dm), PETSC_ERR_PLIB, "Point %d is not a face [%d, %d)", coneNew[p], fStartNew, fEndNew);
      }
#endif
      /* B triangle */
      coneNew[0] = fStartNew + (cone[0] - fStart)*2 + (ornt[0] < 0 ? 0 : 1);
      orntNew[0] = ornt[0];
      coneNew[1] = fStartNew + (cone[1] - fStart)*2 + (ornt[1] < 0 ? 1 : 0);
      orntNew[1] = ornt[1];
      coneNew[2] = fStartNew + (fMax    - fStart)*2 + (c - cStart)*3 + 0;
      orntNew[2] = -2;
      ierr       = DMPlexSetCone(rdm, newp+1, coneNew);CHKERRQ(ierr);
      ierr       = DMPlexSetConeOrientation(rdm, newp+1, orntNew);CHKERRQ(ierr);
#if 1
      if ((newp+1 < cStartNew) || (newp+1 >= cEndNew)) SETERRQ3(PetscObjectComm((PetscObject)dm), PETSC_ERR_PLIB, "Point %d is not a cell [%d, %d)", newp+1, cStartNew, cEndNew);
      for (p = 0; p < 3; ++p) {
        if ((coneNew[p] < fStartNew) || (coneNew[p] >= fEndNew)) SETERRQ3(PetscObjectComm((PetscObject)dm), PETSC_ERR_PLIB, "Point %d is not a face [%d, %d)", coneNew[p], fStartNew, fEndNew);
      }
#endif
      /* C triangle */
      coneNew[0] = fStartNew + (fMax    - fStart)*2 + (c - cStart)*3 + 1;
      orntNew[0] = -2;
      coneNew[1] = fStartNew + (cone[1] - fStart)*2 + (ornt[1] < 0 ? 0 : 1);
      orntNew[1] = ornt[1];
      coneNew[2] = fStartNew + (cone[2] - fStart)*2 + (ornt[2] < 0 ? 1 : 0);
      orntNew[2] = ornt[2];
      ierr       = DMPlexSetCone(rdm, newp+2, coneNew);CHKERRQ(ierr);
      ierr       = DMPlexSetConeOrientation(rdm, newp+2, orntNew);CHKERRQ(ierr);
#if 1
      if ((newp+2 < cStartNew) || (newp+2 >= cEndNew)) SETERRQ3(PetscObjectComm((PetscObject)dm), PETSC_ERR_PLIB, "Point %d is not a cell [%d, %d)", newp+2, cStartNew, cEndNew);
      for (p = 0; p < 3; ++p) {
        if ((coneNew[p] < fStartNew) || (coneNew[p] >= fEndNew)) SETERRQ3(PetscObjectComm((PetscObject)dm), PETSC_ERR_PLIB, "Point %d is not a face [%d, %d)", coneNew[p], fStartNew, fEndNew);
      }
#endif
      /* D triangle */
      coneNew[0] = fStartNew + (fMax    - fStart)*2 + (c - cStart)*3 + 0;
      orntNew[0] = 0;
      coneNew[1] = fStartNew + (fMax    - fStart)*2 + (c - cStart)*3 + 1;
      orntNew[1] = 0;
      coneNew[2] = fStartNew + (fMax    - fStart)*2 + (c - cStart)*3 + 2;
      orntNew[2] = 0;
      ierr       = DMPlexSetCone(rdm, newp+3, coneNew);CHKERRQ(ierr);
      ierr       = DMPlexSetConeOrientation(rdm, newp+3, orntNew);CHKERRQ(ierr);
#if 1
      if ((newp+3 < cStartNew) || (newp+3 >= cEndNew)) SETERRQ3(PetscObjectComm((PetscObject)dm), PETSC_ERR_PLIB, "Point %d is not a cell [%d, %d)", newp+3, cStartNew, cEndNew);
      for (p = 0; p < 3; ++p) {
        if ((coneNew[p] < fStartNew) || (coneNew[p] >= fEndNew)) SETERRQ3(PetscObjectComm((PetscObject)dm), PETSC_ERR_PLIB, "Point %d is not a face [%d, %d)", coneNew[p], fStartNew, fEndNew);
      }
#endif
    }
    /*
     2----3----3
     |         |
     |    B    |
     |         |
     0----4--- 1
     |         |
     |    A    |
     |         |
     0----2----1
     */
    /* Hybrid cells have 4 faces */
    for (c = cMax; c < cEnd; ++c) {
      const PetscInt  newp = cStartNew + (cMax - cStart)*4 + (c - cMax)*2;
      const PetscInt *cone, *ornt;
      PetscInt        coneNew[4], orntNew[4];

      ierr = DMPlexGetCone(dm, c, &cone);CHKERRQ(ierr);
      ierr = DMPlexGetConeOrientation(dm, c, &ornt);CHKERRQ(ierr);
      /* A quad */
      coneNew[0] = fStartNew + (cone[0] - fStart)*2 + (ornt[0] < 0 ? 1 : 0);
      orntNew[0] = ornt[0];
      coneNew[1] = fStartNew + (cone[1] - fStart)*2 + (ornt[1] < 0 ? 1 : 0);
      orntNew[1] = ornt[1];
      coneNew[2] = fStartNew + (fMax    - fStart)*2 + (cMax - cStart)*3 + (cone[2] - fMax);
      orntNew[2] = 0;
      coneNew[3] = fStartNew + (fMax    - fStart)*2 + (cMax - cStart)*3 + (fEnd    - fMax) + (c - cMax);
      orntNew[3] = 0;
      ierr       = DMPlexSetCone(rdm, newp+0, coneNew);CHKERRQ(ierr);
      ierr       = DMPlexSetConeOrientation(rdm, newp+0, orntNew);CHKERRQ(ierr);
#if 1
      if ((newp+0 < cStartNew) || (newp+0 >= cEndNew)) SETERRQ3(PetscObjectComm((PetscObject)dm), PETSC_ERR_PLIB, "Point %d is not a cell [%d, %d)", newp+0, cStartNew, cEndNew);
      for (p = 0; p < 4; ++p) {
        if ((coneNew[p] < fStartNew) || (coneNew[p] >= fEndNew)) SETERRQ3(PetscObjectComm((PetscObject)dm), PETSC_ERR_PLIB, "Point %d is not a face [%d, %d)", coneNew[p], fStartNew, fEndNew);
      }
#endif
      /* B quad */
      coneNew[0] = fStartNew + (cone[0] - fStart)*2 + (ornt[0] < 0 ? 0 : 1);
      orntNew[0] = ornt[0];
      coneNew[1] = fStartNew + (cone[1] - fStart)*2 + (ornt[1] < 0 ? 0 : 1);
      orntNew[1] = ornt[1];
      coneNew[2] = fStartNew + (fMax    - fStart)*2 + (cMax - cStart)*3 + (fEnd    - fMax) + (c - cMax);
      orntNew[2] = 0;
      coneNew[3] = fStartNew + (fMax    - fStart)*2 + (cMax - cStart)*3 + (cone[3] - fMax);
      orntNew[3] = 0;
      ierr       = DMPlexSetCone(rdm, newp+1, coneNew);CHKERRQ(ierr);
      ierr       = DMPlexSetConeOrientation(rdm, newp+1, orntNew);CHKERRQ(ierr);
#if 1
      if ((newp+1 < cStartNew) || (newp+1 >= cEndNew)) SETERRQ3(PetscObjectComm((PetscObject)dm), PETSC_ERR_PLIB, "Point %d is not a cell [%d, %d)", newp+1, cStartNew, cEndNew);
      for (p = 0; p < 4; ++p) {
        if ((coneNew[p] < fStartNew) || (coneNew[p] >= fEndNew)) SETERRQ3(PetscObjectComm((PetscObject)dm), PETSC_ERR_PLIB, "Point %d is not a face [%d, %d)", coneNew[p], fStartNew, fEndNew);
      }
#endif
    }
    /* Interior split faces have 2 vertices and the same cells as the parent */
    ierr = DMPlexGetMaxSizes(dm, NULL, &maxSupportSize);CHKERRQ(ierr);
    ierr = PetscMalloc((2 + maxSupportSize*2) * sizeof(PetscInt), &supportRef);CHKERRQ(ierr);
    for (f = fStart; f < fMax; ++f) {
      const PetscInt newv = vStartNew + (vEnd - vStart) + (f - fStart);

      for (r = 0; r < 2; ++r) {
        const PetscInt  newp = fStartNew + (f - fStart)*2 + r;
        const PetscInt *cone, *ornt, *support;
        PetscInt        coneNew[2], coneSize, c, supportSize, s;

        ierr             = DMPlexGetCone(dm, f, &cone);CHKERRQ(ierr);
        coneNew[0]       = vStartNew + (cone[0] - vStart);
        coneNew[1]       = vStartNew + (cone[1] - vStart);
        coneNew[(r+1)%2] = newv;
        ierr             = DMPlexSetCone(rdm, newp, coneNew);CHKERRQ(ierr);
#if 1
        if ((newp < fStartNew) || (newp >= fEndNew)) SETERRQ3(PetscObjectComm((PetscObject)dm), PETSC_ERR_PLIB, "Point %d is not a face [%d, %d)", newp, fStartNew, fEndNew);
        for (p = 0; p < 2; ++p) {
          if ((coneNew[p] < vStartNew) || (coneNew[p] >= vEndNew)) SETERRQ3(PetscObjectComm((PetscObject)dm), PETSC_ERR_PLIB, "Point %d is not a vertex [%d, %d)", coneNew[p], vStartNew, vEndNew);
        }
#endif
        ierr = DMPlexGetSupportSize(dm, f, &supportSize);CHKERRQ(ierr);
        ierr = DMPlexGetSupport(dm, f, &support);CHKERRQ(ierr);
        for (s = 0; s < supportSize; ++s) {
          if (support[s] >= cMax) {
            supportRef[s] = cStartNew + (cMax - cStart)*4 + (support[s] - cMax)*2 + r;
          } else {
            ierr = DMPlexGetConeSize(dm, support[s], &coneSize);CHKERRQ(ierr);
            ierr = DMPlexGetCone(dm, support[s], &cone);CHKERRQ(ierr);
            ierr = DMPlexGetConeOrientation(dm, support[s], &ornt);CHKERRQ(ierr);
            for (c = 0; c < coneSize; ++c) {
              if (cone[c] == f) break;
            }
            supportRef[s] = cStartNew + (support[s] - cStart)*4 + (ornt[c] < 0 ? (c+1-r)%3 : (c+r)%3);
          }
        }
        ierr = DMPlexSetSupport(rdm, newp, supportRef);CHKERRQ(ierr);
#if 1
        if ((newp < fStartNew) || (newp >= fEndNew)) SETERRQ3(PetscObjectComm((PetscObject)dm), PETSC_ERR_PLIB, "Point %d is not a face [%d, %d)", newp, fStartNew, fEndNew);
        for (p = 0; p < supportSize; ++p) {
          if ((supportRef[p] < cStartNew) || (supportRef[p] >= cEndNew)) SETERRQ3(PetscObjectComm((PetscObject)dm), PETSC_ERR_PLIB, "Point %d is not a cell [%d, %d)", supportRef[p], cStartNew, cEndNew);
        }
#endif
      }
    }
    /* Interior cell faces have 2 vertices and 2 cells */
    for (c = cStart; c < cMax; ++c) {
      const PetscInt *cone;

      ierr = DMPlexGetCone(dm, c, &cone);CHKERRQ(ierr);
      for (r = 0; r < 3; ++r) {
        const PetscInt newp = fStartNew + (fMax - fStart)*2 + (c - cStart)*3 + r;
        PetscInt       coneNew[2];
        PetscInt       supportNew[2];

        coneNew[0] = vStartNew + (vEnd - vStart) + (cone[r]       - fStart);
        coneNew[1] = vStartNew + (vEnd - vStart) + (cone[(r+1)%3] - fStart);
        ierr       = DMPlexSetCone(rdm, newp, coneNew);CHKERRQ(ierr);
#if 1
        if ((newp < fStartNew) || (newp >= fEndNew)) SETERRQ3(PetscObjectComm((PetscObject)dm), PETSC_ERR_PLIB, "Point %d is not a face [%d, %d)", newp, fStartNew, fEndNew);
        for (p = 0; p < 2; ++p) {
          if ((coneNew[p] < vStartNew) || (coneNew[p] >= vEndNew)) SETERRQ3(PetscObjectComm((PetscObject)dm), PETSC_ERR_PLIB, "Point %d is not a vertex [%d, %d)", coneNew[p], vStartNew, vEndNew);
        }
#endif
        supportNew[0] = (c - cStart)*4 + (r+1)%3;
        supportNew[1] = (c - cStart)*4 + 3;
        ierr          = DMPlexSetSupport(rdm, newp, supportNew);CHKERRQ(ierr);
#if 1
        if ((newp < fStartNew) || (newp >= fEndNew)) SETERRQ3(PetscObjectComm((PetscObject)dm), PETSC_ERR_PLIB, "Point %d is not a face [%d, %d)", newp, fStartNew, fEndNew);
        for (p = 0; p < 2; ++p) {
          if ((supportNew[p] < cStartNew) || (supportNew[p] >= cEndNew)) SETERRQ3(PetscObjectComm((PetscObject)dm), PETSC_ERR_PLIB, "Point %d is not a cell [%d, %d)", supportNew[p], cStartNew, cEndNew);
        }
#endif
      }
    }
    /* Interior hybrid faces have 2 vertices and the same cells */
    for (f = fMax; f < fEnd; ++f) {
      const PetscInt  newp = fStartNew + (fMax - fStart)*2 + (cMax - cStart)*3 + (f - fMax);
      const PetscInt *cone;
      const PetscInt *support;
      PetscInt        coneNew[2];
      PetscInt        supportNew[2];
      PetscInt        size, s, r;

      ierr       = DMPlexGetCone(dm, f, &cone);CHKERRQ(ierr);
      coneNew[0] = vStartNew + (cone[0] - vStart);
      coneNew[1] = vStartNew + (cone[1] - vStart);
      ierr       = DMPlexSetCone(rdm, newp, coneNew);CHKERRQ(ierr);
#if 1
      if ((newp < fStartNew) || (newp >= fEndNew)) SETERRQ3(PetscObjectComm((PetscObject)dm), PETSC_ERR_PLIB, "Point %d is not a face [%d, %d)", newp, fStartNew, fEndNew);
      for (p = 0; p < 2; ++p) {
        if ((coneNew[p] < vStartNew) || (coneNew[p] >= vEndNew)) SETERRQ3(PetscObjectComm((PetscObject)dm), PETSC_ERR_PLIB, "Point %d is not a vertex [%d, %d)", coneNew[p], vStartNew, vEndNew);
      }
#endif
      ierr = DMPlexGetSupportSize(dm, f, &size);CHKERRQ(ierr);
      ierr = DMPlexGetSupport(dm, f, &support);CHKERRQ(ierr);
      for (s = 0; s < size; ++s) {
        ierr = DMPlexGetCone(dm, support[s], &cone);CHKERRQ(ierr);
        for (r = 0; r < 2; ++r) {
          if (cone[r+2] == f) break;
        }
        supportNew[s] = (cMax - cStart)*4 + (support[s] - cMax)*2 + r;
      }
      ierr = DMPlexSetSupport(rdm, newp, supportNew);CHKERRQ(ierr);
#if 1
      if ((newp < fStartNew) || (newp >= fEndNew)) SETERRQ3(PetscObjectComm((PetscObject)dm), PETSC_ERR_PLIB, "Point %d is not a face [%d, %d)", newp, fStartNew, fEndNew);
      for (p = 0; p < size; ++p) {
        if ((supportNew[p] < cStartNew) || (supportNew[p] >= cEndNew)) SETERRQ3(PetscObjectComm((PetscObject)dm), PETSC_ERR_PLIB, "Point %d is not a cell [%d, %d)", supportNew[p], cStartNew, cEndNew);
      }
#endif
    }
    /* Cell hybrid faces have 2 vertices and 2 cells */
    for (c = cMax; c < cEnd; ++c) {
      const PetscInt  newp = fStartNew + (fMax - fStart)*2 + (cMax - cStart)*3 + (fEnd - fMax) + (c - cMax);
      const PetscInt *cone;
      PetscInt        coneNew[2];
      PetscInt        supportNew[2];

      ierr       = DMPlexGetCone(dm, c, &cone);CHKERRQ(ierr);
      coneNew[0] = vStartNew + (vEnd - vStart) + (cone[0] - fStart);
      coneNew[1] = vStartNew + (vEnd - vStart) + (cone[1] - fStart);
      ierr       = DMPlexSetCone(rdm, newp, coneNew);CHKERRQ(ierr);
#if 1
      if ((newp < fStartNew) || (newp >= fEndNew)) SETERRQ3(PetscObjectComm((PetscObject)dm), PETSC_ERR_PLIB, "Point %d is not a face [%d, %d)", newp, fStartNew, fEndNew);
      for (p = 0; p < 2; ++p) {
        if ((coneNew[p] < vStartNew) || (coneNew[p] >= vEndNew)) SETERRQ3(PetscObjectComm((PetscObject)dm), PETSC_ERR_PLIB, "Point %d is not a vertex [%d, %d)", coneNew[p], vStartNew, vEndNew);
      }
#endif
      supportNew[0] = (cMax - cStart)*4 + (c - cMax)*2 + 0;
      supportNew[1] = (cMax - cStart)*4 + (c - cMax)*2 + 1;
      ierr          = DMPlexSetSupport(rdm, newp, supportNew);CHKERRQ(ierr);
#if 1
      if ((newp < fStartNew) || (newp >= fEndNew)) SETERRQ3(PetscObjectComm((PetscObject)dm), PETSC_ERR_PLIB, "Point %d is not a face [%d, %d)", newp, fStartNew, fEndNew);
      for (p = 0; p < 2; ++p) {
        if ((supportNew[p] < cStartNew) || (supportNew[p] >= cEndNew)) SETERRQ3(PetscObjectComm((PetscObject)dm), PETSC_ERR_PLIB, "Point %d is not a cell [%d, %d)", supportNew[p], cStartNew, cEndNew);
      }
#endif
    }
    /* Old vertices have identical supports */
    for (v = vStart; v < vEnd; ++v) {
      const PetscInt  newp = vStartNew + (v - vStart);
      const PetscInt *support, *cone;
      PetscInt        size, s;

      ierr = DMPlexGetSupportSize(dm, v, &size);CHKERRQ(ierr);
      ierr = DMPlexGetSupport(dm, v, &support);CHKERRQ(ierr);
      for (s = 0; s < size; ++s) {
        if (support[s] >= fMax) {
          supportRef[s] = fStartNew + (fMax - fStart)*2 + (cMax - cStart)*3 + (support[s] - fMax);
        } else {
          PetscInt r = 0;

          ierr = DMPlexGetCone(dm, support[s], &cone);CHKERRQ(ierr);
          if (cone[1] == v) r = 1;
          supportRef[s] = fStartNew + (support[s] - fStart)*2 + r;
        }
      }
      ierr = DMPlexSetSupport(rdm, newp, supportRef);CHKERRQ(ierr);
#if 1
      if ((newp < vStartNew) || (newp >= vEndNew)) SETERRQ3(PetscObjectComm((PetscObject)dm), PETSC_ERR_PLIB, "Point %d is not a vertex [%d, %d)", newp, vStartNew, vEndNew);
      for (p = 0; p < size; ++p) {
        if ((supportRef[p] < fStartNew) || (supportRef[p] >= fEndNew)) SETERRQ3(PetscObjectComm((PetscObject)dm), PETSC_ERR_PLIB, "Point %d is not a face [%d, %d)", supportRef[p], fStartNew, fEndNew);
      }
#endif
    }
    /* Face vertices have 2 + (2 interior, 1 hybrid) supports */
    for (f = fStart; f < fMax; ++f) {
      const PetscInt  newp = vStartNew + (vEnd - vStart) + (f - fStart);
      const PetscInt *cone, *support;
      PetscInt        size, newSize = 2, s;

      ierr          = DMPlexGetSupportSize(dm, f, &size);CHKERRQ(ierr);
      ierr          = DMPlexGetSupport(dm, f, &support);CHKERRQ(ierr);
      supportRef[0] = fStartNew + (f - fStart)*2 + 0;
      supportRef[1] = fStartNew + (f - fStart)*2 + 1;
      for (s = 0; s < size; ++s) {
        PetscInt r = 0;

        ierr = DMPlexGetCone(dm, support[s], &cone);CHKERRQ(ierr);
        if (support[s] >= cMax) {
          supportRef[newSize+0] = fStartNew + (fMax - fStart)*2 + (cMax - cStart)*3 + (fEnd - fMax) + (support[s] - cMax);

          newSize += 1;
        } else {
          if      (cone[1] == f) r = 1;
          else if (cone[2] == f) r = 2;
          supportRef[newSize+0] = fStartNew + (fMax - fStart)*2 + (support[s] - cStart)*3 + (r+2)%3;
          supportRef[newSize+1] = fStartNew + (fMax - fStart)*2 + (support[s] - cStart)*3 + r;

          newSize += 2;
        }
      }
      ierr = DMPlexSetSupport(rdm, newp, supportRef);CHKERRQ(ierr);
#if 1
      if ((newp < vStartNew) || (newp >= vEndNew)) SETERRQ3(PetscObjectComm((PetscObject)dm), PETSC_ERR_PLIB, "Point %d is not a vertex [%d, %d)", newp, vStartNew, vEndNew);
      for (p = 0; p < newSize; ++p) {
        if ((supportRef[p] < fStartNew) || (supportRef[p] >= fEndNew)) SETERRQ3(PetscObjectComm((PetscObject)dm), PETSC_ERR_PLIB, "Point %d is not a face [%d, %d)", supportRef[p], fStartNew, fEndNew);
      }
#endif
    }
    ierr = PetscFree(supportRef);CHKERRQ(ierr);
    break;
  case 5:
    /* Simplicial 3D */
    /* All cells have 4 faces: Tet face order is prescribed in DMPlexGetFaces_Internal() */
    ierr = DMPlexGetRawFaces_Internal(dm, 3, 4, cellInd, NULL, NULL, &faces);CHKERRQ(ierr);
    for (c = cStart; c < cEnd; ++c) {
      const PetscInt  newp = cStartNew + (c - cStart)*8;
      const PetscInt *cone, *ornt;
      PetscInt        coneNew[4], orntNew[4];

      ierr = DMPlexGetCone(dm, c, &cone);CHKERRQ(ierr);
      ierr = DMPlexGetConeOrientation(dm, c, &ornt);CHKERRQ(ierr);
      /* A tetrahedron: {0, a, c, d} */
      coneNew[0] = fStartNew + (cone[0] - fStart)*4 + GetTriSubface_Static(ornt[0], 0); /* A */
      orntNew[0] = ornt[0];
      coneNew[1] = fStartNew + (cone[1] - fStart)*4 + GetTriSubface_Static(ornt[1], 0); /* A */
      orntNew[1] = ornt[1];
      coneNew[2] = fStartNew + (cone[2] - fStart)*4 + GetTriSubface_Static(ornt[2], 0); /* A */
      orntNew[2] = ornt[2];
      coneNew[3] = fStartNew + (fEnd    - fStart)*4 + (c - cStart)*8 + 0;
      orntNew[3] = 0;
      ierr       = DMPlexSetCone(rdm, newp+0, coneNew);CHKERRQ(ierr);
      ierr       = DMPlexSetConeOrientation(rdm, newp+0, orntNew);CHKERRQ(ierr);
#if 1
      if ((newp+0 < cStartNew) || (newp+0 >= cEndNew)) SETERRQ3(PetscObjectComm((PetscObject)dm), PETSC_ERR_PLIB, "Point %d is not a cell [%d, %d)", newp+0, cStartNew, cEndNew);
      for (p = 0; p < 4; ++p) {
        if ((coneNew[p] < fStartNew) || (coneNew[p] >= fEndNew)) SETERRQ3(PetscObjectComm((PetscObject)dm), PETSC_ERR_PLIB, "Point %d is not a face [%d, %d)", coneNew[p], fStartNew, fEndNew);
      }
#endif
      /* B tetrahedron: {a, 1, b, e} */
      coneNew[0] = fStartNew + (cone[0] - fStart)*4 + GetTriSubface_Static(ornt[0], 1); /* B */
      orntNew[0] = ornt[0];
      coneNew[1] = fStartNew + (cone[1] - fStart)*4 + GetTriSubface_Static(ornt[1], 2); /* C */
      orntNew[1] = ornt[1];
      coneNew[2] = fStartNew + (fEnd    - fStart)*4 + (c - cStart)*8 + 1;
      orntNew[2] = 0;
      coneNew[3] = fStartNew + (cone[3] - fStart)*4 + GetTriSubface_Static(ornt[3], 1); /* B */
      orntNew[3] = ornt[3];
      ierr       = DMPlexSetCone(rdm, newp+1, coneNew);CHKERRQ(ierr);
      ierr       = DMPlexSetConeOrientation(rdm, newp+1, orntNew);CHKERRQ(ierr);
#if 1
      if ((newp+1 < cStartNew) || (newp+1 >= cEndNew)) SETERRQ3(PetscObjectComm((PetscObject)dm), PETSC_ERR_PLIB, "Point %d is not a cell [%d, %d)", newp+1, cStartNew, cEndNew);
      for (p = 0; p < 4; ++p) {
        if ((coneNew[p] < fStartNew) || (coneNew[p] >= fEndNew)) SETERRQ3(PetscObjectComm((PetscObject)dm), PETSC_ERR_PLIB, "Point %d is not a face [%d, %d)", coneNew[p], fStartNew, fEndNew);
      }
#endif
      /* C tetrahedron: {c, b, 2, f} */
      coneNew[0] = fStartNew + (cone[0] - fStart)*4 + GetTriSubface_Static(ornt[0], 2); /* C */
      orntNew[0] = ornt[0];
      coneNew[1] = fStartNew + (fEnd    - fStart)*4 + (c - cStart)*8 + 2;
      orntNew[1] = 0;
      coneNew[2] = fStartNew + (cone[2] - fStart)*4 + GetTriSubface_Static(ornt[2], 1); /* B */
      orntNew[2] = ornt[2];
      coneNew[3] = fStartNew + (cone[3] - fStart)*4 + GetTriSubface_Static(ornt[3], 0); /* A */
      orntNew[3] = ornt[3];
      ierr       = DMPlexSetCone(rdm, newp+2, coneNew);CHKERRQ(ierr);
      ierr       = DMPlexSetConeOrientation(rdm, newp+2, orntNew);CHKERRQ(ierr);
#if 1
      if ((newp+2 < cStartNew) || (newp+2 >= cEndNew)) SETERRQ3(PetscObjectComm((PetscObject)dm), PETSC_ERR_PLIB, "Point %d is not a cell [%d, %d)", newp+2, cStartNew, cEndNew);
      for (p = 0; p < 4; ++p) {
        if ((coneNew[p] < fStartNew) || (coneNew[p] >= fEndNew)) SETERRQ3(PetscObjectComm((PetscObject)dm), PETSC_ERR_PLIB, "Point %d is not a face [%d, %d)", coneNew[p], fStartNew, fEndNew);
      }
#endif
      /* D tetrahedron: {d, e, f, 3} */
      coneNew[0] = fStartNew + (fEnd    - fStart)*4 + (c - cStart)*8 + 3;
      orntNew[0] = 0;
      coneNew[1] = fStartNew + (cone[1] - fStart)*4 + GetTriSubface_Static(ornt[1], 1); /* B */
      orntNew[1] = ornt[1];
      coneNew[2] = fStartNew + (cone[2] - fStart)*4 + GetTriSubface_Static(ornt[2], 2); /* C */
      orntNew[2] = ornt[2];
      coneNew[3] = fStartNew + (cone[3] - fStart)*4 + GetTriSubface_Static(ornt[3], 2); /* C */
      orntNew[3] = ornt[3];
      ierr       = DMPlexSetCone(rdm, newp+3, coneNew);CHKERRQ(ierr);
      ierr       = DMPlexSetConeOrientation(rdm, newp+3, orntNew);CHKERRQ(ierr);
#if 1
      if ((newp+3 < cStartNew) || (newp+3 >= cEndNew)) SETERRQ3(PetscObjectComm((PetscObject)dm), PETSC_ERR_PLIB, "Point %d is not a cell [%d, %d)", newp+3, cStartNew, cEndNew);
      for (p = 0; p < 4; ++p) {
        if ((coneNew[p] < fStartNew) || (coneNew[p] >= fEndNew)) SETERRQ3(PetscObjectComm((PetscObject)dm), PETSC_ERR_PLIB, "Point %d is not a face [%d, %d)", coneNew[p], fStartNew, fEndNew);
      }
#endif
      /* A' tetrahedron: {d, a, c, f} */
      coneNew[0] = fStartNew + (fEnd    - fStart)*4 + (c - cStart)*8 + 0;
      orntNew[0] = -3;
      coneNew[1] = fStartNew + (cone[2] - fStart)*4 + 3;
      orntNew[1] = ornt[2] < 0 ? -(GetTetSomething_Static(ornt[2], 0)+1) : GetTetSomething_Static(ornt[2], 0);
      coneNew[2] = fStartNew + (fEnd    - fStart)*4 + (c - cStart)*8 + 5;
      orntNew[2] = 0;
      coneNew[3] = fStartNew + (fEnd    - fStart)*4 + (c - cStart)*8 + 4;
      orntNew[3] = 2;
      ierr       = DMPlexSetCone(rdm, newp+4, coneNew);CHKERRQ(ierr);
      ierr       = DMPlexSetConeOrientation(rdm, newp+4, orntNew);CHKERRQ(ierr);
#if 1
      if ((newp+4 < cStartNew) || (newp+4 >= cEndNew)) SETERRQ3(PetscObjectComm((PetscObject)dm), PETSC_ERR_PLIB, "Point %d is not a cell [%d, %d)", newp+4, cStartNew, cEndNew);
      for (p = 0; p < 4; ++p) {
        if ((coneNew[p] < fStartNew) || (coneNew[p] >= fEndNew)) SETERRQ3(PetscObjectComm((PetscObject)dm), PETSC_ERR_PLIB, "Point %d is not a face [%d, %d)", coneNew[p], fStartNew, fEndNew);
      }
#endif
      /* B' tetrahedron: {e, b, a, f} */
      coneNew[0] = fStartNew + (fEnd    - fStart)*4 + (c - cStart)*8 + 1;
      orntNew[0] = -3;
      coneNew[1] = fStartNew + (fEnd    - fStart)*4 + (c - cStart)*8 + 6;
      orntNew[1] = 1;
      coneNew[2] = fStartNew + (fEnd    - fStart)*4 + (c - cStart)*8 + 7;
      orntNew[2] = 0;
      coneNew[3] = fStartNew + (cone[3] - fStart)*4 + 3;
      orntNew[3] = ornt[3] < 0 ? -(GetTetSomething_Static(ornt[3], 0)+1) : GetTetSomething_Static(ornt[3], 0);
      ierr       = DMPlexSetCone(rdm, newp+5, coneNew);CHKERRQ(ierr);
      ierr       = DMPlexSetConeOrientation(rdm, newp+5, orntNew);CHKERRQ(ierr);
#if 1
      if ((newp+5 < cStartNew) || (newp+5 >= cEndNew)) SETERRQ3(PetscObjectComm((PetscObject)dm), PETSC_ERR_PLIB, "Point %d is not a cell [%d, %d)", newp+5, cStartNew, cEndNew);
      for (p = 0; p < 4; ++p) {
        if ((coneNew[p] < fStartNew) || (coneNew[p] >= fEndNew)) SETERRQ3(PetscObjectComm((PetscObject)dm), PETSC_ERR_PLIB, "Point %d is not a face [%d, %d)", coneNew[p], fStartNew, fEndNew);
      }
#endif
      /* C' tetrahedron: {b, f, c, a} */
      coneNew[0] = fStartNew + (fEnd    - fStart)*4 + (c - cStart)*8 + 2;
      orntNew[0] = -3;
      coneNew[1] = fStartNew + (cone[0] - fStart)*4 + 3;
      orntNew[1] = ornt[0] < 0 ? -(GetTetSomething_Static(ornt[0], 2)+1) : GetTetSomething_Static(ornt[0], 2);
      coneNew[2] = fStartNew + (fEnd    - fStart)*4 + (c - cStart)*8 + 5;
      orntNew[2] = -3;
      coneNew[3] = fStartNew + (fEnd    - fStart)*4 + (c - cStart)*8 + 7;
      orntNew[3] = -2;
      ierr       = DMPlexSetCone(rdm, newp+6, coneNew);CHKERRQ(ierr);
      ierr       = DMPlexSetConeOrientation(rdm, newp+6, orntNew);CHKERRQ(ierr);
#if 1
      if ((newp+6 < cStartNew) || (newp+6 >= cEndNew)) SETERRQ3(PetscObjectComm((PetscObject)dm), PETSC_ERR_PLIB, "Point %d is not a cell [%d, %d)", newp+6, cStartNew, cEndNew);
      for (p = 0; p < 4; ++p) {
        if ((coneNew[p] < fStartNew) || (coneNew[p] >= fEndNew)) SETERRQ3(PetscObjectComm((PetscObject)dm), PETSC_ERR_PLIB, "Point %d is not a face [%d, %d)", coneNew[p], fStartNew, fEndNew);
      }
#endif
      /* D' tetrahedron: {f, e, d, a} */
      coneNew[0] = fStartNew + (fEnd    - fStart)*4 + (c - cStart)*8 + 3;
      orntNew[0] = -3;
      coneNew[1] = fStartNew + (fEnd    - fStart)*4 + (c - cStart)*8 + 4;
      orntNew[1] = -3;
      coneNew[2] = fStartNew + (cone[1] - fStart)*4 + 3;
      orntNew[2] = ornt[1] < 0 ? -(GetTetSomething_Static(ornt[1], 0)+1) : GetTetSomething_Static(ornt[1], 0);
      coneNew[3] = fStartNew + (fEnd    - fStart)*4 + (c - cStart)*8 + 6;
      orntNew[3] = -3;
      ierr       = DMPlexSetCone(rdm, newp+7, coneNew);CHKERRQ(ierr);
      ierr       = DMPlexSetConeOrientation(rdm, newp+7, orntNew);CHKERRQ(ierr);
#if 1
      if ((newp+7 < cStartNew) || (newp+7 >= cEndNew)) SETERRQ3(PetscObjectComm((PetscObject)dm), PETSC_ERR_PLIB, "Point %d is not a cell [%d, %d)", newp+7, cStartNew, cEndNew);
      for (p = 0; p < 4; ++p) {
        if ((coneNew[p] < fStartNew) || (coneNew[p] >= fEndNew)) SETERRQ3(PetscObjectComm((PetscObject)dm), PETSC_ERR_PLIB, "Point %d is not a face [%d, %d)", coneNew[p], fStartNew, fEndNew);
      }
#endif
    }
    /* Split faces have 3 edges and the same cells as the parent */
    ierr = DMPlexGetMaxSizes(dm, NULL, &maxSupportSize);CHKERRQ(ierr);
    ierr = PetscMalloc((2 + maxSupportSize*2) * sizeof(PetscInt), &supportRef);CHKERRQ(ierr);
    for (f = fStart; f < fEnd; ++f) {
      const PetscInt  newp = fStartNew + (f - fStart)*4;
      const PetscInt *cone, *ornt, *support;
      PetscInt        coneNew[3], orntNew[3], coneSize, supportSize, s;

      ierr = DMPlexGetCone(dm, f, &cone);CHKERRQ(ierr);
      ierr = DMPlexGetConeOrientation(dm, f, &ornt);CHKERRQ(ierr);
      /* A triangle */
      coneNew[0] = eStartNew + (cone[0] - eStart)*2 + (ornt[0] < 0 ? 1 : 0);
      orntNew[0] = ornt[0];
      coneNew[1] = eStartNew + (eEnd    - eStart)*2 + (f - fStart)*3 + 2;
      orntNew[1] = -2;
      coneNew[2] = eStartNew + (cone[2] - eStart)*2 + (ornt[2] < 0 ? 0 : 1);
      orntNew[2] = ornt[2];
      ierr       = DMPlexSetCone(rdm, newp+0, coneNew);CHKERRQ(ierr);
      ierr       = DMPlexSetConeOrientation(rdm, newp+0, orntNew);CHKERRQ(ierr);
#if 1
      if ((newp+0 < fStartNew) || (newp+0 >= fEndNew)) SETERRQ3(PetscObjectComm((PetscObject)dm), PETSC_ERR_PLIB, "Point %d is not a face [%d, %d)", newp+0, fStartNew, fEndNew);
      for (p = 0; p < 3; ++p) {
        if ((coneNew[p] < eStartNew) || (coneNew[p] >= eEndNew)) SETERRQ3(PetscObjectComm((PetscObject)dm), PETSC_ERR_PLIB, "Point %d is not an edge [%d, %d)", coneNew[p], eStartNew, eEndNew);
      }
#endif
      /* B triangle */
      coneNew[0] = eStartNew + (cone[0] - eStart)*2 + (ornt[0] < 0 ? 0 : 1);
      orntNew[0] = ornt[0];
      coneNew[1] = eStartNew + (cone[1] - eStart)*2 + (ornt[1] < 0 ? 1 : 0);
      orntNew[1] = ornt[1];
      coneNew[2] = eStartNew + (eEnd    - eStart)*2 + (f - fStart)*3 + 0;
      orntNew[2] = -2;
      ierr       = DMPlexSetCone(rdm, newp+1, coneNew);CHKERRQ(ierr);
      ierr       = DMPlexSetConeOrientation(rdm, newp+1, orntNew);CHKERRQ(ierr);
#if 1
      if ((newp+1 < fStartNew) || (newp+1 >= fEndNew)) SETERRQ3(PetscObjectComm((PetscObject)dm), PETSC_ERR_PLIB, "Point %d is not a face [%d, %d)", newp+1, fStartNew, fEndNew);
      for (p = 0; p < 3; ++p) {
        if ((coneNew[p] < eStartNew) || (coneNew[p] >= eEndNew)) SETERRQ3(PetscObjectComm((PetscObject)dm), PETSC_ERR_PLIB, "Point %d is not an edge [%d, %d)", coneNew[p], eStartNew, eEndNew);
      }
#endif
      /* C triangle */
      coneNew[0] = eStartNew + (eEnd    - eStart)*2 + (f - fStart)*3 + 1;
      orntNew[0] = -2;
      coneNew[1] = eStartNew + (cone[1] - eStart)*2 + (ornt[1] < 0 ? 0 : 1);
      orntNew[1] = ornt[1];
      coneNew[2] = eStartNew + (cone[2] - eStart)*2 + (ornt[2] < 0 ? 1 : 0);
      orntNew[2] = ornt[2];
      ierr       = DMPlexSetCone(rdm, newp+2, coneNew);CHKERRQ(ierr);
      ierr       = DMPlexSetConeOrientation(rdm, newp+2, orntNew);CHKERRQ(ierr);
#if 1
      if ((newp+2 < fStartNew) || (newp+2 >= fEndNew)) SETERRQ3(PetscObjectComm((PetscObject)dm), PETSC_ERR_PLIB, "Point %d is not a face [%d, %d)", newp+2, fStartNew, fEndNew);
      for (p = 0; p < 3; ++p) {
        if ((coneNew[p] < eStartNew) || (coneNew[p] >= eEndNew)) SETERRQ3(PetscObjectComm((PetscObject)dm), PETSC_ERR_PLIB, "Point %d is not an edge [%d, %d)", coneNew[p], eStartNew, eEndNew);
      }
#endif
      /* D triangle */
      coneNew[0] = eStartNew + (eEnd    - eStart)*2 + (f - fStart)*3 + 0;
      orntNew[0] = 0;
      coneNew[1] = eStartNew + (eEnd    - eStart)*2 + (f - fStart)*3 + 1;
      orntNew[1] = 0;
      coneNew[2] = eStartNew + (eEnd    - eStart)*2 + (f - fStart)*3 + 2;
      orntNew[2] = 0;
      ierr       = DMPlexSetCone(rdm, newp+3, coneNew);CHKERRQ(ierr);
      ierr       = DMPlexSetConeOrientation(rdm, newp+3, orntNew);CHKERRQ(ierr);
#if 1
      if ((newp+3 < fStartNew) || (newp+3 >= fEndNew)) SETERRQ3(PetscObjectComm((PetscObject)dm), PETSC_ERR_PLIB, "Point %d is not a face [%d, %d)", newp+3, fStartNew, fEndNew);
      for (p = 0; p < 3; ++p) {
        if ((coneNew[p] < eStartNew) || (coneNew[p] >= eEndNew)) SETERRQ3(PetscObjectComm((PetscObject)dm), PETSC_ERR_PLIB, "Point %d is not an edge [%d, %d)", coneNew[p], eStartNew, eEndNew);
      }
#endif
      ierr = DMPlexGetSupportSize(dm, f, &supportSize);CHKERRQ(ierr);
      ierr = DMPlexGetSupport(dm, f, &support);CHKERRQ(ierr);
      for (r = 0; r < 4; ++r) {
        for (s = 0; s < supportSize; ++s) {
          PetscInt subf;
          ierr = DMPlexGetConeSize(dm, support[s], &coneSize);CHKERRQ(ierr);
          ierr = DMPlexGetCone(dm, support[s], &cone);CHKERRQ(ierr);
          ierr = DMPlexGetConeOrientation(dm, support[s], &ornt);CHKERRQ(ierr);
          for (c = 0; c < coneSize; ++c) {
            if (cone[c] == f) break;
          }
          subf = GetTriSubfaceInverse_Static(ornt[c], r);
          supportRef[s] = cStartNew + (support[s] - cStart)*8 + (r==3 ? (c+2)%4 + 4 : faces[c*3+subf]);
        }
        ierr = DMPlexSetSupport(rdm, newp+r, supportRef);CHKERRQ(ierr);
#if 1
        if ((newp < fStartNew) || (newp >= fEndNew)) SETERRQ3(PetscObjectComm((PetscObject)dm), PETSC_ERR_PLIB, "Point %d is not a face [%d, %d)", newp, fStartNew, fEndNew);
        for (p = 0; p < supportSize; ++p) {
          if ((supportRef[p] < cStartNew) || (supportRef[p] >= cEndNew)) SETERRQ3(PetscObjectComm((PetscObject)dm), PETSC_ERR_PLIB, "Point %d is not a cell [%d, %d)", supportRef[p], cStartNew, cEndNew);
        }
#endif
      }
    }
    /* Interior faces have 3 edges and 2 cells */
    for (c = cStart; c < cEnd; ++c) {
      PetscInt        newp = fStartNew + (fEnd - fStart)*4 + (c - cStart)*8;
      const PetscInt *cone, *ornt;
      PetscInt        coneNew[3], orntNew[3];
      PetscInt        supportNew[2];

      ierr = DMPlexGetCone(dm, c, &cone);CHKERRQ(ierr);
      ierr = DMPlexGetConeOrientation(dm, c, &ornt);CHKERRQ(ierr);
      /* Face A: {c, a, d} */
      coneNew[0] = eStartNew + (eEnd - eStart)*2 + (cone[0] - fStart)*3 + GetTetSomething_Static(ornt[0], 2);
      orntNew[0] = ornt[0] < 0 ? -2 : 0;
      coneNew[1] = eStartNew + (eEnd - eStart)*2 + (cone[1] - fStart)*3 + GetTetSomething_Static(ornt[1], 2);
      orntNew[1] = ornt[1] < 0 ? -2 : 0;
      coneNew[2] = eStartNew + (eEnd - eStart)*2 + (cone[2] - fStart)*3 + GetTetSomething_Static(ornt[2], 2);
      orntNew[2] = ornt[2] < 0 ? -2 : 0;
      ierr = DMPlexSetCone(rdm, newp, coneNew);CHKERRQ(ierr);
      ierr = DMPlexSetConeOrientation(rdm, newp, orntNew);CHKERRQ(ierr);
#if 1
      if ((newp < fStartNew) || (newp >= fEndNew)) SETERRQ3(PetscObjectComm((PetscObject)dm), PETSC_ERR_PLIB, "Point %d is not a face [%d, %d)", newp, fStartNew, fEndNew);
      for (p = 0; p < 3; ++p) {
        if ((coneNew[p] < eStartNew) || (coneNew[p] >= eEndNew)) SETERRQ3(PetscObjectComm((PetscObject)dm), PETSC_ERR_PLIB, "Point %d is not an edge [%d, %d)", coneNew[p], eStartNew, eEndNew);
      }
#endif
      supportNew[0] = (c - cStart)*8 + 0;
      supportNew[1] = (c - cStart)*8 + 0+4;
      ierr          = DMPlexSetSupport(rdm, newp, supportNew);CHKERRQ(ierr);
#if 1
      if ((newp < fStartNew) || (newp >= fEndNew)) SETERRQ3(PetscObjectComm((PetscObject)dm), PETSC_ERR_PLIB, "Point %d is not a face [%d, %d)", newp, fStartNew, fEndNew);
      for (p = 0; p < 2; ++p) {
        if ((supportNew[p] < cStartNew) || (supportNew[p] >= cEndNew)) SETERRQ3(PetscObjectComm((PetscObject)dm), PETSC_ERR_PLIB, "Point %d is not a cell [%d, %d)", supportNew[p], cStartNew, cEndNew);
      }
#endif
      ++newp;
      /* Face B: {a, b, e} */
      coneNew[0] = eStartNew + (eEnd - eStart)*2 + (cone[0] - fStart)*3 + GetTetSomething_Static(ornt[0], 0);
      orntNew[0] = ornt[0] < 0 ? -2 : 0;
      coneNew[1] = eStartNew + (eEnd - eStart)*2 + (cone[3] - fStart)*3 + GetTetSomething_Static(ornt[3], 0);
      orntNew[1] = ornt[3] < 0 ? -2 : 0;
      coneNew[2] = eStartNew + (eEnd - eStart)*2 + (cone[1] - fStart)*3 + GetTetSomething_Static(ornt[1], 1);
      orntNew[2] = ornt[1] < 0 ? -2 : 0;
      ierr = DMPlexSetCone(rdm, newp, coneNew);CHKERRQ(ierr);
      ierr = DMPlexSetConeOrientation(rdm, newp, orntNew);CHKERRQ(ierr);
#if 1
      if ((newp < fStartNew) || (newp >= fEndNew)) SETERRQ3(PetscObjectComm((PetscObject)dm), PETSC_ERR_PLIB, "Point %d is not a face [%d, %d)", newp, fStartNew, fEndNew);
      for (p = 0; p < 3; ++p) {
        if ((coneNew[p] < eStartNew) || (coneNew[p] >= eEndNew)) SETERRQ3(PetscObjectComm((PetscObject)dm), PETSC_ERR_PLIB, "Point %d is not an edge [%d, %d)", coneNew[p], eStartNew, eEndNew);
      }
#endif
      supportNew[0] = (c - cStart)*8 + 1;
      supportNew[1] = (c - cStart)*8 + 1+4;
      ierr          = DMPlexSetSupport(rdm, newp, supportNew);CHKERRQ(ierr);
#if 1
      if ((newp < fStartNew) || (newp >= fEndNew)) SETERRQ3(PetscObjectComm((PetscObject)dm), PETSC_ERR_PLIB, "Point %d is not a face [%d, %d)", newp, fStartNew, fEndNew);
      for (p = 0; p < 2; ++p) {
        if ((supportNew[p] < cStartNew) || (supportNew[p] >= cEndNew)) SETERRQ3(PetscObjectComm((PetscObject)dm), PETSC_ERR_PLIB, "Point %d is not a cell [%d, %d)", supportNew[p], cStartNew, cEndNew);
      }
#endif
      ++newp;
      /* Face C: {c, f, b} */
      coneNew[0] = eStartNew + (eEnd - eStart)*2 + (cone[2] - fStart)*3 + GetTetSomething_Static(ornt[2], 0);
      orntNew[0] = ornt[2] < 0 ? -2 : 0;
      coneNew[1] = eStartNew + (eEnd - eStart)*2 + (cone[3] - fStart)*3 + GetTetSomething_Static(ornt[3], 2);
      orntNew[1] = ornt[3] < 0 ? -2 : 0;
      coneNew[2] = eStartNew + (eEnd - eStart)*2 + (cone[0] - fStart)*3 + GetTetSomething_Static(ornt[0], 1);
      orntNew[2] = ornt[0] < 0 ? -2 : 0;
      ierr = DMPlexSetCone(rdm, newp, coneNew);CHKERRQ(ierr);
      ierr = DMPlexSetConeOrientation(rdm, newp, orntNew);CHKERRQ(ierr);
#if 1
      if ((newp < fStartNew) || (newp >= fEndNew)) SETERRQ3(PetscObjectComm((PetscObject)dm), PETSC_ERR_PLIB, "Point %d is not a face [%d, %d)", newp, fStartNew, fEndNew);
      for (p = 0; p < 3; ++p) {
        if ((coneNew[p] < eStartNew) || (coneNew[p] >= eEndNew)) SETERRQ3(PetscObjectComm((PetscObject)dm), PETSC_ERR_PLIB, "Point %d is not an edge [%d, %d)", coneNew[p], eStartNew, eEndNew);
      }
#endif
      supportNew[0] = (c - cStart)*8 + 2;
      supportNew[1] = (c - cStart)*8 + 2+4;
      ierr          = DMPlexSetSupport(rdm, newp, supportNew);CHKERRQ(ierr);
#if 1
      if ((newp < fStartNew) || (newp >= fEndNew)) SETERRQ3(PetscObjectComm((PetscObject)dm), PETSC_ERR_PLIB, "Point %d is not a face [%d, %d)", newp, fStartNew, fEndNew);
      for (p = 0; p < 2; ++p) {
        if ((supportNew[p] < cStartNew) || (supportNew[p] >= cEndNew)) SETERRQ3(PetscObjectComm((PetscObject)dm), PETSC_ERR_PLIB, "Point %d is not a cell [%d, %d)", supportNew[p], cStartNew, cEndNew);
      }
#endif
      ++newp;
      /* Face D: {d, e, f} */
      coneNew[0] = eStartNew + (eEnd - eStart)*2 + (cone[1] - fStart)*3 + GetTetSomething_Static(ornt[1], 0);
      orntNew[0] = ornt[1] < 0 ? -2 : 0;
      coneNew[1] = eStartNew + (eEnd - eStart)*2 + (cone[3] - fStart)*3 + GetTetSomething_Static(ornt[3], 1);
      orntNew[1] = ornt[3] < 0 ? -2 : 0;
      coneNew[2] = eStartNew + (eEnd - eStart)*2 + (cone[2] - fStart)*3 + GetTetSomething_Static(ornt[2], 1);
      orntNew[2] = ornt[2] < 0 ? -2 : 0;
      ierr = DMPlexSetCone(rdm, newp, coneNew);CHKERRQ(ierr);
      ierr = DMPlexSetConeOrientation(rdm, newp, orntNew);CHKERRQ(ierr);
#if 1
      if ((newp < fStartNew) || (newp >= fEndNew)) SETERRQ3(PetscObjectComm((PetscObject)dm), PETSC_ERR_PLIB, "Point %d is not a face [%d, %d)", newp, fStartNew, fEndNew);
      for (p = 0; p < 3; ++p) {
        if ((coneNew[p] < eStartNew) || (coneNew[p] >= eEndNew)) SETERRQ3(PetscObjectComm((PetscObject)dm), PETSC_ERR_PLIB, "Point %d is not an edge [%d, %d)", coneNew[p], eStartNew, eEndNew);
      }
#endif
      supportNew[0] = (c - cStart)*8 + 3;
      supportNew[1] = (c - cStart)*8 + 3+4;
      ierr          = DMPlexSetSupport(rdm, newp, supportNew);CHKERRQ(ierr);
#if 1
      if ((newp < fStartNew) || (newp >= fEndNew)) SETERRQ3(PetscObjectComm((PetscObject)dm), PETSC_ERR_PLIB, "Point %d is not a face [%d, %d)", newp, fStartNew, fEndNew);
      for (p = 0; p < 2; ++p) {
        if ((supportNew[p] < cStartNew) || (supportNew[p] >= cEndNew)) SETERRQ3(PetscObjectComm((PetscObject)dm), PETSC_ERR_PLIB, "Point %d is not a cell [%d, %d)", supportNew[p], cStartNew, cEndNew);
      }
#endif
      ++newp;
      /* Face E: {d, f, a} */
      coneNew[0] = eStartNew + (eEnd - eStart)*2 + (cone[2] - fStart)*3 + GetTetSomething_Static(ornt[2], 1);
      orntNew[0] = ornt[2] < 0 ? 0 : -2;
      coneNew[1] = eStartNew + (eEnd - eStart)*2 + (fEnd - fStart)*3 + (c - cStart);
      orntNew[1] = -2;
      coneNew[2] = eStartNew + (eEnd - eStart)*2 + (cone[1] - fStart)*3 + GetTetSomething_Static(ornt[1], 2);
      orntNew[2] = ornt[1] < 0 ? -2 : 0;
      ierr = DMPlexSetCone(rdm, newp, coneNew);CHKERRQ(ierr);
      ierr = DMPlexSetConeOrientation(rdm, newp, orntNew);CHKERRQ(ierr);
#if 1
      if ((newp < fStartNew) || (newp >= fEndNew)) SETERRQ3(PetscObjectComm((PetscObject)dm), PETSC_ERR_PLIB, "Point %d is not a face [%d, %d)", newp, fStartNew, fEndNew);
      for (p = 0; p < 3; ++p) {
        if ((coneNew[p] < eStartNew) || (coneNew[p] >= eEndNew)) SETERRQ3(PetscObjectComm((PetscObject)dm), PETSC_ERR_PLIB, "Point %d is not an edge [%d, %d)", coneNew[p], eStartNew, eEndNew);
      }
#endif
      supportNew[0] = (c - cStart)*8 + 0+4;
      supportNew[1] = (c - cStart)*8 + 3+4;
      ierr          = DMPlexSetSupport(rdm, newp, supportNew);CHKERRQ(ierr);
#if 1
      if ((newp < fStartNew) || (newp >= fEndNew)) SETERRQ3(PetscObjectComm((PetscObject)dm), PETSC_ERR_PLIB, "Point %d is not a face [%d, %d)", newp, fStartNew, fEndNew);
      for (p = 0; p < 2; ++p) {
        if ((supportNew[p] < cStartNew) || (supportNew[p] >= cEndNew)) SETERRQ3(PetscObjectComm((PetscObject)dm), PETSC_ERR_PLIB, "Point %d is not a cell [%d, %d)", supportNew[p], cStartNew, cEndNew);
      }
#endif
      ++newp;
      /* Face F: {c, a, f} */
      coneNew[0] = eStartNew + (eEnd - eStart)*2 + (cone[0] - fStart)*3 + GetTetSomething_Static(ornt[0], 2);
      orntNew[0] = ornt[0] < 0 ? -2 : 0;
      coneNew[1] = eStartNew + (eEnd - eStart)*2 + (fEnd - fStart)*3 + (c - cStart);
      orntNew[1] = 0;
      coneNew[2] = eStartNew + (eEnd - eStart)*2 + (cone[2] - fStart)*3 + GetTetSomething_Static(ornt[2], 0);
      orntNew[2] = ornt[2] < 0 ? 0 : -2;
      ierr = DMPlexSetCone(rdm, newp, coneNew);CHKERRQ(ierr);
      ierr = DMPlexSetConeOrientation(rdm, newp, orntNew);CHKERRQ(ierr);
#if 1
      if ((newp < fStartNew) || (newp >= fEndNew)) SETERRQ3(PetscObjectComm((PetscObject)dm), PETSC_ERR_PLIB, "Point %d is not a face [%d, %d)", newp, fStartNew, fEndNew);
      for (p = 0; p < 3; ++p) {
        if ((coneNew[p] < eStartNew) || (coneNew[p] >= eEndNew)) SETERRQ3(PetscObjectComm((PetscObject)dm), PETSC_ERR_PLIB, "Point %d is not an edge [%d, %d)", coneNew[p], eStartNew, eEndNew);
      }
#endif
      supportNew[0] = (c - cStart)*8 + 0+4;
      supportNew[1] = (c - cStart)*8 + 2+4;
      ierr          = DMPlexSetSupport(rdm, newp, supportNew);CHKERRQ(ierr);
#if 1
      if ((newp < fStartNew) || (newp >= fEndNew)) SETERRQ3(PetscObjectComm((PetscObject)dm), PETSC_ERR_PLIB, "Point %d is not a face [%d, %d)", newp, fStartNew, fEndNew);
      for (p = 0; p < 2; ++p) {
        if ((supportNew[p] < cStartNew) || (supportNew[p] >= cEndNew)) SETERRQ3(PetscObjectComm((PetscObject)dm), PETSC_ERR_PLIB, "Point %d is not a cell [%d, %d)", supportNew[p], cStartNew, cEndNew);
      }
#endif
      ++newp;
      /* Face G: {e, a, f} */
      coneNew[0] = eStartNew + (eEnd - eStart)*2 + (cone[1] - fStart)*3 + GetTetSomething_Static(ornt[1], 1);
      orntNew[0] = ornt[1] < 0 ? -2 : 0;
      coneNew[1] = eStartNew + (eEnd - eStart)*2 + (fEnd - fStart)*3 + (c - cStart);
      orntNew[1] = 0;
      coneNew[2] = eStartNew + (eEnd - eStart)*2 + (cone[3] - fStart)*3 + GetTetSomething_Static(ornt[3], 1);
      orntNew[2] = ornt[3] < 0 ? 0 : -2;
      ierr = DMPlexSetCone(rdm, newp, coneNew);CHKERRQ(ierr);
      ierr = DMPlexSetConeOrientation(rdm, newp, orntNew);CHKERRQ(ierr);
#if 1
      if ((newp < fStartNew) || (newp >= fEndNew)) SETERRQ3(PetscObjectComm((PetscObject)dm), PETSC_ERR_PLIB, "Point %d is not a face [%d, %d)", newp, fStartNew, fEndNew);
      for (p = 0; p < 3; ++p) {
        if ((coneNew[p] < eStartNew) || (coneNew[p] >= eEndNew)) SETERRQ3(PetscObjectComm((PetscObject)dm), PETSC_ERR_PLIB, "Point %d is not an edge [%d, %d)", coneNew[p], eStartNew, eEndNew);
      }
#endif
      supportNew[0] = (c - cStart)*8 + 1+4;
      supportNew[1] = (c - cStart)*8 + 3+4;
      ierr          = DMPlexSetSupport(rdm, newp, supportNew);CHKERRQ(ierr);
#if 1
      if ((newp < fStartNew) || (newp >= fEndNew)) SETERRQ3(PetscObjectComm((PetscObject)dm), PETSC_ERR_PLIB, "Point %d is not a face [%d, %d)", newp, fStartNew, fEndNew);
      for (p = 0; p < 2; ++p) {
        if ((supportNew[p] < cStartNew) || (supportNew[p] >= cEndNew)) SETERRQ3(PetscObjectComm((PetscObject)dm), PETSC_ERR_PLIB, "Point %d is not a cell [%d, %d)", supportNew[p], cStartNew, cEndNew);
      }
#endif
      ++newp;
      /* Face H: {a, b, f} */
      coneNew[0] = eStartNew + (eEnd - eStart)*2 + (cone[0] - fStart)*3 + GetTetSomething_Static(ornt[0], 0);
      orntNew[0] = ornt[0] < 0 ? -2 : 0;
      coneNew[1] = eStartNew + (eEnd - eStart)*2 + (cone[3] - fStart)*3 + GetTetSomething_Static(ornt[3], 2);
      orntNew[1] = ornt[3] < 0 ? 0 : -2;
      coneNew[2] = eStartNew + (eEnd - eStart)*2 + (fEnd - fStart)*3 + (c - cStart);
      orntNew[2] = -2;
      ierr = DMPlexSetCone(rdm, newp, coneNew);CHKERRQ(ierr);
      ierr = DMPlexSetConeOrientation(rdm, newp, orntNew);CHKERRQ(ierr);
#if 1
      if ((newp < fStartNew) || (newp >= fEndNew)) SETERRQ3(PetscObjectComm((PetscObject)dm), PETSC_ERR_PLIB, "Point %d is not a face [%d, %d)", newp, fStartNew, fEndNew);
      for (p = 0; p < 3; ++p) {
        if ((coneNew[p] < eStartNew) || (coneNew[p] >= eEndNew)) SETERRQ3(PetscObjectComm((PetscObject)dm), PETSC_ERR_PLIB, "Point %d is not an edge [%d, %d)", coneNew[p], eStartNew, eEndNew);
      }
#endif
      supportNew[0] = (c - cStart)*8 + 1+4;
      supportNew[1] = (c - cStart)*8 + 2+4;
      ierr          = DMPlexSetSupport(rdm, newp, supportNew);CHKERRQ(ierr);
#if 1
      if ((newp < fStartNew) || (newp >= fEndNew)) SETERRQ3(PetscObjectComm((PetscObject)dm), PETSC_ERR_PLIB, "Point %d is not a face [%d, %d)", newp, fStartNew, fEndNew);
      for (p = 0; p < 2; ++p) {
        if ((supportNew[p] < cStartNew) || (supportNew[p] >= cEndNew)) SETERRQ3(PetscObjectComm((PetscObject)dm), PETSC_ERR_PLIB, "Point %d is not a cell [%d, %d)", supportNew[p], cStartNew, cEndNew);
      }
#endif
      ++newp;
    }
    /* Split Edges have 2 vertices and the same faces as the parent */
    for (e = eStart; e < eEnd; ++e) {
      const PetscInt newv = vStartNew + (vEnd - vStart) + (e - eStart);

      for (r = 0; r < 2; ++r) {
        const PetscInt  newp = eStartNew + (e - eStart)*2 + r;
        const PetscInt *cone, *ornt, *support;
        PetscInt        coneNew[2], coneSize, c, supportSize, s;

        ierr             = DMPlexGetCone(dm, e, &cone);CHKERRQ(ierr);
        coneNew[0]       = vStartNew + (cone[0] - vStart);
        coneNew[1]       = vStartNew + (cone[1] - vStart);
        coneNew[(r+1)%2] = newv;
        ierr             = DMPlexSetCone(rdm, newp, coneNew);CHKERRQ(ierr);
#if 1
        if ((newp < eStartNew) || (newp >= eEndNew)) SETERRQ3(PetscObjectComm((PetscObject)dm), PETSC_ERR_PLIB, "Point %d is not an edge [%d, %d)", newp, eStartNew, eEndNew);
        for (p = 0; p < 2; ++p) {
          if ((coneNew[p] < vStartNew) || (coneNew[p] >= vEndNew)) SETERRQ3(PetscObjectComm((PetscObject)dm), PETSC_ERR_PLIB, "Point %d is not a vertex [%d, %d)", coneNew[p], vStartNew, vEndNew);
        }
#endif
        ierr = DMPlexGetSupportSize(dm, e, &supportSize);CHKERRQ(ierr);
        ierr = DMPlexGetSupport(dm, e, &support);CHKERRQ(ierr);
        for (s = 0; s < supportSize; ++s) {
          ierr = DMPlexGetConeSize(dm, support[s], &coneSize);CHKERRQ(ierr);
          ierr = DMPlexGetCone(dm, support[s], &cone);CHKERRQ(ierr);
          ierr = DMPlexGetConeOrientation(dm, support[s], &ornt);CHKERRQ(ierr);
          for (c = 0; c < coneSize; ++c) {
            if (cone[c] == e) break;
          }
          supportRef[s] = fStartNew + (support[s] - fStart)*4 + (c + (ornt[c] < 0 ? 1-r : r))%3;
        }
        ierr = DMPlexSetSupport(rdm, newp, supportRef);CHKERRQ(ierr);
#if 1
        if ((newp < eStartNew) || (newp >= eEndNew)) SETERRQ3(PetscObjectComm((PetscObject)dm), PETSC_ERR_PLIB, "Point %d is not an edge [%d, %d)", newp, eStartNew, eEndNew);
        for (p = 0; p < supportSize; ++p) {
          if ((supportRef[p] < fStartNew) || (supportRef[p] >= fEndNew)) SETERRQ3(PetscObjectComm((PetscObject)dm), PETSC_ERR_PLIB, "Point %d is not a face [%d, %d)", supportRef[p], fStartNew, fEndNew);
        }
#endif
      }
    }
    /* Face edges have 2 vertices and 2+cells*(1/2) faces */
    for (f = fStart; f < fEnd; ++f) {
      const PetscInt *cone, *ornt, *support;
      PetscInt        coneSize, supportSize, s;

      ierr = DMPlexGetSupportSize(dm, f, &supportSize);CHKERRQ(ierr);
      ierr = DMPlexGetSupport(dm, f, &support);CHKERRQ(ierr);
      for (r = 0; r < 3; ++r) {
        const PetscInt  newp = eStartNew + (eEnd - eStart)*2 + (f - fStart)*3 + r;
        PetscInt        coneNew[2], intFaces = 0, er, eint[4] = {1, 0, 2, 0};
        PetscInt        fint[24] = { 1,  7, -1, -1,  0,  5,
                                    -1, -1,  1,  6,  0,  4,
                                     2,  5,  3,  4, -1, -1,
                                    -1, -1,  3,  6,  2,  7};

        ierr = DMPlexGetCone(dm, f, &cone);CHKERRQ(ierr);
        coneNew[0] = vStartNew + (vEnd - vStart) + (cone[(r+0)%3] - eStart);
        coneNew[1] = vStartNew + (vEnd - vStart) + (cone[(r+1)%3] - eStart);
        ierr = DMPlexSetCone(rdm, newp, coneNew);CHKERRQ(ierr);
#if 1
        if ((newp < eStartNew) || (newp >= eEndNew)) SETERRQ3(PetscObjectComm((PetscObject)dm), PETSC_ERR_PLIB, "Point %d is not an edge [%d, %d)", newp, eStartNew, eEndNew);
        for (p = 0; p < 2; ++p) {
          if ((coneNew[p] < vStartNew) || (coneNew[p] >= vEndNew)) SETERRQ3(PetscObjectComm((PetscObject)dm), PETSC_ERR_PLIB, "Point %d is not a vertex [%d, %d)", coneNew[p], vStartNew, vEndNew);
        }
#endif
        supportRef[0] = fStartNew + (f - fStart)*4 + (r+1)%3;
        supportRef[1] = fStartNew + (f - fStart)*4 + 3;
        for (s = 0; s < supportSize; ++s) {
          ierr = DMPlexGetConeSize(dm, support[s], &coneSize);CHKERRQ(ierr);
          ierr = DMPlexGetCone(dm, support[s], &cone);CHKERRQ(ierr);
          ierr = DMPlexGetConeOrientation(dm, support[s], &ornt);CHKERRQ(ierr);
          for (c = 0; c < coneSize; ++c) {if (cone[c] == f) break;}
          /* Here we want to determine whether edge newp contains a vertex which is part of the cross-tet edge */
          er   = GetTetSomethingInverse_Static(ornt[c], r) /*ornt[c] < 0 ? (1-(ornt[c]+r))%3 : (ornt[c] + r)%3 */;
          if (er == eint[c]) {
            supportRef[2+intFaces++] = fStartNew + (fEnd - fStart)*4 + (support[s] - cStart)*8 + (c + 2)%4;
          } else {
            supportRef[2+intFaces++] = fStartNew + (fEnd - fStart)*4 + (support[s] - cStart)*8 + fint[(c*3 + er)*2 + 0];
            supportRef[2+intFaces++] = fStartNew + (fEnd - fStart)*4 + (support[s] - cStart)*8 + fint[(c*3 + er)*2 + 1];
          }
        }
        ierr = DMPlexSetSupport(rdm, newp, supportRef);CHKERRQ(ierr);
#if 1
        if ((newp < eStartNew) || (newp >= eEndNew)) SETERRQ3(PetscObjectComm((PetscObject)dm), PETSC_ERR_PLIB, "Point %d is not an edge [%d, %d)", newp, eStartNew, eEndNew);
        for (p = 0; p < intFaces; ++p) {
          if ((supportRef[p] < fStartNew) || (supportRef[p] >= fEndNew)) SETERRQ3(PetscObjectComm((PetscObject)dm), PETSC_ERR_PLIB, "Point %d is not a face [%d, %d)", supportRef[p], fStartNew, fEndNew);
        }
#endif
      }
    }
    /* Interior edges have 2 vertices and 4 faces */
    for (c = cStart; c < cEnd; ++c) {
      const PetscInt  newp = eStartNew + (eEnd - eStart)*2 + (fEnd - fStart)*3 + (c - cStart);
      const PetscInt *cone, *ornt, *fcone;
      PetscInt        coneNew[2], supportNew[4], find;

      ierr = DMPlexGetCone(dm, c, &cone);CHKERRQ(ierr);
      ierr = DMPlexGetConeOrientation(dm, c, &ornt);CHKERRQ(ierr);
      ierr = DMPlexGetCone(dm, cone[0], &fcone);CHKERRQ(ierr);
      find = GetTriEdge_Static(ornt[0], 0);
      coneNew[0] = vStartNew + (vEnd - vStart) + (fcone[find] - eStart);
      ierr = DMPlexGetCone(dm, cone[2], &fcone);CHKERRQ(ierr);
      find = GetTriEdge_Static(ornt[2], 1);
      coneNew[1] = vStartNew + (vEnd - vStart) + (fcone[find] - eStart);
      ierr = DMPlexSetCone(rdm, newp, coneNew);CHKERRQ(ierr);
#if 1
      if ((newp < eStartNew) || (newp >= eEndNew)) SETERRQ3(PetscObjectComm((PetscObject)dm), PETSC_ERR_PLIB, "Point %d is not an edge [%d, %d)", newp, eStartNew, eEndNew);
      for (p = 0; p < 2; ++p) {
        if ((coneNew[p] < vStartNew) || (coneNew[p] >= vEndNew)) SETERRQ3(PetscObjectComm((PetscObject)dm), PETSC_ERR_PLIB, "Point %d is not a vertex [%d, %d)", coneNew[p], vStartNew, vEndNew);
      }
#endif
      supportNew[0] = fStartNew + (fEnd - fStart)*4 + (c - cStart)*8 + 4;
      supportNew[1] = fStartNew + (fEnd - fStart)*4 + (c - cStart)*8 + 5;
      supportNew[2] = fStartNew + (fEnd - fStart)*4 + (c - cStart)*8 + 6;
      supportNew[3] = fStartNew + (fEnd - fStart)*4 + (c - cStart)*8 + 7;
      ierr = DMPlexSetSupport(rdm, newp, supportNew);CHKERRQ(ierr);
#if 1
      if ((newp < eStartNew) || (newp >= eEndNew)) SETERRQ3(PetscObjectComm((PetscObject)dm), PETSC_ERR_PLIB, "Point %d is not an edge [%d, %d)", newp, eStartNew, eEndNew);
      for (p = 0; p < 4; ++p) {
        if ((supportNew[p] < fStartNew) || (supportNew[p] >= fEndNew)) SETERRQ3(PetscObjectComm((PetscObject)dm), PETSC_ERR_PLIB, "Point %d is not a face [%d, %d)", supportNew[p], fStartNew, fEndNew);
      }
#endif
    }
    /* Old vertices have identical supports */
    for (v = vStart; v < vEnd; ++v) {
      const PetscInt  newp = vStartNew + (v - vStart);
      const PetscInt *support, *cone;
      PetscInt        size, s;

      ierr = DMPlexGetSupportSize(dm, v, &size);CHKERRQ(ierr);
      ierr = DMPlexGetSupport(dm, v, &support);CHKERRQ(ierr);
      for (s = 0; s < size; ++s) {
        PetscInt r = 0;

        ierr = DMPlexGetCone(dm, support[s], &cone);CHKERRQ(ierr);
        if (cone[1] == v) r = 1;
        supportRef[s] = eStartNew + (support[s] - eStart)*2 + r;
      }
      ierr = DMPlexSetSupport(rdm, newp, supportRef);CHKERRQ(ierr);
#if 1
      if ((newp < vStartNew) || (newp >= vEndNew)) SETERRQ3(PetscObjectComm((PetscObject)dm), PETSC_ERR_PLIB, "Point %d is not a vertex [%d, %d)", newp, vStartNew, vEndNew);
      for (p = 0; p < size; ++p) {
        if ((supportRef[p] < eStartNew) || (supportRef[p] >= eEndNew)) SETERRQ3(PetscObjectComm((PetscObject)dm), PETSC_ERR_PLIB, "Point %d is not an edge [%d, %d)", supportRef[p], eStartNew, eEndNew);
      }
#endif
    }
    /* Edge vertices have 2 + face*2 + 0/1 supports */
    for (e = eStart; e < eEnd; ++e) {
      const PetscInt  newp = vStartNew + (vEnd - vStart) + (e - eStart);
      const PetscInt *cone, *support;
      PetscInt       *star = NULL, starSize, cellSize = 0, coneSize, size, s;

      ierr          = DMPlexGetSupportSize(dm, e, &size);CHKERRQ(ierr);
      ierr          = DMPlexGetSupport(dm, e, &support);CHKERRQ(ierr);
      supportRef[0] = eStartNew + (e - eStart)*2 + 0;
      supportRef[1] = eStartNew + (e - eStart)*2 + 1;
      for (s = 0; s < size; ++s) {
        PetscInt r = 0;

        ierr = DMPlexGetConeSize(dm, support[s], &coneSize);CHKERRQ(ierr);
        ierr = DMPlexGetCone(dm, support[s], &cone);CHKERRQ(ierr);
        for (r = 0; r < coneSize; ++r) {if (cone[r] == e) break;}
        supportRef[2+s*2+0] = eStartNew + (eEnd - eStart)*2 + (support[s] - fStart)*3 + (r+0)%3;
        supportRef[2+s*2+1] = eStartNew + (eEnd - eStart)*2 + (support[s] - fStart)*3 + (r+2)%3;
      }
      ierr = DMPlexGetTransitiveClosure(dm, e, PETSC_FALSE, &starSize, &star);CHKERRQ(ierr);
      for (s = 0; s < starSize*2; s += 2) {
        const PetscInt *cone, *ornt;
        PetscInt        e01, e23;

        if ((star[s] >= cStart) && (star[s] < cEnd)) {
          /* Check edge 0-1 */
          ierr = DMPlexGetCone(dm, star[s], &cone);CHKERRQ(ierr);
          ierr = DMPlexGetConeOrientation(dm, star[s], &ornt);CHKERRQ(ierr);
          ierr = DMPlexGetCone(dm, cone[0], &cone);CHKERRQ(ierr);
          e01  = cone[GetTriEdge_Static(ornt[0], 0)];
          /* Check edge 2-3 */
          ierr = DMPlexGetCone(dm, star[s], &cone);CHKERRQ(ierr);
          ierr = DMPlexGetConeOrientation(dm, star[s], &ornt);CHKERRQ(ierr);
          ierr = DMPlexGetCone(dm, cone[2], &cone);CHKERRQ(ierr);
          e23  = cone[GetTriEdge_Static(ornt[2], 1)];
          if ((e01 == e) || (e23 == e)) {supportRef[2+size*2+cellSize++] = eStartNew + (eEnd - eStart)*2 + (fEnd - fStart)*3 + (star[s] - cStart);}
        }
      }
      ierr = DMPlexRestoreTransitiveClosure(dm, e, PETSC_FALSE, &starSize, &star);CHKERRQ(ierr);
      ierr = DMPlexSetSupport(rdm, newp, supportRef);CHKERRQ(ierr);
#if 1
      if ((newp < vStartNew) || (newp >= vEndNew)) SETERRQ3(PetscObjectComm((PetscObject)dm), PETSC_ERR_PLIB, "Point %d is not a vertex [%d, %d)", newp, vStartNew, vEndNew);
      for (p = 0; p < 2+size*2+cellSize; ++p) {
        if ((supportRef[p] < eStartNew) || (supportRef[p] >= eEndNew)) SETERRQ3(PetscObjectComm((PetscObject)dm), PETSC_ERR_PLIB, "Point %d is not an edge [%d, %d)", supportRef[p], eStartNew, eEndNew);
      }
#endif
    }
    ierr = PetscFree(supportRef);CHKERRQ(ierr);
    ierr = DMPlexRestoreFaces_Internal(dm, 3, cStart, NULL, NULL, &faces);CHKERRQ(ierr);
    break;
  case 7:
    /* Hybrid Simplicial 3D */
    ierr = DMPlexGetHybridBounds(rdm, &cMaxNew, &fMaxNew, &eMaxNew, NULL);CHKERRQ(ierr);
    /* Interior cells have 4 faces: Tet face order is prescribed in DMPlexGetFaces_Internal() */
    ierr = DMPlexGetRawFaces_Internal(dm, 3, 4, cellInd, NULL, NULL, &faces);CHKERRQ(ierr);
    for (c = cStart; c < cMax; ++c) {
      const PetscInt  newp = cStartNew + (c - cStart)*8;
      const PetscInt *cone, *ornt;
      PetscInt        coneNew[4], orntNew[4];

      ierr = DMPlexGetCone(dm, c, &cone);CHKERRQ(ierr);
      ierr = DMPlexGetConeOrientation(dm, c, &ornt);CHKERRQ(ierr);
      /* A tetrahedron: {0, a, c, d} */
      coneNew[0] = fStartNew + (cone[0] - fStart)*4 + GetTriSubface_Static(ornt[0], 0); /* A */
      orntNew[0] = ornt[0];
      coneNew[1] = fStartNew + (cone[1] - fStart)*4 + GetTriSubface_Static(ornt[1], 0); /* A */
      orntNew[1] = ornt[1];
      coneNew[2] = fStartNew + (cone[2] - fStart)*4 + GetTriSubface_Static(ornt[2], 0); /* A */
      orntNew[2] = ornt[2];
      coneNew[3] = fStartNew + (fMax    - fStart)*4 + (c - cStart)*8 + 0;
      orntNew[3] = 0;
      ierr       = DMPlexSetCone(rdm, newp+0, coneNew);CHKERRQ(ierr);
      ierr       = DMPlexSetConeOrientation(rdm, newp+0, orntNew);CHKERRQ(ierr);
#if 1
      if ((newp+0 < cStartNew) || (newp+0 >= cMaxNew)) SETERRQ3(PetscObjectComm((PetscObject)dm), PETSC_ERR_PLIB, "Point %d is not a cell [%d, %d)", newp+0, cStartNew, cMaxNew);
      for (p = 0; p < 4; ++p) {
        if ((coneNew[p] < fStartNew) || (coneNew[p] >= fMaxNew)) SETERRQ3(PetscObjectComm((PetscObject)dm), PETSC_ERR_PLIB, "Point %d is not a face [%d, %d)", coneNew[p], fStartNew, fMaxNew);
      }
#endif
      /* B tetrahedron: {a, 1, b, e} */
      coneNew[0] = fStartNew + (cone[0] - fStart)*4 + GetTriSubface_Static(ornt[0], 1); /* B */
      orntNew[0] = ornt[0];
      coneNew[1] = fStartNew + (cone[1] - fStart)*4 + GetTriSubface_Static(ornt[1], 2); /* C */
      orntNew[1] = ornt[1];
      coneNew[2] = fStartNew + (fMax    - fStart)*4 + (c - cStart)*8 + 1;
      orntNew[2] = 0;
      coneNew[3] = fStartNew + (cone[3] - fStart)*4 + GetTriSubface_Static(ornt[3], 1); /* B */
      orntNew[3] = ornt[3];
      ierr       = DMPlexSetCone(rdm, newp+1, coneNew);CHKERRQ(ierr);
      ierr       = DMPlexSetConeOrientation(rdm, newp+1, orntNew);CHKERRQ(ierr);
#if 1
      if ((newp+1 < cStartNew) || (newp+1 >= cMaxNew)) SETERRQ3(PetscObjectComm((PetscObject)dm), PETSC_ERR_PLIB, "Point %d is not a cell [%d, %d)", newp+1, cStartNew, cMaxNew);
      for (p = 0; p < 4; ++p) {
        if ((coneNew[p] < fStartNew) || (coneNew[p] >= fMaxNew)) SETERRQ3(PetscObjectComm((PetscObject)dm), PETSC_ERR_PLIB, "Point %d is not a face [%d, %d)", coneNew[p], fStartNew, fMaxNew);
      }
#endif
      /* C tetrahedron: {c, b, 2, f} */
      coneNew[0] = fStartNew + (cone[0] - fStart)*4 + GetTriSubface_Static(ornt[0], 2); /* C */
      orntNew[0] = ornt[0];
      coneNew[1] = fStartNew + (fMax    - fStart)*4 + (c - cStart)*8 + 2;
      orntNew[1] = 0;
      coneNew[2] = fStartNew + (cone[2] - fStart)*4 + GetTriSubface_Static(ornt[2], 1); /* B */
      orntNew[2] = ornt[2];
      coneNew[3] = fStartNew + (cone[3] - fStart)*4 + GetTriSubface_Static(ornt[3], 0); /* A */
      orntNew[3] = ornt[3];
      ierr       = DMPlexSetCone(rdm, newp+2, coneNew);CHKERRQ(ierr);
      ierr       = DMPlexSetConeOrientation(rdm, newp+2, orntNew);CHKERRQ(ierr);
#if 1
      if ((newp+2 < cStartNew) || (newp+2 >= cMaxNew)) SETERRQ3(PetscObjectComm((PetscObject)dm), PETSC_ERR_PLIB, "Point %d is not a cell [%d, %d)", newp+2, cStartNew, cMaxNew);
      for (p = 0; p < 4; ++p) {
        if ((coneNew[p] < fStartNew) || (coneNew[p] >= fMaxNew)) SETERRQ3(PetscObjectComm((PetscObject)dm), PETSC_ERR_PLIB, "Point %d is not a face [%d, %d)", coneNew[p], fStartNew, fMaxNew);
      }
#endif
      /* D tetrahedron: {d, e, f, 3} */
      coneNew[0] = fStartNew + (fMax    - fStart)*4 + (c - cStart)*8 + 3;
      orntNew[0] = 0;
      coneNew[1] = fStartNew + (cone[1] - fStart)*4 + GetTriSubface_Static(ornt[1], 1); /* B */
      orntNew[1] = ornt[1];
      coneNew[2] = fStartNew + (cone[2] - fStart)*4 + GetTriSubface_Static(ornt[2], 2); /* C */
      orntNew[2] = ornt[2];
      coneNew[3] = fStartNew + (cone[3] - fStart)*4 + GetTriSubface_Static(ornt[3], 2); /* C */
      orntNew[3] = ornt[3];
      ierr       = DMPlexSetCone(rdm, newp+3, coneNew);CHKERRQ(ierr);
      ierr       = DMPlexSetConeOrientation(rdm, newp+3, orntNew);CHKERRQ(ierr);
#if 1
      if ((newp+3 < cStartNew) || (newp+3 >= cMaxNew)) SETERRQ3(PetscObjectComm((PetscObject)dm), PETSC_ERR_PLIB, "Point %d is not a cell [%d, %d)", newp+3, cStartNew, cMaxNew);
      for (p = 0; p < 4; ++p) {
        if ((coneNew[p] < fStartNew) || (coneNew[p] >= fMaxNew)) SETERRQ3(PetscObjectComm((PetscObject)dm), PETSC_ERR_PLIB, "Point %d is not a face [%d, %d)", coneNew[p], fStartNew, fMaxNew);
      }
#endif
      /* A' tetrahedron: {d, a, c, f} */
      coneNew[0] = fStartNew + (fMax    - fStart)*4 + (c - cStart)*8 + 0;
      orntNew[0] = -3;
      coneNew[1] = fStartNew + (fMax    - fStart)*4 + (c - cStart)*8 + 4;
      orntNew[1] = 0;
      coneNew[2] = fStartNew + (cone[2] - fStart)*4 + 3;
      orntNew[2] = ornt[2] < 0 ? -((-(ornt[2]+1)+2)%3+1) : (ornt[2]+2)%3;
      coneNew[3] = fStartNew + (fMax    - fStart)*4 + (c - cStart)*8 + 5;
      orntNew[3] = 0;
      ierr       = DMPlexSetCone(rdm, newp+4, coneNew);CHKERRQ(ierr);
      ierr       = DMPlexSetConeOrientation(rdm, newp+4, orntNew);CHKERRQ(ierr);
#if 1
      if ((newp+4 < cStartNew) || (newp+4 >= cMaxNew)) SETERRQ3(PetscObjectComm((PetscObject)dm), PETSC_ERR_PLIB, "Point %d is not a cell [%d, %d)", newp+4, cStartNew, cMaxNew);
      for (p = 0; p < 4; ++p) {
        if ((coneNew[p] < fStartNew) || (coneNew[p] >= fMaxNew)) SETERRQ3(PetscObjectComm((PetscObject)dm), PETSC_ERR_PLIB, "Point %d is not a face [%d, %d)", coneNew[p], fStartNew, fMaxNew);
      }
#endif
      /* B' tetrahedron: {e, b, a, f} */
      coneNew[0] = fStartNew + (fMax    - fStart)*4 + (c - cStart)*8 + 1;
      orntNew[0] = -3;
      coneNew[1] = fStartNew + (cone[3] - fStart)*4 + 3;
      orntNew[1] = ornt[3] < 0 ? -((-(ornt[3]+1)+1)%3+1) : (ornt[3]+1)%3;
      coneNew[2] = fStartNew + (fMax    - fStart)*4 + (c - cStart)*8 + 6;
      orntNew[2] = 0;
      coneNew[3] = fStartNew + (fMax    - fStart)*4 + (c - cStart)*8 + 7;
      orntNew[3] = 0;
      ierr       = DMPlexSetCone(rdm, newp+5, coneNew);CHKERRQ(ierr);
      ierr       = DMPlexSetConeOrientation(rdm, newp+5, orntNew);CHKERRQ(ierr);
#if 1
      if ((newp+5 < cStartNew) || (newp+5 >= cMaxNew)) SETERRQ3(PetscObjectComm((PetscObject)dm), PETSC_ERR_PLIB, "Point %d is not a cell [%d, %d)", newp+5, cStartNew, cMaxNew);
      for (p = 0; p < 4; ++p) {
        if ((coneNew[p] < fStartNew) || (coneNew[p] >= fMaxNew)) SETERRQ3(PetscObjectComm((PetscObject)dm), PETSC_ERR_PLIB, "Point %d is not a face [%d, %d)", coneNew[p], fStartNew, fMaxNew);
      }
#endif
      /* C' tetrahedron: {b, f, c, a} */
      coneNew[0] = fStartNew + (fMax    - fStart)*4 + (c - cStart)*8 + 2;
      orntNew[0] = -3;
      coneNew[1] = fStartNew + (fMax    - fStart)*4 + (c - cStart)*8 + 7;
      orntNew[1] = -2;
      coneNew[2] = fStartNew + (cone[0] - fStart)*4 + 3;
      orntNew[2] = ornt[0] < 0 ? (-(ornt[0]+1)+1)%3 : -((ornt[0]+1)%3+1);
      coneNew[3] = fStartNew + (fMax    - fStart)*4 + (c - cStart)*8 + 5;
      orntNew[3] = -1;
      ierr       = DMPlexSetCone(rdm, newp+6, coneNew);CHKERRQ(ierr);
      ierr       = DMPlexSetConeOrientation(rdm, newp+6, orntNew);CHKERRQ(ierr);
#if 1
      if ((newp+6 < cStartNew) || (newp+6 >= cMaxNew)) SETERRQ3(PetscObjectComm((PetscObject)dm), PETSC_ERR_PLIB, "Point %d is not a cell [%d, %d)", newp+6, cStartNew, cMaxNew);
      for (p = 0; p < 4; ++p) {
        if ((coneNew[p] < fStartNew) || (coneNew[p] >= fMaxNew)) SETERRQ3(PetscObjectComm((PetscObject)dm), PETSC_ERR_PLIB, "Point %d is not a face [%d, %d)", coneNew[p], fStartNew, fMaxNew);
      }
#endif
      /* D' tetrahedron: {f, e, d, a} */
      coneNew[0] = fStartNew + (fMax    - fStart)*4 + (c - cStart)*8 + 3;
      orntNew[0] = -3;
      coneNew[1] = fStartNew + (fMax    - fStart)*4 + (c - cStart)*8 + 6;
      orntNew[1] = -3;
      coneNew[2] = fStartNew + (fMax    - fStart)*4 + (c - cStart)*8 + 4;
      orntNew[2] = -2;
      coneNew[3] = fStartNew + (cone[1] - fStart)*4 + 3;
      orntNew[3] = ornt[2];
      ierr       = DMPlexSetCone(rdm, newp+7, coneNew);CHKERRQ(ierr);
      ierr       = DMPlexSetConeOrientation(rdm, newp+7, orntNew);CHKERRQ(ierr);
#if 1
      if ((newp+7 < cStartNew) || (newp+7 >= cMaxNew)) SETERRQ3(PetscObjectComm((PetscObject)dm), PETSC_ERR_PLIB, "Point %d is not a cell [%d, %d)", newp+7, cStartNew, cMaxNew);
      for (p = 0; p < 4; ++p) {
        if ((coneNew[p] < fStartNew) || (coneNew[p] >= fMaxNew)) SETERRQ3(PetscObjectComm((PetscObject)dm), PETSC_ERR_PLIB, "Point %d is not a face [%d, %d)", coneNew[p], fStartNew, fMaxNew);
      }
#endif
    }
    /* Hybrid cells have 5 faces */
    for (c = cMax; c < cEnd; ++c) {
      const PetscInt  newp = cStartNew + (cMax - cStart)*8 + (c - cMax)*4;
      const PetscInt *cone, *ornt, *fornt;
      PetscInt        coneNew[5], orntNew[5];

      ierr = DMPlexGetCone(dm, c, &cone);CHKERRQ(ierr);
      ierr = DMPlexGetConeOrientation(dm, c, &ornt);CHKERRQ(ierr);
      ierr = DMPlexGetConeOrientation(dm, cone[0], &fornt);CHKERRQ(ierr);
      for (r = 0; r < 3; ++r) {
        coneNew[0] = fStartNew + (cone[0] - fStart)*4 + GetTriSubface_Static(ornt[0], r);
        orntNew[0] = ornt[0];
        coneNew[1] = fStartNew + (cone[1] - fStart)*4 + GetTriSubface_Static(ornt[1], r);
        orntNew[1] = ornt[1];
        coneNew[2] = fStartNew + (fMax - fStart)*4 + (cMax - cStart)*8 + (cone[2+GetTriEdge_Static(ornt[0], (r+2)%3)] - fMax)*2 + (fornt[GetTriEdge_Static(ornt[0], (r+2)%3)] < 0 ? 0 : 1);
        orntNew[2] = 0;
        coneNew[3] = fStartNew + (fMax - fStart)*4 + (cMax - cStart)*8 + (cone[2+GetTriEdge_Static(ornt[0], r)]       - fMax)*2 + (fornt[GetTriEdge_Static(ornt[0], r)]       < 0 ? 1 : 0);
        orntNew[3] = 0;
        coneNew[4] = fStartNew + (fMax - fStart)*4 + (cMax - cStart)*8 + (fEnd - fMax)*2 + (c - cMax)*3 + GetTriSubface_Static(ornt[0], r);
        orntNew[4] = 0;
        ierr = DMPlexSetCone(rdm, newp+r, coneNew);CHKERRQ(ierr);
        ierr = DMPlexSetConeOrientation(rdm, newp+r, orntNew);CHKERRQ(ierr);
#if 1
        if ((newp+r < cMaxNew) || (newp+r >= cEndNew)) SETERRQ3(PetscObjectComm((PetscObject)dm), PETSC_ERR_PLIB, "Point %d is not a hybrid cell [%d, %d)", newp+r, cMaxNew, cEndNew);
        for (p = 0; p < 2; ++p) {
          if ((coneNew[p] < fStartNew) || (coneNew[p] >= fMaxNew)) SETERRQ3(PetscObjectComm((PetscObject)dm), PETSC_ERR_PLIB, "Point %d is not a face [%d, %d)", coneNew[p], fStartNew, fMaxNew);
        }
        for (p = 2; p < 5; ++p) {
          if ((coneNew[p] < fMaxNew)   || (coneNew[p] >= fEndNew)) SETERRQ3(PetscObjectComm((PetscObject)dm), PETSC_ERR_PLIB, "Point %d is not a hybrid face [%d, %d)", coneNew[p], fMaxNew, fEndNew);
        }
#endif
      }
      coneNew[0] = fStartNew + (cone[0] - fStart)*4 + 3;
      orntNew[0] = 0;
      coneNew[1] = fStartNew + (cone[1] - fStart)*4 + 3;
      orntNew[1] = 0;
      coneNew[2] = fStartNew + (fMax - fStart)*4 + (cMax - cStart)*8 + (fEnd - fMax)*2 + (c - cMax)*3 + 0;
      orntNew[2] = 0;
      coneNew[3] = fStartNew + (fMax - fStart)*4 + (cMax - cStart)*8 + (fEnd - fMax)*2 + (c - cMax)*3 + 1;
      orntNew[3] = 0;
      coneNew[4] = fStartNew + (fMax - fStart)*4 + (cMax - cStart)*8 + (fEnd - fMax)*2 + (c - cMax)*3 + 2;
      orntNew[4] = 0;
      ierr = DMPlexSetCone(rdm, newp+3, coneNew);CHKERRQ(ierr);
      ierr = DMPlexSetConeOrientation(rdm, newp+3, orntNew);CHKERRQ(ierr);
#if 1
      if ((newp+3 < cMaxNew) || (newp+3 >= cEndNew)) SETERRQ3(PetscObjectComm((PetscObject)dm), PETSC_ERR_PLIB, "Point %d is not a hybrid cell [%d, %d)", newp+3, cMaxNew, cEndNew);
      for (p = 0; p < 2; ++p) {
        if ((coneNew[p] < fStartNew) || (coneNew[p] >= fMaxNew)) SETERRQ3(PetscObjectComm((PetscObject)dm), PETSC_ERR_PLIB, "Point %d is not a face [%d, %d)", coneNew[p], fStartNew, fMaxNew);
      }
      for (p = 2; p < 5; ++p) {
        if ((coneNew[p] < fMaxNew)   || (coneNew[p] >= fEndNew)) SETERRQ3(PetscObjectComm((PetscObject)dm), PETSC_ERR_PLIB, "Point %d is not a hybrid face [%d, %d)", coneNew[p], fMaxNew, fEndNew);
      }
#endif
    }
    /* Split faces have 3 edges and the same cells as the parent */
    ierr = DMPlexGetMaxSizes(dm, NULL, &maxSupportSize);CHKERRQ(ierr);
    ierr = PetscMalloc((2 + maxSupportSize*2) * sizeof(PetscInt), &supportRef);CHKERRQ(ierr);
    for (f = fStart; f < fMax; ++f) {
      const PetscInt  newp = fStartNew + (f - fStart)*4;
      const PetscInt *cone, *ornt, *support;
      PetscInt        coneNew[3], orntNew[3], coneSize, supportSize, s;

      ierr = DMPlexGetCone(dm, f, &cone);CHKERRQ(ierr);
      ierr = DMPlexGetConeOrientation(dm, f, &ornt);CHKERRQ(ierr);
      /* A triangle */
      coneNew[0] = eStartNew + (cone[0] - eStart)*2 + (ornt[0] < 0 ? 1 : 0);
      orntNew[0] = ornt[0];
      coneNew[1] = eStartNew + (eMax    - eStart)*2 + (f - fStart)*3 + 2;
      orntNew[1] = -2;
      coneNew[2] = eStartNew + (cone[2] - eStart)*2 + (ornt[2] < 0 ? 0 : 1);
      orntNew[2] = ornt[2];
      ierr       = DMPlexSetCone(rdm, newp+0, coneNew);CHKERRQ(ierr);
      ierr       = DMPlexSetConeOrientation(rdm, newp+0, orntNew);CHKERRQ(ierr);
#if 1
      if ((newp+0 < fStartNew) || (newp+0 >= fMaxNew)) SETERRQ3(PetscObjectComm((PetscObject)dm), PETSC_ERR_PLIB, "Point %d is not a face [%d, %d)", newp+0, fStartNew, fMaxNew);
      for (p = 0; p < 3; ++p) {
        if ((coneNew[p] < eStartNew) || (coneNew[p] >= eMaxNew)) SETERRQ3(PetscObjectComm((PetscObject)dm), PETSC_ERR_PLIB, "Point %d is not an edge [%d, %d)", coneNew[p], eStartNew, eMaxNew);
      }
#endif
      /* B triangle */
      coneNew[0] = eStartNew + (cone[0] - eStart)*2 + (ornt[0] < 0 ? 0 : 1);
      orntNew[0] = ornt[0];
      coneNew[1] = eStartNew + (cone[1] - eStart)*2 + (ornt[1] < 0 ? 1 : 0);
      orntNew[1] = ornt[1];
      coneNew[2] = eStartNew + (eMax    - eStart)*2 + (f - fStart)*3 + 0;
      orntNew[2] = -2;
      ierr       = DMPlexSetCone(rdm, newp+1, coneNew);CHKERRQ(ierr);
      ierr       = DMPlexSetConeOrientation(rdm, newp+1, orntNew);CHKERRQ(ierr);
#if 1
      if ((newp+1 < fStartNew) || (newp+1 >= fMaxNew)) SETERRQ3(PetscObjectComm((PetscObject)dm), PETSC_ERR_PLIB, "Point %d is not a face [%d, %d)", newp+1, fStartNew, fMaxNew);
      for (p = 0; p < 3; ++p) {
        if ((coneNew[p] < eStartNew) || (coneNew[p] >= eMaxNew)) SETERRQ3(PetscObjectComm((PetscObject)dm), PETSC_ERR_PLIB, "Point %d is not an edge [%d, %d)", coneNew[p], eStartNew, eMaxNew);
      }
#endif
      /* C triangle */
      coneNew[0] = eStartNew + (eMax    - eStart)*2 + (f - fStart)*3 + 1;
      orntNew[0] = -2;
      coneNew[1] = eStartNew + (cone[1] - eStart)*2 + (ornt[1] < 0 ? 0 : 1);
      orntNew[1] = ornt[1];
      coneNew[2] = eStartNew + (cone[2] - eStart)*2 + (ornt[2] < 0 ? 1 : 0);
      orntNew[2] = ornt[2];
      ierr       = DMPlexSetCone(rdm, newp+2, coneNew);CHKERRQ(ierr);
      ierr       = DMPlexSetConeOrientation(rdm, newp+2, orntNew);CHKERRQ(ierr);
#if 1
      if ((newp+2 < fStartNew) || (newp+2 >= fMaxNew)) SETERRQ3(PetscObjectComm((PetscObject)dm), PETSC_ERR_PLIB, "Point %d is not a face [%d, %d)", newp+2, fStartNew, fMaxNew);
      for (p = 0; p < 3; ++p) {
        if ((coneNew[p] < eStartNew) || (coneNew[p] >= eMaxNew)) SETERRQ3(PetscObjectComm((PetscObject)dm), PETSC_ERR_PLIB, "Point %d is not an edge [%d, %d)", coneNew[p], eStartNew, eMaxNew);
      }
#endif
      /* D triangle */
      coneNew[0] = eStartNew + (eMax    - eStart)*2 + (f - fStart)*3 + 0;
      orntNew[0] = 0;
      coneNew[1] = eStartNew + (eMax    - eStart)*2 + (f - fStart)*3 + 1;
      orntNew[1] = 0;
      coneNew[2] = eStartNew + (eMax    - eStart)*2 + (f - fStart)*3 + 2;
      orntNew[2] = 0;
      ierr       = DMPlexSetCone(rdm, newp+3, coneNew);CHKERRQ(ierr);
      ierr       = DMPlexSetConeOrientation(rdm, newp+3, orntNew);CHKERRQ(ierr);
#if 1
      if ((newp+3 < fStartNew) || (newp+3 >= fMaxNew)) SETERRQ3(PetscObjectComm((PetscObject)dm), PETSC_ERR_PLIB, "Point %d is not a face [%d, %d)", newp+3, fStartNew, fMaxNew);
      for (p = 0; p < 3; ++p) {
        if ((coneNew[p] < eStartNew) || (coneNew[p] >= eMaxNew)) SETERRQ3(PetscObjectComm((PetscObject)dm), PETSC_ERR_PLIB, "Point %d is not an edge [%d, %d)", coneNew[p], eStartNew, eMaxNew);
      }
#endif
      ierr = DMPlexGetSupportSize(dm, f, &supportSize);CHKERRQ(ierr);
      ierr = DMPlexGetSupport(dm, f, &support);CHKERRQ(ierr);
      for (r = 0; r < 4; ++r) {
        for (s = 0; s < supportSize; ++s) {
          ierr = DMPlexGetConeSize(dm, support[s], &coneSize);CHKERRQ(ierr);
          ierr = DMPlexGetCone(dm, support[s], &cone);CHKERRQ(ierr);
          ierr = DMPlexGetConeOrientation(dm, support[s], &ornt);CHKERRQ(ierr);
          for (c = 0; c < coneSize; ++c) {
            if (cone[c] == f) break;
          }
          if (support[s] < cMax) {
            supportRef[s] = cStartNew + (support[s] - cStart)*8 + (r==3 ? (c+2)%4 + 4 : (ornt[c] < 0 ? faces[c*3+(-(ornt[c]+1)+1+3-r)%3] : faces[c*3+r]));
          } else {
            supportRef[s] = cStartNew + (cMax - cStart)*8 + (support[s] - cMax)*4 + (r==3 ? r : GetTriSubfaceInverse_Static(ornt[c], r));
          }
        }
        ierr = DMPlexSetSupport(rdm, newp+r, supportRef);CHKERRQ(ierr);
#if 1
        if ((newp < fStartNew) || (newp >= fMaxNew)) SETERRQ3(PetscObjectComm((PetscObject)dm), PETSC_ERR_PLIB, "Point %d is not a face [%d, %d)", newp, fStartNew, fMaxNew);
        for (p = 0; p < supportSize; ++p) {
          if ((supportRef[p] < cStartNew) || (supportRef[p] >= cEndNew)) SETERRQ3(PetscObjectComm((PetscObject)dm), PETSC_ERR_PLIB, "Point %d is not an interior or hybrid cell [%d, %d)", supportRef[p], cStartNew, cEndNew);
        }
#endif
      }
    }
    /* Interior cell faces have 3 edges and 2 cells */
    for (c = cStart; c < cMax; ++c) {
      PetscInt        newp = fStartNew + (fMax - fStart)*4 + (c - cStart)*8;
      const PetscInt *cone, *ornt;
      PetscInt        coneNew[3], orntNew[3];
      PetscInt        supportNew[2];

      ierr = DMPlexGetCone(dm, c, &cone);CHKERRQ(ierr);
      ierr = DMPlexGetConeOrientation(dm, c, &ornt);CHKERRQ(ierr);
      /* Face A: {c, a, d} */
      coneNew[0] = eStartNew + (eMax - eStart)*2 + (cone[0] - fStart)*3 + (ornt[0] < 0 ? (-(ornt[0]+1)+0)%3 : (ornt[0]+2)%3);
      orntNew[0] = ornt[0] < 0 ? -2 : 0;
      coneNew[1] = eStartNew + (eMax - eStart)*2 + (cone[1] - fStart)*3 + (ornt[1] < 0 ? (-(ornt[1]+1)+0)%3 : (ornt[1]+2)%3);
      orntNew[1] = ornt[1] < 0 ? -2 : 0;
      coneNew[2] = eStartNew + (eMax - eStart)*2 + (cone[2] - fStart)*3 + (ornt[2] < 0 ? (-(ornt[2]+1)+0)%3 : (ornt[2]+2)%3);
      orntNew[2] = ornt[2] < 0 ? -2 : 0;
      ierr = DMPlexSetCone(rdm, newp, coneNew);CHKERRQ(ierr);
      ierr = DMPlexSetConeOrientation(rdm, newp, orntNew);CHKERRQ(ierr);
#if 1
      if ((newp < fStartNew) || (newp >= fMaxNew)) SETERRQ3(PetscObjectComm((PetscObject)dm), PETSC_ERR_PLIB, "Point %d is not a face [%d, %d)", newp, fStartNew, fMaxNew);
      for (p = 0; p < 3; ++p) {
        if ((coneNew[p] < eStartNew) || (coneNew[p] >= eMaxNew)) SETERRQ3(PetscObjectComm((PetscObject)dm), PETSC_ERR_PLIB, "Point %d is not an edge [%d, %d)", coneNew[p], eStartNew, eMaxNew);
      }
#endif
      supportNew[0] = (c - cStart)*8 + 0;
      supportNew[1] = (c - cStart)*8 + 0+4;
      ierr          = DMPlexSetSupport(rdm, newp, supportNew);CHKERRQ(ierr);
#if 1
      if ((newp < fStartNew) || (newp >= fMaxNew)) SETERRQ3(PetscObjectComm((PetscObject)dm), PETSC_ERR_PLIB, "Point %d is not a face [%d, %d)", newp, fStartNew, fMaxNew);
      for (p = 0; p < 2; ++p) {
        if ((supportNew[p] < cStartNew) || (supportNew[p] >= cMaxNew)) SETERRQ3(PetscObjectComm((PetscObject)dm), PETSC_ERR_PLIB, "Point %d is not a cell [%d, %d)", supportNew[p], cStartNew, cMaxNew);
      }
#endif
      ++newp;
      /* Face B: {a, b, e} */
      coneNew[0] = eStartNew + (eMax - eStart)*2 + (cone[0] - fStart)*3 + (ornt[0] < 0 ? (-(ornt[0]+1)+2)%3 : (ornt[0]+0)%3);
      orntNew[0] = ornt[0] < 0 ? -2 : 0;
      coneNew[1] = eStartNew + (eMax - eStart)*2 + (cone[3] - fStart)*3 + (ornt[3] < 0 ? (-(ornt[3]+1)+2)%3 : (ornt[3]+0)%3);
      orntNew[1] = ornt[3] < 0 ? -2 : 0;
      coneNew[2] = eStartNew + (eMax - eStart)*2 + (cone[1] - fStart)*3 + (ornt[1] < 0 ? (-(ornt[1]+1)+1)%3 : (ornt[1]+1)%3);
      orntNew[2] = ornt[1] < 0 ? -2 : 0;
      ierr = DMPlexSetCone(rdm, newp, coneNew);CHKERRQ(ierr);
      ierr = DMPlexSetConeOrientation(rdm, newp, orntNew);CHKERRQ(ierr);
#if 1
      if ((newp+1 < fStartNew) || (newp+1 >= fMaxNew)) SETERRQ3(PetscObjectComm((PetscObject)dm), PETSC_ERR_PLIB, "Point %d is not a face [%d, %d)", newp+1, fStartNew, fMaxNew);
      for (p = 0; p < 3; ++p) {
        if ((coneNew[p] < eStartNew) || (coneNew[p] >= eMaxNew)) SETERRQ3(PetscObjectComm((PetscObject)dm), PETSC_ERR_PLIB, "Point %d is not an edge [%d, %d)", coneNew[p], eStartNew, eMaxNew);
      }
#endif
      supportNew[0] = (c - cStart)*8 + 1;
      supportNew[1] = (c - cStart)*8 + 1+4;
      ierr          = DMPlexSetSupport(rdm, newp, supportNew);CHKERRQ(ierr);
#if 1
      if ((newp < fStartNew) || (newp >= fMaxNew)) SETERRQ3(PetscObjectComm((PetscObject)dm), PETSC_ERR_PLIB, "Point %d is not a face [%d, %d)", newp, fStartNew, fMaxNew);
      for (p = 0; p < 2; ++p) {
        if ((supportNew[p] < cStartNew) || (supportNew[p] >= cMaxNew)) SETERRQ3(PetscObjectComm((PetscObject)dm), PETSC_ERR_PLIB, "Point %d is not a cell [%d, %d)", supportNew[p], cStartNew, cMaxNew);
      }
#endif
      ++newp;
      /* Face C: {c, f, b} */
      coneNew[0] = eStartNew + (eMax - eStart)*2 + (cone[2] - fStart)*3 + (ornt[2] < 0 ? (-(ornt[2]+1)+2)%3 : (ornt[2]+0)%3);
      orntNew[0] = ornt[2] < 0 ? -2 : 0;
      coneNew[1] = eStartNew + (eMax - eStart)*2 + (cone[3] - fStart)*3 + (ornt[3] < 0 ? (-(ornt[3]+1)+0)%3 : (ornt[3]+2)%3);
      orntNew[1] = ornt[3] < 0 ? -2 : 0;
      coneNew[2] = eStartNew + (eMax - eStart)*2 + (cone[0] - fStart)*3 + (ornt[0] < 0 ? (-(ornt[0]+1)+1)%3 : (ornt[0]+1)%3);
      orntNew[2] = ornt[0] < 0 ? -2 : 0;
      ierr = DMPlexSetCone(rdm, newp, coneNew);CHKERRQ(ierr);
      ierr = DMPlexSetConeOrientation(rdm, newp, orntNew);CHKERRQ(ierr);
#if 1
      if ((newp < fStartNew) || (newp >= fMaxNew)) SETERRQ3(PetscObjectComm((PetscObject)dm), PETSC_ERR_PLIB, "Point %d is not a face [%d, %d)", newp, fStartNew, fMaxNew);
      for (p = 0; p < 3; ++p) {
        if ((coneNew[p] < eStartNew) || (coneNew[p] >= eMaxNew)) SETERRQ3(PetscObjectComm((PetscObject)dm), PETSC_ERR_PLIB, "Point %d is not an edge [%d, %d)", coneNew[p], eStartNew, eMaxNew);
      }
#endif
      supportNew[0] = (c - cStart)*8 + 2;
      supportNew[1] = (c - cStart)*8 + 2+4;
      ierr          = DMPlexSetSupport(rdm, newp, supportNew);CHKERRQ(ierr);
#if 1
      if ((newp < fStartNew) || (newp >= fMaxNew)) SETERRQ3(PetscObjectComm((PetscObject)dm), PETSC_ERR_PLIB, "Point %d is not a face [%d, %d)", newp, fStartNew, fMaxNew);
      for (p = 0; p < 2; ++p) {
        if ((supportNew[p] < cStartNew) || (supportNew[p] >= cMaxNew)) SETERRQ3(PetscObjectComm((PetscObject)dm), PETSC_ERR_PLIB, "Point %d is not a cell [%d, %d)", supportNew[p], cStartNew, cMaxNew);
      }
#endif
      ++newp;
      /* Face D: {d, e, f} */
      coneNew[0] = eStartNew + (eMax - eStart)*2 + (cone[1] - fStart)*3 + (ornt[1] < 0 ? (-(ornt[1]+1)+2)%3 : (ornt[1]+0)%3);
      orntNew[0] = ornt[1] < 0 ? -2 : 0;
      coneNew[1] = eStartNew + (eMax - eStart)*2 + (cone[3] - fStart)*3 + (ornt[3] < 0 ? (-(ornt[3]+1)+1)%3 : (ornt[3]+1)%3);
      orntNew[1] = ornt[3] < 0 ? -2 : 0;
      coneNew[2] = eStartNew + (eMax - eStart)*2 + (cone[2] - fStart)*3 + (ornt[2] < 0 ? (-(ornt[2]+1)+1)%3 : (ornt[2]+1)%3);
      orntNew[2] = ornt[2] < 0 ? -2 : 0;
      ierr = DMPlexSetCone(rdm, newp, coneNew);CHKERRQ(ierr);
      ierr = DMPlexSetConeOrientation(rdm, newp, orntNew);CHKERRQ(ierr);
#if 1
      if ((newp < fStartNew) || (newp >= fMaxNew)) SETERRQ3(PetscObjectComm((PetscObject)dm), PETSC_ERR_PLIB, "Point %d is not a face [%d, %d)", newp, fStartNew, fMaxNew);
      for (p = 0; p < 3; ++p) {
        if ((coneNew[p] < eStartNew) || (coneNew[p] >= eMaxNew)) SETERRQ3(PetscObjectComm((PetscObject)dm), PETSC_ERR_PLIB, "Point %d is not an edge [%d, %d)", coneNew[p], eStartNew, eMaxNew);
      }
#endif
      supportNew[0] = (c - cStart)*8 + 3;
      supportNew[1] = (c - cStart)*8 + 3+4;
      ierr          = DMPlexSetSupport(rdm, newp, supportNew);CHKERRQ(ierr);
#if 1
      if ((newp < fStartNew) || (newp >= fMaxNew)) SETERRQ3(PetscObjectComm((PetscObject)dm), PETSC_ERR_PLIB, "Point %d is not a face [%d, %d)", newp, fStartNew, fMaxNew);
      for (p = 0; p < 2; ++p) {
        if ((supportNew[p] < cStartNew) || (supportNew[p] >= cMaxNew)) SETERRQ3(PetscObjectComm((PetscObject)dm), PETSC_ERR_PLIB, "Point %d is not a cell [%d, %d)", supportNew[p], cStartNew, cMaxNew);
      }
#endif
      ++newp;
      /* Face E: {d, f, a} */
      coneNew[0] = eStartNew + (eMax - eStart)*2 + (cone[2] - fStart)*3 + (ornt[2] < 0 ? (-(ornt[2]+1)+1)%3 : (ornt[2]+1)%3);
      orntNew[0] = ornt[2] < 0 ? 0 : -2;
      coneNew[1] = eStartNew + (eMax - eStart)*2 + (fMax - fStart)*3 + (c - cStart);
      orntNew[1] = 0;
      coneNew[2] = eStartNew + (eMax - eStart)*2 + (cone[1] - fStart)*3 + (ornt[1] < 0 ? (-(ornt[1]+1)+0)%3 : (ornt[1]+2)%3);
      orntNew[2] = ornt[1] < 0 ? -2 : 0;
      ierr = DMPlexSetCone(rdm, newp, coneNew);CHKERRQ(ierr);
      ierr = DMPlexSetConeOrientation(rdm, newp, orntNew);CHKERRQ(ierr);
#if 1
      if ((newp < fStartNew) || (newp >= fMaxNew)) SETERRQ3(PetscObjectComm((PetscObject)dm), PETSC_ERR_PLIB, "Point %d is not a face [%d, %d)", newp, fStartNew, fMaxNew);
      for (p = 0; p < 3; ++p) {
        if ((coneNew[p] < eStartNew) || (coneNew[p] >= eMaxNew)) SETERRQ3(PetscObjectComm((PetscObject)dm), PETSC_ERR_PLIB, "Point %d is not an edge [%d, %d)", coneNew[p], eStartNew, eMaxNew);
      }
#endif
      supportNew[0] = (c - cStart)*8 + 0+4;
      supportNew[1] = (c - cStart)*8 + 3+4;
      ierr          = DMPlexSetSupport(rdm, newp, supportNew);CHKERRQ(ierr);
#if 1
      if ((newp < fStartNew) || (newp >= fMaxNew)) SETERRQ3(PetscObjectComm((PetscObject)dm), PETSC_ERR_PLIB, "Point %d is not a face [%d, %d)", newp, fStartNew, fMaxNew);
      for (p = 0; p < 2; ++p) {
        if ((supportNew[p] < cStartNew) || (supportNew[p] >= cMaxNew)) SETERRQ3(PetscObjectComm((PetscObject)dm), PETSC_ERR_PLIB, "Point %d is not a cell [%d, %d)", supportNew[p], cStartNew, cMaxNew);
      }
#endif
      ++newp;
      /* Face F: {c, a, f} */
      coneNew[0] = eStartNew + (eMax - eStart)*2 + (cone[0] - fStart)*3 + (ornt[0] < 0 ? (-(ornt[0]+1)+0)%3 : (ornt[0]+2)%3);
      orntNew[0] = ornt[0] < 0 ? -2 : 0;
      coneNew[1] = eStartNew + (eMax - eStart)*2 + (fMax - fStart)*3 + (c - cStart);
      orntNew[1] = -2;
      coneNew[2] = eStartNew + (eMax - eStart)*2 + (cone[2] - fStart)*3 + (ornt[2] < 0 ? (-(ornt[2]+1)+2)%3 : (ornt[2]+0)%3);
      orntNew[2] = ornt[1] < 0 ? 0 : -2;
      ierr = DMPlexSetCone(rdm, newp, coneNew);CHKERRQ(ierr);
      ierr = DMPlexSetConeOrientation(rdm, newp, orntNew);CHKERRQ(ierr);
#if 1
      if ((newp < fStartNew) || (newp >= fMaxNew)) SETERRQ3(PetscObjectComm((PetscObject)dm), PETSC_ERR_PLIB, "Point %d is not a face [%d, %d)", newp, fStartNew, fMaxNew);
      for (p = 0; p < 3; ++p) {
        if ((coneNew[p] < eStartNew) || (coneNew[p] >= eMaxNew)) SETERRQ3(PetscObjectComm((PetscObject)dm), PETSC_ERR_PLIB, "Point %d is not an edge [%d, %d)", coneNew[p], eStartNew, eMaxNew);
      }
#endif
      supportNew[0] = (c - cStart)*8 + 0+4;
      supportNew[1] = (c - cStart)*8 + 2+4;
      ierr          = DMPlexSetSupport(rdm, newp, supportNew);CHKERRQ(ierr);
#if 1
      if ((newp < fStartNew) || (newp >= fMaxNew)) SETERRQ3(PetscObjectComm((PetscObject)dm), PETSC_ERR_PLIB, "Point %d is not a face [%d, %d)", newp, fStartNew, fMaxNew);
      for (p = 0; p < 2; ++p) {
        if ((supportNew[p] < cStartNew) || (supportNew[p] >= cMaxNew)) SETERRQ3(PetscObjectComm((PetscObject)dm), PETSC_ERR_PLIB, "Point %d is not a cell [%d, %d)", supportNew[p], cStartNew, cMaxNew);
      }
#endif
      ++newp;
      /* Face G: {e, a, f} */
      coneNew[0] = eStartNew + (eMax - eStart)*2 + (cone[1] - fStart)*3 + (ornt[1] < 0 ? (-(ornt[1]+1)+1)%3 : (ornt[1]+1)%3);
      orntNew[0] = ornt[1] < 0 ? -2 : 0;
      coneNew[1] = eStartNew + (eMax - eStart)*2 + (fMax - fStart)*3 + (c - cStart);
      orntNew[1] = -2;
      coneNew[2] = eStartNew + (eMax - eStart)*2 + (cone[3] - fStart)*3 + (ornt[3] < 0 ? (-(ornt[3]+1)+1)%3 : (ornt[3]+1)%3);
      orntNew[2] = ornt[3] < 0 ? 0 : -2;
      ierr = DMPlexSetCone(rdm, newp, coneNew);CHKERRQ(ierr);
      ierr = DMPlexSetConeOrientation(rdm, newp, orntNew);CHKERRQ(ierr);
#if 1
      if ((newp < fStartNew) || (newp >= fMaxNew)) SETERRQ3(PetscObjectComm((PetscObject)dm), PETSC_ERR_PLIB, "Point %d is not a face [%d, %d)", newp, fStartNew, fMaxNew);
      for (p = 0; p < 3; ++p) {
        if ((coneNew[p] < eStartNew) || (coneNew[p] >= eMaxNew)) SETERRQ3(PetscObjectComm((PetscObject)dm), PETSC_ERR_PLIB, "Point %d is not an edge [%d, %d)", coneNew[p], eStartNew, eMaxNew);
      }
#endif
      supportNew[0] = (c - cStart)*8 + 1+4;
      supportNew[1] = (c - cStart)*8 + 3+4;
      ierr          = DMPlexSetSupport(rdm, newp, supportNew);CHKERRQ(ierr);
#if 1
      if ((newp < fStartNew) || (newp >= fMaxNew)) SETERRQ3(PetscObjectComm((PetscObject)dm), PETSC_ERR_PLIB, "Point %d is not a face [%d, %d)", newp, fStartNew, fMaxNew);
      for (p = 0; p < 2; ++p) {
        if ((supportNew[p] < cStartNew) || (supportNew[p] >= cMaxNew)) SETERRQ3(PetscObjectComm((PetscObject)dm), PETSC_ERR_PLIB, "Point %d is not a cell [%d, %d)", supportNew[p], cStartNew, cMaxNew);
      }
#endif
      ++newp;
      /* Face H: {a, b, f} */
      coneNew[0] = eStartNew + (eMax - eStart)*2 + (cone[0] - fStart)*3 + (ornt[0] < 0 ? (-(ornt[0]+1)+2)%3 : (ornt[0]+0)%3);
      orntNew[0] = ornt[0] < 0 ? -2 : 0;
      coneNew[1] = eStartNew + (eMax - eStart)*2 + (cone[3] - fStart)*3 + (ornt[3] < 0 ? (-(ornt[3]+1)+0)%3 : (ornt[3]+2)%3);
      orntNew[1] = ornt[3] < 0 ? 0 : -2;
      coneNew[2] = eStartNew + (eMax - eStart)*2 + (fMax - fStart)*3 + (c - cStart);
      orntNew[2] = 0;
      ierr = DMPlexSetCone(rdm, newp, coneNew);CHKERRQ(ierr);
      ierr = DMPlexSetConeOrientation(rdm, newp, orntNew);CHKERRQ(ierr);
#if 1
      if ((newp < fStartNew) || (newp >= fMaxNew)) SETERRQ3(PetscObjectComm((PetscObject)dm), PETSC_ERR_PLIB, "Point %d is not a face [%d, %d)", newp, fStartNew, fMaxNew);
      for (p = 0; p < 3; ++p) {
        if ((coneNew[p] < eStartNew) || (coneNew[p] >= eMaxNew)) SETERRQ3(PetscObjectComm((PetscObject)dm), PETSC_ERR_PLIB, "Point %d is not an edge [%d, %d)", coneNew[p], eStartNew, eMaxNew);
      }
#endif
      supportNew[0] = (c - cStart)*8 + 1+4;
      supportNew[1] = (c - cStart)*8 + 2+4;
      ierr          = DMPlexSetSupport(rdm, newp, supportNew);CHKERRQ(ierr);
#if 1
      if ((newp < fStartNew) || (newp >= fMaxNew)) SETERRQ3(PetscObjectComm((PetscObject)dm), PETSC_ERR_PLIB, "Point %d is not a face [%d, %d)", newp, fStartNew, fMaxNew);
      for (p = 0; p < 2; ++p) {
        if ((supportNew[p] < cStartNew) || (supportNew[p] >= cMaxNew)) SETERRQ3(PetscObjectComm((PetscObject)dm), PETSC_ERR_PLIB, "Point %d is not a cell [%d, %d)", supportNew[p], cStartNew, cMaxNew);
      }
#endif
      ++newp;
    }
    /* Hybrid split faces have 4 edges and same cells */
    for (f = fMax; f < fEnd; ++f) {
      const PetscInt *cone, *ornt, *support;
      PetscInt        coneNew[4], orntNew[4];
      PetscInt        supportNew[2], size, s, c;

      ierr = DMPlexGetCone(dm, f, &cone);CHKERRQ(ierr);
      ierr = DMPlexGetConeOrientation(dm, f, &ornt);CHKERRQ(ierr);
      ierr = DMPlexGetSupportSize(dm, f, &size);CHKERRQ(ierr);
      ierr = DMPlexGetSupport(dm, f, &support);CHKERRQ(ierr);
      for (r = 0; r < 2; ++r) {
        const PetscInt newp = fStartNew + (fMax - fStart)*4 + (cMax - cStart)*8 + (f - fMax)*2 + r;

        coneNew[0]   = eStartNew + (cone[0] - eStart)*2 + (ornt[0] < 0 ? 1-r : r);
        orntNew[0]   = ornt[0];
        coneNew[1]   = eStartNew + (cone[1] - eStart)*2 + (ornt[1] < 0 ? 1-r : r);
        orntNew[1]   = ornt[1];
        coneNew[2+r] = eStartNew + (eMax - eStart)*2 + (fMax - fStart)*3 + (cMax - cStart) + (cone[2+r] - eMax);
        orntNew[2+r] = 0;
        coneNew[3-r] = eStartNew + (eMax - eStart)*2 + (fMax - fStart)*3 + (cMax - cStart) + (eEnd      - eMax) + (f - fMax);
        orntNew[3-r] = 0;
        ierr = DMPlexSetCone(rdm, newp, coneNew);CHKERRQ(ierr);
        ierr = DMPlexSetConeOrientation(rdm, newp, orntNew);CHKERRQ(ierr);
#if 1
        if ((newp < fMaxNew) || (newp >= fEndNew)) SETERRQ3(PetscObjectComm((PetscObject)dm), PETSC_ERR_PLIB, "Point %d is not a hybrid face [%d, %d)", newp, fMaxNew, fEndNew);
        for (p = 0; p < 2; ++p) {
          if ((coneNew[p] < eStartNew) || (coneNew[p] >= eMaxNew)) SETERRQ3(PetscObjectComm((PetscObject)dm), PETSC_ERR_PLIB, "Point %d is not an edge [%d, %d)", coneNew[p], eStartNew, eMaxNew);
        }
        for (p = 2; p < 4; ++p) {
          if ((coneNew[p] < eMaxNew) || (coneNew[p] >= eEndNew)) SETERRQ3(PetscObjectComm((PetscObject)dm), PETSC_ERR_PLIB, "Point %d is not a hybrid edge [%d, %d)", coneNew[p], eMaxNew, eEndNew);
        }
#endif
        for (s = 0; s < size; ++s) {
          const PetscInt *coneCell, *orntCell, *fornt;

          ierr = DMPlexGetCone(dm, support[s], &coneCell);CHKERRQ(ierr);
          ierr = DMPlexGetConeOrientation(dm, support[s], &orntCell);CHKERRQ(ierr);
          for (c = 2; c < 5; ++c) if (coneCell[c] == f) break;
          if (c >= 5) SETERRQ2(PETSC_COMM_SELF, PETSC_ERR_PLIB, "Could not find face %d in cone of cell %d", f, support[s]);
          ierr = DMPlexGetConeOrientation(dm, coneCell[0], &fornt);CHKERRQ(ierr);
          supportNew[s] = cStartNew + (cMax - cStart)*8 + (support[s] - cMax)*4 + (GetTriEdgeInverse_Static(orntCell[0], c-2) + (fornt[c-2] < 0 ? 1-r : r))%3;
        }
        ierr = DMPlexSetSupport(rdm, newp, supportNew);CHKERRQ(ierr);
#if 1
        if ((newp < fMaxNew) || (newp >= fEndNew)) SETERRQ3(PetscObjectComm((PetscObject)dm), PETSC_ERR_PLIB, "Point %d is not a hybrid face [%d, %d)", newp, fMaxNew, fEndNew);
        for (p = 0; p < size; ++p) {
          if ((supportNew[p] < cMaxNew) || (supportNew[p] >= cEndNew)) SETERRQ3(PetscObjectComm((PetscObject)dm), PETSC_ERR_PLIB, "Point %d is not a hybrid cell [%d, %d)", supportNew[p], cMaxNew, cEndNew);
        }
#endif
      }
    }
    /* Hybrid cell faces have 4 edges and 2 cells */
    for (c = cMax; c < cEnd; ++c) {
      PetscInt        newp = fStartNew + (fMax - fStart)*4 + (cMax - cStart)*8 + (fEnd - fMax)*2 + (c - cMax)*3;
      const PetscInt *cone, *ornt;
      PetscInt        coneNew[4], orntNew[4];
      PetscInt        supportNew[2];

      ierr = DMPlexGetCone(dm, c, &cone);CHKERRQ(ierr);
      ierr = DMPlexGetConeOrientation(dm, c, &ornt);CHKERRQ(ierr);
      for (r = 0; r < 3; ++r) {
        coneNew[0] = eStartNew + (eMax - eStart)*2 + (cone[0] - fStart)*3 + GetTriSubface_Static(ornt[0], (r+2)%3);
        orntNew[0] = 0;
        coneNew[1] = eStartNew + (eMax - eStart)*2 + (cone[1] - fStart)*3 + GetTriSubface_Static(ornt[1], (r+2)%3);
        orntNew[1] = 0;
        coneNew[2] = eStartNew + (eMax - eStart)*2 + (fMax - fStart)*3 + (cMax - cStart) + (eEnd - eMax) + (cone[2+GetTriSubface_Static(ornt[0], (r+2)%3)] - fMax);
        orntNew[2] = 0;
        coneNew[3] = eStartNew + (eMax - eStart)*2 + (fMax - fStart)*3 + (cMax - cStart) + (eEnd - eMax) + (cone[2+GetTriSubface_Static(ornt[0], r)]       - fMax);
        orntNew[3] = 0;
        ierr = DMPlexSetCone(rdm, newp+r, coneNew);CHKERRQ(ierr);
        ierr = DMPlexSetConeOrientation(rdm, newp+r, orntNew);CHKERRQ(ierr);
#if 1
        if ((newp+r < fMaxNew) || (newp+r >= fEndNew)) SETERRQ3(PetscObjectComm((PetscObject)dm), PETSC_ERR_PLIB, "Point %d is not a hybrid face [%d, %d)", newp+r, fMaxNew, fEndNew);
        for (p = 0; p < 2; ++p) {
          if ((coneNew[p] < eStartNew) || (coneNew[p] >= eMaxNew)) SETERRQ3(PetscObjectComm((PetscObject)dm), PETSC_ERR_PLIB, "Point %d is not an edge [%d, %d)", coneNew[p], eStartNew, eMaxNew);
        }
        for (p = 2; p < 4; ++p) {
          if ((coneNew[p] < eMaxNew) || (coneNew[p] >= eEndNew)) SETERRQ3(PetscObjectComm((PetscObject)dm), PETSC_ERR_PLIB, "Point %d is not a hybrid edge [%d, %d)", coneNew[p], eMaxNew, eEndNew);
        }
#endif
        supportNew[0] = cStartNew + (cMax - cStart)*8 + (c - cMax)*4 + GetTriSubface_Static(ornt[0], r);
        supportNew[1] = cStartNew + (cMax - cStart)*8 + (c - cMax)*4 + 3;
        ierr          = DMPlexSetSupport(rdm, newp+r, supportNew);CHKERRQ(ierr);
#if 1
        if ((newp+r < fMaxNew) || (newp+r >= fEndNew)) SETERRQ3(PetscObjectComm((PetscObject)dm), PETSC_ERR_PLIB, "Point %d is not a hybrid face [%d, %d)", newp+r, fMaxNew, fEndNew);
        for (p = 0; p < 2; ++p) {
          if ((supportNew[p] < cMaxNew) || (supportNew[p] >= cEndNew)) SETERRQ3(PetscObjectComm((PetscObject)dm), PETSC_ERR_PLIB, "Point %d is not a hybrid cell [%d, %d)", supportNew[p], cMaxNew, cEndNew);
        }
#endif
      }
    }
    /* Interior split edges have 2 vertices and the same faces as the parent */
    for (e = eStart; e < eMax; ++e) {
      const PetscInt newv = vStartNew + (vEnd - vStart) + (e - eStart);

      for (r = 0; r < 2; ++r) {
        const PetscInt  newp = eStartNew + (e - eStart)*2 + r;
        const PetscInt *cone, *ornt, *support;
        PetscInt        coneNew[2], coneSize, c, supportSize, s;

        ierr             = DMPlexGetCone(dm, e, &cone);CHKERRQ(ierr);
        coneNew[0]       = vStartNew + (cone[0] - vStart);
        coneNew[1]       = vStartNew + (cone[1] - vStart);
        coneNew[(r+1)%2] = newv;
        ierr             = DMPlexSetCone(rdm, newp, coneNew);CHKERRQ(ierr);
#if 1
        if ((newp < eStartNew) || (newp >= eMaxNew)) SETERRQ3(PetscObjectComm((PetscObject)dm), PETSC_ERR_PLIB, "Point %d is not an edge [%d, %d)", newp, eStartNew, eMaxNew);
        for (p = 0; p < 2; ++p) {
          if ((coneNew[p] < vStartNew) || (coneNew[p] >= vEndNew)) SETERRQ3(PetscObjectComm((PetscObject)dm), PETSC_ERR_PLIB, "Point %d is not a vertex [%d, %d)", coneNew[p], vStartNew, vEndNew);
        }
#endif
        ierr = DMPlexGetSupportSize(dm, e, &supportSize);CHKERRQ(ierr);
        ierr = DMPlexGetSupport(dm, e, &support);CHKERRQ(ierr);
        for (s = 0; s < supportSize; ++s) {
          ierr = DMPlexGetConeSize(dm, support[s], &coneSize);CHKERRQ(ierr);
          ierr = DMPlexGetCone(dm, support[s], &cone);CHKERRQ(ierr);
          ierr = DMPlexGetConeOrientation(dm, support[s], &ornt);CHKERRQ(ierr);
          for (c = 0; c < coneSize; ++c) if (cone[c] == e) break;
          if (support[s] < fMax) {
            supportRef[s] = fStartNew + (support[s] - fStart)*4 + (c + (ornt[c] < 0 ? 1-r : r))%3;
          } else {
            supportRef[s] = fStartNew + (fMax       - fStart)*4 + (cMax - cStart)*8 + (support[s] - fMax)*2 + (ornt[c] < 0 ? 1-r : r);
          }
        }
        ierr = DMPlexSetSupport(rdm, newp, supportRef);CHKERRQ(ierr);
#if 1
        if ((newp < eStartNew) || (newp >= eMaxNew)) SETERRQ3(PetscObjectComm((PetscObject)dm), PETSC_ERR_PLIB, "Point %d is not an edge [%d, %d)", newp, eStartNew, eMaxNew);
        for (p = 0; p < supportSize; ++p) {
          if ((supportRef[p] < fStartNew) || (supportRef[p] >= fEndNew)) SETERRQ3(PetscObjectComm((PetscObject)dm), PETSC_ERR_PLIB, "Point %d is not an interior or hybrid face [%d, %d)", supportRef[p], fStartNew, fEndNew);
        }
#endif
      }
    }
    /* Interior face edges have 2 vertices and 2+cells*(1/2) faces */
    for (f = fStart; f < fMax; ++f) {
      const PetscInt *cone, *ornt, *support;
      PetscInt        coneSize, supportSize, s;

      ierr = DMPlexGetSupportSize(dm, f, &supportSize);CHKERRQ(ierr);
      ierr = DMPlexGetSupport(dm, f, &support);CHKERRQ(ierr);
      for (r = 0; r < 3; ++r) {
        const PetscInt  newp = eStartNew + (eMax - eStart)*2 + (f - fStart)*3 + r;
        PetscInt        coneNew[2], intFaces = 0, er, eint[4] = {1, 0, 2, 0};
        PetscInt        fint[24] = { 1,  7, -1, -1,  0,  5,
                                    -1, -1,  1,  6,  0,  4,
                                     2,  5,  3,  4, -1, -1,
                                    -1, -1,  3,  6,  2,  7};

        ierr = DMPlexGetCone(dm, f, &cone);CHKERRQ(ierr);
        coneNew[0] = vStartNew + (vEnd - vStart) + (cone[(r+0)%3] - eStart);
        coneNew[1] = vStartNew + (vEnd - vStart) + (cone[(r+1)%3] - eStart);
        ierr = DMPlexSetCone(rdm, newp, coneNew);CHKERRQ(ierr);
#if 1
        if ((newp < eStartNew) || (newp >= eMaxNew)) SETERRQ3(PetscObjectComm((PetscObject)dm), PETSC_ERR_PLIB, "Point %d is not an edge [%d, %d)", newp, eStartNew, eMaxNew);
        for (p = 0; p < 2; ++p) {
          if ((coneNew[p] < vStartNew) || (coneNew[p] >= vEndNew)) SETERRQ3(PetscObjectComm((PetscObject)dm), PETSC_ERR_PLIB, "Point %d is not a vertex [%d, %d)", coneNew[p], vStartNew, vEndNew);
        }
#endif
        supportRef[0] = fStartNew + (f - fStart)*4 + (r+1)%3;
        supportRef[1] = fStartNew + (f - fStart)*4 + 3;
        for (s = 0; s < supportSize; ++s) {
          ierr = DMPlexGetConeSize(dm, support[s], &coneSize);CHKERRQ(ierr);
          ierr = DMPlexGetCone(dm, support[s], &cone);CHKERRQ(ierr);
          ierr = DMPlexGetConeOrientation(dm, support[s], &ornt);CHKERRQ(ierr);
          for (c = 0; c < coneSize; ++c) {if (cone[c] == f) break;}
          if (support[s] < cMax) {
            /* Here we want to determine whether edge newp contains a vertex which is part of the cross-tet edge */
            er   = ornt[c] < 0 ? (-(ornt[c]+1) + 2-r)%3 : (ornt[c] + r)%3;
            if (er == eint[c]) {
              supportRef[2+intFaces++] = fStartNew + (fMax - fStart)*4 + (support[s] - cStart)*8 + (c + 2)%4;
            } else {
              supportRef[2+intFaces++] = fStartNew + (fMax - fStart)*4 + (support[s] - cStart)*8 + fint[(c*3 + er)*2 + 0];
              supportRef[2+intFaces++] = fStartNew + (fMax - fStart)*4 + (support[s] - cStart)*8 + fint[(c*3 + er)*2 + 1];
            }
          } else {
            supportRef[2+intFaces++] = fStartNew + (fMax - fStart)*4 + (cMax - cStart)*8 + (fEnd - fMax)*2 + (support[s] - cMax)*3 + (GetTriSubfaceInverse_Static(ornt[c], r) + 1)%3;
          }
        }
        ierr = DMPlexSetSupport(rdm, newp, supportRef);CHKERRQ(ierr);
#if 1
        if ((newp < eStartNew) || (newp >= eMaxNew)) SETERRQ3(PetscObjectComm((PetscObject)dm), PETSC_ERR_PLIB, "Point %d is not an edge [%d, %d)", newp, eStartNew, eMaxNew);
        for (p = 0; p < intFaces; ++p) {
          if ((supportRef[p] < fStartNew) || (supportRef[p] >= fEndNew)) SETERRQ3(PetscObjectComm((PetscObject)dm), PETSC_ERR_PLIB, "Point %d is not an interior or hybrid face [%d, %d)", supportRef[p], fStartNew, fEndNew);
        }
#endif
      }
    }
    /* Interior cell edges have 2 vertices and 4 faces */
    for (c = cStart; c < cMax; ++c) {
      const PetscInt  newp = eStartNew + (eMax - eStart)*2 + (fMax - fStart)*3 + (c - cStart);
      const PetscInt *cone, *ornt, *fcone;
      PetscInt        coneNew[2], supportNew[4], find;

      ierr = DMPlexGetCone(dm, c, &cone);CHKERRQ(ierr);
      ierr = DMPlexGetConeOrientation(dm, c, &ornt);CHKERRQ(ierr);
      ierr = DMPlexGetCone(dm, cone[0], &fcone);CHKERRQ(ierr);
      find = GetTriEdge_Static(ornt[0], 0);
      coneNew[0] = vStartNew + (vEnd - vStart) + (fcone[find] - eStart);
      ierr = DMPlexGetCone(dm, cone[2], &fcone);CHKERRQ(ierr);
      find = GetTriEdge_Static(ornt[2], 1);
      coneNew[1] = vStartNew + (vEnd - vStart) + (fcone[find] - eStart);
      ierr = DMPlexSetCone(rdm, newp, coneNew);CHKERRQ(ierr);
#if 1
      if ((newp < eStartNew) || (newp >= eMaxNew)) SETERRQ3(PetscObjectComm((PetscObject)dm), PETSC_ERR_PLIB, "Point %d is not an edge [%d, %d)", newp, eStartNew, eMaxNew);
      for (p = 0; p < 2; ++p) {
        if ((coneNew[p] < vStartNew) || (coneNew[p] >= vEndNew)) SETERRQ3(PetscObjectComm((PetscObject)dm), PETSC_ERR_PLIB, "Point %d is not a vertex [%d, %d)", coneNew[p], vStartNew, vEndNew);
      }
#endif
      supportNew[0] = fStartNew + (fMax - fStart)*4 + (c - cStart)*8 + 4;
      supportNew[1] = fStartNew + (fMax - fStart)*4 + (c - cStart)*8 + 5;
      supportNew[2] = fStartNew + (fMax - fStart)*4 + (c - cStart)*8 + 6;
      supportNew[3] = fStartNew + (fMax - fStart)*4 + (c - cStart)*8 + 7;
      ierr = DMPlexSetSupport(rdm, newp, supportNew);CHKERRQ(ierr);
#if 1
      if ((newp < eStartNew) || (newp >= eMaxNew)) SETERRQ3(PetscObjectComm((PetscObject)dm), PETSC_ERR_PLIB, "Point %d is not an edge [%d, %d)", newp, eStartNew, eMaxNew);
      for (p = 0; p < 4; ++p) {
        if ((supportNew[p] < fStartNew) || (supportNew[p] >= fMaxNew)) SETERRQ3(PetscObjectComm((PetscObject)dm), PETSC_ERR_PLIB, "Point %d is not a face [%d, %d)", supportNew[p], fStartNew, fMaxNew);
      }
#endif
    }
    /* Hybrid edges have two vertices and the same faces */
    for (e = eMax; e < eEnd; ++e) {
      const PetscInt  newp = eStartNew + (eMax - eStart)*2 + (fMax - fStart)*3 + (cMax - cStart) + (e - eMax);
      const PetscInt *cone, *support, *fcone;
      PetscInt        coneNew[2], size, fsize, s;

      ierr = DMPlexGetCone(dm, e, &cone);CHKERRQ(ierr);
      ierr = DMPlexGetSupportSize(dm, e, &size);CHKERRQ(ierr);
      ierr = DMPlexGetSupport(dm, e, &support);CHKERRQ(ierr);
      coneNew[0] = vStartNew + (cone[0] - vStart);
      coneNew[1] = vStartNew + (cone[1] - vStart);
      ierr = DMPlexSetCone(rdm, newp, coneNew);CHKERRQ(ierr);
#if 1
      if ((newp < eMaxNew) || (newp >= eEndNew)) SETERRQ3(PetscObjectComm((PetscObject)dm), PETSC_ERR_PLIB, "Point %d is not a hybrid edge [%d, %d)", newp, eMaxNew, eEndNew);
      for (p = 0; p < 2; ++p) {
        if ((coneNew[p] < vStartNew) || (coneNew[p] >= vEndNew)) SETERRQ3(PetscObjectComm((PetscObject)dm), PETSC_ERR_PLIB, "Point %d is not a vertex [%d, %d)", coneNew[p], vStartNew, vEndNew);
      }
#endif
      for (s = 0; s < size; ++s) {
        ierr = DMPlexGetConeSize(dm, support[s], &fsize);CHKERRQ(ierr);
        ierr = DMPlexGetCone(dm, support[s], &fcone);CHKERRQ(ierr);
        for (c = 0; c < fsize; ++c) if (fcone[c] == e) break;
        if ((c < 2) || (c > 3)) SETERRQ2(PetscObjectComm((PetscObject)dm), PETSC_ERR_PLIB, "Edge %d not found in cone of face %d", e, support[s]);
        supportRef[s] = fStartNew + (fMax - fStart)*4 + (cMax - cStart)*8 + (support[s] - fMax)*2 + c-2;
      }
      ierr = DMPlexSetSupport(rdm, newp, supportRef);CHKERRQ(ierr);
#if 1
      if ((newp < eMaxNew) || (newp >= eEndNew)) SETERRQ3(PetscObjectComm((PetscObject)dm), PETSC_ERR_PLIB, "Point %d is not a hybrid edge [%d, %d)", newp, eMaxNew, eEndNew);
      for (p = 0; p < size; ++p) {
        if ((supportRef[p] < fMaxNew) || (supportRef[p] >= fEndNew)) SETERRQ3(PetscObjectComm((PetscObject)dm), PETSC_ERR_PLIB, "Point %d is not a hybrid face [%d, %d)", supportRef[p], fMaxNew, fEndNew);
      }
#endif
    }
    /* Hybrid face edges have 2 vertices and 2+2*cells faces */
    for (f = fMax; f < fEnd; ++f) {
      const PetscInt  newp = eStartNew + (eMax - eStart)*2 + (fMax - fStart)*3 + (cMax - cStart) + (eEnd - eMax) + (f - fMax);
      const PetscInt *cone, *support, *ccone, *cornt;
      PetscInt        coneNew[2], size, csize, s;

      ierr = DMPlexGetCone(dm, f, &cone);CHKERRQ(ierr);
      ierr = DMPlexGetSupportSize(dm, f, &size);CHKERRQ(ierr);
      ierr = DMPlexGetSupport(dm, f, &support);CHKERRQ(ierr);
      coneNew[0] = vStartNew + (vEnd - vStart) + (cone[0] - eStart);
      coneNew[1] = vStartNew + (vEnd - vStart) + (cone[1] - eStart);
      ierr = DMPlexSetCone(rdm, newp, coneNew);CHKERRQ(ierr);
#if 1
      if ((newp < eMaxNew) || (newp >= eEndNew)) SETERRQ3(PetscObjectComm((PetscObject)dm), PETSC_ERR_PLIB, "Point %d is not a hybrid edge [%d, %d)", newp, eMaxNew, eEndNew);
      for (p = 0; p < 2; ++p) {
        if ((coneNew[p] < vStartNew) || (coneNew[p] >= vEndNew)) SETERRQ3(PetscObjectComm((PetscObject)dm), PETSC_ERR_PLIB, "Point %d is not a vertex [%d, %d)", coneNew[p], vStartNew, vEndNew);
      }
#endif
      supportRef[0] = fStartNew + (fMax - fStart)*4 + (cMax - cStart)*8 + (f - fMax)*2 + 0;
      supportRef[1] = fStartNew + (fMax - fStart)*4 + (cMax - cStart)*8 + (f - fMax)*2 + 1;
      for (s = 0; s < size; ++s) {
        ierr = DMPlexGetConeSize(dm, support[s], &csize);CHKERRQ(ierr);
        ierr = DMPlexGetCone(dm, support[s], &ccone);CHKERRQ(ierr);
        ierr = DMPlexGetConeOrientation(dm, support[s], &cornt);CHKERRQ(ierr);
        for (c = 0; c < csize; ++c) if (ccone[c] == f) break;
        if ((c < 2) || (c >= csize)) SETERRQ2(PetscObjectComm((PetscObject)dm), PETSC_ERR_PLIB, "Hybrid face %d is not in cone of hybrid cell %d", f, support[s]);
        supportRef[2+s*2+0] = fStartNew + (fMax - fStart)*4 + (cMax - cStart)*8 + (fEnd - fMax)*2 + (support[s] - cMax)*3 + GetTriSubfaceInverse_Static(cornt[0], c-2);
        supportRef[2+s*2+1] = fStartNew + (fMax - fStart)*4 + (cMax - cStart)*8 + (fEnd - fMax)*2 + (support[s] - cMax)*3 + (GetTriSubfaceInverse_Static(cornt[0], c-2) + 1)%3;
      }
      ierr = DMPlexSetSupport(rdm, newp, supportRef);CHKERRQ(ierr);
#if 1
      if ((newp < eMaxNew) || (newp >= eEndNew)) SETERRQ3(PetscObjectComm((PetscObject)dm), PETSC_ERR_PLIB, "Point %d is not a hybrid edge [%d, %d)", newp, eMaxNew, eEndNew);
      for (p = 0; p < 2+size*2; ++p) {
        if ((supportRef[p] < fMaxNew) || (supportRef[p] >= fEndNew)) SETERRQ3(PetscObjectComm((PetscObject)dm), PETSC_ERR_PLIB, "Point %d is not a hybrid face [%d, %d)", supportRef[p], fMaxNew, fEndNew);
      }
#endif
    }
    /* Interior vertices have identical supports */
    for (v = vStart; v < vEnd; ++v) {
      const PetscInt  newp = vStartNew + (v - vStart);
      const PetscInt *support, *cone;
      PetscInt        size, s;

      ierr = DMPlexGetSupportSize(dm, v, &size);CHKERRQ(ierr);
      ierr = DMPlexGetSupport(dm, v, &support);CHKERRQ(ierr);
      for (s = 0; s < size; ++s) {
        PetscInt r = 0;

        ierr = DMPlexGetCone(dm, support[s], &cone);CHKERRQ(ierr);
        if (cone[1] == v) r = 1;
        if (support[s] < eMax) supportRef[s] = eStartNew + (support[s] - eStart)*2 + r;
        else                   supportRef[s] = eStartNew + (eMax - eStart)*2 + (fMax - fStart)*3 + (cMax - cStart) + (support[s] - eMax);
      }
      ierr = DMPlexSetSupport(rdm, newp, supportRef);CHKERRQ(ierr);
#if 1
      if ((newp < vStartNew) || (newp >= vEndNew)) SETERRQ3(PetscObjectComm((PetscObject)dm), PETSC_ERR_PLIB, "Point %d is not a vertex [%d, %d)", newp, vStartNew, vEndNew);
      for (p = 0; p < size; ++p) {
        if ((supportRef[p] < eStartNew) || (supportRef[p] >= eEndNew)) SETERRQ3(PetscObjectComm((PetscObject)dm), PETSC_ERR_PLIB, "Point %d is not an interior or hybrid edge [%d, %d)", supportRef[p], eStartNew, eEndNew);
      }
#endif
    }
    /* Interior edge vertices have 2 + interior face*2 + hybrid face + cells*0/1 supports */
    for (e = eStart; e < eMax; ++e) {
      const PetscInt  newp = vStartNew + (vEnd - vStart) + (e - eStart);
      const PetscInt *cone, *support;
      PetscInt       *star = NULL, starSize, faceSize = 0, cellSize = 0, coneSize, size, s;

      ierr          = DMPlexGetSupportSize(dm, e, &size);CHKERRQ(ierr);
      ierr          = DMPlexGetSupport(dm, e, &support);CHKERRQ(ierr);
      supportRef[0] = eStartNew + (e - eStart)*2 + 0;
      supportRef[1] = eStartNew + (e - eStart)*2 + 1;
      for (s = 0; s < size; ++s) {
        PetscInt r = 0;

        if (support[s] < fMax) {
          ierr = DMPlexGetConeSize(dm, support[s], &coneSize);CHKERRQ(ierr);
          ierr = DMPlexGetCone(dm, support[s], &cone);CHKERRQ(ierr);
          for (r = 0; r < coneSize; ++r) {if (cone[r] == e) break;}
          supportRef[2+faceSize+0] = eStartNew + (eMax - eStart)*2 + (support[s] - fStart)*3 + (r+0)%3;
          supportRef[2+faceSize+1] = eStartNew + (eMax - eStart)*2 + (support[s] - fStart)*3 + (r+2)%3;
          faceSize += 2;
        } else {
          supportRef[2+faceSize+0] = eStartNew + (eMax - eStart)*2 + (fMax       - fStart)*3 + (cMax - cStart) + (eEnd - eMax) + (support[s] - fMax);
          ++faceSize;
        }
      }
      ierr = DMPlexGetTransitiveClosure(dm, e, PETSC_FALSE, &starSize, &star);CHKERRQ(ierr);
      for (s = 0; s < starSize*2; s += 2) {
        const PetscInt *cone, *ornt;
        PetscInt        e01, e23;

        if ((star[s] >= cStart) && (star[s] < cMax)) {
          /* Check edge 0-1 */
          ierr = DMPlexGetCone(dm, star[s], &cone);CHKERRQ(ierr);
          ierr = DMPlexGetConeOrientation(dm, star[s], &ornt);CHKERRQ(ierr);
          ierr = DMPlexGetCone(dm, cone[0], &cone);CHKERRQ(ierr);
          e01  = cone[GetTriEdge_Static(ornt[0], 0)];
          /* Check edge 2-3 */
          ierr = DMPlexGetCone(dm, star[s], &cone);CHKERRQ(ierr);
          ierr = DMPlexGetConeOrientation(dm, star[s], &ornt);CHKERRQ(ierr);
          ierr = DMPlexGetCone(dm, cone[2], &cone);CHKERRQ(ierr);
          e23  = cone[GetTriEdge_Static(ornt[2], 1)];
          if ((e01 == e) || (e23 == e)) {supportRef[2+faceSize+cellSize++] = eStartNew + (eMax - eStart)*2 + (fMax - fStart)*3 + (star[s] - cStart);}
        }
      }
      ierr = DMPlexRestoreTransitiveClosure(dm, e, PETSC_FALSE, &starSize, &star);CHKERRQ(ierr);
      ierr = DMPlexSetSupport(rdm, newp, supportRef);CHKERRQ(ierr);
#if 1
      if ((newp < vStartNew) || (newp >= vEndNew)) SETERRQ3(PetscObjectComm((PetscObject)dm), PETSC_ERR_PLIB, "Point %d is not a vertex [%d, %d)", newp, vStartNew, vEndNew);
      for (p = 0; p < 2+faceSize+cellSize; ++p) {
        if ((supportRef[p] < eStartNew) || (supportRef[p] >= eEndNew)) SETERRQ3(PetscObjectComm((PetscObject)dm), PETSC_ERR_PLIB, "Point %d is not an interior or hybrid edge [%d, %d)", supportRef[p], eStartNew, eEndNew);
      }
#endif
    }
    ierr = PetscFree(supportRef);CHKERRQ(ierr);
    ierr = DMPlexRestoreFaces_Internal(dm, 3, cStart, NULL, NULL, &faces);CHKERRQ(ierr);
    break;
  case 6:
    /* Hex 3D */
    /*
     Bottom (viewed from top)    Top
     1---------2---------2       7---------2---------6
     |         |         |       |         |         |
     |    B    2    C    |       |    H    2    G    |
     |         |         |       |         |         |
     3----3----0----1----1       3----3----0----1----1
     |         |         |       |         |         |
     |    A    0    D    |       |    E    0    F    |
     |         |         |       |         |         |
     0---------0---------3       4---------0---------5
     */
    /* All cells have 6 faces: Bottom, Top, Front, Back, Right, Left */
    for (c = cStart; c < cEnd; ++c) {
      const PetscInt  newp = (c - cStart)*8;
      const PetscInt *cone, *ornt;
      PetscInt        coneNew[6], orntNew[6];

      ierr = DMPlexGetCone(dm, c, &cone);CHKERRQ(ierr);
      ierr = DMPlexGetConeOrientation(dm, c, &ornt);CHKERRQ(ierr);
      /* A hex */
      coneNew[0] = fStartNew + (cone[0] - fStart)*4 + GetQuadSubface_Static(ornt[0], 0);
      orntNew[0] = ornt[0];
      coneNew[1] = fStartNew + (fEnd    - fStart)*4 + (c - cStart)*12 +  8; /* AE */
      orntNew[1] = 0;
      coneNew[2] = fStartNew + (cone[2] - fStart)*4 + GetQuadSubface_Static(ornt[2], 0);
      orntNew[2] = ornt[2];
      coneNew[3] = fStartNew + (fEnd    - fStart)*4 + (c - cStart)*12 +  3; /* AB */
      orntNew[3] = 0;
      coneNew[4] = fStartNew + (fEnd    - fStart)*4 + (c - cStart)*12 +  0; /* AD */
      orntNew[4] = 0;
      coneNew[5] = fStartNew + (cone[5] - fStart)*4 + GetQuadSubface_Static(ornt[5], 0);
      orntNew[5] = ornt[5];
      ierr       = DMPlexSetCone(rdm, newp+0, coneNew);CHKERRQ(ierr);
      ierr       = DMPlexSetConeOrientation(rdm, newp+0, orntNew);CHKERRQ(ierr);
#if 1
      if ((newp+0 < cStartNew) || (newp+0 >= cEndNew)) SETERRQ3(PetscObjectComm((PetscObject)dm), PETSC_ERR_PLIB, "Point %d is not a cell [%d, %d)", newp+0, cStartNew, cEndNew);
      for (p = 0; p < 6; ++p) {
        if ((coneNew[p] < fStartNew) || (coneNew[p] >= fEndNew)) SETERRQ3(PetscObjectComm((PetscObject)dm), PETSC_ERR_PLIB, "Point %d is not a face [%d, %d)", coneNew[p], fStartNew, fEndNew);
      }
#endif
      /* B hex */
      coneNew[0] = fStartNew + (cone[0] - fStart)*4 + GetQuadSubface_Static(ornt[0], 1);
      orntNew[0] = ornt[0];
      coneNew[1] = fStartNew + (fEnd    - fStart)*4 + (c - cStart)*12 + 11; /* BH */
      orntNew[1] = 0;
      coneNew[2] = fStartNew + (fEnd    - fStart)*4 + (c - cStart)*12 +  3; /* AB */
      orntNew[2] = -1;
      coneNew[3] = fStartNew + (cone[3] - fStart)*4 + GetQuadSubface_Static(ornt[3], 1);
      orntNew[3] = ornt[3];
      coneNew[4] = fStartNew + (fEnd    - fStart)*4 + (c - cStart)*12 +  2; /* BC */
      orntNew[4] = 0;
      coneNew[5] = fStartNew + (cone[5] - fStart)*4 + GetQuadSubface_Static(ornt[5], 3);
      orntNew[5] = ornt[5];
      ierr       = DMPlexSetCone(rdm, newp+1, coneNew);CHKERRQ(ierr);
      ierr       = DMPlexSetConeOrientation(rdm, newp+1, orntNew);CHKERRQ(ierr);
#if 1
      if ((newp+1 < cStartNew) || (newp+1 >= cEndNew)) SETERRQ3(PetscObjectComm((PetscObject)dm), PETSC_ERR_PLIB, "Point %d is not a cell [%d, %d)", newp+1, cStartNew, cEndNew);
      for (p = 0; p < 6; ++p) {
        if ((coneNew[p] < fStartNew) || (coneNew[p] >= fEndNew)) SETERRQ3(PetscObjectComm((PetscObject)dm), PETSC_ERR_PLIB, "Point %d is not a face [%d, %d)", coneNew[p], fStartNew, fEndNew);
      }
#endif
      /* C hex */
      coneNew[0] = fStartNew + (cone[0] - fStart)*4 + GetQuadSubface_Static(ornt[0], 2);
      orntNew[0] = ornt[0];
      coneNew[1] = fStartNew + (fEnd    - fStart)*4 + (c - cStart)*12 + 10; /* CG */
      orntNew[1] = 0;
      coneNew[2] = fStartNew + (fEnd    - fStart)*4 + (c - cStart)*12 +  1; /* CD */
      orntNew[2] = -1;
      coneNew[3] = fStartNew + (cone[3] - fStart)*4 + GetQuadSubface_Static(ornt[3], 0);
      orntNew[3] = ornt[3];
      coneNew[4] = fStartNew + (cone[4] - fStart)*4 + GetQuadSubface_Static(ornt[4], 1);
      orntNew[4] = ornt[4];
      coneNew[5] = fStartNew + (fEnd    - fStart)*4 + (c - cStart)*12 +  2; /* BC */
      orntNew[5] = -4;
      ierr       = DMPlexSetCone(rdm, newp+2, coneNew);CHKERRQ(ierr);
      ierr       = DMPlexSetConeOrientation(rdm, newp+2, orntNew);CHKERRQ(ierr);
#if 1
      if ((newp+2 < cStartNew) || (newp+2 >= cEndNew)) SETERRQ3(PetscObjectComm((PetscObject)dm), PETSC_ERR_PLIB, "Point %d is not a cell [%d, %d)", newp+2, cStartNew, cEndNew);
      for (p = 0; p < 6; ++p) {
        if ((coneNew[p] < fStartNew) || (coneNew[p] >= fEndNew)) SETERRQ3(PetscObjectComm((PetscObject)dm), PETSC_ERR_PLIB, "Point %d is not a face [%d, %d)", coneNew[p], fStartNew, fEndNew);
      }
#endif
      /* D hex */
      coneNew[0] = fStartNew + (cone[0] - fStart)*4 + GetQuadSubface_Static(ornt[0], 3);
      orntNew[0] = ornt[0];
      coneNew[1] = fStartNew + (fEnd    - fStart)*4 + (c - cStart)*12 +  9; /* DF */
      orntNew[1] = 0;
      coneNew[2] = fStartNew + (cone[2] - fStart)*4 + GetQuadSubface_Static(ornt[2], 1);
      orntNew[2] = ornt[2];
      coneNew[3] = fStartNew + (fEnd    - fStart)*4 + (c - cStart)*12 +  1; /* CD */
      orntNew[3] = 0;
      coneNew[4] = fStartNew + (cone[4] - fStart)*4 + GetQuadSubface_Static(ornt[4], 0);
      orntNew[4] = ornt[4];
      coneNew[5] = fStartNew + (fEnd    - fStart)*4 + (c - cStart)*12 +  0; /* AD */
      orntNew[5] = -4;
      ierr       = DMPlexSetCone(rdm, newp+3, coneNew);CHKERRQ(ierr);
      ierr       = DMPlexSetConeOrientation(rdm, newp+3, orntNew);CHKERRQ(ierr);
#if 1
      if ((newp+3 < cStartNew) || (newp+3 >= cEndNew)) SETERRQ3(PetscObjectComm((PetscObject)dm), PETSC_ERR_PLIB, "Point %d is not a cell [%d, %d)", newp+3, cStartNew, cEndNew);
      for (p = 0; p < 6; ++p) {
        if ((coneNew[p] < fStartNew) || (coneNew[p] >= fEndNew)) SETERRQ3(PetscObjectComm((PetscObject)dm), PETSC_ERR_PLIB, "Point %d is not a face [%d, %d)", coneNew[p], fStartNew, fEndNew);
      }
#endif
      /* E hex */
      coneNew[0] = fStartNew + (fEnd    - fStart)*4 + (c - cStart)*12 +  8; /* AE */
      orntNew[0] = -4;
      coneNew[1] = fStartNew + (cone[1] - fStart)*4 + GetQuadSubface_Static(ornt[1], 0);
      orntNew[1] = ornt[1];
      coneNew[2] = fStartNew + (cone[2] - fStart)*4 + GetQuadSubface_Static(ornt[2], 3);
      orntNew[2] = ornt[2];
      coneNew[3] = fStartNew + (fEnd    - fStart)*4 + (c - cStart)*12 +  7; /* EH */
      orntNew[3] = 0;
      coneNew[4] = fStartNew + (fEnd    - fStart)*4 + (c - cStart)*12 +  4; /* EF */
      orntNew[4] = -1;
      coneNew[5] = fStartNew + (cone[5] - fStart)*4 + GetQuadSubface_Static(ornt[5], 1);
      orntNew[5] = ornt[5];
      ierr       = DMPlexSetCone(rdm, newp+4, coneNew);CHKERRQ(ierr);
      ierr       = DMPlexSetConeOrientation(rdm, newp+4, orntNew);CHKERRQ(ierr);
#if 1
      if ((newp+4 < cStartNew) || (newp+4 >= cEndNew)) SETERRQ3(PetscObjectComm((PetscObject)dm), PETSC_ERR_PLIB, "Point %d is not a cell [%d, %d)", newp+4, cStartNew, cEndNew);
      for (p = 0; p < 6; ++p) {
        if ((coneNew[p] < fStartNew) || (coneNew[p] >= fEndNew)) SETERRQ3(PetscObjectComm((PetscObject)dm), PETSC_ERR_PLIB, "Point %d is not a face [%d, %d)", coneNew[p], fStartNew, fEndNew);
      }
#endif
      /* F hex */
      coneNew[0] = fStartNew + (fEnd    - fStart)*4 + (c - cStart)*12 +  9; /* DF */
      orntNew[0] = -4;
      coneNew[1] = fStartNew + (cone[1] - fStart)*4 + GetQuadSubface_Static(ornt[1], 1);
      orntNew[1] = ornt[1];
      coneNew[2] = fStartNew + (cone[2] - fStart)*4 + GetQuadSubface_Static(ornt[2], 2);
      orntNew[2] = ornt[2];
      coneNew[3] = fStartNew + (fEnd    - fStart)*4 + (c - cStart)*12 +  5; /* FG */
      orntNew[3] = -1;
      coneNew[4] = fStartNew + (cone[4] - fStart)*4 + GetQuadSubface_Static(ornt[4], 3);
      orntNew[4] = ornt[4];
      coneNew[5] = fStartNew + (fEnd    - fStart)*4 + (c - cStart)*12 +  4; /* EF */
      orntNew[5] = 1;
      ierr       = DMPlexSetCone(rdm, newp+5, coneNew);CHKERRQ(ierr);
      ierr       = DMPlexSetConeOrientation(rdm, newp+5, orntNew);CHKERRQ(ierr);
#if 1
      if ((newp+5 < cStartNew) || (newp+5 >= cEndNew)) SETERRQ3(PetscObjectComm((PetscObject)dm), PETSC_ERR_PLIB, "Point %d is not a cell [%d, %d)", newp+5, cStartNew, cEndNew);
      for (p = 0; p < 6; ++p) {
        if ((coneNew[p] < fStartNew) || (coneNew[p] >= fEndNew)) SETERRQ3(PetscObjectComm((PetscObject)dm), PETSC_ERR_PLIB, "Point %d is not a face [%d, %d)", coneNew[p], fStartNew, fEndNew);
      }
#endif
      /* G hex */
      coneNew[0] = fStartNew + (fEnd    - fStart)*4 + (c - cStart)*12 + 10; /* CG */
      orntNew[0] = -4;
      coneNew[1] = fStartNew + (cone[1] - fStart)*4 + GetQuadSubface_Static(ornt[1], 2);
      orntNew[1] = ornt[1];
      coneNew[2] = fStartNew + (fEnd    - fStart)*4 + (c - cStart)*12 +  5; /* FG */
      orntNew[2] = 0;
      coneNew[3] = fStartNew + (cone[3] - fStart)*4 + GetQuadSubface_Static(ornt[3], 3);
      orntNew[3] = ornt[3];
      coneNew[4] = fStartNew + (cone[4] - fStart)*4 + GetQuadSubface_Static(ornt[4], 2);
      orntNew[4] = ornt[4];
      coneNew[5] = fStartNew + (fEnd    - fStart)*4 + (c - cStart)*12 +  6; /* GH */
      orntNew[5] = -3;
      ierr       = DMPlexSetCone(rdm, newp+6, coneNew);CHKERRQ(ierr);
      ierr       = DMPlexSetConeOrientation(rdm, newp+6, orntNew);CHKERRQ(ierr);
#if 1
      if ((newp+6 < cStartNew) || (newp+6 >= cEndNew)) SETERRQ3(PetscObjectComm((PetscObject)dm), PETSC_ERR_PLIB, "Point %d is not a cell [%d, %d)", newp+6, cStartNew, cEndNew);
      for (p = 0; p < 6; ++p) {
        if ((coneNew[p] < fStartNew) || (coneNew[p] >= fEndNew)) SETERRQ3(PetscObjectComm((PetscObject)dm), PETSC_ERR_PLIB, "Point %d is not a face [%d, %d)", coneNew[p], fStartNew, fEndNew);
      }
#endif
      /* H hex */
      coneNew[0] = fStartNew + (fEnd    - fStart)*4 + (c - cStart)*12 + 11; /* BH */
      orntNew[0] = -4;
      coneNew[1] = fStartNew + (cone[1] - fStart)*4 + GetQuadSubface_Static(ornt[1], 3);
      orntNew[1] = ornt[1];
      coneNew[2] = fStartNew + (fEnd    - fStart)*4 + (c - cStart)*12 +  7; /* EH */
      orntNew[2] = -1;
      coneNew[3] = fStartNew + (cone[3] - fStart)*4 + GetQuadSubface_Static(ornt[3], 2);
      orntNew[3] = ornt[3];
      coneNew[4] = fStartNew + (fEnd    - fStart)*4 + (c - cStart)*12 +  6; /* GH */
      orntNew[4] = 3;
      coneNew[5] = fStartNew + (cone[5] - fStart)*4 + GetQuadSubface_Static(ornt[5], 2);
      orntNew[5] = ornt[5];
      ierr       = DMPlexSetCone(rdm, newp+7, coneNew);CHKERRQ(ierr);
      ierr       = DMPlexSetConeOrientation(rdm, newp+7, orntNew);CHKERRQ(ierr);
#if 1
      if ((newp+7 < cStartNew) || (newp+7 >= cEndNew)) SETERRQ3(PetscObjectComm((PetscObject)dm), PETSC_ERR_PLIB, "Point %d is not a cell [%d, %d)", newp+7, cStartNew, cEndNew);
      for (p = 0; p < 6; ++p) {
        if ((coneNew[p] < fStartNew) || (coneNew[p] >= fEndNew)) SETERRQ3(PetscObjectComm((PetscObject)dm), PETSC_ERR_PLIB, "Point %d is not a face [%d, %d)", coneNew[p], fStartNew, fEndNew);
      }
#endif
    }
    /* Split faces have 4 edges and the same cells as the parent */
    ierr = DMPlexGetMaxSizes(dm, NULL, &maxSupportSize);CHKERRQ(ierr);
    ierr = PetscMalloc((4 + maxSupportSize*2) * sizeof(PetscInt), &supportRef);CHKERRQ(ierr);
    for (f = fStart; f < fEnd; ++f) {
      for (r = 0; r < 4; ++r) {
        /* TODO: This can come from GetFaces_Internal() */
        const PetscInt  newCells[24] = {0, 1, 2, 3,  4, 5, 6, 7,  0, 3, 5, 4,  2, 1, 7, 6,  3, 2, 6, 5,  0, 4, 7, 1};
        const PetscInt  newp = fStartNew + (f - fStart)*4 + r;
        const PetscInt *cone, *ornt, *support;
        PetscInt        coneNew[4], orntNew[4], coneSize, c, supportSize, s;

        ierr = DMPlexGetCone(dm, f, &cone);CHKERRQ(ierr);
        ierr = DMPlexGetConeOrientation(dm, f, &ornt);CHKERRQ(ierr);
        coneNew[(r+3)%4] = eStartNew + (cone[(r+3)%4] - eStart)*2 + (ornt[(r+3)%4] < 0 ? 0 : 1);
        orntNew[(r+3)%4] = ornt[(r+3)%4];
        coneNew[(r+0)%4] = eStartNew + (cone[r]       - eStart)*2 + (ornt[r] < 0 ? 1 : 0);
        orntNew[(r+0)%4] = ornt[r];
        coneNew[(r+1)%4] = eStartNew + (eEnd - eStart)*2 + (f - fStart)*4 + r;
        orntNew[(r+1)%4] = 0;
        coneNew[(r+2)%4] = eStartNew + (eEnd - eStart)*2 + (f - fStart)*4 + (r+3)%4;
        orntNew[(r+2)%4] = -2;
        ierr       = DMPlexSetCone(rdm, newp, coneNew);CHKERRQ(ierr);
        ierr       = DMPlexSetConeOrientation(rdm, newp, orntNew);CHKERRQ(ierr);
#if 1
        if ((newp < fStartNew) || (newp >= fEndNew)) SETERRQ3(PetscObjectComm((PetscObject)dm), PETSC_ERR_PLIB, "Point %d is not a face [%d, %d)", newp, fStartNew, fEndNew);
        for (p = 0; p < 4; ++p) {
          if ((coneNew[p] < eStartNew) || (coneNew[p] >= eEndNew)) SETERRQ3(PetscObjectComm((PetscObject)dm), PETSC_ERR_PLIB, "Point %d is not an edge [%d, %d)", coneNew[p], eStartNew, eEndNew);
        }
#endif
        ierr = DMPlexGetSupportSize(dm, f, &supportSize);CHKERRQ(ierr);
        ierr = DMPlexGetSupport(dm, f, &support);CHKERRQ(ierr);
        for (s = 0; s < supportSize; ++s) {
          ierr = DMPlexGetConeSize(dm, support[s], &coneSize);CHKERRQ(ierr);
          ierr = DMPlexGetCone(dm, support[s], &cone);CHKERRQ(ierr);
          ierr = DMPlexGetConeOrientation(dm, support[s], &ornt);CHKERRQ(ierr);
          for (c = 0; c < coneSize; ++c) {
            if (cone[c] == f) break;
          }
          supportRef[s] = cStartNew + (support[s] - cStart)*8 + newCells[c*4+GetQuadSubfaceInverse_Static(ornt[c], r)];
        }
        ierr = DMPlexSetSupport(rdm, newp, supportRef);CHKERRQ(ierr);
#if 1
        if ((newp < fStartNew) || (newp >= fEndNew)) SETERRQ3(PetscObjectComm((PetscObject)dm), PETSC_ERR_PLIB, "Point %d is not a face [%d, %d)", newp, fStartNew, fEndNew);
        for (p = 0; p < supportSize; ++p) {
          if ((supportRef[p] < cStartNew) || (supportRef[p] >= cEndNew)) SETERRQ3(PetscObjectComm((PetscObject)dm), PETSC_ERR_PLIB, "Point %d is not a cell [%d, %d)", supportRef[p], cStartNew, cEndNew);
        }
#endif
      }
    }
    /* Interior faces have 4 edges and 2 cells */
    for (c = cStart; c < cEnd; ++c) {
      const PetscInt  newCells[24] = {0, 3,  2, 3,  1, 2,  0, 1,  4, 5,  5, 6,  6, 7,  4, 7,  0, 4,  3, 5,  2, 6,  1, 7};
      const PetscInt *cone, *ornt;
      PetscInt        newp, coneNew[4], orntNew[4], supportNew[2];

      ierr = DMPlexGetCone(dm, c, &cone);CHKERRQ(ierr);
      ierr = DMPlexGetConeOrientation(dm, c, &ornt);CHKERRQ(ierr);
      /* A-D face */
      newp = fStartNew + (fEnd - fStart)*4 + (c - cStart)*12 + 0;
      coneNew[0] = eStartNew + (eEnd - eStart)*2 + (cone[0] - fStart)*4 + GetQuadEdge_Static(ornt[0], 3);
      orntNew[0] = 0;
      coneNew[1] = eStartNew + (eEnd - eStart)*2 + (fEnd    - fStart)*4 + (c - cStart)*6 + 0;
      orntNew[1] = 0;
      coneNew[2] = eStartNew + (eEnd - eStart)*2 + (fEnd    - fStart)*4 + (c - cStart)*6 + 2;
      orntNew[2] = -2;
      coneNew[3] = eStartNew + (eEnd - eStart)*2 + (cone[2] - fStart)*4 + GetQuadEdge_Static(ornt[2], 0);
      orntNew[3] = -2;
      ierr       = DMPlexSetCone(rdm, newp, coneNew);CHKERRQ(ierr);
      ierr       = DMPlexSetConeOrientation(rdm, newp, orntNew);CHKERRQ(ierr);
#if 1
      if ((newp < fStartNew) || (newp >= fEndNew)) SETERRQ3(PetscObjectComm((PetscObject)dm), PETSC_ERR_PLIB, "Point %d is not a face [%d, %d)", newp, fStartNew, fEndNew);
      for (p = 0; p < 4; ++p) {
        if ((coneNew[p] < eStartNew) || (coneNew[p] >= eEndNew)) SETERRQ3(PetscObjectComm((PetscObject)dm), PETSC_ERR_PLIB, "Point %d is not an edge [%d, %d)", coneNew[p], eStartNew, eEndNew);
      }
#endif
      /* C-D face */
      newp = fStartNew + (fEnd - fStart)*4 + (c - cStart)*12 + 1;
      coneNew[0] = eStartNew + (eEnd - eStart)*2 + (cone[0] - fStart)*4 + GetQuadEdge_Static(ornt[0], 2);
      orntNew[0] = 0;
      coneNew[1] = eStartNew + (eEnd - eStart)*2 + (fEnd    - fStart)*4 + (c - cStart)*6 + 0;
      orntNew[1] = 0;
      coneNew[2] = eStartNew + (eEnd - eStart)*2 + (fEnd    - fStart)*4 + (c - cStart)*6 + 4;
      orntNew[2] = -2;
      coneNew[3] = eStartNew + (eEnd - eStart)*2 + (cone[4] - fStart)*4 + GetQuadEdge_Static(ornt[4], 0);
      orntNew[3] = -2;
      ierr       = DMPlexSetCone(rdm, newp, coneNew);CHKERRQ(ierr);
      ierr       = DMPlexSetConeOrientation(rdm, newp, orntNew);CHKERRQ(ierr);
#if 1
      if ((newp < fStartNew) || (newp >= fEndNew)) SETERRQ3(PetscObjectComm((PetscObject)dm), PETSC_ERR_PLIB, "Point %d is not a face [%d, %d)", newp, fStartNew, fEndNew);
      for (p = 0; p < 4; ++p) {
        if ((coneNew[p] < eStartNew) || (coneNew[p] >= eEndNew)) SETERRQ3(PetscObjectComm((PetscObject)dm), PETSC_ERR_PLIB, "Point %d is not an edge [%d, %d)", coneNew[p], eStartNew, eEndNew);
      }
#endif
      /* B-C face */
      newp = fStartNew + (fEnd - fStart)*4 + (c - cStart)*12 + 2;
      coneNew[0] = eStartNew + (eEnd - eStart)*2 + (cone[0] - fStart)*4 + GetQuadEdge_Static(ornt[0], 1);
      orntNew[0] = -2;
      coneNew[1] = eStartNew + (eEnd - eStart)*2 + (cone[3] - fStart)*4 + GetQuadEdge_Static(ornt[3], 0);
      orntNew[1] = 0;
      coneNew[2] = eStartNew + (eEnd - eStart)*2 + (fEnd    - fStart)*4 + (c - cStart)*6 + 3;
      orntNew[2] = 0;
      coneNew[3] = eStartNew + (eEnd - eStart)*2 + (fEnd    - fStart)*4 + (c - cStart)*6 + 0;
      orntNew[3] = -2;
      ierr       = DMPlexSetCone(rdm, newp, coneNew);CHKERRQ(ierr);
      ierr       = DMPlexSetConeOrientation(rdm, newp, orntNew);CHKERRQ(ierr);
#if 1
      if ((newp < fStartNew) || (newp >= fEndNew)) SETERRQ3(PetscObjectComm((PetscObject)dm), PETSC_ERR_PLIB, "Point %d is not a face [%d, %d)", newp, fStartNew, fEndNew);
      for (p = 0; p < 4; ++p) {
        if ((coneNew[p] < eStartNew) || (coneNew[p] >= eEndNew)) SETERRQ3(PetscObjectComm((PetscObject)dm), PETSC_ERR_PLIB, "Point %d is not an edge [%d, %d)", coneNew[p], eStartNew, eEndNew);
      }
#endif
      /* A-B face */
      newp = fStartNew + (fEnd - fStart)*4 + (c - cStart)*12 + 3;
      coneNew[0] = eStartNew + (eEnd - eStart)*2 + (cone[0] - fStart)*4 + GetQuadEdge_Static(ornt[0], 0);
      orntNew[0] = -2;
      coneNew[1] = eStartNew + (eEnd - eStart)*2 + (cone[5] - fStart)*4 + GetQuadEdge_Static(ornt[5], 3);
      orntNew[1] = 0;
      coneNew[2] = eStartNew + (eEnd - eStart)*2 + (fEnd    - fStart)*4 + (c - cStart)*6 + 5;
      orntNew[2] = 0;
      coneNew[3] = eStartNew + (eEnd - eStart)*2 + (fEnd    - fStart)*4 + (c - cStart)*6 + 0;
      orntNew[3] = -2;
      ierr       = DMPlexSetCone(rdm, newp, coneNew);CHKERRQ(ierr);
      ierr       = DMPlexSetConeOrientation(rdm, newp, orntNew);CHKERRQ(ierr);
#if 1
      if ((newp < fStartNew) || (newp >= fEndNew)) SETERRQ3(PetscObjectComm((PetscObject)dm), PETSC_ERR_PLIB, "Point %d is not a face [%d, %d)", newp, fStartNew, fEndNew);
      for (p = 0; p < 4; ++p) {
        if ((coneNew[p] < eStartNew) || (coneNew[p] >= eEndNew)) SETERRQ3(PetscObjectComm((PetscObject)dm), PETSC_ERR_PLIB, "Point %d is not an edge [%d, %d)", coneNew[p], eStartNew, eEndNew);
      }
#endif
      /* E-F face */
      newp = fStartNew + (fEnd - fStart)*4 + (c - cStart)*12 + 4;
      coneNew[0] = eStartNew + (eEnd - eStart)*2 + (fEnd    - fStart)*4 + (c - cStart)*6 + 2;
      orntNew[0] = -2;
      coneNew[1] = eStartNew + (eEnd - eStart)*2 + (cone[2] - fStart)*4 + GetQuadEdge_Static(ornt[2], 2);
      orntNew[1] = -2;
      coneNew[2] = eStartNew + (eEnd - eStart)*2 + (cone[1] - fStart)*4 + GetQuadEdge_Static(ornt[1], 0);
      orntNew[2] = 0;
      coneNew[3] = eStartNew + (eEnd - eStart)*2 + (fEnd    - fStart)*4 + (c - cStart)*6 + 1;
      orntNew[3] = 0;
      ierr       = DMPlexSetCone(rdm, newp, coneNew);CHKERRQ(ierr);
      ierr       = DMPlexSetConeOrientation(rdm, newp, orntNew);CHKERRQ(ierr);
#if 1
      if ((newp < fStartNew) || (newp >= fEndNew)) SETERRQ3(PetscObjectComm((PetscObject)dm), PETSC_ERR_PLIB, "Point %d is not a face [%d, %d)", newp, fStartNew, fEndNew);
      for (p = 0; p < 4; ++p) {
        if ((coneNew[p] < eStartNew) || (coneNew[p] >= eEndNew)) SETERRQ3(PetscObjectComm((PetscObject)dm), PETSC_ERR_PLIB, "Point %d is not an edge [%d, %d)", coneNew[p], eStartNew, eEndNew);
      }
#endif
      /* F-G face */
      newp = fStartNew + (fEnd - fStart)*4 + (c - cStart)*12 + 5;
      coneNew[0] = eStartNew + (eEnd - eStart)*2 + (fEnd    - fStart)*4 + (c - cStart)*6 + 4;
      orntNew[0] = -2;
      coneNew[1] = eStartNew + (eEnd - eStart)*2 + (cone[4] - fStart)*4 + GetQuadEdge_Static(ornt[4], 2);
      orntNew[1] = -2;
      coneNew[2] = eStartNew + (eEnd - eStart)*2 + (cone[1] - fStart)*4 + GetQuadEdge_Static(ornt[1], 1);
      orntNew[2] = 0;
      coneNew[3] = eStartNew + (eEnd - eStart)*2 + (fEnd    - fStart)*4 + (c - cStart)*6 + 1;
      orntNew[3] = 0;
      ierr       = DMPlexSetCone(rdm, newp, coneNew);CHKERRQ(ierr);
      ierr       = DMPlexSetConeOrientation(rdm, newp, orntNew);CHKERRQ(ierr);
#if 1
      if ((newp < fStartNew) || (newp >= fEndNew)) SETERRQ3(PetscObjectComm((PetscObject)dm), PETSC_ERR_PLIB, "Point %d is not a face [%d, %d)", newp, fStartNew, fEndNew);
      for (p = 0; p < 4; ++p) {
        if ((coneNew[p] < eStartNew) || (coneNew[p] >= eEndNew)) SETERRQ3(PetscObjectComm((PetscObject)dm), PETSC_ERR_PLIB, "Point %d is not an edge [%d, %d)", coneNew[p], eStartNew, eEndNew);
      }
#endif
      /* G-H face */
      newp = fStartNew + (fEnd - fStart)*4 + (c - cStart)*12 + 6;
      coneNew[0] = eStartNew + (eEnd - eStart)*2 + (cone[3] - fStart)*4 + GetQuadEdge_Static(ornt[3], 2);
      orntNew[0] = -2;
      coneNew[1] = eStartNew + (eEnd - eStart)*2 + (cone[1] - fStart)*4 + GetQuadEdge_Static(ornt[1], 2);
      orntNew[1] = 0;
      coneNew[2] = eStartNew + (eEnd - eStart)*2 + (fEnd    - fStart)*4 + (c - cStart)*6 + 1;
      orntNew[2] = 0;
      coneNew[3] = eStartNew + (eEnd - eStart)*2 + (fEnd    - fStart)*4 + (c - cStart)*6 + 3;
      orntNew[3] = -2;
      ierr       = DMPlexSetCone(rdm, newp, coneNew);CHKERRQ(ierr);
      ierr       = DMPlexSetConeOrientation(rdm, newp, orntNew);CHKERRQ(ierr);
#if 1
      if ((newp < fStartNew) || (newp >= fEndNew)) SETERRQ3(PetscObjectComm((PetscObject)dm), PETSC_ERR_PLIB, "Point %d is not a face [%d, %d)", newp, fStartNew, fEndNew);
      for (p = 0; p < 4; ++p) {
        if ((coneNew[p] < eStartNew) || (coneNew[p] >= eEndNew)) SETERRQ3(PetscObjectComm((PetscObject)dm), PETSC_ERR_PLIB, "Point %d is not an edge [%d, %d)", coneNew[p], eStartNew, eEndNew);
      }
#endif
      /* E-H face */
      newp = fStartNew + (fEnd - fStart)*4 + (c - cStart)*12 + 7;
      coneNew[0] = eStartNew + (eEnd - eStart)*2 + (fEnd    - fStart)*4 + (c - cStart)*6 + 5;
      orntNew[0] = -2;
      coneNew[1] = eStartNew + (eEnd - eStart)*2 + (cone[5] - fStart)*4 + GetQuadEdge_Static(ornt[5], 1);
      orntNew[1] = -2;
      coneNew[2] = eStartNew + (eEnd - eStart)*2 + (cone[1] - fStart)*4 + GetQuadEdge_Static(ornt[1], 3);
      orntNew[2] = 0;
      coneNew[3] = eStartNew + (eEnd - eStart)*2 + (fEnd    - fStart)*4 + (c - cStart)*6 + 1;
      orntNew[3] = 0;
      ierr       = DMPlexSetCone(rdm, newp, coneNew);CHKERRQ(ierr);
      ierr       = DMPlexSetConeOrientation(rdm, newp, orntNew);CHKERRQ(ierr);
#if 1
      if ((newp < fStartNew) || (newp >= fEndNew)) SETERRQ3(PetscObjectComm((PetscObject)dm), PETSC_ERR_PLIB, "Point %d is not a face [%d, %d)", newp, fStartNew, fEndNew);
      for (p = 0; p < 4; ++p) {
        if ((coneNew[p] < eStartNew) || (coneNew[p] >= eEndNew)) SETERRQ3(PetscObjectComm((PetscObject)dm), PETSC_ERR_PLIB, "Point %d is not an edge [%d, %d)", coneNew[p], eStartNew, eEndNew);
      }
#endif
      /* A-E face */
      newp = fStartNew + (fEnd - fStart)*4 + (c - cStart)*12 + 8;
      coneNew[0] = eStartNew + (eEnd - eStart)*2 + (cone[2] - fStart)*4 + GetQuadEdge_Static(ornt[2], 3);
      orntNew[0] = 0;
      coneNew[1] = eStartNew + (eEnd - eStart)*2 + (fEnd    - fStart)*4 + (c - cStart)*6 + 2;
      orntNew[1] = 0;
      coneNew[2] = eStartNew + (eEnd - eStart)*2 + (fEnd    - fStart)*4 + (c - cStart)*6 + 5;
      orntNew[2] = -2;
      coneNew[3] = eStartNew + (eEnd - eStart)*2 + (cone[5] - fStart)*4 + GetQuadEdge_Static(ornt[5], 0);
      orntNew[3] = -2;
      ierr       = DMPlexSetCone(rdm, newp, coneNew);CHKERRQ(ierr);
      ierr       = DMPlexSetConeOrientation(rdm, newp, orntNew);CHKERRQ(ierr);
#if 1
      if ((newp < fStartNew) || (newp >= fEndNew)) SETERRQ3(PetscObjectComm((PetscObject)dm), PETSC_ERR_PLIB, "Point %d is not a face [%d, %d)", newp, fStartNew, fEndNew);
      for (p = 0; p < 4; ++p) {
        if ((coneNew[p] < eStartNew) || (coneNew[p] >= eEndNew)) SETERRQ3(PetscObjectComm((PetscObject)dm), PETSC_ERR_PLIB, "Point %d is not an edge [%d, %d)", coneNew[p], eStartNew, eEndNew);
      }
#endif
      /* D-F face */
      newp = fStartNew + (fEnd - fStart)*4 + (c - cStart)*12 + 9;
      coneNew[0] = eStartNew + (eEnd - eStart)*2 + (cone[2] - fStart)*4 + GetQuadEdge_Static(ornt[2], 1);
      orntNew[0] = -2;
      coneNew[1] = eStartNew + (eEnd - eStart)*2 + (cone[4] - fStart)*4 + GetQuadEdge_Static(ornt[4], 3);
      orntNew[1] = 0;
      coneNew[2] = eStartNew + (eEnd - eStart)*2 + (fEnd    - fStart)*4 + (c - cStart)*6 + 4;
      orntNew[2] = 0;
      coneNew[3] = eStartNew + (eEnd - eStart)*2 + (fEnd    - fStart)*4 + (c - cStart)*6 + 2;
      orntNew[3] = -2;
      ierr       = DMPlexSetCone(rdm, newp, coneNew);CHKERRQ(ierr);
      ierr       = DMPlexSetConeOrientation(rdm, newp, orntNew);CHKERRQ(ierr);
#if 1
      if ((newp < fStartNew) || (newp >= fEndNew)) SETERRQ3(PetscObjectComm((PetscObject)dm), PETSC_ERR_PLIB, "Point %d is not a face [%d, %d)", newp, fStartNew, fEndNew);
      for (p = 0; p < 4; ++p) {
        if ((coneNew[p] < eStartNew) || (coneNew[p] >= eEndNew)) SETERRQ3(PetscObjectComm((PetscObject)dm), PETSC_ERR_PLIB, "Point %d is not an edge [%d, %d)", coneNew[p], eStartNew, eEndNew);
      }
#endif
      /* C-G face */
      newp = fStartNew + (fEnd - fStart)*4 + (c - cStart)*12 + 10;
      coneNew[0] = eStartNew + (eEnd - eStart)*2 + (fEnd    - fStart)*4 + (c - cStart)*6 + 4;
      orntNew[0] = -2;
      coneNew[1] = eStartNew + (eEnd - eStart)*2 + (cone[4] - fStart)*4 + GetQuadEdge_Static(ornt[4], 1);
      orntNew[1] = -2;
      coneNew[2] = eStartNew + (eEnd - eStart)*2 + (cone[3] - fStart)*4 + GetQuadEdge_Static(ornt[3], 3);
      orntNew[2] = 0;
      coneNew[3] = eStartNew + (eEnd - eStart)*2 + (fEnd    - fStart)*4 + (c - cStart)*6 + 3;
      orntNew[3] = 0;
      ierr       = DMPlexSetCone(rdm, newp, coneNew);CHKERRQ(ierr);
      ierr       = DMPlexSetConeOrientation(rdm, newp, orntNew);CHKERRQ(ierr);
#if 1
      if ((newp < fStartNew) || (newp >= fEndNew)) SETERRQ3(PetscObjectComm((PetscObject)dm), PETSC_ERR_PLIB, "Point %d is not a face [%d, %d)", newp, fStartNew, fEndNew);
      for (p = 0; p < 4; ++p) {
        if ((coneNew[p] < eStartNew) || (coneNew[p] >= eEndNew)) SETERRQ3(PetscObjectComm((PetscObject)dm), PETSC_ERR_PLIB, "Point %d is not an edge [%d, %d)", coneNew[p], eStartNew, eEndNew);
      }
#endif
      /* B-H face */
      newp = fStartNew + (fEnd - fStart)*4 + (c - cStart)*12 + 11;
      coneNew[0] = eStartNew + (eEnd - eStart)*2 + (fEnd    - fStart)*4 + (c - cStart)*6 + 5;
      orntNew[0] = 0;
      coneNew[1] = eStartNew + (eEnd - eStart)*2 + (fEnd    - fStart)*4 + (c - cStart)*6 + 3;
      orntNew[1] = -2;
      coneNew[2] = eStartNew + (eEnd - eStart)*2 + (cone[3] - fStart)*4 + GetQuadEdge_Static(ornt[3], 1);
      orntNew[2] = -2;
      coneNew[3] = eStartNew + (eEnd - eStart)*2 + (cone[5] - fStart)*4 + GetQuadEdge_Static(ornt[5], 2);
      orntNew[3] = 0;
      ierr       = DMPlexSetCone(rdm, newp, coneNew);CHKERRQ(ierr);
      ierr       = DMPlexSetConeOrientation(rdm, newp, orntNew);CHKERRQ(ierr);
#if 1
      if ((newp < fStartNew) || (newp >= fEndNew)) SETERRQ3(PetscObjectComm((PetscObject)dm), PETSC_ERR_PLIB, "Point %d is not a face [%d, %d)", newp, fStartNew, fEndNew);
      for (p = 0; p < 4; ++p) {
        if ((coneNew[p] < eStartNew) || (coneNew[p] >= eEndNew)) SETERRQ3(PetscObjectComm((PetscObject)dm), PETSC_ERR_PLIB, "Point %d is not an edge [%d, %d)", coneNew[p], eStartNew, eEndNew);
      }
#endif
      for (r = 0; r < 12; ++r) {
        newp = fStartNew + (fEnd - fStart)*4 + (c - cStart)*12 + r;
        supportNew[0] = cStartNew + (c - cStart)*8 + newCells[r*2+0];
        supportNew[1] = cStartNew + (c - cStart)*8 + newCells[r*2+1];
        ierr          = DMPlexSetSupport(rdm, newp, supportNew);CHKERRQ(ierr);
#if 1
        if ((newp < fStartNew) || (newp >= fEndNew)) SETERRQ3(PetscObjectComm((PetscObject)dm), PETSC_ERR_PLIB, "Point %d is not a face [%d, %d)", newp, fStartNew, fEndNew);
        for (p = 0; p < 2; ++p) {
          if ((supportNew[p] < cStartNew) || (supportNew[p] >= cEndNew)) SETERRQ3(PetscObjectComm((PetscObject)dm), PETSC_ERR_PLIB, "Point %d is not a cell [%d, %d)", supportNew[p], cStartNew, cEndNew);
        }
#endif
      }
    }
    /* Split edges have 2 vertices and the same faces as the parent */
    ierr = DMPlexGetMaxSizes(dm, NULL, &maxSupportSize);CHKERRQ(ierr);
    for (e = eStart; e < eEnd; ++e) {
      const PetscInt newv = vStartNew + (vEnd - vStart) + (e - eStart);

      for (r = 0; r < 2; ++r) {
        const PetscInt  newp = eStartNew + (e - eStart)*2 + r;
        const PetscInt *cone, *ornt, *support;
        PetscInt        coneNew[2], coneSize, c, supportSize, s;

        ierr             = DMPlexGetCone(dm, e, &cone);CHKERRQ(ierr);
        coneNew[0]       = vStartNew + (cone[0] - vStart);
        coneNew[1]       = vStartNew + (cone[1] - vStart);
        coneNew[(r+1)%2] = newv;
        ierr             = DMPlexSetCone(rdm, newp, coneNew);CHKERRQ(ierr);
#if 1
        if ((newp < eStartNew) || (newp >= eEndNew)) SETERRQ3(PetscObjectComm((PetscObject)dm), PETSC_ERR_PLIB, "Point %d is not an edge [%d, %d)", newp, eStartNew, eEndNew);
        for (p = 0; p < 2; ++p) {
          if ((coneNew[p] < vStartNew) || (coneNew[p] >= vEndNew)) SETERRQ3(PetscObjectComm((PetscObject)dm), PETSC_ERR_PLIB, "Point %d is not a vertex [%d, %d)", coneNew[p], vStartNew, vEndNew);
        }
#endif
        ierr = DMPlexGetSupportSize(dm, e, &supportSize);CHKERRQ(ierr);
        ierr = DMPlexGetSupport(dm, e, &support);CHKERRQ(ierr);
        for (s = 0; s < supportSize; ++s) {
          ierr = DMPlexGetConeSize(dm, support[s], &coneSize);CHKERRQ(ierr);
          ierr = DMPlexGetCone(dm, support[s], &cone);CHKERRQ(ierr);
          ierr = DMPlexGetConeOrientation(dm, support[s], &ornt);CHKERRQ(ierr);
          for (c = 0; c < coneSize; ++c) {
            if (cone[c] == e) break;
          }
          supportRef[s] = fStartNew + (support[s] - fStart)*4 + (ornt[c] < 0 ? (c+1-r)%4 : (c+r)%4);
        }
        ierr = DMPlexSetSupport(rdm, newp, supportRef);CHKERRQ(ierr);
#if 1
        if ((newp < eStartNew) || (newp >= eEndNew)) SETERRQ3(PetscObjectComm((PetscObject)dm), PETSC_ERR_PLIB, "Point %d is not an edge [%d, %d)", newp, eStartNew, eEndNew);
        for (p = 0; p < supportSize; ++p) {
          if ((supportRef[p] < fStartNew) || (supportRef[p] >= fEndNew)) SETERRQ3(PetscObjectComm((PetscObject)dm), PETSC_ERR_PLIB, "Point %d is not a face [%d, %d)", supportRef[p], fStartNew, fEndNew);
        }
#endif
      }
    }
    /* Face edges have 2 vertices and 2+cells faces */
    for (f = fStart; f < fEnd; ++f) {
      const PetscInt  newFaces[24] = {3, 2, 1, 0,  4, 5, 6, 7,  0, 9, 4, 8,  2, 11, 6, 10,  1, 10, 5, 9,  8, 7, 11, 3};
      const PetscInt  newv = vStartNew + (vEnd - vStart) + (eEnd - eStart) + (f - fStart);
      const PetscInt *cone, *coneCell, *orntCell, *support;
      PetscInt        coneNew[2], coneSize, c, supportSize, s;

      ierr = DMPlexGetCone(dm, f, &cone);CHKERRQ(ierr);
      for (r = 0; r < 4; ++r) {
        const PetscInt newp = eStartNew + (eEnd - eStart)*2 + (f - fStart)*4 + r;

        coneNew[0] = vStartNew + (vEnd - vStart) + (cone[r] - eStart);
        coneNew[1] = newv;
        ierr       = DMPlexSetCone(rdm, newp, coneNew);CHKERRQ(ierr);
#if 1
        if ((newp < eStartNew) || (newp >= eEndNew)) SETERRQ3(PetscObjectComm((PetscObject)dm), PETSC_ERR_PLIB, "Point %d is not an edge [%d, %d)", newp, eStartNew, eEndNew);
        for (p = 0; p < 2; ++p) {
          if ((coneNew[p] < vStartNew) || (coneNew[p] >= vEndNew)) SETERRQ3(PetscObjectComm((PetscObject)dm), PETSC_ERR_PLIB, "Point %d is not a vertex [%d, %d)", coneNew[p], vStartNew, vEndNew);
        }
#endif
        ierr = DMPlexGetSupportSize(dm, f, &supportSize);CHKERRQ(ierr);
        ierr = DMPlexGetSupport(dm, f, &support);CHKERRQ(ierr);
        supportRef[0] = fStartNew + (f - fStart)*4 + r;
        supportRef[1] = fStartNew + (f - fStart)*4 + (r+1)%4;
        for (s = 0; s < supportSize; ++s) {
          ierr = DMPlexGetConeSize(dm, support[s], &coneSize);CHKERRQ(ierr);
          ierr = DMPlexGetCone(dm, support[s], &coneCell);CHKERRQ(ierr);
          ierr = DMPlexGetConeOrientation(dm, support[s], &orntCell);CHKERRQ(ierr);
          for (c = 0; c < coneSize; ++c) if (coneCell[c] == f) break;
          supportRef[2+s] = fStartNew + (fEnd - fStart)*4 + (support[s] - cStart)*12 + newFaces[c*4 + GetQuadEdgeInverse_Static(orntCell[c], r)];
        }
        ierr = DMPlexSetSupport(rdm, newp, supportRef);CHKERRQ(ierr);
#if 1
        if ((newp < eStartNew) || (newp >= eEndNew)) SETERRQ3(PetscObjectComm((PetscObject)dm), PETSC_ERR_PLIB, "Point %d is not an edge [%d, %d)", newp, eStartNew, eEndNew);
        for (p = 0; p < 2+supportSize; ++p) {
          if ((supportRef[p] < fStartNew) || (supportRef[p] >= fEndNew)) SETERRQ3(PetscObjectComm((PetscObject)dm), PETSC_ERR_PLIB, "Point %d is not a face [%d, %d)", supportRef[p], fStartNew, fEndNew);
        }
#endif
      }
    }
    /* Cell edges have 2 vertices and 4 faces */
    for (c = cStart; c < cEnd; ++c) {
      const PetscInt  newFaces[24] = {0, 1, 2, 3,  4, 5, 6, 7,  0, 9, 4, 8,  2, 11, 6, 10,  1, 10, 5, 9,  3, 8, 7, 11};
      const PetscInt  newv = vStartNew + (vEnd - vStart) + (eEnd - eStart) + (fEnd - fStart) + (c - cStart);
      const PetscInt *cone;
      PetscInt        coneNew[2], supportNew[4];

      ierr = DMPlexGetCone(dm, c, &cone);CHKERRQ(ierr);
      for (r = 0; r < 6; ++r) {
        const PetscInt newp = eStartNew + (eEnd - eStart)*2 + (fEnd - fStart)*4 + (c - cStart)*6 + r;

        coneNew[0] = vStartNew + (vEnd - vStart) + (eEnd - eStart) + (cone[r] - fStart);
        coneNew[1] = newv;
        ierr       = DMPlexSetCone(rdm, newp, coneNew);CHKERRQ(ierr);
#if 1
        if ((newp < eStartNew) || (newp >= eEndNew)) SETERRQ3(PetscObjectComm((PetscObject)dm), PETSC_ERR_PLIB, "Point %d is not an edge [%d, %d)", newp, eStartNew, eEndNew);
        for (p = 0; p < 2; ++p) {
          if ((coneNew[p] < vStartNew) || (coneNew[p] >= vEndNew)) SETERRQ3(PetscObjectComm((PetscObject)dm), PETSC_ERR_PLIB, "Point %d is not a vertex [%d, %d)", coneNew[p], vStartNew, vEndNew);
        }
#endif
        for (f = 0; f < 4; ++f) supportNew[f] = fStartNew + (fEnd - fStart)*4 + (c - cStart)*12 + newFaces[r*4+f];
        ierr = DMPlexSetSupport(rdm, newp, supportNew);CHKERRQ(ierr);
#if 1
        if ((newp < eStartNew) || (newp >= eEndNew)) SETERRQ3(PetscObjectComm((PetscObject)dm), PETSC_ERR_PLIB, "Point %d is not an edge [%d, %d)", newp, eStartNew, eEndNew);
        for (p = 0; p < 4; ++p) {
          if ((supportNew[p] < fStartNew) || (supportNew[p] >= fEndNew)) SETERRQ3(PetscObjectComm((PetscObject)dm), PETSC_ERR_PLIB, "Point %d is not a face [%d, %d)", supportNew[p], fStartNew, fEndNew);
        }
#endif
      }
    }
    /* Old vertices have identical supports */
    for (v = vStart; v < vEnd; ++v) {
      const PetscInt  newp = vStartNew + (v - vStart);
      const PetscInt *support, *cone;
      PetscInt        size, s;

      ierr = DMPlexGetSupportSize(dm, v, &size);CHKERRQ(ierr);
      ierr = DMPlexGetSupport(dm, v, &support);CHKERRQ(ierr);
      for (s = 0; s < size; ++s) {
        PetscInt r = 0;

        ierr = DMPlexGetCone(dm, support[s], &cone);CHKERRQ(ierr);
        if (cone[1] == v) r = 1;
        supportRef[s] = eStartNew + (support[s] - eStart)*2 + r;
      }
      ierr = DMPlexSetSupport(rdm, newp, supportRef);CHKERRQ(ierr);
#if 1
      if ((newp < vStartNew) || (newp >= vEndNew)) SETERRQ3(PetscObjectComm((PetscObject)dm), PETSC_ERR_PLIB, "Point %d is not a vertex [%d, %d)", newp, vStartNew, vEndNew);
      for (p = 0; p < size; ++p) {
        if ((supportRef[p] < eStartNew) || (supportRef[p] >= eEndNew)) SETERRQ3(PetscObjectComm((PetscObject)dm), PETSC_ERR_PLIB, "Point %d is not an edge [%d, %d)", supportRef[p], eStartNew, eEndNew);
      }
#endif
    }
    /* Edge vertices have 2 + faces supports */
    for (e = eStart; e < eEnd; ++e) {
      const PetscInt  newp = vStartNew + (vEnd - vStart) + (e - eStart);
      const PetscInt *cone, *support;
      PetscInt        size, s;

      ierr          = DMPlexGetSupportSize(dm, e, &size);CHKERRQ(ierr);
      ierr          = DMPlexGetSupport(dm, e, &support);CHKERRQ(ierr);
      supportRef[0] = eStartNew + (e - eStart)*2 + 0;
      supportRef[1] = eStartNew + (e - eStart)*2 + 1;
      for (s = 0; s < size; ++s) {
        PetscInt r;

        ierr = DMPlexGetCone(dm, support[s], &cone);CHKERRQ(ierr);
        for (r = 0; r < 4; ++r) if (cone[r] == e) break;
        supportRef[2+s] = eStartNew + (eEnd - eStart)*2 + (support[s] - fStart)*4 + r;
      }
      ierr = DMPlexSetSupport(rdm, newp, supportRef);CHKERRQ(ierr);
#if 1
      if ((newp < vStartNew) || (newp >= vEndNew)) SETERRQ3(PetscObjectComm((PetscObject)dm), PETSC_ERR_PLIB, "Point %d is not a vertex [%d, %d)", newp, vStartNew, vEndNew);
      for (p = 0; p < 2+size; ++p) {
        if ((supportRef[p] < eStartNew) || (supportRef[p] >= eEndNew)) SETERRQ3(PetscObjectComm((PetscObject)dm), PETSC_ERR_PLIB, "Point %d is not an edge [%d, %d)", supportRef[p], eStartNew, eEndNew);
      }
#endif
    }
    /* Face vertices have 4 + cells supports */
    for (f = fStart; f < fEnd; ++f) {
      const PetscInt  newp = vStartNew + (vEnd - vStart) + (eEnd - eStart) + (f - fStart);
      const PetscInt *cone, *support;
      PetscInt        size, s;

      ierr          = DMPlexGetSupportSize(dm, f, &size);CHKERRQ(ierr);
      ierr          = DMPlexGetSupport(dm, f, &support);CHKERRQ(ierr);
      for (r = 0; r < 4; ++r) supportRef[r] = eStartNew + (e - eStart)*2 +  (f - fStart)*4 + r;
      for (s = 0; s < size; ++s) {
        PetscInt r;

        ierr = DMPlexGetCone(dm, support[s], &cone);CHKERRQ(ierr);
        for (r = 0; r < 6; ++r) if (cone[r] == f) break;
        supportRef[4+s] = eStartNew + (eEnd - eStart)*2 + (fEnd - fStart)*4 + (support[s] - cStart)*6 + r;
      }
      ierr = DMPlexSetSupport(rdm, newp, supportRef);CHKERRQ(ierr);
#if 1
      if ((newp < vStartNew) || (newp >= vEndNew)) SETERRQ3(PetscObjectComm((PetscObject)dm), PETSC_ERR_PLIB, "Point %d is not a vertex [%d, %d)", newp, vStartNew, vEndNew);
      for (p = 0; p < 4+size; ++p) {
        if ((supportRef[p] < eStartNew) || (supportRef[p] >= eEndNew)) SETERRQ3(PetscObjectComm((PetscObject)dm), PETSC_ERR_PLIB, "Point %d is not an edge [%d, %d)", supportRef[p], eStartNew, eEndNew);
      }
#endif
    }
    /* Cell vertices have 6 supports */
    for (c = cStart; c < cEnd; ++c) {
      const PetscInt newp = vStartNew + (vEnd - vStart) + (eEnd - eStart) + (fEnd - fStart) + (c - cStart);
      PetscInt       supportNew[6];

      for (r = 0; r < 6; ++r) {
        supportNew[r] = eStartNew + (eEnd - eStart)*2 + (fEnd - fStart)*4 + (c - cStart)*6 + r;
      }
      ierr = DMPlexSetSupport(rdm, newp, supportNew);CHKERRQ(ierr);
    }
    ierr = PetscFree(supportRef);CHKERRQ(ierr);
    break;
  default:
    SETERRQ1(PETSC_COMM_SELF, PETSC_ERR_ARG_WRONG, "Unknown cell refiner %d", refiner);
  }
  PetscFunctionReturn(0);
}

#undef __FUNCT__
#define __FUNCT__ "CellRefinerSetCoordinates"
PetscErrorCode CellRefinerSetCoordinates(CellRefiner refiner, DM dm, PetscInt depthSize[], DM rdm)
{
  PetscSection   coordSection, coordSectionNew;
  Vec            coordinates, coordinatesNew;
  PetscScalar   *coords, *coordsNew;
  const PetscInt numVertices = depthSize ? depthSize[0] : 0;
  PetscInt       dim, depth, coordSizeNew, cStart, cEnd, c, vStart, vStartNew, vEnd, v, eStart, eEnd, eMax, e, fStart, fEnd, fMax, f;
  PetscErrorCode ierr;

  PetscFunctionBegin;
  ierr = DMPlexGetDimension(dm, &dim);CHKERRQ(ierr);
  ierr = DMPlexGetDepth(dm, &depth);CHKERRQ(ierr);
  ierr = DMPlexGetDepthStratum(dm, 0, &vStart, &vEnd);CHKERRQ(ierr);
  ierr = DMPlexGetDepthStratum(dm, 1, &eStart, &eEnd);CHKERRQ(ierr);
  ierr = DMPlexGetHeightStratum(dm, 0, &cStart, &cEnd);CHKERRQ(ierr);
  ierr = DMPlexGetHeightStratum(dm, 1, &fStart, &fEnd);CHKERRQ(ierr);
  ierr = DMPlexGetHybridBounds(dm, NULL, &fMax, &eMax, NULL);CHKERRQ(ierr);
  if (refiner) {ierr = GetDepthStart_Private(depth, depthSize, NULL, NULL, NULL, &vStartNew);CHKERRQ(ierr);}
  ierr = GetDepthStart_Private(depth, depthSize, NULL, NULL, NULL, &vStartNew);CHKERRQ(ierr);
  ierr = DMPlexGetCoordinateSection(dm, &coordSection);CHKERRQ(ierr);
  ierr = PetscSectionCreate(PetscObjectComm((PetscObject)dm), &coordSectionNew);CHKERRQ(ierr);
  ierr = PetscSectionSetNumFields(coordSectionNew, 1);CHKERRQ(ierr);
  ierr = PetscSectionSetFieldComponents(coordSectionNew, 0, dim);CHKERRQ(ierr);
  ierr = PetscSectionSetChart(coordSectionNew, vStartNew, vStartNew+numVertices);CHKERRQ(ierr);
  if (fMax < 0) fMax = fEnd;
  if (eMax < 0) eMax = eEnd;
  /* All vertices have the dim coordinates */
  for (v = vStartNew; v < vStartNew+numVertices; ++v) {
    ierr = PetscSectionSetDof(coordSectionNew, v, dim);CHKERRQ(ierr);
    ierr = PetscSectionSetFieldDof(coordSectionNew, v, 0, dim);CHKERRQ(ierr);
  }
  ierr = PetscSectionSetUp(coordSectionNew);CHKERRQ(ierr);
  ierr = DMPlexSetCoordinateSection(rdm, coordSectionNew);CHKERRQ(ierr);
  ierr = DMGetCoordinatesLocal(dm, &coordinates);CHKERRQ(ierr);
  ierr = PetscSectionGetStorageSize(coordSectionNew, &coordSizeNew);CHKERRQ(ierr);
  ierr = VecCreate(PetscObjectComm((PetscObject)dm), &coordinatesNew);CHKERRQ(ierr);
  ierr = PetscObjectSetName((PetscObject) coordinatesNew, "coordinates");CHKERRQ(ierr);
  ierr = VecSetSizes(coordinatesNew, coordSizeNew, PETSC_DETERMINE);CHKERRQ(ierr);
  ierr = VecSetFromOptions(coordinatesNew);CHKERRQ(ierr);
  ierr = VecGetArray(coordinates, &coords);CHKERRQ(ierr);
  ierr = VecGetArray(coordinatesNew, &coordsNew);CHKERRQ(ierr);
  switch (refiner) {
  case 0: break;
  case 6: /* Hex 3D */
    /* Face vertices have the average of corner coordinates */
    for (f = fStart; f < fEnd; ++f) {
      const PetscInt newv = vStartNew + (vEnd - vStart) + (eEnd - eStart) + (f - fStart);
      PetscInt      *cone = NULL;
      PetscInt       closureSize, coneSize = 0, off[8], offnew, p, d;

      ierr = DMPlexGetTransitiveClosure(dm, f, PETSC_TRUE, &closureSize, &cone);CHKERRQ(ierr);
      for (p = 0; p < closureSize*2; p += 2) {
        const PetscInt point = cone[p];
        if ((point >= vStart) && (point < vEnd)) cone[coneSize++] = point;
      }
      for (v = 0; v < coneSize; ++v) {
        ierr = PetscSectionGetOffset(coordSection, cone[v], &off[v]);CHKERRQ(ierr);
      }
      ierr = PetscSectionGetOffset(coordSectionNew, newv, &offnew);CHKERRQ(ierr);
      for (d = 0; d < dim; ++d) {
        coordsNew[offnew+d] = 0.0;
        for (v = 0; v < coneSize; ++v) coordsNew[offnew+d] += coords[off[v]+d];
        coordsNew[offnew+d] /= coneSize;
      }
      ierr = DMPlexRestoreTransitiveClosure(dm, f, PETSC_TRUE, &closureSize, &cone);CHKERRQ(ierr);
    }
  case 2: /* Hex 2D */
    /* Cell vertices have the average of corner coordinates */
    for (c = cStart; c < cEnd; ++c) {
      const PetscInt newv = vStartNew + (vEnd - vStart) + (eEnd - eStart) + (c - cStart) + (dim > 2 ? (fEnd - fStart) : 0);
      PetscInt      *cone = NULL;
      PetscInt       closureSize, coneSize = 0, off[8], offnew, p, d;

      ierr = DMPlexGetTransitiveClosure(dm, c, PETSC_TRUE, &closureSize, &cone);CHKERRQ(ierr);
      for (p = 0; p < closureSize*2; p += 2) {
        const PetscInt point = cone[p];
        if ((point >= vStart) && (point < vEnd)) cone[coneSize++] = point;
      }
      for (v = 0; v < coneSize; ++v) {
        ierr = PetscSectionGetOffset(coordSection, cone[v], &off[v]);CHKERRQ(ierr);
      }
      ierr = PetscSectionGetOffset(coordSectionNew, newv, &offnew);CHKERRQ(ierr);
      for (d = 0; d < dim; ++d) {
        coordsNew[offnew+d] = 0.0;
        for (v = 0; v < coneSize; ++v) coordsNew[offnew+d] += coords[off[v]+d];
        coordsNew[offnew+d] /= coneSize;
      }
      ierr = DMPlexRestoreTransitiveClosure(dm, c, PETSC_TRUE, &closureSize, &cone);CHKERRQ(ierr);
    }
  case 1: /* Simplicial 2D */
  case 3: /* Hybrid Simplicial 2D */
  case 5: /* Simplicial 3D */
  case 7: /* Hybrid Simplicial 3D */
    /* Edge vertices have the average of endpoint coordinates */
    for (e = eStart; e < eMax; ++e) {
      const PetscInt  newv = vStartNew + (vEnd - vStart) + (e - eStart);
      const PetscInt *cone;
      PetscInt        coneSize, offA, offB, offnew, d;

      ierr = DMPlexGetConeSize(dm, e, &coneSize);CHKERRQ(ierr);
      if (coneSize != 2) SETERRQ2(PetscObjectComm((PetscObject)dm), PETSC_ERR_ARG_WRONG, "Edge %d cone should have two vertices, not %d", e, coneSize);
      ierr = DMPlexGetCone(dm, e, &cone);CHKERRQ(ierr);
      ierr = PetscSectionGetOffset(coordSection, cone[0], &offA);CHKERRQ(ierr);
      ierr = PetscSectionGetOffset(coordSection, cone[1], &offB);CHKERRQ(ierr);
      ierr = PetscSectionGetOffset(coordSectionNew, newv, &offnew);CHKERRQ(ierr);
      for (d = 0; d < dim; ++d) {
        coordsNew[offnew+d] = 0.5*(coords[offA+d] + coords[offB+d]);
      }
    }
    /* Old vertices have the same coordinates */
    for (v = vStart; v < vEnd; ++v) {
      const PetscInt newv = vStartNew + (v - vStart);
      PetscInt       off, offnew, d;

      ierr = PetscSectionGetOffset(coordSection, v, &off);CHKERRQ(ierr);
      ierr = PetscSectionGetOffset(coordSectionNew, newv, &offnew);CHKERRQ(ierr);
      for (d = 0; d < dim; ++d) {
        coordsNew[offnew+d] = coords[off+d];
      }
    }
    break;
  default:
    SETERRQ1(PETSC_COMM_SELF, PETSC_ERR_ARG_WRONG, "Unknown cell refiner %d", refiner);
  }
  ierr = VecRestoreArray(coordinates, &coords);CHKERRQ(ierr);
  ierr = VecRestoreArray(coordinatesNew, &coordsNew);CHKERRQ(ierr);
  ierr = DMSetCoordinatesLocal(rdm, coordinatesNew);CHKERRQ(ierr);
  ierr = VecDestroy(&coordinatesNew);CHKERRQ(ierr);
  ierr = PetscSectionDestroy(&coordSectionNew);CHKERRQ(ierr);
  PetscFunctionReturn(0);
}

#undef __FUNCT__
#define __FUNCT__ "DMPlexCreateProcessSF"
PetscErrorCode DMPlexCreateProcessSF(DM dm, PetscSF sfPoint, IS *processRanks, PetscSF *sfProcess)
{
  PetscInt           numRoots, numLeaves, l;
  const PetscInt    *localPoints;
  const PetscSFNode *remotePoints;
  PetscInt          *localPointsNew;
  PetscSFNode       *remotePointsNew;
  PetscInt          *ranks, *ranksNew;
  PetscErrorCode     ierr;

  PetscFunctionBegin;
  ierr = PetscSFGetGraph(sfPoint, &numRoots, &numLeaves, &localPoints, &remotePoints);CHKERRQ(ierr);
  ierr = PetscMalloc(numLeaves * sizeof(PetscInt), &ranks);CHKERRQ(ierr);
  for (l = 0; l < numLeaves; ++l) {
    ranks[l] = remotePoints[l].rank;
  }
  ierr = PetscSortRemoveDupsInt(&numLeaves, ranks);CHKERRQ(ierr);
  ierr = PetscMalloc(numLeaves * sizeof(PetscInt),    &ranksNew);CHKERRQ(ierr);
  ierr = PetscMalloc(numLeaves * sizeof(PetscInt),    &localPointsNew);CHKERRQ(ierr);
  ierr = PetscMalloc(numLeaves * sizeof(PetscSFNode), &remotePointsNew);CHKERRQ(ierr);
  for (l = 0; l < numLeaves; ++l) {
    ranksNew[l]              = ranks[l];
    localPointsNew[l]        = l;
    remotePointsNew[l].index = 0;
    remotePointsNew[l].rank  = ranksNew[l];
  }
  ierr = PetscFree(ranks);CHKERRQ(ierr);
  ierr = ISCreateGeneral(PetscObjectComm((PetscObject)dm), numLeaves, ranksNew, PETSC_OWN_POINTER, processRanks);CHKERRQ(ierr);
  ierr = PetscSFCreate(PetscObjectComm((PetscObject)dm), sfProcess);CHKERRQ(ierr);
  ierr = PetscSFSetFromOptions(*sfProcess);CHKERRQ(ierr);
  ierr = PetscSFSetGraph(*sfProcess, 1, numLeaves, localPointsNew, PETSC_OWN_POINTER, remotePointsNew, PETSC_OWN_POINTER);CHKERRQ(ierr);
  PetscFunctionReturn(0);
}

#undef __FUNCT__
#define __FUNCT__ "CellRefinerCreateSF"
PetscErrorCode CellRefinerCreateSF(CellRefiner refiner, DM dm, PetscInt depthSize[], DM rdm)
{
  PetscSF            sf, sfNew, sfProcess;
  IS                 processRanks;
  MPI_Datatype       depthType;
  PetscInt           numRoots, numLeaves, numLeavesNew = 0, l, m;
  const PetscInt    *localPoints, *neighbors;
  const PetscSFNode *remotePoints;
  PetscInt          *localPointsNew;
  PetscSFNode       *remotePointsNew;
  PetscInt          *depthSizeOld, *rdepthSize, *rdepthSizeOld, *rdepthMaxOld, *rvStart, *rvStartNew, *reStart, *reStartNew, *rfStart, *rfStartNew, *rcStart, *rcStartNew;
<<<<<<< HEAD
  PetscInt           depth, numNeighbors, pStartNew, pEndNew, cStart, cStartNew = 0, cEnd, cMax, vStart, vStartNew = 0, vEnd, vMax, fStart, fStartNew = 0, fEnd, fMax, eStart, eStartNew = 0, eEnd, eMax, r, n;
=======
  PetscInt           depth, numNeighbors, pStartNew, pEndNew, cStart, cEnd, cMax, vStart, vEnd, vMax, fStart, fEnd, fMax, eStart, eEnd, eMax, r, n;
  PetscInt           cStartNew = 0, vStartNew = 0, fStartNew = 0, eStartNew = 0;
>>>>>>> 58723a97
  PetscErrorCode     ierr;

  PetscFunctionBegin;
  ierr = DMPlexGetChart(rdm, &pStartNew, &pEndNew);CHKERRQ(ierr);
  ierr = DMPlexGetDepth(dm, &depth);CHKERRQ(ierr);
  ierr = DMPlexGetDepthStratum(dm, 0, &vStart, &vEnd);CHKERRQ(ierr);
  ierr = DMPlexGetDepthStratum(dm, 1, &eStart, &eEnd);CHKERRQ(ierr);
  ierr = DMPlexGetHeightStratum(dm, 0, &cStart, &cEnd);CHKERRQ(ierr);
  ierr = DMPlexGetHeightStratum(dm, 1, &fStart, &fEnd);CHKERRQ(ierr);
  ierr = DMPlexGetHybridBounds(dm, &cMax, &fMax, &eMax, &vMax);CHKERRQ(ierr);
  if (refiner) {ierr = GetDepthStart_Private(depth, depthSize, &cStartNew, &fStartNew, &eStartNew, &vStartNew);CHKERRQ(ierr);}
  ierr = DMGetPointSF(dm, &sf);CHKERRQ(ierr);
  ierr = DMGetPointSF(rdm, &sfNew);CHKERRQ(ierr);
  /* Caculate size of new SF */
  ierr = PetscSFGetGraph(sf, &numRoots, &numLeaves, &localPoints, &remotePoints);CHKERRQ(ierr);
  if (numRoots < 0) PetscFunctionReturn(0);
  for (l = 0; l < numLeaves; ++l) {
    const PetscInt p = localPoints[l];

    switch (refiner) {
    case 1:
      /* Simplicial 2D */
      if ((p >= vStart) && (p < vEnd)) {
        /* Old vertices stay the same */
        ++numLeavesNew;
      } else if ((p >= fStart) && (p < fEnd)) {
        /* Old faces add new faces and vertex */
        numLeavesNew += 2 + 1;
      } else if ((p >= cStart) && (p < cEnd)) {
        /* Old cells add new cells and interior faces */
        numLeavesNew += 4 + 3;
      }
      break;
    case 2:
      /* Hex 2D */
      if ((p >= vStart) && (p < vEnd)) {
        /* Old vertices stay the same */
        ++numLeavesNew;
      } else if ((p >= fStart) && (p < fEnd)) {
        /* Old faces add new faces and vertex */
        numLeavesNew += 2 + 1;
      } else if ((p >= cStart) && (p < cEnd)) {
        /* Old cells add new cells, interior faces, and vertex */
        numLeavesNew += 4 + 4 + 1;
      }
      break;
    case 5:
      /* Simplicial 3D */
      if ((p >= vStart) && (p < vEnd)) {
        /* Old vertices stay the same */
        ++numLeavesNew;
      } else if ((p >= eStart) && (p < eEnd)) {
        /* Old edges add new edges and vertex */
        numLeavesNew += 2 + 1;
      } else if ((p >= fStart) && (p < fEnd)) {
        /* Old faces add new faces and face edges */
        numLeavesNew += 4 + 3;
      } else if ((p >= cStart) && (p < cEnd)) {
        /* Old cells add new cells and interior faces and edges */
        numLeavesNew += 8 + 8 + 1;
      }
      break;
    case 7:
      /* Hybrid Simplicial 3D */
      if ((p >= vStart) && (p < vEnd)) {
        /* Interior vertices stay the same */
        ++numLeavesNew;
      } else if ((p >= eStart) && (p < eMax)) {
        /* Interior edges add new edges and vertex */
        numLeavesNew += 2 + 1;
      } else if ((p >= eMax) && (p < eEnd)) {
        /* Hybrid edges stay the same */
        ++numLeavesNew;
      } else if ((p >= fStart) && (p < fMax)) {
        /* Interior faces add new faces and edges */
        numLeavesNew += 4 + 3;
      } else if ((p >= fMax) && (p < fEnd)) {
        /* Hybrid faces add new faces and edges */
        numLeavesNew += 2 + 1;
      } else if ((p >= cStart) && (p < cMax)) {
        /* Interior cells add new cells, faces, and edges */
        numLeavesNew += 8 + 8 + 1;
      } else if ((p >= cMax) && (p < cEnd)) {
        /* Hybrid cells add new cells and faces */
        numLeavesNew += 4 + 3;
      }
      break;
    case 6:
      /* Hex 3D */
      if ((p >= vStart) && (p < vEnd)) {
        /* Old vertices stay the same */
        ++numLeavesNew;
      } else if ((p >= eStart) && (p < eEnd)) {
        /* Old edges add new edges, and vertex */
        numLeavesNew += 2 + 1;
      } else if ((p >= fStart) && (p < fEnd)) {
        /* Old faces add new faces, edges, and vertex */
        numLeavesNew += 4 + 4 + 1;
      } else if ((p >= cStart) && (p < cEnd)) {
        /* Old cells add new cells, faces, edges, and vertex */
        numLeavesNew += 8 + 12 + 6 + 1;
      }
      break;
    default:
      SETERRQ1(PETSC_COMM_SELF, PETSC_ERR_ARG_WRONG, "Unknown cell refiner %d", refiner);
    }
  }
  /* Communicate depthSizes for each remote rank */
  ierr = DMPlexCreateProcessSF(dm, sf, &processRanks, &sfProcess);CHKERRQ(ierr);
  ierr = ISGetLocalSize(processRanks, &numNeighbors);CHKERRQ(ierr);
  ierr = PetscMalloc5((depth+1)*numNeighbors,PetscInt,&rdepthSize,numNeighbors,PetscInt,&rvStartNew,numNeighbors,PetscInt,&reStartNew,numNeighbors,PetscInt,&rfStartNew,numNeighbors,PetscInt,&rcStartNew);CHKERRQ(ierr);
  ierr = PetscMalloc7(depth+1,PetscInt,&depthSizeOld,(depth+1)*numNeighbors,PetscInt,&rdepthSizeOld,(depth+1)*numNeighbors,PetscInt,&rdepthMaxOld,numNeighbors,PetscInt,&rvStart,numNeighbors,PetscInt,&reStart,numNeighbors,PetscInt,&rfStart,numNeighbors,PetscInt,&rcStart);CHKERRQ(ierr);
  ierr = MPI_Type_contiguous(depth+1, MPIU_INT, &depthType);CHKERRQ(ierr);
  ierr = MPI_Type_commit(&depthType);CHKERRQ(ierr);
  ierr = PetscSFBcastBegin(sfProcess, depthType, depthSize, rdepthSize);CHKERRQ(ierr);
  ierr = PetscSFBcastEnd(sfProcess, depthType, depthSize, rdepthSize);CHKERRQ(ierr);
  for (n = 0; n < numNeighbors; ++n) {
    ierr = GetDepthStart_Private(depth, &rdepthSize[n*(depth+1)], &rcStartNew[n], &rfStartNew[n], &reStartNew[n], &rvStartNew[n]);CHKERRQ(ierr);
  }
  depthSizeOld[depth]   = cMax;
  depthSizeOld[0]       = vMax;
  depthSizeOld[depth-1] = fMax;
  depthSizeOld[1]       = eMax;

  ierr = PetscSFBcastBegin(sfProcess, depthType, depthSizeOld, rdepthMaxOld);CHKERRQ(ierr);
  ierr = PetscSFBcastEnd(sfProcess, depthType, depthSizeOld, rdepthMaxOld);CHKERRQ(ierr);

  depthSizeOld[depth]   = cEnd - cStart;
  depthSizeOld[0]       = vEnd - vStart;
  depthSizeOld[depth-1] = fEnd - fStart;
  depthSizeOld[1]       = eEnd - eStart;

  ierr = PetscSFBcastBegin(sfProcess, depthType, depthSizeOld, rdepthSizeOld);CHKERRQ(ierr);
  ierr = PetscSFBcastEnd(sfProcess, depthType, depthSizeOld, rdepthSizeOld);CHKERRQ(ierr);
  for (n = 0; n < numNeighbors; ++n) {
    ierr = GetDepthStart_Private(depth, &rdepthSizeOld[n*(depth+1)], &rcStart[n], &rfStart[n], &reStart[n], &rvStart[n]);CHKERRQ(ierr);
  }
  ierr = MPI_Type_free(&depthType);CHKERRQ(ierr);
  ierr = PetscSFDestroy(&sfProcess);CHKERRQ(ierr);
  /* Calculate new point SF */
  ierr = PetscMalloc(numLeavesNew * sizeof(PetscInt),    &localPointsNew);CHKERRQ(ierr);
  ierr = PetscMalloc(numLeavesNew * sizeof(PetscSFNode), &remotePointsNew);CHKERRQ(ierr);
  ierr = ISGetIndices(processRanks, &neighbors);CHKERRQ(ierr);
  for (l = 0, m = 0; l < numLeaves; ++l) {
    PetscInt    p     = localPoints[l];
    PetscInt    rp    = remotePoints[l].index, n;
    PetscMPIInt rrank = remotePoints[l].rank;

    ierr = PetscFindInt(rrank, numNeighbors, neighbors, &n);CHKERRQ(ierr);
    if (n < 0) SETERRQ1(PETSC_COMM_SELF, PETSC_ERR_ARG_OUTOFRANGE, "Could not locate remote rank %d", rrank);
    switch (refiner) {
    case 1:
      /* Simplicial 2D */
      if ((p >= vStart) && (p < vEnd)) {
        /* Old vertices stay the same */
        localPointsNew[m]        = vStartNew     + (p  - vStart);
        remotePointsNew[m].index = rvStartNew[n] + (rp - rvStart[n]);
        remotePointsNew[m].rank  = rrank;
        ++m;
      } else if ((p >= fStart) && (p < fEnd)) {
        /* Old faces add new faces and vertex */
        localPointsNew[m]        = vStartNew     + (vEnd - vStart)              + (p  - fStart);
        remotePointsNew[m].index = rvStartNew[n] + rdepthSizeOld[n*(depth+1)+0] + (rp - rfStart[n]);
        remotePointsNew[m].rank  = rrank;
        ++m;
        for (r = 0; r < 2; ++r, ++m) {
          localPointsNew[m]        = fStartNew     + (p  - fStart)*2     + r;
          remotePointsNew[m].index = rfStartNew[n] + (rp - rfStart[n])*2 + r;
          remotePointsNew[m].rank  = rrank;
        }
      } else if ((p >= cStart) && (p < cEnd)) {
        /* Old cells add new cells and interior faces */
        for (r = 0; r < 4; ++r, ++m) {
          localPointsNew[m]        = cStartNew     + (p  - cStart)*4     + r;
          remotePointsNew[m].index = rcStartNew[n] + (rp - rcStart[n])*4 + r;
          remotePointsNew[m].rank  = rrank;
        }
        for (r = 0; r < 3; ++r, ++m) {
          localPointsNew[m]        = fStartNew     + (fEnd - fStart)*2                    + (p  - cStart)*3     + r;
          remotePointsNew[m].index = rfStartNew[n] + rdepthSizeOld[n*(depth+1)+depth-1]*2 + (rp - rcStart[n])*3 + r;
          remotePointsNew[m].rank  = rrank;
        }
      }
      break;
    case 2:
      /* Hex 2D */
      if ((p >= vStart) && (p < vEnd)) {
        /* Old vertices stay the same */
        localPointsNew[m]        = vStartNew     + (p  - vStart);
        remotePointsNew[m].index = rvStartNew[n] + (rp - rvStart[n]);
        remotePointsNew[m].rank  = rrank;
        ++m;
      } else if ((p >= fStart) && (p < fEnd)) {
        /* Old faces add new faces and vertex */
        localPointsNew[m]        = vStartNew     + (vEnd - vStart)              + (p  - fStart);
        remotePointsNew[m].index = rvStartNew[n] + rdepthSizeOld[n*(depth+1)+0] + (rp - rfStart[n]);
        remotePointsNew[m].rank  = rrank;
        ++m;
        for (r = 0; r < 2; ++r, ++m) {
          localPointsNew[m]        = fStartNew     + (p  - fStart)*2     + r;
          remotePointsNew[m].index = rfStartNew[n] + (rp - rfStart[n])*2 + r;
          remotePointsNew[m].rank  = rrank;
        }
      } else if ((p >= cStart) && (p < cEnd)) {
        /* Old cells add new cells, interior faces, and vertex */
        for (r = 0; r < 4; ++r, ++m) {
          localPointsNew[m]        = cStartNew     + (p  - cStart)*4     + r;
          remotePointsNew[m].index = rcStartNew[n] + (rp - rcStart[n])*4 + r;
          remotePointsNew[m].rank  = rrank;
        }
        for (r = 0; r < 4; ++r, ++m) {
          localPointsNew[m]        = fStartNew     + (fEnd - fStart)*2                    + (p  - cStart)*4     + r;
          remotePointsNew[m].index = rfStartNew[n] + rdepthSizeOld[n*(depth+1)+depth-1]*2 + (rp - rcStart[n])*4 + r;
          remotePointsNew[m].rank  = rrank;
        }
        for (r = 0; r < 1; ++r, ++m) {
          localPointsNew[m]        = vStartNew     + (fEnd - fStart)                    + (p  - cStart)     + r;
          remotePointsNew[m].index = rvStartNew[n] + rdepthSizeOld[n*(depth+1)+depth-1] + (rp - rcStart[n]) + r;
          remotePointsNew[m].rank  = rrank;
        }
      }
      break;
    case 3:
      /* Hybrid simplicial 2D */
      if ((p >= vStart) && (p < vEnd)) {
        /* Old vertices stay the same */
        localPointsNew[m]        = vStartNew     + (p  - vStart);
        remotePointsNew[m].index = rvStartNew[n] + (rp - rvStart[n]);
        remotePointsNew[m].rank  = rrank;
        ++m;
      } else if ((p >= fStart) && (p < fMax)) {
        /* Old interior faces add new faces and vertex */
        localPointsNew[m]        = vStartNew     + (vEnd - vStart)              + (p  - fStart);
        remotePointsNew[m].index = rvStartNew[n] + rdepthSizeOld[n*(depth+1)+0] + (rp - rfStart[n]);
        remotePointsNew[m].rank  = rrank;
        ++m;
        for (r = 0; r < 2; ++r, ++m) {
          localPointsNew[m]        = fStartNew     + (p  - fStart)*2     + r;
          remotePointsNew[m].index = rfStartNew[n] + (rp - rfStart[n])*2 + r;
          remotePointsNew[m].rank  = rrank;
        }
      } else if ((p >= fMax) && (p < fEnd)) {
        /* Old hybrid faces stay the same */
        localPointsNew[m]        = fStartNew     + (fMax                              - fStart)*2     + (p  - fMax);
        remotePointsNew[m].index = rfStartNew[n] + (rdepthMaxOld[n*(depth+1)+depth-1] - rfStart[n])*2 + (rp - rdepthMaxOld[n*(depth+1)+depth-1]);
        remotePointsNew[m].rank  = rrank;
        ++m;
      } else if ((p >= cStart) && (p < cMax)) {
        /* Old interior cells add new cells and interior faces */
        for (r = 0; r < 4; ++r, ++m) {
          localPointsNew[m]        = cStartNew     + (p  - cStart)*4     + r;
          remotePointsNew[m].index = rcStartNew[n] + (rp - rcStart[n])*4 + r;
          remotePointsNew[m].rank  = rrank;
        }
        for (r = 0; r < 3; ++r, ++m) {
          localPointsNew[m]        = fStartNew     + (fMax                              - fStart)*2     + (p  - cStart)*3     + r;
          remotePointsNew[m].index = rfStartNew[n] + (rdepthMaxOld[n*(depth+1)+depth-1] - rfStart[n])*2 + (rp - rcStart[n])*3 + r;
          remotePointsNew[m].rank  = rrank;
        }
      } else if ((p >= cStart) && (p < cMax)) {
        /* Old hybrid cells add new cells and hybrid face */
        for (r = 0; r < 2; ++r, ++m) {
          localPointsNew[m]        = cStartNew     + (p  - cStart)*4     + r;
          remotePointsNew[m].index = rcStartNew[n] + (rp - rcStart[n])*4 + r;
          remotePointsNew[m].rank  = rrank;
        }
        localPointsNew[m]        = fStartNew     + (fMax                              - fStart)*2     + (cMax                            - cStart)*3     + (p  - cMax);
        remotePointsNew[m].index = rfStartNew[n] + (rdepthMaxOld[n*(depth+1)+depth-1] - rfStart[n])*2 + (rdepthMaxOld[n*(depth+1)+depth] - rcStart[n])*3 + (rp - rdepthMaxOld[n*(depth+1)+depth]);
        remotePointsNew[m].rank  = rrank;
        ++m;
      }
      break;
    case 5:
      /* Simplicial 3D */
      if ((p >= vStart) && (p < vEnd)) {
        /* Old vertices stay the same */
        localPointsNew[m]        = vStartNew     + (p  - vStart);
        remotePointsNew[m].index = rvStartNew[n] + (rp - rvStart[n]);
        remotePointsNew[m].rank  = rrank;
        ++m;
      } else if ((p >= eStart) && (p < eEnd)) {
        /* Old edges add new edges and vertex */
        for (r = 0; r < 2; ++r, ++m) {
          localPointsNew[m]        = eStartNew     + (p  - eStart)*2     + r;
          remotePointsNew[m].index = reStartNew[n] + (rp - reStart[n])*2 + r;
          remotePointsNew[m].rank  = rrank;
        }
        localPointsNew[m]        = vStartNew     + (vEnd - vStart)              + (p  - eStart);
        remotePointsNew[m].index = rvStartNew[n] + rdepthSizeOld[n*(depth+1)+0] + (rp - reStart[n]);
        remotePointsNew[m].rank  = rrank;
        ++m;
      } else if ((p >= fStart) && (p < fEnd)) {
        /* Old faces add new faces and face edges */
        for (r = 0; r < 4; ++r, ++m) {
          localPointsNew[m]        = fStartNew     + (p  - fStart)*4     + r;
          remotePointsNew[m].index = rfStartNew[n] + (rp - rfStart[n])*4 + r;
          remotePointsNew[m].rank  = rrank;
        }
        for (r = 0; r < 3; ++r, ++m) {
          localPointsNew[m]        = eStartNew     + (eEnd - eStart)*2              + (p  - fStart)*3     + r;
          remotePointsNew[m].index = reStartNew[n] + rdepthSizeOld[n*(depth+1)+1]*2 + (rp - rfStart[n])*3 + r;
          remotePointsNew[m].rank  = rrank;
        }
      } else if ((p >= cStart) && (p < cEnd)) {
        /* Old cells add new cells and interior faces and edges */
        for (r = 0; r < 8; ++r, ++m) {
          localPointsNew[m]        = cStartNew     + (p  - cStart)*8     + r;
          remotePointsNew[m].index = rcStartNew[n] + (rp - rcStart[n])*8 + r;
          remotePointsNew[m].rank  = rrank;
        }
        for (r = 0; r < 8; ++r, ++m) {
          localPointsNew[m]        = fStartNew     + (fEnd - fStart)*4                    + (p  - cStart)*8     + r;
          remotePointsNew[m].index = rfStartNew[n] + rdepthSizeOld[n*(depth+1)+depth-1]*4 + (rp - rcStart[n])*8 + r;
          remotePointsNew[m].rank  = rrank;
        }
        for (r = 0; r < 1; ++r, ++m) {
          localPointsNew[m]        = eStartNew     + (eEnd - eStart)*2              + (fEnd - fStart)*3                    + (p  - cStart)*1     + r;
          remotePointsNew[m].index = reStartNew[n] + rdepthSizeOld[n*(depth+1)+1]*2 + rdepthSizeOld[n*(depth+1)+depth-1]*3 + (rp - rcStart[n])*1 + r;
          remotePointsNew[m].rank  = rrank;
        }
      }
      break;
    case 7:
      /* Hybrid Simplicial 3D */
      if ((p >= vStart) && (p < vEnd)) {
        /* Interior vertices stay the same */
        localPointsNew[m]        = vStartNew     + (p  - vStart);
        remotePointsNew[m].index = rvStartNew[n] + (rp - rvStart[n]);
        remotePointsNew[m].rank  = rrank;
        ++m;
      } else if ((p >= eStart) && (p < eMax)) {
        /* Interior edges add new edges and vertex */
        for (r = 0; r < 2; ++r, ++m) {
          localPointsNew[m]        = eStartNew     + (p  - eStart)*2     + r;
          remotePointsNew[m].index = reStartNew[n] + (rp - reStart[n])*2 + r;
          remotePointsNew[m].rank  = rrank;
        }
        localPointsNew[m]        = vStartNew     + (vEnd - vStart)              + (p  - eStart);
        remotePointsNew[m].index = rvStartNew[n] + rdepthSizeOld[n*(depth+1)+0] + (rp - reStart[n]);
        remotePointsNew[m].rank  = rrank;
        ++m;
      } else if ((p >= eMax) && (p < eEnd)) {
        /* Hybrid edges stay the same */
        localPointsNew[m]        = eStartNew     + (eMax                        - eStart)*2     + (fMax                              - fStart)*3     + (cMax                            - cStart)     + (p  - eMax);
        remotePointsNew[m].index = rvStartNew[n] + (rdepthMaxOld[n*(depth+1)+1] - reStart[n])*2 + (rdepthMaxOld[n*(depth+1)+depth-1] - rfStart[n])*3 + (rdepthMaxOld[n*(depth+1)+depth] - rcStart[n]) + (rp - rdepthMaxOld[n*(depth+1)+1]);
        remotePointsNew[m].rank  = rrank;
        ++m;
      } else if ((p >= fStart) && (p < fMax)) {
        /* Interior faces add new faces and edges */
        for (r = 0; r < 4; ++r, ++m) {
          localPointsNew[m]        = fStartNew     + (p  - fStart)*4     + r;
          remotePointsNew[m].index = rfStartNew[n] + (rp - rfStart[n])*4 + r;
          remotePointsNew[m].rank  = rrank;
        }
        for (r = 0; r < 3; ++r, ++m) {
          localPointsNew[m]        = eStartNew     + (eMax                        - eStart)*2     + (p  - fStart)*3     + r;
          remotePointsNew[m].index = reStartNew[n] + (rdepthMaxOld[n*(depth+1)+1] - reStart[n])*2 + (rp - rfStart[n])*3 + r;
          remotePointsNew[m].rank  = rrank;
        }
      } else if ((p >= fMax) && (p < fEnd)) {
        /* Hybrid faces add new faces and edges */
        for (r = 0; r < 2; ++r, ++m) {
          localPointsNew[m]        = fStartNew     + (fMax                              - fStart)*4     + (cMax                            - cStart)*8     + (p  - fStart)*2     + r;
          remotePointsNew[m].index = rfStartNew[n] + (rdepthMaxOld[n*(depth+1)+depth-1] - rfStart[n])*4 + (rdepthMaxOld[n*(depth+1)+depth] - rcStart[n])*8 + (rp - rfStart[n])*2 + r;
          remotePointsNew[m].rank  = rrank;
        }
        localPointsNew[m]        = eStartNew     + (eMax                        - eStart)*2     + (fMax                              - fStart)     + (cMax                            - cStart)     + (fEnd                                          - fMax);
        remotePointsNew[m].index = reStartNew[n] + (rdepthMaxOld[n*(depth+1)+1] - reStart[n])*2 + (rdepthMaxOld[n*(depth+1)+depth-1] - rfStart[n]) + (rdepthMaxOld[n*(depth+1)+depth] - rcStart[n]) + (rdepthSizeOld[n*(depth+1)+depth-1]+rfStart[n] - rdepthMaxOld[n*(depth+1)+depth-1]);
        remotePointsNew[m].rank  = rrank;
      } else if ((p >= cStart) && (p < cMax)) {
        /* Interior cells add new cells, faces, and edges */
        for (r = 0; r < 8; ++r, ++m) {
          localPointsNew[m]        = cStartNew     + (p  - cStart)*8     + r;
          remotePointsNew[m].index = rcStartNew[n] + (rp - rcStart[n])*8 + r;
          remotePointsNew[m].rank  = rrank;
        }
        for (r = 0; r < 8; ++r, ++m) {
          localPointsNew[m]        = fStartNew     + (fMax                              - fStart)*4     + (p  - cStart)*8     + r;
          remotePointsNew[m].index = rfStartNew[n] + (rdepthMaxOld[n*(depth+1)+depth-1] - rfStart[n])*4 + (rp - rcStart[n])*8 + r;
          remotePointsNew[m].rank  = rrank;
        }
        localPointsNew[m]        = eStartNew     + (eMax                        - eStart)*2     + (fMax                              - fStart)*3     + (p  - cStart)*1     + r;
        remotePointsNew[m].index = reStartNew[n] + (rdepthMaxOld[n*(depth+1)+1] - reStart[n])*2 + (rdepthMaxOld[n*(depth+1)+depth-1] - rfStart[n])*3 + (rp - rcStart[n])*1 + r;
        remotePointsNew[m].rank  = rrank;
      } else if ((p >= cMax) && (p < cEnd)) {
        /* Hybrid cells add new cells and faces */
        for (r = 0; r < 4; ++r, ++m) {
          localPointsNew[m]        = cStartNew     + (cMax                            - cStart)*8     + (p  - cMax)*4                            + r;
          remotePointsNew[m].index = rcStartNew[n] + (rdepthMaxOld[n*(depth+1)+depth] - rcStart[n])*8 + (rp - rdepthMaxOld[n*(depth+1)+depth])*4 + r;
          remotePointsNew[m].rank  = rrank;
        }
        for (r = 0; r < 3; ++r, ++m) {
          localPointsNew[m]        = fStartNew     + (fMax                              - fStart)*4     + (cMax                            - cStart)*8     + (fEnd                                          - fMax)*4                              + (p  - cMax)*3                            + r;
          remotePointsNew[m].index = rfStartNew[n] + (rdepthMaxOld[n*(depth+1)+depth-1] - rfStart[n])*4 + (rdepthMaxOld[n*(depth+1)+depth] - rcStart[n])*8 + (rdepthSizeOld[n*(depth+1)+depth-1]+rfStart[n] - rdepthMaxOld[n*(depth+1)+depth-1])*4 + (rp - rdepthMaxOld[n*(depth+1)+depth])*3 + r;
          remotePointsNew[m].rank  = rrank;
        }
      }
      break;
    case 6:
      /* Hex 3D */
      if ((p >= vStart) && (p < vEnd)) {
        /* Old vertices stay the same */
        localPointsNew[m]        = vStartNew     + (p  - vStart);
        remotePointsNew[m].index = rvStartNew[n] + (rp - rvStart[n]);
        remotePointsNew[m].rank  = rrank;
        ++m;
      } else if ((p >= eStart) && (p < eEnd)) {
        /* Old edges add new edges and vertex */
        for (r = 0; r < 2; ++r, ++m) {
          localPointsNew[m]        = eStartNew     + (p  - eStart)*2     + r;
          remotePointsNew[m].index = reStartNew[n] + (rp - reStart[n])*2 + r;
          remotePointsNew[m].rank  = rrank;
        }
        localPointsNew[m]        = vStartNew     + (vEnd - vStart)              + (p  - eStart);
        remotePointsNew[m].index = rvStartNew[n] + rdepthSizeOld[n*(depth+1)+0] + (rp - reStart[n]);
        remotePointsNew[m].rank  = rrank;
        ++m;
      } else if ((p >= fStart) && (p < fEnd)) {
        /* Old faces add new faces, edges, and vertex */
        for (r = 0; r < 4; ++r, ++m) {
          localPointsNew[m]        = fStartNew     + (p  - fStart)*4     + r;
          remotePointsNew[m].index = rfStartNew[n] + (rp - rfStart[n])*4 + r;
          remotePointsNew[m].rank  = rrank;
        }
        for (r = 0; r < 4; ++r, ++m) {
          localPointsNew[m]        = eStartNew     + (eEnd - eStart)*2              + (p  - fStart)*4     + r;
          remotePointsNew[m].index = reStartNew[n] + rdepthSizeOld[n*(depth+1)+1]*2 + (rp - rfStart[n])*4 + r;
          remotePointsNew[m].rank  = rrank;
        }
        localPointsNew[m]        = vStartNew     + (vEnd - vStart)              + (eEnd - eStart)              + (p  - fStart);
        remotePointsNew[m].index = rvStartNew[n] + rdepthSizeOld[n*(depth+1)+0] + rdepthSizeOld[n*(depth+1)+1] + (rp - rfStart[n]);
        remotePointsNew[m].rank  = rrank;
        ++m;
      } else if ((p >= cStart) && (p < cEnd)) {
        /* Old cells add new cells, faces, edges, and vertex */
        for (r = 0; r < 8; ++r, ++m) {
          localPointsNew[m]        = cStartNew     + (p  - cStart)*8     + r;
          remotePointsNew[m].index = rcStartNew[n] + (rp - rcStart[n])*8 + r;
          remotePointsNew[m].rank  = rrank;
        }
        for (r = 0; r < 12; ++r, ++m) {
          localPointsNew[m]        = fStartNew     + (fEnd - fStart)*4                    + (p  - cStart)*12     + r;
          remotePointsNew[m].index = rfStartNew[n] + rdepthSizeOld[n*(depth+1)+depth-1]*4 + (rp - rcStart[n])*12 + r;
          remotePointsNew[m].rank  = rrank;
        }
        for (r = 0; r < 6; ++r, ++m) {
          localPointsNew[m]        = eStartNew     + (eEnd - eStart)*2              + (fEnd - fStart)*4                    + (p  - cStart)*6     + r;
          remotePointsNew[m].index = reStartNew[n] + rdepthSizeOld[n*(depth+1)+1]*2 + rdepthSizeOld[n*(depth+1)+depth-1]*4 + (rp - rcStart[n])*6 + r;
          remotePointsNew[m].rank  = rrank;
        }
        for (r = 0; r < 1; ++r, ++m) {
          localPointsNew[m]        = vStartNew     + (eEnd - eStart)              + (fEnd - fStart)                    + (p  - cStart)     + r;
          remotePointsNew[m].index = rvStartNew[n] + rdepthSizeOld[n*(depth+1)+1] + rdepthSizeOld[n*(depth+1)+depth-1] + (rp - rcStart[n]) + r;
          remotePointsNew[m].rank  = rrank;
        }
      }
      break;
    default:
      SETERRQ1(PETSC_COMM_SELF, PETSC_ERR_ARG_WRONG, "Unknown cell refiner %d", refiner);
    }
  }
  ierr = ISRestoreIndices(processRanks, &neighbors);CHKERRQ(ierr);
  ierr = ISDestroy(&processRanks);CHKERRQ(ierr);
  ierr = PetscSFSetGraph(sfNew, pEndNew-pStartNew, numLeavesNew, localPointsNew, PETSC_OWN_POINTER, remotePointsNew, PETSC_OWN_POINTER);CHKERRQ(ierr);
  ierr = PetscFree5(rdepthSize,rvStartNew,reStartNew,rfStartNew,rcStartNew);CHKERRQ(ierr);
  ierr = PetscFree7(depthSizeOld,rdepthSizeOld,rdepthMaxOld,rvStart,reStart,rfStart,rcStart);CHKERRQ(ierr);
  PetscFunctionReturn(0);
}

#undef __FUNCT__
#define __FUNCT__ "CellRefinerCreateLabels"
PetscErrorCode CellRefinerCreateLabels(CellRefiner refiner, DM dm, PetscInt depthSize[], DM rdm)
{
  PetscInt       numLabels, l;
<<<<<<< HEAD
  PetscInt       depth, newp, cStart, cStartNew = 0, cEnd, cMax, vStart, vStartNew = 0, vEnd, vMax, fStart, fStartNew = 0, fEnd, fMax, eStart, eStartNew = 0, eEnd, eMax, r;
=======
  PetscInt       depth, newp, cStart, cEnd, cMax, vStart, vEnd, vMax, fStart, fEnd, fMax, eStart, eEnd, eMax, r;
  PetscInt       cStartNew = 0, vStartNew = 0, fStartNew = 0, eStartNew = 0;
>>>>>>> 58723a97
  PetscErrorCode ierr;

  PetscFunctionBegin;
  ierr = DMPlexGetDepthStratum(dm, 0, &vStart, &vEnd);CHKERRQ(ierr);
  ierr = DMPlexGetDepthStratum(dm, 1, &eStart, &eEnd);CHKERRQ(ierr);
  ierr = DMPlexGetHeightStratum(dm, 0, &cStart, &cEnd);CHKERRQ(ierr);
  ierr = DMPlexGetHeightStratum(dm, 1, &fStart, &fEnd);CHKERRQ(ierr);
  ierr = DMPlexGetDepth(dm, &depth);CHKERRQ(ierr);
  if (refiner) {ierr = GetDepthStart_Private(depth, depthSize, &cStartNew, &fStartNew, &eStartNew, &vStartNew);CHKERRQ(ierr);}
  ierr = DMPlexGetNumLabels(dm, &numLabels);CHKERRQ(ierr);
  ierr = DMPlexGetHybridBounds(dm, &cMax, &fMax, &eMax, &vMax);CHKERRQ(ierr);
  switch (refiner) {
  case 0: break;
  case 7:
  case 8:
    if (eMax < 0) SETERRQ(PETSC_COMM_SELF, PETSC_ERR_ARG_WRONG, "No edge maximum specified in hybrid mesh");
  case 3:
  case 4:
    if (cMax < 0) SETERRQ(PETSC_COMM_SELF, PETSC_ERR_ARG_WRONG, "No cell maximum specified in hybrid mesh");
    if (fMax < 0) SETERRQ(PETSC_COMM_SELF, PETSC_ERR_ARG_WRONG, "No face maximum specified in hybrid mesh");
  }
  for (l = 0; l < numLabels; ++l) {
    DMLabel         label, labelNew;
    const char     *lname;
    PetscBool       isDepth;
    IS              valueIS;
    const PetscInt *values;
    PetscInt        numValues, val;

    ierr = DMPlexGetLabelName(dm, l, &lname);CHKERRQ(ierr);
    ierr = PetscStrcmp(lname, "depth", &isDepth);CHKERRQ(ierr);
    if (isDepth) continue;
    ierr = DMPlexCreateLabel(rdm, lname);CHKERRQ(ierr);
    ierr = DMPlexGetLabel(dm, lname, &label);CHKERRQ(ierr);
    ierr = DMPlexGetLabel(rdm, lname, &labelNew);CHKERRQ(ierr);
    ierr = DMLabelGetValueIS(label, &valueIS);CHKERRQ(ierr);
    ierr = ISGetLocalSize(valueIS, &numValues);CHKERRQ(ierr);
    ierr = ISGetIndices(valueIS, &values);CHKERRQ(ierr);
    for (val = 0; val < numValues; ++val) {
      IS              pointIS;
      const PetscInt *points;
      PetscInt        numPoints, n;

      ierr = DMLabelGetStratumIS(label, values[val], &pointIS);CHKERRQ(ierr);
      ierr = ISGetLocalSize(pointIS, &numPoints);CHKERRQ(ierr);
      ierr = ISGetIndices(pointIS, &points);CHKERRQ(ierr);
      for (n = 0; n < numPoints; ++n) {
        const PetscInt p = points[n];
        switch (refiner) {
        case 1:
          /* Simplicial 2D */
          if ((p >= vStart) && (p < vEnd)) {
            /* Old vertices stay the same */
            newp = vStartNew + (p - vStart);
            ierr = DMLabelSetValue(labelNew, newp, values[val]);CHKERRQ(ierr);
          } else if ((p >= fStart) && (p < fEnd)) {
            /* Old faces add new faces and vertex */
            newp = vStartNew + (vEnd - vStart) + (p - fStart);
            ierr = DMLabelSetValue(labelNew, newp, values[val]);CHKERRQ(ierr);
            for (r = 0; r < 2; ++r) {
              newp = fStartNew + (p - fStart)*2 + r;
              ierr = DMLabelSetValue(labelNew, newp, values[val]);CHKERRQ(ierr);
            }
          } else if ((p >= cStart) && (p < cEnd)) {
            /* Old cells add new cells and interior faces */
            for (r = 0; r < 4; ++r) {
              newp = cStartNew + (p - cStart)*4 + r;
              ierr = DMLabelSetValue(labelNew, newp, values[val]);CHKERRQ(ierr);
            }
            for (r = 0; r < 3; ++r) {
              newp = fStartNew + (fEnd - fStart)*2 + (p - cStart)*3 + r;
              ierr = DMLabelSetValue(labelNew, newp, values[val]);CHKERRQ(ierr);
            }
          }
          break;
        case 2:
          /* Hex 2D */
          if ((p >= vStart) && (p < vEnd)) {
            /* Old vertices stay the same */
            newp = vStartNew + (p - vStart);
            ierr = DMLabelSetValue(labelNew, newp, values[val]);CHKERRQ(ierr);
          } else if ((p >= fStart) && (p < fEnd)) {
            /* Old faces add new faces and vertex */
            newp = vStartNew + (vEnd - vStart) + (p - fStart);
            ierr = DMLabelSetValue(labelNew, newp, values[val]);CHKERRQ(ierr);
            for (r = 0; r < 2; ++r) {
              newp = fStartNew + (p - fStart)*2 + r;
              ierr = DMLabelSetValue(labelNew, newp, values[val]);CHKERRQ(ierr);
            }
          } else if ((p >= cStart) && (p < cEnd)) {
            /* Old cells add new cells and interior faces and vertex */
            for (r = 0; r < 4; ++r) {
              newp = cStartNew + (p - cStart)*4 + r;
              ierr = DMLabelSetValue(labelNew, newp, values[val]);CHKERRQ(ierr);
            }
            for (r = 0; r < 4; ++r) {
              newp = fStartNew + (fEnd - fStart)*2 + (p - cStart)*4 + r;
              ierr = DMLabelSetValue(labelNew, newp, values[val]);CHKERRQ(ierr);
            }
            newp = vStartNew + (vEnd - vStart) + (fEnd - fStart) + (p - cStart);
            ierr = DMLabelSetValue(labelNew, newp, values[val]);CHKERRQ(ierr);
          }
          break;
        case 3:
          /* Hybrid simplicial 2D */
          if ((p >= vStart) && (p < vEnd)) {
            /* Old vertices stay the same */
            newp = vStartNew + (p - vStart);
            ierr = DMLabelSetValue(labelNew, newp, values[val]);CHKERRQ(ierr);
          } else if ((p >= fStart) && (p < fMax)) {
            /* Old interior faces add new faces and vertex */
            newp = vStartNew + (vEnd - vStart) + (p - fStart);
            ierr = DMLabelSetValue(labelNew, newp, values[val]);CHKERRQ(ierr);
            for (r = 0; r < 2; ++r) {
              newp = fStartNew + (p - fStart)*2 + r;
              ierr = DMLabelSetValue(labelNew, newp, values[val]);CHKERRQ(ierr);
            }
          } else if ((p >= fMax) && (p < fEnd)) {
            /* Old hybrid faces stay the same */
            newp = fStartNew + (fMax - fStart)*2 + (p - fMax);
            ierr = DMLabelSetValue(labelNew, newp, values[val]);CHKERRQ(ierr);
          } else if ((p >= cStart) && (p < cMax)) {
            /* Old interior cells add new cells and interior faces */
            for (r = 0; r < 4; ++r) {
              newp = cStartNew + (p - cStart)*4 + r;
              ierr = DMLabelSetValue(labelNew, newp, values[val]);CHKERRQ(ierr);
            }
            for (r = 0; r < 3; ++r) {
              newp = fStartNew + (fEnd - fStart)*2 + (p - cStart)*3 + r;
              ierr = DMLabelSetValue(labelNew, newp, values[val]);CHKERRQ(ierr);
            }
          } else if ((p >= cMax) && (p < cEnd)) {
            /* Old hybrid cells add new cells and hybrid face */
            for (r = 0; r < 2; ++r) {
              newp = cStartNew + (cMax - cStart)*4 + (p - cMax)*2 + r;
              ierr = DMLabelSetValue(labelNew, newp, values[val]);CHKERRQ(ierr);
            }
            newp = fStartNew + (fMax - fStart)*2 + (cMax - cStart)*3 + (p - cMax);
            ierr = DMLabelSetValue(labelNew, newp, values[val]);CHKERRQ(ierr);
          }
          break;
        case 5:
          /* Simplicial 3D */
          if ((p >= vStart) && (p < vEnd)) {
            /* Old vertices stay the same */
            newp = vStartNew + (p - vStart);
            ierr = DMLabelSetValue(labelNew, newp, values[val]);CHKERRQ(ierr);
          } else if ((p >= eStart) && (p < eEnd)) {
            /* Old edges add new edges and vertex */
            for (r = 0; r < 2; ++r) {
              newp = eStartNew + (p - eStart)*2 + r;
              ierr = DMLabelSetValue(labelNew, newp, values[val]);CHKERRQ(ierr);
            }
            newp = vStartNew + (vEnd - vStart) + (p - eStart);
            ierr = DMLabelSetValue(labelNew, newp, values[val]);CHKERRQ(ierr);
          } else if ((p >= fStart) && (p < fEnd)) {
            /* Old faces add new faces and edges */
            for (r = 0; r < 4; ++r) {
              newp = fStartNew + (p - fStart)*4 + r;
              ierr = DMLabelSetValue(labelNew, newp, values[val]);CHKERRQ(ierr);
            }
            for (r = 0; r < 3; ++r) {
              newp = eStartNew + (eEnd - eStart)*2 + (p - fStart)*3 + r;
              ierr = DMLabelSetValue(labelNew, newp, values[val]);CHKERRQ(ierr);
            }
          } else if ((p >= cStart) && (p < cEnd)) {
            /* Old cells add new cells and interior faces and edges */
            for (r = 0; r < 8; ++r) {
              newp = cStartNew + (p - cStart)*8 + r;
              ierr = DMLabelSetValue(labelNew, newp, values[val]);CHKERRQ(ierr);
            }
            for (r = 0; r < 8; ++r) {
              newp = fStartNew + (fEnd - fStart)*4 + (p - cStart)*8 + r;
              ierr = DMLabelSetValue(labelNew, newp, values[val]);CHKERRQ(ierr);
            }
            for (r = 0; r < 1; ++r) {
              newp = eStartNew + (eEnd - eStart)*2 + (fEnd - fStart)*3 + (p - cStart)*1 + r;
              ierr = DMLabelSetValue(labelNew, newp, values[val]);CHKERRQ(ierr);
            }
          }
          break;
        case 7:
          /* Hybrid Simplicial 3D */
          if ((p >= vStart) && (p < vEnd)) {
            /* Interior vertices stay the same */
            newp = vStartNew + (p - vStart);
            ierr = DMLabelSetValue(labelNew, newp, values[val]);CHKERRQ(ierr);
          } else if ((p >= eStart) && (p < eMax)) {
            /* Interior edges add new edges and vertex */
            for (r = 0; r < 2; ++r) {
              newp = eStartNew + (p - eStart)*2 + r;
              ierr = DMLabelSetValue(labelNew, newp, values[val]);CHKERRQ(ierr);
            }
            newp = vStartNew + (vEnd - vStart) + (p - eStart);
            ierr = DMLabelSetValue(labelNew, newp, values[val]);CHKERRQ(ierr);
          } else if ((p >= eMax) && (p < eEnd)) {
            /* Hybrid edges stay the same */
            newp = eStartNew + (eMax - eStart)*2 + (fMax - fStart)*3 + (cMax - cStart) + (p - eMax);
            ierr = DMLabelSetValue(labelNew, newp, values[val]);CHKERRQ(ierr);
          } else if ((p >= fStart) && (p < fMax)) {
            /* Interior faces add new faces and edges */
            for (r = 0; r < 4; ++r) {
              newp = fStartNew + (p - fStart)*4 + r;
              ierr = DMLabelSetValue(labelNew, newp, values[val]);CHKERRQ(ierr);
            }
            for (r = 0; r < 3; ++r) {
              newp = eStartNew + (eMax - eStart)*2 + (p - fStart)*3 + r;
              ierr = DMLabelSetValue(labelNew, newp, values[val]);CHKERRQ(ierr);
            }
          } else if ((p >= fMax) && (p < fEnd)) {
            /* Hybrid faces add new faces and edges */
            for (r = 0; r < 2; ++r) {
              newp = fStartNew + (fMax - fStart)*4 + (cMax - cStart)*8 + (p - fMax)*2 + r;
              ierr = DMLabelSetValue(labelNew, newp, values[val]);CHKERRQ(ierr);
            }
            newp = eStartNew + (eMax - eStart)*2 + (fMax - fStart)*3 + (cMax - cStart) + (p - fMax);
            ierr = DMLabelSetValue(labelNew, newp, values[val]);CHKERRQ(ierr);
          } else if ((p >= cStart) && (p < cMax)) {
            /* Interior cells add new cells, faces, and edges */
            for (r = 0; r < 8; ++r) {
              newp = cStartNew + (p - cStart)*8 + r;
              ierr = DMLabelSetValue(labelNew, newp, values[val]);CHKERRQ(ierr);
            }
            for (r = 0; r < 8; ++r) {
              newp = fStartNew + (fMax - fStart)*4 + (p - cStart)*8 + r;
              ierr = DMLabelSetValue(labelNew, newp, values[val]);CHKERRQ(ierr);
            }
            newp = eStartNew + (eMax - eStart)*2 + (fMax - fStart)*3 + (p - cStart);
            ierr = DMLabelSetValue(labelNew, newp, values[val]);CHKERRQ(ierr);
          } else if ((p >= cMax) && (p < cEnd)) {
            /* Hybrid cells add new cells and faces */
            for (r = 0; r < 4; ++r) {
              newp = cStartNew + (cMax - cStart)*8 + (p - cMax)*4 + r;
              ierr = DMLabelSetValue(labelNew, newp, values[val]);CHKERRQ(ierr);
            }
            for (r = 0; r < 3; ++r) {
              newp = fStartNew + (fMax - fStart)*4 + (cMax - cStart)*8 + (fEnd - fMax)*2 + (p - cMax)*3 + r;
              ierr = DMLabelSetValue(labelNew, newp, values[val]);CHKERRQ(ierr);
            }
          }
          break;
        case 6:
          /* Hex 3D */
          if ((p >= vStart) && (p < vEnd)) {
            /* Old vertices stay the same */
            newp = vStartNew + (p - vStart);
            ierr = DMLabelSetValue(labelNew, newp, values[val]);CHKERRQ(ierr);
          } else if ((p >= eStart) && (p < eEnd)) {
            /* Old edges add new edges and vertex */
            for (r = 0; r < 2; ++r) {
              newp = eStartNew + (p - eStart)*2 + r;
              ierr = DMLabelSetValue(labelNew, newp, values[val]);CHKERRQ(ierr);
            }
            newp = vStartNew + (vEnd - vStart) + (p - eStart);
            ierr = DMLabelSetValue(labelNew, newp, values[val]);CHKERRQ(ierr);
          } else if ((p >= fStart) && (p < fEnd)) {
            /* Old faces add new faces, edges, and vertex */
            for (r = 0; r < 4; ++r) {
              newp = fStartNew + (p - fStart)*4 + r;
              ierr = DMLabelSetValue(labelNew, newp, values[val]);CHKERRQ(ierr);
            }
            for (r = 0; r < 4; ++r) {
              newp = eStartNew + (eEnd - eStart)*2 + (p - fStart)*4 + r;
              ierr = DMLabelSetValue(labelNew, newp, values[val]);CHKERRQ(ierr);
            }
            newp = vStartNew + (vEnd - vStart) + (eEnd - eStart) + (p - fStart);
            ierr = DMLabelSetValue(labelNew, newp, values[val]);CHKERRQ(ierr);
          } else if ((p >= cStart) && (p < cEnd)) {
            /* Old cells add new cells, faces, edges, and vertex */
            for (r = 0; r < 8; ++r) {
              newp = cStartNew + (p - cStart)*8 + r;
              ierr = DMLabelSetValue(labelNew, newp, values[val]);CHKERRQ(ierr);
            }
            for (r = 0; r < 12; ++r) {
              newp = fStartNew + (fEnd - fStart)*4 + (p - cStart)*12 + r;
              ierr = DMLabelSetValue(labelNew, newp, values[val]);CHKERRQ(ierr);
            }
            for (r = 0; r < 6; ++r) {
              newp = eStartNew + (eEnd - eStart)*2 + (fEnd - fStart)*4 + (p - cStart)*6 + r;
              ierr = DMLabelSetValue(labelNew, newp, values[val]);CHKERRQ(ierr);
            }
            newp = vStartNew + (vEnd - vStart) + (eEnd - eStart) + (fEnd - fStart) + (p - cStart);
            ierr = DMLabelSetValue(labelNew, newp, values[val]);CHKERRQ(ierr);
          }
          break;
        default:
          SETERRQ1(PETSC_COMM_SELF, PETSC_ERR_ARG_WRONG, "Unknown cell refiner %d", refiner);
        }
      }
      ierr = ISRestoreIndices(pointIS, &points);CHKERRQ(ierr);
      ierr = ISDestroy(&pointIS);CHKERRQ(ierr);
    }
    ierr = ISRestoreIndices(valueIS, &values);CHKERRQ(ierr);
    ierr = ISDestroy(&valueIS);CHKERRQ(ierr);
    if (0) {
      ierr = PetscViewerASCIISynchronizedAllow(PETSC_VIEWER_STDOUT_WORLD, PETSC_TRUE);CHKERRQ(ierr);
      ierr = DMLabelView(labelNew, PETSC_VIEWER_STDOUT_WORLD);CHKERRQ(ierr);
      ierr = PetscViewerFlush(PETSC_VIEWER_STDOUT_WORLD);CHKERRQ(ierr);
    }
  }
  PetscFunctionReturn(0);
}

#undef __FUNCT__
#define __FUNCT__ "DMPlexRefineUniform_Internal"
/* This will only work for interpolated meshes */
PetscErrorCode DMPlexRefineUniform_Internal(DM dm, CellRefiner cellRefiner, DM *dmRefined)
{
  DM             rdm;
  PetscInt      *depthSize;
  PetscInt       dim, depth = 0, d, pStart = 0, pEnd = 0;
  PetscErrorCode ierr;

  PetscFunctionBegin;
  ierr = DMCreate(PetscObjectComm((PetscObject)dm), &rdm);CHKERRQ(ierr);
  ierr = DMSetType(rdm, DMPLEX);CHKERRQ(ierr);
  ierr = DMPlexGetDimension(dm, &dim);CHKERRQ(ierr);
  ierr = DMPlexSetDimension(rdm, dim);CHKERRQ(ierr);
  /* Calculate number of new points of each depth */
  ierr = DMPlexGetDepth(dm, &depth);CHKERRQ(ierr);
  ierr = PetscMalloc((depth+1) * sizeof(PetscInt), &depthSize);CHKERRQ(ierr);
  ierr = PetscMemzero(depthSize, (depth+1) * sizeof(PetscInt));CHKERRQ(ierr);
  ierr = CellRefinerGetSizes(cellRefiner, dm, depthSize);CHKERRQ(ierr);
  /* Step 1: Set chart */
  for (d = 0; d <= depth; ++d) pEnd += depthSize[d];
  ierr = DMPlexSetChart(rdm, pStart, pEnd);CHKERRQ(ierr);
  /* Step 2: Set cone/support sizes */
  ierr = CellRefinerSetConeSizes(cellRefiner, dm, depthSize, rdm);CHKERRQ(ierr);
  /* Step 3: Setup refined DM */
  ierr = DMSetUp(rdm);CHKERRQ(ierr);
  /* Step 4: Set cones and supports */
  ierr = CellRefinerSetCones(cellRefiner, dm, depthSize, rdm);CHKERRQ(ierr);
  /* Step 5: Stratify */
  ierr = DMPlexStratify(rdm);CHKERRQ(ierr);
  /* Step 6: Set coordinates for vertices */
  ierr = CellRefinerSetCoordinates(cellRefiner, dm, depthSize, rdm);CHKERRQ(ierr);
  /* Step 7: Create pointSF */
  ierr = CellRefinerCreateSF(cellRefiner, dm, depthSize, rdm);CHKERRQ(ierr);
  /* Step 8: Create labels */
  ierr = CellRefinerCreateLabels(cellRefiner, dm, depthSize, rdm);CHKERRQ(ierr);
  ierr = PetscFree(depthSize);CHKERRQ(ierr);

  *dmRefined = rdm;
  PetscFunctionReturn(0);
}

#undef __FUNCT__
#define __FUNCT__ "DMPlexSetRefinementUniform"
PetscErrorCode DMPlexSetRefinementUniform(DM dm, PetscBool refinementUniform)
{
  DM_Plex *mesh = (DM_Plex*) dm->data;

  PetscFunctionBegin;
  PetscValidHeaderSpecific(dm, DM_CLASSID, 1);
  mesh->refinementUniform = refinementUniform;
  PetscFunctionReturn(0);
}

#undef __FUNCT__
#define __FUNCT__ "DMPlexGetRefinementUniform"
PetscErrorCode DMPlexGetRefinementUniform(DM dm, PetscBool *refinementUniform)
{
  DM_Plex *mesh = (DM_Plex*) dm->data;

  PetscFunctionBegin;
  PetscValidHeaderSpecific(dm, DM_CLASSID, 1);
  PetscValidPointer(refinementUniform,  2);
  *refinementUniform = mesh->refinementUniform;
  PetscFunctionReturn(0);
}

#undef __FUNCT__
#define __FUNCT__ "DMPlexSetRefinementLimit"
PetscErrorCode DMPlexSetRefinementLimit(DM dm, PetscReal refinementLimit)
{
  DM_Plex *mesh = (DM_Plex*) dm->data;

  PetscFunctionBegin;
  PetscValidHeaderSpecific(dm, DM_CLASSID, 1);
  mesh->refinementLimit = refinementLimit;
  PetscFunctionReturn(0);
}

#undef __FUNCT__
#define __FUNCT__ "DMPlexGetRefinementLimit"
PetscErrorCode DMPlexGetRefinementLimit(DM dm, PetscReal *refinementLimit)
{
  DM_Plex *mesh = (DM_Plex*) dm->data;

  PetscFunctionBegin;
  PetscValidHeaderSpecific(dm, DM_CLASSID, 1);
  PetscValidPointer(refinementLimit,  2);
  /* if (mesh->refinementLimit < 0) = getMaxVolume()/2.0; */
  *refinementLimit = mesh->refinementLimit;
  PetscFunctionReturn(0);
}

#undef __FUNCT__
#define __FUNCT__ "DMPlexGetCellRefiner_Internal"
PetscErrorCode DMPlexGetCellRefiner_Internal(DM dm, CellRefiner *cellRefiner)
{
  PetscInt       dim, cStart, cEnd, coneSize, cMax;
  PetscErrorCode ierr;

  PetscFunctionBegin;
  ierr = DMPlexGetDimension(dm, &dim);CHKERRQ(ierr);
  ierr = DMPlexGetHeightStratum(dm, 0, &cStart, &cEnd);CHKERRQ(ierr);
  if (cEnd <= cStart) {*cellRefiner = 0; PetscFunctionReturn(0);}
  ierr = DMPlexGetConeSize(dm, cStart, &coneSize);CHKERRQ(ierr);
  ierr = DMPlexGetHybridBounds(dm, &cMax, NULL, NULL, NULL);CHKERRQ(ierr);
  switch (dim) {
  case 2:
    switch (coneSize) {
    case 3:
      if (cMax >= 0) *cellRefiner = 3; /* Hybrid */
      else *cellRefiner = 1; /* Triangular */
      break;
    case 4:
      if (cMax >= 0) *cellRefiner = 4; /* Hybrid */
      else *cellRefiner = 2; /* Quadrilateral */
      break;
    default:
      SETERRQ2(PETSC_COMM_SELF, PETSC_ERR_ARG_WRONG, "Unknown coneSize %d in dimension %d for cell refiner", coneSize, dim);
    }
    break;
  case 3:
    switch (coneSize) {
    case 4:
      if (cMax >= 0) *cellRefiner = 7; /* Hybrid */
      else *cellRefiner = 5; /* Tetrahedral */
      break;
    case 6:
      if (cMax >= 0) *cellRefiner = 8; /* Hybrid */
      else *cellRefiner = 6; /* hexahedral */
      break;
    default:
      SETERRQ2(PETSC_COMM_SELF, PETSC_ERR_ARG_WRONG, "Unknown coneSize %d in dimension %d for cell refiner", coneSize, dim);
    }
    break;
  default:
    SETERRQ1(PETSC_COMM_SELF, PETSC_ERR_ARG_WRONG, "Unknown dimension %d for cell refiner", dim);
  }
  PetscFunctionReturn(0);
}<|MERGE_RESOLUTION|>--- conflicted
+++ resolved
@@ -3888,12 +3888,8 @@
   PetscInt          *localPointsNew;
   PetscSFNode       *remotePointsNew;
   PetscInt          *depthSizeOld, *rdepthSize, *rdepthSizeOld, *rdepthMaxOld, *rvStart, *rvStartNew, *reStart, *reStartNew, *rfStart, *rfStartNew, *rcStart, *rcStartNew;
-<<<<<<< HEAD
-  PetscInt           depth, numNeighbors, pStartNew, pEndNew, cStart, cStartNew = 0, cEnd, cMax, vStart, vStartNew = 0, vEnd, vMax, fStart, fStartNew = 0, fEnd, fMax, eStart, eStartNew = 0, eEnd, eMax, r, n;
-=======
   PetscInt           depth, numNeighbors, pStartNew, pEndNew, cStart, cEnd, cMax, vStart, vEnd, vMax, fStart, fEnd, fMax, eStart, eEnd, eMax, r, n;
   PetscInt           cStartNew = 0, vStartNew = 0, fStartNew = 0, eStartNew = 0;
->>>>>>> 58723a97
   PetscErrorCode     ierr;
 
   PetscFunctionBegin;
@@ -4368,12 +4364,8 @@
 PetscErrorCode CellRefinerCreateLabels(CellRefiner refiner, DM dm, PetscInt depthSize[], DM rdm)
 {
   PetscInt       numLabels, l;
-<<<<<<< HEAD
-  PetscInt       depth, newp, cStart, cStartNew = 0, cEnd, cMax, vStart, vStartNew = 0, vEnd, vMax, fStart, fStartNew = 0, fEnd, fMax, eStart, eStartNew = 0, eEnd, eMax, r;
-=======
   PetscInt       depth, newp, cStart, cEnd, cMax, vStart, vEnd, vMax, fStart, fEnd, fMax, eStart, eEnd, eMax, r;
   PetscInt       cStartNew = 0, vStartNew = 0, fStartNew = 0, eStartNew = 0;
->>>>>>> 58723a97
   PetscErrorCode ierr;
 
   PetscFunctionBegin;
