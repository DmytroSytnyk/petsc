#include <petsc-private/dmpleximpl.h>   /*I      "petscdmplex.h"   I*/

#undef __FUNCT__
#define __FUNCT__ "DMPlexLocatePoint_Simplex_2D_Internal"
static PetscErrorCode DMPlexLocatePoint_Simplex_2D_Internal(DM dm, const PetscScalar point[], PetscInt c, PetscInt *cell)
{
  const PetscInt embedDim = 2;
  PetscReal      x        = PetscRealPart(point[0]);
  PetscReal      y        = PetscRealPart(point[1]);
  PetscReal      v0[2], J[4], invJ[4], detJ;
  PetscReal      xi, eta;
  PetscErrorCode ierr;

  PetscFunctionBegin;
  ierr = DMPlexComputeCellGeometry(dm, c, v0, J, invJ, &detJ);CHKERRQ(ierr);
  xi  = invJ[0*embedDim+0]*(x - v0[0]) + invJ[0*embedDim+1]*(y - v0[1]);
  eta = invJ[1*embedDim+0]*(x - v0[0]) + invJ[1*embedDim+1]*(y - v0[1]);

  if ((xi >= 0.0) && (eta >= 0.0) && (xi + eta <= 2.0)) *cell = c;
  else *cell = -1;
  PetscFunctionReturn(0);
}

#undef __FUNCT__
#define __FUNCT__ "DMPlexLocatePoint_General_2D_Internal"
static PetscErrorCode DMPlexLocatePoint_General_2D_Internal(DM dm, const PetscScalar point[], PetscInt c, PetscInt *cell)
{
  PetscSection       coordSection;
  Vec             coordsLocal;
  PetscScalar    *coords = NULL;
  const PetscInt  faces[8]  = {0, 1, 1, 2, 2, 3, 3, 0};
  PetscReal       x         = PetscRealPart(point[0]);
  PetscReal       y         = PetscRealPart(point[1]);
  PetscInt        crossings = 0, f;
  PetscErrorCode  ierr;

  PetscFunctionBegin;
  ierr = DMGetCoordinatesLocal(dm, &coordsLocal);CHKERRQ(ierr);
  ierr = DMGetCoordinateSection(dm, &coordSection);CHKERRQ(ierr);
  ierr = DMPlexVecGetClosure(dm, coordSection, coordsLocal, c, NULL, &coords);CHKERRQ(ierr);
  for (f = 0; f < 4; ++f) {
    PetscReal x_i   = PetscRealPart(coords[faces[2*f+0]*2+0]);
    PetscReal y_i   = PetscRealPart(coords[faces[2*f+0]*2+1]);
    PetscReal x_j   = PetscRealPart(coords[faces[2*f+1]*2+0]);
    PetscReal y_j   = PetscRealPart(coords[faces[2*f+1]*2+1]);
    PetscReal slope = (y_j - y_i) / (x_j - x_i);
    PetscBool cond1 = (x_i <= x) && (x < x_j) ? PETSC_TRUE : PETSC_FALSE;
    PetscBool cond2 = (x_j <= x) && (x < x_i) ? PETSC_TRUE : PETSC_FALSE;
    PetscBool above = (y < slope * (x - x_i) + y_i) ? PETSC_TRUE : PETSC_FALSE;
    if ((cond1 || cond2)  && above) ++crossings;
  }
  if (crossings % 2) *cell = c;
  else *cell = -1;
  ierr = DMPlexVecRestoreClosure(dm, coordSection, coordsLocal, c, NULL, &coords);CHKERRQ(ierr);
  PetscFunctionReturn(0);
}

#undef __FUNCT__
#define __FUNCT__ "DMPlexLocatePoint_Simplex_3D_Internal"
static PetscErrorCode DMPlexLocatePoint_Simplex_3D_Internal(DM dm, const PetscScalar point[], PetscInt c, PetscInt *cell)
{
  const PetscInt embedDim = 3;
  PetscReal      v0[3], J[9], invJ[9], detJ;
  PetscReal      x = PetscRealPart(point[0]);
  PetscReal      y = PetscRealPart(point[1]);
  PetscReal      z = PetscRealPart(point[2]);
  PetscReal      xi, eta, zeta;
  PetscErrorCode ierr;

  PetscFunctionBegin;
  ierr = DMPlexComputeCellGeometry(dm, c, v0, J, invJ, &detJ);CHKERRQ(ierr);
  xi   = invJ[0*embedDim+0]*(x - v0[0]) + invJ[0*embedDim+1]*(y - v0[1]) + invJ[0*embedDim+2]*(z - v0[2]);
  eta  = invJ[1*embedDim+0]*(x - v0[0]) + invJ[1*embedDim+1]*(y - v0[1]) + invJ[1*embedDim+2]*(z - v0[2]);
  zeta = invJ[2*embedDim+0]*(x - v0[0]) + invJ[2*embedDim+1]*(y - v0[1]) + invJ[2*embedDim+2]*(z - v0[2]);

  if ((xi >= 0.0) && (eta >= 0.0) && (zeta >= 0.0) && (xi + eta + zeta <= 2.0)) *cell = c;
  else *cell = -1;
  PetscFunctionReturn(0);
}

#undef __FUNCT__
#define __FUNCT__ "DMPlexLocatePoint_General_3D_Internal"
static PetscErrorCode DMPlexLocatePoint_General_3D_Internal(DM dm, const PetscScalar point[], PetscInt c, PetscInt *cell)
{
  PetscSection   coordSection;
  Vec            coordsLocal;
  PetscScalar   *coords;
  const PetscInt faces[24] = {0, 3, 2, 1,  5, 4, 7, 6,  3, 0, 4, 5,
                              1, 2, 6, 7,  3, 5, 6, 2,  0, 1, 7, 4};
  PetscBool      found = PETSC_TRUE;
  PetscInt       f;
  PetscErrorCode ierr;

  PetscFunctionBegin;
  ierr = DMGetCoordinatesLocal(dm, &coordsLocal);CHKERRQ(ierr);
  ierr = DMGetCoordinateSection(dm, &coordSection);CHKERRQ(ierr);
  ierr = DMPlexVecGetClosure(dm, coordSection, coordsLocal, c, NULL, &coords);CHKERRQ(ierr);
  for (f = 0; f < 6; ++f) {
    /* Check the point is under plane */
    /*   Get face normal */
    PetscReal v_i[3];
    PetscReal v_j[3];
    PetscReal normal[3];
    PetscReal pp[3];
    PetscReal dot;

    v_i[0]    = PetscRealPart(coords[faces[f*4+3]*3+0]-coords[faces[f*4+0]*3+0]);
    v_i[1]    = PetscRealPart(coords[faces[f*4+3]*3+1]-coords[faces[f*4+0]*3+1]);
    v_i[2]    = PetscRealPart(coords[faces[f*4+3]*3+2]-coords[faces[f*4+0]*3+2]);
    v_j[0]    = PetscRealPart(coords[faces[f*4+1]*3+0]-coords[faces[f*4+0]*3+0]);
    v_j[1]    = PetscRealPart(coords[faces[f*4+1]*3+1]-coords[faces[f*4+0]*3+1]);
    v_j[2]    = PetscRealPart(coords[faces[f*4+1]*3+2]-coords[faces[f*4+0]*3+2]);
    normal[0] = v_i[1]*v_j[2] - v_i[2]*v_j[1];
    normal[1] = v_i[2]*v_j[0] - v_i[0]*v_j[2];
    normal[2] = v_i[0]*v_j[1] - v_i[1]*v_j[0];
    pp[0]     = PetscRealPart(coords[faces[f*4+0]*3+0] - point[0]);
    pp[1]     = PetscRealPart(coords[faces[f*4+0]*3+1] - point[1]);
    pp[2]     = PetscRealPart(coords[faces[f*4+0]*3+2] - point[2]);
    dot       = normal[0]*pp[0] + normal[1]*pp[1] + normal[2]*pp[2];

    /* Check that projected point is in face (2D location problem) */
    if (dot < 0.0) {
      found = PETSC_FALSE;
      break;
    }
  }
  if (found) *cell = c;
  else *cell = -1;
  ierr = DMPlexVecRestoreClosure(dm, coordSection, coordsLocal, c, NULL, &coords);CHKERRQ(ierr);
  PetscFunctionReturn(0);
}

#undef __FUNCT__
#define __FUNCT__ "DMLocatePoints_Plex"
/*
 Need to implement using the guess
*/
PetscErrorCode DMLocatePoints_Plex(DM dm, Vec v, IS *cellIS)
{
  PetscInt       cell = -1 /*, guess = -1*/;
  PetscInt       bs, numPoints, p;
  PetscInt       dim, cStart, cEnd, cMax, c, coneSize;
  PetscInt      *cells;
  PetscScalar   *a;
  PetscErrorCode ierr;

  PetscFunctionBegin;
  ierr = DMPlexGetDimension(dm, &dim);CHKERRQ(ierr);
  ierr = DMPlexGetHeightStratum(dm, 0, &cStart, &cEnd);CHKERRQ(ierr);
  ierr = DMPlexGetHybridBounds(dm, &cMax, NULL, NULL, NULL);CHKERRQ(ierr);
  if (cMax >= 0) cEnd = PetscMin(cEnd, cMax);
  ierr = VecGetLocalSize(v, &numPoints);CHKERRQ(ierr);
  ierr = VecGetBlockSize(v, &bs);CHKERRQ(ierr);
  ierr = VecGetArray(v, &a);CHKERRQ(ierr);
  if (bs != dim) SETERRQ2(PetscObjectComm((PetscObject)dm), PETSC_ERR_ARG_WRONG, "Block size for point vector %D must be the mesh coordinate dimension %D", bs, dim);
  numPoints /= bs;
  ierr       = PetscMalloc1(numPoints, &cells);CHKERRQ(ierr);
  for (p = 0; p < numPoints; ++p) {
    const PetscScalar *point = &a[p*bs];

    switch (dim) {
    case 2:
      for (c = cStart; c < cEnd; ++c) {
        ierr = DMPlexGetConeSize(dm, c, &coneSize);CHKERRQ(ierr);
        switch (coneSize) {
        case 3:
          ierr = DMPlexLocatePoint_Simplex_2D_Internal(dm, point, c, &cell);CHKERRQ(ierr);
          break;
        case 4:
          ierr = DMPlexLocatePoint_General_2D_Internal(dm, point, c, &cell);CHKERRQ(ierr);
          break;
        default:
          SETERRQ1(PetscObjectComm((PetscObject)dm), PETSC_ERR_ARG_OUTOFRANGE, "No point location for cell with cone size %D", coneSize);
        }
        if (cell >= 0) break;
      }
      break;
    case 3:
      for (c = cStart; c < cEnd; ++c) {
        ierr = DMPlexGetConeSize(dm, c, &coneSize);CHKERRQ(ierr);
        switch (coneSize) {
        case 4:
          ierr = DMPlexLocatePoint_Simplex_3D_Internal(dm, point, c, &cell);CHKERRQ(ierr);
          break;
        case 6:
          ierr = DMPlexLocatePoint_General_3D_Internal(dm, point, c, &cell);CHKERRQ(ierr);
          break;
        default:
          SETERRQ1(PetscObjectComm((PetscObject)dm), PETSC_ERR_ARG_OUTOFRANGE, "No point location for cell with cone size %D", coneSize);
        }
        if (cell >= 0) break;
      }
      break;
    default:
      SETERRQ1(PetscObjectComm((PetscObject)dm), PETSC_ERR_ARG_OUTOFRANGE, "No point location for mesh dimension %D", dim);
    }
    cells[p] = cell;
  }
  ierr = VecRestoreArray(v, &a);CHKERRQ(ierr);
  ierr = ISCreateGeneral(PETSC_COMM_SELF, numPoints, cells, PETSC_OWN_POINTER, cellIS);CHKERRQ(ierr);
  PetscFunctionReturn(0);
}

#undef __FUNCT__
#define __FUNCT__ "DMPlexComputeProjection2Dto1D_Internal"
/*
  DMPlexComputeProjection2Dto1D_Internal - Rewrite coordinates to be the 1D projection of the 2D
*/
static PetscErrorCode DMPlexComputeProjection2Dto1D_Internal(PetscScalar coords[], PetscReal R[])
{
  const PetscReal x = PetscRealPart(coords[2] - coords[0]);
  const PetscReal y = PetscRealPart(coords[3] - coords[1]);
  const PetscReal r = PetscSqrtReal(x*x + y*y), c = x/r, s = y/r;

  PetscFunctionBegin;
  R[0] = c; R[1] = -s;
  R[2] = s; R[3] =  c;
  coords[0] = 0.0;
  coords[1] = r;
  PetscFunctionReturn(0);
}

#undef __FUNCT__
#define __FUNCT__ "DMPlexComputeProjection3Dto2D_Internal"
/*
  DMPlexComputeProjection3Dto2D_Internal - Rewrite coordinates to be the 2D projection of the 3D
*/
static PetscErrorCode DMPlexComputeProjection3Dto2D_Internal(PetscInt coordSize, PetscScalar coords[], PetscReal R[])
{
  PetscReal      x1[3],  x2[3], n[3], norm;
  PetscReal      x1p[3], x2p[3], xnp[3];
  PetscReal      sqrtz, alpha;
  const PetscInt dim = 3;
  PetscInt       d, e, p;

  PetscFunctionBegin;
  /* 0) Calculate normal vector */
  for (d = 0; d < dim; ++d) {
    x1[d] = PetscRealPart(coords[1*dim+d] - coords[0*dim+d]);
    x2[d] = PetscRealPart(coords[2*dim+d] - coords[0*dim+d]);
  }
  n[0] = x1[1]*x2[2] - x1[2]*x2[1];
  n[1] = x1[2]*x2[0] - x1[0]*x2[2];
  n[2] = x1[0]*x2[1] - x1[1]*x2[0];
  norm = PetscSqrtReal(n[0]*n[0] + n[1]*n[1] + n[2]*n[2]);
  n[0] /= norm;
  n[1] /= norm;
  n[2] /= norm;
  /* 1) Take the normal vector and rotate until it is \hat z

    Let the normal vector be <nx, ny, nz> and alpha = 1/sqrt(1 - nz^2), then

    R = /  alpha nx nz  alpha ny nz -1/alpha \
        | -alpha ny     alpha nx        0    |
        \     nx            ny         nz    /

    will rotate the normal vector to \hat z
  */
  sqrtz = PetscSqrtReal(1.0 - n[2]*n[2]);
  /* Check for n = z */
  if (sqrtz < 1.0e-10) {
    if (n[2] < 0.0) {
      if (coordSize > 9) {
        coords[2] = PetscRealPart(coords[3*dim+0] - coords[0*dim+0]);
        coords[3] = PetscRealPart(coords[3*dim+1] - coords[0*dim+1]);
        coords[4] = x2[0];
        coords[5] = x2[1];
        coords[6] = x1[0];
        coords[7] = x1[1];
      } else {
        coords[2] = x2[0];
        coords[3] = x2[1];
        coords[4] = x1[0];
        coords[5] = x1[1];
      }
      R[0] = 1.0; R[1] = 0.0; R[2] = 0.0;
      R[3] = 0.0; R[4] = 1.0; R[5] = 0.0;
      R[6] = 0.0; R[7] = 0.0; R[8] = -1.0;
    } else {
      for (p = 3; p < coordSize/3; ++p) {
        coords[p*2+0] = PetscRealPart(coords[p*dim+0] - coords[0*dim+0]);
        coords[p*2+1] = PetscRealPart(coords[p*dim+1] - coords[0*dim+1]);
      }
      coords[2] = x1[0];
      coords[3] = x1[1];
      coords[4] = x2[0];
      coords[5] = x2[1];
      R[0] = 1.0; R[1] = 0.0; R[2] = 0.0;
      R[3] = 0.0; R[4] = 1.0; R[5] = 0.0;
      R[6] = 0.0; R[7] = 0.0; R[8] = 1.0;
    }
    coords[0] = 0.0;
    coords[1] = 0.0;
    PetscFunctionReturn(0);
  }
  alpha = 1.0/sqrtz;
  R[0] =  alpha*n[0]*n[2]; R[1] = alpha*n[1]*n[2]; R[2] = -sqrtz;
  R[3] = -alpha*n[1];      R[4] = alpha*n[0];      R[5] = 0.0;
  R[6] =  n[0];            R[7] = n[1];            R[8] = n[2];
  for (d = 0; d < dim; ++d) {
    x1p[d] = 0.0;
    x2p[d] = 0.0;
    for (e = 0; e < dim; ++e) {
      x1p[d] += R[d*dim+e]*x1[e];
      x2p[d] += R[d*dim+e]*x2[e];
    }
  }
  if (PetscAbsReal(x1p[2]) > 1.0e-9) SETERRQ(PETSC_COMM_SELF, PETSC_ERR_PLIB, "Invalid rotation calculated");
  if (PetscAbsReal(x2p[2]) > 1.0e-9) SETERRQ(PETSC_COMM_SELF, PETSC_ERR_PLIB, "Invalid rotation calculated");
  /* 2) Project to (x, y) */
  for (p = 3; p < coordSize/3; ++p) {
    for (d = 0; d < dim; ++d) {
      xnp[d] = 0.0;
      for (e = 0; e < dim; ++e) {
        xnp[d] += R[d*dim+e]*PetscRealPart(coords[p*dim+e] - coords[0*dim+e]);
      }
      if (d < dim-1) coords[p*2+d] = xnp[d];
    }
  }
  coords[0] = 0.0;
  coords[1] = 0.0;
  coords[2] = x1p[0];
  coords[3] = x1p[1];
  coords[4] = x2p[0];
  coords[5] = x2p[1];
  /* Output R^T which rotates \hat z to the input normal */
  for (d = 0; d < dim; ++d) {
    for (e = d+1; e < dim; ++e) {
      PetscReal tmp;

      tmp        = R[d*dim+e];
      R[d*dim+e] = R[e*dim+d];
      R[e*dim+d] = tmp;
    }
  }
  PetscFunctionReturn(0);
}

#undef __FUNCT__
#define __FUNCT__ "Volume_Triangle_Internal"
PETSC_UNUSED
PETSC_STATIC_INLINE void Volume_Triangle_Internal(PetscReal *vol, PetscReal coords[])
{
  /* Signed volume is 1/2 the determinant

   |  1  1  1 |
   | x0 x1 x2 |
   | y0 y1 y2 |

     but if x0,y0 is the origin, we have

   | x1 x2 |
   | y1 y2 |
  */
  const PetscReal x1 = coords[2] - coords[0], y1 = coords[3] - coords[1];
  const PetscReal x2 = coords[4] - coords[0], y2 = coords[5] - coords[1];
  PetscReal       M[4], detM;
  M[0] = x1; M[1] = x2;
  M[2] = y1; M[3] = y2;
  DMPlex_Det2D_Internal(&detM, M);
  *vol = 0.5*detM;
  PetscLogFlops(5.0);
}

#undef __FUNCT__
#define __FUNCT__ "Volume_Triangle_Origin_Internal"
PETSC_STATIC_INLINE void Volume_Triangle_Origin_Internal(PetscReal *vol, PetscReal coords[])
{
  DMPlex_Det2D_Internal(vol, coords);
  *vol *= 0.5;
}

#undef __FUNCT__
#define __FUNCT__ "Volume_Tetrahedron_Internal"
PETSC_UNUSED
PETSC_STATIC_INLINE void Volume_Tetrahedron_Internal(PetscReal *vol, PetscReal coords[])
{
  /* Signed volume is 1/6th of the determinant

   |  1  1  1  1 |
   | x0 x1 x2 x3 |
   | y0 y1 y2 y3 |
   | z0 z1 z2 z3 |

     but if x0,y0,z0 is the origin, we have

   | x1 x2 x3 |
   | y1 y2 y3 |
   | z1 z2 z3 |
  */
  const PetscReal x1 = coords[3] - coords[0], y1 = coords[4]  - coords[1], z1 = coords[5]  - coords[2];
  const PetscReal x2 = coords[6] - coords[0], y2 = coords[7]  - coords[1], z2 = coords[8]  - coords[2];
  const PetscReal x3 = coords[9] - coords[0], y3 = coords[10] - coords[1], z3 = coords[11] - coords[2];
  PetscReal       M[9], detM;
  M[0] = x1; M[1] = x2; M[2] = x3;
  M[3] = y1; M[4] = y2; M[5] = y3;
  M[6] = z1; M[7] = z2; M[8] = z3;
  DMPlex_Det3D_Internal(&detM, M);
  *vol = -0.16666666666666666666666*detM;
  PetscLogFlops(10.0);
}

#undef __FUNCT__
#define __FUNCT__ "Volume_Tetrahedron_Origin_Internal"
PETSC_STATIC_INLINE void Volume_Tetrahedron_Origin_Internal(PetscReal *vol, PetscReal coords[])
{
  DMPlex_Det3D_Internal(vol, coords);
  *vol *= -0.16666666666666666666666;
}

#undef __FUNCT__
#define __FUNCT__ "DMPlexComputeLineGeometry_Internal"
static PetscErrorCode DMPlexComputeLineGeometry_Internal(DM dm, PetscInt e, PetscReal v0[], PetscReal J[], PetscReal invJ[], PetscReal *detJ)
{
  PetscSection   coordSection;
  Vec            coordinates;
  PetscScalar   *coords = NULL;
  PetscInt       numCoords, d;
  PetscErrorCode ierr;

  PetscFunctionBegin;
  ierr = DMGetCoordinatesLocal(dm, &coordinates);CHKERRQ(ierr);
  ierr = DMGetCoordinateSection(dm, &coordSection);CHKERRQ(ierr);
  ierr = DMPlexVecGetClosure(dm, coordSection, coordinates, e, &numCoords, &coords);CHKERRQ(ierr);
  *detJ = 0.0;
  if (numCoords == 4) {
    const PetscInt dim = 2;
    PetscReal      R[4], J0;

    if (v0)   {for (d = 0; d < dim; d++) v0[d] = PetscRealPart(coords[d]);}
    ierr = DMPlexComputeProjection2Dto1D_Internal(coords, R);CHKERRQ(ierr);
    if (J)    {
      J0   = 0.5*PetscRealPart(coords[1]);
      J[0] = R[0]*J0; J[1] = R[1];
      J[2] = R[2]*J0; J[3] = R[3];
      DMPlex_Det2D_Internal(detJ, J);
    }
    if (invJ) {DMPlex_Invert2D_Internal(invJ, J, *detJ);}
  } else if (numCoords == 2) {
    const PetscInt dim = 1;

    if (v0)   {for (d = 0; d < dim; d++) v0[d] = PetscRealPart(coords[d]);}
    if (J)    {
      J[0]  = 0.5*(PetscRealPart(coords[1]) - PetscRealPart(coords[0]));
      *detJ = J[0];
      PetscLogFlops(2.0);
    }
    if (invJ) {invJ[0] = 1.0/J[0]; PetscLogFlops(1.0);}
  } else SETERRQ1(PETSC_COMM_SELF, PETSC_ERR_ARG_WRONG, "The number of coordinates for this segment is %D != 2", numCoords);
  ierr = DMPlexVecRestoreClosure(dm, coordSection, coordinates, e, &numCoords, &coords);CHKERRQ(ierr);
  PetscFunctionReturn(0);
}

#undef __FUNCT__
#define __FUNCT__ "DMPlexComputeTriangleGeometry_Internal"
static PetscErrorCode DMPlexComputeTriangleGeometry_Internal(DM dm, PetscInt e, PetscReal v0[], PetscReal J[], PetscReal invJ[], PetscReal *detJ)
{
  PetscSection   coordSection;
  Vec            coordinates;
  PetscScalar   *coords = NULL;
  PetscInt       numCoords, d, f, g;
  PetscErrorCode ierr;

  PetscFunctionBegin;
  ierr = DMGetCoordinatesLocal(dm, &coordinates);CHKERRQ(ierr);
  ierr = DMGetCoordinateSection(dm, &coordSection);CHKERRQ(ierr);
  ierr = DMPlexVecGetClosure(dm, coordSection, coordinates, e, &numCoords, &coords);CHKERRQ(ierr);
  *detJ = 0.0;
  if (numCoords == 9) {
    const PetscInt dim = 3;
    PetscReal      R[9], J0[9] = {1.0,0.0,0.0,0.0,1.0,0.0,0.0,0.0,1.0};

    if (v0)   {for (d = 0; d < dim; d++) v0[d] = PetscRealPart(coords[d]);}
    ierr = DMPlexComputeProjection3Dto2D_Internal(numCoords, coords, R);CHKERRQ(ierr);
    if (J)    {
      const PetscInt pdim = 2;

      for (d = 0; d < pdim; d++) {
        for (f = 0; f < pdim; f++) {
          J0[d*dim+f] = 0.5*(PetscRealPart(coords[(f+1)*pdim+d]) - PetscRealPart(coords[0*pdim+d]));
        }
      }
      PetscLogFlops(8.0);
      DMPlex_Det3D_Internal(detJ, J0);
      for (d = 0; d < dim; d++) {
        for (f = 0; f < dim; f++) {
          J[d*dim+f] = 0.0;
          for (g = 0; g < dim; g++) {
            J[d*dim+f] += R[d*dim+g]*J0[g*dim+f];
          }
        }
      }
      PetscLogFlops(18.0);
    }
    if (invJ) {DMPlex_Invert3D_Internal(invJ, J, *detJ);}
  } else if (numCoords == 6) {
    const PetscInt dim = 2;

    if (v0)   {for (d = 0; d < dim; d++) v0[d] = PetscRealPart(coords[d]);}
    if (J)    {
      for (d = 0; d < dim; d++) {
        for (f = 0; f < dim; f++) {
          J[d*dim+f] = 0.5*(PetscRealPart(coords[(f+1)*dim+d]) - PetscRealPart(coords[0*dim+d]));
        }
      }
      PetscLogFlops(8.0);
      DMPlex_Det2D_Internal(detJ, J);
    }
<<<<<<< HEAD
    if (invJ) {DMPlex_Invert2D_Internal(invJ, J, *detJ);}
  } else SETERRQ1(PETSC_COMM_SELF, PETSC_ERR_ARG_WRONG, "The number of coordinates for this triangle is %d != 6", numCoords);
=======
    if (invJ) {Invert2D_Internal(invJ, J, *detJ);}
  } else SETERRQ1(PETSC_COMM_SELF, PETSC_ERR_ARG_WRONG, "The number of coordinates for this triangle is %D != 6 or 9", numCoords);
>>>>>>> 150b719b
  ierr = DMPlexVecRestoreClosure(dm, coordSection, coordinates, e, &numCoords, &coords);CHKERRQ(ierr);
  PetscFunctionReturn(0);
}

#undef __FUNCT__
#define __FUNCT__ "DMPlexComputeRectangleGeometry_Internal"
static PetscErrorCode DMPlexComputeRectangleGeometry_Internal(DM dm, PetscInt e, PetscReal v0[], PetscReal J[], PetscReal invJ[], PetscReal *detJ)
{
  PetscSection   coordSection;
  Vec            coordinates;
  PetscScalar   *coords = NULL;
  PetscInt       numCoords, d, f, g;
  PetscErrorCode ierr;

  PetscFunctionBegin;
  ierr = DMGetCoordinatesLocal(dm, &coordinates);CHKERRQ(ierr);
  ierr = DMGetCoordinateSection(dm, &coordSection);CHKERRQ(ierr);
  ierr = DMPlexVecGetClosure(dm, coordSection, coordinates, e, &numCoords, &coords);CHKERRQ(ierr);
  *detJ = 0.0;
  if (numCoords == 12) {
    const PetscInt dim = 3;
    PetscReal      R[9], J0[9] = {1.0,0.0,0.0,0.0,1.0,0.0,0.0,0.0,1.0};

    if (v0)   {for (d = 0; d < dim; d++) v0[d] = PetscRealPart(coords[d]);}
    ierr = DMPlexComputeProjection3Dto2D_Internal(numCoords, coords, R);CHKERRQ(ierr);
    if (J)    {
      const PetscInt pdim = 2;

      for (d = 0; d < pdim; d++) {
        J0[d*dim+0] = 0.5*(PetscRealPart(coords[1*pdim+d]) - PetscRealPart(coords[0*pdim+d]));
        J0[d*dim+1] = 0.5*(PetscRealPart(coords[3*pdim+d]) - PetscRealPart(coords[0*pdim+d]));
      }
      PetscLogFlops(8.0);
      DMPlex_Det3D_Internal(detJ, J0);
      for (d = 0; d < dim; d++) {
        for (f = 0; f < dim; f++) {
          J[d*dim+f] = 0.0;
          for (g = 0; g < dim; g++) {
            J[d*dim+f] += R[d*dim+g]*J0[g*dim+f];
          }
        }
      }
      PetscLogFlops(18.0);
    }
    if (invJ) {DMPlex_Invert3D_Internal(invJ, J, *detJ);}
  } else if ((numCoords == 8) || (numCoords == 16)) {
    const PetscInt dim = 2;

    if (v0)   {for (d = 0; d < dim; d++) v0[d] = PetscRealPart(coords[d]);}
    if (J)    {
      for (d = 0; d < dim; d++) {
        J[d*dim+0] = 0.5*(PetscRealPart(coords[1*dim+d]) - PetscRealPart(coords[0*dim+d]));
        J[d*dim+1] = 0.5*(PetscRealPart(coords[3*dim+d]) - PetscRealPart(coords[0*dim+d]));
      }
      PetscLogFlops(8.0);
      DMPlex_Det2D_Internal(detJ, J);
    }
<<<<<<< HEAD
    if (invJ) {DMPlex_Invert2D_Internal(invJ, J, *detJ);}
  } else SETERRQ1(PETSC_COMM_SELF, PETSC_ERR_ARG_WRONG, "The number of coordinates for this quadrilateral is %d != 6", numCoords);
=======
    if (invJ) {Invert2D_Internal(invJ, J, *detJ);}
  } else SETERRQ1(PETSC_COMM_SELF, PETSC_ERR_ARG_WRONG, "The number of coordinates for this quadrilateral is %D != 8 or 12", numCoords);
>>>>>>> 150b719b
  ierr = DMPlexVecRestoreClosure(dm, coordSection, coordinates, e, &numCoords, &coords);CHKERRQ(ierr);
  PetscFunctionReturn(0);
}

#undef __FUNCT__
#define __FUNCT__ "DMPlexComputeTetrahedronGeometry_Internal"
static PetscErrorCode DMPlexComputeTetrahedronGeometry_Internal(DM dm, PetscInt e, PetscReal v0[], PetscReal J[], PetscReal invJ[], PetscReal *detJ)
{
  PetscSection   coordSection;
  Vec            coordinates;
  PetscScalar   *coords = NULL;
  const PetscInt dim = 3;
  PetscInt       d;
  PetscErrorCode ierr;

  PetscFunctionBegin;
  ierr = DMGetCoordinatesLocal(dm, &coordinates);CHKERRQ(ierr);
  ierr = DMGetCoordinateSection(dm, &coordSection);CHKERRQ(ierr);
  ierr = DMPlexVecGetClosure(dm, coordSection, coordinates, e, NULL, &coords);CHKERRQ(ierr);
  *detJ = 0.0;
  if (v0)   {for (d = 0; d < dim; d++) v0[d] = PetscRealPart(coords[d]);}
  if (J)    {
    for (d = 0; d < dim; d++) {
      /* I orient with outward face normals */
      J[d*dim+0] = 0.5*(PetscRealPart(coords[2*dim+d]) - PetscRealPart(coords[0*dim+d]));
      J[d*dim+1] = 0.5*(PetscRealPart(coords[1*dim+d]) - PetscRealPart(coords[0*dim+d]));
      J[d*dim+2] = 0.5*(PetscRealPart(coords[3*dim+d]) - PetscRealPart(coords[0*dim+d]));
    }
    PetscLogFlops(18.0);
    DMPlex_Det3D_Internal(detJ, J);
  }
  if (invJ) {DMPlex_Invert3D_Internal(invJ, J, *detJ);}
  ierr = DMPlexVecRestoreClosure(dm, coordSection, coordinates, e, NULL, &coords);CHKERRQ(ierr);
  PetscFunctionReturn(0);
}

#undef __FUNCT__
#define __FUNCT__ "DMPlexComputeHexahedronGeometry_Internal"
static PetscErrorCode DMPlexComputeHexahedronGeometry_Internal(DM dm, PetscInt e, PetscReal v0[], PetscReal J[], PetscReal invJ[], PetscReal *detJ)
{
  PetscSection   coordSection;
  Vec            coordinates;
  PetscScalar   *coords = NULL;
  const PetscInt dim = 3;
  PetscInt       d;
  PetscErrorCode ierr;

  PetscFunctionBegin;
  ierr = DMGetCoordinatesLocal(dm, &coordinates);CHKERRQ(ierr);
  ierr = DMGetCoordinateSection(dm, &coordSection);CHKERRQ(ierr);
  ierr = DMPlexVecGetClosure(dm, coordSection, coordinates, e, NULL, &coords);CHKERRQ(ierr);
  *detJ = 0.0;
  if (v0)   {for (d = 0; d < dim; d++) v0[d] = PetscRealPart(coords[d]);}
  if (J)    {
    for (d = 0; d < dim; d++) {
      J[d*dim+0] = 0.5*(PetscRealPart(coords[3*dim+d]) - PetscRealPart(coords[0*dim+d]));
      J[d*dim+1] = 0.5*(PetscRealPart(coords[1*dim+d]) - PetscRealPart(coords[0*dim+d]));
      J[d*dim+2] = 0.5*(PetscRealPart(coords[4*dim+d]) - PetscRealPart(coords[0*dim+d]));
    }
    PetscLogFlops(18.0);
    DMPlex_Det3D_Internal(detJ, J);
  }
  if (invJ) {DMPlex_Invert3D_Internal(invJ, J, *detJ);}
  ierr = DMPlexVecRestoreClosure(dm, coordSection, coordinates, e, NULL, &coords);CHKERRQ(ierr);
  PetscFunctionReturn(0);
}

#undef __FUNCT__
#define __FUNCT__ "DMPlexComputeCellGeometry"
/*@C
  DMPlexComputeCellGeometry - Compute the Jacobian, inverse Jacobian, and Jacobian determinant for a given cell

  Collective on DM

  Input Arguments:
+ dm   - the DM
- cell - the cell

  Output Arguments:
+ v0   - the translation part of this affine transform
. J    - the Jacobian of the transform from the reference element
. invJ - the inverse of the Jacobian
- detJ - the Jacobian determinant

  Level: advanced

  Fortran Notes:
  Since it returns arrays, this routine is only available in Fortran 90, and you must
  include petsc.h90 in your code.

.seealso: DMGetCoordinateSection(), DMGetCoordinateVec()
@*/
PetscErrorCode DMPlexComputeCellGeometry(DM dm, PetscInt cell, PetscReal *v0, PetscReal *J, PetscReal *invJ, PetscReal *detJ)
{
  PetscInt       depth, dim, coneSize;
  PetscErrorCode ierr;

  PetscFunctionBegin;
  ierr = DMPlexGetDepth(dm, &depth);CHKERRQ(ierr);
  ierr = DMPlexGetConeSize(dm, cell, &coneSize);CHKERRQ(ierr);
  if (depth == 1) {
    ierr = DMPlexGetDimension(dm, &dim);CHKERRQ(ierr);
    switch (dim) {
    case 1:
      ierr = DMPlexComputeLineGeometry_Internal(dm, cell, v0, J, invJ, detJ);CHKERRQ(ierr);
      break;
    case 2:
      switch (coneSize) {
      case 3:
        ierr = DMPlexComputeTriangleGeometry_Internal(dm, cell, v0, J, invJ, detJ);CHKERRQ(ierr);
        break;
      case 4:
        ierr = DMPlexComputeRectangleGeometry_Internal(dm, cell, v0, J, invJ, detJ);CHKERRQ(ierr);
        break;
      default:
        SETERRQ2(PetscObjectComm((PetscObject)dm), PETSC_ERR_SUP, "Unsupported number of vertices %D in cell %D for element geometry computation", coneSize, cell);
      }
      break;
    case 3:
      switch (coneSize) {
      case 4:
        ierr = DMPlexComputeTetrahedronGeometry_Internal(dm, cell, v0, J, invJ, detJ);CHKERRQ(ierr);
        break;
      case 8:
        ierr = DMPlexComputeHexahedronGeometry_Internal(dm, cell, v0, J, invJ, detJ);CHKERRQ(ierr);
        break;
      default:
        SETERRQ2(PetscObjectComm((PetscObject)dm), PETSC_ERR_SUP, "Unsupported number of vertices %D in cell %D for element geometry computation", coneSize, cell);
      }
      break;
    default:
      SETERRQ1(PetscObjectComm((PetscObject)dm), PETSC_ERR_SUP, "Unsupported dimension %D for element geometry computation", dim);
    }
  } else {
    /* We need to keep a pointer to the depth label */
    ierr = DMPlexGetLabelValue(dm, "depth", cell, &dim);CHKERRQ(ierr);
    /* Cone size is now the number of faces */
    switch (dim) {
    case 1:
      ierr = DMPlexComputeLineGeometry_Internal(dm, cell, v0, J, invJ, detJ);CHKERRQ(ierr);
      break;
    case 2:
      switch (coneSize) {
      case 3:
        ierr = DMPlexComputeTriangleGeometry_Internal(dm, cell, v0, J, invJ, detJ);CHKERRQ(ierr);
        break;
      case 4:
        ierr = DMPlexComputeRectangleGeometry_Internal(dm, cell, v0, J, invJ, detJ);CHKERRQ(ierr);
        break;
      default:
        SETERRQ2(PetscObjectComm((PetscObject)dm), PETSC_ERR_SUP, "Unsupported number of vertices %D in cell %D for element geometry computation", coneSize, cell);
      }
      break;
    case 3:
      switch (coneSize) {
      case 4:
        ierr = DMPlexComputeTetrahedronGeometry_Internal(dm, cell, v0, J, invJ, detJ);CHKERRQ(ierr);
        break;
      case 6:
        ierr = DMPlexComputeHexahedronGeometry_Internal(dm, cell, v0, J, invJ, detJ);CHKERRQ(ierr);
        break;
      default:
        SETERRQ2(PetscObjectComm((PetscObject)dm), PETSC_ERR_SUP, "Unsupported number of vertices %D in cell %D for element geometry computation", coneSize, cell);
      }
      break;
    default:
      SETERRQ2(PetscObjectComm((PetscObject)dm), PETSC_ERR_SUP, "Unsupported dimension %D in cell %D for element geometry computation", dim, cell);
    }
  }
  PetscFunctionReturn(0);
}

#undef __FUNCT__
#define __FUNCT__ "DMPlexComputeGeometryFVM_1D_Internal"
static PetscErrorCode DMPlexComputeGeometryFVM_1D_Internal(DM dm, PetscInt dim, PetscInt cell, PetscReal *vol, PetscReal centroid[], PetscReal normal[])
{
  PetscSection   coordSection;
  Vec            coordinates;
  PetscScalar   *coords = NULL;
  PetscInt       coordSize;
  PetscErrorCode ierr;

  PetscFunctionBegin;
  ierr = DMGetCoordinatesLocal(dm, &coordinates);CHKERRQ(ierr);
  ierr = DMGetCoordinateSection(dm, &coordSection);CHKERRQ(ierr);
  ierr = DMPlexVecGetClosure(dm, coordSection, coordinates, cell, &coordSize, &coords);CHKERRQ(ierr);
  if (dim != 2) SETERRQ(PetscObjectComm((PetscObject)dm), PETSC_ERR_SUP, "We only support 2D edges right now");
  if (centroid) {
    centroid[0] = 0.5*PetscRealPart(coords[0] + coords[dim+0]);
    centroid[1] = 0.5*PetscRealPart(coords[1] + coords[dim+1]);
  }
  if (normal) {
    PetscReal norm;

    normal[0] = -PetscRealPart(coords[1] - coords[dim+1]);
    normal[1] =  PetscRealPart(coords[0] - coords[dim+0]);
    norm = PetscSqrtReal(normal[0]*normal[0] + normal[1]*normal[1]);
    normal[0] /= norm;
    normal[1] /= norm;
  }
  if (vol) {
    *vol = PetscSqrtReal(PetscSqr(PetscRealPart(coords[0] - coords[dim+0])) + PetscSqr(PetscRealPart(coords[1] - coords[dim+1])));
  }
  ierr = DMPlexVecRestoreClosure(dm, coordSection, coordinates, cell, &coordSize, &coords);CHKERRQ(ierr);
  PetscFunctionReturn(0);
}

#undef __FUNCT__
#define __FUNCT__ "DMPlexComputeGeometryFVM_2D_Internal"
/* Centroid_i = (\sum_n A_n Cn_i ) / A */
static PetscErrorCode DMPlexComputeGeometryFVM_2D_Internal(DM dm, PetscInt dim, PetscInt cell, PetscReal *vol, PetscReal centroid[], PetscReal normal[])
{
  PetscSection   coordSection;
  Vec            coordinates;
  PetscScalar   *coords = NULL;
  PetscReal      vsum = 0.0, csum[3] = {0.0, 0.0, 0.0}, vtmp, ctmp[4], v0[3], R[9];
  PetscInt       tdim = 2, coordSize, numCorners, p, d, e;
  PetscErrorCode ierr;

  PetscFunctionBegin;
  ierr = DMGetCoordinatesLocal(dm, &coordinates);CHKERRQ(ierr);
  ierr = DMPlexGetConeSize(dm, cell, &numCorners);CHKERRQ(ierr);
  ierr = DMGetCoordinateSection(dm, &coordSection);CHKERRQ(ierr);
  ierr = DMPlexVecGetClosure(dm, coordSection, coordinates, cell, &coordSize, &coords);CHKERRQ(ierr);
  dim  = coordSize/numCorners;
  if (normal) {
    if (dim > 2) {
      const PetscReal x0 = PetscRealPart(coords[dim+0] - coords[0]), x1 = PetscRealPart(coords[dim*2+0] - coords[0]);
      const PetscReal y0 = PetscRealPart(coords[dim+1] - coords[1]), y1 = PetscRealPart(coords[dim*2+1] - coords[1]);
      const PetscReal z0 = PetscRealPart(coords[dim+2] - coords[2]), z1 = PetscRealPart(coords[dim*2+2] - coords[2]);
      PetscReal       norm;

      v0[0]     = PetscRealPart(coords[0]);
      v0[1]     = PetscRealPart(coords[1]);
      v0[2]     = PetscRealPart(coords[2]);
      normal[0] = y0*z1 - z0*y1;
      normal[1] = z0*x1 - x0*z1;
      normal[2] = x0*y1 - y0*x1;
      norm = PetscSqrtReal(normal[0]*normal[0] + normal[1]*normal[1] + normal[2]*normal[2]);
      normal[0] /= norm;
      normal[1] /= norm;
      normal[2] /= norm;
    } else {
      for (d = 0; d < dim; ++d) normal[d] = 0.0;
    }
  }
  if (dim == 3) {ierr = DMPlexComputeProjection3Dto2D_Internal(coordSize, coords, R);CHKERRQ(ierr);}
  for (p = 0; p < numCorners; ++p) {
    /* Need to do this copy to get types right */
    for (d = 0; d < tdim; ++d) {
      ctmp[d]      = PetscRealPart(coords[p*tdim+d]);
      ctmp[tdim+d] = PetscRealPart(coords[((p+1)%numCorners)*tdim+d]);
    }
    Volume_Triangle_Origin_Internal(&vtmp, ctmp);
    vsum += vtmp;
    for (d = 0; d < tdim; ++d) {
      csum[d] += (ctmp[d] + ctmp[tdim+d])*vtmp;
    }
  }
  for (d = 0; d < tdim; ++d) {
    csum[d] /= (tdim+1)*vsum;
  }
  ierr = DMPlexVecRestoreClosure(dm, coordSection, coordinates, cell, &coordSize, &coords);CHKERRQ(ierr);
  if (vol) *vol = PetscAbsReal(vsum);
  if (centroid) {
    if (dim > 2) {
      for (d = 0; d < dim; ++d) {
        centroid[d] = v0[d];
        for (e = 0; e < dim; ++e) {
          centroid[d] += R[d*dim+e]*csum[e];
        }
      }
    } else for (d = 0; d < dim; ++d) centroid[d] = csum[d];
  }
  PetscFunctionReturn(0);
}

#undef __FUNCT__
#define __FUNCT__ "DMPlexComputeGeometryFVM_3D_Internal"
/* Centroid_i = (\sum_n V_n Cn_i ) / V */
static PetscErrorCode DMPlexComputeGeometryFVM_3D_Internal(DM dm, PetscInt dim, PetscInt cell, PetscReal *vol, PetscReal centroid[], PetscReal normal[])
{
  PetscSection    coordSection;
  Vec             coordinates;
  PetscScalar    *coords = NULL;
  PetscReal       vsum = 0.0, vtmp, coordsTmp[3*3];
  const PetscInt *faces, *facesO;
  PetscInt        numFaces, f, coordSize, numCorners, p, d;
  PetscErrorCode  ierr;

  PetscFunctionBegin;
  ierr = DMGetCoordinatesLocal(dm, &coordinates);CHKERRQ(ierr);
  ierr = DMGetCoordinateSection(dm, &coordSection);CHKERRQ(ierr);

  if (centroid) for (d = 0; d < dim; ++d) centroid[d] = 0.0;
  ierr = DMPlexGetConeSize(dm, cell, &numFaces);CHKERRQ(ierr);
  ierr = DMPlexGetCone(dm, cell, &faces);CHKERRQ(ierr);
  ierr = DMPlexGetConeOrientation(dm, cell, &facesO);CHKERRQ(ierr);
  for (f = 0; f < numFaces; ++f) {
    ierr = DMPlexVecGetClosure(dm, coordSection, coordinates, faces[f], &coordSize, &coords);CHKERRQ(ierr);
    numCorners = coordSize/dim;
    switch (numCorners) {
    case 3:
      for (d = 0; d < dim; ++d) {
        coordsTmp[0*dim+d] = PetscRealPart(coords[0*dim+d]);
        coordsTmp[1*dim+d] = PetscRealPart(coords[1*dim+d]);
        coordsTmp[2*dim+d] = PetscRealPart(coords[2*dim+d]);
      }
      Volume_Tetrahedron_Origin_Internal(&vtmp, coordsTmp);
      if (facesO[f] < 0) vtmp = -vtmp;
      vsum += vtmp;
      if (centroid) {           /* Centroid of OABC = (a+b+c)/4 */
        for (d = 0; d < dim; ++d) {
          for (p = 0; p < 3; ++p) centroid[d] += coordsTmp[p*dim+d]*vtmp;
        }
      }
      break;
    case 4:
      /* DO FOR PYRAMID */
      /* First tet */
      for (d = 0; d < dim; ++d) {
        coordsTmp[0*dim+d] = PetscRealPart(coords[0*dim+d]);
        coordsTmp[1*dim+d] = PetscRealPart(coords[1*dim+d]);
        coordsTmp[2*dim+d] = PetscRealPart(coords[3*dim+d]);
      }
      Volume_Tetrahedron_Origin_Internal(&vtmp, coordsTmp);
      if (facesO[f] < 0) vtmp = -vtmp;
      vsum += vtmp;
      if (centroid) {
        for (d = 0; d < dim; ++d) {
          for (p = 0; p < 3; ++p) centroid[d] += coordsTmp[p*dim+d]*vtmp;
        }
      }
      /* Second tet */
      for (d = 0; d < dim; ++d) {
        coordsTmp[0*dim+d] = PetscRealPart(coords[1*dim+d]);
        coordsTmp[1*dim+d] = PetscRealPart(coords[2*dim+d]);
        coordsTmp[2*dim+d] = PetscRealPart(coords[3*dim+d]);
      }
      Volume_Tetrahedron_Origin_Internal(&vtmp, coordsTmp);
      if (facesO[f] < 0) vtmp = -vtmp;
      vsum += vtmp;
      if (centroid) {
        for (d = 0; d < dim; ++d) {
          for (p = 0; p < 3; ++p) centroid[d] += coordsTmp[p*dim+d]*vtmp;
        }
      }
      break;
    default:
      SETERRQ1(PETSC_COMM_SELF, PETSC_ERR_ARG_OUTOFRANGE, "Cannot handle faces with %D vertices", numCorners);
    }
    ierr = DMPlexVecRestoreClosure(dm, coordSection, coordinates, faces[f], &coordSize, &coords);CHKERRQ(ierr);
  }
  if (vol)     *vol = PetscAbsReal(vsum);
  if (normal)   for (d = 0; d < dim; ++d) normal[d]    = 0.0;
  if (centroid) for (d = 0; d < dim; ++d) centroid[d] /= (vsum*4);
  PetscFunctionReturn(0);
}

#undef __FUNCT__
#define __FUNCT__ "DMPlexComputeCellGeometryFVM"
/*@C
  DMPlexComputeCellGeometryFVM - Compute the volume for a given cell

  Collective on DM

  Input Arguments:
+ dm   - the DM
- cell - the cell

  Output Arguments:
+ volume   - the cell volume
. centroid - the cell centroid
- normal - the cell normal, if appropriate

  Level: advanced

  Fortran Notes:
  Since it returns arrays, this routine is only available in Fortran 90, and you must
  include petsc.h90 in your code.

.seealso: DMGetCoordinateSection(), DMGetCoordinateVec()
@*/
PetscErrorCode DMPlexComputeCellGeometryFVM(DM dm, PetscInt cell, PetscReal *vol, PetscReal centroid[], PetscReal normal[])
{
  PetscInt       depth, dim;
  PetscErrorCode ierr;

  PetscFunctionBegin;
  ierr = DMPlexGetDepth(dm, &depth);CHKERRQ(ierr);
  ierr = DMPlexGetDimension(dm, &dim);CHKERRQ(ierr);
  if (depth != dim) SETERRQ(PETSC_COMM_SELF, PETSC_ERR_ARG_WRONG, "Mesh must be interpolated");
  /* We need to keep a pointer to the depth label */
  ierr = DMPlexGetLabelValue(dm, "depth", cell, &depth);CHKERRQ(ierr);
  /* Cone size is now the number of faces */
  switch (depth) {
  case 1:
    ierr = DMPlexComputeGeometryFVM_1D_Internal(dm, dim, cell, vol, centroid, normal);CHKERRQ(ierr);
    break;
  case 2:
    ierr = DMPlexComputeGeometryFVM_2D_Internal(dm, dim, cell, vol, centroid, normal);CHKERRQ(ierr);
    break;
  case 3:
    ierr = DMPlexComputeGeometryFVM_3D_Internal(dm, dim, cell, vol, centroid, normal);CHKERRQ(ierr);
    break;
  default:
    SETERRQ1(PetscObjectComm((PetscObject)dm), PETSC_ERR_SUP, "Unsupported dimension %D for element geometry computation", dim);
  }
  PetscFunctionReturn(0);
}<|MERGE_RESOLUTION|>--- conflicted
+++ resolved
@@ -506,13 +506,8 @@
       PetscLogFlops(8.0);
       DMPlex_Det2D_Internal(detJ, J);
     }
-<<<<<<< HEAD
     if (invJ) {DMPlex_Invert2D_Internal(invJ, J, *detJ);}
-  } else SETERRQ1(PETSC_COMM_SELF, PETSC_ERR_ARG_WRONG, "The number of coordinates for this triangle is %d != 6", numCoords);
-=======
-    if (invJ) {Invert2D_Internal(invJ, J, *detJ);}
   } else SETERRQ1(PETSC_COMM_SELF, PETSC_ERR_ARG_WRONG, "The number of coordinates for this triangle is %D != 6 or 9", numCoords);
->>>>>>> 150b719b
   ierr = DMPlexVecRestoreClosure(dm, coordSection, coordinates, e, &numCoords, &coords);CHKERRQ(ierr);
   PetscFunctionReturn(0);
 }
@@ -570,13 +565,8 @@
       PetscLogFlops(8.0);
       DMPlex_Det2D_Internal(detJ, J);
     }
-<<<<<<< HEAD
     if (invJ) {DMPlex_Invert2D_Internal(invJ, J, *detJ);}
-  } else SETERRQ1(PETSC_COMM_SELF, PETSC_ERR_ARG_WRONG, "The number of coordinates for this quadrilateral is %d != 6", numCoords);
-=======
-    if (invJ) {Invert2D_Internal(invJ, J, *detJ);}
   } else SETERRQ1(PETSC_COMM_SELF, PETSC_ERR_ARG_WRONG, "The number of coordinates for this quadrilateral is %D != 8 or 12", numCoords);
->>>>>>> 150b719b
   ierr = DMPlexVecRestoreClosure(dm, coordSection, coordinates, e, &numCoords, &coords);CHKERRQ(ierr);
   PetscFunctionReturn(0);
 }
