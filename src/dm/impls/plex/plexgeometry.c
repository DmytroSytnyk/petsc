--- conflicted
+++ resolved
@@ -1029,13 +1029,7 @@
   PetscFunctionReturn(0);
 }
 
-<<<<<<< HEAD
-static PetscErrorCode DMPlexComputeRectangleGeometry_Internal(DM dm, PetscInt e, PetscReal v0[], PetscReal J[], PetscReal invJ[], PetscReal *detJ)
-=======
-#undef __FUNCT__
-#define __FUNCT__ "DMPlexComputeRectangleGeometry_Internal"
 static PetscErrorCode DMPlexComputeRectangleGeometry_Internal(DM dm, PetscInt e, PetscInt Nq, const PetscReal points[], PetscReal v[], PetscReal J[], PetscReal invJ[], PetscReal *detJ)
->>>>>>> 7318780a
 {
   PetscSection   coordSection;
   Vec            coordinates;
@@ -1213,13 +1207,7 @@
   PetscFunctionReturn(0);
 }
 
-<<<<<<< HEAD
-static PetscErrorCode DMPlexComputeHexahedronGeometry_Internal(DM dm, PetscInt e, PetscReal v0[], PetscReal J[], PetscReal invJ[], PetscReal *detJ)
-=======
-#undef __FUNCT__
-#define __FUNCT__ "DMPlexComputeHexahedronGeometry_Internal"
 static PetscErrorCode DMPlexComputeHexahedronGeometry_Internal(DM dm, PetscInt e, PetscInt Nq, const PetscReal points[], PetscReal v[], PetscReal J[], PetscReal invJ[], PetscReal *detJ)
->>>>>>> 7318780a
 {
   PetscSection   coordSection;
   Vec            coordinates;
@@ -1325,36 +1313,7 @@
   PetscFunctionReturn(0);
 }
 
-<<<<<<< HEAD
-/*@C
-  DMPlexComputeCellGeometryAffineFEM - Assuming an affine map, compute the Jacobian, inverse Jacobian, and Jacobian determinant for a given cell
-
-  Collective on DM
-
-  Input Arguments:
-+ dm   - the DM
-- cell - the cell
-
-  Output Arguments:
-+ v0   - the translation part of this affine transform
-. J    - the Jacobian of the transform from the reference element
-. invJ - the inverse of the Jacobian
-- detJ - the Jacobian determinant
-
-  Level: advanced
-
-  Fortran Notes:
-  Since it returns arrays, this routine is only available in Fortran 90, and you must
-  include petsc.h90 in your code.
-
-.seealso: DMPlexComputeCellGeometryFEM(), DMGetCoordinateSection(), DMGetCoordinateVec()
-@*/
-PetscErrorCode DMPlexComputeCellGeometryAffineFEM(DM dm, PetscInt cell, PetscReal *v0, PetscReal *J, PetscReal *invJ, PetscReal *detJ)
-=======
-#undef __FUNCT__
-#define __FUNCT__ "DMPlexComputeCellGeometryFEM_Implicit"
 static PetscErrorCode DMPlexComputeCellGeometryFEM_Implicit(DM dm, PetscInt cell, PetscQuadrature quad, PetscReal *v, PetscReal *J, PetscReal *invJ, PetscReal *detJ)
->>>>>>> 7318780a
 {
   PetscInt        depth, dim, coordDim, coneSize, i;
   PetscInt        Nq = 0;
@@ -1474,11 +1433,6 @@
   PetscFunctionReturn(0);
 }
 
-<<<<<<< HEAD
-static PetscErrorCode DMPlexComputeIsoparametricGeometry_Internal(DM dm, PetscFE fe, PetscInt point, PetscReal v0[], PetscReal J[], PetscReal invJ[], PetscReal *detJ)
-=======
-#undef __FUNCT__
-#define __FUNCT__ "DMPlexComputeCellGeometryAffineFEM"
 /*@C
   DMPlexComputeCellGeometryAffineFEM - Assuming an affine map, compute the Jacobian, inverse Jacobian, and Jacobian determinant for a given cell
 
@@ -1503,7 +1457,6 @@
 .seealso: DMPlexComputeCellGeometryFEM(), DMGetCoordinateSection(), DMGetCoordinateVec()
 @*/
 PetscErrorCode DMPlexComputeCellGeometryAffineFEM(DM dm, PetscInt cell, PetscReal *v0, PetscReal *J, PetscReal *invJ, PetscReal *detJ)
->>>>>>> 7318780a
 {
   PetscErrorCode ierr;
 
