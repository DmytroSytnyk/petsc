#include <petsc/private/dmpleximpl.h>   /*I      "petscdmplex.h"   I*/

#undef __FUNCT__
#define __FUNCT__ "DMPlexGetLineIntersection_2D_Internal"
static PetscErrorCode DMPlexGetLineIntersection_2D_Internal(const PetscReal segmentA[], const PetscReal segmentB[], PetscReal intersection[], PetscBool *hasIntersection)
{
  const PetscReal p0_x  = segmentA[0*2+0];
  const PetscReal p0_y  = segmentA[0*2+1];
  const PetscReal p1_x  = segmentA[1*2+0];
  const PetscReal p1_y  = segmentA[1*2+1];
  const PetscReal p2_x  = segmentB[0*2+0];
  const PetscReal p2_y  = segmentB[0*2+1];
  const PetscReal p3_x  = segmentB[1*2+0];
  const PetscReal p3_y  = segmentB[1*2+1];
  const PetscReal s1_x  = p1_x - p0_x;
  const PetscReal s1_y  = p1_y - p0_y;
  const PetscReal s2_x  = p3_x - p2_x;
  const PetscReal s2_y  = p3_y - p2_y;
  const PetscReal denom = (-s2_x * s1_y + s1_x * s2_y);

  PetscFunctionBegin;
  *hasIntersection = PETSC_FALSE;
  /* Non-parallel lines */
  if (denom != 0.0) {
    const PetscReal s = (-s1_y * (p0_x - p2_x) + s1_x * (p0_y - p2_y)) / denom;
    const PetscReal t = ( s2_x * (p0_y - p2_y) - s2_y * (p0_x - p2_x)) / denom;

    if (s >= 0 && s <= 1 && t >= 0 && t <= 1) {
      *hasIntersection = PETSC_TRUE;
      if (intersection) {
        intersection[0] = p0_x + (t * s1_x);
        intersection[1] = p0_y + (t * s1_y);
      }
    }
  }
  PetscFunctionReturn(0);
}

#undef __FUNCT__
#define __FUNCT__ "DMPlexLocatePoint_Simplex_2D_Internal"
static PetscErrorCode DMPlexLocatePoint_Simplex_2D_Internal(DM dm, const PetscScalar point[], PetscInt c, PetscInt *cell)
{
  const PetscInt  embedDim = 2;
  const PetscReal eps      = PETSC_SQRT_MACHINE_EPSILON;
  PetscReal       x        = PetscRealPart(point[0]);
  PetscReal       y        = PetscRealPart(point[1]);
  PetscReal       v0[2], J[4], invJ[4], detJ;
  PetscReal       xi, eta;
  PetscErrorCode  ierr;

  PetscFunctionBegin;
  ierr = DMPlexComputeCellGeometryFEM(dm, c, NULL, v0, J, invJ, &detJ);CHKERRQ(ierr);
  xi  = invJ[0*embedDim+0]*(x - v0[0]) + invJ[0*embedDim+1]*(y - v0[1]);
  eta = invJ[1*embedDim+0]*(x - v0[0]) + invJ[1*embedDim+1]*(y - v0[1]);

  if ((xi >= -eps) && (eta >= -eps) && (xi + eta <= 2.0+eps)) *cell = c;
  else *cell = DMLOCATEPOINT_POINT_NOT_FOUND;
  PetscFunctionReturn(0);
}

#undef __FUNCT__
#define __FUNCT__ "DMPlexClosestPoint_Simplex_2D_Internal"
static PetscErrorCode DMPlexClosestPoint_Simplex_2D_Internal(DM dm, const PetscScalar point[], PetscInt c, PetscReal cpoint[])
{
  const PetscInt  embedDim = 2;
  PetscReal       x        = PetscRealPart(point[0]);
  PetscReal       y        = PetscRealPart(point[1]);
  PetscReal       v0[2], J[4], invJ[4], detJ;
  PetscReal       xi, eta, r;
  PetscErrorCode  ierr;

  PetscFunctionBegin;
  ierr = DMPlexComputeCellGeometryFEM(dm, c, NULL, v0, J, invJ, &detJ);CHKERRQ(ierr);
  xi  = invJ[0*embedDim+0]*(x - v0[0]) + invJ[0*embedDim+1]*(y - v0[1]);
  eta = invJ[1*embedDim+0]*(x - v0[0]) + invJ[1*embedDim+1]*(y - v0[1]);

  xi  = PetscMax(xi,  0.0);
  eta = PetscMax(eta, 0.0);
  r   = (xi + eta)/2.0;
  if (xi + eta > 2.0) {
    r    = (xi + eta)/2.0;
    xi  /= r;
    eta /= r;
  }
  cpoint[0] = J[0*embedDim+0]*xi + J[0*embedDim+1]*eta + v0[0];
  cpoint[1] = J[1*embedDim+0]*xi + J[1*embedDim+1]*eta + v0[1];
  PetscFunctionReturn(0);
}

#undef __FUNCT__
#define __FUNCT__ "DMPlexClosestPoint_Simplex_2D_Internal"
static PetscErrorCode DMPlexClosestPoint_Simplex_2D_Internal(DM dm, const PetscScalar point[], PetscInt c, PetscReal cpoint[])
{
  const PetscInt  embedDim = 2;
  PetscReal       x        = PetscRealPart(point[0]);
  PetscReal       y        = PetscRealPart(point[1]);
  PetscReal       v0[2], J[4], invJ[4], detJ;
  PetscReal       xi, eta, r;
  PetscErrorCode  ierr;

  PetscFunctionBegin;
  ierr = DMPlexComputeCellGeometryFEM(dm, c, NULL, v0, J, invJ, &detJ);CHKERRQ(ierr);
  xi  = invJ[0*embedDim+0]*(x - v0[0]) + invJ[0*embedDim+1]*(y - v0[1]);
  eta = invJ[1*embedDim+0]*(x - v0[0]) + invJ[1*embedDim+1]*(y - v0[1]);

  xi  = PetscMax(xi,  0.0);
  eta = PetscMax(eta, 0.0);
  r   = (xi + eta)/2.0;
  if (xi + eta > 2.0) {
    r    = (xi + eta)/2.0;
    xi  /= r;
    eta /= r;
  }
  cpoint[0] = J[0*embedDim+0]*xi + J[0*embedDim+1]*eta + v0[0];
  cpoint[1] = J[1*embedDim+0]*xi + J[1*embedDim+1]*eta + v0[1];
  PetscFunctionReturn(0);
}

#undef __FUNCT__
#define __FUNCT__ "DMPlexLocatePoint_General_2D_Internal"
static PetscErrorCode DMPlexLocatePoint_General_2D_Internal(DM dm, const PetscScalar point[], PetscInt c, PetscInt *cell)
{
  PetscSection       coordSection;
  Vec             coordsLocal;
  PetscScalar    *coords = NULL;
  const PetscInt  faces[8]  = {0, 1, 1, 2, 2, 3, 3, 0};
  PetscReal       x         = PetscRealPart(point[0]);
  PetscReal       y         = PetscRealPart(point[1]);
  PetscInt        crossings = 0, f;
  PetscErrorCode  ierr;

  PetscFunctionBegin;
  ierr = DMGetCoordinatesLocal(dm, &coordsLocal);CHKERRQ(ierr);
  ierr = DMGetCoordinateSection(dm, &coordSection);CHKERRQ(ierr);
  ierr = DMPlexVecGetClosure(dm, coordSection, coordsLocal, c, NULL, &coords);CHKERRQ(ierr);
  for (f = 0; f < 4; ++f) {
    PetscReal x_i   = PetscRealPart(coords[faces[2*f+0]*2+0]);
    PetscReal y_i   = PetscRealPart(coords[faces[2*f+0]*2+1]);
    PetscReal x_j   = PetscRealPart(coords[faces[2*f+1]*2+0]);
    PetscReal y_j   = PetscRealPart(coords[faces[2*f+1]*2+1]);
    PetscReal slope = (y_j - y_i) / (x_j - x_i);
    PetscBool cond1 = (x_i <= x) && (x < x_j) ? PETSC_TRUE : PETSC_FALSE;
    PetscBool cond2 = (x_j <= x) && (x < x_i) ? PETSC_TRUE : PETSC_FALSE;
    PetscBool above = (y < slope * (x - x_i) + y_i) ? PETSC_TRUE : PETSC_FALSE;
    if ((cond1 || cond2)  && above) ++crossings;
  }
  if (crossings % 2) *cell = c;
  else *cell = DMLOCATEPOINT_POINT_NOT_FOUND;
  ierr = DMPlexVecRestoreClosure(dm, coordSection, coordsLocal, c, NULL, &coords);CHKERRQ(ierr);
  PetscFunctionReturn(0);
}

#undef __FUNCT__
#define __FUNCT__ "DMPlexLocatePoint_Simplex_3D_Internal"
static PetscErrorCode DMPlexLocatePoint_Simplex_3D_Internal(DM dm, const PetscScalar point[], PetscInt c, PetscInt *cell)
{
  const PetscInt embedDim = 3;
  PetscReal      v0[3], J[9], invJ[9], detJ;
  PetscReal      x = PetscRealPart(point[0]);
  PetscReal      y = PetscRealPart(point[1]);
  PetscReal      z = PetscRealPart(point[2]);
  PetscReal      xi, eta, zeta;
  PetscErrorCode ierr;

  PetscFunctionBegin;
  ierr = DMPlexComputeCellGeometryFEM(dm, c, NULL, v0, J, invJ, &detJ);CHKERRQ(ierr);
  xi   = invJ[0*embedDim+0]*(x - v0[0]) + invJ[0*embedDim+1]*(y - v0[1]) + invJ[0*embedDim+2]*(z - v0[2]);
  eta  = invJ[1*embedDim+0]*(x - v0[0]) + invJ[1*embedDim+1]*(y - v0[1]) + invJ[1*embedDim+2]*(z - v0[2]);
  zeta = invJ[2*embedDim+0]*(x - v0[0]) + invJ[2*embedDim+1]*(y - v0[1]) + invJ[2*embedDim+2]*(z - v0[2]);

  if ((xi >= 0.0) && (eta >= 0.0) && (zeta >= 0.0) && (xi + eta + zeta <= 2.0)) *cell = c;
  else *cell = DMLOCATEPOINT_POINT_NOT_FOUND;
  PetscFunctionReturn(0);
}

#undef __FUNCT__
#define __FUNCT__ "DMPlexLocatePoint_General_3D_Internal"
static PetscErrorCode DMPlexLocatePoint_General_3D_Internal(DM dm, const PetscScalar point[], PetscInt c, PetscInt *cell)
{
  PetscSection   coordSection;
  Vec            coordsLocal;
  PetscScalar   *coords;
  const PetscInt faces[24] = {0, 3, 2, 1,  5, 4, 7, 6,  3, 0, 4, 5,
                              1, 2, 6, 7,  3, 5, 6, 2,  0, 1, 7, 4};
  PetscBool      found = PETSC_TRUE;
  PetscInt       f;
  PetscErrorCode ierr;

  PetscFunctionBegin;
  ierr = DMGetCoordinatesLocal(dm, &coordsLocal);CHKERRQ(ierr);
  ierr = DMGetCoordinateSection(dm, &coordSection);CHKERRQ(ierr);
  ierr = DMPlexVecGetClosure(dm, coordSection, coordsLocal, c, NULL, &coords);CHKERRQ(ierr);
  for (f = 0; f < 6; ++f) {
    /* Check the point is under plane */
    /*   Get face normal */
    PetscReal v_i[3];
    PetscReal v_j[3];
    PetscReal normal[3];
    PetscReal pp[3];
    PetscReal dot;

    v_i[0]    = PetscRealPart(coords[faces[f*4+3]*3+0]-coords[faces[f*4+0]*3+0]);
    v_i[1]    = PetscRealPart(coords[faces[f*4+3]*3+1]-coords[faces[f*4+0]*3+1]);
    v_i[2]    = PetscRealPart(coords[faces[f*4+3]*3+2]-coords[faces[f*4+0]*3+2]);
    v_j[0]    = PetscRealPart(coords[faces[f*4+1]*3+0]-coords[faces[f*4+0]*3+0]);
    v_j[1]    = PetscRealPart(coords[faces[f*4+1]*3+1]-coords[faces[f*4+0]*3+1]);
    v_j[2]    = PetscRealPart(coords[faces[f*4+1]*3+2]-coords[faces[f*4+0]*3+2]);
    normal[0] = v_i[1]*v_j[2] - v_i[2]*v_j[1];
    normal[1] = v_i[2]*v_j[0] - v_i[0]*v_j[2];
    normal[2] = v_i[0]*v_j[1] - v_i[1]*v_j[0];
    pp[0]     = PetscRealPart(coords[faces[f*4+0]*3+0] - point[0]);
    pp[1]     = PetscRealPart(coords[faces[f*4+0]*3+1] - point[1]);
    pp[2]     = PetscRealPart(coords[faces[f*4+0]*3+2] - point[2]);
    dot       = normal[0]*pp[0] + normal[1]*pp[1] + normal[2]*pp[2];

    /* Check that projected point is in face (2D location problem) */
    if (dot < 0.0) {
      found = PETSC_FALSE;
      break;
    }
  }
  if (found) *cell = c;
  else *cell = DMLOCATEPOINT_POINT_NOT_FOUND;
  ierr = DMPlexVecRestoreClosure(dm, coordSection, coordsLocal, c, NULL, &coords);CHKERRQ(ierr);
  PetscFunctionReturn(0);
}

#undef __FUNCT__
#define __FUNCT__ "PetscGridHashInitialize_Internal"
static PetscErrorCode PetscGridHashInitialize_Internal(PetscGridHash box, PetscInt dim, const PetscScalar point[])
{
  PetscInt d;

  PetscFunctionBegin;
  box->dim = dim;
  for (d = 0; d < dim; ++d) box->lower[d] = box->upper[d] = PetscRealPart(point[d]);
  PetscFunctionReturn(0);
}

#undef __FUNCT__
#define __FUNCT__ "PetscGridHashCreate"
PetscErrorCode PetscGridHashCreate(MPI_Comm comm, PetscInt dim, const PetscScalar point[], PetscGridHash *box)
{
  PetscErrorCode ierr;

  PetscFunctionBegin;
  ierr = PetscMalloc1(1, box);CHKERRQ(ierr);
  ierr = PetscGridHashInitialize_Internal(*box, dim, point);CHKERRQ(ierr);
  PetscFunctionReturn(0);
}

#undef __FUNCT__
#define __FUNCT__ "PetscGridHashEnlarge"
PetscErrorCode PetscGridHashEnlarge(PetscGridHash box, const PetscScalar point[])
{
  PetscInt d;

  PetscFunctionBegin;
  for (d = 0; d < box->dim; ++d) {
    box->lower[d] = PetscMin(box->lower[d], PetscRealPart(point[d]));
    box->upper[d] = PetscMax(box->upper[d], PetscRealPart(point[d]));
  }
  PetscFunctionReturn(0);
}

#undef __FUNCT__
#define __FUNCT__ "PetscGridHashSetGrid"
/*
  PetscGridHashSetGrid - Divide the grid into boxes

  Not collective

  Input Parameters:
+ box - The grid hash object
. n   - The number of boxes in each dimension, or PETSC_DETERMINE
- h   - The box size in each dimension, only used if n[d] == PETSC_DETERMINE

  Level: developer

.seealso: PetscGridHashCreate()
*/
PetscErrorCode PetscGridHashSetGrid(PetscGridHash box, const PetscInt n[], const PetscReal h[])
{
  PetscInt d;

  PetscFunctionBegin;
  for (d = 0; d < box->dim; ++d) {
    box->extent[d] = box->upper[d] - box->lower[d];
    if (n[d] == PETSC_DETERMINE) {
      box->h[d] = h[d];
      box->n[d] = PetscCeilReal(box->extent[d]/h[d]);
    } else {
      box->n[d] = n[d];
      box->h[d] = box->extent[d]/n[d];
    }
  }
  PetscFunctionReturn(0);
}

#undef __FUNCT__
#define __FUNCT__ "PetscGridHashGetEnclosingBox"
/*
  PetscGridHashGetEnclosingBox - Find the grid boxes containing each input point

  Not collective

  Input Parameters:
+ box       - The grid hash object
. numPoints - The number of input points
- points    - The input point coordinates

  Output Parameters:
+ dboxes    - An array of numPoints*dim integers expressing the enclosing box as (i_0, i_1, ..., i_dim)
- boxes     - An array of numPoints integers expressing the enclosing box as single number, or NULL

  Level: developer

.seealso: PetscGridHashCreate()
*/
PetscErrorCode PetscGridHashGetEnclosingBox(PetscGridHash box, PetscInt numPoints, const PetscScalar points[], PetscInt dboxes[], PetscInt boxes[])
{
  const PetscReal *lower = box->lower;
  const PetscReal *upper = box->upper;
  const PetscReal *h     = box->h;
  const PetscInt  *n     = box->n;
  const PetscInt   dim   = box->dim;
  PetscInt         d, p;

  PetscFunctionBegin;
  for (p = 0; p < numPoints; ++p) {
    for (d = 0; d < dim; ++d) {
      PetscInt dbox = PetscFloorReal((PetscRealPart(points[p*dim+d]) - lower[d])/h[d]);

      if (dbox == n[d] && PetscAbsReal(PetscRealPart(points[p*dim+d]) - upper[d]) < 1.0e-9) dbox = n[d]-1;
      if (dbox < 0 || dbox >= n[d]) SETERRQ4(PETSC_COMM_SELF, PETSC_ERR_ARG_WRONG, "Input point %d (%g, %g, %g) is outside of our bounding box",
                                             p, PetscRealPart(points[p*dim+0]), dim > 1 ? PetscRealPart(points[p*dim+1]) : 0.0, dim > 2 ? PetscRealPart(points[p*dim+2]) : 0.0);
      dboxes[p*dim+d] = dbox;
    }
    if (boxes) for (d = 1, boxes[p] = dboxes[p*dim]; d < dim; ++d) boxes[p] += dboxes[p*dim+d]*n[d-1];
  }
  PetscFunctionReturn(0);
}

#undef __FUNCT__
#define __FUNCT__ "PetscGridHashDestroy"
PetscErrorCode PetscGridHashDestroy(PetscGridHash *box)
{
  PetscErrorCode ierr;

  PetscFunctionBegin;
  if (*box) {
    ierr = PetscSectionDestroy(&(*box)->cellSection);CHKERRQ(ierr);
    ierr = ISDestroy(&(*box)->cells);CHKERRQ(ierr);
    ierr = DMLabelDestroy(&(*box)->cellsSparse);CHKERRQ(ierr);
  }
  ierr = PetscFree(*box);CHKERRQ(ierr);
  PetscFunctionReturn(0);
}

#undef __FUNCT__
#define __FUNCT__ "DMPlexLocatePoint_Internal"
PetscErrorCode DMPlexLocatePoint_Internal(DM dm, PetscInt dim, const PetscScalar point[], PetscInt cellStart, PetscInt *cell)
{
  PetscInt       coneSize;
  PetscErrorCode ierr;

  PetscFunctionBegin;
  switch (dim) {
  case 2:
    ierr = DMPlexGetConeSize(dm, cellStart, &coneSize);CHKERRQ(ierr);
    switch (coneSize) {
    case 3:
      ierr = DMPlexLocatePoint_Simplex_2D_Internal(dm, point, cellStart, cell);CHKERRQ(ierr);
      break;
    case 4:
      ierr = DMPlexLocatePoint_General_2D_Internal(dm, point, cellStart, cell);CHKERRQ(ierr);
      break;
    default:
      SETERRQ1(PetscObjectComm((PetscObject)dm), PETSC_ERR_ARG_OUTOFRANGE, "No point location for cell with cone size %D", coneSize);
    }
    break;
  case 3:
    ierr = DMPlexGetConeSize(dm, cellStart, &coneSize);CHKERRQ(ierr);
    switch (coneSize) {
    case 4:
      ierr = DMPlexLocatePoint_Simplex_3D_Internal(dm, point, cellStart, cell);CHKERRQ(ierr);
      break;
    case 6:
      ierr = DMPlexLocatePoint_General_3D_Internal(dm, point, cellStart, cell);CHKERRQ(ierr);
      break;
    default:
      SETERRQ1(PetscObjectComm((PetscObject)dm), PETSC_ERR_ARG_OUTOFRANGE, "No point location for cell with cone size %D", coneSize);
    }
    break;
  default:
    SETERRQ1(PetscObjectComm((PetscObject)dm), PETSC_ERR_ARG_OUTOFRANGE, "No point location for mesh dimension %D", dim);
  }
  PetscFunctionReturn(0);
}

#undef __FUNCT__
#define __FUNCT__ "DMPlexClosestPoint_Internal"
/*
  DMPlexClosestPoint_Internal - Returns the closest point in the cell to the given point
*/
PetscErrorCode DMPlexClosestPoint_Internal(DM dm, PetscInt dim, const PetscScalar point[], PetscInt cell, PetscReal cpoint[])
{
  PetscInt       coneSize;
  PetscErrorCode ierr;

  PetscFunctionBegin;
  switch (dim) {
  case 2:
    ierr = DMPlexGetConeSize(dm, cell, &coneSize);CHKERRQ(ierr);
    switch (coneSize) {
    case 3:
      ierr = DMPlexClosestPoint_Simplex_2D_Internal(dm, point, cell, cpoint);CHKERRQ(ierr);
      break;
#if 0
    case 4:
      ierr = DMPlexClosestPoint_General_2D_Internal(dm, point, cell, cpoint);CHKERRQ(ierr);
      break;
#endif
    default:
      SETERRQ1(PetscObjectComm((PetscObject)dm), PETSC_ERR_ARG_OUTOFRANGE, "No closest point location for cell with cone size %D", coneSize);
    }
    break;
#if 0
  case 3:
    ierr = DMPlexGetConeSize(dm, cell, &coneSize);CHKERRQ(ierr);
    switch (coneSize) {
    case 4:
      ierr = DMPlexClosestPoint_Simplex_3D_Internal(dm, point, cell, cpoint);CHKERRQ(ierr);
      break;
    case 6:
      ierr = DMPlexClosestPoint_General_3D_Internal(dm, point, cell, cpoint);CHKERRQ(ierr);
      break;
    default:
      SETERRQ1(PetscObjectComm((PetscObject)dm), PETSC_ERR_ARG_OUTOFRANGE, "No closest point location for cell with cone size %D", coneSize);
    }
    break;
#endif
  default:
    SETERRQ1(PetscObjectComm((PetscObject)dm), PETSC_ERR_ARG_OUTOFRANGE, "No closest point location for mesh dimension %D", dim);
  }
  PetscFunctionReturn(0);
}

#undef __FUNCT__
#define __FUNCT__ "DMPlexComputeGridHash_Internal"
/*
  DMPlexComputeGridHash_Internal - Create a grid hash structure covering the Plex

  Collective on DM

  Input Parameter:
. dm - The Plex

  Output Parameter:
. localBox - The grid hash object

  Level: developer

.seealso: PetscGridHashCreate(), PetscGridHashGetEnclosingBox()
*/
PetscErrorCode DMPlexComputeGridHash_Internal(DM dm, PetscGridHash *localBox)
{
  MPI_Comm           comm;
  PetscGridHash      lbox;
  Vec                coordinates;
  PetscSection       coordSection;
  Vec                coordsLocal;
  const PetscScalar *coords;
  PetscInt          *dboxes, *boxes;
  PetscInt           n[3] = {10, 10, 10};
  PetscInt           dim, N, cStart, cEnd, cMax, c, i;
  PetscErrorCode     ierr;

  PetscFunctionBegin;
  ierr = PetscObjectGetComm((PetscObject) dm, &comm);CHKERRQ(ierr);
  ierr = DMGetCoordinatesLocal(dm, &coordinates);CHKERRQ(ierr);
  ierr = DMGetCoordinateDim(dm, &dim);CHKERRQ(ierr);
  if (dim != 2) SETERRQ(comm, PETSC_ERR_SUP, "I have only coded this for 2D");
  ierr = VecGetLocalSize(coordinates, &N);CHKERRQ(ierr);
  ierr = VecGetArrayRead(coordinates, &coords);CHKERRQ(ierr);
  ierr = PetscGridHashCreate(comm, dim, coords, &lbox);CHKERRQ(ierr);
  for (i = 0; i < N; i += dim) {ierr = PetscGridHashEnlarge(lbox, &coords[i]);CHKERRQ(ierr);}
  ierr = VecRestoreArrayRead(coordinates, &coords);CHKERRQ(ierr);
  ierr = PetscGridHashSetGrid(lbox, n, NULL);CHKERRQ(ierr);
#if 0
  /* Could define a custom reduction to merge these */
  ierr = MPIU_Allreduce(lbox->lower, gbox->lower, 3, MPIU_REAL, MPI_MIN, comm);CHKERRQ(ierr);
  ierr = MPIU_Allreduce(lbox->upper, gbox->upper, 3, MPIU_REAL, MPI_MAX, comm);CHKERRQ(ierr);
#endif
  /* Is there a reason to snap the local bounding box to a division of the global box? */
  /* Should we compute all overlaps of local boxes? We could do this with a rendevouz scheme partitioning the global box */
  /* Create label */
  ierr = DMPlexGetHeightStratum(dm, 0, &cStart, &cEnd);CHKERRQ(ierr);
  ierr = DMPlexGetHybridBounds(dm, &cMax, NULL, NULL, NULL);CHKERRQ(ierr);
  if (cMax >= 0) cEnd = PetscMin(cEnd, cMax);
  ierr = DMLabelCreate("cells", &lbox->cellsSparse);CHKERRQ(ierr);
  ierr = DMLabelCreateIndex(lbox->cellsSparse, cStart, cEnd);CHKERRQ(ierr);
  /* Compute boxes which overlap each cell: http://stackoverflow.com/questions/13790208/triangle-square-intersection-test-in-2d */
  ierr = DMGetCoordinatesLocal(dm, &coordsLocal);CHKERRQ(ierr);
  ierr = DMGetCoordinateSection(dm, &coordSection);CHKERRQ(ierr);
  ierr = PetscCalloc2(16 * dim, &dboxes, 16, &boxes);CHKERRQ(ierr);
  for (c = cStart; c < cEnd; ++c) {
    const PetscReal *h       = lbox->h;
    PetscScalar     *ccoords = NULL;
    PetscInt         csize   = 0;
    PetscScalar      point[3];
    PetscInt         dlim[6], d, e, i, j, k;

    /* Find boxes enclosing each vertex */
    ierr = DMPlexVecGetClosure(dm, coordSection, coordsLocal, c, &csize, &ccoords);CHKERRQ(ierr);
    ierr = PetscGridHashGetEnclosingBox(lbox, csize/dim, ccoords, dboxes, boxes);CHKERRQ(ierr);
    /* Mark cells containing the vertices */
    for (e = 0; e < csize/dim; ++e) {ierr = DMLabelSetValue(lbox->cellsSparse, c, boxes[e]);CHKERRQ(ierr);}
    /* Get grid of boxes containing these */
    for (d = 0;   d < dim; ++d) {dlim[d*2+0] = dlim[d*2+1] = dboxes[d];}
    for (d = dim; d < 3;   ++d) {dlim[d*2+0] = dlim[d*2+1] = 0;}
    for (e = 1; e < dim+1; ++e) {
      for (d = 0; d < dim; ++d) {
        dlim[d*2+0] = PetscMin(dlim[d*2+0], dboxes[e*dim+d]);
        dlim[d*2+1] = PetscMax(dlim[d*2+1], dboxes[e*dim+d]);
      }
    }
    /* Check for intersection of box with cell */
    for (k = dlim[2*2+0], point[2] = lbox->lower[2] + k*h[2]; k <= dlim[2*2+1]; ++k, point[2] += h[2]) {
      for (j = dlim[1*2+0], point[1] = lbox->lower[1] + j*h[1]; j <= dlim[1*2+1]; ++j, point[1] += h[1]) {
        for (i = dlim[0*2+0], point[0] = lbox->lower[0] + i*h[0]; i <= dlim[0*2+1]; ++i, point[0] += h[0]) {
          const PetscInt box = (k*lbox->n[1] + j)*lbox->n[0] + i;
          PetscScalar    cpoint[3];
          PetscInt       cell, edge, ii, jj, kk;

          /* Check whether cell contains any vertex of these subboxes TODO vectorize this */
          for (kk = 0, cpoint[2] = point[2]; kk < (dim > 2 ? 2 : 1); ++kk, cpoint[2] += h[2]) {
            for (jj = 0, cpoint[1] = point[1]; jj < (dim > 1 ? 2 : 1); ++jj, cpoint[1] += h[1]) {
              for (ii = 0, cpoint[0] = point[0]; ii < 2; ++ii, cpoint[0] += h[0]) {

                ierr = DMPlexLocatePoint_Internal(dm, dim, cpoint, c, &cell);CHKERRQ(ierr);
                if (cell >= 0) {DMLabelSetValue(lbox->cellsSparse, c, box);CHKERRQ(ierr); ii = jj = kk = 2;}
              }
            }
          }
          /* Check whether cell edge intersects any edge of these subboxes TODO vectorize this */
          for (edge = 0; edge < dim+1; ++edge) {
            PetscReal segA[6], segB[6];

            for (d = 0; d < dim; ++d) {segA[d] = PetscRealPart(ccoords[edge*dim+d]); segA[dim+d] = PetscRealPart(ccoords[((edge+1)%(dim+1))*dim+d]);}
            for (kk = 0; kk < (dim > 2 ? 2 : 1); ++kk) {
              if (dim > 2) {segB[2]     = PetscRealPart(point[2]);
                            segB[dim+2] = PetscRealPart(point[2]) + kk*h[2];}
              for (jj = 0; jj < (dim > 1 ? 2 : 1); ++jj) {
                if (dim > 1) {segB[1]     = PetscRealPart(point[1]);
                              segB[dim+1] = PetscRealPart(point[1]) + jj*h[1];}
                for (ii = 0; ii < 2; ++ii) {
                  PetscBool intersects;

                  segB[0]     = PetscRealPart(point[0]);
                  segB[dim+0] = PetscRealPart(point[0]) + ii*h[0];
                  ierr = DMPlexGetLineIntersection_2D_Internal(segA, segB, NULL, &intersects);CHKERRQ(ierr);
                  if (intersects) {DMLabelSetValue(lbox->cellsSparse, c, box);CHKERRQ(ierr); edge = ii = jj = kk = dim+1;}
                }
              }
            }
          }
        }
      }
    }
    ierr = DMPlexVecRestoreClosure(dm, coordSection, coordsLocal, c, NULL, &ccoords);CHKERRQ(ierr);
  }
  ierr = PetscFree2(dboxes, boxes);CHKERRQ(ierr);
  ierr = DMLabelConvertToSection(lbox->cellsSparse, &lbox->cellSection, &lbox->cells);CHKERRQ(ierr);
  ierr = DMLabelDestroy(&lbox->cellsSparse);CHKERRQ(ierr);
  *localBox = lbox;
  PetscFunctionReturn(0);
}

#undef __FUNCT__
#define __FUNCT__ "DMLocatePoints_Plex"
PetscErrorCode DMLocatePoints_Plex(DM dm, Vec v, DMPointLocationType ltype, PetscSF cellSF)
{
  DM_Plex        *mesh = (DM_Plex *) dm->data;
  PetscBool       hash = mesh->useHashLocation;
  PetscInt        bs, numPoints, p, numFound, *found = NULL;
  PetscInt        dim, cStart, cEnd, cMax, numCells, c;
  const PetscInt *boxCells;
  PetscSFNode    *cells;
  PetscScalar    *a;
  PetscMPIInt     result;
  PetscErrorCode  ierr;

  PetscFunctionBegin;
<<<<<<< HEAD
  if (ltype == DM_POINTLOCATION_NEAREST && !hash) SETERRQ(PetscObjectComm((PetscObject) dm), PETSC_ERR_SUP, "Nearest point location only supported with grid hashing. Use -dm_plex_hash_location to enable it.");
=======
  if (ltype == DM_POINTLOCATION_NEAREST && !hash) SETERRQ(PetscObjectComm((PetscObject) dm), PETSC_ERR_SUP, "Nearest point location only supported with grid hashing.");
>>>>>>> 8dccc7bb
  ierr = DMGetCoordinateDim(dm, &dim);CHKERRQ(ierr);
  ierr = VecGetBlockSize(v, &bs);CHKERRQ(ierr);
  ierr = MPI_Comm_compare(PetscObjectComm((PetscObject)cellSF),PETSC_COMM_SELF,&result);CHKERRQ(ierr);
  if (result != MPI_IDENT && result != MPI_CONGRUENT) SETERRQ(PetscObjectComm((PetscObject)cellSF),PETSC_ERR_SUP, "Trying parallel point location: only local point location supported");
  if (bs != dim) SETERRQ2(PetscObjectComm((PetscObject)dm), PETSC_ERR_ARG_WRONG, "Block size for point vector %D must be the mesh coordinate dimension %D", bs, dim);
  ierr = DMPlexGetHeightStratum(dm, 0, &cStart, &cEnd);CHKERRQ(ierr);
  ierr = DMPlexGetHybridBounds(dm, &cMax, NULL, NULL, NULL);CHKERRQ(ierr);
  if (cMax >= 0) cEnd = PetscMin(cEnd, cMax);
  ierr = VecGetLocalSize(v, &numPoints);CHKERRQ(ierr);
  ierr = VecGetArray(v, &a);CHKERRQ(ierr);
  numPoints /= bs;
  ierr = PetscMalloc1(numPoints, &cells);CHKERRQ(ierr);
  if (hash) {
    if (!mesh->lbox) {ierr = PetscInfo(dm, "Initializing grid hashing");CHKERRQ(ierr);ierr = DMPlexComputeGridHash_Internal(dm, &mesh->lbox);CHKERRQ(ierr);}
    /* Designate the local box for each point */
    /* Send points to correct process */
    /* Search cells that lie in each subbox */
    /*   Should we bin points before doing search? */
    ierr = ISGetIndices(mesh->lbox->cells, &boxCells);CHKERRQ(ierr);
  }
  for (p = 0, numFound = 0; p < numPoints; ++p) {
    const PetscScalar *point = &a[p*bs];
    PetscInt           dbin[3], bin, cell = -1, cellOffset;

    cells[p].rank  = 0;
    cells[p].index = DMLOCATEPOINT_POINT_NOT_FOUND;
    if (hash) {
      ierr = PetscGridHashGetEnclosingBox(mesh->lbox, 1, point, dbin, &bin);CHKERRQ(ierr);
      /* TODO Lay an interface over this so we can switch between Section (dense) and Label (sparse) */
      ierr = PetscSectionGetDof(mesh->lbox->cellSection, bin, &numCells);CHKERRQ(ierr);
      ierr = PetscSectionGetOffset(mesh->lbox->cellSection, bin, &cellOffset);CHKERRQ(ierr);
      for (c = cellOffset; c < cellOffset + numCells; ++c) {
        ierr = DMPlexLocatePoint_Internal(dm, dim, point, boxCells[c], &cell);CHKERRQ(ierr);
        if (cell >= 0) {
          cells[p].rank = 0;
          cells[p].index = cell;
          numFound++;
          break;
        }
      }
    } else {
      for (c = cStart; c < cEnd; ++c) {
        ierr = DMPlexLocatePoint_Internal(dm, dim, point, c, &cell);CHKERRQ(ierr);
        if (cell >= 0) {
          cells[p].rank = 0;
          cells[p].index = cell;
          numFound++;
          break;
        }
      }
    }
  }
  if (hash) {ierr = ISRestoreIndices(mesh->lbox->cells, &boxCells);CHKERRQ(ierr);}
  if (ltype == DM_POINTLOCATION_NEAREST && hash && numFound < numPoints) {
    for (p = 0; p < numPoints; p++) {
      const PetscScalar *point = &a[p*bs];
      PetscReal          cpoint[3], diff[3], dist, distMax = PETSC_MAX_REAL;
      PetscInt           dbin[3], bin, cellOffset, d;

<<<<<<< HEAD
      if (cells[p].rank < 0) {
=======
      if (cells[p].index < 0) {
>>>>>>> 8dccc7bb
        ++numFound;
        ierr = PetscGridHashGetEnclosingBox(mesh->lbox, 1, point, dbin, &bin);CHKERRQ(ierr);
        ierr = PetscSectionGetDof(mesh->lbox->cellSection, bin, &numCells);CHKERRQ(ierr);
        ierr = PetscSectionGetOffset(mesh->lbox->cellSection, bin, &cellOffset);CHKERRQ(ierr);
        for (c = cellOffset; c < cellOffset + numCells; ++c) {
          ierr = DMPlexClosestPoint_Internal(dm, dim, point, boxCells[c], cpoint);CHKERRQ(ierr);
          for (d = 0; d < dim; ++d) diff[d] = cpoint[d] - PetscRealPart(point[d]);
          dist = DMPlex_NormD_Internal(dim, diff);
          if (dist < distMax) {
            for (d = 0; d < dim; ++d) a[p*bs+d] = cpoint[d];
            cells[p].rank  = 0;
            cells[p].index = boxCells[c];
            distMax = dist;
            break;
          }
        }
      }
    }
  }
  /* This code is only be relevant when interfaced to parallel point location */
  /* Check for highest numbered proc that claims a point (do we care?) */
<<<<<<< HEAD
  if (numFound < numPoints) {
    if (ltype == DM_POINTLOCATION_NEAREST) SETERRQ(PetscObjectComm((PetscObject) dm), PETSC_ERR_SUP, "Nearest point location does not support parallel point location.");
=======
  if (ltype == DM_POINTLOCATION_REMOVE && numFound < numPoints) {
>>>>>>> 8dccc7bb
    ierr = PetscMalloc1(numFound,&found);CHKERRQ(ierr);
    for (p = 0, numFound = 0; p < numPoints; p++) {
      if (cells[p].rank >= 0 && cells[p].index >= 0) {
        if (numFound < p) {
          cells[numFound] = cells[p];
        }
        found[numFound++] = p;
      }
    }
  }
  ierr = VecRestoreArray(v, &a);CHKERRQ(ierr);
  ierr = PetscSFSetGraph(cellSF, cEnd - cStart, numFound, found, PETSC_OWN_POINTER, cells, PETSC_OWN_POINTER);CHKERRQ(ierr);
  PetscFunctionReturn(0);
}

#undef __FUNCT__
#define __FUNCT__ "DMPlexComputeProjection2Dto1D"
/*@C
  DMPlexComputeProjection2Dto1D - Rewrite coordinates to be the 1D projection of the 2D coordinates

  Not collective

  Input Parameter:
. coords - The coordinates of a segment

  Output Parameters:
+ coords - The new y-coordinate, and 0 for x
- R - The rotation which accomplishes the projection

  Level: developer

.seealso: DMPlexComputeProjection3Dto1D(), DMPlexComputeProjection3Dto2D()
@*/
PetscErrorCode DMPlexComputeProjection2Dto1D(PetscScalar coords[], PetscReal R[])
{
  const PetscReal x = PetscRealPart(coords[2] - coords[0]);
  const PetscReal y = PetscRealPart(coords[3] - coords[1]);
  const PetscReal r = PetscSqrtReal(x*x + y*y), c = x/r, s = y/r;

  PetscFunctionBegin;
  R[0] = c; R[1] = -s;
  R[2] = s; R[3] =  c;
  coords[0] = 0.0;
  coords[1] = r;
  PetscFunctionReturn(0);
}

#undef __FUNCT__
#define __FUNCT__ "DMPlexComputeProjection3Dto1D"
/*@C
  DMPlexComputeProjection3Dto1D - Rewrite coordinates to be the 1D projection of the 3D coordinates

  Not collective

  Input Parameter:
. coords - The coordinates of a segment

  Output Parameters:
+ coords - The new y-coordinate, and 0 for x and z
- R - The rotation which accomplishes the projection

  Note: This uses the basis completion described by Frisvad in http://www.imm.dtu.dk/~jerf/papers/abstracts/onb.html, DOI:10.1080/2165347X.2012.689606

  Level: developer

.seealso: DMPlexComputeProjection2Dto1D(), DMPlexComputeProjection3Dto2D()
@*/
PetscErrorCode DMPlexComputeProjection3Dto1D(PetscScalar coords[], PetscReal R[])
{
  PetscReal      x    = PetscRealPart(coords[3] - coords[0]);
  PetscReal      y    = PetscRealPart(coords[4] - coords[1]);
  PetscReal      z    = PetscRealPart(coords[5] - coords[2]);
  PetscReal      r    = PetscSqrtReal(x*x + y*y + z*z);
  PetscReal      rinv = 1. / r;
  PetscFunctionBegin;

  x *= rinv; y *= rinv; z *= rinv;
  if (x > 0.) {
    PetscReal inv1pX   = 1./ (1. + x);

    R[0] = x; R[1] = -y;              R[2] = -z;
    R[3] = y; R[4] = 1. - y*y*inv1pX; R[5] =     -y*z*inv1pX;
    R[6] = z; R[7] =     -y*z*inv1pX; R[8] = 1. - z*z*inv1pX;
  }
  else {
    PetscReal inv1mX   = 1./ (1. - x);

    R[0] = x; R[1] = z;               R[2] = y;
    R[3] = y; R[4] =     -y*z*inv1mX; R[5] = 1. - y*y*inv1mX;
    R[6] = z; R[7] = 1. - z*z*inv1mX; R[8] =     -y*z*inv1mX;
  }
  coords[0] = 0.0;
  coords[1] = r;
  PetscFunctionReturn(0);
}

#undef __FUNCT__
#define __FUNCT__ "DMPlexComputeProjection3Dto2D"
/*@
  DMPlexComputeProjection3Dto2D - Rewrite coordinates to be the 2D projection of the 3D coordinates

  Not collective

  Input Parameter:
. coords - The coordinates of a segment

  Output Parameters:
+ coords - The new y- and z-coordinates, and 0 for x
- R - The rotation which accomplishes the projection

  Level: developer

.seealso: DMPlexComputeProjection2Dto1D(), DMPlexComputeProjection3Dto1D()
@*/
PetscErrorCode DMPlexComputeProjection3Dto2D(PetscInt coordSize, PetscScalar coords[], PetscReal R[])
{
  PetscReal      x1[3],  x2[3], n[3], norm;
  PetscReal      x1p[3], x2p[3], xnp[3];
  PetscReal      sqrtz, alpha;
  const PetscInt dim = 3;
  PetscInt       d, e, p;

  PetscFunctionBegin;
  /* 0) Calculate normal vector */
  for (d = 0; d < dim; ++d) {
    x1[d] = PetscRealPart(coords[1*dim+d] - coords[0*dim+d]);
    x2[d] = PetscRealPart(coords[2*dim+d] - coords[0*dim+d]);
  }
  n[0] = x1[1]*x2[2] - x1[2]*x2[1];
  n[1] = x1[2]*x2[0] - x1[0]*x2[2];
  n[2] = x1[0]*x2[1] - x1[1]*x2[0];
  norm = PetscSqrtReal(n[0]*n[0] + n[1]*n[1] + n[2]*n[2]);
  n[0] /= norm;
  n[1] /= norm;
  n[2] /= norm;
  /* 1) Take the normal vector and rotate until it is \hat z

    Let the normal vector be <nx, ny, nz> and alpha = 1/sqrt(1 - nz^2), then

    R = /  alpha nx nz  alpha ny nz -1/alpha \
        | -alpha ny     alpha nx        0    |
        \     nx            ny         nz    /

    will rotate the normal vector to \hat z
  */
  sqrtz = PetscSqrtReal(1.0 - n[2]*n[2]);
  /* Check for n = z */
  if (sqrtz < 1.0e-10) {
    const PetscInt s = PetscSign(n[2]);
    /* If nz < 0, rotate 180 degrees around x-axis */
    for (p = 3; p < coordSize/3; ++p) {
      coords[p*2+0] = PetscRealPart(coords[p*dim+0] - coords[0*dim+0]);
      coords[p*2+1] = (PetscRealPart(coords[p*dim+1] - coords[0*dim+1])) * s;
    }
    coords[0] = 0.0;
    coords[1] = 0.0;
    coords[2] = x1[0];
    coords[3] = x1[1] * s;
    coords[4] = x2[0];
    coords[5] = x2[1] * s;
    R[0] = 1.0;     R[1] = 0.0;     R[2] = 0.0;
    R[3] = 0.0;     R[4] = 1.0 * s; R[5] = 0.0;
    R[6] = 0.0;     R[7] = 0.0;     R[8] = 1.0 * s;
    PetscFunctionReturn(0);
  }
  alpha = 1.0/sqrtz;
  R[0] =  alpha*n[0]*n[2]; R[1] = alpha*n[1]*n[2]; R[2] = -sqrtz;
  R[3] = -alpha*n[1];      R[4] = alpha*n[0];      R[5] = 0.0;
  R[6] =  n[0];            R[7] = n[1];            R[8] = n[2];
  for (d = 0; d < dim; ++d) {
    x1p[d] = 0.0;
    x2p[d] = 0.0;
    for (e = 0; e < dim; ++e) {
      x1p[d] += R[d*dim+e]*x1[e];
      x2p[d] += R[d*dim+e]*x2[e];
    }
  }
  if (PetscAbsReal(x1p[2]) > 1.0e-9) SETERRQ(PETSC_COMM_SELF, PETSC_ERR_PLIB, "Invalid rotation calculated");
  if (PetscAbsReal(x2p[2]) > 1.0e-9) SETERRQ(PETSC_COMM_SELF, PETSC_ERR_PLIB, "Invalid rotation calculated");
  /* 2) Project to (x, y) */
  for (p = 3; p < coordSize/3; ++p) {
    for (d = 0; d < dim; ++d) {
      xnp[d] = 0.0;
      for (e = 0; e < dim; ++e) {
        xnp[d] += R[d*dim+e]*PetscRealPart(coords[p*dim+e] - coords[0*dim+e]);
      }
      if (d < dim-1) coords[p*2+d] = xnp[d];
    }
  }
  coords[0] = 0.0;
  coords[1] = 0.0;
  coords[2] = x1p[0];
  coords[3] = x1p[1];
  coords[4] = x2p[0];
  coords[5] = x2p[1];
  /* Output R^T which rotates \hat z to the input normal */
  for (d = 0; d < dim; ++d) {
    for (e = d+1; e < dim; ++e) {
      PetscReal tmp;

      tmp        = R[d*dim+e];
      R[d*dim+e] = R[e*dim+d];
      R[e*dim+d] = tmp;
    }
  }
  PetscFunctionReturn(0);
}

#undef __FUNCT__
#define __FUNCT__ "Volume_Triangle_Internal"
PETSC_UNUSED
PETSC_STATIC_INLINE void Volume_Triangle_Internal(PetscReal *vol, PetscReal coords[])
{
  /* Signed volume is 1/2 the determinant

   |  1  1  1 |
   | x0 x1 x2 |
   | y0 y1 y2 |

     but if x0,y0 is the origin, we have

   | x1 x2 |
   | y1 y2 |
  */
  const PetscReal x1 = coords[2] - coords[0], y1 = coords[3] - coords[1];
  const PetscReal x2 = coords[4] - coords[0], y2 = coords[5] - coords[1];
  PetscReal       M[4], detM;
  M[0] = x1; M[1] = x2;
  M[2] = y1; M[3] = y2;
  DMPlex_Det2D_Internal(&detM, M);
  *vol = 0.5*detM;
  (void)PetscLogFlops(5.0);
}

#undef __FUNCT__
#define __FUNCT__ "Volume_Triangle_Origin_Internal"
PETSC_STATIC_INLINE void Volume_Triangle_Origin_Internal(PetscReal *vol, PetscReal coords[])
{
  DMPlex_Det2D_Internal(vol, coords);
  *vol *= 0.5;
}

#undef __FUNCT__
#define __FUNCT__ "Volume_Tetrahedron_Internal"
PETSC_UNUSED
PETSC_STATIC_INLINE void Volume_Tetrahedron_Internal(PetscReal *vol, PetscReal coords[])
{
  /* Signed volume is 1/6th of the determinant

   |  1  1  1  1 |
   | x0 x1 x2 x3 |
   | y0 y1 y2 y3 |
   | z0 z1 z2 z3 |

     but if x0,y0,z0 is the origin, we have

   | x1 x2 x3 |
   | y1 y2 y3 |
   | z1 z2 z3 |
  */
  const PetscReal x1 = coords[3] - coords[0], y1 = coords[4]  - coords[1], z1 = coords[5]  - coords[2];
  const PetscReal x2 = coords[6] - coords[0], y2 = coords[7]  - coords[1], z2 = coords[8]  - coords[2];
  const PetscReal x3 = coords[9] - coords[0], y3 = coords[10] - coords[1], z3 = coords[11] - coords[2];
  PetscReal       M[9], detM;
  M[0] = x1; M[1] = x2; M[2] = x3;
  M[3] = y1; M[4] = y2; M[5] = y3;
  M[6] = z1; M[7] = z2; M[8] = z3;
  DMPlex_Det3D_Internal(&detM, M);
  *vol = -0.16666666666666666666666*detM;
  (void)PetscLogFlops(10.0);
}

#undef __FUNCT__
#define __FUNCT__ "Volume_Tetrahedron_Origin_Internal"
PETSC_STATIC_INLINE void Volume_Tetrahedron_Origin_Internal(PetscReal *vol, PetscReal coords[])
{
  DMPlex_Det3D_Internal(vol, coords);
  *vol *= -0.16666666666666666666666;
}

#undef __FUNCT__
#define __FUNCT__ "DMPlexComputeLineGeometry_Internal"
static PetscErrorCode DMPlexComputeLineGeometry_Internal(DM dm, PetscInt e, PetscReal v0[], PetscReal J[], PetscReal invJ[], PetscReal *detJ)
{
  PetscSection   coordSection;
  Vec            coordinates;
  PetscScalar   *coords = NULL;
  PetscInt       numCoords, d, pStart, pEnd, numSelfCoords = 0;
  PetscErrorCode ierr;

  PetscFunctionBegin;
  ierr = DMGetCoordinatesLocal(dm, &coordinates);CHKERRQ(ierr);
  ierr = DMGetCoordinateSection(dm, &coordSection);CHKERRQ(ierr);
  ierr = PetscSectionGetChart(coordSection,&pStart,&pEnd);CHKERRQ(ierr);
  if (e >= pStart && e < pEnd) {ierr = PetscSectionGetDof(coordSection,e,&numSelfCoords);CHKERRQ(ierr);}
  ierr = DMPlexVecGetClosure(dm, coordSection, coordinates, e, &numCoords, &coords);CHKERRQ(ierr);
  numCoords = numSelfCoords ? numSelfCoords : numCoords;
  if (invJ && !J) SETERRQ(PETSC_COMM_SELF, PETSC_ERR_ARG_WRONG, "In order to compute invJ, J must not be NULL");
  *detJ = 0.0;
  if (numCoords == 6) {
    const PetscInt dim = 3;
    PetscReal      R[9], J0;

    if (v0)   {for (d = 0; d < dim; d++) v0[d] = PetscRealPart(coords[d]);}
    ierr = DMPlexComputeProjection3Dto1D(coords, R);CHKERRQ(ierr);
    if (J)    {
      J0   = 0.5*PetscRealPart(coords[1]);
      J[0] = R[0]*J0; J[1] = R[1]; J[2] = R[2];
      J[3] = R[3]*J0; J[4] = R[4]; J[5] = R[5];
      J[6] = R[6]*J0; J[7] = R[7]; J[8] = R[8];
      DMPlex_Det3D_Internal(detJ, J);
      if (invJ) {DMPlex_Invert2D_Internal(invJ, J, *detJ);}
    }
  } else if (numCoords == 4) {
    const PetscInt dim = 2;
    PetscReal      R[4], J0;

    if (v0)   {for (d = 0; d < dim; d++) v0[d] = PetscRealPart(coords[d]);}
    ierr = DMPlexComputeProjection2Dto1D(coords, R);CHKERRQ(ierr);
    if (J)    {
      J0   = 0.5*PetscRealPart(coords[1]);
      J[0] = R[0]*J0; J[1] = R[1];
      J[2] = R[2]*J0; J[3] = R[3];
      DMPlex_Det2D_Internal(detJ, J);
      if (invJ) {DMPlex_Invert2D_Internal(invJ, J, *detJ);}
    }
  } else if (numCoords == 2) {
    const PetscInt dim = 1;

    if (v0)   {for (d = 0; d < dim; d++) v0[d] = PetscRealPart(coords[d]);}
    if (J)    {
      J[0]  = 0.5*(PetscRealPart(coords[1]) - PetscRealPart(coords[0]));
      *detJ = J[0];
      ierr = PetscLogFlops(2.0);CHKERRQ(ierr);
      if (invJ) {invJ[0] = 1.0/J[0]; ierr = PetscLogFlops(1.0);CHKERRQ(ierr);}
    }
  } else SETERRQ1(PETSC_COMM_SELF, PETSC_ERR_ARG_WRONG, "The number of coordinates for this segment is %D != 2", numCoords);
  ierr = DMPlexVecRestoreClosure(dm, coordSection, coordinates, e, &numCoords, &coords);CHKERRQ(ierr);
  PetscFunctionReturn(0);
}

#undef __FUNCT__
#define __FUNCT__ "DMPlexComputeTriangleGeometry_Internal"
static PetscErrorCode DMPlexComputeTriangleGeometry_Internal(DM dm, PetscInt e, PetscReal v0[], PetscReal J[], PetscReal invJ[], PetscReal *detJ)
{
  PetscSection   coordSection;
  Vec            coordinates;
  PetscScalar   *coords = NULL;
  PetscInt       numCoords, d, f, g;
  PetscErrorCode ierr;

  PetscFunctionBegin;
  ierr = DMGetCoordinatesLocal(dm, &coordinates);CHKERRQ(ierr);
  ierr = DMGetCoordinateSection(dm, &coordSection);CHKERRQ(ierr);
  ierr = DMPlexVecGetClosure(dm, coordSection, coordinates, e, &numCoords, &coords);CHKERRQ(ierr);
  *detJ = 0.0;
  if (numCoords == 9) {
    const PetscInt dim = 3;
    PetscReal      R[9], J0[9] = {1.0,0.0,0.0,0.0,1.0,0.0,0.0,0.0,1.0};

    if (v0)   {for (d = 0; d < dim; d++) v0[d] = PetscRealPart(coords[d]);}
    ierr = DMPlexComputeProjection3Dto2D(numCoords, coords, R);CHKERRQ(ierr);
    if (J)    {
      const PetscInt pdim = 2;

      for (d = 0; d < pdim; d++) {
        for (f = 0; f < pdim; f++) {
          J0[d*dim+f] = 0.5*(PetscRealPart(coords[(f+1)*pdim+d]) - PetscRealPart(coords[0*pdim+d]));
        }
      }
      ierr = PetscLogFlops(8.0);CHKERRQ(ierr);
      DMPlex_Det3D_Internal(detJ, J0);
      for (d = 0; d < dim; d++) {
        for (f = 0; f < dim; f++) {
          J[d*dim+f] = 0.0;
          for (g = 0; g < dim; g++) {
            J[d*dim+f] += R[d*dim+g]*J0[g*dim+f];
          }
        }
      }
      ierr = PetscLogFlops(18.0);CHKERRQ(ierr);
    }
    if (invJ) {DMPlex_Invert3D_Internal(invJ, J, *detJ);}
  } else if (numCoords == 6) {
    const PetscInt dim = 2;

    if (v0)   {for (d = 0; d < dim; d++) v0[d] = PetscRealPart(coords[d]);}
    if (J)    {
      for (d = 0; d < dim; d++) {
        for (f = 0; f < dim; f++) {
          J[d*dim+f] = 0.5*(PetscRealPart(coords[(f+1)*dim+d]) - PetscRealPart(coords[0*dim+d]));
        }
      }
      ierr = PetscLogFlops(8.0);CHKERRQ(ierr);
      DMPlex_Det2D_Internal(detJ, J);
    }
    if (invJ) {DMPlex_Invert2D_Internal(invJ, J, *detJ);}
  } else SETERRQ1(PETSC_COMM_SELF, PETSC_ERR_ARG_WRONG, "The number of coordinates for this triangle is %D != 6 or 9", numCoords);
  ierr = DMPlexVecRestoreClosure(dm, coordSection, coordinates, e, &numCoords, &coords);CHKERRQ(ierr);
  PetscFunctionReturn(0);
}

#undef __FUNCT__
#define __FUNCT__ "DMPlexComputeRectangleGeometry_Internal"
static PetscErrorCode DMPlexComputeRectangleGeometry_Internal(DM dm, PetscInt e, PetscReal v0[], PetscReal J[], PetscReal invJ[], PetscReal *detJ)
{
  PetscSection   coordSection;
  Vec            coordinates;
  PetscScalar   *coords = NULL;
  PetscInt       numCoords, numSelfCoords = 0, d, f, g, pStart, pEnd;
  PetscErrorCode ierr;

  PetscFunctionBegin;
  ierr = DMGetCoordinatesLocal(dm, &coordinates);CHKERRQ(ierr);
  ierr = DMGetCoordinateSection(dm, &coordSection);CHKERRQ(ierr);
  ierr = PetscSectionGetChart(coordSection,&pStart,&pEnd);CHKERRQ(ierr);
  if (e >= pStart && e < pEnd) {ierr = PetscSectionGetDof(coordSection,e,&numSelfCoords);CHKERRQ(ierr);}
  ierr = DMPlexVecGetClosure(dm, coordSection, coordinates, e, &numCoords, &coords);CHKERRQ(ierr);
  numCoords = numSelfCoords ? numSelfCoords : numCoords;
  *detJ = 0.0;
  if (numCoords == 12) {
    const PetscInt dim = 3;
    PetscReal      R[9], J0[9] = {1.0,0.0,0.0,0.0,1.0,0.0,0.0,0.0,1.0};

    if (v0)   {for (d = 0; d < dim; d++) v0[d] = PetscRealPart(coords[d]);}
    ierr = DMPlexComputeProjection3Dto2D(numCoords, coords, R);CHKERRQ(ierr);
    if (J)    {
      const PetscInt pdim = 2;

      for (d = 0; d < pdim; d++) {
        J0[d*dim+0] = 0.5*(PetscRealPart(coords[1*pdim+d]) - PetscRealPart(coords[0*pdim+d]));
        J0[d*dim+1] = 0.5*(PetscRealPart(coords[3*pdim+d]) - PetscRealPart(coords[0*pdim+d]));
      }
      ierr = PetscLogFlops(8.0);CHKERRQ(ierr);
      DMPlex_Det3D_Internal(detJ, J0);
      for (d = 0; d < dim; d++) {
        for (f = 0; f < dim; f++) {
          J[d*dim+f] = 0.0;
          for (g = 0; g < dim; g++) {
            J[d*dim+f] += R[d*dim+g]*J0[g*dim+f];
          }
        }
      }
      ierr = PetscLogFlops(18.0);CHKERRQ(ierr);
    }
    if (invJ) {DMPlex_Invert3D_Internal(invJ, J, *detJ);}
  } else if (numCoords == 8) {
    const PetscInt dim = 2;

    if (v0)   {for (d = 0; d < dim; d++) v0[d] = PetscRealPart(coords[d]);}
    if (J)    {
      for (d = 0; d < dim; d++) {
        J[d*dim+0] = 0.5*(PetscRealPart(coords[1*dim+d]) - PetscRealPart(coords[0*dim+d]));
        J[d*dim+1] = 0.5*(PetscRealPart(coords[3*dim+d]) - PetscRealPart(coords[0*dim+d]));
      }
      ierr = PetscLogFlops(8.0);CHKERRQ(ierr);
      DMPlex_Det2D_Internal(detJ, J);
    }
    if (invJ) {DMPlex_Invert2D_Internal(invJ, J, *detJ);}
  } else SETERRQ1(PETSC_COMM_SELF, PETSC_ERR_ARG_WRONG, "The number of coordinates for this quadrilateral is %D != 8 or 12", numCoords);
  ierr = DMPlexVecRestoreClosure(dm, coordSection, coordinates, e, &numCoords, &coords);CHKERRQ(ierr);
  PetscFunctionReturn(0);
}

#undef __FUNCT__
#define __FUNCT__ "DMPlexComputeTetrahedronGeometry_Internal"
static PetscErrorCode DMPlexComputeTetrahedronGeometry_Internal(DM dm, PetscInt e, PetscReal v0[], PetscReal J[], PetscReal invJ[], PetscReal *detJ)
{
  PetscSection   coordSection;
  Vec            coordinates;
  PetscScalar   *coords = NULL;
  const PetscInt dim = 3;
  PetscInt       d;
  PetscErrorCode ierr;

  PetscFunctionBegin;
  ierr = DMGetCoordinatesLocal(dm, &coordinates);CHKERRQ(ierr);
  ierr = DMGetCoordinateSection(dm, &coordSection);CHKERRQ(ierr);
  ierr = DMPlexVecGetClosure(dm, coordSection, coordinates, e, NULL, &coords);CHKERRQ(ierr);
  *detJ = 0.0;
  if (v0)   {for (d = 0; d < dim; d++) v0[d] = PetscRealPart(coords[d]);}
  if (J)    {
    for (d = 0; d < dim; d++) {
      /* I orient with outward face normals */
      J[d*dim+0] = 0.5*(PetscRealPart(coords[2*dim+d]) - PetscRealPart(coords[0*dim+d]));
      J[d*dim+1] = 0.5*(PetscRealPart(coords[1*dim+d]) - PetscRealPart(coords[0*dim+d]));
      J[d*dim+2] = 0.5*(PetscRealPart(coords[3*dim+d]) - PetscRealPart(coords[0*dim+d]));
    }
    ierr = PetscLogFlops(18.0);CHKERRQ(ierr);
    DMPlex_Det3D_Internal(detJ, J);
  }
  if (invJ) {DMPlex_Invert3D_Internal(invJ, J, *detJ);}
  ierr = DMPlexVecRestoreClosure(dm, coordSection, coordinates, e, NULL, &coords);CHKERRQ(ierr);
  PetscFunctionReturn(0);
}

#undef __FUNCT__
#define __FUNCT__ "DMPlexComputeHexahedronGeometry_Internal"
static PetscErrorCode DMPlexComputeHexahedronGeometry_Internal(DM dm, PetscInt e, PetscReal v0[], PetscReal J[], PetscReal invJ[], PetscReal *detJ)
{
  PetscSection   coordSection;
  Vec            coordinates;
  PetscScalar   *coords = NULL;
  const PetscInt dim = 3;
  PetscInt       d;
  PetscErrorCode ierr;

  PetscFunctionBegin;
  ierr = DMGetCoordinatesLocal(dm, &coordinates);CHKERRQ(ierr);
  ierr = DMGetCoordinateSection(dm, &coordSection);CHKERRQ(ierr);
  ierr = DMPlexVecGetClosure(dm, coordSection, coordinates, e, NULL, &coords);CHKERRQ(ierr);
  *detJ = 0.0;
  if (v0)   {for (d = 0; d < dim; d++) v0[d] = PetscRealPart(coords[d]);}
  if (J)    {
    for (d = 0; d < dim; d++) {
      J[d*dim+0] = 0.5*(PetscRealPart(coords[3*dim+d]) - PetscRealPart(coords[0*dim+d]));
      J[d*dim+1] = 0.5*(PetscRealPart(coords[1*dim+d]) - PetscRealPart(coords[0*dim+d]));
      J[d*dim+2] = 0.5*(PetscRealPart(coords[4*dim+d]) - PetscRealPart(coords[0*dim+d]));
    }
    ierr = PetscLogFlops(18.0);CHKERRQ(ierr);
    DMPlex_Det3D_Internal(detJ, J);
  }
  if (invJ) {DMPlex_Invert3D_Internal(invJ, J, *detJ);}
  ierr = DMPlexVecRestoreClosure(dm, coordSection, coordinates, e, NULL, &coords);CHKERRQ(ierr);
  PetscFunctionReturn(0);
}

#undef __FUNCT__
#define __FUNCT__ "DMPlexComputeCellGeometryAffineFEM"
/*@C
  DMPlexComputeCellGeometryAffineFEM - Assuming an affine map, compute the Jacobian, inverse Jacobian, and Jacobian determinant for a given cell

  Collective on DM

  Input Arguments:
+ dm   - the DM
- cell - the cell

  Output Arguments:
+ v0   - the translation part of this affine transform
. J    - the Jacobian of the transform from the reference element
. invJ - the inverse of the Jacobian
- detJ - the Jacobian determinant

  Level: advanced

  Fortran Notes:
  Since it returns arrays, this routine is only available in Fortran 90, and you must
  include petsc.h90 in your code.

.seealso: DMPlexComputeCellGeometryFEM(), DMGetCoordinateSection(), DMGetCoordinateVec()
@*/
PetscErrorCode DMPlexComputeCellGeometryAffineFEM(DM dm, PetscInt cell, PetscReal *v0, PetscReal *J, PetscReal *invJ, PetscReal *detJ)
{
  PetscInt       depth, dim, coneSize;
  PetscErrorCode ierr;

  PetscFunctionBegin;
  ierr = DMPlexGetDepth(dm, &depth);CHKERRQ(ierr);
  ierr = DMPlexGetConeSize(dm, cell, &coneSize);CHKERRQ(ierr);
  if (depth == 1) {
    ierr = DMGetDimension(dm, &dim);CHKERRQ(ierr);
  } else {
    DMLabel depth;

    ierr = DMPlexGetDepthLabel(dm, &depth);CHKERRQ(ierr);
    ierr = DMLabelGetValue(depth, cell, &dim);CHKERRQ(ierr);
  }
  switch (dim) {
  case 1:
    ierr = DMPlexComputeLineGeometry_Internal(dm, cell, v0, J, invJ, detJ);CHKERRQ(ierr);
    break;
  case 2:
    switch (coneSize) {
    case 3:
      ierr = DMPlexComputeTriangleGeometry_Internal(dm, cell, v0, J, invJ, detJ);CHKERRQ(ierr);
      break;
    case 4:
      ierr = DMPlexComputeRectangleGeometry_Internal(dm, cell, v0, J, invJ, detJ);CHKERRQ(ierr);
      break;
    default:
      SETERRQ2(PetscObjectComm((PetscObject)dm), PETSC_ERR_SUP, "Unsupported number of faces %D in cell %D for element geometry computation", coneSize, cell);
    }
    break;
  case 3:
    switch (coneSize) {
    case 4:
      ierr = DMPlexComputeTetrahedronGeometry_Internal(dm, cell, v0, J, invJ, detJ);CHKERRQ(ierr);
      break;
    case 6: /* Faces */
    case 8: /* Vertices */
      ierr = DMPlexComputeHexahedronGeometry_Internal(dm, cell, v0, J, invJ, detJ);CHKERRQ(ierr);
      break;
    default:
        SETERRQ2(PetscObjectComm((PetscObject)dm), PETSC_ERR_SUP, "Unsupported number of faces %D in cell %D for element geometry computation", coneSize, cell);
    }
      break;
  default:
    SETERRQ1(PetscObjectComm((PetscObject)dm), PETSC_ERR_SUP, "Unsupported dimension %D for element geometry computation", dim);
  }
  PetscFunctionReturn(0);
}

#undef __FUNCT__
#define __FUNCT__ "DMPlexComputeIsoparametricGeometry_Internal"
static PetscErrorCode DMPlexComputeIsoparametricGeometry_Internal(DM dm, PetscFE fe, PetscInt point, PetscReal v0[], PetscReal J[], PetscReal invJ[], PetscReal *detJ)
{
  PetscQuadrature  quad;
  PetscSection     coordSection;
  Vec              coordinates;
  PetscScalar     *coords = NULL;
  const PetscReal *quadPoints;
  PetscReal       *basisDer;
  PetscInt         dim, cdim, pdim, qdim, Nq, numCoords, d, q;
  PetscErrorCode   ierr;

  PetscFunctionBegin;
  ierr = DMGetCoordinatesLocal(dm, &coordinates);CHKERRQ(ierr);
  ierr = DMGetCoordinateSection(dm, &coordSection);CHKERRQ(ierr);
  ierr = DMPlexVecGetClosure(dm, coordSection, coordinates, point, &numCoords, &coords);CHKERRQ(ierr);
  ierr = DMGetDimension(dm, &dim);CHKERRQ(ierr);
  ierr = DMGetCoordinateDim(dm, &cdim);CHKERRQ(ierr);
  ierr = PetscFEGetQuadrature(fe, &quad);CHKERRQ(ierr);
  ierr = PetscFEGetDimension(fe, &pdim);CHKERRQ(ierr);
  ierr = PetscQuadratureGetData(quad, &qdim, &Nq, &quadPoints, NULL);CHKERRQ(ierr);
  ierr = PetscFEGetDefaultTabulation(fe, NULL, &basisDer, NULL);CHKERRQ(ierr);
  *detJ = 0.0;
  if (qdim != dim) SETERRQ2(PETSC_COMM_SELF, PETSC_ERR_ARG_SIZ, "Point dimension %d != quadrature dimension %d", dim, qdim);
  if (numCoords != pdim*cdim) SETERRQ4(PETSC_COMM_SELF, PETSC_ERR_ARG_SIZ, "There are %d coordinates for point %d != %d*%d", numCoords, point, pdim, cdim);
  if (v0) {for (d = 0; d < cdim; d++) v0[d] = PetscRealPart(coords[d]);}
  if (J) {
    ierr = PetscMemzero(J, Nq*cdim*dim*sizeof(PetscReal));CHKERRQ(ierr);
    for (q = 0; q < Nq; ++q) {
      PetscInt i, j, k, c, r;

      /* J = dx_i/d\xi_j = sum[k=0,n-1] dN_k/d\xi_j * x_i(k) */
      for (k = 0; k < pdim; ++k)
        for (j = 0; j < dim; ++j)
          for (i = 0; i < cdim; ++i)
            J[(q*cdim + i)*dim + j] += basisDer[(q*pdim + k)*dim + j] * PetscRealPart(coords[k*cdim + i]);
      ierr = PetscLogFlops(2.0*pdim*dim*cdim);CHKERRQ(ierr);
      if (cdim > dim) {
        for (c = dim; c < cdim; ++c)
          for (r = 0; r < cdim; ++r)
            J[r*cdim+c] = r == c ? 1.0 : 0.0;
      }
      switch (cdim) {
      case 3:
        DMPlex_Det3D_Internal(detJ, J);
        if (invJ) {DMPlex_Invert3D_Internal(invJ, J, *detJ);}
        break;
      case 2:
        DMPlex_Det2D_Internal(detJ, J);
        if (invJ) {DMPlex_Invert2D_Internal(invJ, J, *detJ);}
        break;
      case 1:
        *detJ = J[0];
        if (invJ) invJ[0] = 1.0/J[0];
      }
    }
  }
  ierr = DMPlexVecRestoreClosure(dm, coordSection, coordinates, point, &numCoords, &coords);CHKERRQ(ierr);
  PetscFunctionReturn(0);
}

#undef __FUNCT__
#define __FUNCT__ "DMPlexComputeCellGeometryFEM"
/*@C
  DMPlexComputeCellGeometryFEM - Compute the Jacobian, inverse Jacobian, and Jacobian determinant at each quadrature point in the given cell

  Collective on DM

  Input Arguments:
+ dm   - the DM
. cell - the cell
- fe   - the finite element containing the quadrature

  Output Arguments:
+ v0   - the translation part of this transform
. J    - the Jacobian of the transform from the reference element at each quadrature point
. invJ - the inverse of the Jacobian at each quadrature point
- detJ - the Jacobian determinant at each quadrature point

  Level: advanced

  Fortran Notes:
  Since it returns arrays, this routine is only available in Fortran 90, and you must
  include petsc.h90 in your code.

.seealso: DMGetCoordinateSection(), DMGetCoordinateVec()
@*/
PetscErrorCode DMPlexComputeCellGeometryFEM(DM dm, PetscInt cell, PetscFE fe, PetscReal *v0, PetscReal *J, PetscReal *invJ, PetscReal *detJ)
{
  PetscErrorCode ierr;

  PetscFunctionBegin;
  if (!fe) {ierr = DMPlexComputeCellGeometryAffineFEM(dm, cell, v0, J, invJ, detJ);CHKERRQ(ierr);}
  else     {ierr = DMPlexComputeIsoparametricGeometry_Internal(dm, fe, cell, v0, J, invJ, detJ);CHKERRQ(ierr);}
  PetscFunctionReturn(0);
}

#undef __FUNCT__
#define __FUNCT__ "DMPlexComputeGeometryFVM_1D_Internal"
static PetscErrorCode DMPlexComputeGeometryFVM_1D_Internal(DM dm, PetscInt dim, PetscInt cell, PetscReal *vol, PetscReal centroid[], PetscReal normal[])
{
  PetscSection   coordSection;
  Vec            coordinates;
  PetscScalar   *coords = NULL;
  PetscScalar    tmp[2];
  PetscInt       coordSize;
  PetscErrorCode ierr;

  PetscFunctionBegin;
  ierr = DMGetCoordinatesLocal(dm, &coordinates);CHKERRQ(ierr);
  ierr = DMGetCoordinateSection(dm, &coordSection);CHKERRQ(ierr);
  ierr = DMPlexVecGetClosure(dm, coordSection, coordinates, cell, &coordSize, &coords);CHKERRQ(ierr);
  if (dim != 2) SETERRQ(PetscObjectComm((PetscObject)dm), PETSC_ERR_SUP, "We only support 2D edges right now");
  ierr = DMLocalizeCoordinate_Internal(dm, dim, coords, &coords[dim], tmp);CHKERRQ(ierr);
  if (centroid) {
    centroid[0] = 0.5*PetscRealPart(coords[0] + tmp[0]);
    centroid[1] = 0.5*PetscRealPart(coords[1] + tmp[1]);
  }
  if (normal) {
    PetscReal norm;

    normal[0]  = -PetscRealPart(coords[1] - tmp[1]);
    normal[1]  =  PetscRealPart(coords[0] - tmp[0]);
    norm       = PetscSqrtReal(normal[0]*normal[0] + normal[1]*normal[1]);
    normal[0] /= norm;
    normal[1] /= norm;
  }
  if (vol) {
    *vol = PetscSqrtReal(PetscSqr(PetscRealPart(coords[0] - tmp[0])) + PetscSqr(PetscRealPart(coords[1] - tmp[1])));
  }
  ierr = DMPlexVecRestoreClosure(dm, coordSection, coordinates, cell, &coordSize, &coords);CHKERRQ(ierr);
  PetscFunctionReturn(0);
}

#undef __FUNCT__
#define __FUNCT__ "DMPlexComputeGeometryFVM_2D_Internal"
/* Centroid_i = (\sum_n A_n Cn_i ) / A */
static PetscErrorCode DMPlexComputeGeometryFVM_2D_Internal(DM dm, PetscInt dim, PetscInt cell, PetscReal *vol, PetscReal centroid[], PetscReal normal[])
{
  PetscSection   coordSection;
  Vec            coordinates;
  PetscScalar   *coords = NULL;
  PetscReal      vsum = 0.0, csum[3] = {0.0, 0.0, 0.0}, vtmp, ctmp[4], v0[3], R[9];
  PetscInt       tdim = 2, coordSize, numCorners, p, d, e;
  PetscErrorCode ierr;

  PetscFunctionBegin;
  ierr = DMGetCoordinatesLocal(dm, &coordinates);CHKERRQ(ierr);
  ierr = DMPlexGetConeSize(dm, cell, &numCorners);CHKERRQ(ierr);
  ierr = DMGetCoordinateSection(dm, &coordSection);CHKERRQ(ierr);
  ierr = DMPlexVecGetClosure(dm, coordSection, coordinates, cell, &coordSize, &coords);CHKERRQ(ierr);
  ierr = DMGetCoordinateDim(dm, &dim);CHKERRQ(ierr);
  if (dim > 2 && centroid) {
    v0[0] = PetscRealPart(coords[0]);
    v0[1] = PetscRealPart(coords[1]);
    v0[2] = PetscRealPart(coords[2]);
  }
  if (normal) {
    if (dim > 2) {
      const PetscReal x0 = PetscRealPart(coords[dim+0] - coords[0]), x1 = PetscRealPart(coords[dim*2+0] - coords[0]);
      const PetscReal y0 = PetscRealPart(coords[dim+1] - coords[1]), y1 = PetscRealPart(coords[dim*2+1] - coords[1]);
      const PetscReal z0 = PetscRealPart(coords[dim+2] - coords[2]), z1 = PetscRealPart(coords[dim*2+2] - coords[2]);
      PetscReal       norm;

      normal[0] = y0*z1 - z0*y1;
      normal[1] = z0*x1 - x0*z1;
      normal[2] = x0*y1 - y0*x1;
      norm = PetscSqrtReal(normal[0]*normal[0] + normal[1]*normal[1] + normal[2]*normal[2]);
      normal[0] /= norm;
      normal[1] /= norm;
      normal[2] /= norm;
    } else {
      for (d = 0; d < dim; ++d) normal[d] = 0.0;
    }
  }
  if (dim == 3) {ierr = DMPlexComputeProjection3Dto2D(coordSize, coords, R);CHKERRQ(ierr);}
  for (p = 0; p < numCorners; ++p) {
    /* Need to do this copy to get types right */
    for (d = 0; d < tdim; ++d) {
      ctmp[d]      = PetscRealPart(coords[p*tdim+d]);
      ctmp[tdim+d] = PetscRealPart(coords[((p+1)%numCorners)*tdim+d]);
    }
    Volume_Triangle_Origin_Internal(&vtmp, ctmp);
    vsum += vtmp;
    for (d = 0; d < tdim; ++d) {
      csum[d] += (ctmp[d] + ctmp[tdim+d])*vtmp;
    }
  }
  for (d = 0; d < tdim; ++d) {
    csum[d] /= (tdim+1)*vsum;
  }
  ierr = DMPlexVecRestoreClosure(dm, coordSection, coordinates, cell, &coordSize, &coords);CHKERRQ(ierr);
  if (vol) *vol = PetscAbsReal(vsum);
  if (centroid) {
    if (dim > 2) {
      for (d = 0; d < dim; ++d) {
        centroid[d] = v0[d];
        for (e = 0; e < dim; ++e) {
          centroid[d] += R[d*dim+e]*csum[e];
        }
      }
    } else for (d = 0; d < dim; ++d) centroid[d] = csum[d];
  }
  PetscFunctionReturn(0);
}

#undef __FUNCT__
#define __FUNCT__ "DMPlexComputeGeometryFVM_3D_Internal"
/* Centroid_i = (\sum_n V_n Cn_i ) / V */
static PetscErrorCode DMPlexComputeGeometryFVM_3D_Internal(DM dm, PetscInt dim, PetscInt cell, PetscReal *vol, PetscReal centroid[], PetscReal normal[])
{
  PetscSection    coordSection;
  Vec             coordinates;
  PetscScalar    *coords = NULL;
  PetscReal       vsum = 0.0, vtmp, coordsTmp[3*3];
  const PetscInt *faces, *facesO;
  PetscInt        numFaces, f, coordSize, numCorners, p, d;
  PetscErrorCode  ierr;

  PetscFunctionBegin;
  if (PetscUnlikely(dim > 3)) SETERRQ1(PETSC_COMM_SELF,PETSC_ERR_ARG_OUTOFRANGE,"No support for dim %D > 3",dim);
  ierr = DMGetCoordinatesLocal(dm, &coordinates);CHKERRQ(ierr);
  ierr = DMGetCoordinateSection(dm, &coordSection);CHKERRQ(ierr);

  if (centroid) for (d = 0; d < dim; ++d) centroid[d] = 0.0;
  ierr = DMPlexGetConeSize(dm, cell, &numFaces);CHKERRQ(ierr);
  ierr = DMPlexGetCone(dm, cell, &faces);CHKERRQ(ierr);
  ierr = DMPlexGetConeOrientation(dm, cell, &facesO);CHKERRQ(ierr);
  for (f = 0; f < numFaces; ++f) {
    ierr = DMPlexVecGetClosure(dm, coordSection, coordinates, faces[f], &coordSize, &coords);CHKERRQ(ierr);
    numCorners = coordSize/dim;
    switch (numCorners) {
    case 3:
      for (d = 0; d < dim; ++d) {
        coordsTmp[0*dim+d] = PetscRealPart(coords[0*dim+d]);
        coordsTmp[1*dim+d] = PetscRealPart(coords[1*dim+d]);
        coordsTmp[2*dim+d] = PetscRealPart(coords[2*dim+d]);
      }
      Volume_Tetrahedron_Origin_Internal(&vtmp, coordsTmp);
      if (facesO[f] < 0) vtmp = -vtmp;
      vsum += vtmp;
      if (centroid) {           /* Centroid of OABC = (a+b+c)/4 */
        for (d = 0; d < dim; ++d) {
          for (p = 0; p < 3; ++p) centroid[d] += coordsTmp[p*dim+d]*vtmp;
        }
      }
      break;
    case 4:
      /* DO FOR PYRAMID */
      /* First tet */
      for (d = 0; d < dim; ++d) {
        coordsTmp[0*dim+d] = PetscRealPart(coords[0*dim+d]);
        coordsTmp[1*dim+d] = PetscRealPart(coords[1*dim+d]);
        coordsTmp[2*dim+d] = PetscRealPart(coords[3*dim+d]);
      }
      Volume_Tetrahedron_Origin_Internal(&vtmp, coordsTmp);
      if (facesO[f] < 0) vtmp = -vtmp;
      vsum += vtmp;
      if (centroid) {
        for (d = 0; d < dim; ++d) {
          for (p = 0; p < 3; ++p) centroid[d] += coordsTmp[p*dim+d]*vtmp;
        }
      }
      /* Second tet */
      for (d = 0; d < dim; ++d) {
        coordsTmp[0*dim+d] = PetscRealPart(coords[1*dim+d]);
        coordsTmp[1*dim+d] = PetscRealPart(coords[2*dim+d]);
        coordsTmp[2*dim+d] = PetscRealPart(coords[3*dim+d]);
      }
      Volume_Tetrahedron_Origin_Internal(&vtmp, coordsTmp);
      if (facesO[f] < 0) vtmp = -vtmp;
      vsum += vtmp;
      if (centroid) {
        for (d = 0; d < dim; ++d) {
          for (p = 0; p < 3; ++p) centroid[d] += coordsTmp[p*dim+d]*vtmp;
        }
      }
      break;
    default:
      SETERRQ1(PETSC_COMM_SELF, PETSC_ERR_ARG_OUTOFRANGE, "Cannot handle faces with %D vertices", numCorners);
    }
    ierr = DMPlexVecRestoreClosure(dm, coordSection, coordinates, faces[f], &coordSize, &coords);CHKERRQ(ierr);
  }
  if (vol)     *vol = PetscAbsReal(vsum);
  if (normal)   for (d = 0; d < dim; ++d) normal[d]    = 0.0;
  if (centroid) for (d = 0; d < dim; ++d) centroid[d] /= (vsum*4);
  PetscFunctionReturn(0);
}

#undef __FUNCT__
#define __FUNCT__ "DMPlexComputeCellGeometryFVM"
/*@C
  DMPlexComputeCellGeometryFVM - Compute the volume for a given cell

  Collective on DM

  Input Arguments:
+ dm   - the DM
- cell - the cell

  Output Arguments:
+ volume   - the cell volume
. centroid - the cell centroid
- normal - the cell normal, if appropriate

  Level: advanced

  Fortran Notes:
  Since it returns arrays, this routine is only available in Fortran 90, and you must
  include petsc.h90 in your code.

.seealso: DMGetCoordinateSection(), DMGetCoordinateVec()
@*/
PetscErrorCode DMPlexComputeCellGeometryFVM(DM dm, PetscInt cell, PetscReal *vol, PetscReal centroid[], PetscReal normal[])
{
  PetscInt       depth, dim;
  PetscErrorCode ierr;

  PetscFunctionBegin;
  ierr = DMPlexGetDepth(dm, &depth);CHKERRQ(ierr);
  ierr = DMGetDimension(dm, &dim);CHKERRQ(ierr);
  if (depth != dim) SETERRQ(PETSC_COMM_SELF, PETSC_ERR_ARG_WRONG, "Mesh must be interpolated");
  /* We need to keep a pointer to the depth label */
  ierr = DMGetLabelValue(dm, "depth", cell, &depth);CHKERRQ(ierr);
  /* Cone size is now the number of faces */
  switch (depth) {
  case 1:
    ierr = DMPlexComputeGeometryFVM_1D_Internal(dm, dim, cell, vol, centroid, normal);CHKERRQ(ierr);
    break;
  case 2:
    ierr = DMPlexComputeGeometryFVM_2D_Internal(dm, dim, cell, vol, centroid, normal);CHKERRQ(ierr);
    break;
  case 3:
    ierr = DMPlexComputeGeometryFVM_3D_Internal(dm, dim, cell, vol, centroid, normal);CHKERRQ(ierr);
    break;
  default:
    SETERRQ1(PetscObjectComm((PetscObject)dm), PETSC_ERR_SUP, "Unsupported dimension %D for element geometry computation", dim);
  }
  PetscFunctionReturn(0);
}

#undef __FUNCT__
#define __FUNCT__ "DMPlexComputeGeometryFEM"
/* This should also take a PetscFE argument I think */
PetscErrorCode DMPlexComputeGeometryFEM(DM dm, Vec *cellgeom)
{
  DM             dmCell;
  Vec            coordinates;
  PetscSection   coordSection, sectionCell;
  PetscScalar   *cgeom;
  PetscInt       cStart, cEnd, cMax, c;
  PetscErrorCode ierr;

  PetscFunctionBegin;
  ierr = DMClone(dm, &dmCell);CHKERRQ(ierr);
  ierr = DMGetCoordinateSection(dm, &coordSection);CHKERRQ(ierr);
  ierr = DMGetCoordinatesLocal(dm, &coordinates);CHKERRQ(ierr);
  ierr = DMSetCoordinateSection(dmCell, PETSC_DETERMINE, coordSection);CHKERRQ(ierr);
  ierr = DMSetCoordinatesLocal(dmCell, coordinates);CHKERRQ(ierr);
  ierr = PetscSectionCreate(PetscObjectComm((PetscObject) dm), &sectionCell);CHKERRQ(ierr);
  ierr = DMPlexGetHeightStratum(dm, 0, &cStart, &cEnd);CHKERRQ(ierr);
  ierr = DMPlexGetHybridBounds(dm, &cMax, NULL, NULL, NULL);CHKERRQ(ierr);
  cEnd = cMax < 0 ? cEnd : cMax;
  ierr = PetscSectionSetChart(sectionCell, cStart, cEnd);CHKERRQ(ierr);
  /* TODO This needs to be multiplied by Nq for non-affine */
  for (c = cStart; c < cEnd; ++c) {ierr = PetscSectionSetDof(sectionCell, c, (PetscInt) PetscCeilReal(((PetscReal) sizeof(PetscFECellGeom))/sizeof(PetscScalar)));CHKERRQ(ierr);}
  ierr = PetscSectionSetUp(sectionCell);CHKERRQ(ierr);
  ierr = DMSetDefaultSection(dmCell, sectionCell);CHKERRQ(ierr);
  ierr = PetscSectionDestroy(&sectionCell);CHKERRQ(ierr);
  ierr = DMCreateLocalVector(dmCell, cellgeom);CHKERRQ(ierr);
  ierr = VecGetArray(*cellgeom, &cgeom);CHKERRQ(ierr);
  for (c = cStart; c < cEnd; ++c) {
    PetscFECellGeom *cg;

    ierr = DMPlexPointLocalRef(dmCell, c, cgeom, &cg);CHKERRQ(ierr);
    ierr = PetscMemzero(cg, sizeof(*cg));CHKERRQ(ierr);
    ierr = DMPlexComputeCellGeometryFEM(dmCell, c, NULL, cg->v0, cg->J, cg->invJ, &cg->detJ);CHKERRQ(ierr);
    if (cg->detJ <= 0.0) SETERRQ2(PETSC_COMM_SELF, PETSC_ERR_ARG_OUTOFRANGE, "Invalid determinant %g for element %d", cg->detJ, c);
  }
  ierr = VecRestoreArray(*cellgeom, &cgeom);CHKERRQ(ierr);
  ierr = DMDestroy(&dmCell);CHKERRQ(ierr);
  PetscFunctionReturn(0);
}

#undef __FUNCT__
#define __FUNCT__ "DMPlexComputeGeometryFVM"
/*@
  DMPlexComputeGeometryFVM - Computes the cell and face geometry for a finite volume method

  Input Parameter:
. dm - The DM

  Output Parameters:
+ cellgeom - A Vec of PetscFVCellGeom data
. facegeom - A Vec of PetscFVFaceGeom data

  Level: developer

.seealso: PetscFVFaceGeom, PetscFVCellGeom, DMPlexComputeGeometryFEM()
@*/
PetscErrorCode DMPlexComputeGeometryFVM(DM dm, Vec *cellgeom, Vec *facegeom)
{
  DM             dmFace, dmCell;
  DMLabel        ghostLabel;
  PetscSection   sectionFace, sectionCell;
  PetscSection   coordSection;
  Vec            coordinates;
  PetscScalar   *fgeom, *cgeom;
  PetscReal      minradius, gminradius;
  PetscInt       dim, cStart, cEnd, cEndInterior, c, fStart, fEnd, f;
  PetscErrorCode ierr;

  PetscFunctionBegin;
  ierr = DMGetDimension(dm, &dim);CHKERRQ(ierr);
  ierr = DMGetCoordinateSection(dm, &coordSection);CHKERRQ(ierr);
  ierr = DMGetCoordinatesLocal(dm, &coordinates);CHKERRQ(ierr);
  /* Make cell centroids and volumes */
  ierr = DMClone(dm, &dmCell);CHKERRQ(ierr);
  ierr = DMSetCoordinateSection(dmCell, PETSC_DETERMINE, coordSection);CHKERRQ(ierr);
  ierr = DMSetCoordinatesLocal(dmCell, coordinates);CHKERRQ(ierr);
  ierr = PetscSectionCreate(PetscObjectComm((PetscObject) dm), &sectionCell);CHKERRQ(ierr);
  ierr = DMPlexGetHeightStratum(dm, 0, &cStart, &cEnd);CHKERRQ(ierr);
  ierr = DMPlexGetHybridBounds(dm, &cEndInterior, NULL, NULL, NULL);CHKERRQ(ierr);
  ierr = PetscSectionSetChart(sectionCell, cStart, cEnd);CHKERRQ(ierr);
  for (c = cStart; c < cEnd; ++c) {ierr = PetscSectionSetDof(sectionCell, c, (PetscInt) PetscCeilReal(((PetscReal) sizeof(PetscFVCellGeom))/sizeof(PetscScalar)));CHKERRQ(ierr);}
  ierr = PetscSectionSetUp(sectionCell);CHKERRQ(ierr);
  ierr = DMSetDefaultSection(dmCell, sectionCell);CHKERRQ(ierr);
  ierr = PetscSectionDestroy(&sectionCell);CHKERRQ(ierr);
  ierr = DMCreateLocalVector(dmCell, cellgeom);CHKERRQ(ierr);
  if (cEndInterior < 0) {
    cEndInterior = cEnd;
  }
  ierr = VecGetArray(*cellgeom, &cgeom);CHKERRQ(ierr);
  for (c = cStart; c < cEndInterior; ++c) {
    PetscFVCellGeom *cg;

    ierr = DMPlexPointLocalRef(dmCell, c, cgeom, &cg);CHKERRQ(ierr);
    ierr = PetscMemzero(cg, sizeof(*cg));CHKERRQ(ierr);
    ierr = DMPlexComputeCellGeometryFVM(dmCell, c, &cg->volume, cg->centroid, NULL);CHKERRQ(ierr);
  }
  /* Compute face normals and minimum cell radius */
  ierr = DMClone(dm, &dmFace);CHKERRQ(ierr);
  ierr = PetscSectionCreate(PetscObjectComm((PetscObject) dm), &sectionFace);CHKERRQ(ierr);
  ierr = DMPlexGetHeightStratum(dm, 1, &fStart, &fEnd);CHKERRQ(ierr);
  ierr = PetscSectionSetChart(sectionFace, fStart, fEnd);CHKERRQ(ierr);
  for (f = fStart; f < fEnd; ++f) {ierr = PetscSectionSetDof(sectionFace, f, (PetscInt) PetscCeilReal(((PetscReal) sizeof(PetscFVFaceGeom))/sizeof(PetscScalar)));CHKERRQ(ierr);}
  ierr = PetscSectionSetUp(sectionFace);CHKERRQ(ierr);
  ierr = DMSetDefaultSection(dmFace, sectionFace);CHKERRQ(ierr);
  ierr = PetscSectionDestroy(&sectionFace);CHKERRQ(ierr);
  ierr = DMCreateLocalVector(dmFace, facegeom);CHKERRQ(ierr);
  ierr = VecGetArray(*facegeom, &fgeom);CHKERRQ(ierr);
  ierr = DMGetLabel(dm, "ghost", &ghostLabel);CHKERRQ(ierr);
  minradius = PETSC_MAX_REAL;
  for (f = fStart; f < fEnd; ++f) {
    PetscFVFaceGeom *fg;
    PetscReal        area;
    PetscInt         ghost = -1, d, numChildren;

    if (ghostLabel) {ierr = DMLabelGetValue(ghostLabel, f, &ghost);CHKERRQ(ierr);}
    ierr = DMPlexGetTreeChildren(dm,f,&numChildren,NULL);CHKERRQ(ierr);
    if (ghost >= 0 || numChildren) continue;
    ierr = DMPlexPointLocalRef(dmFace, f, fgeom, &fg);CHKERRQ(ierr);
    ierr = DMPlexComputeCellGeometryFVM(dm, f, &area, fg->centroid, fg->normal);CHKERRQ(ierr);
    for (d = 0; d < dim; ++d) fg->normal[d] *= area;
    /* Flip face orientation if necessary to match ordering in support, and Update minimum radius */
    {
      PetscFVCellGeom *cL, *cR;
      PetscInt         ncells;
      const PetscInt  *cells;
      PetscReal       *lcentroid, *rcentroid;
      PetscReal        l[3], r[3], v[3];

      ierr = DMPlexGetSupport(dm, f, &cells);CHKERRQ(ierr);
      ierr = DMPlexGetSupportSize(dm, f, &ncells);CHKERRQ(ierr);
      ierr = DMPlexPointLocalRead(dmCell, cells[0], cgeom, &cL);CHKERRQ(ierr);
      lcentroid = cells[0] >= cEndInterior ? fg->centroid : cL->centroid;
      if (ncells > 1) {
        ierr = DMPlexPointLocalRead(dmCell, cells[1], cgeom, &cR);CHKERRQ(ierr);
        rcentroid = cells[1] >= cEndInterior ? fg->centroid : cR->centroid;
      }
      else {
        rcentroid = fg->centroid;
      }
      ierr = DMLocalizeCoordinateReal_Internal(dm, dim, fg->centroid, lcentroid, l);CHKERRQ(ierr);
      ierr = DMLocalizeCoordinateReal_Internal(dm, dim, fg->centroid, rcentroid, r);CHKERRQ(ierr);
      DMPlex_WaxpyD_Internal(dim, -1, l, r, v);
      if (DMPlex_DotRealD_Internal(dim, fg->normal, v) < 0) {
        for (d = 0; d < dim; ++d) fg->normal[d] = -fg->normal[d];
      }
      if (DMPlex_DotRealD_Internal(dim, fg->normal, v) <= 0) {
        if (dim == 2) SETERRQ5(PETSC_COMM_SELF,PETSC_ERR_PLIB,"Direction for face %d could not be fixed, normal (%g,%g) v (%g,%g)", f, (double) fg->normal[0], (double) fg->normal[1], (double) v[0], (double) v[1]);
        if (dim == 3) SETERRQ7(PETSC_COMM_SELF,PETSC_ERR_PLIB,"Direction for face %d could not be fixed, normal (%g,%g,%g) v (%g,%g,%g)", f, (double) fg->normal[0], (double) fg->normal[1], (double) fg->normal[2], (double) v[0], (double) v[1], (double) v[2]);
        SETERRQ1(PETSC_COMM_SELF,PETSC_ERR_PLIB,"Direction for face %d could not be fixed", f);
      }
      if (cells[0] < cEndInterior) {
        DMPlex_WaxpyD_Internal(dim, -1, fg->centroid, cL->centroid, v);
        minradius = PetscMin(minradius, DMPlex_NormD_Internal(dim, v));
      }
      if (ncells > 1 && cells[1] < cEndInterior) {
        DMPlex_WaxpyD_Internal(dim, -1, fg->centroid, cR->centroid, v);
        minradius = PetscMin(minradius, DMPlex_NormD_Internal(dim, v));
      }
    }
  }
  ierr = MPIU_Allreduce(&minradius, &gminradius, 1, MPIU_REAL, MPIU_MIN, PetscObjectComm((PetscObject)dm));CHKERRQ(ierr);
  ierr = DMPlexSetMinRadius(dm, gminradius);CHKERRQ(ierr);
  /* Compute centroids of ghost cells */
  for (c = cEndInterior; c < cEnd; ++c) {
    PetscFVFaceGeom *fg;
    const PetscInt  *cone,    *support;
    PetscInt         coneSize, supportSize, s;

    ierr = DMPlexGetConeSize(dmCell, c, &coneSize);CHKERRQ(ierr);
    if (coneSize != 1) SETERRQ2(PETSC_COMM_SELF, PETSC_ERR_ARG_WRONG, "Ghost cell %d has cone size %d != 1", c, coneSize);
    ierr = DMPlexGetCone(dmCell, c, &cone);CHKERRQ(ierr);
    ierr = DMPlexGetSupportSize(dmCell, cone[0], &supportSize);CHKERRQ(ierr);
    if (supportSize != 2) SETERRQ2(PETSC_COMM_SELF, PETSC_ERR_ARG_WRONG, "Face %d has support size %d != 2", cone[0], supportSize);
    ierr = DMPlexGetSupport(dmCell, cone[0], &support);CHKERRQ(ierr);
    ierr = DMPlexPointLocalRef(dmFace, cone[0], fgeom, &fg);CHKERRQ(ierr);
    for (s = 0; s < 2; ++s) {
      /* Reflect ghost centroid across plane of face */
      if (support[s] == c) {
        PetscFVCellGeom       *ci;
        PetscFVCellGeom       *cg;
        PetscReal              c2f[3], a;

        ierr = DMPlexPointLocalRead(dmCell, support[(s+1)%2], cgeom, &ci);CHKERRQ(ierr);
        DMPlex_WaxpyD_Internal(dim, -1, ci->centroid, fg->centroid, c2f); /* cell to face centroid */
        a    = DMPlex_DotRealD_Internal(dim, c2f, fg->normal)/DMPlex_DotRealD_Internal(dim, fg->normal, fg->normal);
        ierr = DMPlexPointLocalRef(dmCell, support[s], cgeom, &cg);CHKERRQ(ierr);
        DMPlex_WaxpyD_Internal(dim, 2*a, fg->normal, ci->centroid, cg->centroid);
        cg->volume = ci->volume;
      }
    }
  }
  ierr = VecRestoreArray(*facegeom, &fgeom);CHKERRQ(ierr);
  ierr = VecRestoreArray(*cellgeom, &cgeom);CHKERRQ(ierr);
  ierr = DMDestroy(&dmCell);CHKERRQ(ierr);
  ierr = DMDestroy(&dmFace);CHKERRQ(ierr);
  PetscFunctionReturn(0);
}

#undef __FUNCT__
#define __FUNCT__ "DMPlexGetMinRadius"
/*@C
  DMPlexGetMinRadius - Returns the minimum distance from any cell centroid to a face

  Not collective

  Input Argument:
. dm - the DM

  Output Argument:
. minradius - the minium cell radius

  Level: developer

.seealso: DMGetCoordinates()
@*/
PetscErrorCode DMPlexGetMinRadius(DM dm, PetscReal *minradius)
{
  PetscFunctionBegin;
  PetscValidHeaderSpecific(dm,DM_CLASSID,1);
  PetscValidPointer(minradius,2);
  *minradius = ((DM_Plex*) dm->data)->minradius;
  PetscFunctionReturn(0);
}

#undef __FUNCT__
#define __FUNCT__ "DMPlexSetMinRadius"
/*@C
  DMPlexSetMinRadius - Sets the minimum distance from the cell centroid to a face

  Logically collective

  Input Arguments:
+ dm - the DM
- minradius - the minium cell radius

  Level: developer

.seealso: DMSetCoordinates()
@*/
PetscErrorCode DMPlexSetMinRadius(DM dm, PetscReal minradius)
{
  PetscFunctionBegin;
  PetscValidHeaderSpecific(dm,DM_CLASSID,1);
  ((DM_Plex*) dm->data)->minradius = minradius;
  PetscFunctionReturn(0);
}

#undef __FUNCT__
#define __FUNCT__ "BuildGradientReconstruction_Internal"
static PetscErrorCode BuildGradientReconstruction_Internal(DM dm, PetscFV fvm, DM dmFace, PetscScalar *fgeom, DM dmCell, PetscScalar *cgeom)
{
  DMLabel        ghostLabel;
  PetscScalar   *dx, *grad, **gref;
  PetscInt       dim, cStart, cEnd, c, cEndInterior, maxNumFaces;
  PetscErrorCode ierr;

  PetscFunctionBegin;
  ierr = DMGetDimension(dm, &dim);CHKERRQ(ierr);
  ierr = DMPlexGetHeightStratum(dm, 0, &cStart, &cEnd);CHKERRQ(ierr);
  ierr = DMPlexGetHybridBounds(dm, &cEndInterior, NULL, NULL, NULL);CHKERRQ(ierr);
  ierr = DMPlexGetMaxSizes(dm, &maxNumFaces, NULL);CHKERRQ(ierr);
  ierr = PetscFVLeastSquaresSetMaxFaces(fvm, maxNumFaces);CHKERRQ(ierr);
  ierr = DMGetLabel(dm, "ghost", &ghostLabel);CHKERRQ(ierr);
  ierr = PetscMalloc3(maxNumFaces*dim, &dx, maxNumFaces*dim, &grad, maxNumFaces, &gref);CHKERRQ(ierr);
  for (c = cStart; c < cEndInterior; c++) {
    const PetscInt        *faces;
    PetscInt               numFaces, usedFaces, f, d;
    PetscFVCellGeom        *cg;
    PetscBool              boundary;
    PetscInt               ghost;

    ierr = DMPlexPointLocalRead(dmCell, c, cgeom, &cg);CHKERRQ(ierr);
    ierr = DMPlexGetConeSize(dm, c, &numFaces);CHKERRQ(ierr);
    ierr = DMPlexGetCone(dm, c, &faces);CHKERRQ(ierr);
    if (numFaces < dim) SETERRQ2(PETSC_COMM_SELF,PETSC_ERR_ARG_INCOMP,"Cell %D has only %D faces, not enough for gradient reconstruction", c, numFaces);
    for (f = 0, usedFaces = 0; f < numFaces; ++f) {
      PetscFVCellGeom       *cg1;
      PetscFVFaceGeom       *fg;
      const PetscInt        *fcells;
      PetscInt               ncell, side;

      ierr = DMLabelGetValue(ghostLabel, faces[f], &ghost);CHKERRQ(ierr);
      ierr = DMIsBoundaryPoint(dm, faces[f], &boundary);CHKERRQ(ierr);
      if ((ghost >= 0) || boundary) continue;
      ierr  = DMPlexGetSupport(dm, faces[f], &fcells);CHKERRQ(ierr);
      side  = (c != fcells[0]); /* c is on left=0 or right=1 of face */
      ncell = fcells[!side];    /* the neighbor */
      ierr  = DMPlexPointLocalRef(dmFace, faces[f], fgeom, &fg);CHKERRQ(ierr);
      ierr  = DMPlexPointLocalRead(dmCell, ncell, cgeom, &cg1);CHKERRQ(ierr);
      for (d = 0; d < dim; ++d) dx[usedFaces*dim+d] = cg1->centroid[d] - cg->centroid[d];
      gref[usedFaces++] = fg->grad[side];  /* Gradient reconstruction term will go here */
    }
    if (!usedFaces) SETERRQ(PETSC_COMM_SELF, PETSC_ERR_USER, "Mesh contains isolated cell (no neighbors). Is it intentional?");
    ierr = PetscFVComputeGradient(fvm, usedFaces, dx, grad);CHKERRQ(ierr);
    for (f = 0, usedFaces = 0; f < numFaces; ++f) {
      ierr = DMLabelGetValue(ghostLabel, faces[f], &ghost);CHKERRQ(ierr);
      ierr = DMIsBoundaryPoint(dm, faces[f], &boundary);CHKERRQ(ierr);
      if ((ghost >= 0) || boundary) continue;
      for (d = 0; d < dim; ++d) gref[usedFaces][d] = grad[usedFaces*dim+d];
      ++usedFaces;
    }
  }
  ierr = PetscFree3(dx, grad, gref);CHKERRQ(ierr);
  PetscFunctionReturn(0);
}

#undef __FUNCT__
#define __FUNCT__ "BuildGradientReconstruction_Internal_Tree"
static PetscErrorCode BuildGradientReconstruction_Internal_Tree(DM dm, PetscFV fvm, DM dmFace, PetscScalar *fgeom, DM dmCell, PetscScalar *cgeom)
{
  DMLabel        ghostLabel;
  PetscScalar   *dx, *grad, **gref;
  PetscInt       dim, cStart, cEnd, c, cEndInterior, fStart, fEnd, f, nStart, nEnd, maxNumFaces = 0;
  PetscSection   neighSec;
  PetscInt     (*neighbors)[2];
  PetscInt      *counter;
  PetscErrorCode ierr;

  PetscFunctionBegin;
  ierr = DMGetDimension(dm, &dim);CHKERRQ(ierr);
  ierr = DMPlexGetHeightStratum(dm, 0, &cStart, &cEnd);CHKERRQ(ierr);
  ierr = DMPlexGetHybridBounds(dm, &cEndInterior, NULL, NULL, NULL);CHKERRQ(ierr);
  if (cEndInterior < 0) {
    cEndInterior = cEnd;
  }
  ierr = PetscSectionCreate(PetscObjectComm((PetscObject)dm),&neighSec);CHKERRQ(ierr);
  ierr = PetscSectionSetChart(neighSec,cStart,cEndInterior);CHKERRQ(ierr);
  ierr = DMPlexGetHeightStratum(dm, 1, &fStart, &fEnd);CHKERRQ(ierr);
  ierr = DMGetLabel(dm, "ghost", &ghostLabel);CHKERRQ(ierr);
  for (f = fStart; f < fEnd; f++) {
    const PetscInt        *fcells;
    PetscBool              boundary;
    PetscInt               ghost = -1;
    PetscInt               numChildren, numCells, c;

    if (ghostLabel) {ierr = DMLabelGetValue(ghostLabel, f, &ghost);CHKERRQ(ierr);}
    ierr = DMIsBoundaryPoint(dm, f, &boundary);CHKERRQ(ierr);
    ierr = DMPlexGetTreeChildren(dm, f, &numChildren, NULL);CHKERRQ(ierr);
    if ((ghost >= 0) || boundary || numChildren) continue;
    ierr = DMPlexGetSupportSize(dm, f, &numCells);CHKERRQ(ierr);
    if (numCells == 2) {
      ierr = DMPlexGetSupport(dm, f, &fcells);CHKERRQ(ierr);
      for (c = 0; c < 2; c++) {
        PetscInt cell = fcells[c];

        if (cell >= cStart && cell < cEndInterior) {
          ierr = PetscSectionAddDof(neighSec,cell,1);CHKERRQ(ierr);
        }
      }
    }
  }
  ierr = PetscSectionSetUp(neighSec);CHKERRQ(ierr);
  ierr = PetscSectionGetMaxDof(neighSec,&maxNumFaces);CHKERRQ(ierr);
  ierr = PetscFVLeastSquaresSetMaxFaces(fvm, maxNumFaces);CHKERRQ(ierr);
  nStart = 0;
  ierr = PetscSectionGetStorageSize(neighSec,&nEnd);CHKERRQ(ierr);
  ierr = PetscMalloc1((nEnd-nStart),&neighbors);CHKERRQ(ierr);
  ierr = PetscCalloc1((cEndInterior-cStart),&counter);CHKERRQ(ierr);
  for (f = fStart; f < fEnd; f++) {
    const PetscInt        *fcells;
    PetscBool              boundary;
    PetscInt               ghost = -1;
    PetscInt               numChildren, numCells, c;

    if (ghostLabel) {ierr = DMLabelGetValue(ghostLabel, f, &ghost);CHKERRQ(ierr);}
    ierr = DMIsBoundaryPoint(dm, f, &boundary);CHKERRQ(ierr);
    ierr = DMPlexGetTreeChildren(dm, f, &numChildren, NULL);CHKERRQ(ierr);
    if ((ghost >= 0) || boundary || numChildren) continue;
    ierr = DMPlexGetSupportSize(dm, f, &numCells);CHKERRQ(ierr);
    if (numCells == 2) {
      ierr  = DMPlexGetSupport(dm, f, &fcells);CHKERRQ(ierr);
      for (c = 0; c < 2; c++) {
        PetscInt cell = fcells[c], off;

        if (cell >= cStart && cell < cEndInterior) {
          ierr = PetscSectionGetOffset(neighSec,cell,&off);CHKERRQ(ierr);
          off += counter[cell - cStart]++;
          neighbors[off][0] = f;
          neighbors[off][1] = fcells[1 - c];
        }
      }
    }
  }
  ierr = PetscFree(counter);CHKERRQ(ierr);
  ierr = PetscMalloc3(maxNumFaces*dim, &dx, maxNumFaces*dim, &grad, maxNumFaces, &gref);CHKERRQ(ierr);
  for (c = cStart; c < cEndInterior; c++) {
    PetscInt               numFaces, f, d, off, ghost = -1;
    PetscFVCellGeom        *cg;

    ierr = DMPlexPointLocalRead(dmCell, c, cgeom, &cg);CHKERRQ(ierr);
    ierr = PetscSectionGetDof(neighSec, c, &numFaces);CHKERRQ(ierr);
    ierr = PetscSectionGetOffset(neighSec, c, &off);CHKERRQ(ierr);
    if (ghostLabel) {ierr = DMLabelGetValue(ghostLabel, c, &ghost);CHKERRQ(ierr);}
    if (ghost < 0 && numFaces < dim) SETERRQ2(PETSC_COMM_SELF,PETSC_ERR_ARG_INCOMP,"Cell %D has only %D faces, not enough for gradient reconstruction", c, numFaces);
    for (f = 0; f < numFaces; ++f) {
      PetscFVCellGeom       *cg1;
      PetscFVFaceGeom       *fg;
      const PetscInt        *fcells;
      PetscInt               ncell, side, nface;

      nface = neighbors[off + f][0];
      ncell = neighbors[off + f][1];
      ierr  = DMPlexGetSupport(dm,nface,&fcells);CHKERRQ(ierr);
      side  = (c != fcells[0]);
      ierr  = DMPlexPointLocalRef(dmFace, nface, fgeom, &fg);CHKERRQ(ierr);
      ierr  = DMPlexPointLocalRead(dmCell, ncell, cgeom, &cg1);CHKERRQ(ierr);
      for (d = 0; d < dim; ++d) dx[f*dim+d] = cg1->centroid[d] - cg->centroid[d];
      gref[f] = fg->grad[side];  /* Gradient reconstruction term will go here */
    }
    ierr = PetscFVComputeGradient(fvm, numFaces, dx, grad);CHKERRQ(ierr);
    for (f = 0; f < numFaces; ++f) {
      for (d = 0; d < dim; ++d) gref[f][d] = grad[f*dim+d];
    }
  }
  ierr = PetscFree3(dx, grad, gref);CHKERRQ(ierr);
  ierr = PetscSectionDestroy(&neighSec);CHKERRQ(ierr);
  ierr = PetscFree(neighbors);CHKERRQ(ierr);
  PetscFunctionReturn(0);
}

#undef __FUNCT__
#define __FUNCT__ "DMPlexComputeGradientFVM"
/*@
  DMPlexComputeGradientFVM - Compute geometric factors for gradient reconstruction, which are stored in the geometry data, and compute layout for gradient data

  Collective on DM

  Input Arguments:
+ dm  - The DM
. fvm - The PetscFV
. faceGeometry - The face geometry from DMPlexComputeFaceGeometryFVM()
- cellGeometry - The face geometry from DMPlexComputeCellGeometryFVM()

  Output Parameters:
+ faceGeometry - The geometric factors for gradient calculation are inserted
- dmGrad - The DM describing the layout of gradient data

  Level: developer

.seealso: DMPlexGetFaceGeometryFVM(), DMPlexGetCellGeometryFVM()
@*/
PetscErrorCode DMPlexComputeGradientFVM(DM dm, PetscFV fvm, Vec faceGeometry, Vec cellGeometry, DM *dmGrad)
{
  DM             dmFace, dmCell;
  PetscScalar   *fgeom, *cgeom;
  PetscSection   sectionGrad, parentSection;
  PetscInt       dim, pdim, cStart, cEnd, cEndInterior, c;
  PetscErrorCode ierr;

  PetscFunctionBegin;
  ierr = DMGetDimension(dm, &dim);CHKERRQ(ierr);
  ierr = PetscFVGetNumComponents(fvm, &pdim);CHKERRQ(ierr);
  ierr = DMPlexGetHeightStratum(dm, 0, &cStart, &cEnd);CHKERRQ(ierr);
  ierr = DMPlexGetHybridBounds(dm, &cEndInterior, NULL, NULL, NULL);CHKERRQ(ierr);
  /* Construct the interpolant corresponding to each face from the least-square solution over the cell neighborhood */
  ierr = VecGetDM(faceGeometry, &dmFace);CHKERRQ(ierr);
  ierr = VecGetDM(cellGeometry, &dmCell);CHKERRQ(ierr);
  ierr = VecGetArray(faceGeometry, &fgeom);CHKERRQ(ierr);
  ierr = VecGetArray(cellGeometry, &cgeom);CHKERRQ(ierr);
  ierr = DMPlexGetTree(dm,&parentSection,NULL,NULL,NULL,NULL);CHKERRQ(ierr);
  if (!parentSection) {
    ierr = BuildGradientReconstruction_Internal(dm, fvm, dmFace, fgeom, dmCell, cgeom);CHKERRQ(ierr);
  } else {
    ierr = BuildGradientReconstruction_Internal_Tree(dm, fvm, dmFace, fgeom, dmCell, cgeom);CHKERRQ(ierr);
  }
  ierr = VecRestoreArray(faceGeometry, &fgeom);CHKERRQ(ierr);
  ierr = VecRestoreArray(cellGeometry, &cgeom);CHKERRQ(ierr);
  /* Create storage for gradients */
  ierr = DMClone(dm, dmGrad);CHKERRQ(ierr);
  ierr = PetscSectionCreate(PetscObjectComm((PetscObject) dm), &sectionGrad);CHKERRQ(ierr);
  ierr = PetscSectionSetChart(sectionGrad, cStart, cEnd);CHKERRQ(ierr);
  for (c = cStart; c < cEnd; ++c) {ierr = PetscSectionSetDof(sectionGrad, c, pdim*dim);CHKERRQ(ierr);}
  ierr = PetscSectionSetUp(sectionGrad);CHKERRQ(ierr);
  ierr = DMSetDefaultSection(*dmGrad, sectionGrad);CHKERRQ(ierr);
  ierr = PetscSectionDestroy(&sectionGrad);CHKERRQ(ierr);
  PetscFunctionReturn(0);
}

#undef __FUNCT__
#define __FUNCT__ "DMPlexGetDataFVM"
PetscErrorCode DMPlexGetDataFVM(DM dm, PetscFV fv, Vec *cellgeom, Vec *facegeom, DM *gradDM)
{
  PetscObject    cellgeomobj, facegeomobj;
  PetscErrorCode ierr;

  PetscFunctionBegin;
  ierr = PetscObjectQuery((PetscObject) dm, "DMPlex_cellgeom_fvm", &cellgeomobj);CHKERRQ(ierr);
  if (!cellgeomobj) {
    Vec cellgeomInt, facegeomInt;

    ierr = DMPlexComputeGeometryFVM(dm, &cellgeomInt, &facegeomInt);CHKERRQ(ierr);
    ierr = PetscObjectCompose((PetscObject) dm, "DMPlex_cellgeom_fvm",(PetscObject)cellgeomInt);CHKERRQ(ierr);
    ierr = PetscObjectCompose((PetscObject) dm, "DMPlex_facegeom_fvm",(PetscObject)facegeomInt);CHKERRQ(ierr);
    ierr = VecDestroy(&cellgeomInt);CHKERRQ(ierr);
    ierr = VecDestroy(&facegeomInt);CHKERRQ(ierr);
    ierr = PetscObjectQuery((PetscObject) dm, "DMPlex_cellgeom_fvm", &cellgeomobj);CHKERRQ(ierr);
  }
  ierr = PetscObjectQuery((PetscObject) dm, "DMPlex_facegeom_fvm", &facegeomobj);CHKERRQ(ierr);
  if (cellgeom) *cellgeom = (Vec) cellgeomobj;
  if (facegeom) *facegeom = (Vec) facegeomobj;
  if (gradDM) {
    PetscObject gradobj;
    PetscBool   computeGradients;

    ierr = PetscFVGetComputeGradients(fv,&computeGradients);CHKERRQ(ierr);
    if (!computeGradients) {
      *gradDM = NULL;
      PetscFunctionReturn(0);
    }
    ierr = PetscObjectQuery((PetscObject) dm, "DMPlex_dmgrad_fvm", &gradobj);CHKERRQ(ierr);
    if (!gradobj) {
      DM dmGradInt;

      ierr = DMPlexComputeGradientFVM(dm,fv,(Vec) facegeomobj,(Vec) cellgeomobj,&dmGradInt);CHKERRQ(ierr);
      ierr = PetscObjectCompose((PetscObject) dm, "DMPlex_dmgrad_fvm", (PetscObject)dmGradInt);CHKERRQ(ierr);
      ierr = DMDestroy(&dmGradInt);CHKERRQ(ierr);
      ierr = PetscObjectQuery((PetscObject) dm, "DMPlex_dmgrad_fvm", &gradobj);CHKERRQ(ierr);
    }
    *gradDM = (DM) gradobj;
  }
  PetscFunctionReturn(0);
}<|MERGE_RESOLUTION|>--- conflicted
+++ resolved
@@ -55,35 +55,6 @@
 
   if ((xi >= -eps) && (eta >= -eps) && (xi + eta <= 2.0+eps)) *cell = c;
   else *cell = DMLOCATEPOINT_POINT_NOT_FOUND;
-  PetscFunctionReturn(0);
-}
-
-#undef __FUNCT__
-#define __FUNCT__ "DMPlexClosestPoint_Simplex_2D_Internal"
-static PetscErrorCode DMPlexClosestPoint_Simplex_2D_Internal(DM dm, const PetscScalar point[], PetscInt c, PetscReal cpoint[])
-{
-  const PetscInt  embedDim = 2;
-  PetscReal       x        = PetscRealPart(point[0]);
-  PetscReal       y        = PetscRealPart(point[1]);
-  PetscReal       v0[2], J[4], invJ[4], detJ;
-  PetscReal       xi, eta, r;
-  PetscErrorCode  ierr;
-
-  PetscFunctionBegin;
-  ierr = DMPlexComputeCellGeometryFEM(dm, c, NULL, v0, J, invJ, &detJ);CHKERRQ(ierr);
-  xi  = invJ[0*embedDim+0]*(x - v0[0]) + invJ[0*embedDim+1]*(y - v0[1]);
-  eta = invJ[1*embedDim+0]*(x - v0[0]) + invJ[1*embedDim+1]*(y - v0[1]);
-
-  xi  = PetscMax(xi,  0.0);
-  eta = PetscMax(eta, 0.0);
-  r   = (xi + eta)/2.0;
-  if (xi + eta > 2.0) {
-    r    = (xi + eta)/2.0;
-    xi  /= r;
-    eta /= r;
-  }
-  cpoint[0] = J[0*embedDim+0]*xi + J[0*embedDim+1]*eta + v0[0];
-  cpoint[1] = J[1*embedDim+0]*xi + J[1*embedDim+1]*eta + v0[1];
   PetscFunctionReturn(0);
 }
 
@@ -592,11 +563,7 @@
   PetscErrorCode  ierr;
 
   PetscFunctionBegin;
-<<<<<<< HEAD
   if (ltype == DM_POINTLOCATION_NEAREST && !hash) SETERRQ(PetscObjectComm((PetscObject) dm), PETSC_ERR_SUP, "Nearest point location only supported with grid hashing. Use -dm_plex_hash_location to enable it.");
-=======
-  if (ltype == DM_POINTLOCATION_NEAREST && !hash) SETERRQ(PetscObjectComm((PetscObject) dm), PETSC_ERR_SUP, "Nearest point location only supported with grid hashing.");
->>>>>>> 8dccc7bb
   ierr = DMGetCoordinateDim(dm, &dim);CHKERRQ(ierr);
   ierr = VecGetBlockSize(v, &bs);CHKERRQ(ierr);
   ierr = MPI_Comm_compare(PetscObjectComm((PetscObject)cellSF),PETSC_COMM_SELF,&result);CHKERRQ(ierr);
@@ -656,11 +623,7 @@
       PetscReal          cpoint[3], diff[3], dist, distMax = PETSC_MAX_REAL;
       PetscInt           dbin[3], bin, cellOffset, d;
 
-<<<<<<< HEAD
-      if (cells[p].rank < 0) {
-=======
       if (cells[p].index < 0) {
->>>>>>> 8dccc7bb
         ++numFound;
         ierr = PetscGridHashGetEnclosingBox(mesh->lbox, 1, point, dbin, &bin);CHKERRQ(ierr);
         ierr = PetscSectionGetDof(mesh->lbox->cellSection, bin, &numCells);CHKERRQ(ierr);
@@ -682,12 +645,7 @@
   }
   /* This code is only be relevant when interfaced to parallel point location */
   /* Check for highest numbered proc that claims a point (do we care?) */
-<<<<<<< HEAD
-  if (numFound < numPoints) {
-    if (ltype == DM_POINTLOCATION_NEAREST) SETERRQ(PetscObjectComm((PetscObject) dm), PETSC_ERR_SUP, "Nearest point location does not support parallel point location.");
-=======
   if (ltype == DM_POINTLOCATION_REMOVE && numFound < numPoints) {
->>>>>>> 8dccc7bb
     ierr = PetscMalloc1(numFound,&found);CHKERRQ(ierr);
     for (p = 0, numFound = 0; p < numPoints; p++) {
       if (cells[p].rank >= 0 && cells[p].index >= 0) {
