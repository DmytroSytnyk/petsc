
#requiresdefine   'PETSC_HAVE_FORTRAN'
ALL: lib
CFLAGS   =
FFLAGS   =
<<<<<<< HEAD
SOURCEC  = zplex.c zplexcreate.c zplexinterpolate.c zplexsubmesh.c zplexlabel.c zplexexodusii.c zplexgmsh.c zplexfluent.c
=======
SOURCEC  = zplex.c zplexcreate.c zplexdistribute.c zplexinterpolate.c zplexsubmesh.c zplexlabel.c zplexexodusii.c zplexgmsh.c
>>>>>>> 14eb1c5c
SOURCEF  =
SOURCEH  =
DIRS     =
LIBBASE  = libpetscdm
LOCDIR   = src/dm/impls/plex/ftn-custom/

include ${PETSC_DIR}/lib/petsc-conf/variables
include ${PETSC_DIR}/lib/petsc-conf/rules
include ${PETSC_DIR}/lib/petsc-conf/test<|MERGE_RESOLUTION|>--- conflicted
+++ resolved
@@ -3,11 +3,7 @@
 ALL: lib
 CFLAGS   =
 FFLAGS   =
-<<<<<<< HEAD
-SOURCEC  = zplex.c zplexcreate.c zplexinterpolate.c zplexsubmesh.c zplexlabel.c zplexexodusii.c zplexgmsh.c zplexfluent.c
-=======
-SOURCEC  = zplex.c zplexcreate.c zplexdistribute.c zplexinterpolate.c zplexsubmesh.c zplexlabel.c zplexexodusii.c zplexgmsh.c
->>>>>>> 14eb1c5c
+SOURCEC  = zplex.c zplexcreate.c zplexdistribute.c zplexinterpolate.c zplexsubmesh.c zplexlabel.c zplexexodusii.c zplexgmsh.c zplexfluent.c
 SOURCEF  =
 SOURCEH  =
 DIRS     =
