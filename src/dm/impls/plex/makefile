ALL: lib

CPPFLAGS =
CFLAGS   =
FFLAGS   =
<<<<<<< HEAD
SOURCEC  = plexcreate.c plex.c plexrefine.c plexinterpolate.c plexpreallocate.c plexreorder.c plexgeometry.c plexlabel.c plexsubmesh.c plexexodusii.c plexgmsh.c plexcgns.c plexvtk.c plexpoint.c plexvtu.c plexfem.c
=======
SOURCEC  = plexcreate.c plex.c plexrefine.c plexinterpolate.c plexpreallocate.c plexreorder.c plexgeometry.c plexlabel.c plexsubmesh.c plexexodusii.c plexcgns.c plexvtk.c plexpoint.c plexvtu.c plexfem.c plexindices.c
>>>>>>> fe02ba77
SOURCEF  =
SOURCEH  =
DIRS     = examples
LIBBASE  = libpetscdm
MANSEC   = DM
SUBMANSEC= DMPLEX
LOCDIR   = src/dm/impls/plex/

include ${PETSC_DIR}/conf/variables
include ${PETSC_DIR}/conf/rules
include ${PETSC_DIR}/conf/test<|MERGE_RESOLUTION|>--- conflicted
+++ resolved
@@ -3,11 +3,7 @@
 CPPFLAGS =
 CFLAGS   =
 FFLAGS   =
-<<<<<<< HEAD
-SOURCEC  = plexcreate.c plex.c plexrefine.c plexinterpolate.c plexpreallocate.c plexreorder.c plexgeometry.c plexlabel.c plexsubmesh.c plexexodusii.c plexgmsh.c plexcgns.c plexvtk.c plexpoint.c plexvtu.c plexfem.c
-=======
-SOURCEC  = plexcreate.c plex.c plexrefine.c plexinterpolate.c plexpreallocate.c plexreorder.c plexgeometry.c plexlabel.c plexsubmesh.c plexexodusii.c plexcgns.c plexvtk.c plexpoint.c plexvtu.c plexfem.c plexindices.c
->>>>>>> fe02ba77
+SOURCEC  = plexcreate.c plex.c plexrefine.c plexinterpolate.c plexpreallocate.c plexreorder.c plexgeometry.c plexlabel.c plexsubmesh.c plexexodusii.c plexgmsh.c plexcgns.c plexvtk.c plexpoint.c plexvtu.c plexfem.c plexindices.c
 SOURCEF  =
 SOURCEH  =
 DIRS     = examples
