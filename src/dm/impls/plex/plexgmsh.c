#define PETSCDM_DLL
#include <petsc/private/dmpleximpl.h>    /*I   "petscdmplex.h"   I*/

/*@C
  DMPlexCreateGmshFromFile - Create a DMPlex mesh from a Gmsh file

+ comm        - The MPI communicator
. filename    - Name of the Gmsh file
- interpolate - Create faces and edges in the mesh

  Output Parameter:
. dm  - The DM object representing the mesh

  Level: beginner

.seealso: DMPlexCreateFromFile(), DMPlexCreateGmsh(), DMPlexCreate()
@*/
PetscErrorCode DMPlexCreateGmshFromFile(MPI_Comm comm, const char filename[], PetscBool interpolate, DM *dm)
{
  PetscViewer     viewer, vheader;
  PetscMPIInt     rank;
  PetscViewerType vtype;
  char            line[PETSC_MAX_PATH_LEN];
  int             snum;
  PetscBool       match;
  int             fT;
  PetscInt        fileType;
  float           version;
  PetscErrorCode  ierr;

  PetscFunctionBegin;
  ierr = MPI_Comm_rank(comm, &rank);CHKERRQ(ierr);
  /* Determine Gmsh file type (ASCII or binary) from file header */
  ierr = PetscViewerCreate(comm, &vheader);CHKERRQ(ierr);
  ierr = PetscViewerSetType(vheader, PETSCVIEWERASCII);CHKERRQ(ierr);
  ierr = PetscViewerFileSetMode(vheader, FILE_MODE_READ);CHKERRQ(ierr);
  ierr = PetscViewerFileSetName(vheader, filename);CHKERRQ(ierr);
  if (!rank) {
    /* Read only the first two lines of the Gmsh file */
    ierr = PetscViewerRead(vheader, line, 1, NULL, PETSC_STRING);CHKERRQ(ierr);
    ierr = PetscStrncmp(line, "$MeshFormat", PETSC_MAX_PATH_LEN, &match);CHKERRQ(ierr);
    if (!match) SETERRQ(PETSC_COMM_SELF, PETSC_ERR_ARG_WRONG, "File is not a valid Gmsh file");
    ierr = PetscViewerRead(vheader, line, 2, NULL, PETSC_STRING);CHKERRQ(ierr);
    snum = sscanf(line, "%f %d", &version, &fT);
    fileType = (PetscInt) fT;
    if (snum != 2) SETERRQ1(PETSC_COMM_SELF, PETSC_ERR_ARG_WRONG, "Unable to parse Gmsh file header: %s", line);
    if (version < 2.0) SETERRQ(PETSC_COMM_SELF, PETSC_ERR_ARG_WRONG, "Gmsh file must be at least version 2.0");
  }
  ierr = MPI_Bcast(&fileType, 1, MPIU_INT, 0, comm);CHKERRQ(ierr);
  /* Create appropriate viewer and build plex */
  if (fileType == 0) vtype = PETSCVIEWERASCII;
  else vtype = PETSCVIEWERBINARY;
  ierr = PetscViewerCreate(comm, &viewer);CHKERRQ(ierr);
  ierr = PetscViewerSetType(viewer, vtype);CHKERRQ(ierr);
  ierr = PetscViewerFileSetMode(viewer, FILE_MODE_READ);CHKERRQ(ierr);
  ierr = PetscViewerFileSetName(viewer, filename);CHKERRQ(ierr);
  ierr = DMPlexCreateGmsh(comm, viewer, interpolate, dm);CHKERRQ(ierr);
  ierr = PetscViewerDestroy(&viewer);CHKERRQ(ierr);
  ierr = PetscViewerDestroy(&vheader);CHKERRQ(ierr);
  PetscFunctionReturn(0);
}

static PetscErrorCode DMPlexCreateGmsh_ReadElement(PetscViewer viewer, PetscInt numCells, PetscBool binary, PetscBool byteSwap, GmshElement **gmsh_elems)
{
  PetscInt       c, p;
  GmshElement   *elements;
  int            i, cellType, dim, numNodes, numElem, numTags;
  int            ibuf[16];
  PetscErrorCode ierr;

  PetscFunctionBegin;
  ierr = PetscMalloc1(numCells, &elements);CHKERRQ(ierr);
  for (c = 0; c < numCells;) {
    ierr = PetscViewerRead(viewer, &ibuf, 3, NULL, PETSC_ENUM);CHKERRQ(ierr);
    if (byteSwap) ierr = PetscByteSwap(&ibuf, PETSC_ENUM, 3);CHKERRQ(ierr);
    if (binary) {
      cellType = ibuf[0];
      numElem = ibuf[1];
      numTags = ibuf[2];
    } else {
      elements[c].id = ibuf[0];
      cellType = ibuf[1];
      numTags = ibuf[2];
      numElem = 1;
    }
    switch (cellType) {
    case 1: /* 2-node line */
      dim = 1;
      numNodes = 2;
      break;
    case 2: /* 3-node triangle */
      dim = 2;
      numNodes = 3;
      break;
    case 3: /* 4-node quadrangle */
      dim = 2;
      numNodes = 4;
      break;
    case 4: /* 4-node tetrahedron */
      dim  = 3;
      numNodes = 4;
      break;
    case 5: /* 8-node hexahedron */
      dim = 3;
      numNodes = 8;
      break;
    case 15: /* 1-node vertex */
      dim = 0;
      numNodes = 1;
      break;
    default:
      SETERRQ1(PETSC_COMM_SELF, PETSC_ERR_ARG_WRONG, "Unsupported Gmsh element type %d", cellType);
    }
    if (binary) {
      const PetscInt nint = numNodes + numTags + 1;
      for (i = 0; i < numElem; ++i, ++c) {
        /* Loop over inner binary element block */
        elements[c].dim = dim;
        elements[c].numNodes = numNodes;
        elements[c].numTags = numTags;

        ierr = PetscViewerRead(viewer, &ibuf, nint, NULL, PETSC_ENUM);CHKERRQ(ierr);
        if (byteSwap) ierr = PetscByteSwap( &ibuf, PETSC_ENUM, nint);CHKERRQ(ierr);
        elements[c].id = ibuf[0];
        for (p = 0; p < numTags; p++) elements[c].tags[p] = ibuf[1 + p];
        for (p = 0; p < numNodes; p++) elements[c].nodes[p] = ibuf[1 + numTags + p];
      }
    } else {
      elements[c].dim = dim;
      elements[c].numNodes = numNodes;
      elements[c].numTags = numTags;
      ierr = PetscViewerRead(viewer, elements[c].tags, elements[c].numTags, NULL, PETSC_ENUM);CHKERRQ(ierr);
      ierr = PetscViewerRead(viewer, elements[c].nodes, elements[c].numNodes, NULL, PETSC_ENUM);CHKERRQ(ierr);
      c++;
    }
  }
  *gmsh_elems = elements;
  PetscFunctionReturn(0);
}

/*@
  DMPlexCreateGmsh - Create a DMPlex mesh from a Gmsh file viewer

  Collective on comm

  Input Parameters:
+ comm  - The MPI communicator
. viewer - The Viewer associated with a Gmsh file
- interpolate - Create faces and edges in the mesh

  Output Parameter:
. dm  - The DM object representing the mesh

  Note: http://www.geuz.org/gmsh/doc/texinfo/#MSH-ASCII-file-format
  and http://www.geuz.org/gmsh/doc/texinfo/#MSH-binary-file-format

  Level: beginner

.keywords: mesh,Gmsh
.seealso: DMPLEX, DMCreate()
@*/
PetscErrorCode DMPlexCreateGmsh(MPI_Comm comm, PetscViewer viewer, PetscBool interpolate, DM *dm)
{
  PetscViewerType vtype;
  GmshElement   *gmsh_elem = NULL;
  PetscSection   coordSection;
  Vec            coordinates;
  PetscScalar   *coords, *coordsIn = NULL;
  PetscInt       dim = 0, coordSize, c, v, d, r, cell;
  int            i, numVertices = 0, numCells = 0, trueNumCells = 0, numRegions = 0, snum;
  PetscMPIInt    num_proc, rank;
  char           line[PETSC_MAX_PATH_LEN];
  PetscBool      match, binary, bswap = PETSC_FALSE;
  PetscErrorCode ierr;

  PetscFunctionBegin;
  ierr = MPI_Comm_rank(comm, &rank);CHKERRQ(ierr);
  ierr = MPI_Comm_size(comm, &num_proc);CHKERRQ(ierr);
  ierr = DMCreate(comm, dm);CHKERRQ(ierr);
  ierr = DMSetType(*dm, DMPLEX);CHKERRQ(ierr);
  ierr = PetscLogEventBegin(DMPLEX_CreateGmsh,*dm,0,0,0);CHKERRQ(ierr);
  ierr = PetscViewerGetType(viewer, &vtype);CHKERRQ(ierr);
  ierr = PetscStrcmp(vtype, PETSCVIEWERBINARY, &binary);CHKERRQ(ierr);
  if (!rank || binary) {
    PetscBool match;
    int       fileType, dataSize;
    float     version;

    /* Read header */
    ierr = PetscViewerRead(viewer, line, 1, NULL, PETSC_STRING);CHKERRQ(ierr);
    ierr = PetscStrncmp(line, "$MeshFormat", PETSC_MAX_PATH_LEN, &match);CHKERRQ(ierr);
    if (!match) SETERRQ(PETSC_COMM_SELF, PETSC_ERR_ARG_WRONG, "File is not a valid Gmsh file");
    ierr = PetscViewerRead(viewer, line, 3, NULL, PETSC_STRING);CHKERRQ(ierr);
    snum = sscanf(line, "%f %d %d", &version, &fileType, &dataSize);
    if (snum != 3) SETERRQ1(PETSC_COMM_SELF, PETSC_ERR_ARG_WRONG, "Unable to parse Gmsh file header: %s", line);
    if (version < 2.0) SETERRQ(PETSC_COMM_SELF, PETSC_ERR_ARG_WRONG, "Gmsh file must be at least version 2.0");
    if (dataSize != sizeof(double)) SETERRQ1(PETSC_COMM_SELF, PETSC_ERR_ARG_WRONG, "Data size %d is not valid for a Gmsh file", dataSize);
    if (binary) {
      int checkInt;
      ierr = PetscViewerRead(viewer, &checkInt, 1, NULL, PETSC_ENUM);CHKERRQ(ierr);
      if (checkInt != 1) {
        ierr = PetscByteSwap(&checkInt, PETSC_ENUM, 1);CHKERRQ(ierr);
        if (checkInt == 1) bswap = PETSC_TRUE;
        else SETERRQ1(PETSC_COMM_SELF, PETSC_ERR_ARG_WRONG, "File type %d is not a valid Gmsh binary file", fileType);
      }
    } else if (fileType) SETERRQ1(PETSC_COMM_SELF, PETSC_ERR_ARG_WRONG, "File type %d is not a valid Gmsh ASCII file", fileType);
    ierr = PetscViewerRead(viewer, line, 1, NULL, PETSC_STRING);CHKERRQ(ierr);
    ierr = PetscStrncmp(line, "$EndMeshFormat", PETSC_MAX_PATH_LEN, &match);CHKERRQ(ierr);
    if (!match) SETERRQ(PETSC_COMM_SELF, PETSC_ERR_ARG_WRONG, "File is not a valid Gmsh file");
    /* OPTIONAL Read physical names */
    ierr = PetscViewerRead(viewer, line, 1, NULL, PETSC_STRING);CHKERRQ(ierr);
    ierr = PetscStrncmp(line, "$PhysicalNames", PETSC_MAX_PATH_LEN, &match);CHKERRQ(ierr);
    if (match) {
      ierr = PetscViewerRead(viewer, line, 1, NULL, PETSC_STRING);CHKERRQ(ierr);
      snum = sscanf(line, "%d", &numRegions);
      if (snum != 1) SETERRQ(PETSC_COMM_SELF, PETSC_ERR_ARG_WRONG, "File is not a valid Gmsh file");
      for (r = 0; r < numRegions; ++r) {ierr = PetscViewerRead(viewer, line, 3, NULL, PETSC_STRING);CHKERRQ(ierr);}
      ierr = PetscViewerRead(viewer, line, 1, NULL, PETSC_STRING);CHKERRQ(ierr);
      ierr = PetscStrncmp(line, "$EndPhysicalNames", PETSC_MAX_PATH_LEN, &match);CHKERRQ(ierr);
      if (!match) SETERRQ(PETSC_COMM_SELF, PETSC_ERR_ARG_WRONG, "File is not a valid Gmsh file");
      /* Initial read for vertex section */
      ierr = PetscViewerRead(viewer, line, 1, NULL, PETSC_STRING);CHKERRQ(ierr);
    }
    /* Read vertices */
    ierr = PetscStrncmp(line, "$Nodes", PETSC_MAX_PATH_LEN, &match);CHKERRQ(ierr);
    if (!match) SETERRQ(PETSC_COMM_SELF, PETSC_ERR_ARG_WRONG, "File is not a valid Gmsh file");
    ierr = PetscViewerRead(viewer, line, 1, NULL, PETSC_STRING);CHKERRQ(ierr);
    snum = sscanf(line, "%d", &numVertices);
    if (snum != 1) SETERRQ(PETSC_COMM_SELF, PETSC_ERR_ARG_WRONG, "File is not a valid Gmsh file");
    ierr = PetscMalloc1(numVertices*3, &coordsIn);CHKERRQ(ierr);
    if (binary) {
      size_t doubleSize, intSize;
      PetscInt elementSize;
      char *buffer;
      PetscScalar *baseptr;
      ierr = PetscDataTypeGetSize(PETSC_ENUM, &intSize);CHKERRQ(ierr);
      ierr = PetscDataTypeGetSize(PETSC_DOUBLE, &doubleSize);CHKERRQ(ierr);
      elementSize = (intSize + 3*doubleSize);
      ierr = PetscMalloc1(elementSize*numVertices, &buffer);CHKERRQ(ierr);
      ierr = PetscViewerRead(viewer, buffer, elementSize*numVertices, NULL, PETSC_CHAR);CHKERRQ(ierr);
      if (bswap) ierr = PetscByteSwap(buffer, PETSC_CHAR, elementSize*numVertices);CHKERRQ(ierr);
      for (v = 0; v < numVertices; ++v) {
        baseptr = ((PetscScalar*)(buffer+v*elementSize+intSize));
        coordsIn[v*3+0] = baseptr[0];
        coordsIn[v*3+1] = baseptr[1];
        coordsIn[v*3+2] = baseptr[2];
      }
      ierr = PetscFree(buffer);CHKERRQ(ierr);
    } else {
      for (v = 0; v < numVertices; ++v) {
        ierr = PetscViewerRead(viewer, &i, 1, NULL, PETSC_ENUM);CHKERRQ(ierr);
        ierr = PetscViewerRead(viewer, &(coordsIn[v*3]), 3, NULL, PETSC_DOUBLE);CHKERRQ(ierr);
        if (i != (int)v+1) SETERRQ2(PETSC_COMM_SELF, PETSC_ERR_ARG_WRONG, "Invalid node number %d should be %d", i, v+1);
      }
    }
    ierr = PetscViewerRead(viewer, line, 1, NULL, PETSC_STRING);CHKERRQ(ierr);;
    ierr = PetscStrncmp(line, "$EndNodes", PETSC_MAX_PATH_LEN, &match);CHKERRQ(ierr);
    if (!match) SETERRQ(PETSC_COMM_SELF, PETSC_ERR_ARG_WRONG, "File is not a valid Gmsh file");
    /* Read cells */
    ierr = PetscViewerRead(viewer, line, 1, NULL, PETSC_STRING);CHKERRQ(ierr);;
    ierr = PetscStrncmp(line, "$Elements", PETSC_MAX_PATH_LEN, &match);CHKERRQ(ierr);
    if (!match) SETERRQ(PETSC_COMM_SELF, PETSC_ERR_ARG_WRONG, "File is not a valid Gmsh file");
    ierr = PetscViewerRead(viewer, line, 1, NULL, PETSC_STRING);CHKERRQ(ierr);;
    snum = sscanf(line, "%d", &numCells);
    if (snum != 1) SETERRQ(PETSC_COMM_SELF, PETSC_ERR_ARG_WRONG, "File is not a valid Gmsh file");
  }

  if (!rank || binary) {
    /* Gmsh elements can be of any dimension/co-dimension, so we need to traverse the
       file contents multiple times to figure out the true number of cells and facets
       in the given mesh. To make this more efficient we read the file contents only
       once and store them in memory, while determining the true number of cells. */
    ierr = DMPlexCreateGmsh_ReadElement(viewer, numCells, binary, bswap, &gmsh_elem);CHKERRQ(ierr);
    for (trueNumCells=0, c = 0; c < numCells; ++c) {
      if (gmsh_elem[c].dim > dim) {dim = gmsh_elem[c].dim; trueNumCells = 0;}
      if (gmsh_elem[c].dim == dim) trueNumCells++;
    }
    ierr = PetscViewerRead(viewer, line, 1, NULL, PETSC_STRING);CHKERRQ(ierr);;
    ierr = PetscStrncmp(line, "$EndElements", 12, &match);CHKERRQ(ierr);
    if (!match) SETERRQ(PETSC_COMM_SELF, PETSC_ERR_ARG_WRONG, "File is not a valid Gmsh file");
  }
  /* For binary we read on all ranks, but only build the plex on rank 0 */
  if (binary && rank) {trueNumCells = 0; numVertices = 0;};
  /* Allocate the cell-vertex mesh */
  ierr = DMPlexSetChart(*dm, 0, trueNumCells+numVertices);CHKERRQ(ierr);
  if (!rank) {
    for (cell = 0, c = 0; c < numCells; ++c) {
      if (gmsh_elem[c].dim == dim) {
        ierr = DMPlexSetConeSize(*dm, cell, gmsh_elem[c].numNodes);CHKERRQ(ierr);
        cell++;
      }
    }
  }
  ierr = DMSetUp(*dm);CHKERRQ(ierr);
  /* Add cell-vertex connections */
  if (!rank) {
    PetscInt pcone[8], corner;
    for (cell = 0, c = 0; c < numCells; ++c) {
      if (gmsh_elem[c].dim == dim) {
        for (corner = 0; corner < gmsh_elem[c].numNodes; ++corner) {
          pcone[corner] = gmsh_elem[c].nodes[corner] + trueNumCells-1;
        }
        if (dim == 3) {
          /* Tetrahedra are inverted */
          if (gmsh_elem[c].numNodes == 4) {
            PetscInt tmp = pcone[0];
            pcone[0] = pcone[1];
            pcone[1] = tmp;
          }
          /* Hexahedra are inverted */
          if (gmsh_elem[c].numNodes == 8) {
            PetscInt tmp = pcone[1];
            pcone[1] = pcone[3];
            pcone[3] = tmp;
          }
        }
        ierr = DMPlexSetCone(*dm, cell, pcone);CHKERRQ(ierr);
        cell++;
      }
    }
  }
  ierr = MPI_Bcast(&dim, 1, MPIU_INT, 0, comm);CHKERRQ(ierr);
  ierr = DMSetDimension(*dm, dim);CHKERRQ(ierr);
  ierr = DMPlexSymmetrize(*dm);CHKERRQ(ierr);
  ierr = DMPlexStratify(*dm);CHKERRQ(ierr);
  if (interpolate) {
    DM idm = NULL;

    ierr = DMPlexInterpolate(*dm, &idm);CHKERRQ(ierr);
    ierr = DMDestroy(dm);CHKERRQ(ierr);
    *dm  = idm;
  }

  if (!rank) {
    /* Apply boundary IDs by finding the relevant facets with vertex joins */
    PetscInt pcone[8], corner, vStart, vEnd;

    ierr = DMPlexGetDepthStratum(*dm, 0, &vStart, &vEnd);CHKERRQ(ierr);
    for (c = 0; c < numCells; ++c) {
      if (gmsh_elem[c].dim == dim-1) {
        PetscInt joinSize;
        const PetscInt *join;
        for (corner = 0; corner < gmsh_elem[c].numNodes; ++corner) {
          pcone[corner] = gmsh_elem[c].nodes[corner] + vStart - 1;
        }
        ierr = DMPlexGetFullJoin(*dm, gmsh_elem[c].numNodes, (const PetscInt *) pcone, &joinSize, &join);CHKERRQ(ierr);
        if (joinSize != 1) SETERRQ1(PETSC_COMM_SELF, PETSC_ERR_ARG_WRONG, "Could not determine Plex facet for element %d", gmsh_elem[c].id);
        ierr = DMSetLabelValue(*dm, "Face Sets", join[0], gmsh_elem[c].tags[0]);CHKERRQ(ierr);
        ierr = DMPlexRestoreJoin(*dm, gmsh_elem[c].numNodes, (const PetscInt *) pcone, &joinSize, &join);CHKERRQ(ierr);
      }
    }

    /* Create cell sets */
    for (cell = 0, c = 0; c < numCells; ++c) {
      if (gmsh_elem[c].dim == dim) {
        if (gmsh_elem[c].numTags > 0) {
          ierr = DMSetLabelValue(*dm, "Cell Sets", cell, gmsh_elem[c].tags[0]);CHKERRQ(ierr);
          cell++;
        }
      }
    }

    /* Create vertex sets */
    for (c = 0; c < numCells; ++c) {
      if (gmsh_elem[c].dim == 0) {
        if (gmsh_elem[c].numTags > 0) {
          ierr = DMSetLabelValue(*dm, "Vertex Sets", gmsh_elem[c].nodes[0] + vStart - 1, gmsh_elem[c].tags[0]);CHKERRQ(ierr);
        }
      }
    }
  }

  /* Read coordinates */
  ierr = DMGetCoordinateSection(*dm, &coordSection);CHKERRQ(ierr);
  ierr = PetscSectionSetNumFields(coordSection, 1);CHKERRQ(ierr);
  ierr = PetscSectionSetFieldComponents(coordSection, 0, dim);CHKERRQ(ierr);
  ierr = PetscSectionSetChart(coordSection, trueNumCells, trueNumCells + numVertices);CHKERRQ(ierr);
  for (v = trueNumCells; v < trueNumCells+numVertices; ++v) {
    ierr = PetscSectionSetDof(coordSection, v, dim);CHKERRQ(ierr);
    ierr = PetscSectionSetFieldDof(coordSection, v, 0, dim);CHKERRQ(ierr);
  }
  ierr = PetscSectionSetUp(coordSection);CHKERRQ(ierr);
  ierr = PetscSectionGetStorageSize(coordSection, &coordSize);CHKERRQ(ierr);
  ierr = VecCreate(PETSC_COMM_SELF, &coordinates);CHKERRQ(ierr);
  ierr = PetscObjectSetName((PetscObject) coordinates, "coordinates");CHKERRQ(ierr);
  ierr = VecSetSizes(coordinates, coordSize, PETSC_DETERMINE);CHKERRQ(ierr);
  ierr = VecSetBlockSize(coordinates, dim);CHKERRQ(ierr);
  ierr = VecSetType(coordinates, VECSTANDARD);CHKERRQ(ierr);
  ierr = VecGetArray(coordinates, &coords);CHKERRQ(ierr);
  if (!rank) {
    for (v = 0; v < numVertices; ++v) {
      for (d = 0; d < dim; ++d) {
        coords[v*dim+d] = coordsIn[v*3+d];
      }
    }
  }
  ierr = VecRestoreArray(coordinates, &coords);CHKERRQ(ierr);
  ierr = PetscFree(coordsIn);CHKERRQ(ierr);
  ierr = DMSetCoordinatesLocal(*dm, coordinates);CHKERRQ(ierr);
  ierr = VecDestroy(&coordinates);CHKERRQ(ierr);
  /* Clean up intermediate storage */
  if (!rank || binary) ierr = PetscFree(gmsh_elem);CHKERRQ(ierr);
  ierr = PetscLogEventEnd(DMPLEX_CreateGmsh,*dm,0,0,0);CHKERRQ(ierr);
  PetscFunctionReturn(0);
<<<<<<< HEAD
=======
}

PetscErrorCode DMPlexCreateGmsh_ReadElement(PetscViewer viewer, PetscInt numCells, PetscBool binary, PetscBool byteSwap, GmshElement **gmsh_elems)
{
  PetscInt       c, p;
  GmshElement   *elements;
  int            i, cellType, dim, numNodes, numNodesIgnore, numElem, numTags;
  PetscInt       pibuf[64];
  int            ibuf[64];
  PetscErrorCode ierr;

  PetscFunctionBegin;
  ierr = PetscMalloc1(numCells, &elements);CHKERRQ(ierr);
  for (c = 0; c < numCells;) {
    ierr = PetscViewerRead(viewer, &ibuf, 3, NULL, PETSC_ENUM);CHKERRQ(ierr);
    if (byteSwap) ierr = PetscByteSwap(&ibuf, PETSC_ENUM, 3);CHKERRQ(ierr);
    if (binary) {
      cellType = ibuf[0];
      numElem = ibuf[1];
      numTags = ibuf[2];
    } else {
      elements[c].id = ibuf[0];
      cellType = ibuf[1];
      numTags = ibuf[2];
      numElem = 1;
    }
    /* http://gmsh.info/doc/texinfo/gmsh.html#MSH-ASCII-file-format */
    numNodesIgnore = 0;
    switch (cellType) {
    case 1: /* 2-node line */
      dim = 1;
      numNodes = 2;
      break;
    case 2: /* 3-node triangle */
      dim = 2;
      numNodes = 3;
      break;
    case 3: /* 4-node quadrangle */
      dim = 2;
      numNodes = 4;
      break;
    case 4: /* 4-node tetrahedron */
      dim  = 3;
      numNodes = 4;
      break;
    case 5: /* 8-node hexahedron */
      dim = 3;
      numNodes = 8;
      break;
    case 8: /* 3-node 2nd order line */
      dim = 1;
      numNodes = 2;
      numNodesIgnore = 1;
      break;
    case 9: /* 6-node 2nd order triangle */
      dim = 2;
      numNodes = 3;
      numNodesIgnore = 3;
      break;
    case 15: /* 1-node vertex */
      dim = 0;
      numNodes = 1;
      break;
    case 6: /* 6-node prism */
    case 7: /* 5-node pyramid */
    case 10: /* 9-node 2nd order quadrangle */
    case 11: /* 10-node 2nd order tetrahedron */
    case 12: /* 27-node 2nd order hexhedron */
    case 13: /* 19-node 2nd order prism */
    case 14: /* 14-node 2nd order pyramid */
    default:
      SETERRQ1(PETSC_COMM_SELF, PETSC_ERR_ARG_WRONG, "Unsupported Gmsh element type %d", cellType);
    }
    if (binary) {
      const PetscInt nint = numNodes + numTags + 1 + numNodesIgnore;
      for (i = 0; i < numElem; ++i, ++c) {
        /* Loop over inner binary element block */
        elements[c].dim = dim;
        elements[c].numNodes = numNodes;
        elements[c].numTags = numTags;

        ierr = PetscViewerRead(viewer, &ibuf, nint, NULL, PETSC_ENUM);CHKERRQ(ierr);
        if (byteSwap) ierr = PetscByteSwap( &ibuf, PETSC_ENUM, nint);CHKERRQ(ierr);
        elements[c].id = ibuf[0];
        for (p = 0; p < numTags; p++) elements[c].tags[p] = ibuf[1 + p];
        for (p = 0; p < numNodes; p++) elements[c].nodes[p] = ibuf[1 + numTags + p];
      }
    } else {
      elements[c].dim = dim;
      elements[c].numNodes = numNodes;
      elements[c].numTags = numTags;
      ierr = PetscViewerRead(viewer, elements[c].tags, elements[c].numTags, NULL, PETSC_ENUM);CHKERRQ(ierr);
      ierr = PetscViewerRead(viewer, elements[c].nodes, elements[c].numNodes, NULL, PETSC_ENUM);CHKERRQ(ierr);
      ierr = PetscViewerRead(viewer, pibuf, numNodesIgnore, NULL, PETSC_ENUM);CHKERRQ(ierr);
      c++;
    }
  }
  *gmsh_elems = elements;
  PetscFunctionReturn(0);
>>>>>>> 60218614
}<|MERGE_RESOLUTION|>--- conflicted
+++ resolved
@@ -64,7 +64,8 @@
 {
   PetscInt       c, p;
   GmshElement   *elements;
-  int            i, cellType, dim, numNodes, numElem, numTags;
+  int            i, cellType, dim, numNodes, numNodesIgnore, numElem, numTags;
+  PetscInt       pibuf[64];
   int            ibuf[16];
   PetscErrorCode ierr;
 
@@ -83,6 +84,8 @@
       numTags = ibuf[2];
       numElem = 1;
     }
+    /* http://gmsh.info/doc/texinfo/gmsh.html#MSH-ASCII-file-format */
+    numNodesIgnore = 0;
     switch (cellType) {
     case 1: /* 2-node line */
       dim = 1;
@@ -104,15 +107,32 @@
       dim = 3;
       numNodes = 8;
       break;
+    case 8: /* 3-node 2nd order line */
+      dim = 1;
+      numNodes = 2;
+      numNodesIgnore = 1;
+      break;
+    case 9: /* 6-node 2nd order triangle */
+      dim = 2;
+      numNodes = 3;
+      numNodesIgnore = 3;
+      break;
     case 15: /* 1-node vertex */
       dim = 0;
       numNodes = 1;
       break;
+    case 6: /* 6-node prism */
+    case 7: /* 5-node pyramid */
+    case 10: /* 9-node 2nd order quadrangle */
+    case 11: /* 10-node 2nd order tetrahedron */
+    case 12: /* 27-node 2nd order hexhedron */
+    case 13: /* 19-node 2nd order prism */
+    case 14: /* 14-node 2nd order pyramid */
     default:
       SETERRQ1(PETSC_COMM_SELF, PETSC_ERR_ARG_WRONG, "Unsupported Gmsh element type %d", cellType);
     }
     if (binary) {
-      const PetscInt nint = numNodes + numTags + 1;
+      const PetscInt nint = numNodes + numTags + 1 + numNodesIgnore;
       for (i = 0; i < numElem; ++i, ++c) {
         /* Loop over inner binary element block */
         elements[c].dim = dim;
@@ -131,6 +151,7 @@
       elements[c].numTags = numTags;
       ierr = PetscViewerRead(viewer, elements[c].tags, elements[c].numTags, NULL, PETSC_ENUM);CHKERRQ(ierr);
       ierr = PetscViewerRead(viewer, elements[c].nodes, elements[c].numNodes, NULL, PETSC_ENUM);CHKERRQ(ierr);
+      ierr = PetscViewerRead(viewer, pibuf, numNodesIgnore, NULL, PETSC_ENUM);CHKERRQ(ierr);
       c++;
     }
   }
@@ -402,106 +423,4 @@
   if (!rank || binary) ierr = PetscFree(gmsh_elem);CHKERRQ(ierr);
   ierr = PetscLogEventEnd(DMPLEX_CreateGmsh,*dm,0,0,0);CHKERRQ(ierr);
   PetscFunctionReturn(0);
-<<<<<<< HEAD
-=======
-}
-
-PetscErrorCode DMPlexCreateGmsh_ReadElement(PetscViewer viewer, PetscInt numCells, PetscBool binary, PetscBool byteSwap, GmshElement **gmsh_elems)
-{
-  PetscInt       c, p;
-  GmshElement   *elements;
-  int            i, cellType, dim, numNodes, numNodesIgnore, numElem, numTags;
-  PetscInt       pibuf[64];
-  int            ibuf[64];
-  PetscErrorCode ierr;
-
-  PetscFunctionBegin;
-  ierr = PetscMalloc1(numCells, &elements);CHKERRQ(ierr);
-  for (c = 0; c < numCells;) {
-    ierr = PetscViewerRead(viewer, &ibuf, 3, NULL, PETSC_ENUM);CHKERRQ(ierr);
-    if (byteSwap) ierr = PetscByteSwap(&ibuf, PETSC_ENUM, 3);CHKERRQ(ierr);
-    if (binary) {
-      cellType = ibuf[0];
-      numElem = ibuf[1];
-      numTags = ibuf[2];
-    } else {
-      elements[c].id = ibuf[0];
-      cellType = ibuf[1];
-      numTags = ibuf[2];
-      numElem = 1;
-    }
-    /* http://gmsh.info/doc/texinfo/gmsh.html#MSH-ASCII-file-format */
-    numNodesIgnore = 0;
-    switch (cellType) {
-    case 1: /* 2-node line */
-      dim = 1;
-      numNodes = 2;
-      break;
-    case 2: /* 3-node triangle */
-      dim = 2;
-      numNodes = 3;
-      break;
-    case 3: /* 4-node quadrangle */
-      dim = 2;
-      numNodes = 4;
-      break;
-    case 4: /* 4-node tetrahedron */
-      dim  = 3;
-      numNodes = 4;
-      break;
-    case 5: /* 8-node hexahedron */
-      dim = 3;
-      numNodes = 8;
-      break;
-    case 8: /* 3-node 2nd order line */
-      dim = 1;
-      numNodes = 2;
-      numNodesIgnore = 1;
-      break;
-    case 9: /* 6-node 2nd order triangle */
-      dim = 2;
-      numNodes = 3;
-      numNodesIgnore = 3;
-      break;
-    case 15: /* 1-node vertex */
-      dim = 0;
-      numNodes = 1;
-      break;
-    case 6: /* 6-node prism */
-    case 7: /* 5-node pyramid */
-    case 10: /* 9-node 2nd order quadrangle */
-    case 11: /* 10-node 2nd order tetrahedron */
-    case 12: /* 27-node 2nd order hexhedron */
-    case 13: /* 19-node 2nd order prism */
-    case 14: /* 14-node 2nd order pyramid */
-    default:
-      SETERRQ1(PETSC_COMM_SELF, PETSC_ERR_ARG_WRONG, "Unsupported Gmsh element type %d", cellType);
-    }
-    if (binary) {
-      const PetscInt nint = numNodes + numTags + 1 + numNodesIgnore;
-      for (i = 0; i < numElem; ++i, ++c) {
-        /* Loop over inner binary element block */
-        elements[c].dim = dim;
-        elements[c].numNodes = numNodes;
-        elements[c].numTags = numTags;
-
-        ierr = PetscViewerRead(viewer, &ibuf, nint, NULL, PETSC_ENUM);CHKERRQ(ierr);
-        if (byteSwap) ierr = PetscByteSwap( &ibuf, PETSC_ENUM, nint);CHKERRQ(ierr);
-        elements[c].id = ibuf[0];
-        for (p = 0; p < numTags; p++) elements[c].tags[p] = ibuf[1 + p];
-        for (p = 0; p < numNodes; p++) elements[c].nodes[p] = ibuf[1 + numTags + p];
-      }
-    } else {
-      elements[c].dim = dim;
-      elements[c].numNodes = numNodes;
-      elements[c].numTags = numTags;
-      ierr = PetscViewerRead(viewer, elements[c].tags, elements[c].numTags, NULL, PETSC_ENUM);CHKERRQ(ierr);
-      ierr = PetscViewerRead(viewer, elements[c].nodes, elements[c].numNodes, NULL, PETSC_ENUM);CHKERRQ(ierr);
-      ierr = PetscViewerRead(viewer, pibuf, numNodesIgnore, NULL, PETSC_ENUM);CHKERRQ(ierr);
-      c++;
-    }
-  }
-  *gmsh_elems = elements;
-  PetscFunctionReturn(0);
->>>>>>> 60218614
 }