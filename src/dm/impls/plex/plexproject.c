#include <petsc/private/dmpleximpl.h>   /*I      "petscdmplex.h"   I*/

#include <petsc/private/petscfeimpl.h>

static PetscErrorCode DMProjectPoint_Func_Private(DM dm, PetscDS prob, PetscReal time, PetscFEGeom *fegeom, PetscFVCellGeom *fvgeom, PetscBool isFE[], PetscDualSpace sp[],
                                                  PetscErrorCode (**funcs)(PetscInt, PetscReal, const PetscReal [], PetscInt, PetscScalar *, void *), void **ctxs,
                                                  PetscScalar values[])
{
  PetscInt       coordDim, Nf, *Nc, f, totDim, spDim, d, v, tp;
  PetscBool      isAffine;
  PetscErrorCode ierr;

  PetscFunctionBeginHot;
  ierr = DMGetCoordinateDim(dm,&coordDim);CHKERRQ(ierr);
  ierr = PetscDSGetNumFields(prob, &Nf);CHKERRQ(ierr);
  ierr = PetscDSGetComponents(prob, &Nc);CHKERRQ(ierr);
  ierr = PetscDSGetTotalDimension(prob, &totDim);CHKERRQ(ierr);
  /* Get values for closure */
  isAffine = fegeom->isAffine;
  for (f = 0, v = 0, tp = 0; f < Nf; ++f) {
    void * const ctx = ctxs ? ctxs[f] : NULL;

    if (!sp[f]) continue;
    ierr = PetscDualSpaceGetDimension(sp[f], &spDim);CHKERRQ(ierr);
    if (funcs[f]) {
      if (isFE[f]) {
        PetscQuadrature   allPoints;
        PetscInt          q, dim, numPoints;
        const PetscReal   *points;
        PetscScalar       *pointEval;
        PetscReal         *x;
        DM                dm;

        ierr = PetscDualSpaceGetDM(sp[f],&dm);CHKERRQ(ierr);
        ierr = PetscDualSpaceGetAllPoints(sp[f], &allPoints);CHKERRQ(ierr);
        ierr = PetscQuadratureGetData(allPoints,&dim,NULL,&numPoints,&points,NULL);CHKERRQ(ierr);
        ierr = PetscDualSpaceGetDM(sp[f],&dm);CHKERRQ(ierr);
        ierr = DMGetWorkArray(dm,numPoints*Nc[f],MPIU_SCALAR,&pointEval);CHKERRQ(ierr);
        ierr = DMGetWorkArray(dm,coordDim,MPIU_REAL,&x);CHKERRQ(ierr);
        for (q = 0; q < numPoints; q++, tp++) {
          const PetscReal *v0;

          if (isAffine) {
            CoordinatesRefToReal(coordDim, fegeom->dim, fegeom->xi, fegeom->v, fegeom->J, &points[q*dim], x);
            v0 = x;
          } else {
            v0 = &fegeom->v[tp*coordDim];
          }
          ierr = (*funcs[f])(coordDim,time,v0, Nc[f], &pointEval[Nc[f]*q], ctx);CHKERRQ(ierr);
        }
        ierr = PetscDualSpaceApplyAll(sp[f], pointEval, &values[v]);CHKERRQ(ierr);
        ierr = DMRestoreWorkArray(dm,coordDim,MPIU_REAL,&x);CHKERRQ(ierr);
        ierr = DMRestoreWorkArray(dm,numPoints*Nc[f],MPIU_SCALAR,&pointEval);CHKERRQ(ierr);
        v += spDim;
      } else {
        for (d = 0; d < spDim; ++d, ++v) {
          ierr = PetscDualSpaceApplyFVM(sp[f], d, time, fvgeom, Nc[f], funcs[f], ctx, &values[v]);CHKERRQ(ierr);
        }
      }
    } else {
      for (d = 0; d < spDim; d++, v++) {values[v] = 0.0;}
    }
  }
  PetscFunctionReturn(0);
}

static PetscErrorCode DMProjectPoint_Field_Private(DM dm, PetscDS prob, DM dmAux, PetscDS probAux, PetscReal time, Vec localU, Vec localA, PetscFEGeom *fegeom, PetscDualSpace sp[], PetscInt p, PetscInt Ncc, const PetscInt comps[],
                                                   PetscReal **basisTab, PetscReal **basisDerTab, PetscReal **basisTabAux, PetscReal **basisDerTabAux,
                                                   void (**funcs)(PetscInt, PetscInt, PetscInt,
                                                                  const PetscInt[], const PetscInt[], const PetscScalar[], const PetscScalar[], const PetscScalar[],
                                                                  const PetscInt[], const PetscInt[], const PetscScalar[], const PetscScalar[], const PetscScalar[],
                                                                  PetscReal, const PetscReal[], PetscInt, const PetscScalar[], PetscScalar[]), void **ctxs,
                                                   PetscScalar values[])
{
  PetscSection       section, sectionAux = NULL;
  PetscScalar       *u, *u_t = NULL, *u_x, *a = NULL, *a_t = NULL, *a_x = NULL, *refSpaceDer, *refSpaceDerAux = NULL, *bc;
  PetscScalar       *coefficients   = NULL, *coefficientsAux   = NULL;
  PetscScalar       *coefficients_t = NULL, *coefficientsAux_t = NULL;
  const PetscScalar *constants;
  PetscReal         *x, invJdefault[9];
  PetscInt          *uOff, *uOff_x, *aOff = NULL, *aOff_x = NULL, *Nb, *Nc, *NbAux = NULL, *NcAux = NULL;
  PetscInt           dE = fegeom ? fegeom->dimEmbed : 0;
  PetscBool          isAffine = fegeom ? fegeom->isAffine : PETSC_TRUE;
  PetscInt           dimAux = 0, numConstants, Nf, NfAux = 0, f, spDim, d, v, tp = 0;
  PetscErrorCode     ierr;

  PetscFunctionBeginHot;
  ierr = PetscDSGetNumFields(prob, &Nf);CHKERRQ(ierr);
  ierr = PetscDSGetDimensions(prob, &Nb);CHKERRQ(ierr);
  ierr = PetscDSGetComponents(prob, &Nc);CHKERRQ(ierr);
  ierr = PetscDSGetComponentOffsets(prob, &uOff);CHKERRQ(ierr);
  ierr = PetscDSGetComponentDerivativeOffsets(prob, &uOff_x);CHKERRQ(ierr);
  ierr = PetscDSGetEvaluationArrays(prob, &u, &bc /*&u_t*/, &u_x);CHKERRQ(ierr);
  ierr = PetscDSGetRefCoordArrays(prob, &x, &refSpaceDer);CHKERRQ(ierr);
  ierr = PetscDSGetConstants(prob, &numConstants, &constants);CHKERRQ(ierr);
  ierr = DMGetSection(dm, &section);CHKERRQ(ierr);
  ierr = DMPlexVecGetClosure(dm, section, localU, p, NULL, &coefficients);CHKERRQ(ierr);
  if (dmAux) {
    DMLabel  spmap;
    PetscInt subp = p;

    /* If dm is a submesh, do not get subpoint */
    ierr = DMPlexGetSubpointMap(dm, &spmap);CHKERRQ(ierr);
    if (!spmap) {ierr = DMPlexGetSubpoint(dmAux, p, &subp);CHKERRQ(ierr);}
    ierr = PetscDSGetSpatialDimension(probAux, &dimAux);CHKERRQ(ierr);
    ierr = PetscDSGetNumFields(probAux, &NfAux);CHKERRQ(ierr);
    ierr = PetscDSGetDimensions(probAux, &NbAux);CHKERRQ(ierr);
    ierr = PetscDSGetComponents(probAux, &NcAux);CHKERRQ(ierr);
    ierr = DMGetSection(dmAux, &sectionAux);CHKERRQ(ierr);
    ierr = PetscDSGetComponentOffsets(probAux, &aOff);CHKERRQ(ierr);
    ierr = PetscDSGetComponentDerivativeOffsets(probAux, &aOff_x);CHKERRQ(ierr);
    ierr = PetscDSGetEvaluationArrays(probAux, &a, NULL /*&a_t*/, &a_x);CHKERRQ(ierr);
    ierr = PetscDSGetRefCoordArrays(probAux, NULL, &refSpaceDerAux);CHKERRQ(ierr);
    ierr = DMPlexVecGetClosure(dmAux, sectionAux, localA, subp, NULL, &coefficientsAux);CHKERRQ(ierr);
  }
  if (!fegeom) {
    ierr = PetscDSGetSpatialDimension(prob, &dE);CHKERRQ(ierr);
    for (d = 0; d < dE*dE; ++d) invJdefault[d]   = 0.0;
    for (d = 0; d < dE; ++d) invJdefault[d*dE+d] = 1.0;
  }
  /* Get values for closure */
  for (f = 0, v = 0; f < Nf; ++f) {
    PetscQuadrature   allPoints;
    PetscInt          q, dim, numPoints;
    const PetscReal   *points;
    PetscScalar       *pointEval;
    DM                dm;

    if (!sp[f]) continue;
    ierr = PetscDualSpaceGetDimension(sp[f], &spDim);CHKERRQ(ierr);
    if (!funcs[f]) {
      for (d = 0; d < spDim; d++, v++) values[v] = 0.;
      continue;
    }
    ierr = PetscDualSpaceGetDM(sp[f],&dm);CHKERRQ(ierr);
    ierr = PetscDualSpaceGetAllPoints(sp[f], &allPoints);CHKERRQ(ierr);
    ierr = PetscQuadratureGetData(allPoints,&dim,NULL,&numPoints,&points,NULL);CHKERRQ(ierr);
    ierr = DMGetWorkArray(dm,numPoints*Nc[f],MPIU_SCALAR,&pointEval);CHKERRQ(ierr);
    for (q = 0; q < numPoints; ++q, ++tp) {
      const PetscReal *v0 = NULL;
      const PetscReal *invJ = NULL;

      if (fegeom) {
        if (isAffine) {
          CoordinatesRefToReal(dE, dim, fegeom->xi, fegeom->v, fegeom->J, &points[q*dim], x);
          v0 = x;
          invJ = fegeom->invJ;
        } else {
          v0 = &fegeom->v[tp*dE];
          invJ = &fegeom->invJ[tp*dE*dE];
        }
      } else {invJ = invJdefault;}
      EvaluateFieldJets(dim, Nf, Nb, Nc, tp, basisTab, basisDerTab, refSpaceDer, invJ, coefficients, coefficients_t, u, u_x, u_t);
      if (probAux) {EvaluateFieldJets(dimAux, NfAux, NbAux, NcAux, tp, basisTabAux, basisDerTabAux, refSpaceDerAux, invJ, coefficientsAux, coefficientsAux_t, a, a_x, a_t);}
      (*funcs[f])(dE, Nf, NfAux, uOff, uOff_x, u, u_t, u_x, aOff, aOff_x, a, a_t, a_x, time, v0, numConstants, constants, &pointEval[Nc[f]*q]);
    }
    ierr = PetscDualSpaceApplyAll(sp[f], pointEval, &values[v]);CHKERRQ(ierr);
    ierr = DMRestoreWorkArray(dm,numPoints*Nc[f],MPIU_SCALAR,&pointEval);CHKERRQ(ierr);
    v += spDim;
  }
  ierr = DMPlexVecRestoreClosure(dm, section, localU, p, NULL, &coefficients);CHKERRQ(ierr);
  if (dmAux) {ierr = DMPlexVecRestoreClosure(dmAux, sectionAux, localA, p, NULL, &coefficientsAux);CHKERRQ(ierr);}
  PetscFunctionReturn(0);
}

static PetscErrorCode DMProjectPoint_Private(DM dm, PetscDS prob, PetscFEGeom *fegeom, DM dmAux, PetscDS probAux, PetscInt effectiveHeight, PetscReal time, Vec localU, Vec localA, PetscBool hasFE, PetscBool hasFV, PetscBool isFE[],
                                             PetscDualSpace sp[], PetscInt p, PetscInt Ncc, const PetscInt comps[],
                                             PetscReal **basisTab, PetscReal **basisDerTab, PetscReal **basisTabAux, PetscReal **basisDerTabAux,
                                             DMBoundaryConditionType type, void (**funcs)(void), void **ctxs, PetscBool fieldActive[], PetscScalar values[])
{
  PetscFVCellGeom fvgeom;
  PetscInt        dim, dimEmbed;
  PetscErrorCode  ierr;

  PetscFunctionBeginHot;
  ierr = DMGetDimension(dm, &dim);CHKERRQ(ierr);
  ierr = DMGetCoordinateDim(dm, &dimEmbed);CHKERRQ(ierr);
  if (hasFV) {ierr = DMPlexComputeCellGeometryFVM(dm, p, &fvgeom.volume, fvgeom.centroid, NULL);CHKERRQ(ierr);}
  switch (type) {
  case DM_BC_ESSENTIAL:
  case DM_BC_NATURAL:
    ierr = DMProjectPoint_Func_Private(dm, prob, time, fegeom, &fvgeom, isFE, sp, (PetscErrorCode (**)(PetscInt, PetscReal, const PetscReal [], PetscInt, PetscScalar *, void *)) funcs, ctxs, values);CHKERRQ(ierr);break;
  case DM_BC_ESSENTIAL_FIELD:
  case DM_BC_NATURAL_FIELD:
    ierr = DMProjectPoint_Field_Private(dm, prob, dmAux, probAux, time, localU, localA, fegeom, sp, p, Ncc, comps,
                                        basisTab, basisDerTab, basisTabAux, basisDerTabAux,
                                        (void (**)(PetscInt, PetscInt, PetscInt,
                                                   const PetscInt[], const PetscInt[], const PetscScalar[], const PetscScalar[], const PetscScalar[],
                                                   const PetscInt[], const PetscInt[], const PetscScalar[], const PetscScalar[], const PetscScalar[],
                                                   PetscReal, const PetscReal[], PetscInt, const PetscScalar[], PetscScalar[])) funcs, ctxs, values);CHKERRQ(ierr);break;
  default: SETERRQ1(PetscObjectComm((PetscObject) dm), PETSC_ERR_ARG_WRONG, "Unknown boundary condition type: %d", (int) type);
  }
  PetscFunctionReturn(0);
}

static PetscErrorCode PetscDualSpaceGetAllPointsUnion(PetscInt Nf, PetscDualSpace *sp, PetscInt dim, void (**funcs)(void), PetscQuadrature *allPoints)
{
  PetscReal      *points;
  PetscInt       f, numPoints;
  PetscErrorCode ierr;

  PetscFunctionBegin;
  numPoints = 0;
  for (f = 0; f < Nf; ++f) {
    if (funcs[f]) {
      PetscQuadrature fAllPoints;
      PetscInt        fNumPoints;

      ierr = PetscDualSpaceGetAllPoints(sp[f],&fAllPoints);CHKERRQ(ierr);
      ierr = PetscQuadratureGetData(fAllPoints, NULL, NULL, &fNumPoints, NULL, NULL);CHKERRQ(ierr);
      numPoints += fNumPoints;
    }
  }
  ierr = PetscMalloc1(dim*numPoints,&points);CHKERRQ(ierr);
  numPoints = 0;
  for (f = 0; f < Nf; ++f) {
    PetscInt spDim;

    ierr = PetscDualSpaceGetDimension(sp[f], &spDim);CHKERRQ(ierr);
    if (funcs[f]) {
      PetscQuadrature fAllPoints;
      PetscInt        qdim, fNumPoints, q;
      const PetscReal *fPoints;

      ierr = PetscDualSpaceGetAllPoints(sp[f],&fAllPoints);CHKERRQ(ierr);
      ierr = PetscQuadratureGetData(fAllPoints, &qdim, NULL, &fNumPoints, &fPoints, NULL);CHKERRQ(ierr);
      if (qdim != dim) SETERRQ2(PETSC_COMM_SELF, PETSC_ERR_ARG_SIZ, "Spatial dimension %D for dual basis does not match input dimension %D", qdim, dim);
      for (q = 0; q < fNumPoints*dim; ++q) points[numPoints*dim+q] = fPoints[q];
      numPoints += fNumPoints;
    }
  }
  ierr = PetscQuadratureCreate(PETSC_COMM_SELF,allPoints);CHKERRQ(ierr);
  ierr = PetscQuadratureSetData(*allPoints,dim,0,numPoints,points,NULL);CHKERRQ(ierr);
  PetscFunctionReturn(0);
}

/*
  This function iterates over a manifold, and interpolates the input function/field using the basis provided by the DS in our DM

  There are several different scenarios:

  1) Volumetric mesh with volumetric auxiliary data

     Here minHeight=0 since we loop over cells.

  2) Boundary mesh with boundary auxiliary data

     Here minHeight=1 since we loop over faces. This normally happens since we hang cells off of our boundary meshes to facilitate computation.

  3) Volumetric mesh with boundary auxiliary data

     Here minHeight=1 and auxbd=PETSC_TRUE since we loop over faces and use data only supported on those faces. This is common when imposing Dirichlet boundary conditions.

  The maxHeight is used to support enforcement of constraints in DMForest.

  If localU is given and not equal to localX, we call DMPlexInsertBoundaryValues() to complete it.

  If we are using an input field (DM_BC_ESSENTIAL_FIELD or DM_BC_NATURAL_FIELD), we need to evaluate it at all the quadrature points of the dual basis functionals.
    - We use effectiveHeight to mean the height above our incoming DS. For example, if the DS is for a submesh then the effective height is zero, whereas if the DS
      is for the volumetric mesh, but we are iterating over a surface, then the effective height is nonzero. When the effective height is nonzero, we need to extract
      dual spaces for the boundary from our input spaces.
    - After extracting all quadrature points, we tabulate the input fields and auxiliary fields on them.

  We check that the #dof(closure(p)) == #dual basis functionals(p) for a representative p in the iteration

  If we have a label, we iterate over those points. This will probably break the maxHeight functionality since we do not check the height of those points.
*/
static PetscErrorCode DMProjectLocal_Generic_Plex(DM dm, PetscReal time, Vec localU,
                                                  PetscInt Ncc, const PetscInt comps[], DMLabel label, PetscInt numIds, const PetscInt ids[],
                                                  DMBoundaryConditionType type, void (**funcs)(void), void **ctxs,
                                                  InsertMode mode, Vec localX)
{
  DM              dmAux = NULL;
  PetscDS         prob, probAux = NULL;
  Vec             localA = NULL;
  PetscSection    section;
  PetscDualSpace *sp, *cellsp;
  PetscReal     **basisTab = NULL, **basisDerTab = NULL, **basisTabAux = NULL, **basisDerTabAux = NULL;
  PetscInt       *Nc;
  PetscInt        dim, dimEmbed, depth, minHeight, maxHeight, h, Nf, NfAux = 0, f;
  PetscBool      *isFE, hasFE = PETSC_FALSE, hasFV = PETSC_FALSE, auxBd = PETSC_FALSE;
  DMField         coordField;
  DMLabel         depthLabel;
  PetscQuadrature allPoints = NULL;
  PetscErrorCode  ierr;

  PetscFunctionBegin;
  ierr = PetscObjectQuery((PetscObject) dm, "dmAux", (PetscObject *) &dmAux);CHKERRQ(ierr);
  ierr = PetscObjectQuery((PetscObject) dm, "A", (PetscObject *) &localA);CHKERRQ(ierr);
  ierr = DMGetDimension(dm, &dim);CHKERRQ(ierr);
  ierr = DMPlexGetVTKCellHeight(dm, &minHeight);CHKERRQ(ierr);
  /* Auxiliary information can only be used with interpolation of field functions */
  if (type == DM_BC_ESSENTIAL_FIELD || type == DM_BC_NATURAL_FIELD) {
    if (!minHeight && dmAux) {
      DMLabel spmap;

      /* If dmAux is a surface, then force the projection to take place over a surface */
      ierr = DMPlexGetSubpointMap(dmAux, &spmap);CHKERRQ(ierr);
      if (spmap) {minHeight = 1; auxBd = PETSC_TRUE;}
    }
  }
  ierr = DMPlexGetMaxProjectionHeight(dm, &maxHeight);CHKERRQ(ierr);
  maxHeight = PetscMax(maxHeight, minHeight);
  if (maxHeight < 0 || maxHeight > dim) {SETERRQ2(PETSC_COMM_SELF, PETSC_ERR_ARG_OUTOFRANGE, "Maximum projection height %d not in [0, %d)\n", maxHeight, dim);}
  ierr = DMGetDS(dm, &prob);CHKERRQ(ierr);
  ierr = DMGetCoordinateDim(dm, &dimEmbed);CHKERRQ(ierr);
  ierr = DMGetSection(dm, &section);CHKERRQ(ierr);
  ierr = PetscSectionGetNumFields(section, &Nf);CHKERRQ(ierr);
  if (dmAux) {
    ierr = DMGetDS(dmAux, &probAux);CHKERRQ(ierr);
    ierr = PetscDSGetNumFields(probAux, &NfAux);CHKERRQ(ierr);
  }
  ierr = PetscDSGetComponents(prob, &Nc);CHKERRQ(ierr);
  ierr = PetscMalloc2(Nf, &isFE, Nf, &sp);CHKERRQ(ierr);
  if (maxHeight > 0) {ierr = PetscMalloc1(Nf, &cellsp);CHKERRQ(ierr);}
  else               {cellsp = sp;}
  if (localU && localU != localX) {ierr = DMPlexInsertBoundaryValues(dm, PETSC_TRUE, localU, time, NULL, NULL, NULL);CHKERRQ(ierr);}
  /* Get cell dual spaces */
  for (f = 0; f < Nf; ++f) {
    PetscObject  obj;
    PetscClassId id;

    ierr = DMGetField(dm, f, &obj);CHKERRQ(ierr);
    ierr = PetscObjectGetClassId(obj, &id);CHKERRQ(ierr);
    if (id == PETSCFE_CLASSID) {
      PetscFE fe = (PetscFE) obj;

      hasFE   = PETSC_TRUE;
      isFE[f] = PETSC_TRUE;
      ierr  = PetscFEGetDualSpace(fe, &cellsp[f]);CHKERRQ(ierr);
    } else if (id == PETSCFV_CLASSID) {
      PetscFV fv = (PetscFV) obj;

      hasFV   = PETSC_TRUE;
      isFE[f] = PETSC_FALSE;
      ierr = PetscFVGetDualSpace(fv, &cellsp[f]);CHKERRQ(ierr);
    } else SETERRQ1(PetscObjectComm((PetscObject) dm), PETSC_ERR_ARG_WRONG, "Unknown discretization type for field %d", f);
  }
  ierr = DMGetCoordinateField(dm,&coordField);CHKERRQ(ierr);
  if (type == DM_BC_ESSENTIAL_FIELD || type == DM_BC_NATURAL_FIELD) {
    PetscInt         effectiveHeight = auxBd ? minHeight : 0;
    PetscFE          fem, subfem;
    const PetscReal *points;
    PetscInt         numPoints;

    if (maxHeight > minHeight) SETERRQ(PetscObjectComm((PetscObject) dm), PETSC_ERR_SUP, "Field projection not supported for face interpolation");
    for (f = 0; f < Nf; ++f) {
      if (!effectiveHeight) {sp[f] = cellsp[f];}
      else                  {ierr = PetscDualSpaceGetHeightSubspace(cellsp[f], effectiveHeight, &sp[f]);CHKERRQ(ierr);}
    }
    ierr = PetscDualSpaceGetAllPointsUnion(Nf,sp,dim-effectiveHeight,funcs,&allPoints);CHKERRQ(ierr);
    ierr = PetscQuadratureGetData(allPoints,NULL,NULL,&numPoints,&points,NULL);CHKERRQ(ierr);
    ierr = PetscMalloc4(Nf, &basisTab, Nf, &basisDerTab, NfAux, &basisTabAux, NfAux, &basisDerTabAux);CHKERRQ(ierr);
    for (f = 0; f < Nf; ++f) {
      if (!isFE[f]) continue;
      ierr = PetscDSGetDiscretization(prob, f, (PetscObject *) &fem);CHKERRQ(ierr);
      if (!effectiveHeight) {subfem = fem;}
      else                  {ierr = PetscFEGetHeightSubspace(fem, effectiveHeight, &subfem);CHKERRQ(ierr);}
      ierr = PetscFEGetTabulation(subfem, numPoints, points, &basisTab[f], &basisDerTab[f], NULL);CHKERRQ(ierr);
    }
    for (f = 0; f < NfAux; ++f) {
      ierr = PetscDSGetDiscretization(probAux, f, (PetscObject *) &fem);CHKERRQ(ierr);
      if (!effectiveHeight || auxBd) {subfem = fem;}
      else                           {ierr = PetscFEGetHeightSubspace(fem, effectiveHeight, &subfem);CHKERRQ(ierr);}
      ierr = PetscFEGetTabulation(subfem, numPoints, points, &basisTabAux[f], &basisDerTabAux[f], NULL);CHKERRQ(ierr);
    }
  }
  ierr = DMPlexGetDepth(dm,&depth);CHKERRQ(ierr);
  ierr = DMPlexGetDepthLabel(dm,&depthLabel);CHKERRQ(ierr);
  /* Note: We make no attempt to optimize for height. Higher height things just overwrite the lower height results. */
  for (h = minHeight; h <= maxHeight; h++) {
    PetscInt     effectiveHeight = h - (auxBd ? 0 : minHeight);
    PetscDS      probEff         = prob;
    PetscScalar *values;
<<<<<<< HEAD
    PetscBool   *fieldActive, isAffine = PETSC_TRUE;
=======
    PetscBool   *fieldActive;
    PetscInt     maxDegree;
>>>>>>> c1aa81dd
    PetscInt     pStart, pEnd, p, spDim, totDim, numValues;
    IS           heightIS;

    if (effectiveHeight) {ierr = PetscDSGetHeightSubspace(prob, effectiveHeight, &probEff);CHKERRQ(ierr);}
    ierr = DMPlexGetHeightStratum(dm, h, &pStart, &pEnd);CHKERRQ(ierr);
    ierr = DMLabelGetStratumIS(depthLabel,depth - h,&heightIS);CHKERRQ(ierr);
    if (!h) {
      PetscInt cEndInterior;

      ierr = DMPlexGetHybridBounds(dm, &cEndInterior, NULL, NULL, NULL);CHKERRQ(ierr);
      pEnd = cEndInterior < 0 ? pEnd : cEndInterior;
    }
    if (pEnd <= pStart) {
      ierr = ISDestroy(&heightIS);CHKERRQ(ierr);
      continue;
    }
    /* Compute totDim, the number of dofs in the closure of a point at this height */
    totDim = 0;
    for (f = 0; f < Nf; ++f) {
      if (!effectiveHeight) {
        sp[f] = cellsp[f];
      } else {
        ierr = PetscDualSpaceGetHeightSubspace(cellsp[f], effectiveHeight, &sp[f]);CHKERRQ(ierr);
        if (!sp[f]) continue;
      }
      ierr = PetscDualSpaceGetDimension(sp[f], &spDim);CHKERRQ(ierr);
      totDim += spDim;
    }
    ierr = DMPlexVecGetClosure(dm, section, localX, pStart, &numValues, NULL);CHKERRQ(ierr);
    if (numValues != totDim) SETERRQ2(PETSC_COMM_SELF, PETSC_ERR_ARG_SIZ, "The section point closure size %d != dual space dimension %d", numValues, totDim);
    if (!totDim) {
      ierr = ISDestroy(&heightIS);CHKERRQ(ierr);
      continue;
    }
    /* Loop over points at this height */
    ierr = DMGetWorkArray(dm, numValues, MPIU_SCALAR, &values);CHKERRQ(ierr);
    ierr = DMGetWorkArray(dm, Nf, MPI_INT, &fieldActive);CHKERRQ(ierr);
    for (f = 0; f < Nf; ++f) fieldActive[f] = (funcs[f] && sp[f]) ? PETSC_TRUE : PETSC_FALSE;
    if (label) {
      PetscInt i;

      for (i = 0; i < numIds; ++i) {
        IS              pointIS, isectIS;
        const PetscInt *points;
        PetscInt        n;
        PetscFEGeom  *fegeom = NULL, *chunkgeom = NULL;
        PetscQuadrature quad = NULL;

        ierr = DMLabelGetStratumIS(label, ids[i], &pointIS);CHKERRQ(ierr);
        if (!pointIS) continue; /* No points with that id on this process */
        ierr = ISIntersect(pointIS,heightIS,&isectIS);CHKERRQ(ierr);
        ierr = ISDestroy(&pointIS);CHKERRQ(ierr);
        if (!isectIS) continue;
        ierr = ISGetLocalSize(isectIS, &n);CHKERRQ(ierr);
        ierr = ISGetIndices(isectIS, &points);CHKERRQ(ierr);
<<<<<<< HEAD
        if (coordField) {
          ierr = DMFieldGetFEInvariance(coordField,isectIS,NULL,&isAffine,NULL);CHKERRQ(ierr);
          if (isAffine) {ierr = DMFieldCreateDefaultQuadrature(coordField,isectIS,&quad);CHKERRQ(ierr);}
          if (!quad) {
            if (!h && allPoints) {
              quad = allPoints;
              allPoints = NULL;
            } else {
              ierr = PetscDualSpaceGetAllPointsUnion(Nf,sp,dim-h,funcs,&quad);CHKERRQ(ierr);
            }
=======
        ierr = DMFieldGetDegree(coordField,isectIS,NULL,&maxDegree);CHKERRQ(ierr);
        if (maxDegree <= 1) {
          ierr = DMFieldCreateDefaultQuadrature(coordField,isectIS,&quad);CHKERRQ(ierr);
        }
        if (!quad) {
          if (!h && allPoints) {
            quad = allPoints;
            allPoints = NULL;
          } else {
            ierr = PetscDualSpaceGetAllPointsUnion(Nf,sp,dim-h,funcs,&quad);CHKERRQ(ierr);
>>>>>>> c1aa81dd
          }
          ierr = DMFieldCreateFEGeom(coordField,isectIS,quad,PETSC_FALSE,&fegeom);CHKERRQ(ierr);
        }
        for (p = 0; p < n; ++p) {
          const PetscInt  point = points[p];

          ierr = PetscMemzero(values, numValues * sizeof(PetscScalar));CHKERRQ(ierr);
          ierr = PetscFEGeomGetChunk(fegeom,p,p+1,&chunkgeom);CHKERRQ(ierr);
          ierr = DMProjectPoint_Private(dm, probEff, chunkgeom, dmAux, probAux, effectiveHeight, time, localU, localA, hasFE, hasFV, isFE, sp, point, Ncc, comps, basisTab, basisDerTab, basisTabAux, basisDerTabAux, type, funcs, ctxs, fieldActive, values);
          if (ierr) {
            PetscErrorCode ierr2;
            ierr2 = DMRestoreWorkArray(dm, numValues, MPIU_SCALAR, &values);CHKERRQ(ierr2);
            ierr2 = DMRestoreWorkArray(dm, Nf, MPI_INT, &fieldActive);CHKERRQ(ierr2);
            CHKERRQ(ierr);
          }
          ierr = DMPlexVecSetFieldClosure_Internal(dm, section, localX, fieldActive, point, Ncc, comps, label, ids[i], values, mode);CHKERRQ(ierr);
        }
        ierr = PetscFEGeomRestoreChunk(fegeom,p,p+1,&chunkgeom);CHKERRQ(ierr);
        ierr = PetscFEGeomDestroy(&fegeom);CHKERRQ(ierr);
        ierr = PetscQuadratureDestroy(&quad);CHKERRQ(ierr);
        ierr = ISRestoreIndices(isectIS, &points);CHKERRQ(ierr);
        ierr = ISDestroy(&isectIS);CHKERRQ(ierr);
      }
    } else {
      PetscFEGeom    *fegeom = NULL, *chunkgeom = NULL;
      PetscQuadrature quad = NULL;
      IS              pointIS;

      ierr = ISCreateStride(PETSC_COMM_SELF,pEnd-pStart,pStart,1,&pointIS);CHKERRQ(ierr);
<<<<<<< HEAD
      if (coordField) {
        ierr = DMFieldGetFEInvariance(coordField,pointIS,NULL,&isAffine,NULL);CHKERRQ(ierr);
        if (isAffine) {ierr = DMFieldCreateDefaultQuadrature(coordField,pointIS,&quad);CHKERRQ(ierr);}
        if (!quad) {
          if (!h && allPoints) {
            quad = allPoints;
            allPoints = NULL;
          } else {
            ierr = PetscDualSpaceGetAllPointsUnion(Nf,sp,dim-h,funcs,&quad);CHKERRQ(ierr);
          }
=======
      ierr = DMFieldGetDegree(coordField,pointIS,NULL,&maxDegree);CHKERRQ(ierr);
      if (maxDegree <= 1) {
        ierr = DMFieldCreateDefaultQuadrature(coordField,pointIS,&quad);CHKERRQ(ierr);
      }
      if (!quad) {
        if (!h && allPoints) {
          quad = allPoints;
          allPoints = NULL;
        } else {
          ierr = PetscDualSpaceGetAllPointsUnion(Nf,sp,dim-h,funcs,&quad);CHKERRQ(ierr);
>>>>>>> c1aa81dd
        }
        ierr = DMFieldCreateFEGeom(coordField,pointIS,quad,PETSC_FALSE,&fegeom);CHKERRQ(ierr);
      }
      for (p = pStart; p < pEnd; ++p) {
        ierr = PetscMemzero(values, numValues * sizeof(PetscScalar));CHKERRQ(ierr);
        ierr = PetscFEGeomGetChunk(fegeom,p-pStart,p-pStart+1,&chunkgeom);CHKERRQ(ierr);
        ierr = DMProjectPoint_Private(dm, probEff, chunkgeom, dmAux, probAux, effectiveHeight, time, localU, localA, hasFE, hasFV, isFE, sp, p, Ncc, comps, basisTab, basisDerTab, basisTabAux, basisDerTabAux, type, funcs, ctxs, fieldActive, values);
        if (ierr) {
          PetscErrorCode ierr2;
          ierr2 = DMRestoreWorkArray(dm, numValues, MPIU_SCALAR, &values);CHKERRQ(ierr2);
          ierr2 = DMRestoreWorkArray(dm, Nf, MPI_INT, &fieldActive);CHKERRQ(ierr2);
          CHKERRQ(ierr);
        }
        ierr = DMPlexVecSetFieldClosure_Internal(dm, section, localX, fieldActive, p, Ncc, comps, NULL, -1, values, mode);CHKERRQ(ierr);
      }
      ierr = PetscFEGeomRestoreChunk(fegeom,p-pStart,pStart-p+1,&chunkgeom);CHKERRQ(ierr);
      ierr = PetscFEGeomDestroy(&fegeom);CHKERRQ(ierr);
      ierr = PetscQuadratureDestroy(&quad);CHKERRQ(ierr);
      ierr = ISDestroy(&pointIS);CHKERRQ(ierr);
    }
    ierr = ISDestroy(&heightIS);CHKERRQ(ierr);
    ierr = DMRestoreWorkArray(dm, numValues, MPIU_SCALAR, &values);CHKERRQ(ierr);
    ierr = DMRestoreWorkArray(dm, Nf, MPI_INT, &fieldActive);CHKERRQ(ierr);
  }
  /* Cleanup */
  if (type == DM_BC_ESSENTIAL_FIELD || type == DM_BC_NATURAL_FIELD) {
    PetscInt effectiveHeight = auxBd ? minHeight : 0;
    PetscFE  fem, subfem;

    for (f = 0; f < Nf; ++f) {
      if (!isFE[f]) continue;
      ierr = PetscDSGetDiscretization(prob, f, (PetscObject *) &fem);CHKERRQ(ierr);
      if (!effectiveHeight) {subfem = fem;}
      else                  {ierr = PetscFEGetHeightSubspace(fem, effectiveHeight, &subfem);CHKERRQ(ierr);}
      ierr = PetscFERestoreTabulation(subfem, 0, NULL, &basisTab[f], &basisDerTab[f], NULL);CHKERRQ(ierr);
    }
    for (f = 0; f < NfAux; ++f) {
      ierr = PetscDSGetDiscretization(probAux, f, (PetscObject *) &fem);CHKERRQ(ierr);
      if (!effectiveHeight || auxBd) {subfem = fem;}
      else                           {ierr = PetscFEGetHeightSubspace(fem, effectiveHeight, &subfem);CHKERRQ(ierr);}
      ierr = PetscFERestoreTabulation(subfem, 0, NULL, &basisTabAux[f], &basisDerTabAux[f], NULL);CHKERRQ(ierr);
    }
    ierr = PetscFree4(basisTab, basisDerTab, basisTabAux, basisDerTabAux);CHKERRQ(ierr);
  }
  ierr = PetscQuadratureDestroy(&allPoints);CHKERRQ(ierr);
  ierr = PetscFree2(isFE, sp);CHKERRQ(ierr);
  if (maxHeight > 0) {ierr = PetscFree(cellsp);CHKERRQ(ierr);}
  PetscFunctionReturn(0);
}

PetscErrorCode DMProjectFunctionLocal_Plex(DM dm, PetscReal time, PetscErrorCode (**funcs)(PetscInt, PetscReal, const PetscReal [], PetscInt, PetscScalar *, void *), void **ctxs, InsertMode mode, Vec localX)
{
  PetscErrorCode ierr;

  PetscFunctionBegin;
  ierr = DMProjectLocal_Generic_Plex(dm, time, localX, 0, NULL, NULL, 0, NULL, DM_BC_ESSENTIAL, (void (**)(void)) funcs, ctxs, mode, localX);CHKERRQ(ierr);
  PetscFunctionReturn(0);
}

PetscErrorCode DMProjectFunctionLabelLocal_Plex(DM dm, PetscReal time, DMLabel label, PetscInt numIds, const PetscInt ids[], PetscInt Ncc, const PetscInt comps[], PetscErrorCode (**funcs)(PetscInt, PetscReal, const PetscReal [], PetscInt, PetscScalar *, void *), void **ctxs, InsertMode mode, Vec localX)
{
  PetscErrorCode ierr;

  PetscFunctionBegin;
  ierr = DMProjectLocal_Generic_Plex(dm, time, localX, Ncc, comps, label, numIds, ids, DM_BC_ESSENTIAL, (void (**)(void)) funcs, ctxs, mode, localX);CHKERRQ(ierr);
  PetscFunctionReturn(0);
}

PetscErrorCode DMProjectFieldLocal_Plex(DM dm, PetscReal time, Vec localU,
                                        void (**funcs)(PetscInt, PetscInt, PetscInt,
                                                       const PetscInt[], const PetscInt[], const PetscScalar[], const PetscScalar[], const PetscScalar[],
                                                       const PetscInt[], const PetscInt[], const PetscScalar[], const PetscScalar[], const PetscScalar[],
                                                       PetscReal, const PetscReal[], PetscInt, const PetscScalar[], PetscScalar[]),
                                        InsertMode mode, Vec localX)
{
  PetscErrorCode ierr;

  PetscFunctionBegin;
  ierr = DMProjectLocal_Generic_Plex(dm, time, localU, 0, NULL, NULL, 0, NULL, DM_BC_ESSENTIAL_FIELD, (void (**)(void)) funcs, NULL, mode, localX);CHKERRQ(ierr);
  PetscFunctionReturn(0);
}

PetscErrorCode DMProjectFieldLabelLocal_Plex(DM dm, PetscReal time, DMLabel label, PetscInt numIds, const PetscInt ids[], PetscInt Ncc, const PetscInt comps[], Vec localU,
                                             void (**funcs)(PetscInt, PetscInt, PetscInt,
                                                            const PetscInt[], const PetscInt[], const PetscScalar[], const PetscScalar[], const PetscScalar[],
                                                            const PetscInt[], const PetscInt[], const PetscScalar[], const PetscScalar[], const PetscScalar[],
                                                            PetscReal, const PetscReal[], PetscInt, const PetscScalar[], PetscScalar[]),
                                             InsertMode mode, Vec localX)
{
  PetscErrorCode ierr;

  PetscFunctionBegin;
  ierr = DMProjectLocal_Generic_Plex(dm, time, localU, Ncc, comps, label, numIds, ids, DM_BC_ESSENTIAL_FIELD, (void (**)(void)) funcs, NULL, mode, localX);CHKERRQ(ierr);
  PetscFunctionReturn(0);
}<|MERGE_RESOLUTION|>--- conflicted
+++ resolved
@@ -372,12 +372,8 @@
     PetscInt     effectiveHeight = h - (auxBd ? 0 : minHeight);
     PetscDS      probEff         = prob;
     PetscScalar *values;
-<<<<<<< HEAD
-    PetscBool   *fieldActive, isAffine = PETSC_TRUE;
-=======
     PetscBool   *fieldActive;
     PetscInt     maxDegree;
->>>>>>> c1aa81dd
     PetscInt     pStart, pEnd, p, spDim, totDim, numValues;
     IS           heightIS;
 
@@ -433,10 +429,11 @@
         if (!isectIS) continue;
         ierr = ISGetLocalSize(isectIS, &n);CHKERRQ(ierr);
         ierr = ISGetIndices(isectIS, &points);CHKERRQ(ierr);
-<<<<<<< HEAD
         if (coordField) {
-          ierr = DMFieldGetFEInvariance(coordField,isectIS,NULL,&isAffine,NULL);CHKERRQ(ierr);
-          if (isAffine) {ierr = DMFieldCreateDefaultQuadrature(coordField,isectIS,&quad);CHKERRQ(ierr);}
+          ierr = DMFieldGetDegree(coordField,isectIS,NULL,&maxDegree);CHKERRQ(ierr);
+          if (maxDegree <= 1) {
+            ierr = DMFieldCreateDefaultQuadrature(coordField,isectIS,&quad);CHKERRQ(ierr);
+          }
           if (!quad) {
             if (!h && allPoints) {
               quad = allPoints;
@@ -444,18 +441,6 @@
             } else {
               ierr = PetscDualSpaceGetAllPointsUnion(Nf,sp,dim-h,funcs,&quad);CHKERRQ(ierr);
             }
-=======
-        ierr = DMFieldGetDegree(coordField,isectIS,NULL,&maxDegree);CHKERRQ(ierr);
-        if (maxDegree <= 1) {
-          ierr = DMFieldCreateDefaultQuadrature(coordField,isectIS,&quad);CHKERRQ(ierr);
-        }
-        if (!quad) {
-          if (!h && allPoints) {
-            quad = allPoints;
-            allPoints = NULL;
-          } else {
-            ierr = PetscDualSpaceGetAllPointsUnion(Nf,sp,dim-h,funcs,&quad);CHKERRQ(ierr);
->>>>>>> c1aa81dd
           }
           ierr = DMFieldCreateFEGeom(coordField,isectIS,quad,PETSC_FALSE,&fegeom);CHKERRQ(ierr);
         }
@@ -485,10 +470,11 @@
       IS              pointIS;
 
       ierr = ISCreateStride(PETSC_COMM_SELF,pEnd-pStart,pStart,1,&pointIS);CHKERRQ(ierr);
-<<<<<<< HEAD
       if (coordField) {
-        ierr = DMFieldGetFEInvariance(coordField,pointIS,NULL,&isAffine,NULL);CHKERRQ(ierr);
-        if (isAffine) {ierr = DMFieldCreateDefaultQuadrature(coordField,pointIS,&quad);CHKERRQ(ierr);}
+        ierr = DMFieldGetDegree(coordField,pointIS,NULL,&maxDegree);CHKERRQ(ierr);
+        if (maxDegree <= 1) {
+          ierr = DMFieldCreateDefaultQuadrature(coordField,pointIS,&quad);CHKERRQ(ierr);
+        }
         if (!quad) {
           if (!h && allPoints) {
             quad = allPoints;
@@ -496,18 +482,6 @@
           } else {
             ierr = PetscDualSpaceGetAllPointsUnion(Nf,sp,dim-h,funcs,&quad);CHKERRQ(ierr);
           }
-=======
-      ierr = DMFieldGetDegree(coordField,pointIS,NULL,&maxDegree);CHKERRQ(ierr);
-      if (maxDegree <= 1) {
-        ierr = DMFieldCreateDefaultQuadrature(coordField,pointIS,&quad);CHKERRQ(ierr);
-      }
-      if (!quad) {
-        if (!h && allPoints) {
-          quad = allPoints;
-          allPoints = NULL;
-        } else {
-          ierr = PetscDualSpaceGetAllPointsUnion(Nf,sp,dim-h,funcs,&quad);CHKERRQ(ierr);
->>>>>>> c1aa81dd
         }
         ierr = DMFieldCreateFEGeom(coordField,pointIS,quad,PETSC_FALSE,&fegeom);CHKERRQ(ierr);
       }
