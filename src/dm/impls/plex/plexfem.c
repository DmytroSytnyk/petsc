#include <petsc-private/dmpleximpl.h>   /*I      "petscdmplex.h"   I*/

#include <petscfe.h>

#undef __FUNCT__
#define __FUNCT__ "DMPlexGetScale"
PetscErrorCode DMPlexGetScale(DM dm, PetscUnit unit, PetscReal *scale)
{
  DM_Plex *mesh = (DM_Plex*) dm->data;

  PetscFunctionBegin;
  PetscValidHeaderSpecific(dm, DM_CLASSID, 1);
  PetscValidPointer(scale, 3);
  *scale = mesh->scale[unit];
  PetscFunctionReturn(0);
}

#undef __FUNCT__
#define __FUNCT__ "DMPlexSetScale"
PetscErrorCode DMPlexSetScale(DM dm, PetscUnit unit, PetscReal scale)
{
  DM_Plex *mesh = (DM_Plex*) dm->data;

  PetscFunctionBegin;
  PetscValidHeaderSpecific(dm, DM_CLASSID, 1);
  mesh->scale[unit] = scale;
  PetscFunctionReturn(0);
}

PETSC_STATIC_INLINE PetscInt epsilon(PetscInt i, PetscInt j, PetscInt k)
{
  switch (i) {
  case 0:
    switch (j) {
    case 0: return 0;
    case 1:
      switch (k) {
      case 0: return 0;
      case 1: return 0;
      case 2: return 1;
      }
    case 2:
      switch (k) {
      case 0: return 0;
      case 1: return -1;
      case 2: return 0;
      }
    }
  case 1:
    switch (j) {
    case 0:
      switch (k) {
      case 0: return 0;
      case 1: return 0;
      case 2: return -1;
      }
    case 1: return 0;
    case 2:
      switch (k) {
      case 0: return 1;
      case 1: return 0;
      case 2: return 0;
      }
    }
  case 2:
    switch (j) {
    case 0:
      switch (k) {
      case 0: return 0;
      case 1: return 1;
      case 2: return 0;
      }
    case 1:
      switch (k) {
      case 0: return -1;
      case 1: return 0;
      case 2: return 0;
      }
    case 2: return 0;
    }
  }
  return 0;
}

#undef __FUNCT__
#define __FUNCT__ "DMPlexCreateRigidBody"
/*@C
  DMPlexCreateRigidBody - create rigid body modes from coordinates

  Collective on DM

  Input Arguments:
+ dm - the DM
. section - the local section associated with the rigid field, or NULL for the default section
- globalSection - the global section associated with the rigid field, or NULL for the default section

  Output Argument:
. sp - the null space

  Note: This is necessary to take account of Dirichlet conditions on the displacements

  Level: advanced

.seealso: MatNullSpaceCreate()
@*/
PetscErrorCode DMPlexCreateRigidBody(DM dm, PetscSection section, PetscSection globalSection, MatNullSpace *sp)
{
  MPI_Comm       comm;
  Vec            coordinates, localMode, mode[6];
  PetscSection   coordSection;
  PetscScalar   *coords;
  PetscInt       dim, vStart, vEnd, v, n, m, d, i, j;
  PetscErrorCode ierr;

  PetscFunctionBegin;
  ierr = PetscObjectGetComm((PetscObject)dm,&comm);CHKERRQ(ierr);
  ierr = DMPlexGetDimension(dm, &dim);CHKERRQ(ierr);
  if (dim == 1) {
    ierr = MatNullSpaceCreate(comm, PETSC_TRUE, 0, NULL, sp);CHKERRQ(ierr);
    PetscFunctionReturn(0);
  }
  if (!section)       {ierr = DMGetDefaultSection(dm, &section);CHKERRQ(ierr);}
  if (!globalSection) {ierr = DMGetDefaultGlobalSection(dm, &globalSection);CHKERRQ(ierr);}
  ierr = PetscSectionGetConstrainedStorageSize(globalSection, &n);CHKERRQ(ierr);
  ierr = DMPlexGetDepthStratum(dm, 0, &vStart, &vEnd);CHKERRQ(ierr);
  ierr = DMPlexGetCoordinateSection(dm, &coordSection);CHKERRQ(ierr);
  ierr = DMGetCoordinatesLocal(dm, &coordinates);CHKERRQ(ierr);
  m    = (dim*(dim+1))/2;
  ierr = VecCreate(comm, &mode[0]);CHKERRQ(ierr);
  ierr = VecSetSizes(mode[0], n, PETSC_DETERMINE);CHKERRQ(ierr);
  ierr = VecSetUp(mode[0]);CHKERRQ(ierr);
  for (i = 1; i < m; ++i) {ierr = VecDuplicate(mode[0], &mode[i]);CHKERRQ(ierr);}
  /* Assume P1 */
  ierr = DMGetLocalVector(dm, &localMode);CHKERRQ(ierr);
  for (d = 0; d < dim; ++d) {
    PetscScalar values[3] = {0.0, 0.0, 0.0};

    values[d] = 1.0;
    ierr      = VecSet(localMode, 0.0);CHKERRQ(ierr);
    for (v = vStart; v < vEnd; ++v) {
      ierr = DMPlexVecSetClosure(dm, section, localMode, v, values, INSERT_VALUES);CHKERRQ(ierr);
    }
    ierr = DMLocalToGlobalBegin(dm, localMode, INSERT_VALUES, mode[d]);CHKERRQ(ierr);
    ierr = DMLocalToGlobalEnd(dm, localMode, INSERT_VALUES, mode[d]);CHKERRQ(ierr);
  }
  ierr = VecGetArray(coordinates, &coords);CHKERRQ(ierr);
  for (d = dim; d < dim*(dim+1)/2; ++d) {
    PetscInt i, j, k = dim > 2 ? d - dim : d;

    ierr = VecSet(localMode, 0.0);CHKERRQ(ierr);
    for (v = vStart; v < vEnd; ++v) {
      PetscScalar values[3] = {0.0, 0.0, 0.0};
      PetscInt    off;

      ierr = PetscSectionGetOffset(coordSection, v, &off);CHKERRQ(ierr);
      for (i = 0; i < dim; ++i) {
        for (j = 0; j < dim; ++j) {
          values[j] += epsilon(i, j, k)*PetscRealPart(coords[off+i]);
        }
      }
      ierr = DMPlexVecSetClosure(dm, section, localMode, v, values, INSERT_VALUES);CHKERRQ(ierr);
    }
    ierr = DMLocalToGlobalBegin(dm, localMode, INSERT_VALUES, mode[d]);CHKERRQ(ierr);
    ierr = DMLocalToGlobalEnd(dm, localMode, INSERT_VALUES, mode[d]);CHKERRQ(ierr);
  }
  ierr = VecRestoreArray(coordinates, &coords);CHKERRQ(ierr);
  ierr = DMRestoreLocalVector(dm, &localMode);CHKERRQ(ierr);
  for (i = 0; i < dim; ++i) {ierr = VecNormalize(mode[i], NULL);CHKERRQ(ierr);}
  /* Orthonormalize system */
  for (i = dim; i < m; ++i) {
    PetscScalar dots[6];

    ierr = VecMDot(mode[i], i, mode, dots);CHKERRQ(ierr);
    for (j = 0; j < i; ++j) dots[j] *= -1.0;
    ierr = VecMAXPY(mode[i], i, dots, mode);CHKERRQ(ierr);
    ierr = VecNormalize(mode[i], NULL);CHKERRQ(ierr);
  }
  ierr = MatNullSpaceCreate(comm, PETSC_FALSE, m, mode, sp);CHKERRQ(ierr);
  for (i = 0; i< m; ++i) {ierr = VecDestroy(&mode[i]);CHKERRQ(ierr);}
  PetscFunctionReturn(0);
}

#undef __FUNCT__
#define __FUNCT__ "DMPlexProjectFunctionLocal"
PetscErrorCode DMPlexProjectFunctionLocal(DM dm, PetscFE fe[], void (**funcs)(const PetscReal [], PetscScalar *), InsertMode mode, Vec localX)
{
  PetscDualSpace *sp;
  PetscSection    section;
  PetscScalar    *values;
  PetscReal      *v0, *J, detJ;
  PetscInt        numFields, numComp, dim, spDim, totDim = 0, numValues, cStart, cEnd, c, f, d, v;
  PetscErrorCode  ierr;

  PetscFunctionBegin;
  ierr = DMGetDefaultSection(dm, &section);CHKERRQ(ierr);
  ierr = PetscSectionGetNumFields(section, &numFields);CHKERRQ(ierr);
  ierr = PetscMalloc(numFields * sizeof(PetscDualSpace), &sp);CHKERRQ(ierr);
  for (f = 0; f < numFields; ++f) {
    ierr = PetscFEGetDualSpace(fe[f], &sp[f]);CHKERRQ(ierr);
    ierr = PetscFEGetNumComponents(fe[f], &numComp);CHKERRQ(ierr);
    ierr = PetscDualSpaceGetDimension(sp[f], &spDim);CHKERRQ(ierr);
    totDim += spDim*numComp;
  }
  ierr = DMPlexGetDimension(dm, &dim);CHKERRQ(ierr);
  ierr = DMPlexGetHeightStratum(dm, 0, &cStart, &cEnd);CHKERRQ(ierr);
  ierr = DMPlexVecGetClosure(dm, section, localX, cStart, &numValues, NULL);CHKERRQ(ierr);
  if (numValues != totDim) SETERRQ2(PETSC_COMM_SELF, PETSC_ERR_ARG_WRONG, "The section cell closure size %d != dual space dimension %d", numValues, totDim);
  ierr = DMGetWorkArray(dm, numValues, PETSC_SCALAR, &values);CHKERRQ(ierr);
  ierr = PetscMalloc2(dim,PetscReal,&v0,dim*dim,PetscReal,&J);CHKERRQ(ierr);
  for (c = cStart; c < cEnd; ++c) {
    PetscCellGeometry geom;

    ierr = DMPlexComputeCellGeometry(dm, c, v0, J, NULL, &detJ);CHKERRQ(ierr);
    geom.v0   = v0;
    geom.J    = J;
    geom.detJ = &detJ;
    for (f = 0, v = 0; f < numFields; ++f) {
      ierr = PetscFEGetNumComponents(fe[f], &numComp);CHKERRQ(ierr);
      ierr = PetscDualSpaceGetDimension(sp[f], &spDim);CHKERRQ(ierr);
      for (d = 0; d < spDim; ++d) {
        ierr = PetscDualSpaceApply(sp[f], d, geom, numComp, funcs[f], &values[v]);CHKERRQ(ierr);
        v += numComp;
      }
    }
    ierr = DMPlexVecSetClosure(dm, section, localX, c, values, mode);CHKERRQ(ierr);
  }
  ierr = DMRestoreWorkArray(dm, numValues, PETSC_SCALAR, &values);CHKERRQ(ierr);
  ierr = PetscFree(sp);CHKERRQ(ierr);
  PetscFunctionReturn(0);
}

#undef __FUNCT__
#define __FUNCT__ "DMPlexProjectFunction"
/*@C
  DMPlexProjectFunction - This projects the given function into the function space provided.

  Input Parameters:
+ dm      - The DM
. fe      - The PetscFE associated with the field
. funcs   - The coordinate functions to evaluate, one per field
- mode    - The insertion mode for values

  Output Parameter:
. X - vector

  Level: developer

.seealso: DMPlexComputeL2Diff()
@*/
PetscErrorCode DMPlexProjectFunction(DM dm, PetscFE fe[], void (**funcs)(const PetscReal [], PetscScalar *), InsertMode mode, Vec X)
{
  Vec            localX;
  PetscErrorCode ierr;

  PetscFunctionBegin;
  ierr = DMGetLocalVector(dm, &localX);CHKERRQ(ierr);
  ierr = DMPlexProjectFunctionLocal(dm, fe, funcs, mode, localX);CHKERRQ(ierr);
  ierr = DMLocalToGlobalBegin(dm, localX, mode, X);CHKERRQ(ierr);
  ierr = DMLocalToGlobalEnd(dm, localX, mode, X);CHKERRQ(ierr);
  ierr = DMRestoreLocalVector(dm, &localX);CHKERRQ(ierr);
  PetscFunctionReturn(0);
}

#undef __FUNCT__
#define __FUNCT__ "DMPlexComputeL2Diff"
/*@C
  DMPlexComputeL2Diff - This function computes the L_2 difference between a function u and an FEM interpolant solution u_h.

  Input Parameters:
+ dm    - The DM
. fe    - The PetscFE object for each field
. funcs - The functions to evaluate for each field component
- X     - The coefficient vector u_h

  Output Parameter:
. diff - The diff ||u - u_h||_2

  Level: developer

.seealso: DMPlexProjectFunction()
@*/
PetscErrorCode DMPlexComputeL2Diff(DM dm, PetscFE fe[], void (**funcs)(const PetscReal [], PetscScalar *), Vec X, PetscReal *diff)
{
  const PetscInt  debug = 0;
  PetscSection    section;
  PetscQuadrature quad;
  Vec             localX;
  PetscScalar    *funcVal;
  PetscReal      *coords, *v0, *J, *invJ, detJ;
  PetscReal       localDiff = 0.0;
  PetscInt        dim, numFields, numComponents = 0, cStart, cEnd, c, field, fieldOffset, comp;
  PetscErrorCode  ierr;

  PetscFunctionBegin;
  ierr = DMPlexGetDimension(dm, &dim);CHKERRQ(ierr);
  ierr = DMGetDefaultSection(dm, &section);CHKERRQ(ierr);
  ierr = PetscSectionGetNumFields(section, &numFields);CHKERRQ(ierr);
  ierr = DMGetLocalVector(dm, &localX);CHKERRQ(ierr);
  ierr = DMGlobalToLocalBegin(dm, X, INSERT_VALUES, localX);CHKERRQ(ierr);
  ierr = DMGlobalToLocalEnd(dm, X, INSERT_VALUES, localX);CHKERRQ(ierr);
  for (field = 0; field < numFields; ++field) {
    PetscInt Nc;

    ierr = PetscFEGetNumComponents(fe[field], &Nc);CHKERRQ(ierr);
    numComponents += Nc;
  }
  ierr = DMPlexProjectFunctionLocal(dm, fe, funcs, INSERT_BC_VALUES, localX);CHKERRQ(ierr);
  ierr = PetscMalloc5(numComponents,PetscScalar,&funcVal,dim,PetscReal,&coords,dim,PetscReal,&v0,dim*dim,PetscReal,&J,dim*dim,PetscReal,&invJ);CHKERRQ(ierr);
  ierr = DMPlexGetHeightStratum(dm, 0, &cStart, &cEnd);CHKERRQ(ierr);
  ierr = PetscFEGetQuadrature(fe[0], &quad);CHKERRQ(ierr);
  for (c = cStart; c < cEnd; ++c) {
    PetscScalar *x = NULL;
    PetscReal    elemDiff = 0.0;

    ierr = DMPlexComputeCellGeometry(dm, c, v0, J, invJ, &detJ);CHKERRQ(ierr);
    if (detJ <= 0.0) SETERRQ2(PETSC_COMM_SELF, PETSC_ERR_ARG_OUTOFRANGE, "Invalid determinant %g for element %d", detJ, c);
    ierr = DMPlexVecGetClosure(dm, NULL, localX, c, NULL, &x);CHKERRQ(ierr);

    for (field = 0, comp = 0, fieldOffset = 0; field < numFields; ++field) {
<<<<<<< HEAD
      const PetscInt   numQuadPoints = quad.numQuadPoints;
      const PetscReal *quadPoints    = quad.quadPoints;
      const PetscReal *quadWeights   = quad.quadWeights;
=======
      const PetscInt   numQuadPoints = quad.numPoints;
      const PetscReal *quadPoints    = quad.points;
      const PetscReal *quadWeights   = quad.weights;
>>>>>>> c59b97d8
      PetscReal       *basis;
      PetscInt         numBasisFuncs, numBasisComps, q, d, e, fc, f;

      ierr = PetscFEGetDimension(fe[field], &numBasisFuncs);CHKERRQ(ierr);
      ierr = PetscFEGetNumComponents(fe[field], &numBasisComps);CHKERRQ(ierr);
      ierr = PetscFEGetDefaultTabulation(fe[field], &basis, NULL, NULL);CHKERRQ(ierr);
      if (debug) {
        char title[1024];
        ierr = PetscSNPrintf(title, 1023, "Solution for Field %d", field);CHKERRQ(ierr);
        ierr = DMPrintCellVector(c, title, numBasisFuncs*numBasisComps, &x[fieldOffset]);CHKERRQ(ierr);
      }
      for (q = 0; q < numQuadPoints; ++q) {
        for (d = 0; d < dim; d++) {
          coords[d] = v0[d];
          for (e = 0; e < dim; e++) {
            coords[d] += J[d*dim+e]*(quadPoints[q*dim+e] + 1.0);
          }
        }
        (*funcs[field])(coords, funcVal);
        for (fc = 0; fc < numBasisComps; ++fc) {
          PetscScalar interpolant = 0.0;

          for (f = 0; f < numBasisFuncs; ++f) {
            const PetscInt fidx = f*numBasisComps+fc;
            interpolant += x[fieldOffset+fidx]*basis[q*numBasisFuncs*numBasisComps+fidx];
          }
          if (debug) {ierr = PetscPrintf(PETSC_COMM_SELF, "    elem %d field %d diff %g\n", c, field, PetscSqr(PetscRealPart(interpolant - funcVal[fc]))*quadWeights[q]*detJ);CHKERRQ(ierr);}
          elemDiff += PetscSqr(PetscRealPart(interpolant - funcVal[fc]))*quadWeights[q]*detJ;
        }
      }
      comp        += numBasisComps;
      fieldOffset += numBasisFuncs*numBasisComps;
    }
    ierr = DMPlexVecRestoreClosure(dm, NULL, localX, c, NULL, &x);CHKERRQ(ierr);
    if (debug) {ierr = PetscPrintf(PETSC_COMM_SELF, "  elem %d diff %g\n", c, elemDiff);CHKERRQ(ierr);}
    localDiff += elemDiff;
  }
  ierr  = PetscFree5(funcVal,coords,v0,J,invJ);CHKERRQ(ierr);
  ierr  = DMRestoreLocalVector(dm, &localX);CHKERRQ(ierr);
  ierr  = MPI_Allreduce(&localDiff, diff, 1, MPIU_REAL, MPI_SUM, PetscObjectComm((PetscObject)dm));CHKERRQ(ierr);
  *diff = PetscSqrtReal(*diff);
  PetscFunctionReturn(0);
}

#if 0

#undef __FUNCT__
#define __FUNCT__ "DMPlexComputeResidualFEM"
PetscErrorCode DMPlexComputeResidualFEM(DM dm, Vec X, Vec F, void *user)
{
  DM_Plex         *mesh   = (DM_Plex *) dm->data;
  PetscFEM        *fem    = (PetscFEM *) user;
  PetscQuadrature *quad   = fem->quad;
  PetscQuadrature *quadBd = fem->quadBd;
  PetscSection     section;
  PetscReal       *v0, *n, *J, *invJ, *detJ;
  PetscScalar     *elemVec, *u;
  PetscInt         dim, numFields, field, numBatchesTmp = 1, numCells, cStart, cEnd, c;
  PetscInt         cellDof, numComponents;
  PetscBool        has;
  PetscErrorCode   ierr;

  PetscFunctionBegin;
  if (has && quadBd) {
    DMLabel         label;
    IS              pointIS;
    const PetscInt *points;
    PetscInt        numPoints, p;

    ierr = DMPlexGetLabel(dm, "boundary", &label);CHKERRQ(ierr);
    ierr = DMLabelGetStratumSize(label, 1, &numPoints);CHKERRQ(ierr);
    ierr = DMLabelGetStratumIS(label, 1, &pointIS);CHKERRQ(ierr);
    ierr = ISGetIndices(pointIS, &points);CHKERRQ(ierr);
    for (field = 0, cellDof = 0, numComponents = 0; field < numFields; ++field) {
      cellDof       += quadBd[field].numBasisFuncs*quadBd[field].numComponents;
      numComponents += quadBd[field].numComponents;
    }
    ierr = PetscMalloc7(numPoints*cellDof,PetscScalar,&u,numPoints*dim,PetscReal,&v0,numPoints*dim,PetscReal,&n,numPoints*dim*dim,PetscReal,&J,numPoints*dim*dim,PetscReal,&invJ,numPoints,PetscReal,&detJ,numPoints*cellDof,PetscScalar,&elemVec);CHKERRQ(ierr);
    for (p = 0; p < numPoints; ++p) {
      const PetscInt point = points[p];
      PetscScalar   *x;
      PetscInt       i;

      /* TODO: Add normal determination here */
      ierr = DMPlexComputeCellGeometry(dm, point, &v0[p*dim], &J[p*dim*dim], &invJ[p*dim*dim], &detJ[p]);CHKERRQ(ierr);
      if (detJ[p] <= 0.0) SETERRQ2(PETSC_COMM_SELF, PETSC_ERR_ARG_OUTOFRANGE, "Invalid determinant %g for face %d", detJ[p], point);
      ierr = DMPlexVecGetClosure(dm, NULL, X, point, NULL, &x);CHKERRQ(ierr);

      for (i = 0; i < cellDof; ++i) u[p*cellDof+i] = x[i];
      ierr = DMPlexVecRestoreClosure(dm, NULL, X, point, NULL, &x);CHKERRQ(ierr);
    }
    for (field = 0; field < numFields; ++field) {
      const PetscInt numQuadPoints = quadBd[field].numQuadPoints;
      const PetscInt numBasisFuncs = quadBd[field].numBasisFuncs;
      void           (*f0)(const PetscScalar[], const PetscScalar[], const PetscReal[], const PetscReal[], PetscScalar[]) = fem->f0BdFuncs[field];
      void           (*f1)(const PetscScalar[], const PetscScalar[], const PetscReal[], const PetscReal[], PetscScalar[]) = fem->f1BdFuncs[field];
      /* Conforming batches */
      PetscInt blockSize  = numBasisFuncs*numQuadPoints;
      PetscInt numBlocks  = 1;
      PetscInt batchSize  = numBlocks * blockSize;
      PetscInt numBatches = numBatchesTmp;
      PetscInt numChunks  = numPoints / (numBatches*batchSize);
      /* Remainder */
      PetscInt numRemainder = numPoints % (numBatches * batchSize);
      PetscInt offset       = numPoints - numRemainder;

      ierr = (*mesh->integrateBdResidualFEM)(numChunks*numBatches*batchSize, numFields, field, quadBd, u, v0, n, J, invJ, detJ, f0, f1, elemVec);CHKERRQ(ierr);
      ierr = (*mesh->integrateBdResidualFEM)(numRemainder, numFields, field, quadBd, &u[offset*cellDof], &v0[offset*dim], &n[offset*dim], &J[offset*dim*dim], &invJ[offset*dim*dim], &detJ[offset],
                                             f0, f1, &elemVec[offset*cellDof]);CHKERRQ(ierr);
    }
    for (p = 0; p < numPoints; ++p) {
      const PetscInt point = points[p];

      if (mesh->printFEM > 1) {ierr = DMPrintCellVector(point, "Residual", cellDof, &elemVec[p*cellDof]);CHKERRQ(ierr);}
      ierr = DMPlexVecSetClosure(dm, NULL, F, point, &elemVec[p*cellDof], ADD_VALUES);CHKERRQ(ierr);
    }
    ierr = ISRestoreIndices(pointIS, &points);CHKERRQ(ierr);
    ierr = ISDestroy(&pointIS);CHKERRQ(ierr);
    ierr = PetscFree7(u,v0,n,J,invJ,detJ,elemVec);CHKERRQ(ierr);
  }
  PetscFunctionReturn(0);
}

#else

#undef __FUNCT__
#define __FUNCT__ "DMPlexComputeResidualFEM"
/*@
  DMPlexComputeResidualFEM - Form the local residual F from the local input X using pointwise functions specified by the user

  Input Parameters:
+ dm - The mesh
. X  - Local input vector
- user - The user context

  Output Parameter:
. F  - Local output vector

  Note:
  The second member of the user context must be an FEMContext.

  We form the residual one batch of elements at a time. This allows us to offload work onto an accelerator,
  like a GPU, or vectorize on a multicore machine.

  Level: developer

.seealso: DMPlexComputeJacobianActionFEM()
@*/
PetscErrorCode DMPlexComputeResidualFEM(DM dm, Vec X, Vec F, void *user)
{
  DM_Plex          *mesh  = (DM_Plex *) dm->data;
  PetscFEM         *fem   = (PetscFEM *) user;
  PetscFE          *fe    = fem->fe;
  PetscFE          *feAux = fem->feAux;
  PetscFE          *feBd  = fem->feBd;
  const char       *name  = "Residual";
  DM                dmAux;
  Vec               A;
  PetscQuadrature   q;
  PetscCellGeometry geom;
  PetscSection      section, sectionAux;
  PetscReal        *v0, *J, *invJ, *detJ;
  PetscScalar      *elemVec, *u, *a;
  PetscInt          dim, Nf, NfAux = 0, f, numCells, cStart, cEnd, c;
  PetscInt          cellDof = 0, numComponents = 0;
  PetscInt          cellDofAux = 0, numComponentsAux = 0;
  PetscErrorCode    ierr;

  PetscFunctionBegin;
  ierr = PetscLogEventBegin(DMPLEX_ResidualFEM,dm,0,0,0);CHKERRQ(ierr);
  ierr = DMPlexGetDimension(dm, &dim);CHKERRQ(ierr);
  ierr = DMGetDefaultSection(dm, &section);CHKERRQ(ierr);
  ierr = PetscSectionGetNumFields(section, &Nf);CHKERRQ(ierr);
  ierr = DMPlexGetHeightStratum(dm, 0, &cStart, &cEnd);CHKERRQ(ierr);
  numCells = cEnd - cStart;
  for (f = 0; f < Nf; ++f) {
    PetscInt Nb, Nc;

    ierr = PetscFEGetDimension(fe[f], &Nb);CHKERRQ(ierr);
    ierr = PetscFEGetNumComponents(fe[f], &Nc);CHKERRQ(ierr);
    cellDof       += Nb*Nc;
    numComponents += Nc;
  }
  ierr = PetscObjectQuery((PetscObject) dm, "dmAux", (PetscObject *) &dmAux);CHKERRQ(ierr);
  ierr = PetscObjectQuery((PetscObject) dm, "A", (PetscObject *) &A);CHKERRQ(ierr);
  if (dmAux) {
    ierr = DMGetDefaultSection(dmAux, &sectionAux);CHKERRQ(ierr);
    ierr = PetscSectionGetNumFields(sectionAux, &NfAux);CHKERRQ(ierr);
  }
  for (f = 0; f < NfAux; ++f) {
    PetscInt Nb, Nc;

    ierr = PetscFEGetDimension(feAux[f], &Nb);CHKERRQ(ierr);
    ierr = PetscFEGetNumComponents(feAux[f], &Nc);CHKERRQ(ierr);
    cellDofAux       += Nb*Nc;
    numComponentsAux += Nc;
  }
  ierr = DMPlexProjectFunctionLocal(dm, fe, fem->bcFuncs, INSERT_BC_VALUES, X);CHKERRQ(ierr);
  ierr = VecSet(F, 0.0);CHKERRQ(ierr);
  ierr = PetscMalloc6(numCells*cellDof,PetscScalar,&u,numCells*dim,PetscReal,&v0,numCells*dim*dim,PetscReal,&J,numCells*dim*dim,PetscReal,&invJ,numCells,PetscReal,&detJ,numCells*cellDof,PetscScalar,&elemVec);CHKERRQ(ierr);
  if (dmAux) {ierr = PetscMalloc(numCells*cellDofAux * sizeof(PetscScalar), &a);CHKERRQ(ierr);}
  for (c = cStart; c < cEnd; ++c) {
    PetscScalar *x = NULL;
    PetscInt     i;

    ierr = DMPlexComputeCellGeometry(dm, c, &v0[c*dim], &J[c*dim*dim], &invJ[c*dim*dim], &detJ[c]);CHKERRQ(ierr);
    if (detJ[c] <= 0.0) SETERRQ2(PETSC_COMM_SELF, PETSC_ERR_ARG_OUTOFRANGE, "Invalid determinant %g for element %d", detJ[c], c);
    ierr = DMPlexVecGetClosure(dm, section, X, c, NULL, &x);CHKERRQ(ierr);
    for (i = 0; i < cellDof; ++i) u[c*cellDof+i] = x[i];
    ierr = DMPlexVecRestoreClosure(dm, section, X, c, NULL, &x);CHKERRQ(ierr);
    if (dmAux) {
      ierr = DMPlexVecGetClosure(dmAux, sectionAux, A, c, NULL, &x);CHKERRQ(ierr);
      for (i = 0; i < cellDofAux; ++i) a[c*cellDofAux+i] = x[i];
      ierr = DMPlexVecRestoreClosure(dmAux, sectionAux, A, c, NULL, &x);CHKERRQ(ierr);
    }
  }
  for (f = 0; f < Nf; ++f) {
    void   (*f0)(const PetscScalar[], const PetscScalar[], const PetscScalar[], const PetscScalar[], const PetscReal[], PetscScalar[]) = fem->f0Funcs[f];
    void   (*f1)(const PetscScalar[], const PetscScalar[], const PetscScalar[], const PetscScalar[], const PetscReal[], PetscScalar[]) = fem->f1Funcs[f];
    PetscInt Nb;
    /* Conforming batches */
    PetscInt numChunks, numBatches, numBlocks, Ne, blockSize, batchSize;
    /* Remainder */
    PetscInt Nr, offset;

    ierr = PetscFEGetQuadrature(fe[f], &q);CHKERRQ(ierr);
    ierr = PetscFEGetDimension(fe[f], &Nb);CHKERRQ(ierr);
    ierr = PetscFEGetTileSizes(fe[f], NULL, &numBlocks, NULL, &numBatches);CHKERRQ(ierr);
<<<<<<< HEAD
    blockSize = Nb*q.numQuadPoints;
=======
    blockSize = Nb*q.numPoints;
>>>>>>> c59b97d8
    batchSize = numBlocks * blockSize;
    ierr =  PetscFESetTileSizes(fe[f], blockSize, numBlocks, batchSize, numBatches);CHKERRQ(ierr);
    numChunks = numCells / (numBatches*batchSize);
    Ne        = numChunks*numBatches*batchSize;
    Nr        = numCells % (numBatches*batchSize);
    offset    = numCells - Nr;
    geom.v0   = v0;
    geom.J    = J;
    geom.invJ = invJ;
    geom.detJ = detJ;
    ierr = PetscFEIntegrateResidual(fe[f], Ne, Nf, fe, f, geom, u, NfAux, feAux, a, f0, f1, elemVec);CHKERRQ(ierr);
    geom.v0   = &v0[offset*dim];
    geom.J    = &J[offset*dim*dim];
    geom.invJ = &invJ[offset*dim*dim];
    geom.detJ = &detJ[offset];
    ierr = PetscFEIntegrateResidual(fe[f], Nr, Nf, fe, f, geom, &u[offset*cellDof], NfAux, feAux, &a[offset*cellDofAux], f0, f1, &elemVec[offset*cellDof]);CHKERRQ(ierr);
  }
  for (c = cStart; c < cEnd; ++c) {
    if (mesh->printFEM > 1) {ierr = DMPrintCellVector(c, name, cellDof, &elemVec[c*cellDof]);CHKERRQ(ierr);}
    ierr = DMPlexVecSetClosure(dm, section, F, c, &elemVec[c*cellDof], ADD_VALUES);CHKERRQ(ierr);
  }
  ierr = PetscFree6(u,v0,J,invJ,detJ,elemVec);CHKERRQ(ierr);
  if (dmAux) {ierr = PetscFree(a);CHKERRQ(ierr);}
  if (feBd) {
    DMLabel         label;
    IS              pointIS;
    const PetscInt *points;
    PetscInt        numPoints, p;
    PetscReal      *n;

    ierr = DMPlexGetLabel(dm, "boundary", &label);CHKERRQ(ierr);
    ierr = DMLabelGetStratumSize(label, 1, &numPoints);CHKERRQ(ierr);
    ierr = DMLabelGetStratumIS(label, 1, &pointIS);CHKERRQ(ierr);
    ierr = ISGetIndices(pointIS, &points);CHKERRQ(ierr);
    for (f = 0, cellDof = 0, numComponents = 0; f < Nf; ++f) {
      PetscInt Nb, Nc;

      ierr = PetscFEGetDimension(feBd[f], &Nb);CHKERRQ(ierr);
      ierr = PetscFEGetNumComponents(feBd[f], &Nc);CHKERRQ(ierr);
      cellDof       += Nb*Nc;
      numComponents += Nc;
    }
    ierr = PetscMalloc7(numPoints*cellDof,PetscScalar,&u,numPoints*dim,PetscReal,&v0,numPoints*dim,PetscReal,&n,numPoints*dim*dim,PetscReal,&J,numPoints*dim*dim,PetscReal,&invJ,numPoints,PetscReal,&detJ,numPoints*cellDof,PetscScalar,&elemVec);CHKERRQ(ierr);
    for (p = 0; p < numPoints; ++p) {
      const PetscInt point = points[p];
      PetscScalar   *x     = NULL;
      PetscInt       i;

      /* TODO: Add normal determination here */
      ierr = DMPlexComputeCellGeometry(dm, point, &v0[p*dim], &J[p*dim*dim], &invJ[p*dim*dim], &detJ[p]);CHKERRQ(ierr);
      if (detJ[p] <= 0.0) SETERRQ2(PETSC_COMM_SELF, PETSC_ERR_ARG_OUTOFRANGE, "Invalid determinant %g for face %d", detJ[p], point);
      ierr = DMPlexVecGetClosure(dm, section, X, point, NULL, &x);CHKERRQ(ierr);
      for (i = 0; i < cellDof; ++i) u[p*cellDof+i] = x[i];
      ierr = DMPlexVecRestoreClosure(dm, section, X, point, NULL, &x);CHKERRQ(ierr);
    }
    for (f = 0; f < Nf; ++f) {
      void   (*f0)(const PetscScalar[], const PetscScalar[], const PetscScalar[], const PetscScalar[], const PetscReal[], const PetscReal[], PetscScalar[]) = fem->f0BdFuncs[f];
      void   (*f1)(const PetscScalar[], const PetscScalar[], const PetscScalar[], const PetscScalar[], const PetscReal[], const PetscReal[], PetscScalar[]) = fem->f1BdFuncs[f];
      PetscInt Nb;
      /* Conforming batches */
      PetscInt numChunks, numBatches, numBlocks, Ne, blockSize, batchSize;
      /* Remainder */
      PetscInt Nr, offset;

      ierr = PetscFEGetQuadrature(feBd[f], &q);CHKERRQ(ierr);
      ierr = PetscFEGetDimension(feBd[f], &Nb);CHKERRQ(ierr);
      ierr = PetscFEGetTileSizes(feBd[f], NULL, &numBlocks, NULL, &numBatches);CHKERRQ(ierr);
<<<<<<< HEAD
      blockSize = Nb*q.numQuadPoints;
=======
      blockSize = Nb*q.numPoints;
>>>>>>> c59b97d8
      batchSize = numBlocks * blockSize;
      ierr =  PetscFESetTileSizes(feBd[f], blockSize, numBlocks, batchSize, numBatches);CHKERRQ(ierr);
      numChunks = numPoints / (numBatches*batchSize);
      Ne        = numChunks*numBatches*batchSize;
      Nr        = numPoints % (numBatches*batchSize);
      offset    = numPoints - Nr;
      geom.v0   = v0;
      geom.n    = n;
      geom.J    = J;
      geom.invJ = invJ;
      geom.detJ = detJ;
      ierr = PetscFEIntegrateBdResidual(feBd[f], Ne, Nf, feBd, f, geom, u, 0, NULL, NULL, f0, f1, elemVec);CHKERRQ(ierr);
      geom.v0   = &v0[offset*dim];
      geom.n    = &n[offset*dim];
      geom.J    = &J[offset*dim*dim];
      geom.invJ = &invJ[offset*dim*dim];
      geom.detJ = &detJ[offset];
      ierr = PetscFEIntegrateBdResidual(feBd[f], Nr, Nf, feBd, f, geom, &u[offset*cellDof], 0, NULL, NULL, f0, f1, &elemVec[offset*cellDof]);CHKERRQ(ierr);
    }
    for (p = 0; p < numPoints; ++p) {
      const PetscInt point = points[p];

      if (mesh->printFEM > 1) {ierr = DMPrintCellVector(point, "BdResidual", cellDof, &elemVec[p*cellDof]);CHKERRQ(ierr);}
      ierr = DMPlexVecSetClosure(dm, NULL, F, point, &elemVec[p*cellDof], ADD_VALUES);CHKERRQ(ierr);
    }
    ierr = ISRestoreIndices(pointIS, &points);CHKERRQ(ierr);
    ierr = ISDestroy(&pointIS);CHKERRQ(ierr);
    ierr = PetscFree7(u,v0,n,J,invJ,detJ,elemVec);CHKERRQ(ierr);
  }
  if (mesh->printFEM) {ierr = DMPrintLocalVec(dm, name, mesh->printTol, F);CHKERRQ(ierr);}
  ierr = PetscLogEventEnd(DMPLEX_ResidualFEM,dm,0,0,0);CHKERRQ(ierr);
  PetscFunctionReturn(0);
}

#endif

#undef __FUNCT__
#define __FUNCT__ "DMPlexComputeJacobianActionFEM"
/*@C
  DMPlexComputeJacobianActionFEM - Form the local action of Jacobian J(u) on the local input X using pointwise functions specified by the user

  Input Parameters:
+ dm - The mesh
. J  - The Jacobian shell matrix
. X  - Local input vector
- user - The user context

  Output Parameter:
. F  - Local output vector

  Note:
  The second member of the user context must be an FEMContext.

  We form the residual one batch of elements at a time. This allows us to offload work onto an accelerator,
  like a GPU, or vectorize on a multicore machine.

  Level: developer

.seealso: DMPlexComputeResidualFEM()
@*/
PetscErrorCode DMPlexComputeJacobianActionFEM(DM dm, Mat Jac, Vec X, Vec F, void *user)
{
  DM_Plex          *mesh = (DM_Plex *) dm->data;
  PetscFEM         *fem  = (PetscFEM *) user;
  PetscFE          *fe   = fem->fe;
  PetscQuadrature   quad;
  PetscCellGeometry geom;
  PetscSection      section;
  JacActionCtx     *jctx;
  PetscReal        *v0, *J, *invJ, *detJ;
  PetscScalar      *elemVec, *u, *a;
  PetscInt          dim, numFields, field, numCells, cStart, cEnd, c;
  PetscInt          cellDof = 0;
  PetscErrorCode    ierr;

  PetscFunctionBegin;
  /* ierr = PetscLogEventBegin(DMPLEX_JacobianActionFEM,dm,0,0,0);CHKERRQ(ierr); */
  ierr = MatShellGetContext(Jac, &jctx);CHKERRQ(ierr);
  ierr = DMPlexGetDimension(dm, &dim);CHKERRQ(ierr);
  ierr = DMGetDefaultSection(dm, &section);CHKERRQ(ierr);
  ierr = PetscSectionGetNumFields(section, &numFields);CHKERRQ(ierr);
  ierr = DMPlexGetHeightStratum(dm, 0, &cStart, &cEnd);CHKERRQ(ierr);
  numCells = cEnd - cStart;
  for (field = 0; field < numFields; ++field) {
    PetscInt Nb, Nc;

    ierr = PetscFEGetDimension(fe[field], &Nb);CHKERRQ(ierr);
    ierr = PetscFEGetNumComponents(fe[field], &Nc);CHKERRQ(ierr);
    cellDof += Nb*Nc;
  }
  ierr = VecSet(F, 0.0);CHKERRQ(ierr);
  ierr = PetscMalloc7(numCells*cellDof,PetscScalar,&u,numCells*cellDof,PetscScalar,&a,numCells*dim,PetscReal,&v0,numCells*dim*dim,PetscReal,&J,numCells*dim*dim,PetscReal,&invJ,numCells,PetscReal,&detJ,numCells*cellDof,PetscScalar,&elemVec);CHKERRQ(ierr);
  for (c = cStart; c < cEnd; ++c) {
    PetscScalar *x = NULL;
    PetscInt     i;

    ierr = DMPlexComputeCellGeometry(dm, c, &v0[c*dim], &J[c*dim*dim], &invJ[c*dim*dim], &detJ[c]);CHKERRQ(ierr);
    if (detJ[c] <= 0.0) SETERRQ2(PETSC_COMM_SELF, PETSC_ERR_ARG_OUTOFRANGE, "Invalid determinant %g for element %d", detJ[c], c);
    ierr = DMPlexVecGetClosure(dm, NULL, jctx->u, c, NULL, &x);CHKERRQ(ierr);
    for (i = 0; i < cellDof; ++i) u[c*cellDof+i] = x[i];
    ierr = DMPlexVecRestoreClosure(dm, NULL, jctx->u, c, NULL, &x);CHKERRQ(ierr);
    ierr = DMPlexVecGetClosure(dm, NULL, X, c, NULL, &x);CHKERRQ(ierr);
    for (i = 0; i < cellDof; ++i) a[c*cellDof+i] = x[i];
    ierr = DMPlexVecRestoreClosure(dm, NULL, X, c, NULL, &x);CHKERRQ(ierr);
  }
  for (field = 0; field < numFields; ++field) {
    PetscInt Nb;
    /* Conforming batches */
    PetscInt numBlocks  = 1;
    PetscInt numBatches = 1;
    PetscInt numChunks, Ne, blockSize, batchSize;
    /* Remainder */
    PetscInt Nr, offset;

    ierr = PetscFEGetQuadrature(fe[field], &quad);CHKERRQ(ierr);
    ierr = PetscFEGetDimension(fe[field], &Nb);CHKERRQ(ierr);
<<<<<<< HEAD
    blockSize = Nb*quad.numQuadPoints;
=======
    blockSize = Nb*quad.numPoints;
>>>>>>> c59b97d8
    batchSize = numBlocks * blockSize;
    numChunks = numCells / (numBatches*batchSize);
    Ne        = numChunks*numBatches*batchSize;
    Nr        = numCells % (numBatches*batchSize);
    offset    = numCells - Nr;
    geom.v0   = v0;
    geom.J    = J;
    geom.invJ = invJ;
    geom.detJ = detJ;
    ierr = PetscFEIntegrateJacobianAction(fe[field], Ne, numFields, fe, field, geom, u, a, fem->g0Funcs, fem->g1Funcs, fem->g2Funcs, fem->g3Funcs, elemVec);CHKERRQ(ierr);
    geom.v0   = &v0[offset*dim];
    geom.J    = &J[offset*dim*dim];
    geom.invJ = &invJ[offset*dim*dim];
    geom.detJ = &detJ[offset];
    ierr = PetscFEIntegrateJacobianAction(fe[field], Nr, numFields, fe, field, geom, &u[offset*cellDof], &a[offset*cellDof],
                                          fem->g0Funcs, fem->g1Funcs, fem->g2Funcs, fem->g3Funcs, &elemVec[offset*cellDof]);CHKERRQ(ierr);
  }
  for (c = cStart; c < cEnd; ++c) {
    if (mesh->printFEM > 1) {ierr = DMPrintCellVector(c, "Jacobian Action", cellDof, &elemVec[c*cellDof]);CHKERRQ(ierr);}
    ierr = DMPlexVecSetClosure(dm, NULL, F, c, &elemVec[c*cellDof], ADD_VALUES);CHKERRQ(ierr);
  }
  ierr = PetscFree7(u,a,v0,J,invJ,detJ,elemVec);CHKERRQ(ierr);
  if (mesh->printFEM) {
    PetscMPIInt rank, numProcs;
    PetscInt    p;

    ierr = MPI_Comm_rank(PetscObjectComm((PetscObject)dm), &rank);CHKERRQ(ierr);
    ierr = MPI_Comm_size(PetscObjectComm((PetscObject)dm), &numProcs);CHKERRQ(ierr);
    ierr = PetscPrintf(PetscObjectComm((PetscObject)dm), "Jacobian Action:\n");CHKERRQ(ierr);
    for (p = 0; p < numProcs; ++p) {
      if (p == rank) {ierr = VecView(F, PETSC_VIEWER_STDOUT_SELF);CHKERRQ(ierr);}
      ierr = PetscBarrier((PetscObject) dm);CHKERRQ(ierr);
    }
  }
  /* ierr = PetscLogEventEnd(DMPLEX_JacobianActionFEM,dm,0,0,0);CHKERRQ(ierr); */
  PetscFunctionReturn(0);
}

#undef __FUNCT__
#define __FUNCT__ "DMPlexComputeJacobianFEM"
/*@
  DMPlexComputeJacobianFEM - Form the local portion of the Jacobian matrix J at the local solution X using pointwise functions specified by the user.

  Input Parameters:
+ dm - The mesh
. X  - Local input vector
- user - The user context

  Output Parameter:
. Jac  - Jacobian matrix

  Note:
  The second member of the user context must be an FEMContext.

  We form the residual one batch of elements at a time. This allows us to offload work onto an accelerator,
  like a GPU, or vectorize on a multicore machine.

  Level: developer

.seealso: FormFunctionLocal()
@*/
PetscErrorCode DMPlexComputeJacobianFEM(DM dm, Vec X, Mat Jac, Mat JacP, MatStructure *str,void *user)
{
  DM_Plex          *mesh  = (DM_Plex *) dm->data;
  PetscFEM         *fem   = (PetscFEM *) user;
  PetscFE          *fe    = fem->fe;
  PetscFE          *feAux = fem->feAux;
  const char       *name  = "Jacobian";
  DM                dmAux;
  Vec               A;
  PetscQuadrature   quad;
  PetscCellGeometry geom;
  PetscSection      section, globalSection, sectionAux;
  PetscReal        *v0, *J, *invJ, *detJ;
  PetscScalar      *elemMat, *u, *a;
  PetscInt          dim, Nf, NfAux = 0, f, fieldI, fieldJ, numCells, cStart, cEnd, c;
  PetscInt          cellDof = 0, numComponents = 0;
  PetscInt          cellDofAux = 0, numComponentsAux = 0;
  PetscBool         isShell;
  PetscErrorCode    ierr;

  PetscFunctionBegin;
  ierr = PetscLogEventBegin(DMPLEX_JacobianFEM,dm,0,0,0);CHKERRQ(ierr);
  ierr = DMPlexGetDimension(dm, &dim);CHKERRQ(ierr);
  ierr = DMGetDefaultSection(dm, &section);CHKERRQ(ierr);
  ierr = DMGetDefaultGlobalSection(dm, &globalSection);CHKERRQ(ierr);
  ierr = PetscSectionGetNumFields(section, &Nf);CHKERRQ(ierr);
  ierr = DMPlexGetHeightStratum(dm, 0, &cStart, &cEnd);CHKERRQ(ierr);
  numCells = cEnd - cStart;
  for (f = 0; f < Nf; ++f) {
    PetscInt Nb, Nc;

    ierr = PetscFEGetDimension(fe[f], &Nb);CHKERRQ(ierr);
    ierr = PetscFEGetNumComponents(fe[f], &Nc);CHKERRQ(ierr);
    cellDof       += Nb*Nc;
    numComponents += Nc;
  }
  ierr = PetscObjectQuery((PetscObject) dm, "dmAux", (PetscObject *) &dmAux);CHKERRQ(ierr);
  ierr = PetscObjectQuery((PetscObject) dm, "A", (PetscObject *) &A);CHKERRQ(ierr);
  if (dmAux) {
    ierr = DMGetDefaultSection(dmAux, &sectionAux);CHKERRQ(ierr);
    ierr = PetscSectionGetNumFields(sectionAux, &NfAux);CHKERRQ(ierr);
  }
  for (f = 0; f < NfAux; ++f) {
    PetscInt Nb, Nc;

    ierr = PetscFEGetDimension(feAux[f], &Nb);CHKERRQ(ierr);
    ierr = PetscFEGetNumComponents(feAux[f], &Nc);CHKERRQ(ierr);
    cellDofAux       += Nb*Nc;
    numComponentsAux += Nc;
  }
  ierr = DMPlexProjectFunctionLocal(dm, fe, fem->bcFuncs, INSERT_BC_VALUES, X);CHKERRQ(ierr);
  ierr = MatZeroEntries(JacP);CHKERRQ(ierr);
  ierr = PetscMalloc6(numCells*cellDof,PetscScalar,&u,numCells*dim,PetscReal,&v0,numCells*dim*dim,PetscReal,&J,numCells*dim*dim,PetscReal,&invJ,numCells,PetscReal,&detJ,numCells*cellDof*cellDof,PetscScalar,&elemMat);CHKERRQ(ierr);
  if (dmAux) {ierr = PetscMalloc(numCells*cellDofAux * sizeof(PetscScalar), &a);CHKERRQ(ierr);}
  for (c = cStart; c < cEnd; ++c) {
    PetscScalar *x = NULL;
    PetscInt     i;

    ierr = DMPlexComputeCellGeometry(dm, c, &v0[c*dim], &J[c*dim*dim], &invJ[c*dim*dim], &detJ[c]);CHKERRQ(ierr);
    if (detJ[c] <= 0.0) SETERRQ2(PETSC_COMM_SELF, PETSC_ERR_ARG_OUTOFRANGE, "Invalid determinant %g for element %d", detJ[c], c);
    ierr = DMPlexVecGetClosure(dm, section, X, c, NULL, &x);CHKERRQ(ierr);
    for (i = 0; i < cellDof; ++i) u[c*cellDof+i] = x[i];
    ierr = DMPlexVecRestoreClosure(dm, section, X, c, NULL, &x);CHKERRQ(ierr);
    if (dmAux) {
      ierr = DMPlexVecGetClosure(dmAux, sectionAux, A, c, NULL, &x);CHKERRQ(ierr);
      for (i = 0; i < cellDofAux; ++i) a[c*cellDofAux+i] = x[i];
      ierr = DMPlexVecRestoreClosure(dmAux, sectionAux, A, c, NULL, &x);CHKERRQ(ierr);
    }
  }
  ierr = PetscMemzero(elemMat, numCells*cellDof*cellDof * sizeof(PetscScalar));CHKERRQ(ierr);
  for (fieldI = 0; fieldI < Nf; ++fieldI) {
    PetscInt Nb;
    /* Conforming batches */
    PetscInt numChunks, numBatches, numBlocks, Ne, blockSize, batchSize;
    /* Remainder */
    PetscInt Nr, offset;

    ierr = PetscFEGetQuadrature(fe[fieldI], &quad);CHKERRQ(ierr);
    ierr = PetscFEGetDimension(fe[fieldI], &Nb);CHKERRQ(ierr);
    ierr = PetscFEGetTileSizes(fe[fieldI], NULL, &numBlocks, NULL, &numBatches);CHKERRQ(ierr);
<<<<<<< HEAD
    blockSize = Nb*quad.numQuadPoints;
=======
    blockSize = Nb*quad.numPoints;
>>>>>>> c59b97d8
    batchSize = numBlocks * blockSize;
    ierr = PetscFESetTileSizes(fe[fieldI], blockSize, numBlocks, batchSize, numBatches);CHKERRQ(ierr);
    numChunks = numCells / (numBatches*batchSize);
    Ne        = numChunks*numBatches*batchSize;
    Nr        = numCells % (numBatches*batchSize);
    offset    = numCells - Nr;
    for (fieldJ = 0; fieldJ < Nf; ++fieldJ) {
      void   (*g0)(const PetscScalar[], const PetscScalar[], const PetscScalar[], const PetscScalar[], const PetscReal[], PetscScalar[]) = fem->g0Funcs[fieldI*Nf+fieldJ];
      void   (*g1)(const PetscScalar[], const PetscScalar[], const PetscScalar[], const PetscScalar[], const PetscReal[], PetscScalar[]) = fem->g1Funcs[fieldI*Nf+fieldJ];
      void   (*g2)(const PetscScalar[], const PetscScalar[], const PetscScalar[], const PetscScalar[], const PetscReal[], PetscScalar[]) = fem->g2Funcs[fieldI*Nf+fieldJ];
      void   (*g3)(const PetscScalar[], const PetscScalar[], const PetscScalar[], const PetscScalar[], const PetscReal[], PetscScalar[]) = fem->g3Funcs[fieldI*Nf+fieldJ];

      geom.v0   = v0;
      geom.J    = J;
      geom.invJ = invJ;
      geom.detJ = detJ;
      ierr = PetscFEIntegrateJacobian(fe[fieldI], Ne, Nf, fe, fieldI, fieldJ, geom, u, NfAux, feAux, a, g0, g1, g2, g3, elemMat);CHKERRQ(ierr);
      geom.v0   = &v0[offset*dim];
      geom.J    = &J[offset*dim*dim];
      geom.invJ = &invJ[offset*dim*dim];
      geom.detJ = &detJ[offset];
      ierr = PetscFEIntegrateJacobian(fe[fieldI], Nr, Nf, fe, fieldI, fieldJ, geom, &u[offset*cellDof], NfAux, feAux, &a[offset*cellDofAux], g0, g1, g2, g3, &elemMat[offset*cellDof*cellDof]);CHKERRQ(ierr);
    }
  }
  for (c = cStart; c < cEnd; ++c) {
    if (mesh->printFEM > 1) {ierr = DMPrintCellMatrix(c, name, cellDof, cellDof, &elemMat[c*cellDof*cellDof]);CHKERRQ(ierr);}
    ierr = DMPlexMatSetClosure(dm, section, globalSection, JacP, c, &elemMat[c*cellDof*cellDof], ADD_VALUES);CHKERRQ(ierr);
  }
  ierr = PetscFree6(u,v0,J,invJ,detJ,elemMat);CHKERRQ(ierr);
  if (dmAux) {ierr = PetscFree(a);CHKERRQ(ierr);}
  ierr = MatAssemblyBegin(JacP, MAT_FINAL_ASSEMBLY);CHKERRQ(ierr);
  ierr = MatAssemblyEnd(JacP, MAT_FINAL_ASSEMBLY);CHKERRQ(ierr);
  if (mesh->printFEM) {
    ierr = PetscPrintf(PETSC_COMM_WORLD, "%s:\n", name);CHKERRQ(ierr);
    ierr = MatChop(JacP, 1.0e-10);CHKERRQ(ierr);
    ierr = MatView(JacP, PETSC_VIEWER_STDOUT_WORLD);CHKERRQ(ierr);
  }
  ierr = PetscLogEventEnd(DMPLEX_JacobianFEM,dm,0,0,0);CHKERRQ(ierr);
  ierr = PetscObjectTypeCompare((PetscObject) Jac, MATSHELL, &isShell);CHKERRQ(ierr);
  if (isShell) {
    JacActionCtx *jctx;

    ierr = MatShellGetContext(Jac, &jctx);CHKERRQ(ierr);
    ierr = VecCopy(X, jctx->u);CHKERRQ(ierr);
  }
  *str = SAME_NONZERO_PATTERN;
  PetscFunctionReturn(0);
}<|MERGE_RESOLUTION|>--- conflicted
+++ resolved
@@ -317,15 +317,9 @@
     ierr = DMPlexVecGetClosure(dm, NULL, localX, c, NULL, &x);CHKERRQ(ierr);
 
     for (field = 0, comp = 0, fieldOffset = 0; field < numFields; ++field) {
-<<<<<<< HEAD
-      const PetscInt   numQuadPoints = quad.numQuadPoints;
-      const PetscReal *quadPoints    = quad.quadPoints;
-      const PetscReal *quadWeights   = quad.quadWeights;
-=======
       const PetscInt   numQuadPoints = quad.numPoints;
       const PetscReal *quadPoints    = quad.points;
       const PetscReal *quadWeights   = quad.weights;
->>>>>>> c59b97d8
       PetscReal       *basis;
       PetscInt         numBasisFuncs, numBasisComps, q, d, e, fc, f;
 
@@ -554,11 +548,7 @@
     ierr = PetscFEGetQuadrature(fe[f], &q);CHKERRQ(ierr);
     ierr = PetscFEGetDimension(fe[f], &Nb);CHKERRQ(ierr);
     ierr = PetscFEGetTileSizes(fe[f], NULL, &numBlocks, NULL, &numBatches);CHKERRQ(ierr);
-<<<<<<< HEAD
-    blockSize = Nb*q.numQuadPoints;
-=======
     blockSize = Nb*q.numPoints;
->>>>>>> c59b97d8
     batchSize = numBlocks * blockSize;
     ierr =  PetscFESetTileSizes(fe[f], blockSize, numBlocks, batchSize, numBatches);CHKERRQ(ierr);
     numChunks = numCells / (numBatches*batchSize);
@@ -626,11 +616,7 @@
       ierr = PetscFEGetQuadrature(feBd[f], &q);CHKERRQ(ierr);
       ierr = PetscFEGetDimension(feBd[f], &Nb);CHKERRQ(ierr);
       ierr = PetscFEGetTileSizes(feBd[f], NULL, &numBlocks, NULL, &numBatches);CHKERRQ(ierr);
-<<<<<<< HEAD
-      blockSize = Nb*q.numQuadPoints;
-=======
       blockSize = Nb*q.numPoints;
->>>>>>> c59b97d8
       batchSize = numBlocks * blockSize;
       ierr =  PetscFESetTileSizes(feBd[f], blockSize, numBlocks, batchSize, numBatches);CHKERRQ(ierr);
       numChunks = numPoints / (numBatches*batchSize);
@@ -747,11 +733,7 @@
 
     ierr = PetscFEGetQuadrature(fe[field], &quad);CHKERRQ(ierr);
     ierr = PetscFEGetDimension(fe[field], &Nb);CHKERRQ(ierr);
-<<<<<<< HEAD
-    blockSize = Nb*quad.numQuadPoints;
-=======
     blockSize = Nb*quad.numPoints;
->>>>>>> c59b97d8
     batchSize = numBlocks * blockSize;
     numChunks = numCells / (numBatches*batchSize);
     Ne        = numChunks*numBatches*batchSize;
@@ -893,11 +875,7 @@
     ierr = PetscFEGetQuadrature(fe[fieldI], &quad);CHKERRQ(ierr);
     ierr = PetscFEGetDimension(fe[fieldI], &Nb);CHKERRQ(ierr);
     ierr = PetscFEGetTileSizes(fe[fieldI], NULL, &numBlocks, NULL, &numBatches);CHKERRQ(ierr);
-<<<<<<< HEAD
-    blockSize = Nb*quad.numQuadPoints;
-=======
     blockSize = Nb*quad.numPoints;
->>>>>>> c59b97d8
     batchSize = numBlocks * blockSize;
     ierr = PetscFESetTileSizes(fe[fieldI], blockSize, numBlocks, batchSize, numBatches);CHKERRQ(ierr);
     numChunks = numCells / (numBatches*batchSize);
