static char help[] = "Run C version of TetGen to construct and refine a mesh\n\n";

#include <petscdmplex.h>

<<<<<<< HEAD
typedef enum {BOX, CYLINDER} DomainShape;
=======
enum {STAGE_LOAD, STAGE_DISTRIBUTE, STAGE_REFINE, STAGE_OVERLAP};
>>>>>>> f8be1459

typedef struct {
  DM            dm;                /* REQUIRED in order to use SNES evaluation functions */
  PetscInt      debug;             /* The debugging level */
  PetscLogEvent createMeshEvent;
  PetscLogStage stages[4];
  /* Domain and mesh definition */
  PetscInt      dim;                          /* The topological mesh dimension */
  PetscBool     interpolate;                  /* Generate intermediate mesh elements */
  PetscReal     refinementLimit;              /* The largest allowable cell volume */
  PetscBool     cellSimplex;                  /* Use simplices or hexes */
  DomainShape   domainShape;                  /* Shep of the region to be meshed */
  DMBoundaryType periodicity[3];              /* The domain periodicity */
  char          filename[PETSC_MAX_PATH_LEN]; /* Import mesh from file */
  PetscBool     testPartition;                /* Use a fixed partitioning for testing */
  PetscInt      overlap;                      /* The cell overlap to use during partitioning */
  PetscBool     testShape;                    /* Test the cell shape quality */
} AppCtx;

PetscErrorCode ProcessOptions(MPI_Comm comm, AppCtx *options)
{
  const char    *dShapes[2] = {"box", "cylinder"};
  PetscInt       shape, bd;
  PetscErrorCode ierr;

  PetscFunctionBegin;
  options->debug             = 0;
  options->dim               = 2;
  options->interpolate       = PETSC_FALSE;
  options->refinementLimit   = 0.0;
  options->cellSimplex       = PETSC_TRUE;
  options->domainShape       = BOX;
  options->periodicity[0]    = DM_BOUNDARY_NONE;
  options->periodicity[1]    = DM_BOUNDARY_NONE;
  options->periodicity[2]    = DM_BOUNDARY_NONE;
  options->filename[0]       = '\0';
  options->testPartition     = PETSC_FALSE;
  options->overlap           = PETSC_FALSE;
  options->testShape         = PETSC_FALSE;

  ierr = PetscOptionsBegin(comm, "", "Meshing Problem Options", "DMPLEX");CHKERRQ(ierr);
  ierr = PetscOptionsInt("-debug", "The debugging level", "ex1.c", options->debug, &options->debug, NULL);CHKERRQ(ierr);
  ierr = PetscOptionsInt("-dim", "The topological mesh dimension", "ex1.c", options->dim, &options->dim, NULL);CHKERRQ(ierr);
  ierr = PetscOptionsBool("-interpolate", "Generate intermediate mesh elements", "ex1.c", options->interpolate, &options->interpolate, NULL);CHKERRQ(ierr);
  ierr = PetscOptionsReal("-refinement_limit", "The largest allowable cell volume", "ex1.c", options->refinementLimit, &options->refinementLimit, NULL);CHKERRQ(ierr);
  ierr = PetscOptionsBool("-cell_simplex", "Use simplices if true, otherwise hexes", "ex1.c", options->cellSimplex, &options->cellSimplex, NULL);CHKERRQ(ierr);
  shape = options->domainShape;
  ierr = PetscOptionsEList("-domain_shape","The shape of the domain","ex1.c", dShapes, 2, dShapes[options->domainShape], &shape, NULL);CHKERRQ(ierr);
  options->domainShape = (DomainShape) shape;
  bd = options->periodicity[0];
  ierr = PetscOptionsEList("-x_periodicity", "The x-boundary periodicity", "ex1.c", DMBoundaryTypes, 5, DMBoundaryTypes[options->periodicity[0]], &bd, NULL);CHKERRQ(ierr);
  options->periodicity[0] = (DMBoundaryType) bd;
  bd = options->periodicity[1];
  ierr = PetscOptionsEList("-y_periodicity", "The y-boundary periodicity", "ex1.c", DMBoundaryTypes, 5, DMBoundaryTypes[options->periodicity[1]], &bd, NULL);CHKERRQ(ierr);
  options->periodicity[1] = (DMBoundaryType) bd;
  bd = options->periodicity[2];
  ierr = PetscOptionsEList("-z_periodicity", "The z-boundary periodicity", "ex1.c", DMBoundaryTypes, 5, DMBoundaryTypes[options->periodicity[2]], &bd, NULL);CHKERRQ(ierr);
  options->periodicity[2] = (DMBoundaryType) bd;
  ierr = PetscOptionsString("-filename", "The mesh file", "ex1.c", options->filename, options->filename, PETSC_MAX_PATH_LEN, NULL);CHKERRQ(ierr);
  ierr = PetscOptionsBool("-test_partition", "Use a fixed partition for testing", "ex1.c", options->testPartition, &options->testPartition, NULL);CHKERRQ(ierr);
  ierr = PetscOptionsInt("-overlap", "The cell overlap for partitioning", "ex1.c", options->overlap, &options->overlap, NULL);CHKERRQ(ierr);
  ierr = PetscOptionsBool("-test_shape", "Report cell shape qualities (Jacobian condition numbers)", "ex1.c", options->testShape, &options->testShape, NULL);CHKERRQ(ierr);
  ierr = PetscOptionsEnd();

  ierr = PetscLogEventRegister("CreateMesh", DM_CLASSID, &options->createMeshEvent);CHKERRQ(ierr);
  ierr = PetscLogStageRegister("MeshLoad",       &options->stages[STAGE_LOAD]);CHKERRQ(ierr);
  ierr = PetscLogStageRegister("MeshDistribute", &options->stages[STAGE_DISTRIBUTE]);CHKERRQ(ierr);
  ierr = PetscLogStageRegister("MeshRefine",     &options->stages[STAGE_REFINE]);CHKERRQ(ierr);
  ierr = PetscLogStageRegister("MeshOverlap",    &options->stages[STAGE_OVERLAP]);CHKERRQ(ierr);
  PetscFunctionReturn(0);
};

PetscErrorCode CreateMesh(MPI_Comm comm, AppCtx *user, DM *dm)
{
  PetscInt       dim                  = user->dim;
  PetscBool      interpolate          = user->interpolate;
  PetscReal      refinementLimit      = user->refinementLimit;
  PetscBool      cellSimplex          = user->cellSimplex;
  const char    *filename             = user->filename;
  PetscInt       triSizes_n2[2]       = {4, 4};
  PetscInt       triPoints_n2[8]      = {3, 5, 6, 7, 0, 1, 2, 4};
  PetscInt       triSizes_n8[8]       = {1, 1, 1, 1, 1, 1, 1, 1};
  PetscInt       triPoints_n8[8]      = {0, 1, 2, 3, 4, 5, 6, 7};
  PetscInt       quadSizes[2]         = {2, 2};
  PetscInt       quadPoints[4]        = {2, 3, 0, 1};
  PetscInt       gmshSizes_n3[3]      = {14, 14, 14};
  PetscInt       gmshPoints_n3[42]    = {1, 2,  4,  5,  9, 10, 11, 15, 16, 20, 21, 27, 28, 29,
                                         3, 8, 12, 30, 31, 32, 33, 34, 35, 36, 37, 38, 39, 40,
                                         0, 6,  7, 13, 14, 17, 18, 19, 22, 23, 24, 25, 26, 41};
  PetscInt       fluentSizes_n3[3]    = {50, 50, 50};
  PetscInt       fluentPoints_n3[150] = { 5,  6,  7,  8, 12, 14, 16,  34,  36,  37,  38,  39,  40,  41,  42,  43,  44,  45,  46,  48,  50,  51,  80,  81,  89,
                                         91, 93, 94, 95, 96, 97, 98,  99, 100, 101, 104, 121, 122, 124, 125, 126, 127, 128, 129, 131, 133, 143, 144, 145, 147,
                                          1,  3,  4,  9, 10, 17, 18,  19,  24,  25,  26,  27,  28,  29,  30,  31,  32,  33,  35,  47,  61,  71,  72,  73,  74,
                                         75, 76, 77, 78, 79, 86, 87,  88,  90,  92, 113, 115, 116, 117, 118, 119, 120, 123, 138, 140, 141, 142, 146, 148, 149,
                                          0,  2, 11, 13, 15, 20, 21,  22,  23,  49,  52,  53,  54,  55,  56,  57,  58,  59,  60,  62,  63,  64,  65,  66,  67,
                                         68, 69, 70, 82, 83, 84, 85, 102, 103, 105, 106, 107, 108, 109, 110, 111, 112, 114, 130, 132, 134, 135, 136, 137, 139};
  const PetscInt cells[3]             = {2, 2, 2};
  size_t         len;
  PetscMPIInt    rank, size;
  PetscErrorCode ierr;

  PetscFunctionBegin;
  ierr = PetscLogEventBegin(user->createMeshEvent,0,0,0,0);CHKERRQ(ierr);
  ierr = MPI_Comm_rank(comm, &rank);CHKERRQ(ierr);
  ierr = MPI_Comm_size(comm, &size);CHKERRQ(ierr);
  ierr = PetscStrlen(filename, &len);CHKERRQ(ierr);
<<<<<<< HEAD
  if (len)              {
    ierr = DMPlexCreateFromFile(comm, filename, interpolate, dm);CHKERRQ(ierr);
  } else {
    switch (user->domainShape) {
    case BOX:
      if (cellSimplex) {ierr = DMPlexCreateBoxMesh(comm, dim, dim == 2 ? 2 : 1, interpolate, dm);CHKERRQ(ierr);}
      else             {ierr = DMPlexCreateHexBoxMesh(comm, dim, cells, user->periodicity[0], user->periodicity[1], user->periodicity[2], dm);CHKERRQ(ierr);}
      break;
    case CYLINDER:
      if (cellSimplex) SETERRQ(comm, PETSC_ERR_ARG_WRONG, "Cannot mesh a cylinder with simplices");
      if (dim != 3)    SETERRQ1(comm, PETSC_ERR_ARG_WRONG, "Dimension must be 3 for a cylinder mesh, not %D", dim);
      ierr = DMPlexCreateHexCylinderMesh(comm, 3, user->periodicity[2], dm);CHKERRQ(ierr);
      ierr = DMLocalizeCoordinates(*dm);CHKERRQ(ierr);
      break;
    default: SETERRQ1(comm, PETSC_ERR_ARG_WRONG, "Unknown domain shape %D", user->domainShape);
    }
  }
=======
  ierr = PetscLogStagePush(user->stages[STAGE_LOAD]);CHKERRQ(ierr);
  if (len)              {ierr = DMPlexCreateFromFile(comm, filename, interpolate, dm);CHKERRQ(ierr);}
  else if (cellSimplex) {ierr = DMPlexCreateBoxMesh(comm, dim, dim == 2 ? 2 : 1, interpolate, dm);CHKERRQ(ierr);}
  else                  {ierr = DMPlexCreateHexBoxMesh(comm, dim, cells, DM_BOUNDARY_NONE, DM_BOUNDARY_NONE, DM_BOUNDARY_NONE, dm);CHKERRQ(ierr);}
  ierr = PetscLogStagePop();CHKERRQ(ierr);
>>>>>>> f8be1459
  {
    DM refinedMesh     = NULL;
    DM distributedMesh = NULL;

    if (user->testPartition) {
      const PetscInt  *sizes = NULL;
      const PetscInt  *points = NULL;
      PetscPartitioner part;

      if (!rank) {
        if (dim == 2 && cellSimplex && size == 2) {
           sizes = triSizes_n2; points = triPoints_n2;
        } else if (dim == 2 && cellSimplex && size == 8) {
          sizes = triSizes_n8; points = triPoints_n8;
        } else if (dim == 2 && !cellSimplex && size == 2) {
          sizes = quadSizes; points = quadPoints;
        } else if (dim == 2 && size == 3) {
          PetscInt Nc;

          ierr = DMPlexGetHeightStratum(*dm, 0, NULL, &Nc);CHKERRQ(ierr);
          if (Nc == 42) { /* Gmsh 3 & 4 */
            sizes = gmshSizes_n3; points = gmshPoints_n3;
          } else if (Nc == 150) { /* Fluent 1 */
            sizes = fluentSizes_n3; points = fluentPoints_n3;
          } else if (Nc == 42) { /* Med 1 */
          } else if (Nc == 161) { /* Med 3 */
          }
        }
      }
      ierr = DMPlexGetPartitioner(*dm, &part);CHKERRQ(ierr);
      ierr = PetscPartitionerSetType(part, PETSCPARTITIONERSHELL);CHKERRQ(ierr);
      ierr = PetscPartitionerShellSetPartition(part, size, sizes, points);CHKERRQ(ierr);
    }
    /* Distribute mesh over processes */
    ierr = PetscLogStagePush(user->stages[STAGE_DISTRIBUTE]);CHKERRQ(ierr);
    ierr = DMPlexDistribute(*dm, 0, NULL, &distributedMesh);CHKERRQ(ierr);
    if (distributedMesh) {
      ierr = DMDestroy(dm);CHKERRQ(ierr);
      *dm  = distributedMesh;
    }
    ierr = PetscLogStagePop();CHKERRQ(ierr);
    /* Refine mesh using a volume constraint */
    ierr = PetscLogStagePush(user->stages[STAGE_REFINE]);CHKERRQ(ierr);
    ierr = DMPlexSetRefinementUniform(*dm, PETSC_FALSE);CHKERRQ(ierr);
    ierr = DMPlexSetRefinementLimit(*dm, refinementLimit);CHKERRQ(ierr);
    ierr = DMRefine(*dm, comm, &refinedMesh);CHKERRQ(ierr);
    if (refinedMesh) {
      ierr = DMDestroy(dm);CHKERRQ(ierr);
      *dm  = refinedMesh;
    }
    ierr = PetscLogStagePop();CHKERRQ(ierr);
  }
  ierr = PetscLogStagePush(user->stages[STAGE_REFINE]);CHKERRQ(ierr);
  ierr = DMSetFromOptions(*dm);CHKERRQ(ierr);
  ierr = PetscLogStagePop();CHKERRQ(ierr);
  if (user->overlap) {
    DM overlapMesh = NULL;
    /* Add the level-1 overlap to refined mesh */
    ierr = PetscLogStagePush(user->stages[STAGE_OVERLAP]);CHKERRQ(ierr);
    ierr = DMPlexDistributeOverlap(*dm, 1, NULL, &overlapMesh);CHKERRQ(ierr);
    if (overlapMesh) {
      ierr = DMView(overlapMesh, PETSC_VIEWER_STDOUT_WORLD);CHKERRQ(ierr);
      ierr = DMDestroy(dm);CHKERRQ(ierr);
      *dm = overlapMesh;
    }
    ierr = PetscLogStagePop();CHKERRQ(ierr);
  }
  ierr = PetscObjectSetName((PetscObject) *dm, "Simplicial Mesh");CHKERRQ(ierr);
  ierr = DMViewFromOptions(*dm, NULL, "-dm_view");CHKERRQ(ierr);
  ierr = PetscLogEventEnd(user->createMeshEvent,0,0,0,0);CHKERRQ(ierr);
  user->dm = *dm;
  PetscFunctionReturn(0);
}

typedef struct ex1_stats
{
  PetscReal min, max, sum, squaresum;
  PetscInt  count;
}
ex1_stats_t;

static void ex1_stats_reduce(void *a, void *b, int * len, MPI_Datatype *datatype)
{
  PetscInt i, N = *len;

  for (i = 0; i < N; i++) {
    ex1_stats_t *A = (ex1_stats_t *) a;
    ex1_stats_t *B = (ex1_stats_t *) b;

    B->min = PetscMin(A->min,B->min);
    B->max = PetscMax(A->max,B->max);
    B->sum += A->sum;
    B->squaresum += A->squaresum;
    B->count += A->count;
  }
}

static PetscErrorCode TestCellShape(DM dm)
{
  PetscMPIInt    rank;
  PetscInt       dim, c, cStart, cEnd, count = 0;
  ex1_stats_t    stats, globalStats;
  PetscReal      *J, *invJ, min = 0, max = 0, mean = 0, stdev = 0;
  MPI_Comm       comm = PetscObjectComm((PetscObject)dm);
  DM             dmCoarse;
  PetscErrorCode ierr;

  PetscFunctionBegin;
  stats.min = PETSC_MAX_REAL;
  stats.max = PETSC_MIN_REAL;
  stats.sum = stats.squaresum = 0.;
  stats.count = 0;

  ierr = DMGetDimension(dm,&dim);CHKERRQ(ierr);

  ierr = PetscMalloc2(dim * dim, &J, dim * dim, &invJ);CHKERRQ(ierr);

  ierr = DMPlexGetHeightStratum(dm,0,&cStart,&cEnd);CHKERRQ(ierr);
  for (c = cStart; c < cEnd; c++) {
    PetscInt  i;
    PetscReal frobJ = 0., frobInvJ = 0., cond2, cond, detJ;

    ierr = DMPlexComputeCellGeometryAffineFEM(dm,c,NULL,J,invJ,&detJ);CHKERRQ(ierr);
    if (detJ < 0.0) SETERRQ1(PETSC_COMM_SELF, PETSC_ERR_ARG_WRONG, "Mesh cell %D is inverted", c);

    for (i = 0; i < dim * dim; i++) {
      frobJ += J[i] * J[i];
      frobInvJ += invJ[i] * invJ[i];
    }
    cond2 = frobJ * frobInvJ;
    cond  = PetscSqrtReal(cond2);

    stats.min = PetscMin(stats.min,cond);
    stats.max = PetscMax(stats.max,cond);
    stats.sum += cond;
    stats.squaresum += cond2;
    stats.count++;
  }

  {
    PetscMPIInt    blockLengths[2] = {4,1};
    MPI_Aint       blockOffsets[2] = {offsetof(ex1_stats_t,min),offsetof(ex1_stats_t,count)};
    MPI_Datatype   blockTypes[2]   = {MPIU_REAL,MPIU_INT}, statType;
    MPI_Op         statReduce;

    ierr = MPI_Type_create_struct(2,blockLengths,blockOffsets,blockTypes,&statType);CHKERRQ(ierr);
    ierr = MPI_Type_commit(&statType);CHKERRQ(ierr);
    ierr = MPI_Op_create(ex1_stats_reduce, PETSC_TRUE, &statReduce);CHKERRQ(ierr);
    ierr = MPI_Reduce(&stats,&globalStats,1,statType,statReduce,0,comm);CHKERRQ(ierr);
    ierr = MPI_Op_free(&statReduce);CHKERRQ(ierr);
    ierr = MPI_Type_free(&statType);CHKERRQ(ierr);
  }

  ierr = MPI_Comm_rank(comm,&rank);CHKERRQ(ierr);
  if (!rank) {
    count = globalStats.count;
    min = globalStats.min;
    max = globalStats.max;
    mean = globalStats.sum / globalStats.count;
    stdev = PetscSqrtReal(globalStats.squaresum / globalStats.count - mean * mean);
  }
  ierr = PetscPrintf(comm,"Mesh with %d cells, shape condition numbers: min = %g, max = %g, mean = %g, stddev = %g\n", count, (double) min, (double) max, (double) mean, (double) stdev);

  ierr = PetscFree2(J,invJ);CHKERRQ(ierr);

  ierr = DMGetCoarseDM(dm,&dmCoarse);CHKERRQ(ierr);
  if (dmCoarse) {
    ierr = TestCellShape(dmCoarse);CHKERRQ(ierr);
  }

  PetscFunctionReturn(0);
}

int main(int argc, char **argv)
{
  AppCtx         user;                 /* user-defined work context */
  PetscErrorCode ierr;

  ierr = PetscInitialize(&argc, &argv, NULL, help);if (ierr) return ierr;
  ierr = ProcessOptions(PETSC_COMM_WORLD, &user);CHKERRQ(ierr);
  ierr = CreateMesh(PETSC_COMM_WORLD, &user, &user.dm);CHKERRQ(ierr);
  if (user.testShape) {
    ierr = TestCellShape(user.dm);CHKERRQ(ierr);
  }
  ierr = DMDestroy(&user.dm);CHKERRQ(ierr);
  ierr = PetscFinalize();
  return ierr;
}

/*TEST

  # CTetGen 0-1
  test:
    suffix: 0
    requires: ctetgen
    args: -dim 3 -ctetgen_verbose 4 -dm_view ::ascii_info_detail -info -info_exclude null
  test:
    suffix: 1
    requires: ctetgen
    args: -dim 3 -ctetgen_verbose 4 -refinement_limit 0.0625 -dm_view ::ascii_info_detail -info -info_exclude null

  # 2D LaTex and ASCII output 2-9
  test:
    suffix: 2
    requires: triangle
    args: -dim 2 -dm_view ::ascii_latex
  test:
    suffix: 3
    requires: triangle
    args: -dim 2 -dm_refine 1 -interpolate 1 -dm_view ::ascii_info_detail
  test:
    suffix: 4
    requires: triangle
    nsize: 2
    args: -dim 2 -dm_refine 1 -interpolate 1 -test_partition -dm_view ::ascii_info_detail
  test:
    suffix: 5
    requires: triangle
    nsize: 2
    args: -dim 2 -dm_refine 1 -interpolate 1 -test_partition -dm_view ::ascii_latex
  test:
    suffix: 6
    args: -dim 2 -cell_simplex 0 -dm_view ::ascii_info_detail
  test:
    suffix: 7
    args: -dim 2 -cell_simplex 0 -dm_refine 1 -dm_view ::ascii_info_detail
  test:
    suffix: 8
    nsize: 2
    args: -dim 2 -cell_simplex 0 -dm_refine 1 -interpolate 1 -test_partition -dm_view ::ascii_latex

  # Parallel refinement tests with overlap
  test:
    suffix: refine_overlap_0
    requires: triangle
    nsize: 2
    requires: triangle
    args: -dim 2 -cell_simplex 1 -dm_refine 1 -interpolate 1 -test_partition -overlap 1 -dm_view ::ascii_info_detail
  test:
    suffix: refine_overlap_1
    requires: triangle
    nsize: 8
    args: -dim 2 -cell_simplex 1 -dm_refine 1 -interpolate 1 -test_partition -overlap 1 -dm_view ::ascii_info_detail

  # Parallel simple partitioner tests
  test:
    suffix: part_simple_0
    requires: triangle
    nsize: 2
    args: -dim 2 -cell_simplex 1 -dm_refine 0 -interpolate 0 -petscpartitioner_type simple -partition_view -dm_view ::ascii_info_detail
  test:
    suffix: part_simple_1
    requires: triangle
    nsize: 8
    args: -dim 2 -cell_simplex 1 -dm_refine 1 -interpolate 1 -petscpartitioner_type simple -partition_view -dm_view ::ascii_info_detail

  # CGNS reader tests 10-11 (need to find smaller test meshes)
  test:
    suffix: cgns_0
    requires: cgns
    args: -filename ${wPETSC_DIR}/share/petsc/datafiles/meshes/tut21.cgns -interpolate 1 -dm_view
  test:
    suffix: cgns_1
    requires: cgns broken
    args: -filename ${wPETSC_DIR}/share/petsc/datafiles/meshes/StaticMixer.cgns -interpolate 1 -dm_view

  # Gmsh mesh reader tests
  test:
    suffix: gmsh_0
    args: -filename ${wPETSC_DIR}/share/petsc/datafiles/meshes/doublet-tet.msh -interpolate 1 -dm_view
  test:
    suffix: gmsh_1
    args: -filename ${wPETSC_DIR}/share/petsc/datafiles/meshes/square.msh -interpolate 1 -dm_view
  test:
    suffix: gmsh_2
    args: -filename ${wPETSC_DIR}/share/petsc/datafiles/meshes/square_bin.msh -interpolate 1 -dm_view
  test:
    suffix: gmsh_3
    nsize: 3
    args: -filename ${wPETSC_DIR}/share/petsc/datafiles/meshes/square.msh -test_partition -interpolate 1 -dm_view
  test:
    suffix: gmsh_4
    nsize: 3
    args: -filename ${wPETSC_DIR}/share/petsc/datafiles/meshes/square_bin.msh -test_partition -interpolate 1 -dm_view
  test:
    suffix: gmsh_5
    args: -filename ${wPETSC_DIR}/share/petsc/datafiles/meshes/square_quad.msh -interpolate 1 -dm_view
  test:
    suffix: gmsh_6
    args: -filename ${wPETSC_DIR}/share/petsc/datafiles/meshes/square_bin_physnames.msh -interpolate 1 -dm_view

  # Fluent mesh reader tests
  test:
    suffix: fluent_0
    requires: !complex
    args: -filename ${wPETSC_DIR}/share/petsc/datafiles/meshes/square.cas -interpolate 1 -dm_view
  test:
    suffix: fluent_1
    nsize: 3
    requires: !complex
    args: -filename ${wPETSC_DIR}/share/petsc/datafiles/meshes/square.cas -interpolate 1 -test_partition -dm_view
  test:
    suffix: fluent_2
    requires: !complex
    args: -filename ${wPETSC_DIR}/share/petsc/datafiles/meshes/cube_5tets_ascii.cas -interpolate 1 -dm_view
  test:
    suffix: fluent_3
    requires: broken !complex
    args: -filename ${wPETSC_DIR}/share/petsc/datafiles/meshes/cube_5tets.cas -interpolate 1 -dm_view

  # Med mesh reader tests, including parallel file reads
  test:
    suffix: med_0
    requires: med
    args: -filename ${wPETSC_DIR}/share/petsc/datafiles/meshes/square.med -interpolate 1 -dm_view
  test:
    suffix: med_1
    requires: med
    nsize: 3
    args: -filename ${wPETSC_DIR}/share/petsc/datafiles/meshes/square.med -interpolate 1 -petscpartitioner_type parmetis -dm_view
  test:
    suffix: med_2
    requires: med
    args: -filename ${wPETSC_DIR}/share/petsc/datafiles/meshes/cylinder.med -interpolate 1 -dm_view
  test:
    suffix: med_3
    requires: med
    nsize: 3
    args: -filename ${wPETSC_DIR}/share/petsc/datafiles/meshes/cylinder.med -interpolate 1 -petscpartitioner_type parmetis -dm_view

  # Test shape quality
  test:
    suffix: test_shape
    requires: ctetgen
    args: -dim 3 -interpolate -dm_refine_hierarchy 3 -test_shape

  # Test domain shapes
  test:
    suffix: cylinder
    args: -dim 3 -cell_simplex 0 -domain_shape cylinder -test_shape -dm_view

  test:
    suffix: cylinder_per
    args: -dim 3 -cell_simplex 0 -domain_shape cylinder -z_periodicity periodic -test_shape -dm_view

  test:
    suffix: box_2d
    args: -dim 2 -cell_simplex 0 -domain_shape box -dm_refine 2 -test_shape -dm_view

  test:
    suffix: box_2d_per
    args: -dim 2 -cell_simplex 0 -domain_shape box -dm_refine 2 -test_shape -dm_view

  test:
    suffix: box_3d
    args: -dim 3 -cell_simplex 0 -domain_shape box -dm_refine 2 -test_shape -dm_view

TEST*/<|MERGE_RESOLUTION|>--- conflicted
+++ resolved
@@ -2,11 +2,8 @@
 
 #include <petscdmplex.h>
 
-<<<<<<< HEAD
 typedef enum {BOX, CYLINDER} DomainShape;
-=======
 enum {STAGE_LOAD, STAGE_DISTRIBUTE, STAGE_REFINE, STAGE_OVERLAP};
->>>>>>> f8be1459
 
 typedef struct {
   DM            dm;                /* REQUIRED in order to use SNES evaluation functions */
@@ -113,7 +110,7 @@
   ierr = MPI_Comm_rank(comm, &rank);CHKERRQ(ierr);
   ierr = MPI_Comm_size(comm, &size);CHKERRQ(ierr);
   ierr = PetscStrlen(filename, &len);CHKERRQ(ierr);
-<<<<<<< HEAD
+  ierr = PetscLogStagePush(user->stages[STAGE_LOAD]);CHKERRQ(ierr);
   if (len)              {
     ierr = DMPlexCreateFromFile(comm, filename, interpolate, dm);CHKERRQ(ierr);
   } else {
@@ -131,13 +128,7 @@
     default: SETERRQ1(comm, PETSC_ERR_ARG_WRONG, "Unknown domain shape %D", user->domainShape);
     }
   }
-=======
-  ierr = PetscLogStagePush(user->stages[STAGE_LOAD]);CHKERRQ(ierr);
-  if (len)              {ierr = DMPlexCreateFromFile(comm, filename, interpolate, dm);CHKERRQ(ierr);}
-  else if (cellSimplex) {ierr = DMPlexCreateBoxMesh(comm, dim, dim == 2 ? 2 : 1, interpolate, dm);CHKERRQ(ierr);}
-  else                  {ierr = DMPlexCreateHexBoxMesh(comm, dim, cells, DM_BOUNDARY_NONE, DM_BOUNDARY_NONE, DM_BOUNDARY_NONE, dm);CHKERRQ(ierr);}
   ierr = PetscLogStagePop();CHKERRQ(ierr);
->>>>>>> f8be1459
   {
     DM refinedMesh     = NULL;
     DM distributedMesh = NULL;
