--- conflicted
+++ resolved
@@ -190,12 +190,7 @@
     ierr = DMViewFromOptions(idm, NULL, "-in_dm_view");CHKERRQ(ierr);
     ierr = DMPlexCheckSymmetry(idm);CHKERRQ(ierr);
     ierr = DMGetLabel(*dm, "fault", &faultLabel);CHKERRQ(ierr);
-<<<<<<< HEAD
     ierr = DMPlexCreateHybridMesh(idm, faultLabel, NULL, &hybridLabel, NULL, &hdm);CHKERRQ(ierr);
-=======
-    ierr = DMPlexCreateHybridMesh(idm, faultLabel, &hybridLabel, &hdm);CHKERRQ(ierr);
-
->>>>>>> 609dfe92
     ierr = DMLabelDestroy(&hybridLabel);CHKERRQ(ierr);
     ierr = DMDestroy(&idm);CHKERRQ(ierr);
     ierr = DMDestroy(dm);CHKERRQ(ierr);
