static char help[] = "Tests for uniform refinement\n\n";

#include <petscdmplex.h>

typedef struct {
  PetscInt  debug;             /* The debugging level */
  PetscInt  dim;               /* The topological mesh dimension */
  PetscBool refinementUniform; /* Uniformly refine the mesh */
  PetscBool cellHybrid;        /* Use a hybrid mesh */
  PetscBool cellSimplex;       /* Use simplices or hexes */
  PetscInt  testNum;           /* The particular mesh to test */
} AppCtx;

#undef __FUNCT__
#define __FUNCT__ "ProcessOptions"
PetscErrorCode ProcessOptions(MPI_Comm comm, AppCtx *options)
{
  PetscErrorCode ierr;

  PetscFunctionBegin;
  options->debug             = 0;
  options->dim               = 2;
  options->refinementUniform = PETSC_FALSE;
  options->cellHybrid        = PETSC_TRUE;
  options->cellSimplex       = PETSC_TRUE;
  options->testNum           = 0;

  ierr = PetscOptionsBegin(comm, "", "Meshing Problem Options", "DMPLEX");CHKERRQ(ierr);
  ierr = PetscOptionsInt("-debug", "The debugging level", "ex4.c", options->debug, &options->debug, NULL);CHKERRQ(ierr);
  ierr = PetscOptionsInt("-dim", "The topological mesh dimension", "ex4.c", options->dim, &options->dim, NULL);CHKERRQ(ierr);
  ierr = PetscOptionsBool("-refinement_uniform", "Uniformly refine the mesh", "ex4.c", options->refinementUniform, &options->refinementUniform, NULL);CHKERRQ(ierr);
  ierr = PetscOptionsBool("-cell_hybrid", "Use a hyrbid mesh", "ex4.c", options->cellHybrid, &options->cellHybrid, NULL);CHKERRQ(ierr);
  ierr = PetscOptionsBool("-cell_simplex", "Use simplices if true, otherwise hexes", "ex4.c", options->cellSimplex, &options->cellSimplex, NULL);CHKERRQ(ierr);
  ierr = PetscOptionsInt("-test_num", "The particular mesh to test", "ex4.c", options->testNum, &options->testNum, NULL);CHKERRQ(ierr);
  ierr = PetscOptionsEnd();
  PetscFunctionReturn(0);
};

#undef __FUNCT__
#define __FUNCT__ "CreateSimplex_2D"
/* Two triangles
        4
      / | \
     8  |  10
    /   |   \
   2  0 7  1 5
    \   |   /
     6  |  9
      \ | /
        3

Becomes
           10
          / | \
        21  |  26
        /   |   \
      14 2 20 4  16
      /|\   |   /|\
    22 | 28 | 32 | 25
    /  |  \ | /  | 6\
   8  29 3 13  7 31  11
    \0 |  / | \  |  /
    17 | 27 | 30 | 24
      \|/   |   \|/
      12 1 19 5  15
        \   |   /
        18  |  23
          \ | /
            9
*/
PetscErrorCode CreateSimplex_2D(MPI_Comm comm, DM *dm)
{
  PetscInt       depth = 2;
  PetscMPIInt    rank;
  PetscErrorCode ierr;

  PetscFunctionBegin;
  ierr = MPI_Comm_rank(comm, &rank);CHKERRQ(ierr);
  if (!rank) {
    PetscInt    numPoints[3]         = {4, 5, 2};
    PetscInt    coneSize[11]         = {3, 3, 0, 0, 0, 0, 2, 2, 2, 2, 2};
    PetscInt    cones[16]            = {6, 7, 8,  7, 9, 10,  2, 3,  3, 4,  4, 2,  3, 5,  5, 4};
    PetscInt    coneOrientations[16] = {0, 0, 0, -2, 0,  0,  0, 0,  0, 0,  0, 0,  0, 0,  0, 0};
    PetscScalar vertexCoords[8]      = {-0.5, 0.0,  0.0, -0.5,  0.0, 0.5,  0.5, 0.0};

    ierr = DMPlexCreateFromDAG(*dm, depth, numPoints, coneSize, cones, coneOrientations, vertexCoords);CHKERRQ(ierr);
  } else {
    PetscInt numPoints[3] = {0, 0, 0};

    ierr = DMPlexCreateFromDAG(*dm, depth, numPoints, NULL, NULL, NULL, NULL);CHKERRQ(ierr);
  }
  PetscFunctionReturn(0);
}

#undef __FUNCT__
#define __FUNCT__ "CreateSimplexHybrid_2D"
/* Two triangles separated by a zero-volume cell with 4 vertices/2 edges
        5--16--8
      / |      | \
    11  |      |  12
    /   |      |   \
   3  0 10  2 14 1  6
    \   |      |   /
     9  |      |  13
      \ |      | /
        4--15--7
*/
PetscErrorCode CreateSimplexHybrid_2D(MPI_Comm comm, PetscInt testNum, DM *dm)
{
  DM             idm, hdm;
  DMLabel        faultLabel, hybridLabel;
  PetscInt       p;
  PetscMPIInt    rank;
  PetscErrorCode ierr;

  PetscFunctionBegin;
  ierr = MPI_Comm_rank(comm, &rank);CHKERRQ(ierr);
  if (!rank) {
    switch (testNum) {
    case 0:
    {
      PetscInt    numPoints[2]        = {4, 2};
      PetscInt    coneSize[6]         = {3, 3, 0, 0, 0, 0};
      PetscInt    cones[6]            = {2, 3, 4,  5, 4, 3};
      PetscInt    coneOrientations[6] = {0, 0, 0,  0, 0, 0};
      PetscScalar vertexCoords[8]     = {-1.0, -0.5,  0.0, -0.5,  0.0, 0.5,  1.0, 0.5};
      PetscInt    faultPoints[2]      = {3, 4};

      ierr = DMPlexCreateFromDAG(*dm, 1, numPoints, coneSize, cones, coneOrientations, vertexCoords);CHKERRQ(ierr);
      for(p = 0; p < 2; ++p) {ierr = DMPlexSetLabelValue(*dm, "fault", faultPoints[p], 1);CHKERRQ(ierr);}
    }
    break;
    case 1:
    {
      PetscInt    numPoints[2]         = {5, 4};
      PetscInt    coneSize[9]          = {3, 3, 3, 3, 0, 0, 0, 0, 0};
      PetscInt    cones[12]            = {4, 5, 6,  6, 7, 4,  6, 5, 8,  6, 8, 7};
      PetscInt    coneOrientations[12] = {0, 0, 0,  0, 0, 0,  0, 0, 0,  0, 0, 0};
      PetscScalar vertexCoords[10]     = {-1.0, 0.0,  0.0, -1.0,  0.0, 0.0,  0.0, 1.0,  1.0, 0.0};
      PetscInt    faultPoints[3]       = {5, 6, 7};

      ierr = DMPlexCreateFromDAG(*dm, 1, numPoints, coneSize, cones, coneOrientations, vertexCoords);CHKERRQ(ierr);
      for(p = 0; p < 3; ++p) {ierr = DMPlexSetLabelValue(*dm, "fault", faultPoints[p], 1);CHKERRQ(ierr);}
    }
    break;
    default: SETERRQ1(comm, PETSC_ERR_ARG_OUTOFRANGE, "No test mesh %d", testNum);
    }
    ierr = DMPlexCheckSymmetry(*dm);CHKERRQ(ierr);
    ierr = DMPlexInterpolate(*dm, &idm);CHKERRQ(ierr);
    ierr = DMPlexCopyCoordinates(*dm, idm);CHKERRQ(ierr);
    ierr = PetscObjectSetOptionsPrefix((PetscObject) idm, "in_");CHKERRQ(ierr);
    ierr = DMSetFromOptions(idm);CHKERRQ(ierr);
    ierr = DMPlexCheckSymmetry(idm);CHKERRQ(ierr);
    ierr = DMPlexGetLabel(*dm, "fault", &faultLabel);CHKERRQ(ierr);
    ierr = DMPlexCreateHybridMesh(idm, faultLabel, &hybridLabel, &hdm);CHKERRQ(ierr);
    ierr = DMLabelDestroy(&hybridLabel);CHKERRQ(ierr);
    ierr = DMDestroy(&idm);CHKERRQ(ierr);
    ierr = DMDestroy(dm);CHKERRQ(ierr);
    *dm  = hdm;
  } else {
    PetscInt numPoints[2] = {0, 0};

    ierr = DMPlexCreateFromDAG(*dm, 1, numPoints, NULL, NULL, NULL, NULL);CHKERRQ(ierr);
    ierr = DMPlexInterpolate(*dm, &idm);CHKERRQ(ierr);
    ierr = DMPlexCopyCoordinates(*dm, idm);CHKERRQ(ierr);
    ierr = PetscObjectSetOptionsPrefix((PetscObject) idm, "in_");CHKERRQ(ierr);
    ierr = DMSetFromOptions(idm);CHKERRQ(ierr);
    ierr = DMPlexCreateHybridMesh(idm, NULL, NULL, &hdm);CHKERRQ(ierr);
    ierr = DMDestroy(&idm);CHKERRQ(ierr);
    ierr = DMDestroy(dm);CHKERRQ(ierr);
    *dm  = hdm;
  }
  PetscFunctionReturn(0);
}

#undef __FUNCT__
#define __FUNCT__ "CreateTensorProduct_2D"
/* Two quadrilaterals

  5----10-----4----14-----7
  |           |           |
  |           |           |
  |           |           |
 11     0     9     1     13
  |           |           |
  |           |           |
  |           |           |
  2-----8-----3----12-----6
*/
PetscErrorCode CreateTensorProduct_2D(MPI_Comm comm, PetscInt testNum, DM *dm)
{
  PetscInt       depth = 2;
  PetscMPIInt    rank;
  PetscErrorCode ierr;

  PetscFunctionBegin;
  ierr = MPI_Comm_rank(comm, &rank);CHKERRQ(ierr);
  if (!rank) {
    PetscInt    numPoints[3]         = {6, 7, 2};
    PetscInt    coneSize[15]         = {4, 4, 0, 0, 0, 0, 0, 0, 2, 2, 2, 2, 2, 2, 2};
    PetscInt    cones[22]            = {8, 9, 10, 11,  12, 13, 14,  9,  2, 3,  3, 4,  4, 5,  5, 2,  3, 6,  6, 7,  7, 4};
    PetscInt    coneOrientations[22] = {0, 0,  0,  0,   0,  0,  0, -2,  0, 0,  0, 0,  0, 0,  0, 0,  0, 0,  0, 0,  0, 0};
    PetscScalar vertexCoords[12]     = {-1.0, -0.5,  0.0, -0.5,  0.0, 0.5,  -1.0, 0.5,  1.0, -0.5,  1.0, 0.5};

    ierr = DMPlexCreateFromDAG(*dm, depth, numPoints, coneSize, cones, coneOrientations, vertexCoords);CHKERRQ(ierr);
  } else {
    PetscInt numPoints[3] = {0, 0, 0};

    ierr = DMPlexCreateFromDAG(*dm, depth, numPoints, NULL, NULL, NULL, NULL);CHKERRQ(ierr);
  }
  PetscFunctionReturn(0);
}

#undef __FUNCT__
#define __FUNCT__ "CreateSimplex_3D"
/* Two tetrahedrons

 cell   5          5______    cell
 0    / | \        |\      \     1
    17  |  18      | 18 13  21
    /8 19 10\     19  \      \
   2-14-|----4     |   4--22--6
    \ 9 | 7 /      |10 /      /
    16  |  15      | 15  12 20
      \ | /        |/      /
        3          3------
*/
PetscErrorCode CreateSimplex_3D(MPI_Comm comm, PetscInt testNum, DM *dm)
{
  DM             idm;
  PetscInt       depth = 3;
  PetscMPIInt    rank;
  PetscErrorCode ierr;

  PetscFunctionBegin;
  ierr = MPI_Comm_rank(comm, &rank);CHKERRQ(ierr);
  if (!rank) {
    switch (testNum) {
    case 0:
    {
      PetscInt    numPoints[4]         = {5, 9, 7, 2};
      PetscInt    coneSize[23]         = {4, 4, 0, 0, 0, 0, 0, 3, 3, 3, 3, 3, 3, 3, 2, 2, 2, 2, 2, 2, 2, 2, 2};
      PetscInt    cones[47]            = { 7,  8,  9, 10,  10, 11, 12, 13,  14, 15, 16,  17, 18, 14,  16, 19, 17,  15, 18, 19,  20, 21, 19,  15, 22, 20,  18, 21, 22,  2, 4,  4, 3,  3, 2,  2, 5,  5, 4,  3, 5,  3, 6,  6, 5,  4, 6};
      PetscInt    coneOrientations[47] = { 0,  0,  0,  0,  -3,  0,  0,  0,   0,  0,  0,   0,  0, -2,  -2,  0, -2,  -2, -2, -2,   0,  0, -2,  -2,  0, -2,  -2, -2, -2,  0, 0,  0, 0,  0, 0,  0, 0,  0, 0,  0, 0,  0, 0,  0, 0,  0, 0};
      PetscScalar vertexCoords[15]     = {0.0, 0.0, -0.5,  0.0, -0.5, 0.0,  1.0, 0.0, 0.0,  0.0, 0.5, 0.0,  0.0, 0.0, 0.5};

      ierr = DMPlexCreateFromDAG(*dm, depth, numPoints, coneSize, cones, coneOrientations, vertexCoords);CHKERRQ(ierr);
    }
    break;
    case 1:
    {
      PetscInt    numPoints[2]        = {5, 2};
      PetscInt    coneSize[7]         = {4, 4, 0, 0, 0, 0, 0};
      PetscInt    cones[8]            = {4, 3, 5, 2,  5, 3, 4, 6};
      PetscInt    coneOrientations[8] = {0, 0, 0, 0,  0, 0, 0, 0};
      PetscScalar vertexCoords[15]    = {-1.0, 0.0, 0.0,  0.0, -1.0, 0.0,  0.0, 0.0, 1.0,  0.0, 1.0, 0.0,  1.0, 0.0, 0.0};

      depth = 1;
      ierr = DMPlexCreateFromDAG(*dm, depth, numPoints, coneSize, cones, coneOrientations, vertexCoords);CHKERRQ(ierr);
      ierr = DMPlexInterpolate(*dm, &idm);CHKERRQ(ierr);
      ierr = DMPlexCopyCoordinates(*dm, idm);CHKERRQ(ierr);
      ierr = PetscObjectSetOptionsPrefix((PetscObject) idm, "in_");CHKERRQ(ierr);
      ierr = DMSetFromOptions(idm);CHKERRQ(ierr);
      ierr = DMDestroy(dm);CHKERRQ(ierr);
      *dm  = idm;
    }
    break;
    default: SETERRQ1(comm, PETSC_ERR_ARG_OUTOFRANGE, "No test mesh %d", testNum);
    }
  } else {
    PetscInt numPoints[4] = {0, 0, 0, 0};

    ierr = DMPlexCreateFromDAG(*dm, depth, numPoints, NULL, NULL, NULL, NULL);CHKERRQ(ierr);
    switch (testNum) {
    case 1:
      ierr = DMPlexInterpolate(*dm, &idm);CHKERRQ(ierr);
      ierr = DMPlexCopyCoordinates(*dm, idm);CHKERRQ(ierr);
      ierr = PetscObjectSetOptionsPrefix((PetscObject) idm, "in_");CHKERRQ(ierr);
      ierr = DMSetFromOptions(idm);CHKERRQ(ierr);
      ierr = DMDestroy(dm);CHKERRQ(ierr);
      *dm  = idm;
      break;
    }
  }
  PetscFunctionReturn(0);
}

#undef __FUNCT__
#define __FUNCT__ "CreateSimplexHybrid_3D"
/* Two tetrahedrons separated by a zero-volume cell with 6 vertices

 cell   6 ___33___10______    cell
 0    / | \        |\      \     1
    21  |  23      | 29     27
    /12 24 14\    30  \      \
   3-20-|----5--32-|---9--26--7
    \ 13| 11/      |18 /      /
    19  |  22      | 28     25
      \ | /        |/      /
        4----31----8------
         cell 2
*/
PetscErrorCode CreateSimplexHybrid_3D(MPI_Comm comm, PetscInt testNum, DM *dm)
{
  DM             idm, hdm;
  DMLabel        faultLabel, hybridLabel;
  PetscInt       p;
  PetscMPIInt    rank;
  PetscErrorCode ierr;

  PetscFunctionBegin;
  ierr = MPI_Comm_rank(comm, &rank);CHKERRQ(ierr);
  if (!rank) {
    switch (testNum) {
    case 0:
    {
      PetscInt    numPoints[2]        = {5, 2};
      PetscInt    coneSize[7]         = {4, 4, 0, 0, 0, 0, 0};
      PetscInt    cones[8]            = {4, 3, 5, 2,  5, 3, 4, 6};
      PetscInt    coneOrientations[8] = {0, 0, 0, 0,  0, 0, 0, 0};
      PetscScalar vertexCoords[15]    = {-1.0, 0.0, 0.0,  0.0, -1.0, 0.0,  0.0, 0.0, 1.0,  0.0, 1.0, 0.0,  1.0, 0.0, 0.0};
      PetscInt    faultPoints[3]      = {3, 4, 5};

      ierr = DMPlexCreateFromDAG(*dm, 1, numPoints, coneSize, cones, coneOrientations, vertexCoords);CHKERRQ(ierr);
      for(p = 0; p < 3; ++p) {ierr = DMPlexSetLabelValue(*dm, "fault", faultPoints[p], 1);CHKERRQ(ierr);}
    }
    break;
    case 1:
    {
      /* Tets 0,3,5 and 1,2,4 */
      PetscInt    numPoints[2]         = {9, 6};
      PetscInt    coneSize[15]         = {4, 4, 4, 4, 4, 4, 0, 0, 0, 0, 0, 0, 0, 0, 0};
      PetscInt    cones[24]            = { 7, 9,  8, 6,  11,  9, 13, 14,  10, 13, 11, 9,
                                          10, 9, 11, 7,   9, 13, 14, 12,   7, 11,  8, 9};
      PetscInt    coneOrientations[24] = { 0, 0,  0, 0,   0,  0,  0,  0,   0,  0,  0, 0,
                                           0, 0,  0, 0,   0,  0,  0,  0,   0,  0,  0, 0};
      PetscScalar vertexCoords[27]     = {-2.0, -1.0,  0.0,  -2.0,  0.0,  0.0,  -2.0,  0.0,  1.0,
                                           0.0, -1.0,  0.0,   0.0,  0.0,  0.0,   0.0,  0.0,  1.0,
                                           2.0, -1.0,  0.0,   2.0,  0.0,  0.0,   2.0,  0.0,  1.0};
      PetscInt    faultPoints[3]       = {9, 10, 11};

      ierr = DMPlexCreateFromDAG(*dm, 1, numPoints, coneSize, cones, coneOrientations, vertexCoords);CHKERRQ(ierr);
      for(p = 0; p < 3; ++p) {ierr = DMPlexSetLabelValue(*dm, "fault", faultPoints[p], 1);CHKERRQ(ierr);}
    }
    break;
    default: SETERRQ1(comm, PETSC_ERR_ARG_OUTOFRANGE, "No test mesh %d", testNum);
    }
    ierr = DMPlexCheckSymmetry(*dm);CHKERRQ(ierr);
    ierr = DMPlexInterpolate(*dm, &idm);CHKERRQ(ierr);
    ierr = DMPlexCopyCoordinates(*dm, idm);CHKERRQ(ierr);
    ierr = PetscObjectSetOptionsPrefix((PetscObject) idm, "in_");CHKERRQ(ierr);
    ierr = DMSetFromOptions(idm);CHKERRQ(ierr);
    ierr = DMPlexCheckSymmetry(idm);CHKERRQ(ierr);
    ierr = DMPlexGetLabel(*dm, "fault", &faultLabel);CHKERRQ(ierr);
    ierr = DMPlexCreateHybridMesh(idm, faultLabel, &hybridLabel, &hdm);CHKERRQ(ierr);
    ierr = DMLabelDestroy(&hybridLabel);CHKERRQ(ierr);
    ierr = DMDestroy(&idm);CHKERRQ(ierr);
    ierr = DMDestroy(dm);CHKERRQ(ierr);
    *dm  = hdm;
  } else {
    PetscInt numPoints[4] = {0, 0, 0, 0};

    ierr = DMPlexCreateFromDAG(*dm, 1, numPoints, NULL, NULL, NULL, NULL);CHKERRQ(ierr);
    ierr = DMPlexInterpolate(*dm, &idm);CHKERRQ(ierr);
    ierr = DMPlexCopyCoordinates(*dm, idm);CHKERRQ(ierr);
    ierr = PetscObjectSetOptionsPrefix((PetscObject) idm, "in_");CHKERRQ(ierr);
    ierr = DMSetFromOptions(idm);CHKERRQ(ierr);
    ierr = DMPlexCreateHybridMesh(idm, NULL, NULL, &hdm);CHKERRQ(ierr);
    ierr = DMDestroy(&idm);CHKERRQ(ierr);
    ierr = DMDestroy(dm);CHKERRQ(ierr);
    *dm  = hdm;
  }
<<<<<<< HEAD
  ierr = DMPlexSymmetrize(dm);CHKERRQ(ierr);
  ierr = DMPlexStratify(dm);CHKERRQ(ierr);
  /* Build coordinates */
  ierr = DMGetCoordinateSection(dm, &coordSection);CHKERRQ(ierr);
  ierr = PetscSectionSetChart(coordSection, firstVertex, firstVertex+numVertices);CHKERRQ(ierr);
  for (v = firstVertex; v < firstVertex+numVertices; ++v) {
    ierr = PetscSectionSetDof(coordSection, v, 2);CHKERRQ(ierr);
=======
  PetscFunctionReturn(0);
}

#undef __FUNCT__
#define __FUNCT__ "CreateTensorProduct_3D"
PetscErrorCode CreateTensorProduct_3D(MPI_Comm comm, PetscInt testNum, DM *dm)
{
  DM             idm;
  PetscInt       depth = 3;
  PetscMPIInt    rank;
  PetscErrorCode ierr;

  PetscFunctionBegin;
  ierr = MPI_Comm_rank(comm, &rank);CHKERRQ(ierr);
  if (!rank) {
    PetscInt    numPoints[2]         = {12, 2};
    PetscInt    coneSize[14]         = {8, 8, 0, 0, 0, 0, 0, 0, 0, 0, 0, 0, 0, 0};
    PetscInt    cones[16]            = {2, 3, 4, 5, 6, 7, 8, 9,  5, 4, 10, 11, 7, 12, 13, 8};
    PetscInt    coneOrientations[16] = {0, 0, 0, 0, 0, 0, 0, 0,  0, 0,  0,  0, 0,  0,  0, 0};
    PetscScalar vertexCoords[36]     = {-1.0, -0.5, -0.5,  -1.0,  0.5, -0.5,  0.0,  0.5, -0.5,   0.0, -0.5, -0.5,
                                        -1.0, -0.5,  0.5,   0.0, -0.5,  0.5,  0.0,  0.5,  0.5,  -1.0,  0.5,  0.5,
                                         1.0,  0.5, -0.5,   1.0, -0.5, -0.5,  1.0, -0.5,  0.5,   1.0,  0.5,  0.5};

    depth = 1;
    ierr = DMPlexCreateFromDAG(*dm, depth, numPoints, coneSize, cones, coneOrientations, vertexCoords);CHKERRQ(ierr);
    ierr = DMPlexInterpolate(*dm, &idm);CHKERRQ(ierr);
    ierr = DMPlexCopyCoordinates(*dm, idm);CHKERRQ(ierr);
    ierr = DMDestroy(dm);CHKERRQ(ierr);
    *dm  = idm;
  } else {
    PetscInt numPoints[4] = {0, 0, 0, 0};

    ierr = DMPlexCreateFromDAG(*dm, depth, numPoints, NULL, NULL, NULL, NULL);CHKERRQ(ierr);
    ierr = DMPlexInterpolate(*dm, &idm);CHKERRQ(ierr);
    ierr = DMPlexCopyCoordinates(*dm, idm);CHKERRQ(ierr);
    ierr = PetscObjectSetOptionsPrefix((PetscObject) idm, "in_");CHKERRQ(ierr);
    ierr = DMSetFromOptions(idm);CHKERRQ(ierr);
    ierr = DMDestroy(dm);CHKERRQ(ierr);
    *dm  = idm;
>>>>>>> 9f236db7
  }
  PetscFunctionReturn(0);
}

#undef __FUNCT__
#define __FUNCT__ "CreateTensorProductHybrid_3D"
PetscErrorCode CreateTensorProductHybrid_3D(MPI_Comm comm, PetscInt testNum, DM *dm)
{
  DM             idm, hdm;
  DMLabel        faultLabel;
  PetscInt       p;
  PetscMPIInt    rank;
  PetscErrorCode ierr;

  PetscFunctionBegin;
  ierr = MPI_Comm_rank(comm, &rank);CHKERRQ(ierr);
  if (!rank) {
    switch (testNum) {
    case 0:
    {
      PetscInt    numPoints[2]         = {12, 2};
      PetscInt    coneSize[14]         = {8, 8, 0, 0, 0, 0, 0, 0, 0, 0, 0, 0, 0, 0};
      PetscInt    cones[16]            = {2, 3, 4, 5, 6, 7, 8, 9,  5, 4, 10, 11, 7, 12, 13, 8};
      PetscInt    coneOrientations[16] = {0, 0, 0, 0, 0, 0, 0, 0,  0, 0,  0,  0, 0,  0,  0, 0};
      PetscScalar vertexCoords[36]     = {-1.0, -0.5, -0.5,  -1.0,  0.5, -0.5,  0.0,  0.5, -0.5,   0.0, -0.5, -0.5,
                                          -1.0, -0.5,  0.5,   0.0, -0.5,  0.5,  0.0,  0.5,  0.5,  -1.0,  0.5,  0.5,
                                          1.0,  0.5, -0.5,   1.0, -0.5, -0.5,  1.0, -0.5,  0.5,   1.0,  0.5,  0.5};
      PetscInt    faultPoints[4]       = {2, 3, 5, 6};

      ierr = DMPlexCreateFromDAG(*dm, 1, numPoints, coneSize, cones, coneOrientations, vertexCoords);CHKERRQ(ierr);
      for(p = 0; p < 4; ++p) {ierr = DMPlexSetLabelValue(*dm, "fault", faultPoints[p], 1);CHKERRQ(ierr);}
    }
    break;
    case 1:
    {
      PetscInt    numPoints[2]         = {30, 7};
      PetscInt    coneSize[37]         = {8,8,8,8,8,8,8, 0,0,0,0,0,0,0,0,0,0,0,0,0,0,0,0,0,0,0,0,0,0,0,0,0,0,0,0,0,0};
      PetscInt    cones[56]            = { 8, 21, 20,  7, 13, 12, 23, 24,
                                          14, 15, 10,  9, 13,  8, 21, 24,
                                          15, 16, 11, 10, 24, 21, 22, 25,
                                          30, 29, 28, 21, 35, 24, 33, 34,
                                          24, 21, 30, 35, 25, 36, 31, 22,
                                          27, 20, 21, 28, 32, 33, 24, 23,
                                          15, 24, 13, 14, 19, 18, 17, 26};
      PetscInt    coneOrientations[56] = {0,0,0,0,0,0,0,0,0,0,0,0,0,0,0,0,0,0,0,0,0,0,0,0,0,0,0,0,0,0,0,0,0,0,0,0,0,0,0,0,0,0,0,0,0,0,0,0,0,0,0,0,0,0,0};
      PetscScalar vertexCoords[90]     = {-2.0, -2.0, -2.0,  -2.0, -1.0, -2.0,  -3.0,  0.0, -2.0,  -2.0,  1.0, -2.0,  -2.0,  2.0, -2.0,  -2.0, -2.0,  0.0,
                                          -2.0, -1.0,  0.0,  -3.0,  0.0,  0.0,  -2.0,  1.0,  0.0,  -2.0,  2.0,  0.0,  -2.0, -1.0,  2.0,  -3.0,  0.0,  2.0,
                                          -2.0,  1.0,  2.0,   0.0, -2.0, -2.0,   0.0,  0.0, -2.0,   0.0,  2.0, -2.0,   0.0, -2.0,  0.0,   0.0,  0.0,  0.0,
                                           0.0,  2.0,  0.0,   0.0,  0.0,  2.0,   2.0, -2.0, -2.0,   2.0, -1.0, -2.0,   3.0,  0.0, -2.0,   2.0,  1.0, -2.0,
                                           2.0,  2.0, -2.0,   2.0, -2.0,  0.0,   2.0, -1.0,  0.0,   3.0,  0.0,  0.0,   2.0,  1.0,  0.0,   2.0,  2.0,  0.0};
      PetscInt    faultPoints[6]       = {20, 21, 22, 23, 24, 25};

      ierr = DMPlexCreateFromDAG(*dm, 1, numPoints, coneSize, cones, coneOrientations, vertexCoords);CHKERRQ(ierr);
      for(p = 0; p < 6; ++p) {ierr = DMPlexSetLabelValue(*dm, "fault", faultPoints[p], 1);CHKERRQ(ierr);}
    }
    break;
    default: SETERRQ1(comm, PETSC_ERR_ARG_OUTOFRANGE, "No test mesh %d", testNum);
    }
    ierr = DMPlexCheckSymmetry(*dm);CHKERRQ(ierr);
    ierr = DMPlexInterpolate(*dm, &idm);CHKERRQ(ierr);
    ierr = DMPlexCopyCoordinates(*dm, idm);CHKERRQ(ierr);
    ierr = PetscObjectSetOptionsPrefix((PetscObject) idm, "in_");CHKERRQ(ierr);
    ierr = DMSetFromOptions(idm);CHKERRQ(ierr);
    ierr = DMPlexCheckSymmetry(idm);CHKERRQ(ierr);
    ierr = DMPlexGetLabel(*dm, "fault", &faultLabel);CHKERRQ(ierr);
    ierr = DMPlexCreateHybridMesh(idm, faultLabel, NULL, &hdm);CHKERRQ(ierr);
    ierr = DMDestroy(&idm);CHKERRQ(ierr);
    ierr = DMDestroy(dm);CHKERRQ(ierr);
    *dm  = hdm;
  } else {
    PetscInt numPoints[4] = {0, 0, 0, 0};

    ierr = DMPlexCreateFromDAG(*dm, 1, numPoints, NULL, NULL, NULL, NULL);CHKERRQ(ierr);
    ierr = DMPlexInterpolate(*dm, &idm);CHKERRQ(ierr);
    ierr = DMPlexCopyCoordinates(*dm, idm);CHKERRQ(ierr);
    ierr = PetscObjectSetOptionsPrefix((PetscObject) idm, "in_");CHKERRQ(ierr);
    ierr = DMSetFromOptions(idm);CHKERRQ(ierr);
    ierr = DMPlexCreateHybridMesh(idm, NULL, NULL, &hdm);CHKERRQ(ierr);
    ierr = DMDestroy(&idm);CHKERRQ(ierr);
    ierr = DMDestroy(dm);CHKERRQ(ierr);
    *dm  = hdm;
  }
  PetscFunctionReturn(0);
}

#undef __FUNCT__
#define __FUNCT__ "CreateMesh"
PetscErrorCode CreateMesh(MPI_Comm comm, AppCtx *user, DM *dm)
{
  PetscInt       dim               = user->dim;
  PetscBool      refinementUniform = user->refinementUniform;
  PetscBool      cellHybrid        = user->cellHybrid;
  PetscBool      cellSimplex       = user->cellSimplex;
  const char     *partitioner      = "chaco";
  PetscMPIInt    rank;
  PetscErrorCode ierr;

  PetscFunctionBegin;
  ierr = MPI_Comm_rank(comm, &rank);CHKERRQ(ierr);
  ierr = DMCreate(comm, dm);CHKERRQ(ierr);
  ierr = DMSetType(*dm, DMPLEX);CHKERRQ(ierr);
  ierr = DMPlexSetDimension(*dm, dim);CHKERRQ(ierr);
  switch (dim) {
  case 2:
    if (cellSimplex) {
      if (cellHybrid) {
        ierr = CreateSimplexHybrid_2D(comm, user->testNum, dm);CHKERRQ(ierr);
      } else {
        ierr = CreateSimplex_2D(comm, dm);CHKERRQ(ierr);
      }
    } else {
      if (cellHybrid) {
        SETERRQ(comm, PETSC_ERR_ARG_OUTOFRANGE, "Cannot make hybrid meshes for quadrilaterals");
      } else {
        ierr = CreateTensorProduct_2D(comm, user->testNum, dm);CHKERRQ(ierr);
      }
    }
    break;
  case 3:
    if (cellSimplex) {
      if (cellHybrid) {
        ierr = CreateSimplexHybrid_3D(comm, user->testNum, dm);CHKERRQ(ierr);
      } else {
        ierr = CreateSimplex_3D(comm, user->testNum, dm);CHKERRQ(ierr);
      }
    } else {
      if (cellHybrid) {
        ierr = CreateTensorProductHybrid_3D(comm, user->testNum, dm);CHKERRQ(ierr);
      } else {
        ierr = CreateTensorProduct_3D(comm, user->testNum, dm);CHKERRQ(ierr);
      }
    }
    break;
  default:
    SETERRQ1(comm, PETSC_ERR_ARG_OUTOFRANGE, "Cannot make hybrid meshes for dimension %d", dim);
  }
  {
    DM refinedMesh     = NULL;
    DM distributedMesh = NULL;

    /* Distribute mesh over processes */
    ierr = DMPlexDistribute(*dm, partitioner, 0, NULL, &distributedMesh);CHKERRQ(ierr);
    if (distributedMesh) {
      ierr = DMDestroy(dm);CHKERRQ(ierr);
      *dm  = distributedMesh;
    }
    if (refinementUniform) {
      ierr = PetscObjectSetOptionsPrefix((PetscObject) *dm, "orig_");CHKERRQ(ierr);
      ierr = DMSetFromOptions(*dm);CHKERRQ(ierr);
      ierr = DMPlexCheckSymmetry(*dm);CHKERRQ(ierr);
      ierr = DMPlexSetRefinementUniform(*dm, refinementUniform);CHKERRQ(ierr);
      ierr = DMRefine(*dm, comm, &refinedMesh);CHKERRQ(ierr);
      if (refinedMesh) {
        ierr = DMDestroy(dm);CHKERRQ(ierr);
        *dm  = refinedMesh;
      }
    }
  }
  ierr = PetscObjectSetName((PetscObject) *dm, "Hybrid Mesh");CHKERRQ(ierr);
  ierr = DMSetFromOptions(*dm);CHKERRQ(ierr);
  PetscFunctionReturn(0);
}

#undef __FUNCT__
#define __FUNCT__ "DMPlexEqualReordered"
/*@C
  DMPlexEqualReordered - Determine if two DMs have the same topology, perhaps with a renumbering of the points

  Not Collective

  Input Parameters:
+ dmA - A DMPlex object
- dmB - A DMPlex object

  Output Parameters:
. equal - PETSC_TRUE if the topologies are identical

  Level: intermediate

  Notes:
  I know that this is graph isomorphism, so of course this is only a partial solution.

.keywords: mesh
.seealso: DMPlexGetCone(), DMPlexEqual()
@*/
PetscErrorCode DMPlexEqualReordered(DM dmA, DM dmB, PetscBool *equal)
{
  PetscInt      *perm;
  PetscInt       depth, depthB, pStart, pEnd, pStartB, pEndB, p;
  PetscErrorCode ierr;

  PetscFunctionBegin;
  *equal = PETSC_FALSE;
  ierr = DMPlexGetDepth(dmA, &depth);CHKERRQ(ierr);
  ierr = DMPlexGetDepth(dmB, &depthB);CHKERRQ(ierr);
  if (depth != depthB) PetscFunctionReturn(0);
  ierr = DMPlexGetChart(dmA, &pStart,  &pEnd);CHKERRQ(ierr);
  ierr = DMPlexGetChart(dmB, &pStartB, &pEndB);CHKERRQ(ierr);
  if ((pStart != pStartB) || (pEnd != pEndB)) PetscFunctionReturn(0);
  ierr = PetscMalloc((pEnd - pStart) * sizeof(PetscInt), &perm);CHKERRQ(ierr);
  perm -= pStart;
  for (p = pStart; p < pEnd; ++p) perm[p] = -1;
  for (p = pStart; p < pEnd; ++p) {
    const PetscInt *cone, *coneB, *ornt, *orntB, *support, *supportB;
    PetscInt        coneSize, coneSizeB, c, supportSize, supportSizeB, s;

    perm[p] = p;
    ierr = DMPlexGetConeSize(dmA, p, &coneSize);CHKERRQ(ierr);
    ierr = DMPlexGetCone(dmA, p, &cone);CHKERRQ(ierr);
    ierr = DMPlexGetConeOrientation(dmA, p, &ornt);CHKERRQ(ierr);
    ierr = DMPlexGetConeSize(dmB, perm[p], &coneSizeB);CHKERRQ(ierr);
    ierr = DMPlexGetCone(dmB, perm[p], &coneB);CHKERRQ(ierr);
    ierr = DMPlexGetConeOrientation(dmB, perm[p], &orntB);CHKERRQ(ierr);
    if (coneSize != coneSizeB) {ierr = PetscPrintf(PETSC_COMM_SELF, "Invalid cone size %d != %d for point %d (%d)", coneSize, coneSizeB, p, perm[p]);CHKERRQ(ierr); goto end;}
    for (c = 0; c < coneSize; ++c) {
      if (perm[coneB[c]] < 0) perm[coneB[c]] = cone[c];
      if (cone[c] != perm[coneB[c]]) {ierr = PetscPrintf(PETSC_COMM_SELF, "Invalid cone %d point %d != %d (%d) for point %d (%d)", c, cone[c], coneB[c], perm[coneB[c]], p, perm[p]);CHKERRQ(ierr); goto end;}
      if (ornt[c] != orntB[c])       {ierr = PetscPrintf(PETSC_COMM_SELF, "Invalid cone %d orientation %d != %d for point %d (%d)", c, ornt[c], orntB[c], p, perm[p]);CHKERRQ(ierr); goto end;}
    }
    ierr = DMPlexGetSupportSize(dmA, p, &supportSize);CHKERRQ(ierr);
    ierr = DMPlexGetSupport(dmA, p, &support);CHKERRQ(ierr);
    ierr = DMPlexGetSupportSize(dmB, perm[p], &supportSizeB);CHKERRQ(ierr);
    ierr = DMPlexGetSupport(dmB, perm[p], &supportB);CHKERRQ(ierr);
    if (supportSize != supportSizeB) {ierr = PetscPrintf(PETSC_COMM_SELF, "Invalid support size %d != %d for point %d (%d)", supportSize, supportSizeB, p, perm[p]);CHKERRQ(ierr); goto end;}
    for (s = 0; s < supportSize; ++s) {
      if (perm[supportB[s]] < 0) perm[supportB[s]] = support[s];
      if (support[s] != perm[supportB[s]]) goto end;
    }
  }
  *equal = PETSC_TRUE;
  end:
  perm += pStart;
  ierr = PetscFree(perm);CHKERRQ(ierr);
  PetscFunctionReturn(0);
}

#undef __FUNCT__
#define __FUNCT__ "CheckOrientation"
PetscErrorCode CheckOrientation(DM dm)
{
  DM             udm, idm;
  PetscBool      equal;
  PetscErrorCode ierr;

  PetscFunctionBegin;
  ierr = DMPlexUninterpolate(dm, &udm);CHKERRQ(ierr);
  ierr = DMSetFromOptions(udm);CHKERRQ(ierr);
  ierr = DMPlexInterpolate(udm, &idm);CHKERRQ(ierr);
  ierr = DMSetFromOptions(idm);CHKERRQ(ierr);
  ierr = DMDestroy(&udm);CHKERRQ(ierr);
  ierr = DMPlexEqualReordered(dm, idm, &equal);CHKERRQ(ierr);
  ierr = DMDestroy(&idm);CHKERRQ(ierr);
  if (!equal) SETERRQ(PETSC_COMM_SELF, PETSC_ERR_ARG_WRONG, "Invalid orientation in refined mesh");
  PetscFunctionReturn(0);
}

#undef __FUNCT__
#define __FUNCT__ "main"
int main(int argc, char **argv)
{
  DM             dm;
  AppCtx         user;                 /* user-defined work context */
  PetscErrorCode ierr;

  ierr = PetscInitialize(&argc, &argv, NULL, help);CHKERRQ(ierr);
  ierr = ProcessOptions(PETSC_COMM_WORLD, &user);CHKERRQ(ierr);
  ierr = CreateMesh(PETSC_COMM_WORLD, &user, &dm);CHKERRQ(ierr);
  ierr = DMPlexCheckSymmetry(dm);CHKERRQ(ierr);
  ierr = DMPlexCheckSkeleton(dm, user.cellSimplex);CHKERRQ(ierr);
#if 0
  ierr = CheckOrientation(dm);CHKERRQ(ierr);
#endif
  ierr = DMDestroy(&dm);CHKERRQ(ierr);
  ierr = PetscFinalize();
  return 0;
}<|MERGE_RESOLUTION|>--- conflicted
+++ resolved
@@ -370,15 +370,6 @@
     ierr = DMDestroy(dm);CHKERRQ(ierr);
     *dm  = hdm;
   }
-<<<<<<< HEAD
-  ierr = DMPlexSymmetrize(dm);CHKERRQ(ierr);
-  ierr = DMPlexStratify(dm);CHKERRQ(ierr);
-  /* Build coordinates */
-  ierr = DMGetCoordinateSection(dm, &coordSection);CHKERRQ(ierr);
-  ierr = PetscSectionSetChart(coordSection, firstVertex, firstVertex+numVertices);CHKERRQ(ierr);
-  for (v = firstVertex; v < firstVertex+numVertices; ++v) {
-    ierr = PetscSectionSetDof(coordSection, v, 2);CHKERRQ(ierr);
-=======
   PetscFunctionReturn(0);
 }
 
@@ -418,7 +409,6 @@
     ierr = DMSetFromOptions(idm);CHKERRQ(ierr);
     ierr = DMDestroy(dm);CHKERRQ(ierr);
     *dm  = idm;
->>>>>>> 9f236db7
   }
   PetscFunctionReturn(0);
 }
