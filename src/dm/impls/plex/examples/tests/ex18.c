static char help[] = "Tests for parallel mesh loading\n\n";

#include <petscdmplex.h>

/* List of test meshes

Triangle
--------
Test 0:
Two triangles sharing a face

        4
      / | \
     /  |  \
    /   |   \
   2  0 | 1  5
    \   |   /
     \  |  /
      \ | /
        3


Test 1 (3 ranks):
Four triangles partitioned across 3 ranks

   4 _______ 7
   | \     / |
   |  \ 1 /  |
   |   \ /   |
   | 0  6  2 |
   |   / \   |
   |  / 3 \  |
   | /     \ |
   5 ------- 8

Partition: {0: [0,  4, 5], 1: [1,  6, 7], 2: [2, 3,  8]}

Tetrahedron
-----------
Test 0:
Two tets sharing a face

 cell   5 _______    cell
 0    / | \      \       1
     /  |  \      \
    /   |   \      \
   2----|----4-----6
    \   |   /      /
     \  |  /     /
      \ | /      /
        3-------

Quadrilateral
-------------
Test 0:
Two quads sharing a face

   5-------4-------7
   |       |       |
   |   0   |   1   |
   |       |       |
   2-------3-------6

Test 1:
A quad and a triangle sharing a face

   5-------4
   |       | \
   |   0   |  \
   |       | 1 \
   2-------3----6

Hexahedron
----------
Test 0:
Two hexes sharing a face

cell   9-------------8-------------13 cell
0     /|            /|            /|     1
     / |   15      / |   21      / |
    /  |          /  |          /  |
   6-------------7-------------12  |
   |   |     18  |   |     24  |   |
   |   |         |   |         |   |
   |19 |         |17 |         |23 |
   |   |  16     |   |   22    |   |
   |   5---------|---4---------|---11
   |  /          |  /          |  /
   | /   14      | /    20     | /
   |/            |/            |/
   2-------------3-------------10

*/

typedef struct {
  DM        dm;
  PetscInt  debug;                        /* The debugging level */
  PetscInt  testNum;                      /* Indicates the mesh to create */
  PetscInt  dim;                          /* The topological mesh dimension */
  PetscBool cellSimplex;                  /* Use simplices or hexes */
  PetscBool interpolate;                  /* Interpolate mesh */
  PetscBool useGenerator;                 /* Construct mesh with a mesh generator */
  char      filename[PETSC_MAX_PATH_LEN]; /* Import mesh from file */
} AppCtx;

PetscErrorCode ProcessOptions(MPI_Comm comm, AppCtx *options)
{
  PetscErrorCode ierr;

  PetscFunctionBegin;
  options->debug        = 0;
  options->testNum      = 0;
  options->dim          = 2;
  options->cellSimplex  = PETSC_TRUE;
  options->interpolate  = PETSC_FALSE;
  options->useGenerator = PETSC_FALSE;
  options->filename[0]  = '\0';

  ierr = PetscOptionsBegin(comm, "", "Meshing Interpolation Test Options", "DMPLEX");CHKERRQ(ierr);
  ierr = PetscOptionsInt("-debug", "The debugging level", "ex18.c", options->debug, &options->debug, NULL);CHKERRQ(ierr);
  ierr = PetscOptionsInt("-testnum", "The mesh to create", "ex18.c", options->testNum, &options->testNum, NULL);CHKERRQ(ierr);
  ierr = PetscOptionsInt("-dim", "The topological mesh dimension", "ex18.c", options->dim, &options->dim, NULL);CHKERRQ(ierr);
  ierr = PetscOptionsBool("-cell_simplex", "Use simplices if true, otherwise hexes", "ex18.c", options->cellSimplex, &options->cellSimplex, NULL);CHKERRQ(ierr);
  ierr = PetscOptionsBool("-interpolate", "Interpolate the mesh", "ex18.c", options->interpolate, &options->interpolate, NULL);CHKERRQ(ierr);
  ierr = PetscOptionsBool("-use_generator", "Use a mesh generator to build the mesh", "ex18.c", options->useGenerator, &options->useGenerator, NULL);CHKERRQ(ierr);
  ierr = PetscOptionsString("-filename", "The mesh file", "ex18.c", options->filename, options->filename, PETSC_MAX_PATH_LEN, NULL);CHKERRQ(ierr);
  ierr = PetscOptionsEnd();
  PetscFunctionReturn(0);
}

PetscErrorCode CreateSimplex_2D(MPI_Comm comm, AppCtx *user, DM *dm)
{
  PetscInt       testNum = user->testNum, p;
  PetscMPIInt    rank, size;
  PetscErrorCode ierr;

  PetscFunctionBegin;
  ierr = MPI_Comm_rank(comm, &rank);CHKERRQ(ierr);
  ierr = MPI_Comm_size(comm, &size);CHKERRQ(ierr);
  switch (size) {
  case 2:
    switch (rank) {
    case 0:
      switch (testNum) {
      case 0:
      {
        const PetscInt numCells  = 1, numVertices = 2, numCorners = 3;
        const int      cells[3]  = {0, 1, 2};
        PetscReal      coords[4] = {-0.5, 0.5, 0.0, 0.0};
        PetscInt       markerPoints[6] = {1, 1, 2, 1, 3, 1};

        ierr = DMPlexCreateFromCellListParallel(comm, user->dim, numCells, numVertices, numCorners, user->interpolate, cells, user->dim, coords, NULL, dm);CHKERRQ(ierr);
        for (p = 0; p < 3; ++p) {ierr = DMSetLabelValue(*dm, "marker", markerPoints[p*2], markerPoints[p*2+1]);CHKERRQ(ierr);}
      }
      break;
      default: SETERRQ1(comm, PETSC_ERR_ARG_OUTOFRANGE, "No test mesh %D", testNum);
      }
      break;
    case 1:
      switch (testNum) {
      case 0:
      {
        const PetscInt numCells  = 1, numVertices = 2, numCorners = 3;
        const int      cells[3]  = {1, 3, 2};
        PetscReal      coords[4] = {0.0, 1.0, 0.5, 0.5};
        PetscInt       markerPoints[6] = {1, 1, 2, 1, 3, 1};

        ierr = DMPlexCreateFromCellListParallel(comm, user->dim, numCells, numVertices, numCorners, user->interpolate, cells, user->dim, coords, NULL, dm);CHKERRQ(ierr);
        for (p = 0; p < 3; ++p) {ierr = DMSetLabelValue(*dm, "marker", markerPoints[p*2], markerPoints[p*2+1]);CHKERRQ(ierr);}
      }
      break;
      default: SETERRQ1(comm, PETSC_ERR_ARG_OUTOFRANGE, "No test mesh %D", testNum);
      }
      break;
    default: SETERRQ1(comm, PETSC_ERR_ARG_OUTOFRANGE, "No test mesh for rank %d", rank);
    }
    break;
  case 3:
    switch (rank) {
    case 0:
      switch (testNum) {
      case 1:
      {
        const PetscInt numCells  = 1, numVertices = 2, numCorners = 3;
        const int      cells[3]  = {0, 1, 2};
        PetscReal      coords[4] = {0.0, 1.0, 0.0, 0.0};
        PetscInt       markerPoints[6] = {1, 1, 2, 1, 3, 1};

        ierr = DMPlexCreateFromCellListParallel(comm, user->dim, numCells, numVertices, numCorners, user->interpolate, cells, user->dim, coords, NULL, dm);CHKERRQ(ierr);
        for (p = 0; p < 3; ++p) {ierr = DMSetLabelValue(*dm, "marker", markerPoints[p*2], markerPoints[p*2+1]);CHKERRQ(ierr);}
      }
      break;
      default: SETERRQ1(comm, PETSC_ERR_ARG_OUTOFRANGE, "No test mesh %D", testNum);
    }
    break;
    case 1:
      switch (testNum) {
      case 1:
      {
        const PetscInt numCells  = 1, numVertices = 2, numCorners = 3;
        const int      cells[3]  = {0, 2, 3};
        PetscReal      coords[4] = {0.5, 0.5, 1.0, 1.0};
        PetscInt       markerPoints[6] = {1, 1, 2, 1, 3, 1};

        ierr = DMPlexCreateFromCellListParallel(comm, user->dim, numCells, numVertices, numCorners, user->interpolate, cells, user->dim, coords, NULL, dm);CHKERRQ(ierr);
        for (p = 0; p < 3; ++p) {ierr = DMSetLabelValue(*dm, "marker", markerPoints[p*2], markerPoints[p*2+1]);CHKERRQ(ierr);}
      }
      break;
      default: SETERRQ1(comm, PETSC_ERR_ARG_OUTOFRANGE, "No test mesh %D", testNum);
    }
    break;
    case 2:
      switch (testNum) {
      case 1:
      {
        const PetscInt numCells  = 2, numVertices = 1, numCorners = 3;
        const int      cells[6]  = {2, 4, 3, 2, 1, 4};
        PetscReal      coords[2] = {1.0, 0.0};
        PetscInt       markerPoints[10] = {2, 1, 3, 1, 4, 1, 5, 1, 6, 1};

        ierr = DMPlexCreateFromCellListParallel(comm, user->dim, numCells, numVertices, numCorners, user->interpolate, cells, user->dim, coords, NULL, dm);CHKERRQ(ierr);
        for (p = 0; p < 3; ++p) {ierr = DMSetLabelValue(*dm, "marker", markerPoints[p*2], markerPoints[p*2+1]);CHKERRQ(ierr);}
      }
      break;
      default: SETERRQ1(comm, PETSC_ERR_ARG_OUTOFRANGE, "No test mesh %D", testNum);
      }
      break;
    default: SETERRQ1(comm, PETSC_ERR_ARG_OUTOFRANGE, "No test mesh for rank %d", rank);
    }
    break;
  default: SETERRQ1(comm, PETSC_ERR_ARG_OUTOFRANGE, "No test mesh for %d processes", size);
  }
  PetscFunctionReturn(0);
}

PetscErrorCode CreateSimplex_3D(MPI_Comm comm, AppCtx *user, DM *dm)
{
  PetscInt       testNum = user->testNum, p;
  PetscMPIInt    rank, size;
  PetscErrorCode ierr;

  PetscFunctionBegin;
  ierr = MPI_Comm_rank(comm, &rank);CHKERRQ(ierr);
  ierr = MPI_Comm_size(comm, &size);CHKERRQ(ierr);
  switch (size) {
  case 2:
    switch (rank) {
    case 0:
      switch (testNum) {
      case 0:
      {
        const PetscInt numCells  = 1, numVertices = 2, numCorners = 4;
        const int      cells[4]  = {0, 2, 1, 3};
        PetscReal      coords[6] = {0.0, 0.0, -0.5,  0.0, -0.5, 0.0};
        PetscInt       markerPoints[8] = {1, 1, 2, 1, 3, 1, 4, 1};

        ierr = DMPlexCreateFromCellListParallel(comm, user->dim, numCells, numVertices, numCorners, user->interpolate, cells, user->dim, coords, NULL, dm);CHKERRQ(ierr);
        for (p = 0; p < 4; ++p) {ierr = DMSetLabelValue(*dm, "marker", markerPoints[p*2], markerPoints[p*2+1]);CHKERRQ(ierr);}
      }
      break;
      default: SETERRQ1(comm, PETSC_ERR_ARG_OUTOFRANGE, "No test mesh %D", testNum);
      }
      break;
    case 1:
    {
      const PetscInt numCells  = 1, numVertices = 3, numCorners = 4;
      const int      cells[4]  = {1, 2, 4, 3};
      PetscReal      coords[9] = {1.0, 0.0, 0.0,  0.0, 0.5, 0.0,  0.0, 0.0, 0.5};
      PetscInt       markerPoints[8] = {1, 1, 2, 1, 3, 1, 4, 1};

      ierr = DMPlexCreateFromCellListParallel(comm, user->dim, numCells, numVertices, numCorners, user->interpolate, cells, user->dim, coords, NULL, dm);CHKERRQ(ierr);
      for (p = 0; p < 4; ++p) {ierr = DMSetLabelValue(*dm, "marker", markerPoints[p*2], markerPoints[p*2+1]);CHKERRQ(ierr);}
    }
    break;
    default: SETERRQ1(comm, PETSC_ERR_ARG_OUTOFRANGE, "No test mesh for rank %d", rank);
    }
    break;
  default: SETERRQ1(comm, PETSC_ERR_ARG_OUTOFRANGE, "No test mesh for %d processes", size);
  }
  PetscFunctionReturn(0);
}

PetscErrorCode CreateQuad_2D(MPI_Comm comm, PetscInt testNum, DM dm)
{
  PetscInt       depth = 1, p;
  PetscMPIInt    rank;
  PetscErrorCode ierr;

  PetscFunctionBegin;
  ierr = MPI_Comm_rank(comm, &rank);CHKERRQ(ierr);
  if (!rank) {
    switch (testNum) {
    case 0:
    {
      PetscInt    numPoints[2]        = {6, 2};
      PetscInt    coneSize[8]         = {4, 4, 0, 0, 0, 0, 0, 0};
      PetscInt    cones[8]            = {2, 3, 4, 5,  3, 6, 7, 4};
      PetscInt    coneOrientations[8] = {0, 0, 0, 0,  0, 0, 0, 0};
      PetscScalar vertexCoords[12]    = {-0.5, 0.0, 0.0, 0.0, 0.0, 1.0, -0.5, 1.0, 0.5, 0.0, 0.5, 1.0};
      PetscInt    markerPoints[12]    = {2, 1, 3, 1, 4, 1, 5, 1, 6, 1, 7, 1};

      ierr = DMPlexCreateFromDAG(dm, depth, numPoints, coneSize, cones, coneOrientations, vertexCoords);CHKERRQ(ierr);
      for (p = 0; p < 6; ++p) {
        ierr = DMSetLabelValue(dm, "marker", markerPoints[p*2], markerPoints[p*2+1]);CHKERRQ(ierr);
      }
    }
    break;
    case 1:
    {
      PetscInt    numPoints[2]        = {5, 2};
      PetscInt    coneSize[7]         = {4, 3, 0, 0, 0, 0, 0};
      PetscInt    cones[7]            = {2, 3, 4, 5,  3, 6, 4};
      PetscInt    coneOrientations[7] = {0, 0, 0, 0,  0, 0, 0};
      PetscScalar vertexCoords[10]    = {-0.5, 0.0, 0.0, 0.0, 0.0, 1.0, -0.5, 1.0, 0.5, 0.0};
      PetscInt    markerPoints[10]    = {2, 1, 3, 1, 4, 1, 5, 1, 6, 1};

      ierr = DMPlexCreateFromDAG(dm, depth, numPoints, coneSize, cones, coneOrientations, vertexCoords);CHKERRQ(ierr);
      for (p = 0; p < 5; ++p) {
        ierr = DMSetLabelValue(dm, "marker", markerPoints[p*2], markerPoints[p*2+1]);CHKERRQ(ierr);
      }
    }
    break;
    default:
      SETERRQ1(comm, PETSC_ERR_ARG_OUTOFRANGE, "No test mesh %D", testNum);
    }
  } else {
    PetscInt numPoints[2] = {0, 0};

    ierr = DMPlexCreateFromDAG(dm, depth, numPoints, NULL, NULL, NULL, NULL);CHKERRQ(ierr);
  }
  PetscFunctionReturn(0);
}

PetscErrorCode CreateHex_3D(MPI_Comm comm, DM dm)
{
  PetscInt       depth = 1, testNum  = 0, p;
  PetscMPIInt    rank;
  PetscErrorCode ierr;

  PetscFunctionBegin;
  ierr = MPI_Comm_rank(comm, &rank);CHKERRQ(ierr);
  if (!rank) {
    switch (testNum) {
    case 0:
    {
      PetscInt    numPoints[2]         = {12, 2};
      PetscInt    coneSize[14]         = {8, 8, 0,0,0,0,0,0,0,0,0,0,0,0};
      PetscInt    cones[16]            = {2,5,4,3,6,7,8,9,  3,4,11,10,7,12,13,8};
      PetscInt    coneOrientations[16] = {0,0,0,0,0,0,0,0,  0,0, 0, 0,0, 0, 0,0};
      PetscScalar vertexCoords[36]     = {-0.5,0.0,0.0, 0.0,0.0,0.0, 0.0,1.0,0.0, -0.5,1.0,0.0,
                                          -0.5,0.0,1.0, 0.0,0.0,1.0, 0.0,1.0,1.0, -0.5,1.0,1.0,
                                           0.5,0.0,0.0, 0.5,1.0,0.0, 0.5,0.0,1.0,  0.5,1.0,1.0};
      PetscInt    markerPoints[16]     = {2,1,3,1,4,1,5,1,6,1,7,1,8,1,9,1};

      ierr = DMPlexCreateFromDAG(dm, depth, numPoints, coneSize, cones, coneOrientations, vertexCoords);CHKERRQ(ierr);
      for(p = 0; p < 8; ++p) {
        ierr = DMSetLabelValue(dm, "marker", markerPoints[p*2], markerPoints[p*2+1]);CHKERRQ(ierr);
      }
    }
    break;
    default:
      SETERRQ1(comm, PETSC_ERR_ARG_OUTOFRANGE, "No test mesh %D", testNum);
    }
  } else {
    PetscInt numPoints[2] = {0, 0};

    ierr = DMPlexCreateFromDAG(dm, depth, numPoints, NULL, NULL, NULL, NULL);CHKERRQ(ierr);
  }
  PetscFunctionReturn(0);
}

PetscErrorCode CheckMesh(DM dm, AppCtx *user)
{
  PetscReal      detJ, J[9], refVol = 1.0;
  PetscReal      vol;
  PetscInt       dim, depth, d, cStart, cEnd, c;
  PetscErrorCode ierr;

  PetscFunctionBegin;
  ierr = DMGetDimension(dm, &dim);CHKERRQ(ierr);
  ierr = DMPlexGetDepth(dm, &depth);CHKERRQ(ierr);
  for (d = 0; d < dim; ++d) {
    refVol *= 2.0;
  }
  ierr = DMPlexGetHeightStratum(dm, 0, &cStart, &cEnd);CHKERRQ(ierr);
  for (c = cStart; c < cEnd; ++c) {
    ierr = DMPlexComputeCellGeometryFEM(dm, c, NULL, NULL, J, NULL, &detJ);CHKERRQ(ierr);
    if (detJ <= 0.0) SETERRQ2(PETSC_COMM_SELF, PETSC_ERR_ARG_WRONG, "Mesh cell %D is inverted, |J| = %g", c, (double)detJ);
    if (user->debug) {PetscPrintf(PETSC_COMM_SELF, "FEM Volume: %g\n", (double)detJ*refVol);CHKERRQ(ierr);}
    if (depth > 1) {
      ierr = DMPlexComputeCellGeometryFVM(dm, c, &vol, NULL, NULL);CHKERRQ(ierr);
      if (vol <= 0.0) SETERRQ2(PETSC_COMM_SELF, PETSC_ERR_ARG_WRONG, "Mesh cell %d is inverted, vol = %g", c, (double)vol);
      if (user->debug) {PetscPrintf(PETSC_COMM_SELF, "FVM Volume: %g\n", (double)vol);CHKERRQ(ierr);}
    }
  }
  PetscFunctionReturn(0);
}

PetscErrorCode CreateMesh(MPI_Comm comm, PetscInt testNum, AppCtx *user, DM *dm)
{
  PetscInt       dim          = user->dim;
  PetscBool      cellSimplex  = user->cellSimplex;
  PetscBool      useGenerator = user->useGenerator;
  const char    *filename     = user->filename;
  size_t         len;
  PetscMPIInt    rank;
  PetscErrorCode ierr;

  PetscFunctionBegin;
  ierr = MPI_Comm_rank(comm, &rank);CHKERRQ(ierr);
  ierr = PetscStrlen(filename, &len);CHKERRQ(ierr);
  if (len) {
    ierr = DMPlexCreateFromFile(comm, filename, PETSC_FALSE, dm);CHKERRQ(ierr);
    ierr = DMGetDimension(*dm, &dim);CHKERRQ(ierr);
  } else if (useGenerator) {
    if (cellSimplex) {
      ierr = DMPlexCreateBoxMesh(comm, dim == 2 ? 2 : 1, dim, PETSC_FALSE, dm);CHKERRQ(ierr);
    } else {
      const PetscInt cells[3] = {2, 2, 2};

      ierr = DMPlexCreateHexBoxMesh(comm, dim, cells, DM_BOUNDARY_NONE, DM_BOUNDARY_NONE, DM_BOUNDARY_NONE, dm);CHKERRQ(ierr);
    }
  } else {
    switch (dim) {
    case 2:
      if (cellSimplex) {
        ierr = CreateSimplex_2D(comm, user, dm);CHKERRQ(ierr);
      } else {
        ierr = CreateQuad_2D(comm, testNum, *dm);CHKERRQ(ierr);
      }
      break;
    case 3:
      if (cellSimplex) {
        ierr = CreateSimplex_3D(comm, user, dm);CHKERRQ(ierr);
      } else {
        ierr = CreateHex_3D(comm, *dm);CHKERRQ(ierr);
      }
      break;
    default:
      SETERRQ1(comm, PETSC_ERR_ARG_OUTOFRANGE, "Cannot make meshes for dimension %D", dim);
    }
  }
  /* TODO: Turn on redistribution */
  if (0) {
    DM distributedMesh = NULL;

    /* Redistribute mesh over processes */
    ierr = DMPlexDistribute(*dm, 0, NULL, &distributedMesh);CHKERRQ(ierr);
    if (distributedMesh) {
      ierr = DMViewFromOptions(distributedMesh, NULL, "-dm_view");CHKERRQ(ierr);
      ierr = DMDestroy(dm);CHKERRQ(ierr);
      *dm  = distributedMesh;
    }
  }
  ierr = PetscObjectSetName((PetscObject) *dm, "Parallel Mesh");CHKERRQ(ierr);
  ierr = DMViewFromOptions(*dm, NULL, "-dm_view");CHKERRQ(ierr);
  user->dm = *dm;
  PetscFunctionReturn(0);
}

int main(int argc, char **argv)
{
  AppCtx         user;
  PetscErrorCode ierr;

  ierr = PetscInitialize(&argc, &argv, NULL, help);CHKERRQ(ierr);
  ierr = ProcessOptions(PETSC_COMM_WORLD, &user);CHKERRQ(ierr);
  ierr = CreateMesh(PETSC_COMM_WORLD, user.testNum, &user, &user.dm);CHKERRQ(ierr);
  ierr = DMPlexCheckSymmetry(user.dm);CHKERRQ(ierr);
  ierr = DMPlexCheckSkeleton(user.dm, user.cellSimplex, 0);CHKERRQ(ierr);
  if (user.interpolate) {ierr = DMPlexCheckFaces(user.dm, user.cellSimplex, 0);CHKERRQ(ierr);}
  ierr = CheckMesh(user.dm, &user);CHKERRQ(ierr);
  ierr = DMDestroy(&user.dm);CHKERRQ(ierr);
  ierr = PetscFinalize();
<<<<<<< HEAD
  return 0;
=======
  return ierr;
>>>>>>> 9811f190
}

/*TEST

  test:
    suffix: 0
    nsize: 2
    args: -dm_view ascii::ascii_info_detail
  test:
    suffix: 1
    nsize: 2
    args: -interpolate -dm_view ascii::ascii_info_detail
  test:
    suffix: 2
    nsize: 3
    args: -testnum 1 -interpolate -dm_view ascii::ascii_info_detail
  test:
    suffix: 3
    nsize: 2
    args: -dim 3 -dm_view ascii::ascii_info_detail
  test:
    suffix: 4
    nsize: 2
    args: -dim 3 -interpolate -dm_view ascii::ascii_info_detail

TEST*/<|MERGE_RESOLUTION|>--- conflicted
+++ resolved
@@ -472,11 +472,7 @@
   ierr = CheckMesh(user.dm, &user);CHKERRQ(ierr);
   ierr = DMDestroy(&user.dm);CHKERRQ(ierr);
   ierr = PetscFinalize();
-<<<<<<< HEAD
-  return 0;
-=======
   return ierr;
->>>>>>> 9811f190
 }
 
 /*TEST
