static char help[] = "Tests for parallel mesh loading\n\n";

#include <petsc/private/dmpleximpl.h>

/* List of test meshes

Network
-------
Test 0 (2 ranks):

network=0:
---------
  cell 0   cell 1   cell 2          nCells-1       (edge)
0 ------ 1 ------ 2 ------ 3 -- -- v --  -- nCells (vertex)

  vertex distribution:
    rank 0: 0 1
    rank 1: 2 3 ... nCells
  cell(edge) distribution:
    rank 0: 0 1
    rank 1: 2 ... nCells-1

network=1:
---------
               v2
                ^
                |
               cell 2
                |
 v0 --cell 0--> v3--cell 1--> v1

  vertex distribution:
    rank 0: 0 1 3
    rank 1: 2
  cell(edge) distribution:
    rank 0: 0 1
    rank 1: 2

  example:
    mpiexec -n 2 ./ex18 -distribute 1 -dim 1 -orig_dm_view -dist_dm_view -dist_dm_view -petscpartitioner_type parmetis -ncells 50

Triangle
--------
Test 0 (2 ranks):
Two triangles sharing a face

        2
      / | \
     /  |  \
    /   |   \
   0  0 | 1  3
    \   |   /
     \  |  /
      \ | /
        1

  vertex distribution:
    rank 0: 0 1
    rank 1: 2 3
  cell distribution:
    rank 0: 0
    rank 1: 1

Test 1 (3 ranks):
Four triangles partitioned across 3 ranks

   0 _______ 3
   | \     / |
   |  \ 1 /  |
   |   \ /   |
   | 0  2  2 |
   |   / \   |
   |  / 3 \  |
   | /     \ |
   1 ------- 4

  vertex distribution:
    rank 0: 0 1
    rank 1: 2 3
    rank 2: 4
  cell distribution:
    rank 0: 0
    rank 1: 1
    rank 2: 2 3

Test 2 (3 ranks):
Four triangles partitioned across 3 ranks

   1 _______ 3
   | \     / |
   |  \ 1 /  |
   |   \ /   |
   | 0  0  2 |
   |   / \   |
   |  / 3 \  |
   | /     \ |
   2 ------- 4

  vertex distribution:
    rank 0: 0 1
    rank 1: 2 3
    rank 2: 4
  cell distribution:
    rank 0: 0
    rank 1: 1
    rank 2: 2 3

Tetrahedron
-----------
Test 0:
Two tets sharing a face

 cell   3 _______    cell
 0    / | \      \   1
     /  |  \      \
    /   |   \      \
   0----|----4-----2
    \   |   /      /
     \  |  /      /
      \ | /      /
        1-------
   y
   | x
   |/
   *----z

  vertex distribution:
    rank 0: 0 1
    rank 1: 2 3 4
  cell distribution:
    rank 0: 0
    rank 1: 1

Quadrilateral
-------------
Test 0 (2 ranks):
Two quads sharing a face

   3-------2-------5
   |       |       |
   |   0   |   1   |
   |       |       |
   0-------1-------4

  vertex distribution:
    rank 0: 0 1 2
    rank 1: 3 4 5
  cell distribution:
    rank 0: 0
    rank 1: 1

TODO Test 1:
A quad and a triangle sharing a face

   5-------4
   |       | \
   |   0   |  \
   |       | 1 \
   2-------3----6

Hexahedron
----------
Test 0 (2 ranks):
Two hexes sharing a face

cell   7-------------6-------------11 cell
0     /|            /|            /|     1
     / |   F1      / |   F7      / |
    /  |          /  |          /  |
   4-------------5-------------10  |
   |   |     F4  |   |     F10 |   |
   |   |         |   |         |   |
   |F5 |         |F3 |         |F9 |
   |   |  F2     |   |   F8    |   |
   |   3---------|---2---------|---9
   |  /          |  /          |  /
   | /   F0      | /    F6     | /
   |/            |/            |/
   0-------------1-------------8

  vertex distribution:
    rank 0: 0 1 2 3 4 5
    rank 1: 6 7 8 9 10 11
  cell distribution:
    rank 0: 0
    rank 1: 1

*/

typedef enum {NONE, SERIAL, PARALLEL} InterpType;

typedef struct {
  PetscInt   debug;                        /* The debugging level */
  PetscInt   testNum;                      /* Indicates the mesh to create */
  PetscInt   dim;                          /* The topological mesh dimension */
  PetscBool  cellSimplex;                  /* Use simplices or hexes */
  PetscBool  distribute;                   /* Distribute the mesh */
  InterpType interpolate;                  /* Interpolate the mesh before or after DMPlexDistribute() */
  PetscBool  useGenerator;                 /* Construct mesh with a mesh generator */
  PetscBool  testOrientIF;                 /* Test for different original interface orientations */
  PetscInt   ornt[2];                      /* Orientation of interface on rank 0 and rank 1 */
  PetscInt   faces[3];                     /* Number of faces per dimension for generator */
  char       filename[PETSC_MAX_PATH_LEN]; /* Import mesh from file */
} AppCtx;

static PetscErrorCode ProcessOptions(MPI_Comm comm, AppCtx *options)
{
  const char    *interpTypes[3]  = {"none", "serial", "parallel"};
  PetscInt       interp=NONE, dim;
  PetscBool      flg1, flg2;
  PetscErrorCode ierr;

  PetscFunctionBegin;
  options->debug        = 0;
  options->testNum      = 0;
  options->dim          = 2;
  options->cellSimplex  = PETSC_TRUE;
  options->distribute   = PETSC_FALSE;
  options->interpolate  = NONE;
  options->useGenerator = PETSC_FALSE;
  options->testOrientIF = PETSC_FALSE;
  options->ornt[0]      = 0;
  options->ornt[1]      = 0;
  options->faces[0]     = 2;
  options->faces[1]     = 2;
  options->faces[2]     = 2;
  options->filename[0]  = '\0';

  ierr = PetscOptionsBegin(comm, "", "Meshing Interpolation Test Options", "DMPLEX");CHKERRQ(ierr);
  ierr = PetscOptionsInt("-debug", "The debugging level", "ex18.c", options->debug, &options->debug, NULL);CHKERRQ(ierr);
  ierr = PetscOptionsInt("-testnum", "The mesh to create", "ex18.c", options->testNum, &options->testNum, NULL);CHKERRQ(ierr);
  ierr = PetscOptionsInt("-dim", "The topological mesh dimension", "ex18.c", options->dim, &options->dim, &flg1);CHKERRQ(ierr);
  if (options->dim < 1 || options->dim > 3) SETERRQ1(comm, PETSC_ERR_ARG_OUTOFRANGE, "dimension set to %d, must be between 1 and 3", options->dim);
  ierr = PetscOptionsBool("-cell_simplex", "Use simplices if true, otherwise hexes", "ex18.c", options->cellSimplex, &options->cellSimplex, NULL);CHKERRQ(ierr);
  ierr = PetscOptionsBool("-distribute", "Distribute the mesh", "ex18.c", options->distribute, &options->distribute, NULL);CHKERRQ(ierr);
  ierr = PetscOptionsEList("-interpolate", "Type of mesh interpolation, e.g. none, serial, parallel", "ex18.c", interpTypes, 3, interpTypes[options->interpolate], &interp, NULL);CHKERRQ(ierr);
  options->interpolate = (InterpType) interp;
  if (!options->distribute && options->interpolate == PARALLEL) SETERRQ(comm, PETSC_ERR_SUP, "-interpolate parallel  needs  -distribute 1");
  ierr = PetscOptionsBool("-use_generator", "Use a mesh generator to build the mesh", "ex18.c", options->useGenerator, &options->useGenerator, NULL);CHKERRQ(ierr);
  ierr = PetscOptionsInt("-rotate_interface_0", "Rotation (relative orientation) of interface on rank 0; implies -interpolate serial -distribute 0", "ex18.c", options->ornt[0], &options->ornt[0], &options->testOrientIF);CHKERRQ(ierr);
  ierr = PetscOptionsInt("-rotate_interface_1", "Rotation (relative orientation) of interface on rank 1; implies -interpolate serial -distribute 0", "ex18.c", options->ornt[1], &options->ornt[1], &flg2);CHKERRQ(ierr);
  if (flg2 != options->testOrientIF) SETERRQ(comm, PETSC_ERR_ARG_OUTOFRANGE, "neither or both -rotate_interface_0 -rotate_interface_1 must be set");
  if (options->testOrientIF) {
    PetscInt i;
    for (i=0; i<2; i++) {
      if (options->ornt[i] >= 10) options->ornt[i] = -(options->ornt[i]-10);  /* 11 12 13 become -1 -2 -3 */
    }
    options->interpolate = SERIAL;
    options->distribute = PETSC_FALSE;
  }
  dim = 3;
  ierr = PetscOptionsIntArray("-faces", "Number of faces per dimension", "ex18.c", options->faces, &dim, &flg2);CHKERRQ(ierr);
  if (flg2) {
    if (flg1 && dim != options->dim) SETERRQ2(comm, PETSC_ERR_ARG_OUTOFRANGE, "specified -dim %D is not equal to length %D of -faces (note that -dim can be omitted)", options->dim, dim);
    options->dim = dim;
  }
  ierr = PetscOptionsString("-filename", "The mesh file", "ex18.c", options->filename, options->filename, PETSC_MAX_PATH_LEN, NULL);CHKERRQ(ierr);
  ierr = PetscOptionsEnd();
  PetscFunctionReturn(0);
}

static PetscErrorCode CreateMesh_1D(MPI_Comm comm, PetscBool interpolate, AppCtx *user, DM *dm)
{
  PetscInt       testNum = user->testNum;
  PetscMPIInt    rank,size;
  PetscErrorCode ierr;
  PetscInt       spacedim=2,numCorners=2,i;
  PetscInt       numCells,numVertices,network;
  int            *cells;
  PetscReal      *coords;

  PetscFunctionBegin;
  ierr = MPI_Comm_rank(comm, &rank);CHKERRQ(ierr);
  ierr = MPI_Comm_size(comm, &size);CHKERRQ(ierr);
  if (size > 2) SETERRQ1(comm, PETSC_ERR_ARG_OUTOFRANGE, "Test mesh %d only for <=2 processes",testNum);

  numCells = 3;
  ierr = PetscOptionsGetInt(NULL, NULL, "-ncells", &numCells, NULL);CHKERRQ(ierr);
  if (numCells < 3) SETERRQ1(comm, PETSC_ERR_ARG_OUTOFRANGE, "Test ncells must >=3",numCells);

  if (size == 1) {
    numVertices = numCells + 1;
    ierr = PetscMalloc2(2*numCells,&cells,2*numVertices,&coords);CHKERRQ(ierr);
    for (i=0; i<numCells; i++) {
      cells[2*i] = i; cells[2*i+1] = i + 1;
    }

    ierr = DMPlexCreateFromCellList(comm, user->dim, numCells, numVertices, numCorners, PETSC_FALSE, (const int*)cells, spacedim, (const double*)coords, dm);CHKERRQ(ierr);
    ierr = PetscFree2(cells,coords);CHKERRQ(ierr);
    PetscFunctionReturn(0);
  }

  network = 0;
  ierr = PetscOptionsGetInt(NULL, NULL, "-network_case", &network, NULL);CHKERRQ(ierr);
  if (network == 0) {
    switch (rank) {
    case 0:
    {
      numCells    = 2;
      numVertices = numCells;
      ierr = PetscMalloc2(2*numCells,&cells,2*numCells,&coords);CHKERRQ(ierr);
      cells[0] = 0; cells[1] = 1;
      cells[2] = 1; cells[3] = 2;
    }
    break;
    case 1:
    {
      numCells    -= 2;
      numVertices = numCells + 1;
      ierr = PetscMalloc2(2*numCells,&cells,2*numCells,&coords);CHKERRQ(ierr);
      for (i=0; i<numCells; i++) {
        cells[2*i] = 2+i; cells[2*i+1] = 2 + i + 1;
      }
    }
    break;
    default: SETERRQ1(PETSC_COMM_SELF, PETSC_ERR_ARG_OUTOFRANGE, "No test mesh for rank %d", rank);
    }
  } else { /* network_case = 1 */
    /* ----------------------- */
    switch (rank) {
    case 0:
    {
      numCells    = 2;
      numVertices = 3;
      ierr = PetscMalloc2(2*numCells,&cells,2*numCells,&coords);CHKERRQ(ierr);
      cells[0] = 0; cells[1] = 3;
      cells[2] = 3; cells[3] = 1;
    }
    break;
    case 1:
    {
      numCells    = 1;
      numVertices = 1;
      ierr = PetscMalloc2(2*numCells,&cells,2*numCells,&coords);CHKERRQ(ierr);
      cells[0] = 3; cells[1] = 2;
    }
    break;
    default: SETERRQ1(PETSC_COMM_SELF, PETSC_ERR_ARG_OUTOFRANGE, "No test mesh for rank %d", rank);
    }
  }
  ierr = DMPlexCreateFromCellListParallel(comm, user->dim, numCells, numVertices, numCorners, PETSC_FALSE, (const int*)cells, spacedim, coords, NULL, dm);CHKERRQ(ierr);
  ierr = PetscFree2(cells,coords);CHKERRQ(ierr);
  PetscFunctionReturn(0);
}

static PetscErrorCode CreateSimplex_2D(MPI_Comm comm, PetscBool interpolate, AppCtx *user, DM *dm)
{
  PetscInt       testNum = user->testNum, p;
  PetscMPIInt    rank, size;
  PetscErrorCode ierr;

  PetscFunctionBegin;
  ierr = MPI_Comm_rank(comm, &rank);CHKERRQ(ierr);
  ierr = MPI_Comm_size(comm, &size);CHKERRQ(ierr);
  switch (testNum) {
  case 0:
    if (size != 2) SETERRQ1(comm, PETSC_ERR_ARG_OUTOFRANGE, "Test mesh %d only for 2 processes", testNum);
    switch (rank) {
      case 0:
      {
        const PetscInt numCells  = 1, numVertices = 2, numCorners = 3;
        const int      cells[3]  = {0, 1, 2};
        PetscReal      coords[4] = {-0.5, 0.5, 0.0, 0.0};
        PetscInt       markerPoints[6] = {1, 1, 2, 1, 3, 1};

        ierr = DMPlexCreateFromCellListParallel(comm, user->dim, numCells, numVertices, numCorners, interpolate, cells, user->dim, coords, NULL, dm);CHKERRQ(ierr);
        for (p = 0; p < 3; ++p) {ierr = DMSetLabelValue(*dm, "marker", markerPoints[p*2], markerPoints[p*2+1]);CHKERRQ(ierr);}
      }
      break;
      case 1:
      {
        const PetscInt numCells  = 1, numVertices = 2, numCorners = 3;
        const int      cells[3]  = {1, 3, 2};
        PetscReal      coords[4] = {0.0, 1.0, 0.5, 0.5};
        PetscInt       markerPoints[6] = {1, 1, 2, 1, 3, 1};

        ierr = DMPlexCreateFromCellListParallel(comm, user->dim, numCells, numVertices, numCorners, interpolate, cells, user->dim, coords, NULL, dm);CHKERRQ(ierr);
        for (p = 0; p < 3; ++p) {ierr = DMSetLabelValue(*dm, "marker", markerPoints[p*2], markerPoints[p*2+1]);CHKERRQ(ierr);}
      }
      break;
      default: SETERRQ1(PETSC_COMM_SELF, PETSC_ERR_ARG_OUTOFRANGE, "No test mesh for rank %d", rank);
    }
    break;
  case 1:
    if (size != 3) SETERRQ1(comm, PETSC_ERR_ARG_OUTOFRANGE, "Test mesh %d only for 3 processes", testNum);
    switch (rank) {
      case 0:
      {
        const PetscInt numCells  = 1, numVertices = 2, numCorners = 3;
        const int      cells[3]  = {0, 1, 2};
        PetscReal      coords[4] = {0.0, 1.0, 0.0, 0.0};
        PetscInt       markerPoints[6] = {1, 1, 2, 1, 3, 1};

        ierr = DMPlexCreateFromCellListParallel(comm, user->dim, numCells, numVertices, numCorners, interpolate, cells, user->dim, coords, NULL, dm);CHKERRQ(ierr);
        for (p = 0; p < 3; ++p) {ierr = DMSetLabelValue(*dm, "marker", markerPoints[p*2], markerPoints[p*2+1]);CHKERRQ(ierr);}
      }
      break;
      case 1:
      {
        const PetscInt numCells  = 1, numVertices = 2, numCorners = 3;
        const int      cells[3]  = {0, 2, 3};
        PetscReal      coords[4] = {0.5, 0.5, 1.0, 1.0};
        PetscInt       markerPoints[6] = {1, 1, 2, 1, 3, 1};

        ierr = DMPlexCreateFromCellListParallel(comm, user->dim, numCells, numVertices, numCorners, interpolate, cells, user->dim, coords, NULL, dm);CHKERRQ(ierr);
        for (p = 0; p < 3; ++p) {ierr = DMSetLabelValue(*dm, "marker", markerPoints[p*2], markerPoints[p*2+1]);CHKERRQ(ierr);}
      }
      break;
      case 2:
      {
        const PetscInt numCells  = 2, numVertices = 1, numCorners = 3;
        const int      cells[6]  = {2, 4, 3, 2, 1, 4};
        PetscReal      coords[2] = {1.0, 0.0};
        PetscInt       markerPoints[10] = {2, 1, 3, 1, 4, 1, 5, 1, 6, 1};

        ierr = DMPlexCreateFromCellListParallel(comm, user->dim, numCells, numVertices, numCorners, interpolate, cells, user->dim, coords, NULL, dm);CHKERRQ(ierr);
        for (p = 0; p < 3; ++p) {ierr = DMSetLabelValue(*dm, "marker", markerPoints[p*2], markerPoints[p*2+1]);CHKERRQ(ierr);}
      }
      break;
      default: SETERRQ1(PETSC_COMM_SELF, PETSC_ERR_ARG_OUTOFRANGE, "No test mesh for rank %d", rank);
    }
    break;
  case 2:
    if (size != 3) SETERRQ1(comm, PETSC_ERR_ARG_OUTOFRANGE, "Test mesh %d only for 3 processes", testNum);
    switch (rank) {
      case 0:
      {
        const PetscInt numCells  = 1, numVertices = 2, numCorners = 3;
        const int      cells[3]  = {1, 2, 0};
        PetscReal      coords[4] = {0.5, 0.5, 0.0, 1.0};
        PetscInt       markerPoints[6] = {1, 1, 2, 1, 3, 1};

        ierr = DMPlexCreateFromCellListParallel(comm, user->dim, numCells, numVertices, numCorners, interpolate, cells, user->dim, coords, NULL, dm);CHKERRQ(ierr);
        for (p = 0; p < 3; ++p) {ierr = DMSetLabelValue(*dm, "marker", markerPoints[p*2], markerPoints[p*2+1]);CHKERRQ(ierr);}
      }
      break;
      case 1:
      {
        const PetscInt numCells  = 1, numVertices = 2, numCorners = 3;
        const int      cells[3]  = {1, 0, 3};
        PetscReal      coords[4] = {0.0, 0.0, 1.0, 1.0};
        PetscInt       markerPoints[6] = {1, 1, 2, 1, 3, 1};

        ierr = DMPlexCreateFromCellListParallel(comm, user->dim, numCells, numVertices, numCorners, interpolate, cells, user->dim, coords, NULL, dm);CHKERRQ(ierr);
        for (p = 0; p < 3; ++p) {ierr = DMSetLabelValue(*dm, "marker", markerPoints[p*2], markerPoints[p*2+1]);CHKERRQ(ierr);}
      }
      break;
      case 2:
      {
        const PetscInt numCells  = 2, numVertices = 1, numCorners = 3;
        const int      cells[6]  = {0, 4, 3, 0, 2, 4};
        PetscReal      coords[2] = {1.0, 0.0};
        PetscInt       markerPoints[10] = {2, 1, 3, 1, 4, 1, 5, 1, 6, 1};

        ierr = DMPlexCreateFromCellListParallel(comm, user->dim, numCells, numVertices, numCorners, interpolate, cells, user->dim, coords, NULL, dm);CHKERRQ(ierr);
        for (p = 0; p < 3; ++p) {ierr = DMSetLabelValue(*dm, "marker", markerPoints[p*2], markerPoints[p*2+1]);CHKERRQ(ierr);}
      }
      break;
      default: SETERRQ1(PETSC_COMM_SELF, PETSC_ERR_ARG_OUTOFRANGE, "No test mesh for rank %d", rank);
    }
    break;
  default: SETERRQ1(comm, PETSC_ERR_ARG_OUTOFRANGE, "No test mesh %D", testNum);
  }
  PetscFunctionReturn(0);
}

static PetscErrorCode CreateSimplex_3D(MPI_Comm comm, PetscBool interpolate, AppCtx *user, DM *dm)
{
  PetscInt       testNum = user->testNum, p;
  PetscMPIInt    rank, size;
  PetscErrorCode ierr;

  PetscFunctionBegin;
  ierr = MPI_Comm_rank(comm, &rank);CHKERRQ(ierr);
  ierr = MPI_Comm_size(comm, &size);CHKERRQ(ierr);
  switch (testNum) {
  case 0:
    if (size != 2) SETERRQ1(comm, PETSC_ERR_ARG_OUTOFRANGE, "Test mesh %d only for 2 processes", testNum);
    switch (rank) {
      case 0:
      {
        const PetscInt numCells  = 1, numVertices = 2, numCorners = 4;
        const int      cells[4]  = {0, 2, 1, 3};
        PetscReal      coords[6] = {0.0, 0.0, -0.5,  0.0, -0.5, 0.0};
        PetscInt       markerPoints[8] = {1, 1, 2, 1, 3, 1, 4, 1};

        ierr = DMPlexCreateFromCellListParallel(comm, user->dim, numCells, numVertices, numCorners, interpolate, cells, user->dim, coords, NULL, dm);CHKERRQ(ierr);
        for (p = 0; p < 4; ++p) {ierr = DMSetLabelValue(*dm, "marker", markerPoints[p*2], markerPoints[p*2+1]);CHKERRQ(ierr);}
      }
      break;
      case 1:
      {
        const PetscInt numCells  = 1, numVertices = 3, numCorners = 4;
        const int      cells[4]  = {1, 2, 4, 3};
        PetscReal      coords[9] = {1.0, 0.0, 0.0,  0.0, 0.5, 0.0,  0.0, 0.0, 0.5};
        PetscInt       markerPoints[8] = {1, 1, 2, 1, 3, 1, 4, 1};

        ierr = DMPlexCreateFromCellListParallel(comm, user->dim, numCells, numVertices, numCorners, interpolate, cells, user->dim, coords, NULL, dm);CHKERRQ(ierr);
        for (p = 0; p < 4; ++p) {ierr = DMSetLabelValue(*dm, "marker", markerPoints[p*2], markerPoints[p*2+1]);CHKERRQ(ierr);}
      }
      break;
      default: SETERRQ1(PETSC_COMM_SELF, PETSC_ERR_ARG_OUTOFRANGE, "No test mesh for rank %d", rank);
    }
    break;
  default: SETERRQ1(comm, PETSC_ERR_ARG_OUTOFRANGE, "No test mesh %D", testNum);
  }
  if (user->testOrientIF) {
    PetscInt start;
    PetscBool reverse;
    PetscInt ifp[] = {8, 6};

    ierr = PetscObjectSetName((PetscObject) *dm, "Mesh before orientation");CHKERRQ(ierr);
    ierr = DMViewFromOptions(*dm, NULL, "-before_orientation_dm_view");CHKERRQ(ierr);
    /* rotate interface face ifp[rank] by given orientation ornt[rank] */
    ierr = DMPlexFixFaceOrientations_Translate_Private(user->ornt[rank], &start, &reverse);CHKERRQ(ierr);
    ierr = DMPlexOrientCell_Internal(*dm, ifp[rank], start, reverse);CHKERRQ(ierr);
    ierr = DMPlexCheckFaces(*dm, user->cellSimplex, 0);CHKERRQ(ierr);
    ierr = DMPlexOrientInterface(*dm);CHKERRQ(ierr);
  }
  PetscFunctionReturn(0);
}

static PetscErrorCode CreateQuad_2D(MPI_Comm comm, PetscBool interpolate, AppCtx *user, DM *dm)
{
  PetscInt       testNum = user->testNum, p;
  PetscMPIInt    rank, size;
  PetscErrorCode ierr;

  PetscFunctionBegin;
  ierr = MPI_Comm_rank(comm, &rank);CHKERRQ(ierr);
  ierr = MPI_Comm_size(comm, &size);CHKERRQ(ierr);
  switch (testNum) {
  case 0:
    if (size != 2) SETERRQ1(comm, PETSC_ERR_ARG_OUTOFRANGE, "Test mesh %d only for 2 processes", testNum);
    switch (rank) {
      case 0:
      {
        const PetscInt numCells  = 1, numVertices = 3, numCorners = 4;
        const int      cells[4]  = {0, 1, 2, 3};
        PetscReal      coords[6] = {-0.5, 0.0, 0.0, 0.0, 0.0, 1.0};
        PetscInt       markerPoints[4*2] = {1, 1, 2, 1, 3, 1, 4, 1};

        ierr = DMPlexCreateFromCellListParallel(comm, user->dim, numCells, numVertices, numCorners, interpolate, cells, user->dim, coords, NULL, dm);CHKERRQ(ierr);
        for (p = 0; p < 4; ++p) {ierr = DMSetLabelValue(*dm, "marker", markerPoints[p*2], markerPoints[p*2+1]);CHKERRQ(ierr);}
      }
      break;
      case 1:
      {
        const PetscInt numCells  = 1, numVertices = 3, numCorners = 4;
        const int      cells[4]  = {1, 4, 5, 2};
        PetscReal      coords[6] = {-0.5, 1.0, 0.5, 0.0, 0.5, 1.0};
        PetscInt       markerPoints[4*2] = {1, 1, 2, 1, 3, 1, 4, 1};

        ierr = DMPlexCreateFromCellListParallel(comm, user->dim, numCells, numVertices, numCorners, interpolate, cells, user->dim, coords, NULL, dm);CHKERRQ(ierr);
        for (p = 0; p < 4; ++p) {ierr = DMSetLabelValue(*dm, "marker", markerPoints[p*2], markerPoints[p*2+1]);CHKERRQ(ierr);}
      }
      break;
      default: SETERRQ1(PETSC_COMM_SELF, PETSC_ERR_ARG_OUTOFRANGE, "No test mesh for rank %d", rank);
    }
    break;
  default: SETERRQ1(comm, PETSC_ERR_ARG_OUTOFRANGE, "No test mesh %D", testNum);
  }
  PetscFunctionReturn(0);
}

static PetscErrorCode CreateHex_3D(MPI_Comm comm, PetscBool interpolate, AppCtx *user, DM *dm)
{
  PetscInt       testNum = user->testNum, p;
  PetscMPIInt    rank, size;
  PetscErrorCode ierr;

  PetscFunctionBegin;
  ierr = MPI_Comm_rank(comm, &rank);CHKERRQ(ierr);
  ierr = MPI_Comm_size(comm, &size);CHKERRQ(ierr);
  switch (testNum) {
  case 0:
    if (size != 2) SETERRQ1(comm, PETSC_ERR_ARG_OUTOFRANGE, "Test mesh %d only for 2 processes", testNum);
    switch (rank) {
    case 0:
    {
      const PetscInt numCells  = 1, numVertices = 6, numCorners = 8;
      const int      cells[8]  = {0, 3, 2, 1, 4, 5, 6, 7};
      PetscReal      coords[6*3] = {-0.5,0.0,0.0, 0.0,0.0,0.0, 0.0,1.0,0.0, -0.5,1.0,0.0, -0.5,0.0,1.0, 0.0,0.0,1.0};
      PetscInt       markerPoints[8*2] = {2,1,3,1,4,1,5,1,6,1,7,1,8,1,9,1};

      ierr = DMPlexCreateFromCellListParallel(comm, user->dim, numCells, numVertices, numCorners, interpolate, cells, user->dim, coords, NULL, dm);CHKERRQ(ierr);
      for (p = 0; p < 4; ++p) {ierr = DMSetLabelValue(*dm, "marker", markerPoints[p*2], markerPoints[p*2+1]);CHKERRQ(ierr);}
    }
    break;
    case 1:
    {
      const PetscInt numCells  = 1, numVertices = 6, numCorners = 8;
      const int      cells[8]  = {1, 2, 9, 8, 5, 10, 11, 6};
      PetscReal      coords[6*3] = {0.0,1.0,1.0, -0.5,1.0,1.0, 0.5,0.0,0.0, 0.5,1.0,0.0, 0.5,0.0,1.0,  0.5,1.0,1.0};
      PetscInt       markerPoints[8*2] = {2,1,3,1,4,1,5,1,6,1,7,1,8,1,9,1};

      ierr = DMPlexCreateFromCellListParallel(comm, user->dim, numCells, numVertices, numCorners, interpolate, cells, user->dim, coords, NULL, dm);CHKERRQ(ierr);
      for (p = 0; p < 4; ++p) {ierr = DMSetLabelValue(*dm, "marker", markerPoints[p*2], markerPoints[p*2+1]);CHKERRQ(ierr);}
    }
    break;
    default: SETERRQ1(PETSC_COMM_SELF, PETSC_ERR_ARG_OUTOFRANGE, "No test mesh for rank %d", rank);
    }
  break;
  default: SETERRQ1(comm, PETSC_ERR_ARG_OUTOFRANGE, "No test mesh %D", testNum);
  }
  PetscFunctionReturn(0);
}

static PetscErrorCode CreateMesh(MPI_Comm comm, AppCtx *user, DM *dm)
{
  PetscInt       dim            = user->dim;
  PetscBool      cellSimplex    = user->cellSimplex;
  PetscBool      useGenerator   = user->useGenerator;
  PetscBool      interpSerial   = user->interpolate == SERIAL ? PETSC_TRUE : PETSC_FALSE;
  PetscBool      interpParallel = user->interpolate == PARALLEL ? PETSC_TRUE : PETSC_FALSE;
  const char    *filename       = user->filename;
  size_t         len;
  PetscMPIInt    rank;
  PetscErrorCode ierr;

  PetscFunctionBegin;
  ierr = MPI_Comm_rank(comm, &rank);CHKERRQ(ierr);
  ierr = PetscStrlen(filename, &len);CHKERRQ(ierr);
  if (len) {
    ierr = DMPlexCreateFromFile(comm, filename, interpSerial, dm);CHKERRQ(ierr);
    ierr = DMGetDimension(*dm, &dim);CHKERRQ(ierr);
  } else if (useGenerator) {
    ierr = DMPlexCreateBoxMesh(comm, dim, cellSimplex, user->faces, NULL, NULL, NULL, interpSerial, dm);CHKERRQ(ierr);
  } else {
    switch (dim) {
    case 1:
      ierr = CreateMesh_1D(comm, interpSerial, user, dm);CHKERRQ(ierr);
      break;
    case 2:
      if (cellSimplex) {
        ierr = CreateSimplex_2D(comm, interpSerial, user, dm);CHKERRQ(ierr);
      } else {
        ierr = CreateQuad_2D(comm, interpSerial, user, dm);CHKERRQ(ierr);
      }
      break;
    case 3:
      if (cellSimplex) {
        ierr = CreateSimplex_3D(comm, interpSerial, user, dm);CHKERRQ(ierr);
      } else {
        ierr = CreateHex_3D(comm, interpSerial, user, dm);CHKERRQ(ierr);
      }
      break;
    default:
      SETERRQ1(comm, PETSC_ERR_ARG_OUTOFRANGE, "Cannot make meshes for dimension %D", dim);
    }
  }
  ierr = PetscObjectSetName((PetscObject) *dm, "Original Mesh");CHKERRQ(ierr);
  ierr = DMViewFromOptions(*dm, NULL, "-orig_dm_view");CHKERRQ(ierr);

  if (user->distribute) {
    DM               pdm = NULL;
    PetscPartitioner part;

    /* Set partitioner options */
    ierr = DMPlexGetPartitioner(*dm, &part);CHKERRQ(ierr);
    ierr = PetscPartitionerSetType(part, PETSCPARTITIONERSIMPLE);CHKERRQ(ierr);
    ierr = PetscPartitionerSetFromOptions(part);CHKERRQ(ierr);

    /* Redistribute mesh over processes using that partitioner */
    ierr = DMPlexDistribute(*dm, 0, NULL, &pdm);CHKERRQ(ierr);
    if (pdm) {
      ierr = DMDestroy(dm);CHKERRQ(ierr);
      *dm  = pdm;
      ierr = PetscObjectSetName((PetscObject) *dm, "Redistributed Mesh");CHKERRQ(ierr);
      ierr = DMViewFromOptions(*dm, NULL, "-dist_dm_view");CHKERRQ(ierr);
    }

    if (interpParallel) {
      DM idm;

      ierr = DMPlexInterpolate(*dm, &idm);CHKERRQ(ierr);
      ierr = DMDestroy(dm);CHKERRQ(ierr);
      *dm = idm;
      ierr = PetscObjectSetName((PetscObject) *dm, "Interpolated Redistributed Mesh");CHKERRQ(ierr);
      ierr = DMViewFromOptions(*dm, NULL, "-intp_dm_view");CHKERRQ(ierr);
    }
  }
  ierr = PetscObjectSetName((PetscObject) *dm, "Parallel Mesh");CHKERRQ(ierr);
  ierr = DMSetFromOptions(*dm);CHKERRQ(ierr);
  ierr = DMViewFromOptions(*dm, NULL, "-dm_view");CHKERRQ(ierr);
  PetscFunctionReturn(0);
}

int main(int argc, char **argv)
{
  DM             dm;
  AppCtx         user;
  PetscErrorCode ierr;

  ierr = PetscInitialize(&argc, &argv, NULL, help);if (ierr) return ierr;
  ierr = ProcessOptions(PETSC_COMM_WORLD, &user);CHKERRQ(ierr);
  ierr = CreateMesh(PETSC_COMM_WORLD, &user, &dm);CHKERRQ(ierr);
  if (user.interpolate != NONE) {
    ierr = DMPlexCheckPointSF(dm);CHKERRQ(ierr);
    ierr = DMPlexCheckFaces(dm, user.cellSimplex, 0);CHKERRQ(ierr);
  }
  ierr = DMPlexCheckConesConformOnInterfaces(dm);CHKERRQ(ierr);
  ierr = DMDestroy(&dm);CHKERRQ(ierr);
  ierr = PetscFinalize();
  return ierr;
}

/*TEST

  testset:
    nsize: 2
    args: -dm_view ascii::ascii_info_detail -dm_plex_check_symmetry -dm_plex_check_skeleton unknown -dm_plex_check_geometry
    test:
      suffix: 1_tri_dist0
      args: -distribute 0 -interpolate {{none serial}separate output}
    test:
      # Add back in 'none' and 'parallel'
      suffix: 1_tri_dist1
      args: -distribute 1 -interpolate {{serial}separate output}
    test:
      TODO: Parallel partitioning of uninterpolated meshes not supported
      suffix: 1_tri_dist1_ppu
      args: -distribute 1 -interpolate {{none parallel}separate output}
    test:
      suffix: 1_quad_dist0
      args: -cell_simplex 0 -distribute 0 -interpolate {{none serial}separate output}
    test:
      # Add back in 'none' and 'parallel'
      suffix: 1_quad_dist1
      args: -cell_simplex 0 -distribute 1 -interpolate {{serial}separate output}
    test:
      TODO: Parallel partitioning of uninterpolated meshes not supported
      suffix: 1_quad_dist1_ppu
      args: -cell_simplex 0 -distribute 1 -interpolate {{none parallel}separate output}
    test:
      suffix: 1_1d_dist1
      args: -dim 1 -distribute 1

  test:
    suffix: 2
    nsize: 3
    args: -testnum 1 -interpolate serial -dm_view ascii::ascii_info_detail -dm_plex_check_symmetry -dm_plex_check_skeleton unknown -dm_plex_check_geometry
  test:
    requires:
    suffix: 2b
    nsize: 3
    args: -testnum 1 -interpolate serial -dm_view ascii::ascii_info_detail -dm_plex_check_symmetry -dm_plex_check_skeleton unknown -dm_plex_check_geometry

  testset:
    # the same as 1% for 3D
    nsize: 2
    args: -dim 3 -dm_view ascii::ascii_info_detail
    test:
      suffix: 4_tet_dist0
      args: -distribute 0 -interpolate {{none serial}separate output}
    test:
      # Add back in 'none' and 'parallel'
      suffix: 4_tet_dist1
      args: -distribute 1 -interpolate {{serial}separate output}
    test:
      TODO: Parallel partitioning of uninterpolated meshes not supported
      suffix: 4_tet_dist1_ppu
      args: -distribute 1 -interpolate {{none parallel}separate output}
    test:
      suffix: 4_hex_dist0
      args: -cell_simplex 0 -distribute 0 -interpolate {{none serial}separate output}
    test:
      # Add back in 'none' and 'parallel'
      suffix: 4_hex_dist1
      args: -cell_simplex 0 -distribute 1 -interpolate {{serial}separate output}
    test:
      TODO: Parallel partitioning of uninterpolated meshes not supported
      suffix: 4_hex_dist1_ppu
      args: -cell_simplex 0 -distribute 1 -interpolate {{none parallel}separate output}

  test:
    # the same as 4_tet_dist0 but test different initial orientations
    suffix: 4_tet_test_orient
    nsize: 2
    args: -dim 3 -distribute 0 -dm_plex_check_symmetry -dm_plex_check_skeleton unknown -dm_plex_check_geometry
    args: -rotate_interface_0 {{0 1 2 11 12 13}}
    args: -rotate_interface_1 {{0 1 2 11 12 13}}

  testset:
    requires: exodusii
    nsize: 2
    args: -filename ${wPETSC_DIR}/share/petsc/datafiles/meshes/TwoQuads.exo
    args: -cell_simplex 0 -dm_view ascii::ascii_info_detail -dm_plex_check_symmetry -dm_plex_check_skeleton tensor -dm_plex_check_geometry
    test:
      suffix: 5_dist0
      args: -distribute 0 -interpolate {{none serial}separate output}
    test:
      suffix: 5_dist1
      args: -distribute 1 -interpolate {{none serial parallel}separate output}

  testset:
    nsize: {{1 2 4}}
    args: -use_generator -dm_plex_check_symmetry -dm_plex_check_geometry
    args: -distribute -interpolate {{none serial parallel}}
    test:
      suffix: 6_tri
      requires: triangle
      args: -faces {{2,2  1,3  7,4}} -cell_simplex 1 -dm_plex_generator triangle -dm_plex_check_skeleton simplex
    test:
      suffix: 6_quad
      args: -faces {{2,2  1,3  7,4}} -cell_simplex 0 -dm_plex_check_skeleton tensor
    test:
      TODO: this is failing due to DMPlexCheckPointSF() and should be fixed
      suffix: 6_tet
      requires: ctetgen
      args: -faces {{2,2,2  1,3,5  3,4,7}} -cell_simplex 1 -dm_plex_generator ctetgen -dm_plex_check_skeleton simplex
    test:
      suffix: 6_hex
      args: -faces {{2,2,2  1,3,5  3,4,7}} -cell_simplex 0 -dm_plex_check_skeleton tensor

  testset:
    nsize: {{1 2 4 5}}
    args: -cell_simplex 0 -distribute -dm_plex_check_symmetry -dm_plex_check_skeleton unknown -dm_plex_check_geometry
    test:
      suffix: 7_exo
      requires: exodusii
      args: -interpolate {{none serial parallel}}
      args: -filename ${wPETSC_DIR}/share/petsc/datafiles/meshes/blockcylinder-50.exo
    test:
      # Add back in 'none' and 'parallel'
      suffix: 7_hdf5
      requires: hdf5 !complex
      args: -interpolate serial
      args: -filename ${wPETSC_DIR}/share/petsc/datafiles/meshes/blockcylinder-50.h5 -dm_plex_create_from_hdf5_xdmf
    test:
      TODO: Parallel partitioning of uninterpolated meshes not supported
      suffix: 7_hdf5_ppu
      requires: hdf5 !complex
      args: -interpolate {{none parallel}}
      args: -filename ${wPETSC_DIR}/share/petsc/datafiles/meshes/blockcylinder-50.h5 -dm_plex_create_from_hdf5_xdmf

<<<<<<< HEAD
=======
  test:
    suffix: 7_hdf5_hierarch
    requires: hdf5 ptscotch !complex
    nsize: {{2 3 4}separate output}
    args: -cell_simplex 0 -distribute -dm_plex_check_symmetry -dm_plex_check_skeleton unknown -dm_plex_check_geometry
    args: -interpolate serial
    args: -filename ${wPETSC_DIR}/share/petsc/datafiles/meshes/blockcylinder-50.h5 -dm_plex_create_from_hdf5_xdmf
    args: -petscpartitioner_type matpartitioning -petscpartitioner_view ::ascii_info
    args: -mat_partitioning_type hierarch -mat_partitioning_hierarchical_nfineparts 2
    args: -mat_partitioning_hierarchical_coarseparttype ptscotch -mat_partitioning_hierarchical_fineparttype ptscotch

>>>>>>> 3d6ea0ad
TEST*/<|MERGE_RESOLUTION|>--- conflicted
+++ resolved
@@ -834,8 +834,7 @@
       args: -interpolate {{none parallel}}
       args: -filename ${wPETSC_DIR}/share/petsc/datafiles/meshes/blockcylinder-50.h5 -dm_plex_create_from_hdf5_xdmf
 
-<<<<<<< HEAD
-=======
+
   test:
     suffix: 7_hdf5_hierarch
     requires: hdf5 ptscotch !complex
@@ -847,5 +846,4 @@
     args: -mat_partitioning_type hierarch -mat_partitioning_hierarchical_nfineparts 2
     args: -mat_partitioning_hierarchical_coarseparttype ptscotch -mat_partitioning_hierarchical_fineparttype ptscotch
 
->>>>>>> 3d6ea0ad
 TEST*/