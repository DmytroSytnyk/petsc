--- conflicted
+++ resolved
@@ -1064,20 +1064,13 @@
 */
 static PetscErrorCode DMPlexSwap_Static(DM dmA, DM dmB)
 {
-<<<<<<< HEAD
   DM              coordDMA, coordDMB;
   Vec             coordsA,  coordsB;
+  PetscSF         sfA,      sfB;
   void            *tmp;
   DMLabelLinkList listTmp;
   DMLabel         depthTmp;
   PetscErrorCode  ierr;
-=======
-  DM             coordDMA, coordDMB;
-  Vec            coordsA,  coordsB;
-  PetscSF        sfA,      sfB;
-  void          *tmp;
-  PetscErrorCode ierr;
->>>>>>> 400c169c
 
   PetscFunctionBegin;
   ierr = DMGetPointSF(dmA, &sfA);CHKERRQ(ierr);
