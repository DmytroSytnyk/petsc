#define PETSCDM_DLL
#include <petsc/private/dmpleximpl.h>    /*I   "petscdmplex.h"   I*/
#include <petscdmda.h>
#include <petscsf.h>

#undef __FUNCT__
#define __FUNCT__ "DMPlexCreateDoublet"
/*@
  DMPlexCreateDoublet - Creates a mesh of two cells of the specified type, optionally with later refinement.

  Collective on MPI_Comm

  Input Parameters:
+ comm - The communicator for the DM object
. dim - The spatial dimension
. simplex - Flag for simplicial cells, otherwise they are tensor product cells
. interpolate - Flag to create intermediate mesh pieces (edges, faces)
. refinementUniform - Flag for uniform parallel refinement
- refinementLimit - A nonzero number indicates the largest admissible volume for a refined cell

  Output Parameter:
. dm  - The DM object

  Level: beginner

.keywords: DM, create
.seealso: DMSetType(), DMCreate()
@*/
PetscErrorCode DMPlexCreateDoublet(MPI_Comm comm, PetscInt dim, PetscBool simplex, PetscBool interpolate, PetscBool refinementUniform, PetscReal refinementLimit, DM *newdm)
{
  DM             dm;
  PetscInt       p;
  PetscMPIInt    rank;
  PetscErrorCode ierr;

  PetscFunctionBegin;
  ierr = DMCreate(comm, &dm);CHKERRQ(ierr);
  ierr = DMSetType(dm, DMPLEX);CHKERRQ(ierr);
  ierr = DMSetDimension(dm, dim);CHKERRQ(ierr);
  ierr = MPI_Comm_rank(comm, &rank);CHKERRQ(ierr);
  switch (dim) {
  case 2:
    if (simplex) {ierr = PetscObjectSetName((PetscObject) dm, "triangular");CHKERRQ(ierr);}
    else         {ierr = PetscObjectSetName((PetscObject) dm, "quadrilateral");CHKERRQ(ierr);}
    break;
  case 3:
    if (simplex) {ierr = PetscObjectSetName((PetscObject) dm, "tetrahedral");CHKERRQ(ierr);}
    else         {ierr = PetscObjectSetName((PetscObject) dm, "hexahedral");CHKERRQ(ierr);}
    break;
  default:
    SETERRQ1(comm, PETSC_ERR_ARG_OUTOFRANGE, "Cannot make meshes for dimension %d", dim);
  }
  if (rank) {
    PetscInt numPoints[2] = {0, 0};
    ierr = DMPlexCreateFromDAG(dm, 1, numPoints, NULL, NULL, NULL, NULL);CHKERRQ(ierr);
  } else {
    switch (dim) {
    case 2:
      if (simplex) {
        PetscInt    numPoints[2]        = {4, 2};
        PetscInt    coneSize[6]         = {3, 3, 0, 0, 0, 0};
        PetscInt    cones[6]            = {2, 3, 4,  5, 4, 3};
        PetscInt    coneOrientations[6] = {0, 0, 0,  0, 0, 0};
        PetscScalar vertexCoords[8]     = {-0.5, 0.5, 0.0, 0.0, 0.0, 1.0, 0.5, 0.5};
        PetscInt    markerPoints[8]     = {2, 1, 3, 1, 4, 1, 5, 1};

        ierr = DMPlexCreateFromDAG(dm, 1, numPoints, coneSize, cones, coneOrientations, vertexCoords);CHKERRQ(ierr);
        for (p = 0; p < 4; ++p) {ierr = DMSetLabelValue(dm, "marker", markerPoints[p*2], markerPoints[p*2+1]);CHKERRQ(ierr);}
      } else {
        PetscInt    numPoints[2]        = {6, 2};
        PetscInt    coneSize[8]         = {4, 4, 0, 0, 0, 0, 0, 0};
        PetscInt    cones[8]            = {2, 3, 4, 5,  3, 6, 7, 4};
        PetscInt    coneOrientations[8] = {0, 0, 0, 0,  0, 0, 0, 0};
        PetscScalar vertexCoords[12]    = {-1.0, -0.5,  0.0, -0.5,  0.0, 0.5,  -1.0, 0.5,  1.0, -0.5,  1.0, 0.5};

        ierr = DMPlexCreateFromDAG(dm, 1, numPoints, coneSize, cones, coneOrientations, vertexCoords);CHKERRQ(ierr);
      }
      break;
    case 3:
      if (simplex) {
        PetscInt    numPoints[2]        = {5, 2};
        PetscInt    coneSize[7]         = {4, 4, 0, 0, 0, 0, 0};
        PetscInt    cones[8]            = {4, 3, 5, 2,  5, 3, 4, 6};
        PetscInt    coneOrientations[8] = {0, 0, 0, 0,  0, 0, 0, 0};
        PetscScalar vertexCoords[15]    = {-1.0, 0.0, 0.0,  0.0, -1.0, 0.0,  0.0, 0.0, 1.0,  0.0, 1.0, 0.0,  1.0, 0.0, 0.0};
        PetscInt    markerPoints[10]    = {2, 1, 3, 1, 4, 1, 5, 1, 6, 1};

        ierr = DMPlexCreateFromDAG(dm, 1, numPoints, coneSize, cones, coneOrientations, vertexCoords);CHKERRQ(ierr);
        for (p = 0; p < 5; ++p) {ierr = DMSetLabelValue(dm, "marker", markerPoints[p*2], markerPoints[p*2+1]);CHKERRQ(ierr);}
      } else {
        PetscInt    numPoints[2]         = {12, 2};
        PetscInt    coneSize[14]         = {8, 8, 0, 0, 0, 0, 0, 0, 0, 0, 0, 0, 0, 0};
        PetscInt    cones[16]            = {2, 3, 4, 5, 6, 7, 8, 9,  5, 4, 10, 11, 7, 12, 13, 8};
        PetscInt    coneOrientations[16] = {0, 0, 0, 0, 0, 0, 0, 0,  0, 0,  0,  0, 0,  0,  0, 0};
        PetscScalar vertexCoords[36]     = {-1.0, -0.5, -0.5,  -1.0,  0.5, -0.5,  0.0,  0.5, -0.5,   0.0, -0.5, -0.5,
                                            -1.0, -0.5,  0.5,   0.0, -0.5,  0.5,  0.0,  0.5,  0.5,  -1.0,  0.5,  0.5,
                                             1.0,  0.5, -0.5,   1.0, -0.5, -0.5,  1.0, -0.5,  0.5,   1.0,  0.5,  0.5};

        ierr = DMPlexCreateFromDAG(dm, 1, numPoints, coneSize, cones, coneOrientations, vertexCoords);CHKERRQ(ierr);
      }
      break;
    default:
      SETERRQ1(comm, PETSC_ERR_ARG_OUTOFRANGE, "Cannot make meshes for dimension %d", dim);
    }
  }
  *newdm = dm;
  if (refinementLimit > 0.0) {
    DM rdm;
    const char *name;

    ierr = DMPlexSetRefinementUniform(*newdm, PETSC_FALSE);CHKERRQ(ierr);
    ierr = DMPlexSetRefinementLimit(*newdm, refinementLimit);CHKERRQ(ierr);
    ierr = DMRefine(*newdm, comm, &rdm);CHKERRQ(ierr);
    ierr = PetscObjectGetName((PetscObject) *newdm, &name);CHKERRQ(ierr);
    ierr = PetscObjectSetName((PetscObject)    rdm,  name);CHKERRQ(ierr);
    ierr = DMDestroy(newdm);CHKERRQ(ierr);
    *newdm = rdm;
  }
  if (interpolate) {
    DM idm = NULL;
    const char *name;

    ierr = DMPlexInterpolate(*newdm, &idm);CHKERRQ(ierr);
    ierr = PetscObjectGetName((PetscObject) *newdm, &name);CHKERRQ(ierr);
    ierr = PetscObjectSetName((PetscObject)    idm,  name);CHKERRQ(ierr);
    ierr = DMPlexCopyCoordinates(*newdm, idm);CHKERRQ(ierr);
    ierr = DMCopyLabels(*newdm, idm);CHKERRQ(ierr);
    ierr = DMDestroy(newdm);CHKERRQ(ierr);
    *newdm = idm;
  }
  {
    DM refinedMesh     = NULL;
    DM distributedMesh = NULL;

    /* Distribute mesh over processes */
    ierr = DMPlexDistribute(*newdm, 0, NULL, &distributedMesh);CHKERRQ(ierr);
    if (distributedMesh) {
      ierr = DMDestroy(newdm);CHKERRQ(ierr);
      *newdm = distributedMesh;
    }
    if (refinementUniform) {
      ierr = DMPlexSetRefinementUniform(*newdm, refinementUniform);CHKERRQ(ierr);
      ierr = DMRefine(*newdm, comm, &refinedMesh);CHKERRQ(ierr);
      if (refinedMesh) {
        ierr = DMDestroy(newdm);CHKERRQ(ierr);
        *newdm = refinedMesh;
      }
    }
  }
  PetscFunctionReturn(0);
}

#undef __FUNCT__
#define __FUNCT__ "DMPlexCreateSquareBoundary"
/*@
  DMPlexCreateSquareBoundary - Creates a 1D mesh the is the boundary of a square lattice.

  Collective on MPI_Comm

  Input Parameters:
+ comm  - The communicator for the DM object
. lower - The lower left corner coordinates
. upper - The upper right corner coordinates
- edges - The number of cells in each direction

  Output Parameter:
. dm  - The DM object

  Note: Here is the numbering returned for 2 cells in each direction:
$ 18--5-17--4--16
$  |     |     |
$  6    10     3
$  |     |     |
$ 19-11-20--9--15
$  |     |     |
$  7     8     2
$  |     |     |
$ 12--0-13--1--14

  Level: beginner

.keywords: DM, create
.seealso: DMPlexCreateBoxMesh(), DMPlexCreateCubeBoundary(), DMSetType(), DMCreate()
@*/
PetscErrorCode DMPlexCreateSquareBoundary(DM dm, const PetscReal lower[], const PetscReal upper[], const PetscInt edges[])
{
  const PetscInt numVertices    = (edges[0]+1)*(edges[1]+1);
  const PetscInt numEdges       = edges[0]*(edges[1]+1) + (edges[0]+1)*edges[1];
  PetscInt       markerTop      = 1;
  PetscInt       markerBottom   = 1;
  PetscInt       markerRight    = 1;
  PetscInt       markerLeft     = 1;
  PetscBool      markerSeparate = PETSC_FALSE;
  Vec            coordinates;
  PetscSection   coordSection;
  PetscScalar    *coords;
  PetscInt       coordSize;
  PetscMPIInt    rank;
  PetscInt       v, vx, vy;
  PetscErrorCode ierr;

  PetscFunctionBegin;
  ierr = PetscOptionsGetBool(((PetscObject) dm)->options,((PetscObject) dm)->prefix, "-dm_plex_separate_marker", &markerSeparate, NULL);CHKERRQ(ierr);
  if (markerSeparate) {
    markerTop    = 3;
    markerBottom = 1;
    markerRight  = 2;
    markerLeft   = 4;
  }
  ierr = MPI_Comm_rank(PetscObjectComm((PetscObject)dm), &rank);CHKERRQ(ierr);
  if (!rank) {
    PetscInt e, ex, ey;

    ierr = DMPlexSetChart(dm, 0, numEdges+numVertices);CHKERRQ(ierr);
    for (e = 0; e < numEdges; ++e) {
      ierr = DMPlexSetConeSize(dm, e, 2);CHKERRQ(ierr);
    }
    ierr = DMSetUp(dm);CHKERRQ(ierr); /* Allocate space for cones */
    for (vx = 0; vx <= edges[0]; vx++) {
      for (ey = 0; ey < edges[1]; ey++) {
        PetscInt edge   = vx*edges[1] + ey + edges[0]*(edges[1]+1);
        PetscInt vertex = ey*(edges[0]+1) + vx + numEdges;
        PetscInt cone[2];

        cone[0] = vertex; cone[1] = vertex+edges[0]+1;
        ierr    = DMPlexSetCone(dm, edge, cone);CHKERRQ(ierr);
        if (vx == edges[0]) {
          ierr = DMSetLabelValue(dm, "marker", edge,    markerRight);CHKERRQ(ierr);
          ierr = DMSetLabelValue(dm, "marker", cone[0], markerRight);CHKERRQ(ierr);
          if (ey == edges[1]-1) {
            ierr = DMSetLabelValue(dm, "marker", cone[1], markerRight);CHKERRQ(ierr);
          }
        } else if (vx == 0) {
          ierr = DMSetLabelValue(dm, "marker", edge,    markerLeft);CHKERRQ(ierr);
          ierr = DMSetLabelValue(dm, "marker", cone[0], markerLeft);CHKERRQ(ierr);
          if (ey == edges[1]-1) {
            ierr = DMSetLabelValue(dm, "marker", cone[1], markerLeft);CHKERRQ(ierr);
          }
        }
      }
    }
    for (vy = 0; vy <= edges[1]; vy++) {
      for (ex = 0; ex < edges[0]; ex++) {
        PetscInt edge   = vy*edges[0]     + ex;
        PetscInt vertex = vy*(edges[0]+1) + ex + numEdges;
        PetscInt cone[2];

        cone[0] = vertex; cone[1] = vertex+1;
        ierr    = DMPlexSetCone(dm, edge, cone);CHKERRQ(ierr);
        if (vy == edges[1]) {
          ierr = DMSetLabelValue(dm, "marker", edge,    markerTop);CHKERRQ(ierr);
          ierr = DMSetLabelValue(dm, "marker", cone[0], markerTop);CHKERRQ(ierr);
          if (ex == edges[0]-1) {
            ierr = DMSetLabelValue(dm, "marker", cone[1], markerTop);CHKERRQ(ierr);
          }
        } else if (vy == 0) {
          ierr = DMSetLabelValue(dm, "marker", edge,    markerBottom);CHKERRQ(ierr);
          ierr = DMSetLabelValue(dm, "marker", cone[0], markerBottom);CHKERRQ(ierr);
          if (ex == edges[0]-1) {
            ierr = DMSetLabelValue(dm, "marker", cone[1], markerBottom);CHKERRQ(ierr);
          }
        }
      }
    }
  }
  ierr = DMPlexSymmetrize(dm);CHKERRQ(ierr);
  ierr = DMPlexStratify(dm);CHKERRQ(ierr);
  /* Build coordinates */
  ierr = DMGetCoordinateSection(dm, &coordSection);CHKERRQ(ierr);
  ierr = PetscSectionSetChart(coordSection, numEdges, numEdges + numVertices);CHKERRQ(ierr);
  for (v = numEdges; v < numEdges+numVertices; ++v) {
    ierr = PetscSectionSetDof(coordSection, v, 2);CHKERRQ(ierr);
  }
  ierr = PetscSectionSetUp(coordSection);CHKERRQ(ierr);
  ierr = PetscSectionGetStorageSize(coordSection, &coordSize);CHKERRQ(ierr);
  ierr = VecCreate(PetscObjectComm((PetscObject)dm), &coordinates);CHKERRQ(ierr);
  ierr = VecSetBlockSize(coordinates, 2);CHKERRQ(ierr);
  ierr = PetscObjectSetName((PetscObject) coordinates, "coordinates");CHKERRQ(ierr);
  ierr = VecSetSizes(coordinates, coordSize, PETSC_DETERMINE);CHKERRQ(ierr);
  ierr = VecSetType(coordinates,VECSTANDARD);CHKERRQ(ierr);
  ierr = VecGetArray(coordinates, &coords);CHKERRQ(ierr);
  for (vy = 0; vy <= edges[1]; ++vy) {
    for (vx = 0; vx <= edges[0]; ++vx) {
      coords[(vy*(edges[0]+1)+vx)*2+0] = lower[0] + ((upper[0] - lower[0])/edges[0])*vx;
      coords[(vy*(edges[0]+1)+vx)*2+1] = lower[1] + ((upper[1] - lower[1])/edges[1])*vy;
    }
  }
  ierr = VecRestoreArray(coordinates, &coords);CHKERRQ(ierr);
  ierr = DMSetCoordinatesLocal(dm, coordinates);CHKERRQ(ierr);
  ierr = VecDestroy(&coordinates);CHKERRQ(ierr);
  PetscFunctionReturn(0);
}

#undef __FUNCT__
#define __FUNCT__ "DMPlexCreateCubeBoundary"
/*@
  DMPlexCreateCubeBoundary - Creates a 2D mesh the is the boundary of a cubic lattice.

  Collective on MPI_Comm

  Input Parameters:
+ comm  - The communicator for the DM object
. lower - The lower left front corner coordinates
. upper - The upper right back corner coordinates
- edges - The number of cells in each direction

  Output Parameter:
. dm  - The DM object

  Level: beginner

.keywords: DM, create
.seealso: DMPlexCreateBoxMesh(), DMPlexCreateSquareBoundary(), DMSetType(), DMCreate()
@*/
PetscErrorCode DMPlexCreateCubeBoundary(DM dm, const PetscReal lower[], const PetscReal upper[], const PetscInt faces[])
{
  PetscInt       vertices[3], numVertices;
  PetscInt       numFaces    = 2*faces[0]*faces[1] + 2*faces[1]*faces[2] + 2*faces[0]*faces[2];
  Vec            coordinates;
  PetscSection   coordSection;
  PetscScalar    *coords;
  PetscInt       coordSize;
  PetscMPIInt    rank;
  PetscInt       v, vx, vy, vz;
  PetscInt       voffset, iface=0, cone[4];
  PetscErrorCode ierr;

  PetscFunctionBegin;
  if ((faces[0] < 1) || (faces[1] < 1) || (faces[2] < 1)) SETERRQ(PetscObjectComm((PetscObject)dm), PETSC_ERR_SUP, "Must have at least 1 face per side");
  ierr = MPI_Comm_rank(PetscObjectComm((PetscObject)dm), &rank);CHKERRQ(ierr);
  vertices[0] = faces[0]+1; vertices[1] = faces[1]+1; vertices[2] = faces[2]+1;
  numVertices = vertices[0]*vertices[1]*vertices[2];
  if (!rank) {
    PetscInt f;

    ierr = DMPlexSetChart(dm, 0, numFaces+numVertices);CHKERRQ(ierr);
    for (f = 0; f < numFaces; ++f) {
      ierr = DMPlexSetConeSize(dm, f, 4);CHKERRQ(ierr);
    }
    ierr = DMSetUp(dm);CHKERRQ(ierr); /* Allocate space for cones */
    for (v = 0; v < numFaces+numVertices; ++v) {
      ierr = DMSetLabelValue(dm, "marker", v, 1);CHKERRQ(ierr);
    }

    /* Side 0 (Top) */
    for (vy = 0; vy < faces[1]; vy++) {
      for (vx = 0; vx < faces[0]; vx++) {
        voffset = numFaces + vertices[0]*vertices[1]*(vertices[2]-1) + vy*vertices[0] + vx;
        cone[0] = voffset; cone[1] = voffset+1; cone[2] = voffset+vertices[0]+1; cone[3] = voffset+vertices[0];
        ierr    = DMPlexSetCone(dm, iface, cone);CHKERRQ(ierr);
        iface++;
      }
    }

    /* Side 1 (Bottom) */
    for (vy = 0; vy < faces[1]; vy++) {
      for (vx = 0; vx < faces[0]; vx++) {
        voffset = numFaces + vy*(faces[0]+1) + vx;
        cone[0] = voffset+1; cone[1] = voffset; cone[2] = voffset+vertices[0]; cone[3] = voffset+vertices[0]+1;
        ierr    = DMPlexSetCone(dm, iface, cone);CHKERRQ(ierr);
        iface++;
      }
    }

    /* Side 2 (Front) */
    for (vz = 0; vz < faces[2]; vz++) {
      for (vx = 0; vx < faces[0]; vx++) {
        voffset = numFaces + vz*vertices[0]*vertices[1] + vx;
        cone[0] = voffset; cone[1] = voffset+1; cone[2] = voffset+vertices[0]*vertices[1]+1; cone[3] = voffset+vertices[0]*vertices[1];
        ierr    = DMPlexSetCone(dm, iface, cone);CHKERRQ(ierr);
        iface++;
      }
    }

    /* Side 3 (Back) */
    for (vz = 0; vz < faces[2]; vz++) {
      for (vx = 0; vx < faces[0]; vx++) {
        voffset = numFaces + vz*vertices[0]*vertices[1] + vertices[0]*(vertices[1]-1) + vx;
        cone[0] = voffset+vertices[0]*vertices[1]; cone[1] = voffset+vertices[0]*vertices[1]+1;
        cone[2] = voffset+1; cone[3] = voffset;
        ierr    = DMPlexSetCone(dm, iface, cone);CHKERRQ(ierr);
        iface++;
      }
    }

    /* Side 4 (Left) */
    for (vz = 0; vz < faces[2]; vz++) {
      for (vy = 0; vy < faces[1]; vy++) {
        voffset = numFaces + vz*vertices[0]*vertices[1] + vy*vertices[0];
        cone[0] = voffset; cone[1] = voffset+vertices[0]*vertices[1];
        cone[2] = voffset+vertices[0]*vertices[1]+vertices[0]; cone[3] = voffset+vertices[0];
        ierr    = DMPlexSetCone(dm, iface, cone);CHKERRQ(ierr);
        iface++;
      }
    }

    /* Side 5 (Right) */
    for (vz = 0; vz < faces[2]; vz++) {
      for (vy = 0; vy < faces[1]; vy++) {
        voffset = numFaces + vz*vertices[0]*vertices[1] + vy*vertices[0] + vx;
        cone[0] = voffset+vertices[0]*vertices[1]; cone[1] = voffset;
        cone[2] = voffset+vertices[0]; cone[3] = voffset+vertices[0]*vertices[1]+vertices[0];
        ierr    = DMPlexSetCone(dm, iface, cone);CHKERRQ(ierr);
        iface++;
      }
    }
  }
  ierr = DMPlexSymmetrize(dm);CHKERRQ(ierr);
  ierr = DMPlexStratify(dm);CHKERRQ(ierr);
  /* Build coordinates */
  ierr = DMGetCoordinateSection(dm, &coordSection);CHKERRQ(ierr);
  ierr = PetscSectionSetChart(coordSection, numFaces, numFaces + numVertices);CHKERRQ(ierr);
  for (v = numFaces; v < numFaces+numVertices; ++v) {
    ierr = PetscSectionSetDof(coordSection, v, 3);CHKERRQ(ierr);
  }
  ierr = PetscSectionSetUp(coordSection);CHKERRQ(ierr);
  ierr = PetscSectionGetStorageSize(coordSection, &coordSize);CHKERRQ(ierr);
  ierr = VecCreate(PetscObjectComm((PetscObject)dm), &coordinates);CHKERRQ(ierr);
  ierr = VecSetBlockSize(coordinates, 3);CHKERRQ(ierr);
  ierr = PetscObjectSetName((PetscObject) coordinates, "coordinates");CHKERRQ(ierr);
  ierr = VecSetSizes(coordinates, coordSize, PETSC_DETERMINE);CHKERRQ(ierr);
  ierr = VecSetType(coordinates,VECSTANDARD);CHKERRQ(ierr);
  ierr = VecGetArray(coordinates, &coords);CHKERRQ(ierr);
  for (vz = 0; vz <= faces[2]; ++vz) {
    for (vy = 0; vy <= faces[1]; ++vy) {
      for (vx = 0; vx <= faces[0]; ++vx) {
        coords[((vz*(faces[1]+1)+vy)*(faces[0]+1)+vx)*3+0] = lower[0] + ((upper[0] - lower[0])/faces[0])*vx;
        coords[((vz*(faces[1]+1)+vy)*(faces[0]+1)+vx)*3+1] = lower[1] + ((upper[1] - lower[1])/faces[1])*vy;
        coords[((vz*(faces[1]+1)+vy)*(faces[0]+1)+vx)*3+2] = lower[2] + ((upper[2] - lower[2])/faces[2])*vz;
      }
    }
  }
  ierr = VecRestoreArray(coordinates, &coords);CHKERRQ(ierr);
  ierr = DMSetCoordinatesLocal(dm, coordinates);CHKERRQ(ierr);
  ierr = VecDestroy(&coordinates);CHKERRQ(ierr);
  PetscFunctionReturn(0);
}

#undef __FUNCT__
#define __FUNCT__ "DMPlexCreateCubeMesh_Internal"
static PetscErrorCode DMPlexCreateCubeMesh_Internal(DM dm, const PetscReal lower[], const PetscReal upper[], const PetscInt edges[], DMBoundaryType bdX, DMBoundaryType bdY, DMBoundaryType bdZ)
{
  PetscInt       markerTop      = 1, faceMarkerTop      = 1;
  PetscInt       markerBottom   = 1, faceMarkerBottom   = 1;
  PetscInt       markerFront    = 1, faceMarkerFront    = 1;
  PetscInt       markerBack     = 1, faceMarkerBack     = 1;
  PetscInt       markerRight    = 1, faceMarkerRight    = 1;
  PetscInt       markerLeft     = 1, faceMarkerLeft     = 1;
  PetscInt       dim;
  PetscBool      markerSeparate = PETSC_FALSE;
  PetscMPIInt    rank;
  PetscErrorCode ierr;

  PetscFunctionBegin;
  ierr = DMGetDimension(dm,&dim);CHKERRQ(ierr);
  ierr = MPI_Comm_rank(PetscObjectComm((PetscObject)dm), &rank);CHKERRQ(ierr);
  switch (dim) {
  case 2:
    faceMarkerTop    = 3;
    faceMarkerBottom = 1;
    faceMarkerRight  = 2;
    faceMarkerLeft   = 4;
    break;
  case 3:
    faceMarkerBottom = 1;
    faceMarkerTop    = 2;
    faceMarkerFront  = 3;
    faceMarkerBack   = 4;
    faceMarkerRight  = 5;
    faceMarkerLeft   = 6;
    break;
  default:
    SETERRQ1(PETSC_COMM_SELF,PETSC_ERR_SUP,"Dimension %d not supported",dim);
    break;
  }
  ierr = PetscOptionsGetBool(((PetscObject) dm)->options,((PetscObject) dm)->prefix, "-dm_plex_separate_marker", &markerSeparate, NULL);CHKERRQ(ierr);
  if (markerSeparate) {
    markerBottom = faceMarkerBottom;
    markerTop    = faceMarkerTop;
    markerFront  = faceMarkerFront;
    markerBack   = faceMarkerBack;
    markerRight  = faceMarkerRight;
    markerLeft   = faceMarkerLeft;
  }
  {
    const PetscInt numXEdges    = !rank ? edges[0]   : 0;
    const PetscInt numYEdges    = !rank ? edges[1]   : 0;
    const PetscInt numZEdges    = !rank ? edges[2]   : 0;
    const PetscInt numXVertices = !rank ? (bdX == DM_BOUNDARY_PERIODIC || bdX == DM_BOUNDARY_TWIST ? edges[0] : edges[0]+1) : 0;
    const PetscInt numYVertices = !rank ? (bdY == DM_BOUNDARY_PERIODIC || bdY == DM_BOUNDARY_TWIST ? edges[1] : edges[1]+1) : 0;
    const PetscInt numZVertices = !rank ? (bdZ == DM_BOUNDARY_PERIODIC || bdY == DM_BOUNDARY_TWIST ? edges[2] : edges[2]+1) : 0;
    const PetscInt numCells     = numXEdges*numYEdges*numZEdges;
    const PetscInt numXFaces    = numYEdges*numZEdges;
    const PetscInt numYFaces    = numXEdges*numZEdges;
    const PetscInt numZFaces    = numXEdges*numYEdges;
    const PetscInt numTotXFaces = numXVertices*numXFaces;
    const PetscInt numTotYFaces = numYVertices*numYFaces;
    const PetscInt numTotZFaces = numZVertices*numZFaces;
    const PetscInt numFaces     = numTotXFaces + numTotYFaces + numTotZFaces;
    const PetscInt numTotXEdges = numXEdges*numYVertices*numZVertices;
    const PetscInt numTotYEdges = numYEdges*numXVertices*numZVertices;
    const PetscInt numTotZEdges = numZEdges*numXVertices*numYVertices;
    const PetscInt numVertices  = numXVertices*numYVertices*numZVertices;
    const PetscInt numEdges     = numTotXEdges + numTotYEdges + numTotZEdges;
    const PetscInt firstVertex  = (dim == 2) ? numFaces : numCells;
    const PetscInt firstXFace   = (dim == 2) ? 0 : numCells + numVertices;
    const PetscInt firstYFace   = firstXFace + numTotXFaces;
    const PetscInt firstZFace   = firstYFace + numTotYFaces;
    const PetscInt firstXEdge   = numCells + numFaces + numVertices;
    const PetscInt firstYEdge   = firstXEdge + numTotXEdges;
    const PetscInt firstZEdge   = firstYEdge + numTotYEdges;
    Vec            coordinates;
    PetscSection   coordSection;
    PetscScalar   *coords;
    PetscInt       coordSize;
    PetscInt       v, vx, vy, vz;
    PetscInt       c, f, fx, fy, fz, e, ex, ey, ez;

    ierr = DMPlexSetChart(dm, 0, numCells+numFaces+numEdges+numVertices);CHKERRQ(ierr);
    for (c = 0; c < numCells; c++) {
      ierr = DMPlexSetConeSize(dm, c, 6);CHKERRQ(ierr);
    }
    for (f = firstXFace; f < firstXFace+numFaces; ++f) {
      ierr = DMPlexSetConeSize(dm, f, 4);CHKERRQ(ierr);
    }
    for (e = firstXEdge; e < firstXEdge+numEdges; ++e) {
      ierr = DMPlexSetConeSize(dm, e, 2);CHKERRQ(ierr);
    }
    ierr = DMSetUp(dm);CHKERRQ(ierr); /* Allocate space for cones */
    /* Build cells */
    for (fz = 0; fz < numZEdges; ++fz) {
      for (fy = 0; fy < numYEdges; ++fy) {
        for (fx = 0; fx < numXEdges; ++fx) {
          PetscInt cell    = (fz*numYEdges + fy)*numXEdges + fx;
          PetscInt faceB   = firstZFace + (fy*numXEdges+fx)*numZVertices +   fz;
          PetscInt faceT   = firstZFace + (fy*numXEdges+fx)*numZVertices + ((fz+1)%numZVertices);
          PetscInt faceF   = firstYFace + (fz*numXEdges+fx)*numYVertices +   fy;
          PetscInt faceK   = firstYFace + (fz*numXEdges+fx)*numYVertices + ((fy+1)%numYVertices);
          PetscInt faceL   = firstXFace + (fz*numYEdges+fy)*numXVertices +   fx;
          PetscInt faceR   = firstXFace + (fz*numYEdges+fy)*numXVertices + ((fx+1)%numXVertices);
                            /* B,  T,  F,  K,  R,  L */
          PetscInt ornt[8] = {-4,  0,  0, -1,  0, -4}; /* ??? */
          PetscInt cone[8];

          /* no boundary twisting in 3D */
          cone[0] = faceB; cone[1] = faceT; cone[2] = faceF; cone[3] = faceK; cone[4] = faceR; cone[5] = faceL;
          ierr    = DMPlexSetCone(dm, cell, cone);CHKERRQ(ierr);
          ierr    = DMPlexSetConeOrientation(dm, cell, ornt);CHKERRQ(ierr);
        }
      }
    }
    /* Build x faces */
    for (fz = 0; fz < numZEdges; ++fz) {
      for (fy = 0; fy < numYEdges; ++fy) {
        for (fx = 0; fx < numXVertices; ++fx) {
          PetscInt face    = firstXFace + (fz*numYEdges+fy)*numXVertices + fx;
          PetscInt edgeL   = firstZEdge + (  fy*                 numXVertices+fx)*numZEdges + fz;
          PetscInt edgeR   = firstZEdge + (((fy+1)%numYVertices)*numXVertices+fx)*numZEdges + fz;
          PetscInt edgeB   = firstYEdge + (  fz*                 numXVertices+fx)*numYEdges + fy;
          PetscInt edgeT   = firstYEdge + (((fz+1)%numZVertices)*numXVertices+fx)*numYEdges + fy;
          PetscInt ornt[4] = {0, 0, -2, -2};
          PetscInt cone[4];

          if (dim == 3) {
            /* markers */
            if (bdX != DM_BOUNDARY_PERIODIC) {
              if (fx == numXVertices-1) {
                ierr = DMSetLabelValue(dm, "Face Sets", face, faceMarkerRight);CHKERRQ(ierr);
                ierr = DMSetLabelValue(dm, "marker", face, markerRight);CHKERRQ(ierr);
              }
              else if (fx == 0) {
                ierr = DMSetLabelValue(dm, "Face Sets", face, faceMarkerLeft);CHKERRQ(ierr);
                ierr = DMSetLabelValue(dm, "marker", face, markerLeft);CHKERRQ(ierr);
              }
            }
          }
          cone[0] = edgeB; cone[1] = edgeR; cone[2] = edgeT; cone[3] = edgeL;
          ierr    = DMPlexSetCone(dm, face, cone);CHKERRQ(ierr);
          ierr    = DMPlexSetConeOrientation(dm, face, ornt);CHKERRQ(ierr);
        }
      }
    }
    /* Build y faces */
    for (fz = 0; fz < numZEdges; ++fz) {
      for (fx = 0; fx < numYEdges; ++fx) {
        for (fy = 0; fy < numYVertices; ++fy) {
          PetscInt face    = firstYFace + (fz*numXEdges+fx)*numYVertices + fy;
          PetscInt edgeL   = firstZEdge + (fy*numXVertices+  fx                 )*numZEdges + fz;
          PetscInt edgeR   = firstZEdge + (fy*numXVertices+((fx+1)%numXVertices))*numZEdges + fz;
          PetscInt edgeB   = firstXEdge + (  fz                 *numYVertices+fy)*numXEdges + fx;
          PetscInt edgeT   = firstXEdge + (((fz+1)%numZVertices)*numYVertices+fy)*numXEdges + fx;
          PetscInt ornt[4] = {0, 0, -2, -2};
          PetscInt cone[4];

          if (dim == 3) {
            /* markers */
            if (bdY != DM_BOUNDARY_PERIODIC) {
              if (fy == numYVertices-1) {
                ierr = DMSetLabelValue(dm, "Face Sets", face, faceMarkerBack);CHKERRQ(ierr);
                ierr = DMSetLabelValue(dm, "marker", face, markerBack);CHKERRQ(ierr);
              }
              else if (fy == 0) {
                ierr = DMSetLabelValue(dm, "Face Sets", face, faceMarkerFront);CHKERRQ(ierr);
                ierr = DMSetLabelValue(dm, "marker", face, markerFront);CHKERRQ(ierr);
              }
            }
          }
          cone[0] = edgeB; cone[1] = edgeR; cone[2] = edgeT; cone[3] = edgeL;
          ierr    = DMPlexSetCone(dm, face, cone);CHKERRQ(ierr);
          ierr    = DMPlexSetConeOrientation(dm, face, ornt);CHKERRQ(ierr);
        }
      }
    }
    /* Build z faces */
    for (fy = 0; fy < numYEdges; ++fy) {
      for (fx = 0; fx < numXEdges; ++fx) {
        for (fz = 0; fz < numZVertices; fz++) {
          PetscInt face    = firstZFace + (fy*numXEdges+fx)*numZVertices + fz;
          PetscInt edgeL   = firstYEdge + (fz*numXVertices+  fx                 )*numYEdges + fy;
          PetscInt edgeR   = firstYEdge + (fz*numXVertices+((fx+1)%numXVertices))*numYEdges + fy;
          PetscInt edgeB   = firstXEdge + (fz*numYVertices+  fy                 )*numXEdges + fx;
          PetscInt edgeT   = firstXEdge + (fz*numYVertices+((fy+1)%numYVertices))*numXEdges + fx;
          PetscInt ornt[4] = {0, 0, -2, -2};
          PetscInt cone[4];

          if (dim == 2) {
            if (bdX == DM_BOUNDARY_TWIST && fx == numXEdges-1) {edgeR += numYEdges-1-2*fy; ornt[1] = -2;}
            if (bdY == DM_BOUNDARY_TWIST && fy == numYEdges-1) {edgeT += numXEdges-1-2*fx; ornt[2] =  0;}
          }
          else {
            /* markers */
            if (bdZ != DM_BOUNDARY_PERIODIC) {
              if (fz == numZVertices-1) {
                ierr = DMSetLabelValue(dm, "Face Sets", face, faceMarkerTop);CHKERRQ(ierr);
                ierr = DMSetLabelValue(dm, "marker", face, markerTop);CHKERRQ(ierr);
              }
              else if (fz == 0) {
                ierr = DMSetLabelValue(dm, "Face Sets", face, faceMarkerBottom);CHKERRQ(ierr);
                ierr = DMSetLabelValue(dm, "marker", face, markerBottom);CHKERRQ(ierr);
              }
            }
          }
          cone[0] = edgeB; cone[1] = edgeR; cone[2] = edgeT; cone[3] = edgeL;
          ierr    = DMPlexSetCone(dm, face, cone);CHKERRQ(ierr);
          ierr    = DMPlexSetConeOrientation(dm, face, ornt);CHKERRQ(ierr);
        }
      }
    }
    /* Build Z edges*/
    for (vy = 0; vy < numYVertices; vy++) {
      for (vx = 0; vx < numXVertices; vx++) {
        for (ez = 0; ez < numZEdges; ez++) {
          const PetscInt edge    = firstZEdge  + (vy*numXVertices+vx)*numZEdges + ez;
          const PetscInt vertexB = firstVertex + (  ez                 *numYVertices+vy)*numXVertices + vx;
          const PetscInt vertexT = firstVertex + (((ez+1)%numZVertices)*numYVertices+vy)*numXVertices + vx;
          PetscInt       cone[2];

          if (dim == 3) {
            if (bdX != DM_BOUNDARY_PERIODIC) {
              if (vx == numXVertices-1) {
                ierr = DMSetLabelValue(dm, "marker", edge, markerRight);CHKERRQ(ierr);
              }
              else if (vx == 0) {
                ierr = DMSetLabelValue(dm, "marker", edge, markerLeft);CHKERRQ(ierr);
              }
            }
            if (bdY != DM_BOUNDARY_PERIODIC) {
              if (vy == numYVertices-1) {
                ierr = DMSetLabelValue(dm, "marker", edge, markerBack);CHKERRQ(ierr);
              }
              else if (vy == 0) {
                ierr = DMSetLabelValue(dm, "marker", edge, markerFront);CHKERRQ(ierr);
              }
            }
          }
          cone[0] = vertexB; cone[1] = vertexT;
          ierr = DMPlexSetCone(dm, edge, cone);CHKERRQ(ierr);
        }
      }
    }
    /* Build Y edges*/
    for (vz = 0; vz < numZVertices; vz++) {
      for (vx = 0; vx < numXVertices; vx++) {
        for (ey = 0; ey < numYEdges; ey++) {
          const PetscInt nextv   = (dim == 2 && bdY == DM_BOUNDARY_TWIST && ey == numYEdges-1) ? (numXVertices-vx-1) : (vz*numYVertices+((ey+1)%numYVertices))*numXVertices + vx;
          const PetscInt edge    = firstYEdge  + (vz*numXVertices+vx)*numYEdges + ey;
          const PetscInt vertexF = firstVertex + (vz*numYVertices+ey)*numXVertices + vx;
          const PetscInt vertexK = firstVertex + nextv;
          PetscInt       cone[2];

          cone[0] = vertexF; cone[1] = vertexK;
          ierr = DMPlexSetCone(dm, edge, cone);CHKERRQ(ierr);
          if (dim == 2) {
            if ((bdX != DM_BOUNDARY_PERIODIC) && (bdX != DM_BOUNDARY_TWIST)) {
              if (vx == numXVertices-1) {
                ierr = DMSetLabelValue(dm, "Face Sets", edge, faceMarkerRight);CHKERRQ(ierr);
                ierr = DMSetLabelValue(dm, "marker", edge,    markerRight);CHKERRQ(ierr);
                ierr = DMSetLabelValue(dm, "marker", cone[0], markerRight);CHKERRQ(ierr);
                if (ey == numYEdges-1) {
                  ierr = DMSetLabelValue(dm, "marker", cone[1], markerRight);CHKERRQ(ierr);
                }
              }
              else if (vx == 0) {
                ierr = DMSetLabelValue(dm, "Face Sets", edge, faceMarkerLeft);CHKERRQ(ierr);
                ierr = DMSetLabelValue(dm, "marker", edge,    markerLeft);CHKERRQ(ierr);
                ierr = DMSetLabelValue(dm, "marker", cone[0], markerLeft);CHKERRQ(ierr);
                if (ey == numYEdges-1) {
                  ierr = DMSetLabelValue(dm, "marker", cone[1], markerLeft);CHKERRQ(ierr);
                }
              }
            }
          }
          else {
            if (bdX != DM_BOUNDARY_PERIODIC) {
              if (vx == numXVertices-1) {
                ierr = DMSetLabelValue(dm, "marker", edge, markerRight);CHKERRQ(ierr);
              }
              else if (vx == 0) {
                ierr = DMSetLabelValue(dm, "marker", edge, markerLeft);CHKERRQ(ierr);
              }
            }
            if (bdZ != DM_BOUNDARY_PERIODIC) {
              if (vz == numZVertices-1) {
                ierr = DMSetLabelValue(dm, "marker", edge, markerTop);CHKERRQ(ierr);
              }
              else if (vz == 0) {
                ierr = DMSetLabelValue(dm, "marker", edge, markerBottom);CHKERRQ(ierr);
              }
            }
          }
        }
      }
    }
    /* Build X edges*/
    for (vz = 0; vz < numZVertices; vz++) {
      for (vy = 0; vy < numYVertices; vy++) {
        for (ex = 0; ex < numXEdges; ex++) {
          const PetscInt nextv   = (dim == 2 && bdX == DM_BOUNDARY_TWIST && ex == numXEdges-1) ? (numYVertices-vy-1)*numXVertices : (vz*numYVertices+vy)*numXVertices + (ex+1)%numXVertices;
          const PetscInt edge    = firstXEdge  + (vz*numYVertices+vy)*numXEdges + ex;
          const PetscInt vertexL = firstVertex + (vz*numYVertices+vy)*numXVertices + ex;
          const PetscInt vertexR = firstVertex + nextv;
          PetscInt       cone[2];

          cone[0] = vertexL; cone[1] = vertexR;
          ierr = DMPlexSetCone(dm, edge, cone);CHKERRQ(ierr);
          if (dim == 2) {
            if ((bdY != DM_BOUNDARY_PERIODIC) && (bdY != DM_BOUNDARY_TWIST)) {
              if (vy == numYVertices-1) {
                ierr = DMSetLabelValue(dm, "Face Sets", edge, faceMarkerTop);CHKERRQ(ierr);
                ierr = DMSetLabelValue(dm, "marker", edge,    markerTop);CHKERRQ(ierr);
                ierr = DMSetLabelValue(dm, "marker", cone[0], markerTop);CHKERRQ(ierr);
                if (ex == numXEdges-1) {
                  ierr = DMSetLabelValue(dm, "marker", cone[1], markerTop);CHKERRQ(ierr);
                }
              }
              else if (vy == 0) {
                ierr = DMSetLabelValue(dm, "Face Sets", edge, faceMarkerBottom);CHKERRQ(ierr);
                ierr = DMSetLabelValue(dm, "marker", edge,    markerBottom);CHKERRQ(ierr);
                ierr = DMSetLabelValue(dm, "marker", cone[0], markerBottom);CHKERRQ(ierr);
                if (ex == numXEdges-1) {
                  ierr = DMSetLabelValue(dm, "marker", cone[1], markerBottom);CHKERRQ(ierr);
                }
              }
            }
          }
          else {
            if (bdY != DM_BOUNDARY_PERIODIC) {
              if (vy == numYVertices-1) {
                ierr = DMSetLabelValue(dm, "marker", edge, markerBack);CHKERRQ(ierr);
              }
              else if (vy == 0) {
                ierr = DMSetLabelValue(dm, "marker", edge, markerFront);CHKERRQ(ierr);
              }
            }
            if (bdZ != DM_BOUNDARY_PERIODIC) {
              if (vz == numZVertices-1) {
                ierr = DMSetLabelValue(dm, "marker", edge, markerTop);CHKERRQ(ierr);
              }
              else if (vz == 0) {
                ierr = DMSetLabelValue(dm, "marker", edge, markerBottom);CHKERRQ(ierr);
              }
            }
          }
        }
      }
    }
    ierr = DMPlexSymmetrize(dm);CHKERRQ(ierr);
    ierr = DMPlexStratify(dm);CHKERRQ(ierr);
    /* Build coordinates */
    ierr = DMGetCoordinateSection(dm, &coordSection);CHKERRQ(ierr);
    ierr = PetscSectionSetNumFields(coordSection, 1);CHKERRQ(ierr);
    ierr = PetscSectionSetFieldComponents(coordSection, 0, dim);CHKERRQ(ierr);
    ierr = PetscSectionSetChart(coordSection, firstVertex, firstVertex+numVertices);CHKERRQ(ierr);
    for (v = firstVertex; v < firstVertex+numVertices; ++v) {
      ierr = PetscSectionSetDof(coordSection, v, dim);CHKERRQ(ierr);
      ierr = PetscSectionSetFieldDof(coordSection, v, 0, dim);CHKERRQ(ierr);
    }
    ierr = PetscSectionSetUp(coordSection);CHKERRQ(ierr);
    ierr = PetscSectionGetStorageSize(coordSection, &coordSize);CHKERRQ(ierr);
    ierr = VecCreate(PetscObjectComm((PetscObject)dm), &coordinates);CHKERRQ(ierr);
    ierr = VecSetBlockSize(coordinates, dim);CHKERRQ(ierr);
    ierr = PetscObjectSetName((PetscObject) coordinates, "coordinates");CHKERRQ(ierr);
    ierr = VecSetSizes(coordinates, coordSize, PETSC_DETERMINE);CHKERRQ(ierr);
    ierr = VecSetType(coordinates,VECSTANDARD);CHKERRQ(ierr);
    ierr = VecGetArray(coordinates, &coords);CHKERRQ(ierr);
    for (vz = 0; vz < numZVertices; ++vz) {
      for (vy = 0; vy < numYVertices; ++vy) {
        for (vx = 0; vx < numXVertices; ++vx) {
          coords[((vz*numYVertices+vy)*numXVertices+vx)*dim+0] = lower[0] + ((upper[0] - lower[0])/numXEdges)*vx;
          coords[((vz*numYVertices+vy)*numXVertices+vx)*dim+1] = lower[1] + ((upper[1] - lower[1])/numYEdges)*vy;
          if (dim == 3) {
            coords[((vz*numYVertices+vy)*numXVertices+vx)*dim+2] = lower[2] + ((upper[2] - lower[2])/numZEdges)*vz;
          }
        }
      }
    }
    ierr = VecRestoreArray(coordinates, &coords);CHKERRQ(ierr);
    ierr = DMSetCoordinatesLocal(dm, coordinates);CHKERRQ(ierr);
    ierr = VecDestroy(&coordinates);CHKERRQ(ierr);
  }
  PetscFunctionReturn(0);
}

#undef __FUNCT__
#define __FUNCT__ "DMPlexCreateSquareMesh"
/*@
  DMPlexCreateSquareMesh - Creates a 2D mesh for a square lattice.

  Collective on MPI_Comm

  Input Parameters:
+ comm  - The communicator for the DM object
. lower - The lower left corner coordinates
. upper - The upper right corner coordinates
. edges - The number of cells in each direction
. bdX   - The boundary type for the X direction
- bdY   - The boundary type for the Y direction

  Output Parameter:
. dm  - The DM object

  Note: Here is the numbering returned for 2 cells in each direction:
$ 22--8-23--9--24
$  |     |     |
$ 13  2 14  3  15
$  |     |     |
$ 19--6-20--7--21
$  |     |     |
$ 10  0 11  1 12
$  |     |     |
$ 16--4-17--5--18

  Level: beginner

.keywords: DM, create
.seealso: DMPlexCreateBoxMesh(), DMPlexCreateSquareBoundary(), DMPlexCreateCubeBoundary(), DMSetType(), DMCreate()
@*/
PetscErrorCode DMPlexCreateSquareMesh(DM dm, const PetscReal lower[], const PetscReal upper[], const PetscInt edges[], DMBoundaryType bdX, DMBoundaryType bdY)
{
  PetscReal      lower3[3], upper3[3];
  PetscInt       edges3[3];
  PetscErrorCode ierr;

  PetscFunctionBegin;
  lower3[0] = lower[0]; lower3[1] = lower[1]; lower3[2] = 0.;
  upper3[0] = upper[0]; upper3[1] = upper[1]; upper3[2] = 0.;
  edges3[0] = edges[0]; edges3[1] = edges[1]; edges3[2] = 0;
  ierr = DMPlexCreateCubeMesh_Internal(dm, lower3, upper3, edges3, bdX, bdY, DM_BOUNDARY_NONE);CHKERRQ(ierr);
  PetscFunctionReturn(0);
}

#undef __FUNCT__
#define __FUNCT__ "DMPlexCreateBoxMesh"
/*@
  DMPlexCreateBoxMesh - Creates a mesh on the tensor product of unit intervals (box) using simplices.

  Collective on MPI_Comm

  Input Parameters:
+ comm - The communicator for the DM object
. dim - The spatial dimension
- interpolate - Flag to create intermediate mesh pieces (edges, faces)

  Output Parameter:
. dm  - The DM object

  Level: beginner

.keywords: DM, create
.seealso: DMPlexCreateHexBoxMesh(), DMSetType(), DMCreate()
@*/
PetscErrorCode DMPlexCreateBoxMesh(MPI_Comm comm, PetscInt dim, PetscBool interpolate, DM *dm)
{
  DM             boundary;
  PetscErrorCode ierr;

  PetscFunctionBegin;
  PetscValidPointer(dm, 4);
  ierr = DMCreate(comm, &boundary);CHKERRQ(ierr);
  PetscValidLogicalCollectiveInt(boundary,dim,2);
  ierr = DMSetType(boundary, DMPLEX);CHKERRQ(ierr);
  ierr = DMSetDimension(boundary, dim-1);CHKERRQ(ierr);
  switch (dim) {
  case 2:
  {
    PetscReal lower[2] = {0.0, 0.0};
    PetscReal upper[2] = {1.0, 1.0};
    PetscInt  edges[2] = {2, 2};

    ierr = DMPlexCreateSquareBoundary(boundary, lower, upper, edges);CHKERRQ(ierr);
    break;
  }
  case 3:
  {
    PetscReal lower[3] = {0.0, 0.0, 0.0};
    PetscReal upper[3] = {1.0, 1.0, 1.0};
    PetscInt  faces[3] = {1, 1, 1};

    ierr = DMPlexCreateCubeBoundary(boundary, lower, upper, faces);CHKERRQ(ierr);
    break;
  }
  default:
    SETERRQ1(comm, PETSC_ERR_SUP, "Dimension not supported: %d", dim);
  }
  ierr = DMPlexGenerate(boundary, NULL, interpolate, dm);CHKERRQ(ierr);
  ierr = DMDestroy(&boundary);CHKERRQ(ierr);
  PetscFunctionReturn(0);
}

#undef __FUNCT__
#define __FUNCT__ "DMPlexCreateHexBoxMesh"
/*@
  DMPlexCreateHexBoxMesh - Creates a mesh on the tensor product of unit intervals (box) using hexahedra.

  Collective on MPI_Comm

  Input Parameters:
+ comm  - The communicator for the DM object
. dim   - The spatial dimension
. periodicX - The boundary type for the X direction
. periodicY - The boundary type for the Y direction
. periodicZ - The boundary type for the Z direction
- cells - The number of cells in each direction

  Output Parameter:
. dm  - The DM object

  Level: beginner

.keywords: DM, create
.seealso: DMPlexCreateBoxMesh(), DMSetType(), DMCreate()
@*/
PetscErrorCode DMPlexCreateHexBoxMesh(MPI_Comm comm, PetscInt dim, const PetscInt cells[], DMBoundaryType periodicX, DMBoundaryType periodicY, DMBoundaryType periodicZ, DM *dm)
{
  PetscErrorCode ierr;

  PetscFunctionBegin;
  PetscValidPointer(dm, 4);
  ierr = DMCreate(comm, dm);CHKERRQ(ierr);
  PetscValidLogicalCollectiveInt(*dm,dim,2);
  ierr = DMSetType(*dm, DMPLEX);CHKERRQ(ierr);
  ierr = DMSetDimension(*dm, dim);CHKERRQ(ierr);
  switch (dim) {
  case 2:
  {
    PetscReal lower[2] = {0.0, 0.0};
    PetscReal upper[2] = {1.0, 1.0};

    ierr = DMPlexCreateSquareMesh(*dm, lower, upper, cells, periodicX, periodicY);CHKERRQ(ierr);
    break;
  }
  case 3:
  {
    PetscReal lower[3] = {0.0, 0.0, 0.0};
    PetscReal upper[3] = {1.0, 1.0, 1.0};

    ierr = DMPlexCreateCubeMesh_Internal(*dm, lower, upper, cells, periodicX, periodicY, periodicZ);CHKERRQ(ierr);
    break;
  }
  default:
    SETERRQ1(comm, PETSC_ERR_SUP, "Dimension not supported: %d", dim);
  }
  PetscFunctionReturn(0);
}

/* External function declarations here */
extern PetscErrorCode DMCreateInterpolation_Plex(DM dmCoarse, DM dmFine, Mat *interpolation, Vec *scaling);
extern PetscErrorCode DMCreateInjection_Plex(DM dmCoarse, DM dmFine, Mat *mat);
extern PetscErrorCode DMCreateDefaultSection_Plex(DM dm);
extern PetscErrorCode DMCreateDefaultConstraints_Plex(DM dm);
extern PetscErrorCode DMCreateMatrix_Plex(DM dm,  Mat *J);
extern PetscErrorCode DMCreateCoordinateDM_Plex(DM dm, DM *cdm);
extern PetscErrorCode DMRefine_Plex(DM dm, MPI_Comm comm, DM *dmRefined);
extern PetscErrorCode DMCoarsen_Plex(DM dm, MPI_Comm comm, DM *dmCoarsened);
extern PetscErrorCode DMRefineHierarchy_Plex(DM dm, PetscInt nlevels, DM dmRefined[]);
extern PetscErrorCode DMCoarsenHierarchy_Plex(DM dm, PetscInt nlevels, DM dmCoarsened[]);
extern PetscErrorCode DMClone_Plex(DM dm, DM *newdm);
extern PetscErrorCode DMSetUp_Plex(DM dm);
extern PetscErrorCode DMDestroy_Plex(DM dm);
extern PetscErrorCode DMView_Plex(DM dm, PetscViewer viewer);
extern PetscErrorCode DMLoad_Plex(DM dm, PetscViewer viewer);
extern PetscErrorCode DMCreateSubDM_Plex(DM dm, PetscInt numFields, PetscInt fields[], IS *is, DM *subdm);
extern PetscErrorCode DMLocatePoints_Plex(DM dm, Vec v, IS *cellIS);

#undef __FUNCT__
#define __FUNCT__ "DMPlexReplace_Static"
/* Replace dm with the contents of dmNew
   - Share the DM_Plex structure
   - Share the coordinates
   - Share the SF
*/
static PetscErrorCode DMPlexReplace_Static(DM dm, DM dmNew)
{
  PetscSF          sf;
  DM               coordDM;
  Vec              coords;
  const PetscReal *maxCell, *L;
  const DMBoundaryType *bd;
  PetscErrorCode   ierr;

  PetscFunctionBegin;
  ierr = DMGetPointSF(dmNew, &sf);CHKERRQ(ierr);
  ierr = DMSetPointSF(dm, sf);CHKERRQ(ierr);
  ierr = DMGetCoordinateDM(dmNew, &coordDM);CHKERRQ(ierr);
  ierr = DMGetCoordinatesLocal(dmNew, &coords);CHKERRQ(ierr);
  ierr = DMSetCoordinateDM(dm, coordDM);CHKERRQ(ierr);
  ierr = DMSetCoordinatesLocal(dm, coords);CHKERRQ(ierr);
  ierr = DMGetPeriodicity(dm, &maxCell, &L, &bd);CHKERRQ(ierr);
  if (L) {ierr = DMSetPeriodicity(dmNew, maxCell, L, bd);CHKERRQ(ierr);}
  ierr = DMDestroy_Plex(dm);CHKERRQ(ierr);
  dm->data = dmNew->data;
  ((DM_Plex *) dmNew->data)->refct++;
  dmNew->labels->refct++;
  if (!--(dm->labels->refct)) {
    DMLabelLink next = dm->labels->next;

    /* destroy the labels */
    while (next) {
      DMLabelLink tmp = next->next;

      ierr = DMLabelDestroy(&next->label);CHKERRQ(ierr);
      ierr = PetscFree(next);CHKERRQ(ierr);
      next = tmp;
    }
    ierr = PetscFree(dm->labels);CHKERRQ(ierr);
  }
  dm->labels = dmNew->labels;
  dm->depthLabel = dmNew->depthLabel;
  PetscFunctionReturn(0);
}

#undef __FUNCT__
#define __FUNCT__ "DMPlexSwap_Static"
/* Swap dm with the contents of dmNew
   - Swap the DM_Plex structure
   - Swap the coordinates
   - Swap the point PetscSF
*/
static PetscErrorCode DMPlexSwap_Static(DM dmA, DM dmB)
{
<<<<<<< HEAD
  DM             coordDMA, coordDMB;
  Vec            coordsA,  coordsB;
  PetscSF        sfA,      sfB;
  void          *tmp;
  PetscErrorCode ierr;
=======
  DM              coordDMA, coordDMB;
  Vec             coordsA,  coordsB;
  void            *tmp;
  DMLabelLinkList listTmp;
  DMLabel         depthTmp;
  PetscErrorCode  ierr;
>>>>>>> 25d6ee9f

  PetscFunctionBegin;
  ierr = DMGetPointSF(dmA, &sfA);CHKERRQ(ierr);
  ierr = DMGetPointSF(dmB, &sfB);CHKERRQ(ierr);
  ierr = PetscObjectReference((PetscObject) sfA);CHKERRQ(ierr);
  ierr = DMSetPointSF(dmA, sfB);CHKERRQ(ierr);
  ierr = DMSetPointSF(dmB, sfA);CHKERRQ(ierr);
  ierr = PetscObjectDereference((PetscObject) sfA);CHKERRQ(ierr);

  ierr = DMGetCoordinateDM(dmA, &coordDMA);CHKERRQ(ierr);
  ierr = DMGetCoordinateDM(dmB, &coordDMB);CHKERRQ(ierr);
  ierr = PetscObjectReference((PetscObject) coordDMA);CHKERRQ(ierr);
  ierr = DMSetCoordinateDM(dmA, coordDMB);CHKERRQ(ierr);
  ierr = DMSetCoordinateDM(dmB, coordDMA);CHKERRQ(ierr);
  ierr = PetscObjectDereference((PetscObject) coordDMA);CHKERRQ(ierr);

  ierr = DMGetCoordinatesLocal(dmA, &coordsA);CHKERRQ(ierr);
  ierr = DMGetCoordinatesLocal(dmB, &coordsB);CHKERRQ(ierr);
  ierr = PetscObjectReference((PetscObject) coordsA);CHKERRQ(ierr);
  ierr = DMSetCoordinatesLocal(dmA, coordsB);CHKERRQ(ierr);
  ierr = DMSetCoordinatesLocal(dmB, coordsA);CHKERRQ(ierr);
  ierr = PetscObjectDereference((PetscObject) coordsA);CHKERRQ(ierr);
  tmp       = dmA->data;
  dmA->data = dmB->data;
  dmB->data = tmp;
  listTmp   = dmA->labels;
  dmA->labels = dmB->labels;
  dmB->labels = listTmp;
  depthTmp  = dmA->depthLabel;
  dmA->depthLabel = dmB->depthLabel;
  dmB->depthLabel = depthTmp;
  PetscFunctionReturn(0);
}

#undef __FUNCT__
#define __FUNCT__ "DMSetFromOptions_NonRefinement_Plex"
PetscErrorCode  DMSetFromOptions_NonRefinement_Plex(PetscOptionItems *PetscOptionsObject,DM dm)
{
  DM_Plex       *mesh = (DM_Plex*) dm->data;
  DMBoundary     b;
  PetscErrorCode ierr;

  PetscFunctionBegin;
  /* Handle boundary conditions */
  ierr = PetscOptionsBegin(PetscObjectComm((PetscObject) dm), NULL, "Boundary condition options", "");CHKERRQ(ierr);
  for (b = mesh->boundary; b; b = b->next) {
    char      optname[1024];
    PetscInt  ids[1024], len = 1024, i;
    PetscBool flg;

    ierr = PetscSNPrintf(optname, sizeof(optname), "-bc_%s", b->name);CHKERRQ(ierr);
    ierr = PetscMemzero(ids, sizeof(ids));CHKERRQ(ierr);
    ierr = PetscOptionsIntArray(optname, "List of boundary IDs", "", ids, &len, &flg);CHKERRQ(ierr);
    if (flg) {
      DMLabel label;

      ierr = DMGetLabel(dm, b->labelname, &label);CHKERRQ(ierr);
      for (i = 0; i < len; ++i) {
        PetscBool has;

        ierr = DMLabelHasValue(label, ids[i], &has);CHKERRQ(ierr);
        if (!has) SETERRQ2(PetscObjectComm((PetscObject) dm), PETSC_ERR_ARG_WRONG, "Boundary id %D is not present in the label %s", ids[i], b->name);
      }
      b->numids = len;
      ierr = PetscFree(b->ids);CHKERRQ(ierr);
      ierr = PetscMalloc1(len, &b->ids);CHKERRQ(ierr);
      ierr = PetscMemcpy(b->ids, ids, len*sizeof(PetscInt));CHKERRQ(ierr);
    }
    ierr = PetscSNPrintf(optname, sizeof(optname), "-bc_%s_comp", b->name);CHKERRQ(ierr);
    ierr = PetscMemzero(ids, sizeof(ids));CHKERRQ(ierr);
    ierr = PetscOptionsIntArray(optname, "List of boundary field components", "", ids, &len, &flg);CHKERRQ(ierr);
    if (flg) {
      b->numcomps = len;
      ierr = PetscFree(b->comps);CHKERRQ(ierr);
      ierr = PetscMalloc1(len, &b->comps);CHKERRQ(ierr);
      ierr = PetscMemcpy(b->comps, ids, len*sizeof(PetscInt));CHKERRQ(ierr);
    }
  }
  ierr = PetscOptionsEnd();CHKERRQ(ierr);
  /* Handle viewing */
  ierr = PetscOptionsBool("-dm_plex_print_set_values", "Output all set values info", "DMView", PETSC_FALSE, &mesh->printSetValues, NULL);CHKERRQ(ierr);
  ierr = PetscOptionsInt("-dm_plex_print_fem", "Debug output level all fem computations", "DMView", 0, &mesh->printFEM, NULL);CHKERRQ(ierr);
  ierr = PetscOptionsReal("-dm_plex_print_tol", "Tolerance for FEM output", "DMView", mesh->printTol, &mesh->printTol, NULL);CHKERRQ(ierr);
  /* Point Location */
  ierr = PetscOptionsBool("-dm_plex_hash_location", "Use grid hashing for point location", "DMView", PETSC_FALSE, &mesh->useHashLocation, NULL);CHKERRQ(ierr);
  /* Projection behavior */
  ierr = PetscOptionsInt("-dm_plex_max_projection_height", "Maxmimum mesh point height used to project locally", "DMPlexSetMaxProjectionHeight", 0, &mesh->maxProjectionHeight, NULL);CHKERRQ(ierr);
  ierr = PetscOptionsBool("-dm_plex_regular_refinement", "Use special nested projection algorithm for regular refinement", "DMPlexSetRegularRefinement", mesh->regularRefinement, &mesh->regularRefinement, NULL);CHKERRQ(ierr);
  PetscFunctionReturn(0);
}

#undef __FUNCT__
#define __FUNCT__ "DMSetFromOptions_Plex"
PetscErrorCode  DMSetFromOptions_Plex(PetscOptionItems *PetscOptionsObject,DM dm)
{
  PetscInt       refine = 0, coarsen = 0, r;
  PetscBool      isHierarchy;
  PetscErrorCode ierr;

  PetscFunctionBegin;
  PetscValidHeaderSpecific(dm, DM_CLASSID, 1);
  ierr = PetscOptionsHead(PetscOptionsObject,"DMPlex Options");CHKERRQ(ierr);
  /* Handle DMPlex refinement */
  ierr = PetscOptionsInt("-dm_refine", "The number of uniform refinements", "DMCreate", refine, &refine, NULL);CHKERRQ(ierr);
  ierr = PetscOptionsInt("-dm_refine_hierarchy", "The number of uniform refinements", "DMCreate", refine, &refine, &isHierarchy);CHKERRQ(ierr);
  if (refine) {ierr = DMPlexSetRefinementUniform(dm, PETSC_TRUE);CHKERRQ(ierr);}
  if (refine && isHierarchy) {
    DM *dms;

    ierr = PetscMalloc1(refine,&dms);CHKERRQ(ierr);
    ierr = DMRefineHierarchy(dm, refine, dms);CHKERRQ(ierr);
    /* Total hack since we do not pass in a pointer */
    ierr = DMPlexSwap_Static(dm, dms[refine-1]);CHKERRQ(ierr);
    if (refine == 1) {
      ierr = DMPlexSetCoarseDM(dm, dms[0]);CHKERRQ(ierr);
      ierr = DMPlexSetRegularRefinement(dm, PETSC_TRUE);CHKERRQ(ierr);
    } else {
      ierr = DMPlexSetCoarseDM(dm, dms[refine-2]);CHKERRQ(ierr);
      ierr = DMPlexSetRegularRefinement(dm, PETSC_TRUE);CHKERRQ(ierr);
      ierr = DMPlexSetCoarseDM(dms[0], dms[refine-1]);CHKERRQ(ierr);
      ierr = DMPlexSetRegularRefinement(dms[0], PETSC_TRUE);CHKERRQ(ierr);
    }
    /* Free DMs */
    for (r = 0; r < refine; ++r) {
      ierr = DMSetFromOptions_NonRefinement_Plex(PetscOptionsObject, dm);CHKERRQ(ierr);
      ierr = DMDestroy(&dms[r]);CHKERRQ(ierr);
    }
    ierr = PetscFree(dms);CHKERRQ(ierr);
  } else {
    for (r = 0; r < refine; ++r) {
      DM refinedMesh;

      ierr = DMSetFromOptions_NonRefinement_Plex(PetscOptionsObject, dm);CHKERRQ(ierr);
      ierr = DMRefine(dm, PetscObjectComm((PetscObject) dm), &refinedMesh);CHKERRQ(ierr);
      /* Total hack since we do not pass in a pointer */
      ierr = DMPlexReplace_Static(dm, refinedMesh);CHKERRQ(ierr);
      ierr = DMDestroy(&refinedMesh);CHKERRQ(ierr);
    }
  }
  /* Handle DMPlex coarsening */
  ierr = PetscOptionsInt("-dm_coarsen", "Coarsen the mesh", "DMCreate", coarsen, &coarsen, NULL);CHKERRQ(ierr);
  ierr = PetscOptionsInt("-dm_coarsen_hierarchy", "The number of coarsenings", "DMCreate", coarsen, &coarsen, &isHierarchy);CHKERRQ(ierr);
  if (coarsen && isHierarchy) {
    DM *dms;

    ierr = PetscMalloc1(coarsen, &dms);CHKERRQ(ierr);
    ierr = DMCoarsenHierarchy(dm, coarsen, dms);CHKERRQ(ierr);
    /* Free DMs */
    for (r = 0; r < coarsen; ++r) {
      ierr = DMSetFromOptions_NonRefinement_Plex(PetscOptionsObject, dm);CHKERRQ(ierr);
      ierr = DMDestroy(&dms[r]);CHKERRQ(ierr);
    }
    ierr = PetscFree(dms);CHKERRQ(ierr);
  } else {
    for (r = 0; r < coarsen; ++r) {
      DM coarseMesh;

      ierr = DMSetFromOptions_NonRefinement_Plex(PetscOptionsObject, dm);CHKERRQ(ierr);
      ierr = DMCoarsen(dm, PetscObjectComm((PetscObject) dm), &coarseMesh);CHKERRQ(ierr);
      /* Total hack since we do not pass in a pointer */
      ierr = DMPlexReplace_Static(dm, coarseMesh);CHKERRQ(ierr);
      ierr = DMDestroy(&coarseMesh);CHKERRQ(ierr);
    }
  }
  /* Handle */
  ierr = DMSetFromOptions_NonRefinement_Plex(PetscOptionsObject, dm);CHKERRQ(ierr);
  ierr = PetscOptionsTail();CHKERRQ(ierr);
  PetscFunctionReturn(0);
}

#undef __FUNCT__
#define __FUNCT__ "DMCreateGlobalVector_Plex"
static PetscErrorCode DMCreateGlobalVector_Plex(DM dm,Vec *vec)
{
  PetscErrorCode ierr;

  PetscFunctionBegin;
  ierr = DMCreateGlobalVector_Section_Private(dm,vec);CHKERRQ(ierr);
  /* ierr = VecSetOperation(*vec, VECOP_DUPLICATE, (void(*)(void)) VecDuplicate_MPI_DM);CHKERRQ(ierr); */
  ierr = VecSetOperation(*vec, VECOP_VIEW, (void (*)(void)) VecView_Plex);CHKERRQ(ierr);
  ierr = VecSetOperation(*vec, VECOP_VIEWNATIVE, (void (*)(void)) VecView_Plex_Native);CHKERRQ(ierr);
  ierr = VecSetOperation(*vec, VECOP_LOAD, (void (*)(void)) VecLoad_Plex);CHKERRQ(ierr);
  ierr = VecSetOperation(*vec, VECOP_LOADNATIVE, (void (*)(void)) VecLoad_Plex_Native);CHKERRQ(ierr);
  PetscFunctionReturn(0);
}

#undef __FUNCT__
#define __FUNCT__ "DMCreateLocalVector_Plex"
static PetscErrorCode DMCreateLocalVector_Plex(DM dm,Vec *vec)
{
  PetscErrorCode ierr;

  PetscFunctionBegin;
  ierr = DMCreateLocalVector_Section_Private(dm,vec);CHKERRQ(ierr);
  ierr = VecSetOperation(*vec, VECOP_VIEW, (void (*)(void)) VecView_Plex_Local);CHKERRQ(ierr);
  ierr = VecSetOperation(*vec, VECOP_LOAD, (void (*)(void)) VecLoad_Plex_Local);CHKERRQ(ierr);
  PetscFunctionReturn(0);
}

#undef __FUNCT__
#define __FUNCT__ "DMGetDimPoints_Plex"
static PetscErrorCode DMGetDimPoints_Plex(DM dm, PetscInt dim, PetscInt *pStart, PetscInt *pEnd)
{
  PetscInt       depth, d;
  PetscErrorCode ierr;

  PetscFunctionBegin;
  ierr = DMPlexGetDepth(dm, &depth);CHKERRQ(ierr);
  if (depth == 1) {
    ierr = DMGetDimension(dm, &d);CHKERRQ(ierr);
    if (dim == 0)      {ierr = DMPlexGetDepthStratum(dm, dim, pStart, pEnd);CHKERRQ(ierr);}
    else if (dim == d) {ierr = DMPlexGetDepthStratum(dm, 1, pStart, pEnd);CHKERRQ(ierr);}
    else               {*pStart = 0; *pEnd = 0;}
  } else {
    ierr = DMPlexGetDepthStratum(dm, dim, pStart, pEnd);CHKERRQ(ierr);
  }
  PetscFunctionReturn(0);
}

#undef __FUNCT__
#define __FUNCT__ "DMInitialize_Plex"
PetscErrorCode DMInitialize_Plex(DM dm)
{
  PetscFunctionBegin;
  dm->ops->view                            = DMView_Plex;
  dm->ops->load                            = DMLoad_Plex;
  dm->ops->setfromoptions                  = DMSetFromOptions_Plex;
  dm->ops->clone                           = DMClone_Plex;
  dm->ops->setup                           = DMSetUp_Plex;
  dm->ops->createdefaultsection            = DMCreateDefaultSection_Plex;
  dm->ops->createdefaultconstraints        = DMCreateDefaultConstraints_Plex;
  dm->ops->createglobalvector              = DMCreateGlobalVector_Plex;
  dm->ops->createlocalvector               = DMCreateLocalVector_Plex;
  dm->ops->getlocaltoglobalmapping         = NULL;
  dm->ops->createfieldis                   = NULL;
  dm->ops->createcoordinatedm              = DMCreateCoordinateDM_Plex;
  dm->ops->getcoloring                     = NULL;
  dm->ops->creatematrix                    = DMCreateMatrix_Plex;
  dm->ops->createinterpolation             = DMCreateInterpolation_Plex;
  dm->ops->getaggregates                   = NULL;
  dm->ops->getinjection                    = DMCreateInjection_Plex;
  dm->ops->refine                          = DMRefine_Plex;
  dm->ops->coarsen                         = DMCoarsen_Plex;
  dm->ops->refinehierarchy                 = DMRefineHierarchy_Plex;
  dm->ops->coarsenhierarchy                = DMCoarsenHierarchy_Plex;
  dm->ops->globaltolocalbegin              = NULL;
  dm->ops->globaltolocalend                = NULL;
  dm->ops->localtoglobalbegin              = NULL;
  dm->ops->localtoglobalend                = NULL;
  dm->ops->destroy                         = DMDestroy_Plex;
  dm->ops->createsubdm                     = DMCreateSubDM_Plex;
  dm->ops->getdimpoints                    = DMGetDimPoints_Plex;
  dm->ops->locatepoints                    = DMLocatePoints_Plex;
  PetscFunctionReturn(0);
}

#undef __FUNCT__
#define __FUNCT__ "DMClone_Plex"
PetscErrorCode DMClone_Plex(DM dm, DM *newdm)
{
  DM_Plex        *mesh = (DM_Plex *) dm->data;
  PetscErrorCode ierr;

  PetscFunctionBegin;
  mesh->refct++;
  (*newdm)->data = mesh;
  ierr = PetscObjectChangeTypeName((PetscObject) *newdm, DMPLEX);CHKERRQ(ierr);
  ierr = DMInitialize_Plex(*newdm);CHKERRQ(ierr);
  PetscFunctionReturn(0);
}

/*MC
  DMPLEX = "plex" - A DM object that encapsulates an unstructured mesh, or CW Complex, which can be expressed using a Hasse Diagram.
                    In the local representation, Vecs contain all unknowns in the interior and shared boundary. This is
                    specified by a PetscSection object. Ownership in the global representation is determined by
                    ownership of the underlying DMPlex points. This is specified by another PetscSection object.

  Level: intermediate

.seealso: DMType, DMPlexCreate(), DMCreate(), DMSetType()
M*/

#undef __FUNCT__
#define __FUNCT__ "DMCreate_Plex"
PETSC_EXTERN PetscErrorCode DMCreate_Plex(DM dm)
{
  DM_Plex        *mesh;
  PetscInt       unit, d;
  PetscErrorCode ierr;

  PetscFunctionBegin;
  PetscValidHeaderSpecific(dm, DM_CLASSID, 1);
  ierr     = PetscNewLog(dm,&mesh);CHKERRQ(ierr);
  dm->dim  = 0;
  dm->data = mesh;

  mesh->refct             = 1;
  ierr                    = PetscSectionCreate(PetscObjectComm((PetscObject)dm), &mesh->coneSection);CHKERRQ(ierr);
  mesh->maxConeSize       = 0;
  mesh->cones             = NULL;
  mesh->coneOrientations  = NULL;
  ierr                    = PetscSectionCreate(PetscObjectComm((PetscObject)dm), &mesh->supportSection);CHKERRQ(ierr);
  mesh->maxSupportSize    = 0;
  mesh->supports          = NULL;
  mesh->refinementUniform = PETSC_TRUE;
  mesh->refinementLimit   = -1.0;

  mesh->facesTmp = NULL;

  mesh->tetgenOpts   = NULL;
  mesh->triangleOpts = NULL;
  ierr = PetscPartitionerCreate(PetscObjectComm((PetscObject)dm), &mesh->partitioner);CHKERRQ(ierr);
  ierr = PetscPartitionerSetTypeFromOptions_Internal(mesh->partitioner);CHKERRQ(ierr);

  mesh->subpointMap = NULL;

  for (unit = 0; unit < NUM_PETSC_UNITS; ++unit) mesh->scale[unit] = 1.0;

  mesh->coarseMesh          = NULL;
  mesh->regularRefinement   = PETSC_FALSE;
  mesh->depthState          = -1;
  mesh->globalVertexNumbers = NULL;
  mesh->globalCellNumbers   = NULL;
  mesh->anchorSection       = NULL;
  mesh->anchorIS            = NULL;
  mesh->createanchors       = NULL;
  mesh->computeanchormatrix = NULL;
  mesh->parentSection       = NULL;
  mesh->parents             = NULL;
  mesh->childIDs            = NULL;
  mesh->childSection        = NULL;
  mesh->children            = NULL;
  mesh->referenceTree       = NULL;
  mesh->getchildsymmetry    = NULL;
  for (d = 0; d < 8; ++d) mesh->hybridPointMax[d] = PETSC_DETERMINE;
  mesh->vtkCellHeight       = 0;
  mesh->useCone             = PETSC_FALSE;
  mesh->useClosure          = PETSC_TRUE;
  mesh->useAnchors          = PETSC_FALSE;

  mesh->maxProjectionHeight = 0;

  mesh->printSetValues = PETSC_FALSE;
  mesh->printFEM       = 0;
  mesh->printTol       = 1.0e-10;

  ierr = DMInitialize_Plex(dm);CHKERRQ(ierr);
  PetscFunctionReturn(0);
}

#undef __FUNCT__
#define __FUNCT__ "DMPlexCreate"
/*@
  DMPlexCreate - Creates a DMPlex object, which encapsulates an unstructured mesh, or CW complex, which can be expressed using a Hasse Diagram.

  Collective on MPI_Comm

  Input Parameter:
. comm - The communicator for the DMPlex object

  Output Parameter:
. mesh  - The DMPlex object

  Level: beginner

.keywords: DMPlex, create
@*/
PetscErrorCode DMPlexCreate(MPI_Comm comm, DM *mesh)
{
  PetscErrorCode ierr;

  PetscFunctionBegin;
  PetscValidPointer(mesh,2);
  ierr = DMCreate(comm, mesh);CHKERRQ(ierr);
  ierr = DMSetType(*mesh, DMPLEX);CHKERRQ(ierr);
  PetscFunctionReturn(0);
}

#undef __FUNCT__
#define __FUNCT__ "DMPlexBuildFromCellList_Private"
/*
  This takes as input the common mesh generator output, a list of the vertices for each cell
*/
PetscErrorCode DMPlexBuildFromCellList_Private(DM dm, PetscInt numCells, PetscInt numVertices, PetscInt numCorners, const int cells[])
{
  PetscInt      *cone, c, p;
  PetscErrorCode ierr;

  PetscFunctionBegin;
  ierr = DMPlexSetChart(dm, 0, numCells+numVertices);CHKERRQ(ierr);
  for (c = 0; c < numCells; ++c) {
    ierr = DMPlexSetConeSize(dm, c, numCorners);CHKERRQ(ierr);
  }
  ierr = DMSetUp(dm);CHKERRQ(ierr);
  ierr = DMGetWorkArray(dm, numCorners, PETSC_INT, &cone);CHKERRQ(ierr);
  for (c = 0; c < numCells; ++c) {
    for (p = 0; p < numCorners; ++p) {
      cone[p] = cells[c*numCorners+p]+numCells;
    }
    ierr = DMPlexSetCone(dm, c, cone);CHKERRQ(ierr);
  }
  ierr = DMRestoreWorkArray(dm, numCorners, PETSC_INT, &cone);CHKERRQ(ierr);
  ierr = DMPlexSymmetrize(dm);CHKERRQ(ierr);
  ierr = DMPlexStratify(dm);CHKERRQ(ierr);
  PetscFunctionReturn(0);
}

#undef __FUNCT__
#define __FUNCT__ "DMPlexBuildCoordinates_Private"
/*
  This takes as input the coordinates for each vertex
*/
PetscErrorCode DMPlexBuildCoordinates_Private(DM dm, PetscInt spaceDim, PetscInt numCells, PetscInt numVertices, const double vertexCoords[])
{
  PetscSection   coordSection;
  Vec            coordinates;
  PetscScalar   *coords;
  PetscInt       coordSize, v, d;
  PetscErrorCode ierr;

  PetscFunctionBegin;
  ierr = DMGetCoordinateSection(dm, &coordSection);CHKERRQ(ierr);
  ierr = PetscSectionSetNumFields(coordSection, 1);CHKERRQ(ierr);
  ierr = PetscSectionSetFieldComponents(coordSection, 0, spaceDim);CHKERRQ(ierr);
  ierr = PetscSectionSetChart(coordSection, numCells, numCells + numVertices);CHKERRQ(ierr);
  for (v = numCells; v < numCells+numVertices; ++v) {
    ierr = PetscSectionSetDof(coordSection, v, spaceDim);CHKERRQ(ierr);
    ierr = PetscSectionSetFieldDof(coordSection, v, 0, spaceDim);CHKERRQ(ierr);
  }
  ierr = PetscSectionSetUp(coordSection);CHKERRQ(ierr);
  ierr = PetscSectionGetStorageSize(coordSection, &coordSize);CHKERRQ(ierr);
  ierr = VecCreate(PetscObjectComm((PetscObject)dm), &coordinates);CHKERRQ(ierr);
  ierr = VecSetBlockSize(coordinates, spaceDim);CHKERRQ(ierr);
  ierr = PetscObjectSetName((PetscObject) coordinates, "coordinates");CHKERRQ(ierr);
  ierr = VecSetSizes(coordinates, coordSize, PETSC_DETERMINE);CHKERRQ(ierr);
  ierr = VecSetType(coordinates,VECSTANDARD);CHKERRQ(ierr);
  ierr = VecGetArray(coordinates, &coords);CHKERRQ(ierr);
  for (v = 0; v < numVertices; ++v) {
    for (d = 0; d < spaceDim; ++d) {
      coords[v*spaceDim+d] = vertexCoords[v*spaceDim+d];
    }
  }
  ierr = VecRestoreArray(coordinates, &coords);CHKERRQ(ierr);
  ierr = DMSetCoordinatesLocal(dm, coordinates);CHKERRQ(ierr);
  ierr = VecDestroy(&coordinates);CHKERRQ(ierr);
  PetscFunctionReturn(0);
}

#undef __FUNCT__
#define __FUNCT__ "DMPlexCreateFromCellList"
/*@C
  DMPlexCreateFromCellList - This takes as input common mesh generator output, a list of the vertices for each cell, and produces a DM

  Input Parameters:
+ comm - The communicator
. dim - The topological dimension of the mesh
. numCells - The number of cells
. numVertices - The number of vertices
. numCorners - The number of vertices for each cell
. interpolate - Flag indicating that intermediate mesh entities (faces, edges) should be created automatically
. cells - An array of numCells*numCorners numbers, the vertices for each cell
. spaceDim - The spatial dimension used for coordinates
- vertexCoords - An array of numVertices*spaceDim numbers, the coordinates of each vertex

  Output Parameter:
. dm - The DM

  Note: Two triangles sharing a face
$
$        2
$      / | \
$     /  |  \
$    /   |   \
$   0  0 | 1  3
$    \   |   /
$     \  |  /
$      \ | /
$        1
would have input
$  numCells = 2, numVertices = 4
$  cells = [0 1 2  1 3 2]
$
which would result in the DMPlex
$
$        4
$      / | \
$     /  |  \
$    /   |   \
$   2  0 | 1  5
$    \   |   /
$     \  |  /
$      \ | /
$        3

  Level: beginner

.seealso: DMPlexCreateFromDAG(), DMPlexCreate()
@*/
PetscErrorCode DMPlexCreateFromCellList(MPI_Comm comm, PetscInt dim, PetscInt numCells, PetscInt numVertices, PetscInt numCorners, PetscBool interpolate, const int cells[], PetscInt spaceDim, const double vertexCoords[], DM *dm)
{
  PetscErrorCode ierr;

  PetscFunctionBegin;
  ierr = DMCreate(comm, dm);CHKERRQ(ierr);
  ierr = DMSetType(*dm, DMPLEX);CHKERRQ(ierr);
  ierr = DMSetDimension(*dm, dim);CHKERRQ(ierr);
  ierr = DMPlexBuildFromCellList_Private(*dm, numCells, numVertices, numCorners, cells);CHKERRQ(ierr);
  if (interpolate) {
    DM idm = NULL;

    ierr = DMPlexInterpolate(*dm, &idm);CHKERRQ(ierr);
    ierr = DMDestroy(dm);CHKERRQ(ierr);
    *dm  = idm;
  }
  ierr = DMPlexBuildCoordinates_Private(*dm, spaceDim, numCells, numVertices, vertexCoords);CHKERRQ(ierr);
  PetscFunctionReturn(0);
}

#undef __FUNCT__
#define __FUNCT__ "DMPlexCreateFromDAG"
/*@
  DMPlexCreateFromDAG - This takes as input the adjacency-list representation of the Directed Acyclic Graph (Hasse Diagram) encoding a mesh, and produces a DM

  Input Parameters:
+ dm - The empty DM object, usually from DMCreate() and DMSetDimension()
. depth - The depth of the DAG
. numPoints - The number of points at each depth
. coneSize - The cone size of each point
. cones - The concatenation of the cone points for each point, the cone list must be oriented correctly for each point
. coneOrientations - The orientation of each cone point
- vertexCoords - An array of numVertices*dim numbers, the coordinates of each vertex

  Output Parameter:
. dm - The DM

  Note: Two triangles sharing a face would have input
$  depth = 1, numPoints = [4 2], coneSize = [3 3 0 0 0 0]
$  cones = [2 3 4  3 5 4], coneOrientations = [0 0 0  0 0 0]
$ vertexCoords = [-1.0 0.0  0.0 -1.0  0.0 1.0  1.0 0.0]
$
which would result in the DMPlex
$
$        4
$      / | \
$     /  |  \
$    /   |   \
$   2  0 | 1  5
$    \   |   /
$     \  |  /
$      \ | /
$        3
$
$ Notice that all points are numbered consecutively, unlikely DMPlexCreateFromCellList()

  Level: advanced

.seealso: DMPlexCreateFromCellList(), DMPlexCreate()
@*/
PetscErrorCode DMPlexCreateFromDAG(DM dm, PetscInt depth, const PetscInt numPoints[], const PetscInt coneSize[], const PetscInt cones[], const PetscInt coneOrientations[], const PetscScalar vertexCoords[])
{
  Vec            coordinates;
  PetscSection   coordSection;
  PetscScalar    *coords;
  PetscInt       coordSize, firstVertex = -1, pStart = 0, pEnd = 0, p, v, dim, dimEmbed, d, off;
  PetscErrorCode ierr;

  PetscFunctionBegin;
  ierr = DMGetDimension(dm, &dim);CHKERRQ(ierr);
  ierr = DMGetCoordinateDim(dm, &dimEmbed);CHKERRQ(ierr);
  if (dimEmbed < dim) SETERRQ2(PETSC_COMM_SELF,PETSC_ERR_PLIB,"Embedding dimension %d cannot be less than intrinsic dimension %d",dimEmbed,dim);
  for (d = 0; d <= depth; ++d) pEnd += numPoints[d];
  ierr = DMPlexSetChart(dm, pStart, pEnd);CHKERRQ(ierr);
  for (p = pStart; p < pEnd; ++p) {
    ierr = DMPlexSetConeSize(dm, p, coneSize[p-pStart]);CHKERRQ(ierr);
    if (firstVertex < 0 && !coneSize[p - pStart]) {
      firstVertex = p - pStart;
    }
  }
  if (firstVertex < 0 && numPoints[0]) SETERRQ1(PETSC_COMM_SELF,PETSC_ERR_ARG_WRONG,"Expected %d vertices but could not find any", numPoints[0]);
  ierr = DMSetUp(dm);CHKERRQ(ierr); /* Allocate space for cones */
  for (p = pStart, off = 0; p < pEnd; off += coneSize[p-pStart], ++p) {
    ierr = DMPlexSetCone(dm, p, &cones[off]);CHKERRQ(ierr);
    ierr = DMPlexSetConeOrientation(dm, p, &coneOrientations[off]);CHKERRQ(ierr);
  }
  ierr = DMPlexSymmetrize(dm);CHKERRQ(ierr);
  ierr = DMPlexStratify(dm);CHKERRQ(ierr);
  /* Build coordinates */
  ierr = DMGetCoordinateSection(dm, &coordSection);CHKERRQ(ierr);
  ierr = PetscSectionSetNumFields(coordSection, 1);CHKERRQ(ierr);
  ierr = PetscSectionSetFieldComponents(coordSection, 0, dimEmbed);CHKERRQ(ierr);
  ierr = PetscSectionSetChart(coordSection, firstVertex, firstVertex+numPoints[0]);CHKERRQ(ierr);
  for (v = firstVertex; v < firstVertex+numPoints[0]; ++v) {
    ierr = PetscSectionSetDof(coordSection, v, dimEmbed);CHKERRQ(ierr);
    ierr = PetscSectionSetFieldDof(coordSection, v, 0, dimEmbed);CHKERRQ(ierr);
  }
  ierr = PetscSectionSetUp(coordSection);CHKERRQ(ierr);
  ierr = PetscSectionGetStorageSize(coordSection, &coordSize);CHKERRQ(ierr);
  ierr = VecCreate(PetscObjectComm((PetscObject)dm), &coordinates);CHKERRQ(ierr);
  ierr = VecSetBlockSize(coordinates, dimEmbed);CHKERRQ(ierr);
  ierr = PetscObjectSetName((PetscObject) coordinates, "coordinates");CHKERRQ(ierr);
  ierr = VecSetSizes(coordinates, coordSize, PETSC_DETERMINE);CHKERRQ(ierr);
  ierr = VecSetType(coordinates,VECSTANDARD);CHKERRQ(ierr);
  ierr = VecGetArray(coordinates, &coords);CHKERRQ(ierr);
  for (v = 0; v < numPoints[0]; ++v) {
    PetscInt off;

    ierr = PetscSectionGetOffset(coordSection, v+firstVertex, &off);CHKERRQ(ierr);
    for (d = 0; d < dimEmbed; ++d) {
      coords[off+d] = vertexCoords[v*dimEmbed+d];
    }
  }
  ierr = VecRestoreArray(coordinates, &coords);CHKERRQ(ierr);
  ierr = DMSetCoordinatesLocal(dm, coordinates);CHKERRQ(ierr);
  ierr = VecDestroy(&coordinates);CHKERRQ(ierr);
  PetscFunctionReturn(0);
}

#undef __FUNCT__
#define __FUNCT__ "DMPlexCreateFromFile"
/*@C
  DMPlexCreateFromFile - This takes a filename and produces a DM

  Input Parameters:
+ comm - The communicator
. filename - A file name
- interpolate - Flag to create intermediate mesh pieces (edges, faces)

  Output Parameter:
. dm - The DM

  Level: beginner

.seealso: DMPlexCreateFromDAG(), DMPlexCreateFromCellList(), DMPlexCreate()
@*/
PetscErrorCode DMPlexCreateFromFile(MPI_Comm comm, const char filename[], PetscBool interpolate, DM *dm)
{
  const char    *extGmsh   = ".msh";
  const char    *extCGNS   = ".cgns";
  const char    *extExodus = ".exo";
  const char    *extFluent = ".cas";
  const char    *extHDF5   = ".h5";
  size_t         len;
  PetscBool      isGmsh, isCGNS, isExodus, isFluent, isHDF5;
  PetscMPIInt    rank;
  PetscErrorCode ierr;

  PetscFunctionBegin;
  PetscValidPointer(filename, 2);
  PetscValidPointer(dm, 4);
  ierr = MPI_Comm_rank(comm, &rank);CHKERRQ(ierr);
  ierr = PetscStrlen(filename, &len);CHKERRQ(ierr);
  if (!len) SETERRQ(comm, PETSC_ERR_ARG_WRONG, "Filename must be a valid path");
  ierr = PetscStrncmp(&filename[PetscMax(0,len-4)], extGmsh,   4, &isGmsh);CHKERRQ(ierr);
  ierr = PetscStrncmp(&filename[PetscMax(0,len-5)], extCGNS,   5, &isCGNS);CHKERRQ(ierr);
  ierr = PetscStrncmp(&filename[PetscMax(0,len-4)], extExodus, 4, &isExodus);CHKERRQ(ierr);
  ierr = PetscStrncmp(&filename[PetscMax(0,len-4)], extFluent, 4, &isFluent);CHKERRQ(ierr);
  ierr = PetscStrncmp(&filename[PetscMax(0,len-3)], extHDF5,   3, &isHDF5);CHKERRQ(ierr);
  if (isGmsh) {
    ierr = DMPlexCreateGmshFromFile(comm, filename, interpolate, dm);CHKERRQ(ierr);
  } else if (isCGNS) {
    ierr = DMPlexCreateCGNSFromFile(comm, filename, interpolate, dm);CHKERRQ(ierr);
  } else if (isExodus) {
    ierr = DMPlexCreateExodusFromFile(comm, filename, interpolate, dm);CHKERRQ(ierr);
  } else if (isFluent) {
    ierr = DMPlexCreateFluentFromFile(comm, filename, interpolate, dm);CHKERRQ(ierr);
  } else if (isHDF5) {
    PetscViewer viewer;

    ierr = PetscViewerCreate(comm, &viewer);CHKERRQ(ierr);
    ierr = PetscViewerSetType(viewer, PETSCVIEWERHDF5);CHKERRQ(ierr);
    ierr = PetscViewerFileSetMode(viewer, FILE_MODE_READ);CHKERRQ(ierr);
    ierr = PetscViewerFileSetName(viewer, filename);CHKERRQ(ierr);
    ierr = DMCreate(comm, dm);CHKERRQ(ierr);
    ierr = DMSetType(*dm, DMPLEX);CHKERRQ(ierr);
    ierr = DMLoad(*dm, viewer);CHKERRQ(ierr);
    ierr = PetscViewerDestroy(&viewer);CHKERRQ(ierr);
  } else SETERRQ1(PETSC_COMM_SELF, PETSC_ERR_ARG_WRONG, "Cannot load file %s: unrecognized extension", filename);
  PetscFunctionReturn(0);
}

#undef __FUNCT__
#define __FUNCT__ "DMPlexCreateReferenceCell"
/*@
  DMPlexCreateReferenceCell - Create a DMPLEX with the appropriate FEM reference cell

  Collective on comm

  Input Parameters:
+ comm    - The communicator
. dim     - The spatial dimension
- simplex - Flag for simplex, otherwise use a tensor-product cell

  Output Parameter:
. refdm - The reference cell

  Level: intermediate

.keywords: reference cell
.seealso:
@*/
PetscErrorCode DMPlexCreateReferenceCell(MPI_Comm comm, PetscInt dim, PetscBool simplex, DM *refdm)
{
  DM             rdm;
  PetscErrorCode ierr;

  PetscFunctionBeginUser;
  ierr = DMCreate(comm, &rdm);CHKERRQ(ierr);
  ierr = DMSetType(rdm, DMPLEX);CHKERRQ(ierr);
  ierr = DMSetDimension(rdm, dim);CHKERRQ(ierr);
  switch (dim) {
  case 0:
  {
    PetscInt    numPoints[1]        = {1};
    PetscInt    coneSize[1]         = {0};
    PetscInt    cones[1]            = {0};
    PetscInt    coneOrientations[1] = {0};
    PetscScalar vertexCoords[1]     = {0.0};

    ierr = DMPlexCreateFromDAG(rdm, 0, numPoints, coneSize, cones, coneOrientations, vertexCoords);CHKERRQ(ierr);
  }
  break;
  case 1:
  {
    PetscInt    numPoints[2]        = {2, 1};
    PetscInt    coneSize[3]         = {2, 0, 0};
    PetscInt    cones[2]            = {1, 2};
    PetscInt    coneOrientations[2] = {0, 0};
    PetscScalar vertexCoords[2]     = {-1.0,  1.0};

    ierr = DMPlexCreateFromDAG(rdm, 1, numPoints, coneSize, cones, coneOrientations, vertexCoords);CHKERRQ(ierr);
  }
  break;
  case 2:
    if (simplex) {
      PetscInt    numPoints[2]        = {3, 1};
      PetscInt    coneSize[4]         = {3, 0, 0, 0};
      PetscInt    cones[3]            = {1, 2, 3};
      PetscInt    coneOrientations[3] = {0, 0, 0};
      PetscScalar vertexCoords[6]     = {-1.0, -1.0,  1.0, -1.0,  -1.0, 1.0};

      ierr = DMPlexCreateFromDAG(rdm, 1, numPoints, coneSize, cones, coneOrientations, vertexCoords);CHKERRQ(ierr);
    } else {
      PetscInt    numPoints[2]        = {4, 1};
      PetscInt    coneSize[5]         = {4, 0, 0, 0, 0};
      PetscInt    cones[4]            = {1, 2, 3, 4};
      PetscInt    coneOrientations[4] = {0, 0, 0, 0};
      PetscScalar vertexCoords[8]     = {-1.0, -1.0,  1.0, -1.0,  1.0, 1.0,  -1.0, 1.0};

      ierr = DMPlexCreateFromDAG(rdm, 1, numPoints, coneSize, cones, coneOrientations, vertexCoords);CHKERRQ(ierr);
    }
  break;
  case 3:
    if (simplex) {
      PetscInt    numPoints[2]        = {4, 1};
      PetscInt    coneSize[5]         = {4, 0, 0, 0, 0};
      PetscInt    cones[4]            = {1, 3, 2, 4};
      PetscInt    coneOrientations[4] = {0, 0, 0, 0};
      PetscScalar vertexCoords[12]    = {-1.0, -1.0, -1.0,  1.0, -1.0, -1.0,  -1.0, 1.0, -1.0,  -1.0, -1.0, 1.0};

      ierr = DMPlexCreateFromDAG(rdm, 1, numPoints, coneSize, cones, coneOrientations, vertexCoords);CHKERRQ(ierr);
    } else {
      PetscInt    numPoints[2]        = {8, 1};
      PetscInt    coneSize[9]         = {8, 0, 0, 0, 0, 0, 0, 0, 0};
      PetscInt    cones[8]            = {1, 4, 3, 2, 5, 6, 7, 8};
      PetscInt    coneOrientations[8] = {0, 0, 0, 0, 0, 0, 0, 0};
      PetscScalar vertexCoords[24]    = {-1.0, -1.0, -1.0,  1.0, -1.0, -1.0,  1.0, 1.0, -1.0,  -1.0, 1.0, -1.0,
                                         -1.0, -1.0,  1.0,  1.0, -1.0,  1.0,  1.0, 1.0,  1.0,  -1.0, 1.0,  1.0};

      ierr = DMPlexCreateFromDAG(rdm, 1, numPoints, coneSize, cones, coneOrientations, vertexCoords);CHKERRQ(ierr);
    }
  break;
  default:
    SETERRQ1(comm, PETSC_ERR_ARG_WRONG, "Cannot create reference cell for dimension %d", dim);
  }
  *refdm = NULL;
  ierr = DMPlexInterpolate(rdm, refdm);CHKERRQ(ierr);
  ierr = DMPlexCopyCoordinates(rdm, *refdm);CHKERRQ(ierr);
  ierr = DMDestroy(&rdm);CHKERRQ(ierr);
  PetscFunctionReturn(0);
}<|MERGE_RESOLUTION|>--- conflicted
+++ resolved
@@ -1058,20 +1058,13 @@
 */
 static PetscErrorCode DMPlexSwap_Static(DM dmA, DM dmB)
 {
-<<<<<<< HEAD
-  DM             coordDMA, coordDMB;
-  Vec            coordsA,  coordsB;
-  PetscSF        sfA,      sfB;
-  void          *tmp;
-  PetscErrorCode ierr;
-=======
   DM              coordDMA, coordDMB;
   Vec             coordsA,  coordsB;
+  PetscSF         sfA,      sfB;
   void            *tmp;
   DMLabelLinkList listTmp;
   DMLabel         depthTmp;
   PetscErrorCode  ierr;
->>>>>>> 25d6ee9f
 
   PetscFunctionBegin;
   ierr = DMGetPointSF(dmA, &sfA);CHKERRQ(ierr);
