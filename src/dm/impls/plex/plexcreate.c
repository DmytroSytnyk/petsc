--- conflicted
+++ resolved
@@ -947,17 +947,12 @@
   {
     PetscReal lower[3] = {0.0, 0.0, 0.0};
     PetscReal upper[3] = {1.0, 1.0, 0.0};
-<<<<<<< HEAD
     PetscInt  edges[3];
 
     edges[0] = cells[0];
     edges[1] = cells[1];
     edges[2] = 0;
 
-=======
-    PetscInt  edges[3] = {cells[0], cells[1], 0};
-
->>>>>>> ed0e4b50
     ierr = DMPlexCreateCubeMesh_Internal(*dm, lower, upper, edges, periodicX, periodicY, DM_BOUNDARY_NONE);CHKERRQ(ierr);
     if (periodicX == DM_BOUNDARY_PERIODIC || periodicX == DM_BOUNDARY_TWIST ||
         periodicY == DM_BOUNDARY_PERIODIC || periodicY == DM_BOUNDARY_TWIST) {
