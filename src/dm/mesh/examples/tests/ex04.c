--- conflicted
+++ resolved
@@ -13,19 +13,11 @@
 #include <ALE.hh>
 
 
-<<<<<<< HEAD
-typedef ALE::Two::BiGraph<int,ALE::Two::Rec<int>,ALE::def::Point,ALE::Two::Rec<ALE::def::Point>,int> PointBiGraph;
-typedef ALE::Two::RightConeDuplicationFuser<PointBiGraph,PointBiGraph>    PointConeFuser;
-typedef ALE::Two::ParDelta<PointBiGraph,PointConeFuser>                   PointParDelter;
-typedef PointParDelter::overlap_type                                      PointOverlap;
-typedef PointParDelter::delta_type                                        PointConeDelta;
-=======
 typedef ALE::Two::BiGraph<int,ALE::def::Point,int>                       PointBiGraph;
 typedef ALE::Two::RightConeDuplicationFuser<PointBiGraph,PointBiGraph>   PointConeFuser;
 typedef ALE::Two::ParDelta<PointBiGraph,PointConeFuser>                  PointParDelta;
 typedef PointParDelta::overlap_type                                      PointOverlap;
 typedef PointParDelta::fusion_type                                       PointConeFusion;
->>>>>>> 9541c61a
 
 PetscErrorCode   testBiGraphHat(MPI_Comm comm);
 void             viewConesAndSupports(const ALE::Obj<PointBiGraph>& bg, const char* name);
