--- conflicted
+++ resolved
@@ -501,11 +501,8 @@
   coordBundle->setTopology(topology);
   coordBundle->setFiberDimensionByDepth(0, dim);
   coordBundle->computeOverlapIndices();
-<<<<<<< HEAD
-=======
   coordBundle->getLock();  // lock the bundle so that the overlap indices do not change
   //
->>>>>>> 0d325406
   ierr = MeshSetCoordinateBundle(mesh, (void *) coordBundle);CHKERRQ(ierr);
   /* Create coordinate storage */
   //ierr = MeshCreateGlobalVector(mesh, &coordinates);CHKERRQ(ierr);
