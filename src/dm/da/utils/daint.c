#define PETSCDM_DLL
 
#include "../src/dm/da/daimpl.h" /*I      "petscda.h"     I*/
#include "petscmat.h"         /*I      "petscmat.h"    I*/


#undef __FUNCT__  
#define __FUNCT__ "DAGetWireBasket"
/*
      DAGetWireBasket - Gets the interpolation and coarse matrix for the classical wirebasket coarse
                  grid problem; for structured grids.

*/
PetscErrorCode DAGetWireBasket(DA da,Mat Aglobal)
{
  PetscErrorCode         ierr;
<<<<<<< HEAD
  PetscInt               dim,i,j,k,m,n,p,dof,Nint,Nface,Nwire,Nsurf,*Iint,*Isurf,cint = 0,csurf = 0,istart,jstart,kstart,*I,N,c = 0;
  PetscInt               mwidth,nwidth,pwidth,cnt,mp,np,pp,Ntotal,gl[26];
=======
  PetscInt               dim,i,j,k,m,n,p,dof,Nint,Nface,Nwire,Nsurf,*Iint,*Isurf,cint = 0,csurf = 0,istart,jstart,kstart,*II,N,c = 0;
  PetscInt               mwidth,nwidth,pwidth,cnt,mp,np,pp,Ntotal;
>>>>>>> bf902449
  Mat                    P, Xint, Xsurf,Xint_tmp;
  IS                     isint,issurf,is,row,col;
  ISLocalToGlobalMapping ltg;
  MPI_Comm               comm;
  Mat                    A,Aii,Ais,Asi,*Aholder,iAii;
  MatFactorInfo          info;
  PetscScalar            *xsurf,*xint;
#if defined(PETSC_USE_DEBUG)
  PetscScalar            tmp;
#endif

  PetscFunctionBegin;
  ierr = DAGetInfo(da,&dim,0,0,0,&mp,&np,&pp,&dof,0,0,0);CHKERRQ(ierr);
  if (dof != 1) SETERRQ(PETSC_ERR_SUP,"Only for single field problems");
  if (dim != 3) SETERRQ(PETSC_ERR_SUP,"Only coded for 3d problems");
  ierr = DAGetCorners(da,0,0,0,&m,&n,&p);CHKERRQ(ierr);
  ierr = DAGetGhostCorners(da,&istart,&jstart,&kstart,&mwidth,&nwidth,&pwidth);CHKERRQ(ierr);
  istart = istart ? -1 : 0;
  jstart = jstart ? -1 : 0;
  kstart = kstart ? -1 : 0;

  /* 
    the columns of P are the interpolation of each coarse grid point (one for each vertex and edge) 
    to all the local degrees of freedom (this includes the vertices, edges and faces).

    Xint are the subset of the interpolation into the interior

    Xface are the interpolation onto faces but not into the interior 

    Xsurf are the interpolation onto the vertices and edges (the surfbasket) 
                                        Xint
    Symbolically one could write P = (  Xface  ) after interchanging the rows to match the natural ordering on the domain
                                        Xsurf
  */
  N     = (m - istart)*(n - jstart)*(p - kstart);
  Nint  = (m-2-istart)*(n-2-jstart)*(p-2-kstart);
  Nface = 2*( (m-2-istart)*(n-2-jstart) + (m-2-istart)*(p-2-kstart) + (n-2-jstart)*(p-2-kstart) ); 
  Nwire = 4*( (m-2-istart) + (n-2-jstart) + (p-2-kstart) ) + 8;
  Nsurf = Nface + Nwire;
  ierr = MatCreateSeqDense(MPI_COMM_SELF,Nint,26,PETSC_NULL,&Xint);CHKERRQ(ierr);
  ierr = MatCreateSeqDense(MPI_COMM_SELF,Nsurf,26,PETSC_NULL,&Xsurf);CHKERRQ(ierr);
  ierr = MatGetArray(Xsurf,&xsurf);CHKERRQ(ierr);

  /*
     Require that all 12 edges and 6 faces have at least one grid point. Otherwise some of the columns of 
     Xsurf will be all zero (thus making the coarse matrix singular). 
  */
  if (m-istart < 3) SETERRQ(PETSC_ERR_SUP,"Number of grid points per process in X direction must be at least 3");
  if (n-jstart < 3) SETERRQ(PETSC_ERR_SUP,"Number of grid points per process in Y direction must be at least 3");
  if (p-kstart < 3) SETERRQ(PETSC_ERR_SUP,"Number of grid points per process in Z direction must be at least 3");

  cnt = 0;
  xsurf[cnt++] = 1; for (i=1; i<m-istart-1; i++) { xsurf[cnt++ + Nsurf] = 1;} xsurf[cnt++ + 2*Nsurf] = 1;
  for (j=1;j<n-1-jstart;j++) { xsurf[cnt++ + 3*Nsurf] = 1; for (i=1; i<m-istart-1; i++) { xsurf[cnt++ + 4*Nsurf] = 1;} xsurf[cnt++ + 5*Nsurf] = 1;}
  xsurf[cnt++ + 6*Nsurf] = 1; for (i=1; i<m-istart-1; i++) { xsurf[cnt++ + 7*Nsurf] = 1;} xsurf[cnt++ + 8*Nsurf] = 1;
  for (k=1;k<p-1-kstart;k++) {
    xsurf[cnt++ + 9*Nsurf] = 1;  for (i=1; i<m-istart-1; i++) { xsurf[cnt++ + 10*Nsurf] = 1;}  xsurf[cnt++ + 11*Nsurf] = 1;
    for (j=1;j<n-1-jstart;j++) { xsurf[cnt++ + 12*Nsurf] = 1; /* these are the interior nodes */ xsurf[cnt++ + 13*Nsurf] = 1;}
    xsurf[cnt++ + 14*Nsurf] = 1;  for (i=1; i<m-istart-1; i++) { xsurf[cnt++ + 15*Nsurf] = 1;} xsurf[cnt++ + 16*Nsurf] = 1;
  }
  xsurf[cnt++ + 17*Nsurf] = 1; for (i=1; i<m-istart-1; i++) { xsurf[cnt++ + 18*Nsurf] = 1;} xsurf[cnt++ + 19*Nsurf] = 1;
  for (j=1;j<n-1-jstart;j++) { xsurf[cnt++ + 20*Nsurf] = 1;  for (i=1; i<m-istart-1; i++) { xsurf[cnt++ + 21*Nsurf] = 1;} xsurf[cnt++ + 22*Nsurf] = 1;}
  xsurf[cnt++ + 23*Nsurf] = 1; for (i=1; i<m-istart-1; i++) { xsurf[cnt++ + 24*Nsurf] = 1;} xsurf[cnt++ + 25*Nsurf] = 1;

#if defined(PETSC_USE_DEBUG)
  for (i=0; i<Nsurf; i++) {
    tmp = 0.0;
    for (j=0; j<26; j++) {
      tmp += xsurf[i+j*Nsurf];
    }
    if (PetscAbsScalar(tmp-1.0) > 1.e-10) SETERRQ2(PETSC_ERR_PLIB,"Wrong Xsurf interpolation at i %D value %G",i,PetscAbsScalar(tmp));
  }
#endif
  ierr = MatRestoreArray(Xsurf,&xsurf);CHKERRQ(ierr);


  /* 
       I are the indices for all the needed vertices (in global numbering)
       Iint are the indices for the interior values, I surf for the surface values
            (in the local natural ordering on the local grid)
  */
#define Endpoint(a,start,b) (a == 0 || a == (b-1-start))
  ierr = PetscMalloc3(N,PetscInt,&II,Nint,PetscInt,&Iint,Nsurf,PetscInt,&Isurf);CHKERRQ(ierr);
  for (k=0; k<p-kstart; k++) {
    for (j=0; j<n-jstart; j++) {
      for (i=0; i<m-istart; i++) {
        II[c++] = i + j*mwidth + k*mwidth*nwidth; 

        if (!Endpoint(i,istart,m) && !Endpoint(j,jstart,n) && !Endpoint(k,kstart,p)) {
          Iint[cint++] = i + j*(m-istart) + k*(m-istart)*(n-jstart);
        } else {
          Isurf[csurf++] = i + j*(m-istart) + k*(m-istart)*(n-jstart);
        } 
      }
    }
  }
  if (c != N) SETERRQ(PETSC_ERR_PLIB,"c != N");
  if (cint != Nint) SETERRQ(PETSC_ERR_PLIB,"cint != Nint");
  if (csurf != Nsurf) SETERRQ(PETSC_ERR_PLIB,"csurf != Nsurf");
  ierr = DAGetISLocalToGlobalMapping(da,&ltg);CHKERRQ(ierr);
  ierr = ISLocalToGlobalMappingApply(ltg,N,II,II);CHKERRQ(ierr);
  ierr = PetscObjectGetComm((PetscObject)da,&comm);CHKERRQ(ierr);
  ierr = ISCreateGeneral(comm,N,II,&is);CHKERRQ(ierr);
  ierr = ISCreateGeneral(PETSC_COMM_SELF,Nint,Iint,&isint);CHKERRQ(ierr);
  ierr = ISCreateGeneral(PETSC_COMM_SELF,Nsurf,Isurf,&issurf);CHKERRQ(ierr);
  ierr = PetscFree3(II,Iint,Isurf);CHKERRQ(ierr);

  ierr = MatGetSubMatrices(Aglobal,1,&is,&is,MAT_INITIAL_MATRIX,&Aholder);CHKERRQ(ierr);
  A    = *Aholder;
  ierr = PetscFree(Aholder);CHKERRQ(ierr);

  ierr = MatGetSubMatrix(A,isint,isint,PETSC_DECIDE,MAT_INITIAL_MATRIX,&Aii);CHKERRQ(ierr);
  ierr = MatGetSubMatrix(A,isint,issurf,PETSC_DECIDE,MAT_INITIAL_MATRIX,&Ais);CHKERRQ(ierr);
  ierr = MatGetSubMatrix(A,issurf,isint,PETSC_DECIDE,MAT_INITIAL_MATRIX,&Asi);CHKERRQ(ierr);

  /* 
     Solve for the interpolation onto the interior Xint
  */
  ierr = MatGetFactor(Aii,MAT_SOLVER_PETSC,MAT_FACTOR_LU,&iAii);CHKERRQ(ierr);
  ierr = MatFactorInfoInitialize(&info);CHKERRQ(ierr);
  ierr = MatGetOrdering(Aii,MATORDERING_ND,&row,&col);CHKERRQ(ierr);
  ierr = MatLUFactorSymbolic(iAii,Aii,row,col,&info);CHKERRQ(ierr);
  ierr = ISDestroy(row);CHKERRQ(ierr);
  ierr = ISDestroy(col);CHKERRQ(ierr);
  ierr = MatLUFactorNumeric(iAii,Aii,&info);CHKERRQ(ierr);
  ierr = MatDuplicate(Xint,MAT_DO_NOT_COPY_VALUES,&Xint_tmp);CHKERRQ(ierr);
  ierr = MatMatMult(Ais,Xsurf,MAT_REUSE_MATRIX,PETSC_DETERMINE,&Xint_tmp);CHKERRQ(ierr);
  ierr = MatScale(Xint_tmp,-1.0);CHKERRQ(ierr);
  ierr = MatMatSolve(iAii,Xint_tmp,Xint);CHKERRQ(ierr);
  ierr = MatDestroy(Xint_tmp);CHKERRQ(ierr);
  ierr = MatDestroy(iAii);CHKERRQ(ierr);

#if defined(PETSC_USE_DEBUG)
  ierr = MatGetArray(Xint,&xint);CHKERRQ(ierr);
  for (i=0; i<Nint; i++) {
    tmp = 0.0;
    for (j=0; j<26; j++) {
      tmp += xint[i+j*Nint];
    }
    if (PetscAbsScalar(tmp-1.0) > 1.e-10) SETERRQ2(PETSC_ERR_PLIB,"Wrong Xint interpolation at i %D value %G",i,PetscAbsScalar(tmp));
  }
  ierr = MatRestoreArray(Xint,&xint);CHKERRQ(ierr);
#endif


  /*         total vertices             total faces                                  total edges */
  Ntotal = (mp + 1)*(np + 1)*(pp + 1) + mp*np*(pp+1) + mp*pp*(np+1) + np*pp*(mp+1) + mp*(np+1)*(pp+1) + np*(mp+1)*(pp+1) +  pp*(mp+1)*(np+1);

  /*
      For each vertex, edge, face on process (in the same orderings as used above) determine its local number including ghost points 
  */
  cnt = 0;
  gl[cnt++] = 0;  { gl[cnt++] = 1;} gl[cnt++] = m-istart-1;
  { gl[cnt++] = mwidth;  { gl[cnt++] = mwidth+1;} gl[cnt++] = mwidth + m-istart-1;}
  gl[cnt++] = mwidth*(n-jstart-1);  { gl[cnt++] = mwidth*(n-jstart-1)+1;} gl[cnt++] = mwidth*(n-jstart-1) + m-istart-1;
  {
    gl[cnt++] = mwidth*nwidth;  { gl[cnt++] = mwidth*nwidth+1;}  gl[cnt++] = mwidth*nwidth+ m-istart-1;
    { gl[cnt++] = mwidth*nwidth + mwidth; /* these are the interior nodes */ gl[cnt++] = mwidth*nwidth + mwidth+m-istart-1;}
    gl[cnt++] = mwidth*nwidth+ mwidth*(n-jstart-1);   { gl[cnt++] = mwidth*nwidth+mwidth*(n-jstart-1)+1;} gl[cnt++] = mwidth*nwidth+mwidth*(n-jstart-1) + m-istart-1;
  }
  gl[cnt++] = mwidth*nwidth*(p-kstart-1); { gl[cnt++] = mwidth*nwidth*(p-kstart-1)+1;} gl[cnt++] = mwidth*nwidth*(p-kstart-1) +  m-istart-1;
  { gl[cnt++] = mwidth*nwidth*(p-kstart-1) + mwidth;   { gl[cnt++] = mwidth*nwidth*(p-kstart-1) + mwidth+1;} gl[cnt++] = mwidth*nwidth*(p-kstart-1)+mwidth+m-istart-1;}
  gl[cnt++] = mwidth*nwidth*(p-kstart-1) +  mwidth*(n-jstart-1);  { gl[cnt++] = mwidth*nwidth*(p-kstart-1)+ mwidth*(n-jstart-1)+1;} gl[cnt++] = mwidth*nwidth*(p-kstart-1) + mwidth*(n-jstart-1) + m-istart-1;

  PetscIntView(26,gl,0);

  ierr = MatDestroy(Aii);CHKERRQ(ierr);
  ierr = MatDestroy(Ais);CHKERRQ(ierr);
  ierr = MatDestroy(Asi);CHKERRQ(ierr);
  ierr = MatDestroy(A);CHKERRQ(ierr);
  ierr = ISDestroy(is);CHKERRQ(ierr);
  ierr = ISDestroy(isint);CHKERRQ(ierr);
  ierr = ISDestroy(issurf);CHKERRQ(ierr);
  ierr = MatDestroy(Xint);CHKERRQ(ierr);
  ierr = MatDestroy(Xsurf);CHKERRQ(ierr);
  PetscFunctionReturn(0);
}
<|MERGE_RESOLUTION|>--- conflicted
+++ resolved
@@ -14,13 +14,8 @@
 PetscErrorCode DAGetWireBasket(DA da,Mat Aglobal)
 {
   PetscErrorCode         ierr;
-<<<<<<< HEAD
   PetscInt               dim,i,j,k,m,n,p,dof,Nint,Nface,Nwire,Nsurf,*Iint,*Isurf,cint = 0,csurf = 0,istart,jstart,kstart,*I,N,c = 0;
   PetscInt               mwidth,nwidth,pwidth,cnt,mp,np,pp,Ntotal,gl[26];
-=======
-  PetscInt               dim,i,j,k,m,n,p,dof,Nint,Nface,Nwire,Nsurf,*Iint,*Isurf,cint = 0,csurf = 0,istart,jstart,kstart,*II,N,c = 0;
-  PetscInt               mwidth,nwidth,pwidth,cnt,mp,np,pp,Ntotal;
->>>>>>> bf902449
   Mat                    P, Xint, Xsurf,Xint_tmp;
   IS                     isint,issurf,is,row,col;
   ISLocalToGlobalMapping ltg;
