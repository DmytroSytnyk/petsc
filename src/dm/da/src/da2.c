--- conflicted
+++ resolved
@@ -1342,61 +1342,6 @@
 }
 
 #undef __FUNCT__
-<<<<<<< HEAD
-#define __FUNCT__ "DAFormFunctionLocal"
-/*@C 
-   DAFormFunctionLocal - This is a universal function evaluation routine for
-   a local DA function.
-
-   Collective on DA
-
-   Input Parameters:
-+  da - the DA context
-.  func - The local function
-.  X - input vector
-.  F - function vector
--  ctx - A user context
-
-   Level: intermediate
-
-.seealso: DASetLocalFunction(), DASetLocalJacobian(), DASetLocalAdicFunction(), DASetLocalAdicMFFunction(),
-          SNESSetFunction(), SNESSetJacobian()
-
-@*/
-PetscErrorCode PETSCDM_DLLEXPORT DAFormFunctionLocal(DA da, DALocalFunction1 func, Vec X, Vec F, void *ctx)
-{
-  Vec            localX;
-  DALocalInfo    info;
-  void          *u;
-  void          *fu;
-  PetscErrorCode ierr;
-
-  PetscFunctionBegin;
-  ierr = DAGetLocalVector(da,&localX);CHKERRQ(ierr);
-  /*
-     Scatter ghost points to local vector, using the 2-step process
-        DAGlobalToLocalBegin(), DAGlobalToLocalEnd().
-  */
-  ierr = DAGlobalToLocalBegin(da,X,INSERT_VALUES,localX);CHKERRQ(ierr);
-  ierr = DAGlobalToLocalEnd(da,X,INSERT_VALUES,localX);CHKERRQ(ierr);
-  ierr = DAGetLocalInfo(da,&info);CHKERRQ(ierr);
-  ierr = DAVecGetArray(da,localX,&u);CHKERRQ(ierr);
-  ierr = DAVecGetArray(da,F,&fu);CHKERRQ(ierr);
-  ierr = (*func)(&info,u,fu,ctx);
-  if (PetscExceptionValue(ierr)) {
-    PetscErrorCode pierr = DAVecRestoreArray(da,localX,&u);CHKERRQ(pierr);
-    pierr = DAVecRestoreArray(da,F,&fu);CHKERRQ(pierr);
-  }
-  CHKERRQ(ierr);
-  ierr = DAVecRestoreArray(da,localX,&u);CHKERRQ(ierr);
-  ierr = DAVecRestoreArray(da,F,&fu);CHKERRQ(ierr);
-  if (PetscExceptionValue(ierr)) {
-    PetscErrorCode pierr = DARestoreLocalVector(da,&localX);CHKERRQ(pierr);
-  }
-  CHKERRQ(ierr);
-  ierr = DARestoreLocalVector(da,&localX);CHKERRQ(ierr);
-  PetscFunctionReturn(0); 
-=======
 #define __FUNCT__ "DAFormFunction"
 /*@
     DAFormFunction - Evaluates a user provided function on each processor that 
@@ -1439,7 +1384,6 @@
   ierr = DAVecRestoreArray(da,vu,&u);CHKERRQ(ierr);
   ierr = DAVecRestoreArray(da,vfu,&fu);CHKERRQ(ierr);
   PetscFunctionReturn(0);
->>>>>>> 3613eefc
 }
 
 #undef __FUNCT__
