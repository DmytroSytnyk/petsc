--- conflicted
+++ resolved
@@ -44,13 +44,8 @@
   PetscFunctionBegin;
   PetscValidHeaderSpecific(da,DM_COOKIE,1);
   flag = 0; 
-<<<<<<< HEAD
-  ierr = DAGetCorners(da,&xs,&xm,&ys,&ym,&zs,&zm);CHKERRQ(ierr);
+  ierr = DAGetCorners(da,&xs,&ys,&zs,&xm,&ym,&zm);CHKERRQ(ierr);
   ierr = MPI_Comm_size(((PetscObject)da)->comm,&size);CHKERRQ(ierr);
-=======
-  ierr = DAGetCorners(da,&xs,&ys,&zs,&xm,&ym,&zm);CHKERRQ(ierr);
-  ierr = MPI_Comm_size(da->comm,&size);CHKERRQ(ierr);
->>>>>>> a860d3f9
   if (dir == DA_Z) {
     if (da->dim < 3) SETERRQ(PETSC_ERR_ARG_OUTOFRANGE,"DA_Z invalid for DA dim < 3");
     if (gp < 0 || gp > da->P) SETERRQ(PETSC_ERR_ARG_OUTOFRANGE,"invalid grid point");
