#include <petsc/private/dmimpl.h>           /*I      "petscdm.h"          I*/
#include <petsc/private/dmlabelimpl.h>      /*I      "petscdmlabel.h"     I*/
#include <petsc/private/petscdsimpl.h>      /*I      "petscds.h"     I*/
#include <petscdmplex.h>
#include <petscsf.h>
#include <petscds.h>

PetscClassId  DM_CLASSID;
PetscLogEvent DM_Convert, DM_GlobalToLocal, DM_LocalToGlobal, DM_LocalToLocal, DM_LocatePoints, DM_Coarsen, DM_Refine, DM_CreateInterpolation, DM_CreateRestriction;

const char *const DMBoundaryTypes[] = {"NONE","GHOSTED","MIRROR","PERIODIC","TWIST","DM_BOUNDARY_",0};

#undef __FUNCT__
#define __FUNCT__ "DMCreate"
/*@
  DMCreate - Creates an empty DM object. The type can then be set with DMSetType().

   If you never  call DMSetType()  it will generate an
   error when you try to use the vector.

  Collective on MPI_Comm

  Input Parameter:
. comm - The communicator for the DM object

  Output Parameter:
. dm - The DM object

  Level: beginner

.seealso: DMSetType(), DMDA, DMSLICED, DMCOMPOSITE, DMPLEX, DMMOAB, DMNETWORK
@*/
PetscErrorCode  DMCreate(MPI_Comm comm,DM *dm)
{
  DM             v;
  PetscErrorCode ierr;

  PetscFunctionBegin;
  PetscValidPointer(dm,2);
  *dm = NULL;
  ierr = PetscSysInitializePackage();CHKERRQ(ierr);
  ierr = VecInitializePackage();CHKERRQ(ierr);
  ierr = MatInitializePackage();CHKERRQ(ierr);
  ierr = DMInitializePackage();CHKERRQ(ierr);

  ierr = PetscHeaderCreate(v, DM_CLASSID, "DM", "Distribution Manager", "DM", comm, DMDestroy, DMView);CHKERRQ(ierr);

  v->ltogmap                  = NULL;
  v->bs                       = 1;
  v->coloringtype             = IS_COLORING_GLOBAL;
  ierr                        = PetscSFCreate(comm, &v->sf);CHKERRQ(ierr);
  ierr                        = PetscSFCreate(comm, &v->defaultSF);CHKERRQ(ierr);
  v->labels                   = NULL;
  v->depthLabel               = NULL;
  v->defaultSection           = NULL;
  v->defaultGlobalSection     = NULL;
  v->defaultConstraintSection = NULL;
  v->defaultConstraintMat     = NULL;
  v->L                        = NULL;
  v->maxCell                  = NULL;
  v->bdtype                   = NULL;
  v->dimEmbed                 = PETSC_DEFAULT;
  {
    PetscInt i;
    for (i = 0; i < 10; ++i) {
      v->nullspaceConstructors[i] = NULL;
    }
  }
  ierr = PetscDSCreate(comm, &v->prob);CHKERRQ(ierr);
  v->dmBC = NULL;
  v->coarseMesh = NULL;
  v->outputSequenceNum = -1;
  v->outputSequenceVal = 0.0;
  ierr = DMSetVecType(v,VECSTANDARD);CHKERRQ(ierr);
  ierr = DMSetMatType(v,MATAIJ);CHKERRQ(ierr);
  ierr = PetscNew(&(v->labels));CHKERRQ(ierr);
  v->labels->refct = 1;
  *dm = v;
  PetscFunctionReturn(0);
}

#undef __FUNCT__
#define __FUNCT__ "DMClone"
/*@
  DMClone - Creates a DM object with the same topology as the original.

  Collective on MPI_Comm

  Input Parameter:
. dm - The original DM object

  Output Parameter:
. newdm  - The new DM object

  Level: beginner

.keywords: DM, topology, create
@*/
PetscErrorCode DMClone(DM dm, DM *newdm)
{
  PetscSF        sf;
  Vec            coords;
  void          *ctx;
  PetscInt       dim;
  PetscErrorCode ierr;

  PetscFunctionBegin;
  PetscValidHeaderSpecific(dm, DM_CLASSID, 1);
  PetscValidPointer(newdm,2);
  ierr = DMCreate(PetscObjectComm((PetscObject) dm), newdm);CHKERRQ(ierr);
  ierr = PetscFree((*newdm)->labels);CHKERRQ(ierr);
  dm->labels->refct++;
  (*newdm)->labels = dm->labels;
  (*newdm)->depthLabel = dm->depthLabel;
  ierr = DMGetDimension(dm, &dim);CHKERRQ(ierr);
  ierr = DMSetDimension(*newdm, dim);CHKERRQ(ierr);
  if (dm->ops->clone) {
    ierr = (*dm->ops->clone)(dm, newdm);CHKERRQ(ierr);
  }
  (*newdm)->setupcalled = dm->setupcalled;
  ierr = DMGetPointSF(dm, &sf);CHKERRQ(ierr);
  ierr = DMSetPointSF(*newdm, sf);CHKERRQ(ierr);
  ierr = DMGetApplicationContext(dm, &ctx);CHKERRQ(ierr);
  ierr = DMSetApplicationContext(*newdm, ctx);CHKERRQ(ierr);
  if (dm->coordinateDM) {
    DM           ncdm;
    PetscSection cs;
    PetscInt     pEnd = -1, pEndMax = -1;

    ierr = DMGetDefaultSection(dm->coordinateDM, &cs);CHKERRQ(ierr);
    if (cs) {ierr = PetscSectionGetChart(cs, NULL, &pEnd);CHKERRQ(ierr);}
    ierr = MPI_Allreduce(&pEnd,&pEndMax,1,MPIU_INT,MPI_MAX,PetscObjectComm((PetscObject)dm));CHKERRQ(ierr);
    if (pEndMax >= 0) {
      ierr = DMClone(dm->coordinateDM, &ncdm);CHKERRQ(ierr);
      ierr = DMSetDefaultSection(ncdm, cs);CHKERRQ(ierr);
      ierr = DMSetCoordinateDM(*newdm, ncdm);CHKERRQ(ierr);
      ierr = DMDestroy(&ncdm);CHKERRQ(ierr);
    }
  }
  ierr = DMGetCoordinatesLocal(dm, &coords);CHKERRQ(ierr);
  if (coords) {
    ierr = DMSetCoordinatesLocal(*newdm, coords);CHKERRQ(ierr);
  } else {
    ierr = DMGetCoordinates(dm, &coords);CHKERRQ(ierr);
    if (coords) {ierr = DMSetCoordinates(*newdm, coords);CHKERRQ(ierr);}
  }
  if (dm->maxCell) {
    const PetscReal *maxCell, *L;
    const DMBoundaryType *bd;
    ierr = DMGetPeriodicity(dm,     &maxCell, &L, &bd);CHKERRQ(ierr);
    ierr = DMSetPeriodicity(*newdm,  maxCell,  L,  bd);CHKERRQ(ierr);
  }
  PetscFunctionReturn(0);
}

#undef __FUNCT__
#define __FUNCT__ "DMSetVecType"
/*@C
       DMSetVecType - Sets the type of vector created with DMCreateLocalVector() and DMCreateGlobalVector()

   Logically Collective on DM

   Input Parameter:
+  da - initial distributed array
.  ctype - the vector type, currently either VECSTANDARD or VECCUSP

   Options Database:
.   -dm_vec_type ctype

   Level: intermediate

.seealso: DMCreate(), DMDestroy(), DM, DMDAInterpolationType, VecType, DMGetVecType()
@*/
PetscErrorCode  DMSetVecType(DM da,VecType ctype)
{
  PetscErrorCode ierr;

  PetscFunctionBegin;
  PetscValidHeaderSpecific(da,DM_CLASSID,1);
  ierr = PetscFree(da->vectype);CHKERRQ(ierr);
  ierr = PetscStrallocpy(ctype,(char**)&da->vectype);CHKERRQ(ierr);
  PetscFunctionReturn(0);
}

#undef __FUNCT__
#define __FUNCT__ "DMGetVecType"
/*@C
       DMGetVecType - Gets the type of vector created with DMCreateLocalVector() and DMCreateGlobalVector()

   Logically Collective on DM

   Input Parameter:
.  da - initial distributed array

   Output Parameter:
.  ctype - the vector type

   Level: intermediate

.seealso: DMCreate(), DMDestroy(), DM, DMDAInterpolationType, VecType
@*/
PetscErrorCode  DMGetVecType(DM da,VecType *ctype)
{
  PetscFunctionBegin;
  PetscValidHeaderSpecific(da,DM_CLASSID,1);
  *ctype = da->vectype;
  PetscFunctionReturn(0);
}

#undef __FUNCT__
#define __FUNCT__ "VecGetDM"
/*@
  VecGetDM - Gets the DM defining the data layout of the vector

  Not collective

  Input Parameter:
. v - The Vec

  Output Parameter:
. dm - The DM

  Level: intermediate

.seealso: VecSetDM(), DMGetLocalVector(), DMGetGlobalVector(), DMSetVecType()
@*/
PetscErrorCode VecGetDM(Vec v, DM *dm)
{
  PetscErrorCode ierr;

  PetscFunctionBegin;
  PetscValidHeaderSpecific(v,VEC_CLASSID,1);
  PetscValidPointer(dm,2);
  ierr = PetscObjectQuery((PetscObject) v, "__PETSc_dm", (PetscObject*) dm);CHKERRQ(ierr);
  PetscFunctionReturn(0);
}

#undef __FUNCT__
#define __FUNCT__ "VecSetDM"
/*@
  VecSetDM - Sets the DM defining the data layout of the vector.

  Not collective

  Input Parameters:
+ v - The Vec
- dm - The DM

  Note: This is NOT the same as DMCreateGlobalVector() since it does not change the view methods or perform other customization, but merely sets the DM member.

  Level: intermediate

.seealso: VecGetDM(), DMGetLocalVector(), DMGetGlobalVector(), DMSetVecType()
@*/
PetscErrorCode VecSetDM(Vec v, DM dm)
{
  PetscErrorCode ierr;

  PetscFunctionBegin;
  PetscValidHeaderSpecific(v,VEC_CLASSID,1);
  if (dm) PetscValidHeaderSpecific(dm,DM_CLASSID,2);
  ierr = PetscObjectCompose((PetscObject) v, "__PETSc_dm", (PetscObject) dm);CHKERRQ(ierr);
  PetscFunctionReturn(0);
}

#undef __FUNCT__
#define __FUNCT__ "DMSetMatType"
/*@C
       DMSetMatType - Sets the type of matrix created with DMCreateMatrix()

   Logically Collective on DM

   Input Parameter:
+  dm - the DM context
-  ctype - the matrix type

   Options Database:
.   -dm_mat_type ctype

   Level: intermediate

.seealso: DMDACreate1d(), DMDACreate2d(), DMDACreate3d(), DMCreateMatrix(), DMSetMatrixPreallocateOnly(), MatType, DMGetMatType()
@*/
PetscErrorCode  DMSetMatType(DM dm,MatType ctype)
{
  PetscErrorCode ierr;

  PetscFunctionBegin;
  PetscValidHeaderSpecific(dm,DM_CLASSID,1);
  ierr = PetscFree(dm->mattype);CHKERRQ(ierr);
  ierr = PetscStrallocpy(ctype,(char**)&dm->mattype);CHKERRQ(ierr);
  PetscFunctionReturn(0);
}

#undef __FUNCT__
#define __FUNCT__ "DMGetMatType"
/*@C
       DMGetMatType - Gets the type of matrix created with DMCreateMatrix()

   Logically Collective on DM

   Input Parameter:
.  dm - the DM context

   Output Parameter:
.  ctype - the matrix type

   Options Database:
.   -dm_mat_type ctype

   Level: intermediate

.seealso: DMDACreate1d(), DMDACreate2d(), DMDACreate3d(), DMCreateMatrix(), DMSetMatrixPreallocateOnly(), MatType, DMSetMatType()
@*/
PetscErrorCode  DMGetMatType(DM dm,MatType *ctype)
{
  PetscFunctionBegin;
  PetscValidHeaderSpecific(dm,DM_CLASSID,1);
  *ctype = dm->mattype;
  PetscFunctionReturn(0);
}

#undef __FUNCT__
#define __FUNCT__ "MatGetDM"
/*@
  MatGetDM - Gets the DM defining the data layout of the matrix

  Not collective

  Input Parameter:
. A - The Mat

  Output Parameter:
. dm - The DM

  Level: intermediate

.seealso: MatSetDM(), DMCreateMatrix(), DMSetMatType()
@*/
PetscErrorCode MatGetDM(Mat A, DM *dm)
{
  PetscErrorCode ierr;

  PetscFunctionBegin;
  PetscValidHeaderSpecific(A,MAT_CLASSID,1);
  PetscValidPointer(dm,2);
  ierr = PetscObjectQuery((PetscObject) A, "__PETSc_dm", (PetscObject*) dm);CHKERRQ(ierr);
  PetscFunctionReturn(0);
}

#undef __FUNCT__
#define __FUNCT__ "MatSetDM"
/*@
  MatSetDM - Sets the DM defining the data layout of the matrix

  Not collective

  Input Parameters:
+ A - The Mat
- dm - The DM

  Level: intermediate

.seealso: MatGetDM(), DMCreateMatrix(), DMSetMatType()
@*/
PetscErrorCode MatSetDM(Mat A, DM dm)
{
  PetscErrorCode ierr;

  PetscFunctionBegin;
  PetscValidHeaderSpecific(A,MAT_CLASSID,1);
  if (dm) PetscValidHeaderSpecific(dm,DM_CLASSID,2);
  ierr = PetscObjectCompose((PetscObject) A, "__PETSc_dm", (PetscObject) dm);CHKERRQ(ierr);
  PetscFunctionReturn(0);
}

#undef __FUNCT__
#define __FUNCT__ "DMSetOptionsPrefix"
/*@C
   DMSetOptionsPrefix - Sets the prefix used for searching for all
   DM options in the database.

   Logically Collective on DM

   Input Parameter:
+  da - the DM context
-  prefix - the prefix to prepend to all option names

   Notes:
   A hyphen (-) must NOT be given at the beginning of the prefix name.
   The first character of all runtime options is AUTOMATICALLY the hyphen.

   Level: advanced

.keywords: DM, set, options, prefix, database

.seealso: DMSetFromOptions()
@*/
PetscErrorCode  DMSetOptionsPrefix(DM dm,const char prefix[])
{
  PetscErrorCode ierr;

  PetscFunctionBegin;
  PetscValidHeaderSpecific(dm,DM_CLASSID,1);
  ierr = PetscObjectSetOptionsPrefix((PetscObject)dm,prefix);CHKERRQ(ierr);
  if (dm->sf) {
    ierr = PetscObjectSetOptionsPrefix((PetscObject)dm->sf,prefix);CHKERRQ(ierr);
  }
  if (dm->defaultSF) {
    ierr = PetscObjectSetOptionsPrefix((PetscObject)dm->defaultSF,prefix);CHKERRQ(ierr);
  }
  PetscFunctionReturn(0);
}

#undef __FUNCT__
#define __FUNCT__ "DMAppendOptionsPrefix"
/*@C
   DMAppendOptionsPrefix - Appends to the prefix used for searching for all
   DM options in the database.

   Logically Collective on DM

   Input Parameters:
+  dm - the DM context
-  prefix - the prefix string to prepend to all DM option requests

   Notes:
   A hyphen (-) must NOT be given at the beginning of the prefix name.
   The first character of all runtime options is AUTOMATICALLY the hyphen.

   Level: advanced

.keywords: DM, append, options, prefix, database

.seealso: DMSetOptionsPrefix(), DMGetOptionsPrefix()
@*/
PetscErrorCode  DMAppendOptionsPrefix(DM dm,const char prefix[])
{
  PetscErrorCode ierr;

  PetscFunctionBegin;
  PetscValidHeaderSpecific(dm,DM_CLASSID,1);
  ierr = PetscObjectAppendOptionsPrefix((PetscObject)dm,prefix);CHKERRQ(ierr);
  PetscFunctionReturn(0);
}

#undef __FUNCT__
#define __FUNCT__ "DMGetOptionsPrefix"
/*@C
   DMGetOptionsPrefix - Gets the prefix used for searching for all
   DM options in the database.

   Not Collective

   Input Parameters:
.  dm - the DM context

   Output Parameters:
.  prefix - pointer to the prefix string used is returned

   Notes: On the fortran side, the user should pass in a string 'prefix' of
   sufficient length to hold the prefix.

   Level: advanced

.keywords: DM, set, options, prefix, database

.seealso: DMSetOptionsPrefix(), DMAppendOptionsPrefix()
@*/
PetscErrorCode  DMGetOptionsPrefix(DM dm,const char *prefix[])
{
  PetscErrorCode ierr;

  PetscFunctionBegin;
  PetscValidHeaderSpecific(dm,DM_CLASSID,1);
  ierr = PetscObjectGetOptionsPrefix((PetscObject)dm,prefix);CHKERRQ(ierr);
  PetscFunctionReturn(0);
}

#undef __FUNCT__
#define __FUNCT__ "DMCountNonCyclicReferences"
static PetscErrorCode DMCountNonCyclicReferences(DM dm, PetscBool recurseCoarse, PetscBool recurseFine, PetscInt *ncrefct)
{
  PetscInt i, refct = ((PetscObject) dm)->refct;
  DMNamedVecLink nlink;
  PetscErrorCode ierr;

  PetscFunctionBegin;
  /* count all the circular references of DM and its contained Vecs */
  for (i=0; i<DM_MAX_WORK_VECTORS; i++) {
    if (dm->localin[i])  refct--;
    if (dm->globalin[i]) refct--;
  }
  for (nlink=dm->namedglobal; nlink; nlink=nlink->next) refct--;
  for (nlink=dm->namedlocal; nlink; nlink=nlink->next) refct--;
  if (dm->x) {
    DM obj;
    ierr = VecGetDM(dm->x, &obj);CHKERRQ(ierr);
    if (obj == dm) refct--;
  }
  if (dm->coarseMesh && dm->coarseMesh->fineMesh == dm) {
    refct--;
    if (recurseCoarse) {
      PetscInt coarseCount;

      ierr = DMCountNonCyclicReferences(dm->coarseMesh, PETSC_TRUE, PETSC_FALSE,&coarseCount);CHKERRQ(ierr);
      refct += coarseCount;
    }
  }
  if (dm->fineMesh && dm->fineMesh->coarseMesh == dm) {
    refct--;
    if (recurseFine) {
      PetscInt fineCount;

      ierr = DMCountNonCyclicReferences(dm->fineMesh, PETSC_FALSE, PETSC_TRUE,&fineCount);CHKERRQ(ierr);
      refct += fineCount;
    }
  }
  *ncrefct = refct;
  PetscFunctionReturn(0);
}

#undef __FUNCT__
#define __FUNCT__ "DMDestroyLabelLinkList"
PetscErrorCode DMDestroyLabelLinkList(DM dm)
{
  PetscErrorCode ierr;

  PetscFunctionBegin;
  if (!--(dm->labels->refct)) {
    DMLabelLink next = dm->labels->next;

    /* destroy the labels */
    while (next) {
      DMLabelLink tmp = next->next;

      ierr = DMLabelDestroy(&next->label);CHKERRQ(ierr);
      ierr = PetscFree(next);CHKERRQ(ierr);
      next = tmp;
    }
    ierr = PetscFree(dm->labels);CHKERRQ(ierr);
  }
  PetscFunctionReturn(0);
}

#undef __FUNCT__
#define __FUNCT__ "DMDestroy"
/*@
    DMDestroy - Destroys a vector packer or DM.

    Collective on DM

    Input Parameter:
.   dm - the DM object to destroy

    Level: developer

.seealso DMView(), DMCreateGlobalVector(), DMCreateInterpolation(), DMCreateColoring(), DMCreateMatrix()

@*/
PetscErrorCode  DMDestroy(DM *dm)
{
  PetscInt       i, cnt;
  DMNamedVecLink nlink,nnext;
  PetscErrorCode ierr;

  PetscFunctionBegin;
  if (!*dm) PetscFunctionReturn(0);
  PetscValidHeaderSpecific((*dm),DM_CLASSID,1);

  /* count all non-cyclic references in the doubly-linked list of coarse<->fine meshes */
  ierr = DMCountNonCyclicReferences(*dm,PETSC_TRUE,PETSC_TRUE,&cnt);CHKERRQ(ierr);
  --((PetscObject)(*dm))->refct;
  if (--cnt > 0) {*dm = 0; PetscFunctionReturn(0);}
  /*
     Need this test because the dm references the vectors that
     reference the dm, so destroying the dm calls destroy on the
     vectors that cause another destroy on the dm
  */
  if (((PetscObject)(*dm))->refct < 0) PetscFunctionReturn(0);
  ((PetscObject) (*dm))->refct = 0;
  for (i=0; i<DM_MAX_WORK_VECTORS; i++) {
    if ((*dm)->localout[i]) SETERRQ(PETSC_COMM_SELF,PETSC_ERR_ARG_WRONGSTATE,"Destroying a DM that has a local vector obtained with DMGetLocalVector()");
    ierr = VecDestroy(&(*dm)->localin[i]);CHKERRQ(ierr);
  }
  nnext=(*dm)->namedglobal;
  (*dm)->namedglobal = NULL;
  for (nlink=nnext; nlink; nlink=nnext) { /* Destroy the named vectors */
    nnext = nlink->next;
    if (nlink->status != DMVEC_STATUS_IN) SETERRQ1(((PetscObject)*dm)->comm,PETSC_ERR_ARG_WRONGSTATE,"DM still has Vec named '%s' checked out",nlink->name);
    ierr = PetscFree(nlink->name);CHKERRQ(ierr);
    ierr = VecDestroy(&nlink->X);CHKERRQ(ierr);
    ierr = PetscFree(nlink);CHKERRQ(ierr);
  }
  nnext=(*dm)->namedlocal;
  (*dm)->namedlocal = NULL;
  for (nlink=nnext; nlink; nlink=nnext) { /* Destroy the named local vectors */
    nnext = nlink->next;
    if (nlink->status != DMVEC_STATUS_IN) SETERRQ1(((PetscObject)*dm)->comm,PETSC_ERR_ARG_WRONGSTATE,"DM still has Vec named '%s' checked out",nlink->name);
    ierr = PetscFree(nlink->name);CHKERRQ(ierr);
    ierr = VecDestroy(&nlink->X);CHKERRQ(ierr);
    ierr = PetscFree(nlink);CHKERRQ(ierr);
  }

  /* Destroy the list of hooks */
  {
    DMCoarsenHookLink link,next;
    for (link=(*dm)->coarsenhook; link; link=next) {
      next = link->next;
      ierr = PetscFree(link);CHKERRQ(ierr);
    }
    (*dm)->coarsenhook = NULL;
  }
  {
    DMRefineHookLink link,next;
    for (link=(*dm)->refinehook; link; link=next) {
      next = link->next;
      ierr = PetscFree(link);CHKERRQ(ierr);
    }
    (*dm)->refinehook = NULL;
  }
  {
    DMSubDomainHookLink link,next;
    for (link=(*dm)->subdomainhook; link; link=next) {
      next = link->next;
      ierr = PetscFree(link);CHKERRQ(ierr);
    }
    (*dm)->subdomainhook = NULL;
  }
  {
    DMGlobalToLocalHookLink link,next;
    for (link=(*dm)->gtolhook; link; link=next) {
      next = link->next;
      ierr = PetscFree(link);CHKERRQ(ierr);
    }
    (*dm)->gtolhook = NULL;
  }
  {
    DMLocalToGlobalHookLink link,next;
    for (link=(*dm)->ltoghook; link; link=next) {
      next = link->next;
      ierr = PetscFree(link);CHKERRQ(ierr);
    }
    (*dm)->ltoghook = NULL;
  }
  /* Destroy the work arrays */
  {
    DMWorkLink link,next;
    if ((*dm)->workout) SETERRQ(PETSC_COMM_SELF,PETSC_ERR_ARG_WRONGSTATE,"Work array still checked out");
    for (link=(*dm)->workin; link; link=next) {
      next = link->next;
      ierr = PetscFree(link->mem);CHKERRQ(ierr);
      ierr = PetscFree(link);CHKERRQ(ierr);
    }
    (*dm)->workin = NULL;
  }
  if (!--((*dm)->labels->refct)) {
    DMLabelLink next = (*dm)->labels->next;

    /* destroy the labels */
    while (next) {
      DMLabelLink tmp = next->next;

      ierr = DMLabelDestroy(&next->label);CHKERRQ(ierr);
      ierr = PetscFree(next);CHKERRQ(ierr);
      next = tmp;
    }
    ierr = PetscFree((*dm)->labels);CHKERRQ(ierr);
  }
  {
    DMBoundary next = (*dm)->boundary;
    while (next) {
      DMBoundary b = next;

      next = b->next;
      ierr = PetscFree(b);CHKERRQ(ierr);
    }
  }

  ierr = PetscObjectDestroy(&(*dm)->dmksp);CHKERRQ(ierr);
  ierr = PetscObjectDestroy(&(*dm)->dmsnes);CHKERRQ(ierr);
  ierr = PetscObjectDestroy(&(*dm)->dmts);CHKERRQ(ierr);

  if ((*dm)->ctx && (*dm)->ctxdestroy) {
    ierr = (*(*dm)->ctxdestroy)(&(*dm)->ctx);CHKERRQ(ierr);
  }
  ierr = VecDestroy(&(*dm)->x);CHKERRQ(ierr);
  ierr = MatFDColoringDestroy(&(*dm)->fd);CHKERRQ(ierr);
  ierr = DMClearGlobalVectors(*dm);CHKERRQ(ierr);
  ierr = ISLocalToGlobalMappingDestroy(&(*dm)->ltogmap);CHKERRQ(ierr);
  ierr = PetscFree((*dm)->vectype);CHKERRQ(ierr);
  ierr = PetscFree((*dm)->mattype);CHKERRQ(ierr);

  ierr = PetscSectionDestroy(&(*dm)->defaultSection);CHKERRQ(ierr);
  ierr = PetscSectionDestroy(&(*dm)->defaultGlobalSection);CHKERRQ(ierr);
  ierr = PetscLayoutDestroy(&(*dm)->map);CHKERRQ(ierr);
  ierr = PetscSectionDestroy(&(*dm)->defaultConstraintSection);CHKERRQ(ierr);
  ierr = MatDestroy(&(*dm)->defaultConstraintMat);CHKERRQ(ierr);
  ierr = PetscSFDestroy(&(*dm)->sf);CHKERRQ(ierr);
  ierr = PetscSFDestroy(&(*dm)->defaultSF);CHKERRQ(ierr);
  ierr = PetscSFDestroy(&(*dm)->sfNatural);CHKERRQ(ierr);

  if ((*dm)->coarseMesh && (*dm)->coarseMesh->fineMesh == *dm) {
    ierr = DMSetFineDM((*dm)->coarseMesh,NULL);CHKERRQ(ierr);
  }
  ierr = DMDestroy(&(*dm)->coarseMesh);CHKERRQ(ierr);
  if ((*dm)->fineMesh && (*dm)->fineMesh->coarseMesh == *dm) {
    ierr = DMSetCoarseDM((*dm)->fineMesh,NULL);CHKERRQ(ierr);
  }
  ierr = DMDestroy(&(*dm)->fineMesh);CHKERRQ(ierr);
  ierr = DMDestroy(&(*dm)->coordinateDM);CHKERRQ(ierr);
  ierr = VecDestroy(&(*dm)->coordinates);CHKERRQ(ierr);
  ierr = VecDestroy(&(*dm)->coordinatesLocal);CHKERRQ(ierr);
  ierr = PetscFree3((*dm)->L,(*dm)->maxCell,(*dm)->bdtype);CHKERRQ(ierr);

  ierr = PetscDSDestroy(&(*dm)->prob);CHKERRQ(ierr);
  ierr = DMDestroy(&(*dm)->dmBC);CHKERRQ(ierr);
  /* if memory was published with SAWs then destroy it */
  ierr = PetscObjectSAWsViewOff((PetscObject)*dm);CHKERRQ(ierr);

  ierr = (*(*dm)->ops->destroy)(*dm);CHKERRQ(ierr);
  /* We do not destroy (*dm)->data here so that we can reference count backend objects */
  ierr = PetscHeaderDestroy(dm);CHKERRQ(ierr);
  PetscFunctionReturn(0);
}

#undef __FUNCT__
#define __FUNCT__ "DMSetUp"
/*@
    DMSetUp - sets up the data structures inside a DM object

    Collective on DM

    Input Parameter:
.   dm - the DM object to setup

    Level: developer

.seealso DMView(), DMCreateGlobalVector(), DMCreateInterpolation(), DMCreateColoring(), DMCreateMatrix()

@*/
PetscErrorCode  DMSetUp(DM dm)
{
  PetscErrorCode ierr;

  PetscFunctionBegin;
  PetscValidHeaderSpecific(dm,DM_CLASSID,1);
  if (dm->setupcalled) PetscFunctionReturn(0);
  if (dm->ops->setup) {
    ierr = (*dm->ops->setup)(dm);CHKERRQ(ierr);
  }
  dm->setupcalled = PETSC_TRUE;
  PetscFunctionReturn(0);
}

#undef __FUNCT__
#define __FUNCT__ "DMSetFromOptions"
/*@
    DMSetFromOptions - sets parameters in a DM from the options database

    Collective on DM

    Input Parameter:
.   dm - the DM object to set options for

    Options Database:
+   -dm_preallocate_only - Only preallocate the matrix for DMCreateMatrix(), but do not fill it with zeros
.   -dm_vec_type <type>  - type of vector to create inside DM
.   -dm_mat_type <type>  - type of matrix to create inside DM
-   -dm_coloring_type    - <global or ghosted>

    Level: developer

.seealso DMView(), DMCreateGlobalVector(), DMCreateInterpolation(), DMCreateColoring(), DMCreateMatrix()

@*/
PetscErrorCode  DMSetFromOptions(DM dm)
{
  char           typeName[256];
  PetscBool      flg;
  PetscErrorCode ierr;

  PetscFunctionBegin;
  PetscValidHeaderSpecific(dm,DM_CLASSID,1);
  if (dm->prob) {
    ierr = PetscDSSetFromOptions(dm->prob);CHKERRQ(ierr);
  }
  if (dm->sf) {
    ierr = PetscSFSetFromOptions(dm->sf);CHKERRQ(ierr);
  }
  if (dm->defaultSF) {
    ierr = PetscSFSetFromOptions(dm->defaultSF);CHKERRQ(ierr);
  }
  ierr = PetscObjectOptionsBegin((PetscObject)dm);CHKERRQ(ierr);
  ierr = PetscOptionsBool("-dm_preallocate_only","only preallocate matrix, but do not set column indices","DMSetMatrixPreallocateOnly",dm->prealloc_only,&dm->prealloc_only,NULL);CHKERRQ(ierr);
  ierr = PetscOptionsFList("-dm_vec_type","Vector type used for created vectors","DMSetVecType",VecList,dm->vectype,typeName,256,&flg);CHKERRQ(ierr);
  if (flg) {
    ierr = DMSetVecType(dm,typeName);CHKERRQ(ierr);
  }
  ierr = PetscOptionsFList("-dm_mat_type","Matrix type used for created matrices","DMSetMatType",MatList,dm->mattype ? dm->mattype : typeName,typeName,sizeof(typeName),&flg);CHKERRQ(ierr);
  if (flg) {
    ierr = DMSetMatType(dm,typeName);CHKERRQ(ierr);
  }
  ierr = PetscOptionsEnum("-dm_is_coloring_type","Global or local coloring of Jacobian","ISColoringType",ISColoringTypes,(PetscEnum)dm->coloringtype,(PetscEnum*)&dm->coloringtype,NULL);CHKERRQ(ierr);
  if (dm->ops->setfromoptions) {
    ierr = (*dm->ops->setfromoptions)(PetscOptionsObject,dm);CHKERRQ(ierr);
  }
  /* process any options handlers added with PetscObjectAddOptionsHandler() */
  ierr = PetscObjectProcessOptionsHandlers(PetscOptionsObject,(PetscObject) dm);CHKERRQ(ierr);
  ierr = PetscOptionsEnd();CHKERRQ(ierr);
  PetscFunctionReturn(0);
}

#undef __FUNCT__
#define __FUNCT__ "DMView"
/*@C
    DMView - Views a DM

    Collective on DM

    Input Parameter:
+   dm - the DM object to view
-   v - the viewer

    Level: beginner

.seealso DMDestroy(), DMCreateGlobalVector(), DMCreateInterpolation(), DMCreateColoring(), DMCreateMatrix()

@*/
PetscErrorCode  DMView(DM dm,PetscViewer v)
{
  PetscErrorCode ierr;
  PetscBool      isbinary;

  PetscFunctionBegin;
  PetscValidHeaderSpecific(dm,DM_CLASSID,1);
  if (!v) {
    ierr = PetscViewerASCIIGetStdout(PetscObjectComm((PetscObject)dm),&v);CHKERRQ(ierr);
  }
  ierr = PetscObjectPrintClassNamePrefixType((PetscObject)dm,v);CHKERRQ(ierr);
  ierr = PetscObjectTypeCompare((PetscObject)v,PETSCVIEWERBINARY,&isbinary);CHKERRQ(ierr);
  if (isbinary) {
    PetscInt classid = DM_FILE_CLASSID;
    char     type[256];

    ierr = PetscViewerBinaryWrite(v,&classid,1,PETSC_INT,PETSC_FALSE);CHKERRQ(ierr);
    ierr = PetscStrncpy(type,((PetscObject)dm)->type_name,256);CHKERRQ(ierr);
    ierr = PetscViewerBinaryWrite(v,type,256,PETSC_CHAR,PETSC_FALSE);CHKERRQ(ierr);
  }
  if (dm->ops->view) {
    ierr = (*dm->ops->view)(dm,v);CHKERRQ(ierr);
  }
  PetscFunctionReturn(0);
}

#undef __FUNCT__
#define __FUNCT__ "DMCreateGlobalVector"
/*@
    DMCreateGlobalVector - Creates a global vector from a DM object

    Collective on DM

    Input Parameter:
.   dm - the DM object

    Output Parameter:
.   vec - the global vector

    Level: beginner

.seealso DMDestroy(), DMView(), DMCreateInterpolation(), DMCreateColoring(), DMCreateMatrix()

@*/
PetscErrorCode  DMCreateGlobalVector(DM dm,Vec *vec)
{
  PetscErrorCode ierr;

  PetscFunctionBegin;
  PetscValidHeaderSpecific(dm,DM_CLASSID,1);
  ierr = (*dm->ops->createglobalvector)(dm,vec);CHKERRQ(ierr);
  PetscFunctionReturn(0);
}

#undef __FUNCT__
#define __FUNCT__ "DMCreateLocalVector"
/*@
    DMCreateLocalVector - Creates a local vector from a DM object

    Not Collective

    Input Parameter:
.   dm - the DM object

    Output Parameter:
.   vec - the local vector

    Level: beginner

.seealso DMDestroy(), DMView(), DMCreateInterpolation(), DMCreateColoring(), DMCreateMatrix()

@*/
PetscErrorCode  DMCreateLocalVector(DM dm,Vec *vec)
{
  PetscErrorCode ierr;

  PetscFunctionBegin;
  PetscValidHeaderSpecific(dm,DM_CLASSID,1);
  ierr = (*dm->ops->createlocalvector)(dm,vec);CHKERRQ(ierr);
  PetscFunctionReturn(0);
}

#undef __FUNCT__
#define __FUNCT__ "DMGetLocalToGlobalMapping"
/*@
   DMGetLocalToGlobalMapping - Accesses the local-to-global mapping in a DM.

   Collective on DM

   Input Parameter:
.  dm - the DM that provides the mapping

   Output Parameter:
.  ltog - the mapping

   Level: intermediate

   Notes:
   This mapping can then be used by VecSetLocalToGlobalMapping() or
   MatSetLocalToGlobalMapping().

.seealso: DMCreateLocalVector()
@*/
PetscErrorCode DMGetLocalToGlobalMapping(DM dm,ISLocalToGlobalMapping *ltog)
{
  PetscInt       bs = -1, bsLocal, bsMin, bsMax;
  PetscErrorCode ierr;

  PetscFunctionBegin;
  PetscValidHeaderSpecific(dm,DM_CLASSID,1);
  PetscValidPointer(ltog,2);
  if (!dm->ltogmap) {
    PetscSection section, sectionGlobal;

    ierr = DMGetDefaultSection(dm, &section);CHKERRQ(ierr);
    if (section) {
      const PetscInt *cdofs;
      PetscInt       *ltog;
      PetscInt        pStart, pEnd, size, p, l;

      ierr = DMGetDefaultGlobalSection(dm, &sectionGlobal);CHKERRQ(ierr);
      ierr = PetscSectionGetChart(section, &pStart, &pEnd);CHKERRQ(ierr);
      ierr = PetscSectionGetStorageSize(section, &size);CHKERRQ(ierr);
      ierr = PetscMalloc1(size, &ltog);CHKERRQ(ierr); /* We want the local+overlap size */
      for (p = pStart, l = 0; p < pEnd; ++p) {
        PetscInt bdof, cdof, dof, off, c, cind = 0;

        /* Should probably use constrained dofs */
        ierr = PetscSectionGetDof(section, p, &dof);CHKERRQ(ierr);
        ierr = PetscSectionGetConstraintDof(section, p, &cdof);CHKERRQ(ierr);
        ierr = PetscSectionGetConstraintIndices(section, p, &cdofs);CHKERRQ(ierr);
        ierr = PetscSectionGetOffset(sectionGlobal, p, &off);CHKERRQ(ierr);
        /* If you have dofs, and constraints, and they are unequal, we set the blocksize to 1 */
        bdof = cdof && (dof-cdof) ? 1 : dof;
        if (dof) {
          if (bs < 0)          {bs = bdof;}
          else if (bs != bdof) {bs = 1;}
        }
        for (c = 0; c < dof; ++c, ++l) {
          if ((cind < cdof) && (c == cdofs[cind])) ltog[l] = off < 0 ? off-c : off+c;
          else                                     ltog[l] = (off < 0 ? -(off+1) : off) + c;
        }
      }
      /* Must have same blocksize on all procs (some might have no points) */
      bsLocal = bs;
      ierr = MPIU_Allreduce(&bsLocal, &bsMax, 1, MPIU_INT, MPI_MAX, PetscObjectComm((PetscObject)dm));CHKERRQ(ierr);
      bsLocal = bs < 0 ? bsMax : bs;
      ierr = MPIU_Allreduce(&bsLocal, &bsMin, 1, MPIU_INT, MPI_MIN, PetscObjectComm((PetscObject)dm));CHKERRQ(ierr);
      if (bsMin != bsMax) {bs = 1;}
      else                {bs = bsMax;}
      bs   = bs < 0 ? 1 : bs;
      /* Must reduce indices by blocksize */
      if (bs > 1) for (l = 0; l < size; ++l) ltog[l] /= bs;
      ierr = ISLocalToGlobalMappingCreate(PetscObjectComm((PetscObject)dm), bs, size, ltog, PETSC_OWN_POINTER, &dm->ltogmap);CHKERRQ(ierr);
      ierr = PetscLogObjectParent((PetscObject)dm, (PetscObject)dm->ltogmap);CHKERRQ(ierr);
    } else {
      if (!dm->ops->getlocaltoglobalmapping) SETERRQ(PetscObjectComm((PetscObject)dm),PETSC_ERR_SUP,"DM can not create LocalToGlobalMapping");
      ierr = (*dm->ops->getlocaltoglobalmapping)(dm);CHKERRQ(ierr);
    }
  }
  *ltog = dm->ltogmap;
  PetscFunctionReturn(0);
}

#undef __FUNCT__
#define __FUNCT__ "DMGetBlockSize"
/*@
   DMGetBlockSize - Gets the inherent block size associated with a DM

   Not Collective

   Input Parameter:
.  dm - the DM with block structure

   Output Parameter:
.  bs - the block size, 1 implies no exploitable block structure

   Level: intermediate

.seealso: ISCreateBlock(), VecSetBlockSize(), MatSetBlockSize(), DMGetLocalToGlobalMapping()
@*/
PetscErrorCode  DMGetBlockSize(DM dm,PetscInt *bs)
{
  PetscFunctionBegin;
  PetscValidHeaderSpecific(dm,DM_CLASSID,1);
  PetscValidPointer(bs,2);
  if (dm->bs < 1) SETERRQ(PETSC_COMM_SELF,PETSC_ERR_ARG_WRONGSTATE,"DM does not have enough information to provide a block size yet");
  *bs = dm->bs;
  PetscFunctionReturn(0);
}

#undef __FUNCT__
#define __FUNCT__ "DMCreateInterpolation"
/*@
    DMCreateInterpolation - Gets interpolation matrix between two DM objects

    Collective on DM

    Input Parameter:
+   dm1 - the DM object
-   dm2 - the second, finer DM object

    Output Parameter:
+  mat - the interpolation
-  vec - the scaling (optional)

    Level: developer

    Notes:  For DMDA objects this only works for "uniform refinement", that is the refined mesh was obtained DMRefine() or the coarse mesh was obtained by
        DMCoarsen(). The coordinates set into the DMDA are completely ignored in computing the interpolation.

        For DMDA objects you can use this interpolation (more precisely the interpolation from the DMGetCoordinateDM()) to interpolate the mesh coordinate vectors
        EXCEPT in the periodic case where it does not make sense since the coordinate vectors are not periodic.


.seealso DMDestroy(), DMView(), DMCreateGlobalVector(), DMCreateColoring(), DMCreateMatrix(), DMRefine(), DMCoarsen(), DMCreateRestriction()

@*/
PetscErrorCode  DMCreateInterpolation(DM dm1,DM dm2,Mat *mat,Vec *vec)
{
  PetscErrorCode ierr;

  PetscFunctionBegin;
  PetscValidHeaderSpecific(dm1,DM_CLASSID,1);
  PetscValidHeaderSpecific(dm2,DM_CLASSID,2);
  ierr = PetscLogEventBegin(DM_CreateInterpolation,dm1,dm2,0,0);CHKERRQ(ierr);
  ierr = (*dm1->ops->createinterpolation)(dm1,dm2,mat,vec);CHKERRQ(ierr);
  ierr = PetscLogEventEnd(DM_CreateInterpolation,dm1,dm2,0,0);CHKERRQ(ierr);
  PetscFunctionReturn(0);
}

#undef __FUNCT__
#define __FUNCT__ "DMCreateRestriction"
/*@
    DMCreateRestriction - Gets restriction matrix between two DM objects

    Collective on DM

    Input Parameter:
+   dm1 - the DM object
-   dm2 - the second, finer DM object

    Output Parameter:
.  mat - the restriction


    Level: developer

    Notes:  For DMDA objects this only works for "uniform refinement", that is the refined mesh was obtained DMRefine() or the coarse mesh was obtained by
        DMCoarsen(). The coordinates set into the DMDA are completely ignored in computing the interpolation.

 
.seealso DMDestroy(), DMView(), DMCreateGlobalVector(), DMCreateColoring(), DMCreateMatrix(), DMRefine(), DMCoarsen(), DMCreateInterpolation()

@*/
PetscErrorCode  DMCreateRestriction(DM dm1,DM dm2,Mat *mat)
{
  PetscErrorCode ierr;

  PetscFunctionBegin;
  PetscValidHeaderSpecific(dm1,DM_CLASSID,1);
  PetscValidHeaderSpecific(dm2,DM_CLASSID,2);
  ierr = PetscLogEventBegin(DM_CreateRestriction,dm1,dm2,0,0);CHKERRQ(ierr);
  ierr = (*dm1->ops->createrestriction)(dm1,dm2,mat);CHKERRQ(ierr);
  ierr = PetscLogEventEnd(DM_CreateRestriction,dm1,dm2,0,0);CHKERRQ(ierr);
  PetscFunctionReturn(0);
}

#undef __FUNCT__
#define __FUNCT__ "DMCreateInjection"
/*@
    DMCreateInjection - Gets injection matrix between two DM objects

    Collective on DM

    Input Parameter:
+   dm1 - the DM object
-   dm2 - the second, finer DM object

    Output Parameter:
.   mat - the injection

    Level: developer

   Notes:  For DMDA objects this only works for "uniform refinement", that is the refined mesh was obtained DMRefine() or the coarse mesh was obtained by
        DMCoarsen(). The coordinates set into the DMDA are completely ignored in computing the injection.

.seealso DMDestroy(), DMView(), DMCreateGlobalVector(), DMCreateColoring(), DMCreateMatrix(), DMCreateInterpolation()

@*/
PetscErrorCode  DMCreateInjection(DM dm1,DM dm2,Mat *mat)
{
  PetscErrorCode ierr;

  PetscFunctionBegin;
  PetscValidHeaderSpecific(dm1,DM_CLASSID,1);
  PetscValidHeaderSpecific(dm2,DM_CLASSID,2);
  if (!dm1->ops->getinjection) SETERRQ(PetscObjectComm((PetscObject)dm1),PETSC_ERR_SUP,"DMCreateInjection not implemented for this type");
  ierr = (*dm1->ops->getinjection)(dm1,dm2,mat);CHKERRQ(ierr);
  PetscFunctionReturn(0);
}

#undef __FUNCT__
#define __FUNCT__ "DMCreateColoring"
/*@
    DMCreateColoring - Gets coloring for a DM

    Collective on DM

    Input Parameter:
+   dm - the DM object
-   ctype - IS_COLORING_LOCAL or IS_COLORING_GLOBAL

    Output Parameter:
.   coloring - the coloring

    Level: developer

.seealso DMDestroy(), DMView(), DMCreateGlobalVector(), DMCreateInterpolation(), DMCreateMatrix(), DMSetMatType()

@*/
PetscErrorCode  DMCreateColoring(DM dm,ISColoringType ctype,ISColoring *coloring)
{
  PetscErrorCode ierr;

  PetscFunctionBegin;
  PetscValidHeaderSpecific(dm,DM_CLASSID,1);
  if (!dm->ops->getcoloring) SETERRQ(PetscObjectComm((PetscObject)dm),PETSC_ERR_SUP,"No coloring for this type of DM yet");
  ierr = (*dm->ops->getcoloring)(dm,ctype,coloring);CHKERRQ(ierr);
  PetscFunctionReturn(0);
}

#undef __FUNCT__
#define __FUNCT__ "DMCreateMatrix"
/*@
    DMCreateMatrix - Gets empty Jacobian for a DM

    Collective on DM

    Input Parameter:
.   dm - the DM object

    Output Parameter:
.   mat - the empty Jacobian

    Level: beginner

    Notes: This properly preallocates the number of nonzeros in the sparse matrix so you
       do not need to do it yourself.

       By default it also sets the nonzero structure and puts in the zero entries. To prevent setting
       the nonzero pattern call DMSetMatrixPreallocateOnly()

       For structured grid problems, when you call MatView() on this matrix it is displayed using the global natural ordering, NOT in the ordering used
       internally by PETSc.

       For structured grid problems, in general it is easiest to use MatSetValuesStencil() or MatSetValuesLocal() to put values into the matrix because MatSetValues() requires
       the indices for the global numbering for DMDAs which is complicated.

.seealso DMDestroy(), DMView(), DMCreateGlobalVector(), DMCreateInterpolation(), DMSetMatType()

@*/
PetscErrorCode  DMCreateMatrix(DM dm,Mat *mat)
{
  PetscErrorCode ierr;

  PetscFunctionBegin;
  PetscValidHeaderSpecific(dm,DM_CLASSID,1);
  ierr = MatInitializePackage();CHKERRQ(ierr);
  PetscValidHeaderSpecific(dm,DM_CLASSID,1);
  PetscValidPointer(mat,3);
  ierr = (*dm->ops->creatematrix)(dm,mat);CHKERRQ(ierr);
  PetscFunctionReturn(0);
}

#undef __FUNCT__
#define __FUNCT__ "DMSetMatrixPreallocateOnly"
/*@
  DMSetMatrixPreallocateOnly - When DMCreateMatrix() is called the matrix will be properly
    preallocated but the nonzero structure and zero values will not be set.

  Logically Collective on DM

  Input Parameter:
+ dm - the DM
- only - PETSC_TRUE if only want preallocation

  Level: developer
.seealso DMCreateMatrix()
@*/
PetscErrorCode DMSetMatrixPreallocateOnly(DM dm, PetscBool only)
{
  PetscFunctionBegin;
  PetscValidHeaderSpecific(dm,DM_CLASSID,1);
  dm->prealloc_only = only;
  PetscFunctionReturn(0);
}

#undef __FUNCT__
#define __FUNCT__ "DMGetWorkArray"
/*@C
  DMGetWorkArray - Gets a work array guaranteed to be at least the input size, restore with DMRestoreWorkArray()

  Not Collective

  Input Parameters:
+ dm - the DM object
. count - The minium size
- dtype - data type (PETSC_REAL, PETSC_SCALAR, PETSC_INT)

  Output Parameter:
. array - the work array

  Level: developer

.seealso DMDestroy(), DMCreate()
@*/
PetscErrorCode DMGetWorkArray(DM dm,PetscInt count,PetscDataType dtype,void *mem)
{
  PetscErrorCode ierr;
  DMWorkLink     link;
  size_t         dsize;

  PetscFunctionBegin;
  PetscValidHeaderSpecific(dm,DM_CLASSID,1);
  PetscValidPointer(mem,4);
  if (dm->workin) {
    link       = dm->workin;
    dm->workin = dm->workin->next;
  } else {
    ierr = PetscNewLog(dm,&link);CHKERRQ(ierr);
  }
  ierr = PetscDataTypeGetSize(dtype,&dsize);CHKERRQ(ierr);
  if (dsize*count > link->bytes) {
    ierr        = PetscFree(link->mem);CHKERRQ(ierr);
    ierr        = PetscMalloc(dsize*count,&link->mem);CHKERRQ(ierr);
    link->bytes = dsize*count;
  }
  link->next   = dm->workout;
  dm->workout  = link;
  *(void**)mem = link->mem;
  PetscFunctionReturn(0);
}

#undef __FUNCT__
#define __FUNCT__ "DMRestoreWorkArray"
/*@C
  DMRestoreWorkArray - Restores a work array guaranteed to be at least the input size, restore with DMRestoreWorkArray()

  Not Collective

  Input Parameters:
+ dm - the DM object
. count - The minium size
- dtype - data type (PETSC_REAL, PETSC_SCALAR, PETSC_INT)

  Output Parameter:
. array - the work array

  Level: developer

.seealso DMDestroy(), DMCreate()
@*/
PetscErrorCode DMRestoreWorkArray(DM dm,PetscInt count,PetscDataType dtype,void *mem)
{
  DMWorkLink *p,link;

  PetscFunctionBegin;
  PetscValidHeaderSpecific(dm,DM_CLASSID,1);
  PetscValidPointer(mem,4);
  for (p=&dm->workout; (link=*p); p=&link->next) {
    if (link->mem == *(void**)mem) {
      *p           = link->next;
      link->next   = dm->workin;
      dm->workin   = link;
      *(void**)mem = NULL;
      PetscFunctionReturn(0);
    }
  }
  SETERRQ(PETSC_COMM_SELF,PETSC_ERR_ARG_WRONGSTATE,"Array was not checked out");
}

#undef __FUNCT__
#define __FUNCT__ "DMSetNullSpaceConstructor"
PetscErrorCode DMSetNullSpaceConstructor(DM dm, PetscInt field, PetscErrorCode (*nullsp)(DM dm, PetscInt field, MatNullSpace *nullSpace))
{
  PetscFunctionBegin;
  PetscValidHeaderSpecific(dm, DM_CLASSID, 1);
  if (field >= 10) SETERRQ1(PetscObjectComm((PetscObject)dm), PETSC_ERR_ARG_OUTOFRANGE, "Cannot handle %d >= 10 fields", field);
  dm->nullspaceConstructors[field] = nullsp;
  PetscFunctionReturn(0);
}

#undef __FUNCT__
#define __FUNCT__ "DMCreateFieldIS"
/*@C
  DMCreateFieldIS - Creates a set of IS objects with the global indices of dofs for each field

  Not collective

  Input Parameter:
. dm - the DM object

  Output Parameters:
+ numFields  - The number of fields (or NULL if not requested)
. fieldNames - The name for each field (or NULL if not requested)
- fields     - The global indices for each field (or NULL if not requested)

  Level: intermediate

  Notes:
  The user is responsible for freeing all requested arrays. In particular, every entry of names should be freed with
  PetscFree(), every entry of fields should be destroyed with ISDestroy(), and both arrays should be freed with
  PetscFree().

.seealso DMDestroy(), DMView(), DMCreateInterpolation(), DMCreateColoring(), DMCreateMatrix()
@*/
PetscErrorCode DMCreateFieldIS(DM dm, PetscInt *numFields, char ***fieldNames, IS **fields)
{
  PetscSection   section, sectionGlobal;
  PetscErrorCode ierr;

  PetscFunctionBegin;
  PetscValidHeaderSpecific(dm,DM_CLASSID,1);
  if (numFields) {
    PetscValidPointer(numFields,2);
    *numFields = 0;
  }
  if (fieldNames) {
    PetscValidPointer(fieldNames,3);
    *fieldNames = NULL;
  }
  if (fields) {
    PetscValidPointer(fields,4);
    *fields = NULL;
  }
  ierr = DMGetDefaultSection(dm, &section);CHKERRQ(ierr);
  if (section) {
    PetscInt *fieldSizes, **fieldIndices;
    PetscInt nF, f, pStart, pEnd, p;

    ierr = DMGetDefaultGlobalSection(dm, &sectionGlobal);CHKERRQ(ierr);
    ierr = PetscSectionGetNumFields(section, &nF);CHKERRQ(ierr);
    ierr = PetscMalloc2(nF,&fieldSizes,nF,&fieldIndices);CHKERRQ(ierr);
    ierr = PetscSectionGetChart(sectionGlobal, &pStart, &pEnd);CHKERRQ(ierr);
    for (f = 0; f < nF; ++f) {
      fieldSizes[f] = 0;
    }
    for (p = pStart; p < pEnd; ++p) {
      PetscInt gdof;

      ierr = PetscSectionGetDof(sectionGlobal, p, &gdof);CHKERRQ(ierr);
      if (gdof > 0) {
        for (f = 0; f < nF; ++f) {
          PetscInt fdof, fcdof;

          ierr           = PetscSectionGetFieldDof(section, p, f, &fdof);CHKERRQ(ierr);
          ierr           = PetscSectionGetFieldConstraintDof(section, p, f, &fcdof);CHKERRQ(ierr);
          fieldSizes[f] += fdof-fcdof;
        }
      }
    }
    for (f = 0; f < nF; ++f) {
      ierr          = PetscMalloc1(fieldSizes[f], &fieldIndices[f]);CHKERRQ(ierr);
      fieldSizes[f] = 0;
    }
    for (p = pStart; p < pEnd; ++p) {
      PetscInt gdof, goff;

      ierr = PetscSectionGetDof(sectionGlobal, p, &gdof);CHKERRQ(ierr);
      if (gdof > 0) {
        ierr = PetscSectionGetOffset(sectionGlobal, p, &goff);CHKERRQ(ierr);
        for (f = 0; f < nF; ++f) {
          PetscInt fdof, fcdof, fc;

          ierr = PetscSectionGetFieldDof(section, p, f, &fdof);CHKERRQ(ierr);
          ierr = PetscSectionGetFieldConstraintDof(section, p, f, &fcdof);CHKERRQ(ierr);
          for (fc = 0; fc < fdof-fcdof; ++fc, ++fieldSizes[f]) {
            fieldIndices[f][fieldSizes[f]] = goff++;
          }
        }
      }
    }
    if (numFields) *numFields = nF;
    if (fieldNames) {
      ierr = PetscMalloc1(nF, fieldNames);CHKERRQ(ierr);
      for (f = 0; f < nF; ++f) {
        const char *fieldName;

        ierr = PetscSectionGetFieldName(section, f, &fieldName);CHKERRQ(ierr);
        ierr = PetscStrallocpy(fieldName, (char**) &(*fieldNames)[f]);CHKERRQ(ierr);
      }
    }
    if (fields) {
      ierr = PetscMalloc1(nF, fields);CHKERRQ(ierr);
      for (f = 0; f < nF; ++f) {
        ierr = ISCreateGeneral(PetscObjectComm((PetscObject)dm), fieldSizes[f], fieldIndices[f], PETSC_OWN_POINTER, &(*fields)[f]);CHKERRQ(ierr);
      }
    }
    ierr = PetscFree2(fieldSizes,fieldIndices);CHKERRQ(ierr);
  } else if (dm->ops->createfieldis) {
    ierr = (*dm->ops->createfieldis)(dm, numFields, fieldNames, fields);CHKERRQ(ierr);
  }
  PetscFunctionReturn(0);
}


#undef __FUNCT__
#define __FUNCT__ "DMCreateFieldDecomposition"
/*@C
  DMCreateFieldDecomposition - Returns a list of IS objects defining a decomposition of a problem into subproblems
                          corresponding to different fields: each IS contains the global indices of the dofs of the
                          corresponding field. The optional list of DMs define the DM for each subproblem.
                          Generalizes DMCreateFieldIS().

  Not collective

  Input Parameter:
. dm - the DM object

  Output Parameters:
+ len       - The number of subproblems in the field decomposition (or NULL if not requested)
. namelist  - The name for each field (or NULL if not requested)
. islist    - The global indices for each field (or NULL if not requested)
- dmlist    - The DMs for each field subproblem (or NULL, if not requested; if NULL is returned, no DMs are defined)

  Level: intermediate

  Notes:
  The user is responsible for freeing all requested arrays. In particular, every entry of names should be freed with
  PetscFree(), every entry of is should be destroyed with ISDestroy(), every entry of dm should be destroyed with DMDestroy(),
  and all of the arrays should be freed with PetscFree().

.seealso DMDestroy(), DMView(), DMCreateInterpolation(), DMCreateColoring(), DMCreateMatrix(), DMCreateFieldIS()
@*/
PetscErrorCode DMCreateFieldDecomposition(DM dm, PetscInt *len, char ***namelist, IS **islist, DM **dmlist)
{
  PetscErrorCode ierr;

  PetscFunctionBegin;
  PetscValidHeaderSpecific(dm,DM_CLASSID,1);
  if (len) {
    PetscValidPointer(len,2);
    *len = 0;
  }
  if (namelist) {
    PetscValidPointer(namelist,3);
    *namelist = 0;
  }
  if (islist) {
    PetscValidPointer(islist,4);
    *islist = 0;
  }
  if (dmlist) {
    PetscValidPointer(dmlist,5);
    *dmlist = 0;
  }
  /*
   Is it a good idea to apply the following check across all impls?
   Perhaps some impls can have a well-defined decomposition before DMSetUp?
   This, however, follows the general principle that accessors are not well-behaved until the object is set up.
   */
  if (!dm->setupcalled) SETERRQ(PetscObjectComm((PetscObject)dm),PETSC_ERR_ARG_WRONGSTATE, "Decomposition defined only after DMSetUp");
  if (!dm->ops->createfielddecomposition) {
    PetscSection section;
    PetscInt     numFields, f;

    ierr = DMGetDefaultSection(dm, &section);CHKERRQ(ierr);
    if (section) {ierr = PetscSectionGetNumFields(section, &numFields);CHKERRQ(ierr);}
    if (section && numFields && dm->ops->createsubdm) {
      if (len) *len = numFields;
      if (namelist) {ierr = PetscMalloc1(numFields,namelist);CHKERRQ(ierr);}
      if (islist)   {ierr = PetscMalloc1(numFields,islist);CHKERRQ(ierr);}
      if (dmlist)   {ierr = PetscMalloc1(numFields,dmlist);CHKERRQ(ierr);}
      for (f = 0; f < numFields; ++f) {
        const char *fieldName;

        ierr = DMCreateSubDM(dm, 1, &f, islist ? &(*islist)[f] : NULL, dmlist ? &(*dmlist)[f] : NULL);CHKERRQ(ierr);
        if (namelist) {
          ierr = PetscSectionGetFieldName(section, f, &fieldName);CHKERRQ(ierr);
          ierr = PetscStrallocpy(fieldName, (char**) &(*namelist)[f]);CHKERRQ(ierr);
        }
      }
    } else {
      ierr = DMCreateFieldIS(dm, len, namelist, islist);CHKERRQ(ierr);
      /* By default there are no DMs associated with subproblems. */
      if (dmlist) *dmlist = NULL;
    }
  } else {
    ierr = (*dm->ops->createfielddecomposition)(dm,len,namelist,islist,dmlist);CHKERRQ(ierr);
  }
  PetscFunctionReturn(0);
}

#undef __FUNCT__
#define __FUNCT__ "DMCreateSubDM"
/*@
  DMCreateSubDM - Returns an IS and DM encapsulating a subproblem defined by the fields passed in.
                  The fields are defined by DMCreateFieldIS().

  Not collective

  Input Parameters:
+ dm - the DM object
. numFields - number of fields in this subproblem
- len       - The number of subproblems in the decomposition (or NULL if not requested)

  Output Parameters:
. is - The global indices for the subproblem
- dm - The DM for the subproblem

  Level: intermediate

.seealso DMDestroy(), DMView(), DMCreateInterpolation(), DMCreateColoring(), DMCreateMatrix(), DMCreateFieldIS()
@*/
PetscErrorCode DMCreateSubDM(DM dm, PetscInt numFields, PetscInt fields[], IS *is, DM *subdm)
{
  PetscErrorCode ierr;

  PetscFunctionBegin;
  PetscValidHeaderSpecific(dm,DM_CLASSID,1);
  PetscValidPointer(fields,3);
  if (is) PetscValidPointer(is,4);
  if (subdm) PetscValidPointer(subdm,5);
  if (dm->ops->createsubdm) {
    ierr = (*dm->ops->createsubdm)(dm, numFields, fields, is, subdm);CHKERRQ(ierr);
  } else SETERRQ(PetscObjectComm((PetscObject)dm), PETSC_ERR_SUP, "This type has no DMCreateSubDM implementation defined");
  PetscFunctionReturn(0);
}


#undef __FUNCT__
#define __FUNCT__ "DMCreateDomainDecomposition"
/*@C
  DMCreateDomainDecomposition - Returns lists of IS objects defining a decomposition of a problem into subproblems
                          corresponding to restrictions to pairs nested subdomains: each IS contains the global
                          indices of the dofs of the corresponding subdomains.  The inner subdomains conceptually
                          define a nonoverlapping covering, while outer subdomains can overlap.
                          The optional list of DMs define the DM for each subproblem.

  Not collective

  Input Parameter:
. dm - the DM object

  Output Parameters:
+ len         - The number of subproblems in the domain decomposition (or NULL if not requested)
. namelist    - The name for each subdomain (or NULL if not requested)
. innerislist - The global indices for each inner subdomain (or NULL, if not requested)
. outerislist - The global indices for each outer subdomain (or NULL, if not requested)
- dmlist      - The DMs for each subdomain subproblem (or NULL, if not requested; if NULL is returned, no DMs are defined)

  Level: intermediate

  Notes:
  The user is responsible for freeing all requested arrays. In particular, every entry of names should be freed with
  PetscFree(), every entry of is should be destroyed with ISDestroy(), every entry of dm should be destroyed with DMDestroy(),
  and all of the arrays should be freed with PetscFree().

.seealso DMDestroy(), DMView(), DMCreateInterpolation(), DMCreateColoring(), DMCreateMatrix(), DMCreateDomainDecompositionDM(), DMCreateFieldDecomposition()
@*/
PetscErrorCode DMCreateDomainDecomposition(DM dm, PetscInt *len, char ***namelist, IS **innerislist, IS **outerislist, DM **dmlist)
{
  PetscErrorCode      ierr;
  DMSubDomainHookLink link;
  PetscInt            i,l;

  PetscFunctionBegin;
  PetscValidHeaderSpecific(dm,DM_CLASSID,1);
  if (len)           {PetscValidPointer(len,2);            *len         = 0;}
  if (namelist)      {PetscValidPointer(namelist,3);       *namelist    = NULL;}
  if (innerislist)   {PetscValidPointer(innerislist,4);    *innerislist = NULL;}
  if (outerislist)   {PetscValidPointer(outerislist,5);    *outerislist = NULL;}
  if (dmlist)        {PetscValidPointer(dmlist,6);         *dmlist      = NULL;}
  /*
   Is it a good idea to apply the following check across all impls?
   Perhaps some impls can have a well-defined decomposition before DMSetUp?
   This, however, follows the general principle that accessors are not well-behaved until the object is set up.
   */
  if (!dm->setupcalled) SETERRQ(PetscObjectComm((PetscObject)dm),PETSC_ERR_ARG_WRONGSTATE, "Decomposition defined only after DMSetUp");
  if (dm->ops->createdomaindecomposition) {
    ierr = (*dm->ops->createdomaindecomposition)(dm,&l,namelist,innerislist,outerislist,dmlist);CHKERRQ(ierr);
    /* copy subdomain hooks and context over to the subdomain DMs */
    if (dmlist && *dmlist) {
      for (i = 0; i < l; i++) {
        for (link=dm->subdomainhook; link; link=link->next) {
          if (link->ddhook) {ierr = (*link->ddhook)(dm,(*dmlist)[i],link->ctx);CHKERRQ(ierr);}
        }
        if (dm->ctx) (*dmlist)[i]->ctx = dm->ctx;
      }
    }
    if (len) *len = l;
  }
  PetscFunctionReturn(0);
}


#undef __FUNCT__
#define __FUNCT__ "DMCreateDomainDecompositionScatters"
/*@C
  DMCreateDomainDecompositionScatters - Returns scatters to the subdomain vectors from the global vector

  Not collective

  Input Parameters:
+ dm - the DM object
. n  - the number of subdomain scatters
- subdms - the local subdomains

  Output Parameters:
+ n     - the number of scatters returned
. iscat - scatter from global vector to nonoverlapping global vector entries on subdomain
. oscat - scatter from global vector to overlapping global vector entries on subdomain
- gscat - scatter from global vector to local vector on subdomain (fills in ghosts)

  Notes: This is an alternative to the iis and ois arguments in DMCreateDomainDecomposition that allow for the solution
  of general nonlinear problems with overlapping subdomain methods.  While merely having index sets that enable subsets
  of the residual equations to be created is fine for linear problems, nonlinear problems require local assembly of
  solution and residual data.

  Level: developer

.seealso DMDestroy(), DMView(), DMCreateInterpolation(), DMCreateColoring(), DMCreateMatrix(), DMCreateFieldIS()
@*/
PetscErrorCode DMCreateDomainDecompositionScatters(DM dm,PetscInt n,DM *subdms,VecScatter **iscat,VecScatter **oscat,VecScatter **gscat)
{
  PetscErrorCode ierr;

  PetscFunctionBegin;
  PetscValidHeaderSpecific(dm,DM_CLASSID,1);
  PetscValidPointer(subdms,3);
  if (dm->ops->createddscatters) {
    ierr = (*dm->ops->createddscatters)(dm,n,subdms,iscat,oscat,gscat);CHKERRQ(ierr);
  } else SETERRQ(PetscObjectComm((PetscObject)dm), PETSC_ERR_SUP, "This type has no DMCreateDomainDecompositionScatter implementation defined");
  PetscFunctionReturn(0);
}

#undef __FUNCT__
#define __FUNCT__ "DMRefine"
/*@
  DMRefine - Refines a DM object

  Collective on DM

  Input Parameter:
+ dm   - the DM object
- comm - the communicator to contain the new DM object (or MPI_COMM_NULL)

  Output Parameter:
. dmf - the refined DM, or NULL

  Note: If no refinement was done, the return value is NULL

  Level: developer

.seealso DMCoarsen(), DMDestroy(), DMView(), DMCreateGlobalVector(), DMCreateInterpolation()
@*/
PetscErrorCode  DMRefine(DM dm,MPI_Comm comm,DM *dmf)
{
  PetscErrorCode   ierr;
  DMRefineHookLink link;

  PetscFunctionBegin;
  PetscValidHeaderSpecific(dm,DM_CLASSID,1);
  ierr = PetscLogEventBegin(DM_Refine,dm,0,0,0);CHKERRQ(ierr);
  if (!dm->ops->refine) SETERRQ(PetscObjectComm((PetscObject)dm),PETSC_ERR_SUP,"This DM cannot refine");
  ierr = (*dm->ops->refine)(dm,comm,dmf);CHKERRQ(ierr);
  if (*dmf) {
    (*dmf)->ops->creatematrix = dm->ops->creatematrix;

    ierr = PetscObjectCopyFortranFunctionPointers((PetscObject)dm,(PetscObject)*dmf);CHKERRQ(ierr);

    (*dmf)->ctx       = dm->ctx;
    (*dmf)->leveldown = dm->leveldown;
    (*dmf)->levelup   = dm->levelup + 1;

    ierr = DMSetMatType(*dmf,dm->mattype);CHKERRQ(ierr);
    for (link=dm->refinehook; link; link=link->next) {
      if (link->refinehook) {
        ierr = (*link->refinehook)(dm,*dmf,link->ctx);CHKERRQ(ierr);
      }
    }
  }
  ierr = PetscLogEventEnd(DM_Refine,dm,0,0,0);CHKERRQ(ierr);
  PetscFunctionReturn(0);
}

#undef __FUNCT__
#define __FUNCT__ "DMRefineHookAdd"
/*@C
   DMRefineHookAdd - adds a callback to be run when interpolating a nonlinear problem to a finer grid

   Logically Collective

   Input Arguments:
+  coarse - nonlinear solver context on which to run a hook when restricting to a coarser level
.  refinehook - function to run when setting up a coarser level
.  interphook - function to run to update data on finer levels (once per SNESSolve())
-  ctx - [optional] user-defined context for provide data for the hooks (may be NULL)

   Calling sequence of refinehook:
$    refinehook(DM coarse,DM fine,void *ctx);

+  coarse - coarse level DM
.  fine - fine level DM to interpolate problem to
-  ctx - optional user-defined function context

   Calling sequence for interphook:
$    interphook(DM coarse,Mat interp,DM fine,void *ctx)

+  coarse - coarse level DM
.  interp - matrix interpolating a coarse-level solution to the finer grid
.  fine - fine level DM to update
-  ctx - optional user-defined function context

   Level: advanced

   Notes:
   This function is only needed if auxiliary data needs to be passed to fine grids while grid sequencing

   If this function is called multiple times, the hooks will be run in the order they are added.

   This function is currently not available from Fortran.

.seealso: DMCoarsenHookAdd(), SNESFASGetInterpolation(), SNESFASGetInjection(), PetscObjectCompose(), PetscContainerCreate()
@*/
PetscErrorCode DMRefineHookAdd(DM coarse,PetscErrorCode (*refinehook)(DM,DM,void*),PetscErrorCode (*interphook)(DM,Mat,DM,void*),void *ctx)
{
  PetscErrorCode   ierr;
  DMRefineHookLink link,*p;

  PetscFunctionBegin;
  PetscValidHeaderSpecific(coarse,DM_CLASSID,1);
  for (p=&coarse->refinehook; *p; p=&(*p)->next) {} /* Scan to the end of the current list of hooks */
  ierr             = PetscNew(&link);CHKERRQ(ierr);
  link->refinehook = refinehook;
  link->interphook = interphook;
  link->ctx        = ctx;
  link->next       = NULL;
  *p               = link;
  PetscFunctionReturn(0);
}

#undef __FUNCT__
#define __FUNCT__ "DMInterpolate"
/*@
   DMInterpolate - interpolates user-defined problem data to a finer DM by running hooks registered by DMRefineHookAdd()

   Collective if any hooks are

   Input Arguments:
+  coarse - coarser DM to use as a base
.  restrct - interpolation matrix, apply using MatInterpolate()
-  fine - finer DM to update

   Level: developer

.seealso: DMRefineHookAdd(), MatInterpolate()
@*/
PetscErrorCode DMInterpolate(DM coarse,Mat interp,DM fine)
{
  PetscErrorCode   ierr;
  DMRefineHookLink link;

  PetscFunctionBegin;
  for (link=fine->refinehook; link; link=link->next) {
    if (link->interphook) {
      ierr = (*link->interphook)(coarse,interp,fine,link->ctx);CHKERRQ(ierr);
    }
  }
  PetscFunctionReturn(0);
}

#undef __FUNCT__
#define __FUNCT__ "DMGetRefineLevel"
/*@
    DMGetRefineLevel - Get's the number of refinements that have generated this DM.

    Not Collective

    Input Parameter:
.   dm - the DM object

    Output Parameter:
.   level - number of refinements

    Level: developer

.seealso DMCoarsen(), DMGetCoarsenLevel(), DMDestroy(), DMView(), DMCreateGlobalVector(), DMCreateInterpolation()

@*/
PetscErrorCode  DMGetRefineLevel(DM dm,PetscInt *level)
{
  PetscFunctionBegin;
  PetscValidHeaderSpecific(dm,DM_CLASSID,1);
  *level = dm->levelup;
  PetscFunctionReturn(0);
}

#undef __FUNCT__
#define __FUNCT__ "DMSetRefineLevel"
/*@
    DMSetRefineLevel - Set's the number of refinements that have generated this DM.

    Not Collective

    Input Parameter:
+   dm - the DM object
-   level - number of refinements

    Level: advanced

    Notes: This value is used by PCMG to determine how many multigrid levels to use

.seealso DMCoarsen(), DMGetCoarsenLevel(), DMDestroy(), DMView(), DMCreateGlobalVector(), DMCreateInterpolation()

@*/
PetscErrorCode  DMSetRefineLevel(DM dm,PetscInt level)
{
  PetscFunctionBegin;
  PetscValidHeaderSpecific(dm,DM_CLASSID,1);
  dm->levelup = level;
  PetscFunctionReturn(0);
}

#undef __FUNCT__
#define __FUNCT__ "DMGlobalToLocalHookAdd"
/*@C
   DMGlobalToLocalHookAdd - adds a callback to be run when global to local is called

   Logically Collective

   Input Arguments:
+  dm - the DM
.  beginhook - function to run at the beginning of DMGlobalToLocalBegin()
.  endhook - function to run after DMGlobalToLocalEnd() has completed
-  ctx - [optional] user-defined context for provide data for the hooks (may be NULL)

   Calling sequence for beginhook:
$    beginhook(DM fine,VecScatter out,VecScatter in,DM coarse,void *ctx)

+  dm - global DM
.  g - global vector
.  mode - mode
.  l - local vector
-  ctx - optional user-defined function context


   Calling sequence for endhook:
$    endhook(DM fine,VecScatter out,VecScatter in,DM coarse,void *ctx)

+  global - global DM
-  ctx - optional user-defined function context

   Level: advanced

.seealso: DMRefineHookAdd(), SNESFASGetInterpolation(), SNESFASGetInjection(), PetscObjectCompose(), PetscContainerCreate()
@*/
PetscErrorCode DMGlobalToLocalHookAdd(DM dm,PetscErrorCode (*beginhook)(DM,Vec,InsertMode,Vec,void*),PetscErrorCode (*endhook)(DM,Vec,InsertMode,Vec,void*),void *ctx)
{
  PetscErrorCode          ierr;
  DMGlobalToLocalHookLink link,*p;

  PetscFunctionBegin;
  PetscValidHeaderSpecific(dm,DM_CLASSID,1);
  for (p=&dm->gtolhook; *p; p=&(*p)->next) {} /* Scan to the end of the current list of hooks */
  ierr            = PetscNew(&link);CHKERRQ(ierr);
  link->beginhook = beginhook;
  link->endhook   = endhook;
  link->ctx       = ctx;
  link->next      = NULL;
  *p              = link;
  PetscFunctionReturn(0);
}

#undef __FUNCT__
#define __FUNCT__ "DMGlobalToLocalHook_Constraints"
static PetscErrorCode DMGlobalToLocalHook_Constraints(DM dm, Vec g, InsertMode mode, Vec l, void *ctx)
{
  Mat cMat;
  Vec cVec;
  PetscSection section, cSec;
  PetscInt pStart, pEnd, p, dof;
  PetscErrorCode ierr;

  PetscFunctionBegin;
  PetscValidHeaderSpecific(dm, DM_CLASSID, 1);
  ierr = DMGetDefaultConstraints(dm,&cSec,&cMat);CHKERRQ(ierr);
  if (cMat && (mode == INSERT_VALUES || mode == INSERT_ALL_VALUES || mode == INSERT_BC_VALUES)) {
    PetscInt nRows;

    ierr = MatGetSize(cMat,&nRows,NULL);CHKERRQ(ierr);
    if (nRows <= 0) PetscFunctionReturn(0);
    ierr = DMGetDefaultSection(dm,&section);CHKERRQ(ierr);
    ierr = MatCreateVecs(cMat,NULL,&cVec);CHKERRQ(ierr);
    ierr = MatMult(cMat,l,cVec);CHKERRQ(ierr);
    ierr = PetscSectionGetChart(cSec,&pStart,&pEnd);CHKERRQ(ierr);
    for (p = pStart; p < pEnd; p++) {
      ierr = PetscSectionGetDof(cSec,p,&dof);CHKERRQ(ierr);
      if (dof) {
        PetscScalar *vals;
        ierr = VecGetValuesSection(cVec,cSec,p,&vals);CHKERRQ(ierr);
        ierr = VecSetValuesSection(l,section,p,vals,INSERT_ALL_VALUES);CHKERRQ(ierr);
      }
    }
    ierr = VecDestroy(&cVec);CHKERRQ(ierr);
  }
  PetscFunctionReturn(0);
}

#undef __FUNCT__
#define __FUNCT__ "DMGlobalToLocalBegin"
/*@
    DMGlobalToLocalBegin - Begins updating local vectors from global vector

    Neighbor-wise Collective on DM

    Input Parameters:
+   dm - the DM object
.   g - the global vector
.   mode - INSERT_VALUES or ADD_VALUES
-   l - the local vector


    Level: beginner

.seealso DMCoarsen(), DMDestroy(), DMView(), DMCreateGlobalVector(), DMCreateInterpolation(), DMGlobalToLocalEnd(), DMLocalToGlobalBegin()

@*/
PetscErrorCode  DMGlobalToLocalBegin(DM dm,Vec g,InsertMode mode,Vec l)
{
  PetscSF                 sf;
  PetscErrorCode          ierr;
  DMGlobalToLocalHookLink link;

  PetscFunctionBegin;
  PetscValidHeaderSpecific(dm,DM_CLASSID,1);
  for (link=dm->gtolhook; link; link=link->next) {
    if (link->beginhook) {
      ierr = (*link->beginhook)(dm,g,mode,l,link->ctx);CHKERRQ(ierr);
    }
  }
  ierr = DMGetDefaultSF(dm, &sf);CHKERRQ(ierr);
  if (sf) {
    const PetscScalar *gArray;
    PetscScalar       *lArray;

    if (mode == ADD_VALUES) SETERRQ1(PetscObjectComm((PetscObject)dm), PETSC_ERR_ARG_OUTOFRANGE, "Invalid insertion mode %D", mode);
    ierr = VecGetArray(l, &lArray);CHKERRQ(ierr);
    ierr = VecGetArrayRead(g, &gArray);CHKERRQ(ierr);
    ierr = PetscSFBcastBegin(sf, MPIU_SCALAR, gArray, lArray);CHKERRQ(ierr);
    ierr = VecRestoreArray(l, &lArray);CHKERRQ(ierr);
    ierr = VecRestoreArrayRead(g, &gArray);CHKERRQ(ierr);
  } else {
    ierr = (*dm->ops->globaltolocalbegin)(dm,g,mode == INSERT_ALL_VALUES ? INSERT_VALUES : (mode == ADD_ALL_VALUES ? ADD_VALUES : mode),l);CHKERRQ(ierr);
  }
  PetscFunctionReturn(0);
}

#undef __FUNCT__
#define __FUNCT__ "DMGlobalToLocalEnd"
/*@
    DMGlobalToLocalEnd - Ends updating local vectors from global vector

    Neighbor-wise Collective on DM

    Input Parameters:
+   dm - the DM object
.   g - the global vector
.   mode - INSERT_VALUES or ADD_VALUES
-   l - the local vector


    Level: beginner

.seealso DMCoarsen(), DMDestroy(), DMView(), DMCreateGlobalVector(), DMCreateInterpolation(), DMGlobalToLocalEnd(), DMLocalToGlobalBegin()

@*/
PetscErrorCode  DMGlobalToLocalEnd(DM dm,Vec g,InsertMode mode,Vec l)
{
  PetscSF                 sf;
  PetscErrorCode          ierr;
  const PetscScalar      *gArray;
  PetscScalar            *lArray;
  DMGlobalToLocalHookLink link;

  PetscFunctionBegin;
  PetscValidHeaderSpecific(dm,DM_CLASSID,1);
  ierr = DMGetDefaultSF(dm, &sf);CHKERRQ(ierr);
  if (sf) {
    if (mode == ADD_VALUES) SETERRQ1(PetscObjectComm((PetscObject)dm), PETSC_ERR_ARG_OUTOFRANGE, "Invalid insertion mode %D", mode);

    ierr = VecGetArray(l, &lArray);CHKERRQ(ierr);
    ierr = VecGetArrayRead(g, &gArray);CHKERRQ(ierr);
    ierr = PetscSFBcastEnd(sf, MPIU_SCALAR, gArray, lArray);CHKERRQ(ierr);
    ierr = VecRestoreArray(l, &lArray);CHKERRQ(ierr);
    ierr = VecRestoreArrayRead(g, &gArray);CHKERRQ(ierr);
  } else {
    ierr = (*dm->ops->globaltolocalend)(dm,g,mode == INSERT_ALL_VALUES ? INSERT_VALUES : (mode == ADD_ALL_VALUES ? ADD_VALUES : mode),l);CHKERRQ(ierr);
  }
  ierr = DMGlobalToLocalHook_Constraints(dm,g,mode,l,NULL);CHKERRQ(ierr);
  for (link=dm->gtolhook; link; link=link->next) {
    if (link->endhook) {ierr = (*link->endhook)(dm,g,mode,l,link->ctx);CHKERRQ(ierr);}
  }
  PetscFunctionReturn(0);
}

#undef __FUNCT__
#define __FUNCT__ "DMLocalToGlobalHookAdd"
/*@C
   DMLocalToGlobalHookAdd - adds a callback to be run when a local to global is called

   Logically Collective

   Input Arguments:
+  dm - the DM
.  beginhook - function to run at the beginning of DMLocalToGlobalBegin()
.  endhook - function to run after DMLocalToGlobalEnd() has completed
-  ctx - [optional] user-defined context for provide data for the hooks (may be NULL)

   Calling sequence for beginhook:
$    beginhook(DM fine,Vec l,InsertMode mode,Vec g,void *ctx)

+  dm - global DM
.  l - local vector
.  mode - mode
.  g - global vector
-  ctx - optional user-defined function context


   Calling sequence for endhook:
$    endhook(DM fine,Vec l,InsertMode mode,Vec g,void *ctx)

+  global - global DM
.  l - local vector
.  mode - mode
.  g - global vector
-  ctx - optional user-defined function context

   Level: advanced

.seealso: DMRefineHookAdd(), SNESFASGetInterpolation(), SNESFASGetInjection(), PetscObjectCompose(), PetscContainerCreate()
@*/
PetscErrorCode DMLocalToGlobalHookAdd(DM dm,PetscErrorCode (*beginhook)(DM,Vec,InsertMode,Vec,void*),PetscErrorCode (*endhook)(DM,Vec,InsertMode,Vec,void*),void *ctx)
{
  PetscErrorCode          ierr;
  DMLocalToGlobalHookLink link,*p;

  PetscFunctionBegin;
  PetscValidHeaderSpecific(dm,DM_CLASSID,1);
  for (p=&dm->ltoghook; *p; p=&(*p)->next) {} /* Scan to the end of the current list of hooks */
  ierr            = PetscNew(&link);CHKERRQ(ierr);
  link->beginhook = beginhook;
  link->endhook   = endhook;
  link->ctx       = ctx;
  link->next      = NULL;
  *p              = link;
  PetscFunctionReturn(0);
}

#undef __FUNCT__
#define __FUNCT__ "DMLocalToGlobalHook_Constraints"
static PetscErrorCode DMLocalToGlobalHook_Constraints(DM dm, Vec l, InsertMode mode, Vec g, void *ctx)
{
  Mat cMat;
  Vec cVec;
  PetscSection section, cSec;
  PetscInt pStart, pEnd, p, dof;
  PetscErrorCode ierr;

  PetscFunctionBegin;
  PetscValidHeaderSpecific(dm, DM_CLASSID, 1);
  ierr = DMGetDefaultConstraints(dm,&cSec,&cMat);CHKERRQ(ierr);
  if (cMat && (mode == ADD_VALUES || mode == ADD_ALL_VALUES || mode == ADD_BC_VALUES)) {
    PetscInt nRows;

    ierr = MatGetSize(cMat,&nRows,NULL);CHKERRQ(ierr);
    if (nRows <= 0) PetscFunctionReturn(0);
    ierr = DMGetDefaultSection(dm,&section);CHKERRQ(ierr);
    ierr = MatCreateVecs(cMat,NULL,&cVec);CHKERRQ(ierr);
    ierr = PetscSectionGetChart(cSec,&pStart,&pEnd);CHKERRQ(ierr);
    for (p = pStart; p < pEnd; p++) {
      ierr = PetscSectionGetDof(cSec,p,&dof);CHKERRQ(ierr);
      if (dof) {
        PetscInt d;
        PetscScalar *vals;
        ierr = VecGetValuesSection(l,section,p,&vals);CHKERRQ(ierr);
        ierr = VecSetValuesSection(cVec,cSec,p,vals,mode);CHKERRQ(ierr);
        /* for this to be the true transpose, we have to zero the values that
         * we just extracted */
        for (d = 0; d < dof; d++) {
          vals[d] = 0.;
        }
      }
    }
    ierr = MatMultTransposeAdd(cMat,cVec,l,l);CHKERRQ(ierr);
    ierr = VecDestroy(&cVec);CHKERRQ(ierr);
  }
  PetscFunctionReturn(0);
}

#undef __FUNCT__
#define __FUNCT__ "DMLocalToGlobalBegin"
/*@
    DMLocalToGlobalBegin - updates global vectors from local vectors

    Neighbor-wise Collective on DM

    Input Parameters:
+   dm - the DM object
.   l - the local vector
.   mode - if INSERT_VALUES then no parallel communication is used, if ADD_VALUES then all ghost points from the same base point accumulate into that base point.
-   g - the global vector

    Notes: In the ADD_VALUES case you normally would zero the receiving vector before beginning this operation.
           INSERT_VALUES is not supported for DMDA, in that case simply compute the values directly into a global vector instead of a local one.

    Level: beginner

.seealso DMCoarsen(), DMDestroy(), DMView(), DMCreateGlobalVector(), DMCreateInterpolation(), DMGlobalToLocalEnd(), DMGlobalToLocalBegin()

@*/
PetscErrorCode  DMLocalToGlobalBegin(DM dm,Vec l,InsertMode mode,Vec g)
{
  PetscSF                 sf;
  PetscSection            s, gs;
  DMLocalToGlobalHookLink link;
  const PetscScalar      *lArray;
  PetscScalar            *gArray;
  PetscBool               isInsert;
  PetscErrorCode          ierr;

  PetscFunctionBegin;
  PetscValidHeaderSpecific(dm,DM_CLASSID,1);
  for (link=dm->ltoghook; link; link=link->next) {
    if (link->beginhook) {
      ierr = (*link->beginhook)(dm,l,mode,g,link->ctx);CHKERRQ(ierr);
    }
  }
  ierr = DMLocalToGlobalHook_Constraints(dm,l,mode,g,NULL);CHKERRQ(ierr);
  ierr = DMGetDefaultSF(dm, &sf);CHKERRQ(ierr);
  ierr = DMGetDefaultSection(dm, &s);CHKERRQ(ierr);
  switch (mode) {
  case INSERT_VALUES:
  case INSERT_ALL_VALUES:
  case INSERT_BC_VALUES:
    isInsert = PETSC_TRUE; break;
  case ADD_VALUES:
  case ADD_ALL_VALUES:
  case ADD_BC_VALUES:
    isInsert = PETSC_FALSE; break;
  default:
    SETERRQ1(PetscObjectComm((PetscObject) dm), PETSC_ERR_ARG_OUTOFRANGE, "Invalid insertion mode %D", mode);
  }
  if (sf && !isInsert) {
    ierr = VecGetArrayRead(l, &lArray);CHKERRQ(ierr);
    ierr = VecGetArray(g, &gArray);CHKERRQ(ierr);
    ierr = PetscSFReduceBegin(sf, MPIU_SCALAR, lArray, gArray, MPIU_SUM);CHKERRQ(ierr);
    ierr = VecRestoreArrayRead(l, &lArray);CHKERRQ(ierr);
    ierr = VecRestoreArray(g, &gArray);CHKERRQ(ierr);
  } else if (s && isInsert) {
    PetscInt gStart, pStart, pEnd, p;

    ierr = DMGetDefaultGlobalSection(dm, &gs);CHKERRQ(ierr);
    ierr = PetscSectionGetChart(s, &pStart, &pEnd);CHKERRQ(ierr);
    ierr = VecGetOwnershipRange(g, &gStart, NULL);CHKERRQ(ierr);
    ierr = VecGetArrayRead(l, &lArray);CHKERRQ(ierr);
    ierr = VecGetArray(g, &gArray);CHKERRQ(ierr);
    for (p = pStart; p < pEnd; ++p) {
      PetscInt dof, gdof, cdof, gcdof, off, goff, d, e;

      ierr = PetscSectionGetDof(s, p, &dof);CHKERRQ(ierr);
      ierr = PetscSectionGetDof(gs, p, &gdof);CHKERRQ(ierr);
      ierr = PetscSectionGetConstraintDof(s, p, &cdof);CHKERRQ(ierr);
      ierr = PetscSectionGetConstraintDof(gs, p, &gcdof);CHKERRQ(ierr);
      ierr = PetscSectionGetOffset(s, p, &off);CHKERRQ(ierr);
      ierr = PetscSectionGetOffset(gs, p, &goff);CHKERRQ(ierr);
      /* Ignore off-process data and points with no global data */
      if (!gdof || goff < 0) continue;
      if (dof != gdof) SETERRQ5(PETSC_COMM_SELF, PETSC_ERR_ARG_SIZ, "Inconsistent sizes, p: %d dof: %d gdof: %d cdof: %d gcdof: %d", p, dof, gdof, cdof, gcdof);
      /* If no constraints are enforced in the global vector */
      if (!gcdof) {
        for (d = 0; d < dof; ++d) gArray[goff-gStart+d] = lArray[off+d];
      /* If constraints are enforced in the global vector */
      } else if (cdof == gcdof) {
        const PetscInt *cdofs;
        PetscInt        cind = 0;

        ierr = PetscSectionGetConstraintIndices(s, p, &cdofs);CHKERRQ(ierr);
        for (d = 0, e = 0; d < dof; ++d) {
          if ((cind < cdof) && (d == cdofs[cind])) {++cind; continue;}
          gArray[goff-gStart+e++] = lArray[off+d];
        }
      } else SETERRQ5(PETSC_COMM_SELF, PETSC_ERR_ARG_SIZ, "Inconsistent sizes, p: %d dof: %d gdof: %d cdof: %d gcdof: %d", p, dof, gdof, cdof, gcdof);
    }
    ierr = VecRestoreArrayRead(l, &lArray);CHKERRQ(ierr);
    ierr = VecRestoreArray(g, &gArray);CHKERRQ(ierr);
  } else {
    ierr = (*dm->ops->localtoglobalbegin)(dm,l,mode == INSERT_ALL_VALUES ? INSERT_VALUES : (mode == ADD_ALL_VALUES ? ADD_VALUES : mode),g);CHKERRQ(ierr);
  }
  PetscFunctionReturn(0);
}

#undef __FUNCT__
#define __FUNCT__ "DMLocalToGlobalEnd"
/*@
    DMLocalToGlobalEnd - updates global vectors from local vectors

    Neighbor-wise Collective on DM

    Input Parameters:
+   dm - the DM object
.   l - the local vector
.   mode - INSERT_VALUES or ADD_VALUES
-   g - the global vector


    Level: beginner

.seealso DMCoarsen(), DMDestroy(), DMView(), DMCreateGlobalVector(), DMCreateInterpolation(), DMGlobalToLocalEnd(), DMGlobalToLocalEnd()

@*/
PetscErrorCode  DMLocalToGlobalEnd(DM dm,Vec l,InsertMode mode,Vec g)
{
  PetscSF                 sf;
  PetscSection            s;
  DMLocalToGlobalHookLink link;
  PetscBool               isInsert;
  PetscErrorCode          ierr;

  PetscFunctionBegin;
  PetscValidHeaderSpecific(dm,DM_CLASSID,1);
  ierr = DMGetDefaultSF(dm, &sf);CHKERRQ(ierr);
  ierr = DMGetDefaultSection(dm, &s);CHKERRQ(ierr);
  switch (mode) {
  case INSERT_VALUES:
  case INSERT_ALL_VALUES:
    isInsert = PETSC_TRUE; break;
  case ADD_VALUES:
  case ADD_ALL_VALUES:
    isInsert = PETSC_FALSE; break;
  default:
    SETERRQ1(PetscObjectComm((PetscObject) dm), PETSC_ERR_ARG_OUTOFRANGE, "Invalid insertion mode %D", mode);
  }
  if (sf && !isInsert) {
    const PetscScalar *lArray;
    PetscScalar       *gArray;

    ierr = VecGetArrayRead(l, &lArray);CHKERRQ(ierr);
    ierr = VecGetArray(g, &gArray);CHKERRQ(ierr);
    ierr = PetscSFReduceEnd(sf, MPIU_SCALAR, lArray, gArray, MPIU_SUM);CHKERRQ(ierr);
    ierr = VecRestoreArrayRead(l, &lArray);CHKERRQ(ierr);
    ierr = VecRestoreArray(g, &gArray);CHKERRQ(ierr);
  } else if (s && isInsert) {
  } else {
    ierr = (*dm->ops->localtoglobalend)(dm,l,mode == INSERT_ALL_VALUES ? INSERT_VALUES : (mode == ADD_ALL_VALUES ? ADD_VALUES : mode),g);CHKERRQ(ierr);
  }
  for (link=dm->ltoghook; link; link=link->next) {
    if (link->endhook) {ierr = (*link->endhook)(dm,g,mode,l,link->ctx);CHKERRQ(ierr);}
  }
  PetscFunctionReturn(0);
}

#undef __FUNCT__
#define __FUNCT__ "DMLocalToLocalBegin"
/*@
   DMLocalToLocalBegin - Maps from a local vector (including ghost points
   that contain irrelevant values) to another local vector where the ghost
   points in the second are set correctly. Must be followed by DMLocalToLocalEnd().

   Neighbor-wise Collective on DM and Vec

   Input Parameters:
+  dm - the DM object
.  g - the original local vector
-  mode - one of INSERT_VALUES or ADD_VALUES

   Output Parameter:
.  l  - the local vector with correct ghost values

   Level: intermediate

   Notes:
   The local vectors used here need not be the same as those
   obtained from DMCreateLocalVector(), BUT they
   must have the same parallel data layout; they could, for example, be
   obtained with VecDuplicate() from the DM originating vectors.

.keywords: DM, local-to-local, begin
.seealso DMCoarsen(), DMDestroy(), DMView(), DMCreateLocalVector(), DMCreateGlobalVector(), DMCreateInterpolation(), DMLocalToLocalEnd(), DMGlobalToLocalEnd(), DMLocalToGlobalBegin()

@*/
PetscErrorCode  DMLocalToLocalBegin(DM dm,Vec g,InsertMode mode,Vec l)
{
  PetscErrorCode          ierr;

  PetscFunctionBegin;
  PetscValidHeaderSpecific(dm,DM_CLASSID,1);
  ierr = (*dm->ops->localtolocalbegin)(dm,g,mode == INSERT_ALL_VALUES ? INSERT_VALUES : (mode == ADD_ALL_VALUES ? ADD_VALUES : mode),l);CHKERRQ(ierr);
  PetscFunctionReturn(0);
}

#undef __FUNCT__
#define __FUNCT__ "DMLocalToLocalEnd"
/*@
   DMLocalToLocalEnd - Maps from a local vector (including ghost points
   that contain irrelevant values) to another local vector where the ghost
   points in the second are set correctly. Must be preceded by DMLocalToLocalBegin().

   Neighbor-wise Collective on DM and Vec

   Input Parameters:
+  da - the DM object
.  g - the original local vector
-  mode - one of INSERT_VALUES or ADD_VALUES

   Output Parameter:
.  l  - the local vector with correct ghost values

   Level: intermediate

   Notes:
   The local vectors used here need not be the same as those
   obtained from DMCreateLocalVector(), BUT they
   must have the same parallel data layout; they could, for example, be
   obtained with VecDuplicate() from the DM originating vectors.

.keywords: DM, local-to-local, end
.seealso DMCoarsen(), DMDestroy(), DMView(), DMCreateLocalVector(), DMCreateGlobalVector(), DMCreateInterpolation(), DMLocalToLocalBegin(), DMGlobalToLocalEnd(), DMLocalToGlobalBegin()

@*/
PetscErrorCode  DMLocalToLocalEnd(DM dm,Vec g,InsertMode mode,Vec l)
{
  PetscErrorCode          ierr;

  PetscFunctionBegin;
  PetscValidHeaderSpecific(dm,DM_CLASSID,1);
  ierr = (*dm->ops->localtolocalend)(dm,g,mode == INSERT_ALL_VALUES ? INSERT_VALUES : (mode == ADD_ALL_VALUES ? ADD_VALUES : mode),l);CHKERRQ(ierr);
  PetscFunctionReturn(0);
}


#undef __FUNCT__
#define __FUNCT__ "DMCoarsen"
/*@
    DMCoarsen - Coarsens a DM object

    Collective on DM

    Input Parameter:
+   dm - the DM object
-   comm - the communicator to contain the new DM object (or MPI_COMM_NULL)

    Output Parameter:
.   dmc - the coarsened DM

    Level: developer

.seealso DMRefine(), DMDestroy(), DMView(), DMCreateGlobalVector(), DMCreateInterpolation()

@*/
PetscErrorCode DMCoarsen(DM dm, MPI_Comm comm, DM *dmc)
{
  PetscErrorCode    ierr;
  DMCoarsenHookLink link;

  PetscFunctionBegin;
  PetscValidHeaderSpecific(dm,DM_CLASSID,1);
  if (!dm->ops->coarsen) SETERRQ(PetscObjectComm((PetscObject)dm),PETSC_ERR_SUP,"This DM cannot coarsen");
  ierr = PetscLogEventBegin(DM_Coarsen,dm,0,0,0);CHKERRQ(ierr);
  ierr                      = (*dm->ops->coarsen)(dm, comm, dmc);CHKERRQ(ierr);
  if (!(*dmc)) SETERRQ(PETSC_COMM_SELF, PETSC_ERR_ARG_WRONG, "NULL coarse mesh produced");
  ierr = DMSetCoarseDM(dm,*dmc);CHKERRQ(ierr);
  (*dmc)->ops->creatematrix = dm->ops->creatematrix;
  ierr                      = PetscObjectCopyFortranFunctionPointers((PetscObject)dm,(PetscObject)*dmc);CHKERRQ(ierr);
  (*dmc)->ctx               = dm->ctx;
  (*dmc)->levelup           = dm->levelup;
  (*dmc)->leveldown         = dm->leveldown + 1;
  ierr                      = DMSetMatType(*dmc,dm->mattype);CHKERRQ(ierr);
  for (link=dm->coarsenhook; link; link=link->next) {
    if (link->coarsenhook) {ierr = (*link->coarsenhook)(dm,*dmc,link->ctx);CHKERRQ(ierr);}
  }
  ierr = PetscLogEventEnd(DM_Coarsen,dm,0,0,0);CHKERRQ(ierr);
  PetscFunctionReturn(0);
}

#undef __FUNCT__
#define __FUNCT__ "DMCoarsenHookAdd"
/*@C
   DMCoarsenHookAdd - adds a callback to be run when restricting a nonlinear problem to the coarse grid

   Logically Collective

   Input Arguments:
+  fine - nonlinear solver context on which to run a hook when restricting to a coarser level
.  coarsenhook - function to run when setting up a coarser level
.  restricthook - function to run to update data on coarser levels (once per SNESSolve())
-  ctx - [optional] user-defined context for provide data for the hooks (may be NULL)

   Calling sequence of coarsenhook:
$    coarsenhook(DM fine,DM coarse,void *ctx);

+  fine - fine level DM
.  coarse - coarse level DM to restrict problem to
-  ctx - optional user-defined function context

   Calling sequence for restricthook:
$    restricthook(DM fine,Mat mrestrict,Vec rscale,Mat inject,DM coarse,void *ctx)

+  fine - fine level DM
.  mrestrict - matrix restricting a fine-level solution to the coarse grid
.  rscale - scaling vector for restriction
.  inject - matrix restricting by injection
.  coarse - coarse level DM to update
-  ctx - optional user-defined function context

   Level: advanced

   Notes:
   This function is only needed if auxiliary data needs to be set up on coarse grids.

   If this function is called multiple times, the hooks will be run in the order they are added.

   In order to compose with nonlinear preconditioning without duplicating storage, the hook should be implemented to
   extract the finest level information from its context (instead of from the SNES).

   This function is currently not available from Fortran.

.seealso: DMRefineHookAdd(), SNESFASGetInterpolation(), SNESFASGetInjection(), PetscObjectCompose(), PetscContainerCreate()
@*/
PetscErrorCode DMCoarsenHookAdd(DM fine,PetscErrorCode (*coarsenhook)(DM,DM,void*),PetscErrorCode (*restricthook)(DM,Mat,Vec,Mat,DM,void*),void *ctx)
{
  PetscErrorCode    ierr;
  DMCoarsenHookLink link,*p;

  PetscFunctionBegin;
  PetscValidHeaderSpecific(fine,DM_CLASSID,1);
  for (p=&fine->coarsenhook; *p; p=&(*p)->next) {} /* Scan to the end of the current list of hooks */
  ierr               = PetscNew(&link);CHKERRQ(ierr);
  link->coarsenhook  = coarsenhook;
  link->restricthook = restricthook;
  link->ctx          = ctx;
  link->next         = NULL;
  *p                 = link;
  PetscFunctionReturn(0);
}

#undef __FUNCT__
#define __FUNCT__ "DMRestrict"
/*@
   DMRestrict - restricts user-defined problem data to a coarser DM by running hooks registered by DMCoarsenHookAdd()

   Collective if any hooks are

   Input Arguments:
+  fine - finer DM to use as a base
.  restrct - restriction matrix, apply using MatRestrict()
.  inject - injection matrix, also use MatRestrict()
-  coarse - coarer DM to update

   Level: developer

.seealso: DMCoarsenHookAdd(), MatRestrict()
@*/
PetscErrorCode DMRestrict(DM fine,Mat restrct,Vec rscale,Mat inject,DM coarse)
{
  PetscErrorCode    ierr;
  DMCoarsenHookLink link;

  PetscFunctionBegin;
  for (link=fine->coarsenhook; link; link=link->next) {
    if (link->restricthook) {
      ierr = (*link->restricthook)(fine,restrct,rscale,inject,coarse,link->ctx);CHKERRQ(ierr);
    }
  }
  PetscFunctionReturn(0);
}

#undef __FUNCT__
#define __FUNCT__ "DMSubDomainHookAdd"
/*@C
   DMSubDomainHookAdd - adds a callback to be run when restricting a problem to the coarse grid

   Logically Collective

   Input Arguments:
+  global - global DM
.  ddhook - function to run to pass data to the decomposition DM upon its creation
.  restricthook - function to run to update data on block solve (at the beginning of the block solve)
-  ctx - [optional] user-defined context for provide data for the hooks (may be NULL)


   Calling sequence for ddhook:
$    ddhook(DM global,DM block,void *ctx)

+  global - global DM
.  block  - block DM
-  ctx - optional user-defined function context

   Calling sequence for restricthook:
$    restricthook(DM global,VecScatter out,VecScatter in,DM block,void *ctx)

+  global - global DM
.  out    - scatter to the outer (with ghost and overlap points) block vector
.  in     - scatter to block vector values only owned locally
.  block  - block DM
-  ctx - optional user-defined function context

   Level: advanced

   Notes:
   This function is only needed if auxiliary data needs to be set up on subdomain DMs.

   If this function is called multiple times, the hooks will be run in the order they are added.

   In order to compose with nonlinear preconditioning without duplicating storage, the hook should be implemented to
   extract the global information from its context (instead of from the SNES).

   This function is currently not available from Fortran.

.seealso: DMRefineHookAdd(), SNESFASGetInterpolation(), SNESFASGetInjection(), PetscObjectCompose(), PetscContainerCreate()
@*/
PetscErrorCode DMSubDomainHookAdd(DM global,PetscErrorCode (*ddhook)(DM,DM,void*),PetscErrorCode (*restricthook)(DM,VecScatter,VecScatter,DM,void*),void *ctx)
{
  PetscErrorCode      ierr;
  DMSubDomainHookLink link,*p;

  PetscFunctionBegin;
  PetscValidHeaderSpecific(global,DM_CLASSID,1);
  for (p=&global->subdomainhook; *p; p=&(*p)->next) {} /* Scan to the end of the current list of hooks */
  ierr               = PetscNew(&link);CHKERRQ(ierr);
  link->restricthook = restricthook;
  link->ddhook       = ddhook;
  link->ctx          = ctx;
  link->next         = NULL;
  *p                 = link;
  PetscFunctionReturn(0);
}

#undef __FUNCT__
#define __FUNCT__ "DMSubDomainRestrict"
/*@
   DMSubDomainRestrict - restricts user-defined problem data to a block DM by running hooks registered by DMSubDomainHookAdd()

   Collective if any hooks are

   Input Arguments:
+  fine - finer DM to use as a base
.  oscatter - scatter from domain global vector filling subdomain global vector with overlap
.  gscatter - scatter from domain global vector filling subdomain local vector with ghosts
-  coarse - coarer DM to update

   Level: developer

.seealso: DMCoarsenHookAdd(), MatRestrict()
@*/
PetscErrorCode DMSubDomainRestrict(DM global,VecScatter oscatter,VecScatter gscatter,DM subdm)
{
  PetscErrorCode      ierr;
  DMSubDomainHookLink link;

  PetscFunctionBegin;
  for (link=global->subdomainhook; link; link=link->next) {
    if (link->restricthook) {
      ierr = (*link->restricthook)(global,oscatter,gscatter,subdm,link->ctx);CHKERRQ(ierr);
    }
  }
  PetscFunctionReturn(0);
}

#undef __FUNCT__
#define __FUNCT__ "DMGetCoarsenLevel"
/*@
    DMGetCoarsenLevel - Get's the number of coarsenings that have generated this DM.

    Not Collective

    Input Parameter:
.   dm - the DM object

    Output Parameter:
.   level - number of coarsenings

    Level: developer

.seealso DMCoarsen(), DMGetRefineLevel(), DMDestroy(), DMView(), DMCreateGlobalVector(), DMCreateInterpolation()

@*/
PetscErrorCode  DMGetCoarsenLevel(DM dm,PetscInt *level)
{
  PetscFunctionBegin;
  PetscValidHeaderSpecific(dm,DM_CLASSID,1);
  *level = dm->leveldown;
  PetscFunctionReturn(0);
}



#undef __FUNCT__
#define __FUNCT__ "DMRefineHierarchy"
/*@C
    DMRefineHierarchy - Refines a DM object, all levels at once

    Collective on DM

    Input Parameter:
+   dm - the DM object
-   nlevels - the number of levels of refinement

    Output Parameter:
.   dmf - the refined DM hierarchy

    Level: developer

.seealso DMCoarsenHierarchy(), DMDestroy(), DMView(), DMCreateGlobalVector(), DMCreateInterpolation()

@*/
PetscErrorCode  DMRefineHierarchy(DM dm,PetscInt nlevels,DM dmf[])
{
  PetscErrorCode ierr;

  PetscFunctionBegin;
  PetscValidHeaderSpecific(dm,DM_CLASSID,1);
  if (nlevels < 0) SETERRQ(PetscObjectComm((PetscObject)dm),PETSC_ERR_ARG_OUTOFRANGE,"nlevels cannot be negative");
  if (nlevels == 0) PetscFunctionReturn(0);
  if (dm->ops->refinehierarchy) {
    ierr = (*dm->ops->refinehierarchy)(dm,nlevels,dmf);CHKERRQ(ierr);
  } else if (dm->ops->refine) {
    PetscInt i;

    ierr = DMRefine(dm,PetscObjectComm((PetscObject)dm),&dmf[0]);CHKERRQ(ierr);
    for (i=1; i<nlevels; i++) {
      ierr = DMRefine(dmf[i-1],PetscObjectComm((PetscObject)dm),&dmf[i]);CHKERRQ(ierr);
    }
  } else SETERRQ(PetscObjectComm((PetscObject)dm),PETSC_ERR_SUP,"No RefineHierarchy for this DM yet");
  PetscFunctionReturn(0);
}

#undef __FUNCT__
#define __FUNCT__ "DMCoarsenHierarchy"
/*@C
    DMCoarsenHierarchy - Coarsens a DM object, all levels at once

    Collective on DM

    Input Parameter:
+   dm - the DM object
-   nlevels - the number of levels of coarsening

    Output Parameter:
.   dmc - the coarsened DM hierarchy

    Level: developer

.seealso DMRefineHierarchy(), DMDestroy(), DMView(), DMCreateGlobalVector(), DMCreateInterpolation()

@*/
PetscErrorCode  DMCoarsenHierarchy(DM dm, PetscInt nlevels, DM dmc[])
{
  PetscErrorCode ierr;

  PetscFunctionBegin;
  PetscValidHeaderSpecific(dm,DM_CLASSID,1);
  if (nlevels < 0) SETERRQ(PetscObjectComm((PetscObject)dm),PETSC_ERR_ARG_OUTOFRANGE,"nlevels cannot be negative");
  if (nlevels == 0) PetscFunctionReturn(0);
  PetscValidPointer(dmc,3);
  if (dm->ops->coarsenhierarchy) {
    ierr = (*dm->ops->coarsenhierarchy)(dm, nlevels, dmc);CHKERRQ(ierr);
  } else if (dm->ops->coarsen) {
    PetscInt i;

    ierr = DMCoarsen(dm,PetscObjectComm((PetscObject)dm),&dmc[0]);CHKERRQ(ierr);
    for (i=1; i<nlevels; i++) {
      ierr = DMCoarsen(dmc[i-1],PetscObjectComm((PetscObject)dm),&dmc[i]);CHKERRQ(ierr);
    }
  } else SETERRQ(PetscObjectComm((PetscObject)dm),PETSC_ERR_SUP,"No CoarsenHierarchy for this DM yet");
  PetscFunctionReturn(0);
}

#undef __FUNCT__
#define __FUNCT__ "DMCreateAggregates"
/*@
   DMCreateAggregates - Gets the aggregates that map between
   grids associated with two DMs.

   Collective on DM

   Input Parameters:
+  dmc - the coarse grid DM
-  dmf - the fine grid DM

   Output Parameters:
.  rest - the restriction matrix (transpose of the projection matrix)

   Level: intermediate

.keywords: interpolation, restriction, multigrid

.seealso: DMRefine(), DMCreateInjection(), DMCreateInterpolation()
@*/
PetscErrorCode  DMCreateAggregates(DM dmc, DM dmf, Mat *rest)
{
  PetscErrorCode ierr;

  PetscFunctionBegin;
  PetscValidHeaderSpecific(dmc,DM_CLASSID,1);
  PetscValidHeaderSpecific(dmf,DM_CLASSID,2);
  ierr = (*dmc->ops->getaggregates)(dmc, dmf, rest);CHKERRQ(ierr);
  PetscFunctionReturn(0);
}

#undef __FUNCT__
#define __FUNCT__ "DMSetApplicationContextDestroy"
/*@C
    DMSetApplicationContextDestroy - Sets a user function that will be called to destroy the application context when the DM is destroyed

    Not Collective

    Input Parameters:
+   dm - the DM object
-   destroy - the destroy function

    Level: intermediate

.seealso DMView(), DMCreateGlobalVector(), DMCreateInterpolation(), DMCreateColoring(), DMCreateMatrix(), DMGetApplicationContext()

@*/
PetscErrorCode  DMSetApplicationContextDestroy(DM dm,PetscErrorCode (*destroy)(void**))
{
  PetscFunctionBegin;
  PetscValidHeaderSpecific(dm,DM_CLASSID,1);
  dm->ctxdestroy = destroy;
  PetscFunctionReturn(0);
}

#undef __FUNCT__
#define __FUNCT__ "DMSetApplicationContext"
/*@
    DMSetApplicationContext - Set a user context into a DM object

    Not Collective

    Input Parameters:
+   dm - the DM object
-   ctx - the user context

    Level: intermediate

.seealso DMView(), DMCreateGlobalVector(), DMCreateInterpolation(), DMCreateColoring(), DMCreateMatrix(), DMGetApplicationContext()

@*/
PetscErrorCode  DMSetApplicationContext(DM dm,void *ctx)
{
  PetscFunctionBegin;
  PetscValidHeaderSpecific(dm,DM_CLASSID,1);
  dm->ctx = ctx;
  PetscFunctionReturn(0);
}

#undef __FUNCT__
#define __FUNCT__ "DMGetApplicationContext"
/*@
    DMGetApplicationContext - Gets a user context from a DM object

    Not Collective

    Input Parameter:
.   dm - the DM object

    Output Parameter:
.   ctx - the user context

    Level: intermediate

.seealso DMView(), DMCreateGlobalVector(), DMCreateInterpolation(), DMCreateColoring(), DMCreateMatrix(), DMGetApplicationContext()

@*/
PetscErrorCode  DMGetApplicationContext(DM dm,void *ctx)
{
  PetscFunctionBegin;
  PetscValidHeaderSpecific(dm,DM_CLASSID,1);
  *(void**)ctx = dm->ctx;
  PetscFunctionReturn(0);
}

#undef __FUNCT__
#define __FUNCT__ "DMSetVariableBounds"
/*@C
    DMSetVariableBounds - sets a function to compute the lower and upper bound vectors for SNESVI.

    Logically Collective on DM

    Input Parameter:
+   dm - the DM object
-   f - the function that computes variable bounds used by SNESVI (use NULL to cancel a previous function that was set)

    Level: intermediate

.seealso DMView(), DMCreateGlobalVector(), DMCreateInterpolation(), DMCreateColoring(), DMCreateMatrix(), DMGetApplicationContext(),
         DMSetJacobian()

@*/
PetscErrorCode  DMSetVariableBounds(DM dm,PetscErrorCode (*f)(DM,Vec,Vec))
{
  PetscFunctionBegin;
  dm->ops->computevariablebounds = f;
  PetscFunctionReturn(0);
}

#undef __FUNCT__
#define __FUNCT__ "DMHasVariableBounds"
/*@
    DMHasVariableBounds - does the DM object have a variable bounds function?

    Not Collective

    Input Parameter:
.   dm - the DM object to destroy

    Output Parameter:
.   flg - PETSC_TRUE if the variable bounds function exists

    Level: developer

.seealso DMView(), DMCreateGlobalVector(), DMCreateInterpolation(), DMCreateColoring(), DMCreateMatrix(), DMGetApplicationContext()

@*/
PetscErrorCode  DMHasVariableBounds(DM dm,PetscBool  *flg)
{
  PetscFunctionBegin;
  *flg =  (dm->ops->computevariablebounds) ? PETSC_TRUE : PETSC_FALSE;
  PetscFunctionReturn(0);
}

#undef __FUNCT__
#define __FUNCT__ "DMComputeVariableBounds"
/*@C
    DMComputeVariableBounds - compute variable bounds used by SNESVI.

    Logically Collective on DM

    Input Parameters:
.   dm - the DM object

    Output parameters:
+   xl - lower bound
-   xu - upper bound

    Level: advanced

    Notes: This is generally not called by users. It calls the function provided by the user with DMSetVariableBounds()

.seealso DMView(), DMCreateGlobalVector(), DMCreateInterpolation(), DMCreateColoring(), DMCreateMatrix(), DMGetApplicationContext()

@*/
PetscErrorCode  DMComputeVariableBounds(DM dm, Vec xl, Vec xu)
{
  PetscErrorCode ierr;

  PetscFunctionBegin;
  PetscValidHeaderSpecific(xl,VEC_CLASSID,2);
  PetscValidHeaderSpecific(xu,VEC_CLASSID,2);
  if (dm->ops->computevariablebounds) {
    ierr = (*dm->ops->computevariablebounds)(dm, xl,xu);CHKERRQ(ierr);
  } else SETERRQ(PETSC_COMM_SELF, PETSC_ERR_ARG_WRONGSTATE, "This DM is incapable of computing variable bounds.");
  PetscFunctionReturn(0);
}

#undef __FUNCT__
#define __FUNCT__ "DMHasColoring"
/*@
    DMHasColoring - does the DM object have a method of providing a coloring?

    Not Collective

    Input Parameter:
.   dm - the DM object

    Output Parameter:
.   flg - PETSC_TRUE if the DM has facilities for DMCreateColoring().

    Level: developer

.seealso DMHasFunction(), DMCreateColoring()

@*/
PetscErrorCode  DMHasColoring(DM dm,PetscBool  *flg)
{
  PetscFunctionBegin;
  *flg =  (dm->ops->getcoloring) ? PETSC_TRUE : PETSC_FALSE;
  PetscFunctionReturn(0);
}

#undef __FUNCT__
#define __FUNCT__ "DMHasCreateRestriction"
/*@
    DMHasCreateRestriction - does the DM object have a method of providing a restriction?

    Not Collective

    Input Parameter:
.   dm - the DM object

    Output Parameter:
.   flg - PETSC_TRUE if the DM has facilities for DMCreateRestriction().

    Level: developer

.seealso DMHasFunction(), DMCreateRestriction()

@*/
PetscErrorCode  DMHasCreateRestriction(DM dm,PetscBool  *flg)
{
  PetscFunctionBegin;
  *flg =  (dm->ops->createrestriction) ? PETSC_TRUE : PETSC_FALSE;
  PetscFunctionReturn(0);
}

#undef  __FUNCT__
#define __FUNCT__ "DMSetVec"
/*@C
    DMSetVec - set the vector at which to compute residual, Jacobian and VI bounds, if the problem is nonlinear.

    Collective on DM

    Input Parameter:
+   dm - the DM object
-   x - location to compute residual and Jacobian, if NULL is passed to those routines; will be NULL for linear problems.

    Level: developer

.seealso DMView(), DMCreateGlobalVector(), DMCreateInterpolation(), DMCreateColoring(), DMCreateMatrix(), DMGetApplicationContext()

@*/
PetscErrorCode  DMSetVec(DM dm,Vec x)
{
  PetscErrorCode ierr;

  PetscFunctionBegin;
  if (x) {
    if (!dm->x) {
      ierr = DMCreateGlobalVector(dm,&dm->x);CHKERRQ(ierr);
    }
    ierr = VecCopy(x,dm->x);CHKERRQ(ierr);
  } else if (dm->x) {
    ierr = VecDestroy(&dm->x);CHKERRQ(ierr);
  }
  PetscFunctionReturn(0);
}

PetscFunctionList DMList              = NULL;
PetscBool         DMRegisterAllCalled = PETSC_FALSE;

#undef __FUNCT__
#define __FUNCT__ "DMSetType"
/*@C
  DMSetType - Builds a DM, for a particular DM implementation.

  Collective on DM

  Input Parameters:
+ dm     - The DM object
- method - The name of the DM type

  Options Database Key:
. -dm_type <type> - Sets the DM type; use -help for a list of available types

  Notes:
  See "petsc/include/petscdm.h" for available DM types (for instance, DM1D, DM2D, or DM3D).

  Level: intermediate

.keywords: DM, set, type
.seealso: DMGetType(), DMCreate()
@*/
PetscErrorCode  DMSetType(DM dm, DMType method)
{
  PetscErrorCode (*r)(DM);
  PetscBool      match;
  PetscErrorCode ierr;

  PetscFunctionBegin;
  PetscValidHeaderSpecific(dm, DM_CLASSID,1);
  ierr = PetscObjectTypeCompare((PetscObject) dm, method, &match);CHKERRQ(ierr);
  if (match) PetscFunctionReturn(0);

  ierr = DMRegisterAll();CHKERRQ(ierr);
  ierr = PetscFunctionListFind(DMList,method,&r);CHKERRQ(ierr);
  if (!r) SETERRQ1(PetscObjectComm((PetscObject)dm),PETSC_ERR_ARG_UNKNOWN_TYPE, "Unknown DM type: %s", method);

  if (dm->ops->destroy) {
    ierr             = (*dm->ops->destroy)(dm);CHKERRQ(ierr);
    dm->ops->destroy = NULL;
  }
  ierr = (*r)(dm);CHKERRQ(ierr);
  ierr = PetscObjectChangeTypeName((PetscObject)dm,method);CHKERRQ(ierr);
  PetscFunctionReturn(0);
}

#undef __FUNCT__
#define __FUNCT__ "DMGetType"
/*@C
  DMGetType - Gets the DM type name (as a string) from the DM.

  Not Collective

  Input Parameter:
. dm  - The DM

  Output Parameter:
. type - The DM type name

  Level: intermediate

.keywords: DM, get, type, name
.seealso: DMSetType(), DMCreate()
@*/
PetscErrorCode  DMGetType(DM dm, DMType *type)
{
  PetscErrorCode ierr;

  PetscFunctionBegin;
  PetscValidHeaderSpecific(dm, DM_CLASSID,1);
  PetscValidPointer(type,2);
  ierr = DMRegisterAll();CHKERRQ(ierr);
  *type = ((PetscObject)dm)->type_name;
  PetscFunctionReturn(0);
}

#undef __FUNCT__
#define __FUNCT__ "DMConvert"
/*@C
  DMConvert - Converts a DM to another DM, either of the same or different type.

  Collective on DM

  Input Parameters:
+ dm - the DM
- newtype - new DM type (use "same" for the same type)

  Output Parameter:
. M - pointer to new DM

  Notes:
  Cannot be used to convert a sequential DM to parallel or parallel to sequential,
  the MPI communicator of the generated DM is always the same as the communicator
  of the input DM.

  Level: intermediate

.seealso: DMCreate()
@*/
PetscErrorCode DMConvert(DM dm, DMType newtype, DM *M)
{
  DM             B;
  char           convname[256];
  PetscBool      sametype/*, issame */;
  PetscErrorCode ierr;

  PetscFunctionBegin;
  PetscValidHeaderSpecific(dm,DM_CLASSID,1);
  PetscValidType(dm,1);
  PetscValidPointer(M,3);
  ierr = PetscObjectTypeCompare((PetscObject) dm, newtype, &sametype);CHKERRQ(ierr);
  /* ierr = PetscStrcmp(newtype, "same", &issame);CHKERRQ(ierr); */
  if (sametype) {
    *M   = dm;
    ierr = PetscObjectReference((PetscObject) dm);CHKERRQ(ierr);
    PetscFunctionReturn(0);
  } else {
    PetscErrorCode (*conv)(DM, DMType, DM*) = NULL;

    /*
       Order of precedence:
       1) See if a specialized converter is known to the current DM.
       2) See if a specialized converter is known to the desired DM class.
       3) See if a good general converter is registered for the desired class
       4) See if a good general converter is known for the current matrix.
       5) Use a really basic converter.
    */

    /* 1) See if a specialized converter is known to the current DM and the desired class */
    ierr = PetscStrcpy(convname,"DMConvert_");CHKERRQ(ierr);
    ierr = PetscStrcat(convname,((PetscObject) dm)->type_name);CHKERRQ(ierr);
    ierr = PetscStrcat(convname,"_");CHKERRQ(ierr);
    ierr = PetscStrcat(convname,newtype);CHKERRQ(ierr);
    ierr = PetscStrcat(convname,"_C");CHKERRQ(ierr);
    ierr = PetscObjectQueryFunction((PetscObject)dm,convname,&conv);CHKERRQ(ierr);
    if (conv) goto foundconv;

    /* 2)  See if a specialized converter is known to the desired DM class. */
    ierr = DMCreate(PetscObjectComm((PetscObject)dm), &B);CHKERRQ(ierr);
    ierr = DMSetType(B, newtype);CHKERRQ(ierr);
    ierr = PetscStrcpy(convname,"DMConvert_");CHKERRQ(ierr);
    ierr = PetscStrcat(convname,((PetscObject) dm)->type_name);CHKERRQ(ierr);
    ierr = PetscStrcat(convname,"_");CHKERRQ(ierr);
    ierr = PetscStrcat(convname,newtype);CHKERRQ(ierr);
    ierr = PetscStrcat(convname,"_C");CHKERRQ(ierr);
    ierr = PetscObjectQueryFunction((PetscObject)B,convname,&conv);CHKERRQ(ierr);
    if (conv) {
      ierr = DMDestroy(&B);CHKERRQ(ierr);
      goto foundconv;
    }

#if 0
    /* 3) See if a good general converter is registered for the desired class */
    conv = B->ops->convertfrom;
    ierr = DMDestroy(&B);CHKERRQ(ierr);
    if (conv) goto foundconv;

    /* 4) See if a good general converter is known for the current matrix */
    if (dm->ops->convert) {
      conv = dm->ops->convert;
    }
    if (conv) goto foundconv;
#endif

    /* 5) Use a really basic converter. */
    SETERRQ2(PetscObjectComm((PetscObject)dm), PETSC_ERR_SUP, "No conversion possible between DM types %s and %s", ((PetscObject) dm)->type_name, newtype);

foundconv:
    ierr = PetscLogEventBegin(DM_Convert,dm,0,0,0);CHKERRQ(ierr);
    ierr = (*conv)(dm,newtype,M);CHKERRQ(ierr);
    /* Things that are independent of DM type: We should consult DMClone() here */
    if (dm->maxCell) {
      const PetscReal *maxCell, *L;
      const DMBoundaryType *bd;
      ierr = DMGetPeriodicity(dm, &maxCell, &L, &bd);CHKERRQ(ierr);
      ierr = DMSetPeriodicity(*M,  maxCell,  L,  bd);CHKERRQ(ierr);
    }
    ierr = PetscLogEventEnd(DM_Convert,dm,0,0,0);CHKERRQ(ierr);
  }
  ierr = PetscObjectStateIncrease((PetscObject) *M);CHKERRQ(ierr);
  PetscFunctionReturn(0);
}

/*--------------------------------------------------------------------------------------------------------------------*/

#undef __FUNCT__
#define __FUNCT__ "DMRegister"
/*@C
  DMRegister -  Adds a new DM component implementation

  Not Collective

  Input Parameters:
+ name        - The name of a new user-defined creation routine
- create_func - The creation routine itself

  Notes:
  DMRegister() may be called multiple times to add several user-defined DMs


  Sample usage:
.vb
    DMRegister("my_da", MyDMCreate);
.ve

  Then, your DM type can be chosen with the procedural interface via
.vb
    DMCreate(MPI_Comm, DM *);
    DMSetType(DM,"my_da");
.ve
   or at runtime via the option
.vb
    -da_type my_da
.ve

  Level: advanced

.keywords: DM, register
.seealso: DMRegisterAll(), DMRegisterDestroy()

@*/
PetscErrorCode  DMRegister(const char sname[],PetscErrorCode (*function)(DM))
{
  PetscErrorCode ierr;

  PetscFunctionBegin;
  ierr = PetscFunctionListAdd(&DMList,sname,function);CHKERRQ(ierr);
  PetscFunctionReturn(0);
}

#undef __FUNCT__
#define __FUNCT__ "DMLoad"
/*@C
  DMLoad - Loads a DM that has been stored in binary  with DMView().

  Collective on PetscViewer

  Input Parameters:
+ newdm - the newly loaded DM, this needs to have been created with DMCreate() or
           some related function before a call to DMLoad().
- viewer - binary file viewer, obtained from PetscViewerBinaryOpen() or
           HDF5 file viewer, obtained from PetscViewerHDF5Open()

   Level: intermediate

  Notes:
   The type is determined by the data in the file, any type set into the DM before this call is ignored.

  Notes for advanced users:
  Most users should not need to know the details of the binary storage
  format, since DMLoad() and DMView() completely hide these details.
  But for anyone who's interested, the standard binary matrix storage
  format is
.vb
     has not yet been determined
.ve

.seealso: PetscViewerBinaryOpen(), DMView(), MatLoad(), VecLoad()
@*/
PetscErrorCode  DMLoad(DM newdm, PetscViewer viewer)
{
  PetscBool      isbinary, ishdf5;
  PetscErrorCode ierr;

  PetscFunctionBegin;
  PetscValidHeaderSpecific(newdm,DM_CLASSID,1);
  PetscValidHeaderSpecific(viewer,PETSC_VIEWER_CLASSID,2);
  ierr = PetscObjectTypeCompare((PetscObject)viewer,PETSCVIEWERBINARY,&isbinary);CHKERRQ(ierr);
  ierr = PetscObjectTypeCompare((PetscObject)viewer,PETSCVIEWERHDF5,&ishdf5);CHKERRQ(ierr);
  if (isbinary) {
    PetscInt classid;
    char     type[256];

    ierr = PetscViewerBinaryRead(viewer,&classid,1,NULL,PETSC_INT);CHKERRQ(ierr);
    if (classid != DM_FILE_CLASSID) SETERRQ1(PetscObjectComm((PetscObject)newdm),PETSC_ERR_ARG_WRONG,"Not DM next in file, classid found %d",(int)classid);
    ierr = PetscViewerBinaryRead(viewer,type,256,NULL,PETSC_CHAR);CHKERRQ(ierr);
    ierr = DMSetType(newdm, type);CHKERRQ(ierr);
    if (newdm->ops->load) {ierr = (*newdm->ops->load)(newdm,viewer);CHKERRQ(ierr);}
  } else if (ishdf5) {
    if (newdm->ops->load) {ierr = (*newdm->ops->load)(newdm,viewer);CHKERRQ(ierr);}
  } else SETERRQ(PETSC_COMM_SELF,PETSC_ERR_ARG_WRONG,"Invalid viewer; open viewer with PetscViewerBinaryOpen() or PetscViewerHDF5Open()");
  PetscFunctionReturn(0);
}

/******************************** FEM Support **********************************/

#undef __FUNCT__
#define __FUNCT__ "DMPrintCellVector"
PetscErrorCode DMPrintCellVector(PetscInt c, const char name[], PetscInt len, const PetscScalar x[])
{
  PetscInt       f;
  PetscErrorCode ierr;

  PetscFunctionBegin;
  ierr = PetscPrintf(PETSC_COMM_SELF, "Cell %D Element %s\n", c, name);CHKERRQ(ierr);
  for (f = 0; f < len; ++f) {
    ierr = PetscPrintf(PETSC_COMM_SELF, "  | %g |\n", (double)PetscRealPart(x[f]));CHKERRQ(ierr);
  }
  PetscFunctionReturn(0);
}

#undef __FUNCT__
#define __FUNCT__ "DMPrintCellMatrix"
PetscErrorCode DMPrintCellMatrix(PetscInt c, const char name[], PetscInt rows, PetscInt cols, const PetscScalar A[])
{
  PetscInt       f, g;
  PetscErrorCode ierr;

  PetscFunctionBegin;
  ierr = PetscPrintf(PETSC_COMM_SELF, "Cell %D Element %s\n", c, name);CHKERRQ(ierr);
  for (f = 0; f < rows; ++f) {
    ierr = PetscPrintf(PETSC_COMM_SELF, "  |");CHKERRQ(ierr);
    for (g = 0; g < cols; ++g) {
      ierr = PetscPrintf(PETSC_COMM_SELF, " % 9.5g", PetscRealPart(A[f*cols+g]));CHKERRQ(ierr);
    }
    ierr = PetscPrintf(PETSC_COMM_SELF, " |\n");CHKERRQ(ierr);
  }
  PetscFunctionReturn(0);
}

#undef __FUNCT__
#define __FUNCT__ "DMPrintLocalVec"
PetscErrorCode DMPrintLocalVec(DM dm, const char name[], PetscReal tol, Vec X)
{
  PetscMPIInt    rank, numProcs;
  PetscInt       p;
  PetscErrorCode ierr;

  PetscFunctionBegin;
  ierr = MPI_Comm_rank(PetscObjectComm((PetscObject) dm), &rank);CHKERRQ(ierr);
  ierr = MPI_Comm_size(PetscObjectComm((PetscObject) dm), &numProcs);CHKERRQ(ierr);
  ierr = PetscPrintf(PetscObjectComm((PetscObject) dm), "%s:\n", name);CHKERRQ(ierr);
  for (p = 0; p < numProcs; ++p) {
    if (p == rank) {
      Vec x;

      ierr = VecDuplicate(X, &x);CHKERRQ(ierr);
      ierr = VecCopy(X, x);CHKERRQ(ierr);
      ierr = VecChop(x, tol);CHKERRQ(ierr);
      ierr = VecView(x, PETSC_VIEWER_STDOUT_SELF);CHKERRQ(ierr);
      ierr = VecDestroy(&x);CHKERRQ(ierr);
      ierr = PetscViewerFlush(PETSC_VIEWER_STDOUT_SELF);CHKERRQ(ierr);
    }
    ierr = PetscBarrier((PetscObject) dm);CHKERRQ(ierr);
  }
  PetscFunctionReturn(0);
}

#undef __FUNCT__
#define __FUNCT__ "DMGetDefaultSection"
/*@
  DMGetDefaultSection - Get the PetscSection encoding the local data layout for the DM.

  Input Parameter:
. dm - The DM

  Output Parameter:
. section - The PetscSection

  Level: intermediate

  Note: This gets a borrowed reference, so the user should not destroy this PetscSection.

.seealso: DMSetDefaultSection(), DMGetDefaultGlobalSection()
@*/
PetscErrorCode DMGetDefaultSection(DM dm, PetscSection *section)
{
  PetscErrorCode ierr;

  PetscFunctionBegin;
  PetscValidHeaderSpecific(dm, DM_CLASSID, 1);
  PetscValidPointer(section, 2);
  if (!dm->defaultSection && dm->ops->createdefaultsection) {
    ierr = (*dm->ops->createdefaultsection)(dm);CHKERRQ(ierr);
    if (dm->defaultSection) {ierr = PetscObjectViewFromOptions((PetscObject) dm->defaultSection, NULL, "-dm_petscsection_view");CHKERRQ(ierr);}
  }
  *section = dm->defaultSection;
  PetscFunctionReturn(0);
}

#undef __FUNCT__
#define __FUNCT__ "DMSetDefaultSection"
/*@
  DMSetDefaultSection - Set the PetscSection encoding the local data layout for the DM.

  Input Parameters:
+ dm - The DM
- section - The PetscSection

  Level: intermediate

  Note: Any existing Section will be destroyed

.seealso: DMSetDefaultSection(), DMGetDefaultGlobalSection()
@*/
PetscErrorCode DMSetDefaultSection(DM dm, PetscSection section)
{
  PetscInt       numFields = 0;
  PetscInt       f;
  PetscErrorCode ierr;

  PetscFunctionBegin;
  PetscValidHeaderSpecific(dm, DM_CLASSID, 1);
  if (section) {
    PetscValidHeaderSpecific(section,PETSC_SECTION_CLASSID,2);
    ierr = PetscObjectReference((PetscObject)section);CHKERRQ(ierr);
  }
  ierr = PetscSectionDestroy(&dm->defaultSection);CHKERRQ(ierr);
  dm->defaultSection = section;
  if (section) {ierr = PetscSectionGetNumFields(dm->defaultSection, &numFields);CHKERRQ(ierr);}
  if (numFields) {
    ierr = DMSetNumFields(dm, numFields);CHKERRQ(ierr);
    for (f = 0; f < numFields; ++f) {
      PetscObject disc;
      const char *name;

      ierr = PetscSectionGetFieldName(dm->defaultSection, f, &name);CHKERRQ(ierr);
      ierr = DMGetField(dm, f, &disc);CHKERRQ(ierr);
      ierr = PetscObjectSetName(disc, name);CHKERRQ(ierr);
    }
  }
  /* The global section will be rebuilt in the next call to DMGetDefaultGlobalSection(). */
  ierr = PetscSectionDestroy(&dm->defaultGlobalSection);CHKERRQ(ierr);
  PetscFunctionReturn(0);
}

#undef __FUNCT__
#define __FUNCT__ "DMGetDefaultConstraints"
/*@
  DMGetDefaultConstraints - Get the PetscSection and Mat the specify the local constraint interpolation. See DMSetDefaultConstraints() for a description of the purpose of constraint interpolation.

  not collective

  Input Parameter:
. dm - The DM

  Output Parameter:
+ section - The PetscSection describing the range of the constraint matrix: relates rows of the constraint matrix to dofs of the default section.  Returns NULL if there are no local constraints.
- mat - The Mat that interpolates local constraints: its width should be the layout size of the default section.  Returns NULL if there are no local constraints.

  Level: advanced

  Note: This gets borrowed references, so the user should not destroy the PetscSection or the Mat.

.seealso: DMSetDefaultConstraints()
@*/
PetscErrorCode DMGetDefaultConstraints(DM dm, PetscSection *section, Mat *mat)
{
  PetscErrorCode ierr;

  PetscFunctionBegin;
  PetscValidHeaderSpecific(dm, DM_CLASSID, 1);
  if (!dm->defaultConstraintSection && !dm->defaultConstraintMat && dm->ops->createdefaultconstraints) {ierr = (*dm->ops->createdefaultconstraints)(dm);CHKERRQ(ierr);}
  if (section) {*section = dm->defaultConstraintSection;}
  if (mat) {*mat = dm->defaultConstraintMat;}
  PetscFunctionReturn(0);
}

#undef __FUNCT__
#define __FUNCT__ "DMSetDefaultConstraints"
/*@
  DMSetDefaultConstraints - Set the PetscSection and Mat the specify the local constraint interpolation.

  If a constraint matrix is specified, then it is applied during DMGlobalToLocalEnd() when mode is INSERT_VALUES, INSERT_BC_VALUES, or INSERT_ALL_VALUES.  Without a constraint matrix, the local vector l returned by DMGlobalToLocalEnd() contains values that have been scattered from a global vector without modification; with a constraint matrix A, l is modified by computing c = A * l, l[s[i]] = c[i], where the scatter s is defined by the PetscSection returned by DMGetDefaultConstraintMatrix().

  If a constraint matrix is specified, then its adjoint is applied during DMLocalToGlobalBegin() when mode is ADD_VALUES, ADD_BC_VALUES, or ADD_ALL_VALUES.  Without a constraint matrix, the local vector l is accumulated into a global vector without modification; with a constraint matrix A, l is first modified by computing c[i] = l[s[i]], l[s[i]] = 0, l = l + A'*c, which is the adjoint of the operation described above.

  collective on dm

  Input Parameters:
+ dm - The DM
+ section - The PetscSection describing the range of the constraint matrix: relates rows of the constraint matrix to dofs of the default section.  Must have a local communicator (PETSC_COMM_SELF or derivative).
- mat - The Mat that interpolates local constraints: its width should be the layout size of the default section:  NULL indicates no constraints.  Must have a local communicator (PETSC_COMM_SELF or derivative).

  Level: advanced

  Note: This increments the references of the PetscSection and the Mat, so they user can destroy them

.seealso: DMGetDefaultConstraints()
@*/
PetscErrorCode DMSetDefaultConstraints(DM dm, PetscSection section, Mat mat)
{
  PetscMPIInt result;
  PetscErrorCode ierr;

  PetscFunctionBegin;
  PetscValidHeaderSpecific(dm, DM_CLASSID, 1);
  if (section) {
    PetscValidHeaderSpecific(section,PETSC_SECTION_CLASSID,2);
    ierr = MPI_Comm_compare(PETSC_COMM_SELF,PetscObjectComm((PetscObject)section),&result);CHKERRQ(ierr);
    if (result != MPI_CONGRUENT && result != MPI_IDENT) SETERRQ(PETSC_COMM_SELF,PETSC_ERR_ARG_NOTSAMECOMM,"constraint section must have local communicator");
  }
  if (mat) {
    PetscValidHeaderSpecific(mat,MAT_CLASSID,3);
    ierr = MPI_Comm_compare(PETSC_COMM_SELF,PetscObjectComm((PetscObject)mat),&result);CHKERRQ(ierr);
    if (result != MPI_CONGRUENT && result != MPI_IDENT) SETERRQ(PETSC_COMM_SELF,PETSC_ERR_ARG_NOTSAMECOMM,"constraint matrix must have local communicator");
  }
  ierr = PetscObjectReference((PetscObject)section);CHKERRQ(ierr);
  ierr = PetscSectionDestroy(&dm->defaultConstraintSection);CHKERRQ(ierr);
  dm->defaultConstraintSection = section;
  ierr = PetscObjectReference((PetscObject)mat);CHKERRQ(ierr);
  ierr = MatDestroy(&dm->defaultConstraintMat);CHKERRQ(ierr);
  dm->defaultConstraintMat = mat;
  PetscFunctionReturn(0);
}

#ifdef PETSC_USE_DEBUG
#undef __FUNCT__
#define __FUNCT__ "DMDefaultSectionCheckConsistency_Internal"
/*
  DMDefaultSectionCheckConsistency - Check the consistentcy of the global and local sections.

  Input Parameters:
+ dm - The DM
. localSection - PetscSection describing the local data layout
- globalSection - PetscSection describing the global data layout

  Level: intermediate

.seealso: DMGetDefaultSF(), DMSetDefaultSF()
*/
static PetscErrorCode DMDefaultSectionCheckConsistency_Internal(DM dm, PetscSection localSection, PetscSection globalSection)
{
  MPI_Comm        comm;
  PetscLayout     layout;
  const PetscInt *ranges;
  PetscInt        pStart, pEnd, p, nroots;
  PetscMPIInt     size, rank;
  PetscBool       valid = PETSC_TRUE, gvalid;
  PetscErrorCode  ierr;

  PetscFunctionBegin;
  ierr = PetscObjectGetComm((PetscObject)dm,&comm);CHKERRQ(ierr);
  PetscValidHeaderSpecific(dm, DM_CLASSID, 1);
  ierr = MPI_Comm_size(comm, &size);CHKERRQ(ierr);
  ierr = MPI_Comm_rank(comm, &rank);CHKERRQ(ierr);
  ierr = PetscSectionGetChart(globalSection, &pStart, &pEnd);CHKERRQ(ierr);
  ierr = PetscSectionGetConstrainedStorageSize(globalSection, &nroots);CHKERRQ(ierr);
  ierr = PetscLayoutCreate(comm, &layout);CHKERRQ(ierr);
  ierr = PetscLayoutSetBlockSize(layout, 1);CHKERRQ(ierr);
  ierr = PetscLayoutSetLocalSize(layout, nroots);CHKERRQ(ierr);
  ierr = PetscLayoutSetUp(layout);CHKERRQ(ierr);
  ierr = PetscLayoutGetRanges(layout, &ranges);CHKERRQ(ierr);
  for (p = pStart; p < pEnd; ++p) {
    PetscInt       dof, cdof, off, gdof, gcdof, goff, gsize, d;

    ierr = PetscSectionGetDof(localSection, p, &dof);CHKERRQ(ierr);
    ierr = PetscSectionGetOffset(localSection, p, &off);CHKERRQ(ierr);
    ierr = PetscSectionGetConstraintDof(localSection, p, &cdof);CHKERRQ(ierr);
    ierr = PetscSectionGetDof(globalSection, p, &gdof);CHKERRQ(ierr);
    ierr = PetscSectionGetConstraintDof(globalSection, p, &gcdof);CHKERRQ(ierr);
    ierr = PetscSectionGetOffset(globalSection, p, &goff);CHKERRQ(ierr);
    if (!gdof) continue; /* Censored point */
    if ((gdof < 0 ? -(gdof+1) : gdof) != dof) {ierr = PetscSynchronizedPrintf(comm, "[%d]Global dof %d for point %d not equal to local dof %d\n", rank, gdof, p, dof);CHKERRQ(ierr); valid = PETSC_FALSE;}
    if (gcdof && (gcdof != cdof)) {ierr = PetscSynchronizedPrintf(comm, "[%d]Global constraints %d for point %d not equal to local constraints %d\n", rank, gcdof, p, cdof);CHKERRQ(ierr); valid = PETSC_FALSE;}
    if (gdof < 0) {
      gsize = gdof < 0 ? -(gdof+1)-gcdof : gdof-gcdof;
      for (d = 0; d < gsize; ++d) {
        PetscInt offset = -(goff+1) + d, r;

        ierr = PetscFindInt(offset,size+1,ranges,&r);CHKERRQ(ierr);
        if (r < 0) r = -(r+2);
        if ((r < 0) || (r >= size)) {ierr = PetscSynchronizedPrintf(comm, "[%d]Point %d mapped to invalid process %d (%d, %d)\n", rank, p, r, gdof, goff);CHKERRQ(ierr); valid = PETSC_FALSE;break;}
      }
    }
  }
  ierr = PetscLayoutDestroy(&layout);CHKERRQ(ierr);
  ierr = PetscSynchronizedFlush(comm, NULL);CHKERRQ(ierr);
  ierr = MPIU_Allreduce(&valid, &gvalid, 1, MPIU_BOOL, MPI_LAND, comm);CHKERRQ(ierr);
  if (!gvalid) {
    ierr = DMView(dm, NULL);CHKERRQ(ierr);
    SETERRQ(comm, PETSC_ERR_ARG_WRONG, "Inconsistent local and global sections");
  }
  PetscFunctionReturn(0);
}
#endif

#undef __FUNCT__
#define __FUNCT__ "DMGetDefaultGlobalSection"
/*@
  DMGetDefaultGlobalSection - Get the PetscSection encoding the global data layout for the DM.

  Collective on DM

  Input Parameter:
. dm - The DM

  Output Parameter:
. section - The PetscSection

  Level: intermediate

  Note: This gets a borrowed reference, so the user should not destroy this PetscSection.

.seealso: DMSetDefaultSection(), DMGetDefaultSection()
@*/
PetscErrorCode DMGetDefaultGlobalSection(DM dm, PetscSection *section)
{
  PetscErrorCode ierr;

  PetscFunctionBegin;
  PetscValidHeaderSpecific(dm, DM_CLASSID, 1);
  PetscValidPointer(section, 2);
  if (!dm->defaultGlobalSection) {
    PetscSection s;

    ierr = DMGetDefaultSection(dm, &s);CHKERRQ(ierr);
    if (!s)  SETERRQ(PetscObjectComm((PetscObject) dm), PETSC_ERR_ARG_WRONGSTATE, "DM must have a default PetscSection in order to create a global PetscSection");
    if (!dm->sf) SETERRQ(PetscObjectComm((PetscObject)dm), PETSC_ERR_ARG_WRONGSTATE, "DM must have a default PetscSF in order to create a global PetscSection");
    ierr = PetscSectionCreateGlobalSection(s, dm->sf, PETSC_FALSE, PETSC_FALSE, &dm->defaultGlobalSection);CHKERRQ(ierr);
    ierr = PetscLayoutDestroy(&dm->map);CHKERRQ(ierr);
    ierr = PetscSectionGetValueLayout(PetscObjectComm((PetscObject)dm), dm->defaultGlobalSection, &dm->map);CHKERRQ(ierr);
    ierr = PetscSectionViewFromOptions(dm->defaultGlobalSection, NULL, "-global_section_view");CHKERRQ(ierr);
  }
  *section = dm->defaultGlobalSection;
  PetscFunctionReturn(0);
}

#undef __FUNCT__
#define __FUNCT__ "DMSetDefaultGlobalSection"
/*@
  DMSetDefaultGlobalSection - Set the PetscSection encoding the global data layout for the DM.

  Input Parameters:
+ dm - The DM
- section - The PetscSection, or NULL

  Level: intermediate

  Note: Any existing Section will be destroyed

.seealso: DMGetDefaultGlobalSection(), DMSetDefaultSection()
@*/
PetscErrorCode DMSetDefaultGlobalSection(DM dm, PetscSection section)
{
  PetscErrorCode ierr;

  PetscFunctionBegin;
  PetscValidHeaderSpecific(dm, DM_CLASSID, 1);
  if (section) PetscValidHeaderSpecific(section,PETSC_SECTION_CLASSID,2);
  ierr = PetscObjectReference((PetscObject)section);CHKERRQ(ierr);
  ierr = PetscSectionDestroy(&dm->defaultGlobalSection);CHKERRQ(ierr);
  dm->defaultGlobalSection = section;
#ifdef PETSC_USE_DEBUG
  if (section) {ierr = DMDefaultSectionCheckConsistency_Internal(dm, dm->defaultSection, section);CHKERRQ(ierr);}
#endif
  PetscFunctionReturn(0);
}

#undef __FUNCT__
#define __FUNCT__ "DMGetDefaultSF"
/*@
  DMGetDefaultSF - Get the PetscSF encoding the parallel dof overlap for the DM. If it has not been set,
  it is created from the default PetscSection layouts in the DM.

  Input Parameter:
. dm - The DM

  Output Parameter:
. sf - The PetscSF

  Level: intermediate

  Note: This gets a borrowed reference, so the user should not destroy this PetscSF.

.seealso: DMSetDefaultSF(), DMCreateDefaultSF()
@*/
PetscErrorCode DMGetDefaultSF(DM dm, PetscSF *sf)
{
  PetscInt       nroots;
  PetscErrorCode ierr;

  PetscFunctionBegin;
  PetscValidHeaderSpecific(dm, DM_CLASSID, 1);
  PetscValidPointer(sf, 2);
  ierr = PetscSFGetGraph(dm->defaultSF, &nroots, NULL, NULL, NULL);CHKERRQ(ierr);
  if (nroots < 0) {
    PetscSection section, gSection;

    ierr = DMGetDefaultSection(dm, &section);CHKERRQ(ierr);
    if (section) {
      ierr = DMGetDefaultGlobalSection(dm, &gSection);CHKERRQ(ierr);
      ierr = DMCreateDefaultSF(dm, section, gSection);CHKERRQ(ierr);
    } else {
      *sf = NULL;
      PetscFunctionReturn(0);
    }
  }
  *sf = dm->defaultSF;
  PetscFunctionReturn(0);
}

#undef __FUNCT__
#define __FUNCT__ "DMSetDefaultSF"
/*@
  DMSetDefaultSF - Set the PetscSF encoding the parallel dof overlap for the DM

  Input Parameters:
+ dm - The DM
- sf - The PetscSF

  Level: intermediate

  Note: Any previous SF is destroyed

.seealso: DMGetDefaultSF(), DMCreateDefaultSF()
@*/
PetscErrorCode DMSetDefaultSF(DM dm, PetscSF sf)
{
  PetscErrorCode ierr;

  PetscFunctionBegin;
  PetscValidHeaderSpecific(dm, DM_CLASSID, 1);
  PetscValidHeaderSpecific(sf, PETSCSF_CLASSID, 2);
  ierr          = PetscSFDestroy(&dm->defaultSF);CHKERRQ(ierr);
  dm->defaultSF = sf;
  PetscFunctionReturn(0);
}

#undef __FUNCT__
#define __FUNCT__ "DMCreateDefaultSF"
/*@C
  DMCreateDefaultSF - Create the PetscSF encoding the parallel dof overlap for the DM based upon the PetscSections
  describing the data layout.

  Input Parameters:
+ dm - The DM
. localSection - PetscSection describing the local data layout
- globalSection - PetscSection describing the global data layout

  Level: intermediate

.seealso: DMGetDefaultSF(), DMSetDefaultSF()
@*/
PetscErrorCode DMCreateDefaultSF(DM dm, PetscSection localSection, PetscSection globalSection)
{
  MPI_Comm       comm;
  PetscLayout    layout;
  const PetscInt *ranges;
  PetscInt       *local;
  PetscSFNode    *remote;
  PetscInt       pStart, pEnd, p, nroots, nleaves = 0, l;
  PetscMPIInt    size, rank;
  PetscErrorCode ierr;

  PetscFunctionBegin;
  ierr = PetscObjectGetComm((PetscObject)dm,&comm);CHKERRQ(ierr);
  PetscValidHeaderSpecific(dm, DM_CLASSID, 1);
  ierr = MPI_Comm_size(comm, &size);CHKERRQ(ierr);
  ierr = MPI_Comm_rank(comm, &rank);CHKERRQ(ierr);
  ierr = PetscSectionGetChart(globalSection, &pStart, &pEnd);CHKERRQ(ierr);
  ierr = PetscSectionGetConstrainedStorageSize(globalSection, &nroots);CHKERRQ(ierr);
  ierr = PetscLayoutCreate(comm, &layout);CHKERRQ(ierr);
  ierr = PetscLayoutSetBlockSize(layout, 1);CHKERRQ(ierr);
  ierr = PetscLayoutSetLocalSize(layout, nroots);CHKERRQ(ierr);
  ierr = PetscLayoutSetUp(layout);CHKERRQ(ierr);
  ierr = PetscLayoutGetRanges(layout, &ranges);CHKERRQ(ierr);
  for (p = pStart; p < pEnd; ++p) {
    PetscInt gdof, gcdof;

    ierr     = PetscSectionGetDof(globalSection, p, &gdof);CHKERRQ(ierr);
    ierr     = PetscSectionGetConstraintDof(globalSection, p, &gcdof);CHKERRQ(ierr);
    if (gcdof > (gdof < 0 ? -(gdof+1) : gdof)) SETERRQ3(PETSC_COMM_SELF, PETSC_ERR_ARG_OUTOFRANGE, "Point %d has %d constraints > %d dof", p, gcdof, (gdof < 0 ? -(gdof+1) : gdof));
    nleaves += gdof < 0 ? -(gdof+1)-gcdof : gdof-gcdof;
  }
  ierr = PetscMalloc1(nleaves, &local);CHKERRQ(ierr);
  ierr = PetscMalloc1(nleaves, &remote);CHKERRQ(ierr);
  for (p = pStart, l = 0; p < pEnd; ++p) {
    const PetscInt *cind;
    PetscInt       dof, cdof, off, gdof, gcdof, goff, gsize, d, c;

    ierr = PetscSectionGetDof(localSection, p, &dof);CHKERRQ(ierr);
    ierr = PetscSectionGetOffset(localSection, p, &off);CHKERRQ(ierr);
    ierr = PetscSectionGetConstraintDof(localSection, p, &cdof);CHKERRQ(ierr);
    ierr = PetscSectionGetConstraintIndices(localSection, p, &cind);CHKERRQ(ierr);
    ierr = PetscSectionGetDof(globalSection, p, &gdof);CHKERRQ(ierr);
    ierr = PetscSectionGetConstraintDof(globalSection, p, &gcdof);CHKERRQ(ierr);
    ierr = PetscSectionGetOffset(globalSection, p, &goff);CHKERRQ(ierr);
    if (!gdof) continue; /* Censored point */
    gsize = gdof < 0 ? -(gdof+1)-gcdof : gdof-gcdof;
    if (gsize != dof-cdof) {
      if (gsize != dof) SETERRQ4(comm, PETSC_ERR_ARG_WRONG, "Global dof %d for point %d is neither the constrained size %d, nor the unconstrained %d", gsize, p, dof-cdof, dof);
      cdof = 0; /* Ignore constraints */
    }
    for (d = 0, c = 0; d < dof; ++d) {
      if ((c < cdof) && (cind[c] == d)) {++c; continue;}
      local[l+d-c] = off+d;
    }
    if (gdof < 0) {
      for (d = 0; d < gsize; ++d, ++l) {
        PetscInt offset = -(goff+1) + d, r;

        ierr = PetscFindInt(offset,size+1,ranges,&r);CHKERRQ(ierr);
        if (r < 0) r = -(r+2);
        if ((r < 0) || (r >= size)) SETERRQ4(PETSC_COMM_SELF, PETSC_ERR_ARG_OUTOFRANGE, "Point %d mapped to invalid process %d (%d, %d)", p, r, gdof, goff);
        remote[l].rank  = r;
        remote[l].index = offset - ranges[r];
      }
    } else {
      for (d = 0; d < gsize; ++d, ++l) {
        remote[l].rank  = rank;
        remote[l].index = goff+d - ranges[rank];
      }
    }
  }
  if (l != nleaves) SETERRQ2(comm, PETSC_ERR_PLIB, "Iteration error, l %d != nleaves %d", l, nleaves);
  ierr = PetscLayoutDestroy(&layout);CHKERRQ(ierr);
  ierr = PetscSFSetGraph(dm->defaultSF, nroots, nleaves, local, PETSC_OWN_POINTER, remote, PETSC_OWN_POINTER);CHKERRQ(ierr);
  PetscFunctionReturn(0);
}

#undef __FUNCT__
#define __FUNCT__ "DMGetPointSF"
/*@
  DMGetPointSF - Get the PetscSF encoding the parallel section point overlap for the DM.

  Input Parameter:
. dm - The DM

  Output Parameter:
. sf - The PetscSF

  Level: intermediate

  Note: This gets a borrowed reference, so the user should not destroy this PetscSF.

.seealso: DMSetPointSF(), DMGetDefaultSF(), DMSetDefaultSF(), DMCreateDefaultSF()
@*/
PetscErrorCode DMGetPointSF(DM dm, PetscSF *sf)
{
  PetscFunctionBegin;
  PetscValidHeaderSpecific(dm, DM_CLASSID, 1);
  PetscValidPointer(sf, 2);
  *sf = dm->sf;
  PetscFunctionReturn(0);
}

#undef __FUNCT__
#define __FUNCT__ "DMSetPointSF"
/*@
  DMSetPointSF - Set the PetscSF encoding the parallel section point overlap for the DM.

  Input Parameters:
+ dm - The DM
- sf - The PetscSF

  Level: intermediate

.seealso: DMGetPointSF(), DMGetDefaultSF(), DMSetDefaultSF(), DMCreateDefaultSF()
@*/
PetscErrorCode DMSetPointSF(DM dm, PetscSF sf)
{
  PetscErrorCode ierr;

  PetscFunctionBegin;
  PetscValidHeaderSpecific(dm, DM_CLASSID, 1);
  PetscValidHeaderSpecific(sf, PETSCSF_CLASSID, 1);
  ierr   = PetscSFDestroy(&dm->sf);CHKERRQ(ierr);
  ierr   = PetscObjectReference((PetscObject) sf);CHKERRQ(ierr);
  dm->sf = sf;
  PetscFunctionReturn(0);
}

#undef __FUNCT__
#define __FUNCT__ "DMGetDS"
/*@
  DMGetDS - Get the PetscDS

  Input Parameter:
. dm - The DM

  Output Parameter:
. prob - The PetscDS

  Level: developer

.seealso: DMSetDS()
@*/
PetscErrorCode DMGetDS(DM dm, PetscDS *prob)
{
  PetscFunctionBegin;
  PetscValidHeaderSpecific(dm, DM_CLASSID, 1);
  PetscValidPointer(prob, 2);
  *prob = dm->prob;
  PetscFunctionReturn(0);
}

#undef __FUNCT__
#define __FUNCT__ "DMSetDS"
/*@
  DMSetDS - Set the PetscDS

  Input Parameters:
+ dm - The DM
- prob - The PetscDS

  Level: developer

.seealso: DMGetDS()
@*/
PetscErrorCode DMSetDS(DM dm, PetscDS prob)
{
  PetscErrorCode ierr;

  PetscFunctionBegin;
  PetscValidHeaderSpecific(dm, DM_CLASSID, 1);
  PetscValidHeaderSpecific(prob, PETSCDS_CLASSID, 2);
  ierr = PetscObjectReference((PetscObject) prob);CHKERRQ(ierr);
  ierr = PetscDSDestroy(&dm->prob);CHKERRQ(ierr);
  dm->prob = prob;
  PetscFunctionReturn(0);
}

#undef __FUNCT__
#define __FUNCT__ "DMGetNumFields"
PetscErrorCode DMGetNumFields(DM dm, PetscInt *numFields)
{
  PetscErrorCode ierr;

  PetscFunctionBegin;
  PetscValidHeaderSpecific(dm, DM_CLASSID, 1);
  ierr = PetscDSGetNumFields(dm->prob, numFields);CHKERRQ(ierr);
  PetscFunctionReturn(0);
}

#undef __FUNCT__
#define __FUNCT__ "DMSetNumFields"
PetscErrorCode DMSetNumFields(DM dm, PetscInt numFields)
{
  PetscInt       Nf, f;
  PetscErrorCode ierr;

  PetscFunctionBegin;
  PetscValidHeaderSpecific(dm, DM_CLASSID, 1);
  ierr = PetscDSGetNumFields(dm->prob, &Nf);CHKERRQ(ierr);
  for (f = Nf; f < numFields; ++f) {
    PetscContainer obj;

    ierr = PetscContainerCreate(PetscObjectComm((PetscObject) dm), &obj);CHKERRQ(ierr);
    ierr = PetscDSSetDiscretization(dm->prob, f, (PetscObject) obj);CHKERRQ(ierr);
    ierr = PetscContainerDestroy(&obj);CHKERRQ(ierr);
  }
  PetscFunctionReturn(0);
}

#undef __FUNCT__
#define __FUNCT__ "DMGetField"
/*@
  DMGetField - Return the discretization object for a given DM field

  Not collective

  Input Parameters:
+ dm - The DM
- f  - The field number

  Output Parameter:
. field - The discretization object

  Level: developer

.seealso: DMSetField()
@*/
PetscErrorCode DMGetField(DM dm, PetscInt f, PetscObject *field)
{
  PetscErrorCode ierr;

  PetscFunctionBegin;
  PetscValidHeaderSpecific(dm, DM_CLASSID, 1);
  ierr = PetscDSGetDiscretization(dm->prob, f, field);CHKERRQ(ierr);
  PetscFunctionReturn(0);
}

#undef __FUNCT__
#define __FUNCT__ "DMSetField"
/*@
  DMSetField - Set the discretization object for a given DM field

  Logically collective on DM

  Input Parameters:
+ dm - The DM
. f  - The field number
- field - The discretization object

  Level: developer

.seealso: DMGetField()
@*/
PetscErrorCode DMSetField(DM dm, PetscInt f, PetscObject field)
{
  PetscErrorCode ierr;

  PetscFunctionBegin;
  PetscValidHeaderSpecific(dm, DM_CLASSID, 1);
  ierr = PetscDSSetDiscretization(dm->prob, f, field);CHKERRQ(ierr);
  PetscFunctionReturn(0);
}

#undef __FUNCT__
#define __FUNCT__ "DMRestrictHook_Coordinates"
PetscErrorCode DMRestrictHook_Coordinates(DM dm,DM dmc,void *ctx)
{
  DM dm_coord,dmc_coord;
  PetscErrorCode ierr;
  Vec coords,ccoords;
  Mat inject;
  PetscFunctionBegin;
  ierr = DMGetCoordinateDM(dm,&dm_coord);CHKERRQ(ierr);
  ierr = DMGetCoordinateDM(dmc,&dmc_coord);CHKERRQ(ierr);
  ierr = DMGetCoordinates(dm,&coords);CHKERRQ(ierr);
  ierr = DMGetCoordinates(dmc,&ccoords);CHKERRQ(ierr);
  if (coords && !ccoords) {
    ierr = DMCreateGlobalVector(dmc_coord,&ccoords);CHKERRQ(ierr);
    ierr = PetscObjectSetName((PetscObject)ccoords,"coordinates");CHKERRQ(ierr);
    ierr = DMCreateInjection(dmc_coord,dm_coord,&inject);CHKERRQ(ierr);
    ierr = MatRestrict(inject,coords,ccoords);CHKERRQ(ierr);
    ierr = MatDestroy(&inject);CHKERRQ(ierr);
    ierr = DMSetCoordinates(dmc,ccoords);CHKERRQ(ierr);
    ierr = VecDestroy(&ccoords);CHKERRQ(ierr);
  }
  PetscFunctionReturn(0);
}

#undef __FUNCT__
#define __FUNCT__ "DMSubDomainHook_Coordinates"
static PetscErrorCode DMSubDomainHook_Coordinates(DM dm,DM subdm,void *ctx)
{
  DM dm_coord,subdm_coord;
  PetscErrorCode ierr;
  Vec coords,ccoords,clcoords;
  VecScatter *scat_i,*scat_g;
  PetscFunctionBegin;
  ierr = DMGetCoordinateDM(dm,&dm_coord);CHKERRQ(ierr);
  ierr = DMGetCoordinateDM(subdm,&subdm_coord);CHKERRQ(ierr);
  ierr = DMGetCoordinates(dm,&coords);CHKERRQ(ierr);
  ierr = DMGetCoordinates(subdm,&ccoords);CHKERRQ(ierr);
  if (coords && !ccoords) {
    ierr = DMCreateGlobalVector(subdm_coord,&ccoords);CHKERRQ(ierr);
    ierr = PetscObjectSetName((PetscObject)ccoords,"coordinates");CHKERRQ(ierr);
    ierr = DMCreateLocalVector(subdm_coord,&clcoords);CHKERRQ(ierr);
    ierr = PetscObjectSetName((PetscObject)clcoords,"coordinates");CHKERRQ(ierr);
    ierr = DMCreateDomainDecompositionScatters(dm_coord,1,&subdm_coord,NULL,&scat_i,&scat_g);CHKERRQ(ierr);
    ierr = VecScatterBegin(scat_i[0],coords,ccoords,INSERT_VALUES,SCATTER_FORWARD);CHKERRQ(ierr);
    ierr = VecScatterBegin(scat_g[0],coords,clcoords,INSERT_VALUES,SCATTER_FORWARD);CHKERRQ(ierr);
    ierr = VecScatterEnd(scat_i[0],coords,ccoords,INSERT_VALUES,SCATTER_FORWARD);CHKERRQ(ierr);
    ierr = VecScatterEnd(scat_g[0],coords,clcoords,INSERT_VALUES,SCATTER_FORWARD);CHKERRQ(ierr);
    ierr = DMSetCoordinates(subdm,ccoords);CHKERRQ(ierr);
    ierr = DMSetCoordinatesLocal(subdm,clcoords);CHKERRQ(ierr);
    ierr = VecScatterDestroy(&scat_i[0]);CHKERRQ(ierr);
    ierr = VecScatterDestroy(&scat_g[0]);CHKERRQ(ierr);
    ierr = VecDestroy(&ccoords);CHKERRQ(ierr);
    ierr = VecDestroy(&clcoords);CHKERRQ(ierr);
    ierr = PetscFree(scat_i);CHKERRQ(ierr);
    ierr = PetscFree(scat_g);CHKERRQ(ierr);
  }
  PetscFunctionReturn(0);
}

#undef __FUNCT__
#define __FUNCT__ "DMGetDimension"
/*@
  DMGetDimension - Return the topological dimension of the DM

  Not collective

  Input Parameter:
. dm - The DM

  Output Parameter:
. dim - The topological dimension

  Level: beginner

.seealso: DMSetDimension(), DMCreate()
@*/
PetscErrorCode DMGetDimension(DM dm, PetscInt *dim)
{
  PetscFunctionBegin;
  PetscValidHeaderSpecific(dm, DM_CLASSID, 1);
  PetscValidPointer(dim, 2);
  *dim = dm->dim;
  PetscFunctionReturn(0);
}

#undef __FUNCT__
#define __FUNCT__ "DMSetDimension"
/*@
  DMSetDimension - Set the topological dimension of the DM

  Collective on dm

  Input Parameters:
+ dm - The DM
- dim - The topological dimension

  Level: beginner

.seealso: DMGetDimension(), DMCreate()
@*/
PetscErrorCode DMSetDimension(DM dm, PetscInt dim)
{
  PetscFunctionBegin;
  PetscValidHeaderSpecific(dm, DM_CLASSID, 1);
  PetscValidLogicalCollectiveInt(dm, dim, 2);
  dm->dim = dim;
  PetscFunctionReturn(0);
}

#undef __FUNCT__
#define __FUNCT__ "DMGetDimPoints"
/*@
  DMGetDimPoints - Get the half-open interval for all points of a given dimension

  Collective on DM

  Input Parameters:
+ dm - the DM
- dim - the dimension

  Output Parameters:
+ pStart - The first point of the given dimension
. pEnd - The first point following points of the given dimension

  Note:
  The points are vertices in the Hasse diagram encoding the topology. This is explained in
  http://arxiv.org/abs/0908.4427. If not points exist of this dimension in the storage scheme,
  then the interval is empty.

  Level: intermediate

.keywords: point, Hasse Diagram, dimension
.seealso: DMPLEX, DMPlexGetDepthStratum(), DMPlexGetHeightStratum()
@*/
PetscErrorCode DMGetDimPoints(DM dm, PetscInt dim, PetscInt *pStart, PetscInt *pEnd)
{
  PetscInt       d;
  PetscErrorCode ierr;

  PetscFunctionBegin;
  PetscValidHeaderSpecific(dm,DM_CLASSID,1);
  ierr = DMGetDimension(dm, &d);CHKERRQ(ierr);
  if ((dim < 0) || (dim > d)) SETERRQ2(PetscObjectComm((PetscObject) dm), PETSC_ERR_ARG_OUTOFRANGE, "Invalid dimension %d 1", dim, d);
  ierr = (*dm->ops->getdimpoints)(dm, dim, pStart, pEnd);CHKERRQ(ierr);
  PetscFunctionReturn(0);
}

#undef __FUNCT__
#define __FUNCT__ "DMSetCoordinates"
/*@
  DMSetCoordinates - Sets into the DM a global vector that holds the coordinates

  Collective on DM

  Input Parameters:
+ dm - the DM
- c - coordinate vector

  Note:
  The coordinates do include those for ghost points, which are in the local vector

  Level: intermediate

.keywords: distributed array, get, corners, nodes, local indices, coordinates
.seealso: DMSetCoordinatesLocal(), DMGetCoordinates(), DMGetCoordinatesLoca(), DMGetCoordinateDM()
@*/
PetscErrorCode DMSetCoordinates(DM dm, Vec c)
{
  PetscErrorCode ierr;

  PetscFunctionBegin;
  PetscValidHeaderSpecific(dm,DM_CLASSID,1);
  PetscValidHeaderSpecific(c,VEC_CLASSID,2);
  ierr            = PetscObjectReference((PetscObject) c);CHKERRQ(ierr);
  ierr            = VecDestroy(&dm->coordinates);CHKERRQ(ierr);
  dm->coordinates = c;
  ierr            = VecDestroy(&dm->coordinatesLocal);CHKERRQ(ierr);
  ierr            = DMCoarsenHookAdd(dm,DMRestrictHook_Coordinates,NULL,NULL);CHKERRQ(ierr);
  ierr            = DMSubDomainHookAdd(dm,DMSubDomainHook_Coordinates,NULL,NULL);CHKERRQ(ierr);
  PetscFunctionReturn(0);
}

#undef __FUNCT__
#define __FUNCT__ "DMSetCoordinatesLocal"
/*@
  DMSetCoordinatesLocal - Sets into the DM a local vector that holds the coordinates

  Collective on DM

   Input Parameters:
+  dm - the DM
-  c - coordinate vector

  Note:
  The coordinates of ghost points can be set using DMSetCoordinates()
  followed by DMGetCoordinatesLocal(). This is intended to enable the
  setting of ghost coordinates outside of the domain.

  Level: intermediate

.keywords: distributed array, get, corners, nodes, local indices, coordinates
.seealso: DMGetCoordinatesLocal(), DMSetCoordinates(), DMGetCoordinates(), DMGetCoordinateDM()
@*/
PetscErrorCode DMSetCoordinatesLocal(DM dm, Vec c)
{
  PetscErrorCode ierr;

  PetscFunctionBegin;
  PetscValidHeaderSpecific(dm,DM_CLASSID,1);
  PetscValidHeaderSpecific(c,VEC_CLASSID,2);
  ierr = PetscObjectReference((PetscObject) c);CHKERRQ(ierr);
  ierr = VecDestroy(&dm->coordinatesLocal);CHKERRQ(ierr);

  dm->coordinatesLocal = c;

  ierr = VecDestroy(&dm->coordinates);CHKERRQ(ierr);
  PetscFunctionReturn(0);
}

#undef __FUNCT__
#define __FUNCT__ "DMGetCoordinates"
/*@
  DMGetCoordinates - Gets a global vector with the coordinates associated with the DM.

  Not Collective

  Input Parameter:
. dm - the DM

  Output Parameter:
. c - global coordinate vector

  Note:
  This is a borrowed reference, so the user should NOT destroy this vector

  Each process has only the local coordinates (does NOT have the ghost coordinates).

  For DMDA, in two and three dimensions coordinates are interlaced (x_0,y_0,x_1,y_1,...)
  and (x_0,y_0,z_0,x_1,y_1,z_1...)

  Level: intermediate

.keywords: distributed array, get, corners, nodes, local indices, coordinates
.seealso: DMSetCoordinates(), DMGetCoordinatesLocal(), DMGetCoordinateDM()
@*/
PetscErrorCode DMGetCoordinates(DM dm, Vec *c)
{
  PetscErrorCode ierr;

  PetscFunctionBegin;
  PetscValidHeaderSpecific(dm,DM_CLASSID,1);
  PetscValidPointer(c,2);
  if (!dm->coordinates && dm->coordinatesLocal) {
    DM cdm = NULL;

    ierr = DMGetCoordinateDM(dm, &cdm);CHKERRQ(ierr);
    ierr = DMCreateGlobalVector(cdm, &dm->coordinates);CHKERRQ(ierr);
    ierr = PetscObjectSetName((PetscObject) dm->coordinates, "coordinates");CHKERRQ(ierr);
    ierr = DMLocalToGlobalBegin(cdm, dm->coordinatesLocal, INSERT_VALUES, dm->coordinates);CHKERRQ(ierr);
    ierr = DMLocalToGlobalEnd(cdm, dm->coordinatesLocal, INSERT_VALUES, dm->coordinates);CHKERRQ(ierr);
  }
  *c = dm->coordinates;
  PetscFunctionReturn(0);
}

#undef __FUNCT__
#define __FUNCT__ "DMGetCoordinatesLocal"
/*@
  DMGetCoordinatesLocal - Gets a local vector with the coordinates associated with the DM.

  Collective on DM

  Input Parameter:
. dm - the DM

  Output Parameter:
. c - coordinate vector

  Note:
  This is a borrowed reference, so the user should NOT destroy this vector

  Each process has the local and ghost coordinates

  For DMDA, in two and three dimensions coordinates are interlaced (x_0,y_0,x_1,y_1,...)
  and (x_0,y_0,z_0,x_1,y_1,z_1...)

  Level: intermediate

.keywords: distributed array, get, corners, nodes, local indices, coordinates
.seealso: DMSetCoordinatesLocal(), DMGetCoordinates(), DMSetCoordinates(), DMGetCoordinateDM()
@*/
PetscErrorCode DMGetCoordinatesLocal(DM dm, Vec *c)
{
  PetscErrorCode ierr;

  PetscFunctionBegin;
  PetscValidHeaderSpecific(dm,DM_CLASSID,1);
  PetscValidPointer(c,2);
  if (!dm->coordinatesLocal && dm->coordinates) {
    DM cdm = NULL;

    ierr = DMGetCoordinateDM(dm, &cdm);CHKERRQ(ierr);
    ierr = DMCreateLocalVector(cdm, &dm->coordinatesLocal);CHKERRQ(ierr);
    ierr = PetscObjectSetName((PetscObject) dm->coordinatesLocal, "coordinates");CHKERRQ(ierr);
    ierr = DMGlobalToLocalBegin(cdm, dm->coordinates, INSERT_VALUES, dm->coordinatesLocal);CHKERRQ(ierr);
    ierr = DMGlobalToLocalEnd(cdm, dm->coordinates, INSERT_VALUES, dm->coordinatesLocal);CHKERRQ(ierr);
  }
  *c = dm->coordinatesLocal;
  PetscFunctionReturn(0);
}

#undef __FUNCT__
#define __FUNCT__ "DMGetCoordinateDM"
/*@
  DMGetCoordinateDM - Gets the DM that prescribes coordinate layout and scatters between global and local coordinates

  Collective on DM

  Input Parameter:
. dm - the DM

  Output Parameter:
. cdm - coordinate DM

  Level: intermediate

.keywords: distributed array, get, corners, nodes, local indices, coordinates
.seealso: DMSetCoordinateDM(), DMSetCoordinates(), DMSetCoordinatesLocal(), DMGetCoordinates(), DMGetCoordinatesLocal()
@*/
PetscErrorCode DMGetCoordinateDM(DM dm, DM *cdm)
{
  PetscErrorCode ierr;

  PetscFunctionBegin;
  PetscValidHeaderSpecific(dm,DM_CLASSID,1);
  PetscValidPointer(cdm,2);
  if (!dm->coordinateDM) {
    if (!dm->ops->createcoordinatedm) SETERRQ(PetscObjectComm((PetscObject)dm), PETSC_ERR_SUP, "Unable to create coordinates for this DM");
    ierr = (*dm->ops->createcoordinatedm)(dm, &dm->coordinateDM);CHKERRQ(ierr);
  }
  *cdm = dm->coordinateDM;
  PetscFunctionReturn(0);
}

#undef __FUNCT__
#define __FUNCT__ "DMSetCoordinateDM"
/*@
  DMSetCoordinateDM - Sets the DM that prescribes coordinate layout and scatters between global and local coordinates

  Logically Collective on DM

  Input Parameters:
+ dm - the DM
- cdm - coordinate DM

  Level: intermediate

.keywords: distributed array, get, corners, nodes, local indices, coordinates
.seealso: DMGetCoordinateDM(), DMSetCoordinates(), DMSetCoordinatesLocal(), DMGetCoordinates(), DMGetCoordinatesLocal()
@*/
PetscErrorCode DMSetCoordinateDM(DM dm, DM cdm)
{
  PetscErrorCode ierr;

  PetscFunctionBegin;
  PetscValidHeaderSpecific(dm,DM_CLASSID,1);
  PetscValidHeaderSpecific(cdm,DM_CLASSID,2);
  ierr = PetscObjectReference((PetscObject)cdm);CHKERRQ(ierr);
  ierr = DMDestroy(&dm->coordinateDM);CHKERRQ(ierr);
  dm->coordinateDM = cdm;
  PetscFunctionReturn(0);
}

#undef __FUNCT__
#define __FUNCT__ "DMGetCoordinateDim"
/*@
  DMGetCoordinateDim - Retrieve the dimension of embedding space for coordinate values.

  Not Collective

  Input Parameter:
. dm - The DM object

  Output Parameter:
. dim - The embedding dimension

  Level: intermediate

.keywords: mesh, coordinates
.seealso: DMSetCoordinateDim(), DMGetCoordinateSection(), DMGetCoordinateDM(), DMGetDefaultSection(), DMSetDefaultSection()
@*/
PetscErrorCode DMGetCoordinateDim(DM dm, PetscInt *dim)
{
  PetscFunctionBegin;
  PetscValidHeaderSpecific(dm, DM_CLASSID, 1);
  PetscValidPointer(dim, 2);
  if (dm->dimEmbed == PETSC_DEFAULT) {
    dm->dimEmbed = dm->dim;
  }
  *dim = dm->dimEmbed;
  PetscFunctionReturn(0);
}

#undef __FUNCT__
#define __FUNCT__ "DMSetCoordinateDim"
/*@
  DMSetCoordinateDim - Set the dimension of the embedding space for coordinate values.

  Not Collective

  Input Parameters:
+ dm  - The DM object
- dim - The embedding dimension

  Level: intermediate

.keywords: mesh, coordinates
.seealso: DMGetCoordinateDim(), DMSetCoordinateSection(), DMGetCoordinateSection(), DMGetDefaultSection(), DMSetDefaultSection()
@*/
PetscErrorCode DMSetCoordinateDim(DM dm, PetscInt dim)
{
  PetscFunctionBegin;
  PetscValidHeaderSpecific(dm,DM_CLASSID,1);
  dm->dimEmbed = dim;
  PetscFunctionReturn(0);
}

#undef __FUNCT__
#define __FUNCT__ "DMGetCoordinateSection"
/*@
  DMGetCoordinateSection - Retrieve the layout of coordinate values over the mesh.

  Not Collective

  Input Parameter:
. dm - The DM object

  Output Parameter:
. section - The PetscSection object

  Level: intermediate

.keywords: mesh, coordinates
.seealso: DMGetCoordinateDM(), DMGetDefaultSection(), DMSetDefaultSection()
@*/
PetscErrorCode DMGetCoordinateSection(DM dm, PetscSection *section)
{
  DM             cdm;
  PetscErrorCode ierr;

  PetscFunctionBegin;
  PetscValidHeaderSpecific(dm, DM_CLASSID, 1);
  PetscValidPointer(section, 2);
  ierr = DMGetCoordinateDM(dm, &cdm);CHKERRQ(ierr);
  ierr = DMGetDefaultSection(cdm, section);CHKERRQ(ierr);
  PetscFunctionReturn(0);
}

#undef __FUNCT__
#define __FUNCT__ "DMSetCoordinateSection"
/*@
  DMSetCoordinateSection - Set the layout of coordinate values over the mesh.

  Not Collective

  Input Parameters:
+ dm      - The DM object
. dim     - The embedding dimension, or PETSC_DETERMINE
- section - The PetscSection object

  Level: intermediate

.keywords: mesh, coordinates
.seealso: DMGetCoordinateSection(), DMGetDefaultSection(), DMSetDefaultSection()
@*/
PetscErrorCode DMSetCoordinateSection(DM dm, PetscInt dim, PetscSection section)
{
  DM             cdm;
  PetscErrorCode ierr;

  PetscFunctionBegin;
  PetscValidHeaderSpecific(dm,DM_CLASSID,1);
  PetscValidHeaderSpecific(section,PETSC_SECTION_CLASSID,3);
  ierr = DMGetCoordinateDM(dm, &cdm);CHKERRQ(ierr);
  ierr = DMSetDefaultSection(cdm, section);CHKERRQ(ierr);
  if (dim == PETSC_DETERMINE) {
    PetscInt d = dim;
    PetscInt pStart, pEnd, vStart, vEnd, v, dd;

    ierr = PetscSectionGetChart(section, &pStart, &pEnd);CHKERRQ(ierr);
    ierr = DMGetDimPoints(dm, 0, &vStart, &vEnd);CHKERRQ(ierr);
    pStart = PetscMax(vStart, pStart);
    pEnd   = PetscMin(vEnd, pEnd);
    for (v = pStart; v < pEnd; ++v) {
      ierr = PetscSectionGetDof(section, v, &dd);CHKERRQ(ierr);
      if (dd) {d = dd; break;}
    }
    if (d < 0) d = PETSC_DEFAULT;
    ierr = DMSetCoordinateDim(dm, d);CHKERRQ(ierr);
  }
  PetscFunctionReturn(0);
}

#undef __FUNCT__
#define __FUNCT__ "DMGetPeriodicity"
/*@C
  DMSetPeriodicity - Set the description of mesh periodicity

  Input Parameters:
+ dm      - The DM object
. maxCell - Over distances greater than this, we can assume a point has crossed over to another sheet, when trying to localize cell coordinates
. L       - If we assume the mesh is a torus, this is the length of each coordinate
- bd      - This describes the type of periodicity in each topological dimension

  Level: developer

.seealso: DMGetPeriodicity()
@*/
PetscErrorCode DMGetPeriodicity(DM dm, const PetscReal **maxCell, const PetscReal **L, const DMBoundaryType **bd)
{
  PetscFunctionBegin;
  PetscValidHeaderSpecific(dm,DM_CLASSID,1);
  if (L)       *L       = dm->L;
  if (maxCell) *maxCell = dm->maxCell;
  if (bd)      *bd      = dm->bdtype;
  PetscFunctionReturn(0);
}

#undef __FUNCT__
#define __FUNCT__ "DMSetPeriodicity"
/*@C
  DMSetPeriodicity - Set the description of mesh periodicity

  Input Parameters:
+ dm      - The DM object
. maxCell - Over distances greater than this, we can assume a point has crossed over to another sheet, when trying to localize cell coordinates
. L       - If we assume the mesh is a torus, this is the length of each coordinate
- bd      - This describes the type of periodicity in each topological dimension

  Level: developer

.seealso: DMGetPeriodicity()
@*/
PetscErrorCode DMSetPeriodicity(DM dm, const PetscReal maxCell[], const PetscReal L[], const DMBoundaryType bd[])
{
  PetscInt       dim, d;
  PetscErrorCode ierr;

  PetscFunctionBegin;
  PetscValidHeaderSpecific(dm,DM_CLASSID,1);
  PetscValidPointer(L,3);PetscValidPointer(maxCell,2);PetscValidPointer(bd,4);
  ierr = PetscFree3(dm->L,dm->maxCell,dm->bdtype);CHKERRQ(ierr);
  ierr = DMGetDimension(dm, &dim);CHKERRQ(ierr);
  ierr = PetscMalloc3(dim,&dm->L,dim,&dm->maxCell,dim,&dm->bdtype);CHKERRQ(ierr);
  for (d = 0; d < dim; ++d) {dm->L[d] = L[d]; dm->maxCell[d] = maxCell[d]; dm->bdtype[d] = bd[d];}
  PetscFunctionReturn(0);
}

#undef __FUNCT__
#define __FUNCT__ "DMLocalizeCoordinate"
/*@
  DMLocalizeCoordinate - If a mesh is periodic (a torus with lengths L_i, some of which can be infinite), project the coordinate onto [0, L_i) in each dimension.

  Input Parameters:
+ dm     - The DM
- in     - The input coordinate point (dim numbers)

  Output Parameter:
. out - The localized coordinate point

  Level: developer

.seealso: DMLocalizeCoordinates(), DMLocalizeAddCoordinate()
@*/
PetscErrorCode DMLocalizeCoordinate(DM dm, const PetscScalar in[], PetscScalar out[])
{
  PetscInt       dim, d;
  PetscErrorCode ierr;

  PetscFunctionBegin;
  ierr = DMGetCoordinateDim(dm, &dim);CHKERRQ(ierr);
  if (!dm->maxCell) {
    for (d = 0; d < dim; ++d) out[d] = in[d];
  } else {
    for (d = 0; d < dim; ++d) {
      out[d] = in[d] - dm->L[d]*floor(PetscRealPart(in[d])/dm->L[d]);
    }
  }
  PetscFunctionReturn(0);
}

#undef __FUNCT__
#define __FUNCT__ "DMLocalizeCoordinate_Internal"
/*
  DMLocalizeCoordinate_Internal - If a mesh is periodic, and the input point is far from the anchor, pick the coordinate sheet of the torus which moves it closer.

  Input Parameters:
+ dm     - The DM
. dim    - The spatial dimension
. anchor - The anchor point, the input point can be no more than maxCell away from it
- in     - The input coordinate point (dim numbers)

  Output Parameter:
. out - The localized coordinate point

  Level: developer

  Note: This is meant to get a set of coordinates close to each other, as in a cell. The anchor is usually the one of the vertices on a containing cell

.seealso: DMLocalizeCoordinates(), DMLocalizeAddCoordinate()
*/
PetscErrorCode DMLocalizeCoordinate_Internal(DM dm, PetscInt dim, const PetscScalar anchor[], const PetscScalar in[], PetscScalar out[])
{
  PetscInt d;

  PetscFunctionBegin;
  if (!dm->maxCell) {
    for (d = 0; d < dim; ++d) out[d] = in[d];
  } else {
    for (d = 0; d < dim; ++d) {
      if (PetscAbsScalar(anchor[d] - in[d]) > dm->maxCell[d]) {
        out[d] = PetscRealPart(anchor[d]) > PetscRealPart(in[d]) ? dm->L[d] + in[d] : in[d] - dm->L[d];
      } else {
        out[d] = in[d];
      }
    }
  }
  PetscFunctionReturn(0);
}
#undef __FUNCT__
#define __FUNCT__ "DMLocalizeCoordinateReal_Internal"
PetscErrorCode DMLocalizeCoordinateReal_Internal(DM dm, PetscInt dim, const PetscReal anchor[], const PetscReal in[], PetscReal out[])
{
  PetscInt d;

  PetscFunctionBegin;
  if (!dm->maxCell) {
    for (d = 0; d < dim; ++d) out[d] = in[d];
  } else {
    for (d = 0; d < dim; ++d) {
      if (PetscAbsReal(anchor[d] - in[d]) > dm->maxCell[d]) {
        out[d] = anchor[d] > in[d] ? dm->L[d] + in[d] : in[d] - dm->L[d];
      } else {
        out[d] = in[d];
      }
    }
  }
  PetscFunctionReturn(0);
}

#undef __FUNCT__
#define __FUNCT__ "DMLocalizeAddCoordinate_Internal"
/*
  DMLocalizeAddCoordinate_Internal - If a mesh is periodic, and the input point is far from the anchor, pick the coordinate sheet of the torus which moves it closer.

  Input Parameters:
+ dm     - The DM
. dim    - The spatial dimension
. anchor - The anchor point, the input point can be no more than maxCell away from it
. in     - The input coordinate delta (dim numbers)
- out    - The input coordinate point (dim numbers)

  Output Parameter:
. out    - The localized coordinate in + out

  Level: developer

  Note: This is meant to get a set of coordinates close to each other, as in a cell. The anchor is usually the one of the vertices on a containing cell

.seealso: DMLocalizeCoordinates(), DMLocalizeCoordinate()
*/
PetscErrorCode DMLocalizeAddCoordinate_Internal(DM dm, PetscInt dim, const PetscScalar anchor[], const PetscScalar in[], PetscScalar out[])
{
  PetscInt d;

  PetscFunctionBegin;
  if (!dm->maxCell) {
    for (d = 0; d < dim; ++d) out[d] += in[d];
  } else {
    for (d = 0; d < dim; ++d) {
      if (PetscAbsScalar(anchor[d] - in[d]) > dm->maxCell[d]) {
        out[d] += PetscRealPart(anchor[d]) > PetscRealPart(in[d]) ? dm->L[d] + in[d] : in[d] - dm->L[d];
      } else {
        out[d] += in[d];
      }
    }
  }
  PetscFunctionReturn(0);
}

PETSC_EXTERN PetscErrorCode DMPlexGetDepthStratum(DM, PetscInt, PetscInt *, PetscInt *);
PETSC_EXTERN PetscErrorCode DMPlexGetHeightStratum(DM, PetscInt, PetscInt *, PetscInt *);
PETSC_EXTERN PetscErrorCode DMPlexVecGetClosure(DM, PetscSection, Vec, PetscInt, PetscInt *, PetscScalar *[]);
PETSC_EXTERN PetscErrorCode DMPlexVecRestoreClosure(DM, PetscSection, Vec, PetscInt, PetscInt *, PetscScalar *[]);

#undef __FUNCT__
#define __FUNCT__ "DMGetCoordinatesLocalized"
/*@
  DMGetCoordinatesLocalized - Check if the DM coordinates have been localized for cells

  Input Parameter:
. dm - The DM

  Output Parameter:
  areLocalized - True if localized

  Level: developer

.seealso: DMLocalizeCoordinates()
@*/
PetscErrorCode DMGetCoordinatesLocalized(DM dm,PetscBool *areLocalized)
{
  DM             cdm;
  PetscSection   coordSection;
  PetscInt       cStart, cEnd, c, sStart, sEnd, dof;
  PetscBool      alreadyLocalized, alreadyLocalizedGlobal;
  PetscErrorCode ierr;

  PetscFunctionBegin;
  PetscValidHeaderSpecific(dm, DM_CLASSID, 1);
  if (!dm->maxCell) {
    *areLocalized = PETSC_FALSE;
    PetscFunctionReturn(0);
  }
  /* We need some generic way of refering to cells/vertices */
  ierr = DMGetCoordinateDM(dm, &cdm);CHKERRQ(ierr);
  {
    PetscBool isplex;

    ierr = PetscObjectTypeCompare((PetscObject) cdm, DMPLEX, &isplex);CHKERRQ(ierr);
    if (isplex) {
      ierr = DMPlexGetHeightStratum(cdm, 0, &cStart, &cEnd);CHKERRQ(ierr);
    } else SETERRQ(PetscObjectComm((PetscObject) cdm), PETSC_ERR_ARG_WRONG, "Coordinate localization requires a DMPLEX coordinate DM");
  }
  ierr = DMGetCoordinateSection(dm, &coordSection);CHKERRQ(ierr);
  ierr = PetscSectionGetChart(coordSection,&sStart,&sEnd);CHKERRQ(ierr);
  alreadyLocalized = alreadyLocalizedGlobal = PETSC_FALSE;
  for (c = cStart; c < cEnd; ++c) {
    if (c < sStart || c >= sEnd) {
      alreadyLocalized = PETSC_FALSE;
      break;
    }
    ierr = PetscSectionGetDof(coordSection, c, &dof);CHKERRQ(ierr);
    if (dof) {
      alreadyLocalized = PETSC_TRUE;
      break;
    }
  }
  ierr = MPI_Allreduce(&alreadyLocalized,&alreadyLocalizedGlobal,1,MPIU_BOOL,MPI_LOR,PetscObjectComm((PetscObject)dm));CHKERRQ(ierr);
  *areLocalized = alreadyLocalizedGlobal;
  PetscFunctionReturn(0);
}


#undef __FUNCT__
#define __FUNCT__ "DMLocalizeCoordinates"
/*@
  DMLocalizeCoordinates - If a mesh is periodic, create local coordinates for each cell

  Input Parameter:
. dm - The DM

  Level: developer

.seealso: DMLocalizeCoordinate(), DMLocalizeAddCoordinate()
@*/
PetscErrorCode DMLocalizeCoordinates(DM dm)
{
  DM             cdm;
  PetscSection   coordSection, cSection;
  Vec            coordinates,  cVec;
  PetscScalar   *coords, *coords2, *anchor, *localized;
  PetscInt       Nc, vStart, vEnd, v, sStart, sEnd, newStart = PETSC_MAX_INT, newEnd = PETSC_MIN_INT, dof, d, off, off2, bs, coordSize;
  PetscBool      alreadyLocalized, alreadyLocalizedGlobal;
  PetscInt       maxHeight = 0, h;
  PetscInt       *pStart = NULL, *pEnd = NULL;
  PetscErrorCode ierr;

  PetscFunctionBegin;
  PetscValidHeaderSpecific(dm, DM_CLASSID, 1);
  if (!dm->maxCell) PetscFunctionReturn(0);
  /* We need some generic way of refering to cells/vertices */
  ierr = DMGetCoordinateDM(dm, &cdm);CHKERRQ(ierr);
  {
    PetscBool isplex;

    ierr = PetscObjectTypeCompare((PetscObject) cdm, DMPLEX, &isplex);CHKERRQ(ierr);
    if (isplex) {
      ierr = DMPlexGetDepthStratum(cdm, 0, &vStart, &vEnd);CHKERRQ(ierr);
      ierr = DMPlexGetMaxProjectionHeight(cdm,&maxHeight);CHKERRQ(ierr);
      ierr = DMGetWorkArray(dm,2*(maxHeight + 1),PETSC_INT,&pStart);CHKERRQ(ierr);
      pEnd = &pStart[maxHeight + 1];
      newStart = vStart;
      newEnd   = vEnd;
      for (h = 0; h <= maxHeight; h++) {
        ierr = DMPlexGetHeightStratum(cdm, h, &pStart[h], &pEnd[h]);CHKERRQ(ierr);
        newStart = PetscMin(newStart,pStart[h]);
        newEnd   = PetscMax(newEnd,pEnd[h]);
      }
    } else SETERRQ(PetscObjectComm((PetscObject) cdm), PETSC_ERR_ARG_WRONG, "Coordinate localization requires a DMPLEX coordinate DM");
  }
  ierr = DMGetCoordinatesLocal(dm, &coordinates);CHKERRQ(ierr);
  ierr = DMGetCoordinateSection(dm, &coordSection);CHKERRQ(ierr);
  ierr = VecGetBlockSize(coordinates, &bs);CHKERRQ(ierr);
  ierr = PetscSectionGetChart(coordSection,&sStart,&sEnd);CHKERRQ(ierr);

  ierr = PetscSectionCreate(PetscObjectComm((PetscObject) dm), &cSection);CHKERRQ(ierr);
  ierr = PetscSectionSetNumFields(cSection, 1);CHKERRQ(ierr);
  ierr = PetscSectionGetFieldComponents(coordSection, 0, &Nc);CHKERRQ(ierr);
  ierr = PetscSectionSetFieldComponents(cSection, 0, Nc);CHKERRQ(ierr);
  ierr = PetscSectionSetChart(cSection, newStart, newEnd);CHKERRQ(ierr);

  ierr = DMGetWorkArray(dm, 2 * bs, PETSC_SCALAR, &anchor);CHKERRQ(ierr);
  localized = &anchor[bs];
  alreadyLocalized = alreadyLocalizedGlobal = PETSC_TRUE;
  for (h = 0; h <= maxHeight; h++) {
    PetscInt cStart = pStart[h], cEnd = pEnd[h], c;

    for (c = cStart; c < cEnd; ++c) {
      PetscScalar *cellCoords = NULL;
      PetscInt     b;

      if (c < sStart || c >= sEnd) alreadyLocalized = PETSC_FALSE;
      ierr = DMPlexVecGetClosure(cdm, coordSection, coordinates, c, &dof, &cellCoords);CHKERRQ(ierr);
      for (b = 0; b < bs; ++b) anchor[b] = cellCoords[b];
      for (d = 0; d < dof/bs; ++d) {
        ierr = DMLocalizeCoordinate_Internal(dm, bs, anchor, &cellCoords[d*bs], localized);CHKERRQ(ierr);
        for (b = 0; b < bs; b++) {
          if (cellCoords[d*bs + b] != localized[b]) break;
        }
        if (b < bs) break;
      }
      if (d < dof/bs) {
        if (c >= sStart && c < sEnd) {
          PetscInt cdof;

          ierr = PetscSectionGetDof(coordSection, c, &cdof);CHKERRQ(ierr);
          if (cdof != dof) alreadyLocalized = PETSC_FALSE;
        }
        ierr = PetscSectionSetDof(cSection, c, dof);CHKERRQ(ierr);
        ierr = PetscSectionSetFieldDof(cSection, c, 0, dof);CHKERRQ(ierr);
      }
      ierr = DMPlexVecRestoreClosure(cdm, coordSection, coordinates, c, &dof, &cellCoords);CHKERRQ(ierr);
    }
  }
  ierr = MPI_Allreduce(&alreadyLocalized,&alreadyLocalizedGlobal,1,MPIU_BOOL,MPI_LAND,PetscObjectComm((PetscObject)dm));CHKERRQ(ierr);
  if (alreadyLocalizedGlobal) {
    ierr = DMRestoreWorkArray(dm, 2 * bs, PETSC_SCALAR, &anchor);CHKERRQ(ierr);
    ierr = PetscSectionDestroy(&cSection);CHKERRQ(ierr);
    ierr = DMRestoreWorkArray(dm,2*(maxHeight + 1),PETSC_INT,&pStart);CHKERRQ(ierr);
    PetscFunctionReturn(0);
  }
  for (v = vStart; v < vEnd; ++v) {
    ierr = PetscSectionGetDof(coordSection, v, &dof);CHKERRQ(ierr);
    ierr = PetscSectionSetDof(cSection,     v,  dof);CHKERRQ(ierr);
    ierr = PetscSectionSetFieldDof(cSection, v, 0, dof);CHKERRQ(ierr);
  }
  ierr = PetscSectionSetUp(cSection);CHKERRQ(ierr);
  ierr = PetscSectionGetStorageSize(cSection, &coordSize);CHKERRQ(ierr);
  ierr = VecCreate(PETSC_COMM_SELF, &cVec);CHKERRQ(ierr);
  ierr = PetscObjectSetName((PetscObject)cVec,"coordinates");CHKERRQ(ierr);
  ierr = VecSetBlockSize(cVec,         bs);CHKERRQ(ierr);
  ierr = VecSetSizes(cVec, coordSize, PETSC_DETERMINE);CHKERRQ(ierr);
  ierr = VecSetType(cVec, VECSTANDARD);CHKERRQ(ierr);
  ierr = VecGetArrayRead(coordinates, (const PetscScalar**)&coords);CHKERRQ(ierr);
  ierr = VecGetArray(cVec, &coords2);CHKERRQ(ierr);
  for (v = vStart; v < vEnd; ++v) {
    ierr = PetscSectionGetDof(coordSection, v, &dof);CHKERRQ(ierr);
    ierr = PetscSectionGetOffset(coordSection, v, &off);CHKERRQ(ierr);
    ierr = PetscSectionGetOffset(cSection,     v, &off2);CHKERRQ(ierr);
    for (d = 0; d < dof; ++d) coords2[off2+d] = coords[off+d];
  }
  for (h = 0; h <= maxHeight; h++) {
    PetscInt cStart = pStart[h], cEnd = pEnd[h], c;

    for (c = cStart; c < cEnd; ++c) {
      PetscScalar *cellCoords = NULL;
      PetscInt     b, cdof;

      ierr = PetscSectionGetDof(cSection,c,&cdof);CHKERRQ(ierr);
      if (!cdof) continue;
      ierr = DMPlexVecGetClosure(cdm, coordSection, coordinates, c, &dof, &cellCoords);CHKERRQ(ierr);
      ierr = PetscSectionGetOffset(cSection, c, &off2);CHKERRQ(ierr);
      for (b = 0; b < bs; ++b) anchor[b] = cellCoords[b];
      for (d = 0; d < dof/bs; ++d) {ierr = DMLocalizeCoordinate_Internal(dm, bs, anchor, &cellCoords[d*bs], &coords2[off2+d*bs]);CHKERRQ(ierr);}
      ierr = DMPlexVecRestoreClosure(cdm, coordSection, coordinates, c, &dof, &cellCoords);CHKERRQ(ierr);
    }
  }
<<<<<<< HEAD
  ierr = DMRestoreWorkArray(dm, 2 * bs, PETSC_SCALAR, &anchor);CHKERRQ(ierr);
  ierr = DMRestoreWorkArray(dm,2*(maxHeight + 1),PETSC_INT,&pStart);CHKERRQ(ierr);
  ierr = VecRestoreArray(coordinates, &coords);CHKERRQ(ierr);
  ierr = VecRestoreArray(cVec,        &coords2);CHKERRQ(ierr);
=======
  ierr = DMRestoreWorkArray(dm, 3, PETSC_SCALAR, &anchor);CHKERRQ(ierr);
  ierr = VecRestoreArrayRead(coordinates, (const PetscScalar**)&coords);CHKERRQ(ierr);
  ierr = VecRestoreArray(cVec, &coords2);CHKERRQ(ierr);
>>>>>>> d1e13d64
  ierr = DMSetCoordinateSection(dm, PETSC_DETERMINE, cSection);CHKERRQ(ierr);
  ierr = DMSetCoordinatesLocal(dm, cVec);CHKERRQ(ierr);
  ierr = VecDestroy(&cVec);CHKERRQ(ierr);
  ierr = PetscSectionDestroy(&cSection);CHKERRQ(ierr);
  PetscFunctionReturn(0);
}

#undef __FUNCT__
#define __FUNCT__ "DMLocatePoints"
/*@
  DMLocatePoints - Locate the points in v in the mesh and return a PetscSF of the containing cells

  Collective on Vec v (see explanation below)

  Input Parameters:
+ dm - The DM
. v - The Vec of points
. ltype - The type of point location, e.g. DM_POINTLOCATION_NONE or DM_POINTLOCATION_NEAREST
- cells - Points to either NULL, or a PetscSF with guesses for which cells contain each point.

  Output Parameter:
+ v - The Vec of points, which now contains the nearest mesh points to the given points if DM_POINTLOCATION_NEAREST is used
- cells - The PetscSF containing the ranks and local indices of the containing points.


  Level: developer

  Notes:
  To do a search of the local cells of the mesh, v should have PETSC_COMM_SELF as its communicator.
  To do a search of all the cells in the distributed mesh, v should have the same communicator as dm.

  If *cellSF is NULL on input, a PetscSF will be created.
  If *cellSF is not NULL on input, it should point to an existing PetscSF, whose graph will be used as initial guesses.

  An array that maps each point to its containing cell can be obtained with

$    const PetscSFNode *cells;
$    PetscInt           nFound;
$    const PetscSFNode *found;
$
$    PetscSFGetGraph(cells,NULL,&nFound,&found,&cells);

  Where cells[i].rank is the rank of the cell containing point found[i] (or i if found == NULL), and cells[i].index is
  the index of the cell in its rank's local numbering.

.keywords: point location, mesh
.seealso: DMSetCoordinates(), DMSetCoordinatesLocal(), DMGetCoordinates(), DMGetCoordinatesLocal(), DMPointLocationType
@*/
PetscErrorCode DMLocatePoints(DM dm, Vec v, DMPointLocationType ltype, PetscSF *cellSF)
{
  PetscErrorCode ierr;

  PetscFunctionBegin;
  PetscValidHeaderSpecific(dm,DM_CLASSID,1);
  PetscValidHeaderSpecific(v,VEC_CLASSID,2);
  PetscValidPointer(cellSF,4);
  if (*cellSF) {
    PetscMPIInt result;

    PetscValidHeaderSpecific(*cellSF,PETSCSF_CLASSID,4);
    ierr = MPI_Comm_compare(PetscObjectComm((PetscObject)v),PetscObjectComm((PetscObject)cellSF),&result);CHKERRQ(ierr);
    if (result != MPI_IDENT && result != MPI_CONGRUENT) SETERRQ(PETSC_COMM_SELF,PETSC_ERR_ARG_INCOMP,"cellSF must have a communicator congruent to v's");
  } else {
    ierr = PetscSFCreate(PetscObjectComm((PetscObject)v),cellSF);CHKERRQ(ierr);
  }
  ierr = PetscLogEventBegin(DM_LocatePoints,dm,0,0,0);CHKERRQ(ierr);
  if (dm->ops->locatepoints) {
    ierr = (*dm->ops->locatepoints)(dm,v,ltype,*cellSF);CHKERRQ(ierr);
  } else SETERRQ(PetscObjectComm((PetscObject)dm), PETSC_ERR_SUP, "Point location not available for this DM");
  ierr = PetscLogEventEnd(DM_LocatePoints,dm,0,0,0);CHKERRQ(ierr);
  PetscFunctionReturn(0);
}

#undef __FUNCT__
#define __FUNCT__ "DMGetOutputDM"
/*@
  DMGetOutputDM - Retrieve the DM associated with the layout for output

  Input Parameter:
. dm - The original DM

  Output Parameter:
. odm - The DM which provides the layout for output

  Level: intermediate

.seealso: VecView(), DMGetDefaultGlobalSection()
@*/
PetscErrorCode DMGetOutputDM(DM dm, DM *odm)
{
  PetscSection   section;
  PetscBool      hasConstraints, ghasConstraints;
  PetscErrorCode ierr;

  PetscFunctionBegin;
  PetscValidHeaderSpecific(dm,DM_CLASSID,1);
  PetscValidPointer(odm,2);
  ierr = DMGetDefaultSection(dm, &section);CHKERRQ(ierr);
  ierr = PetscSectionHasConstraints(section, &hasConstraints);CHKERRQ(ierr);
  ierr = MPI_Allreduce(&hasConstraints, &ghasConstraints, 1, MPIU_BOOL, MPI_LOR, PetscObjectComm((PetscObject) dm));CHKERRQ(ierr);
  if (!ghasConstraints) {
    *odm = dm;
    PetscFunctionReturn(0);
  }
  if (!dm->dmBC) {
    PetscDS      ds;
    PetscSection newSection, gsection;
    PetscSF      sf;

    ierr = DMClone(dm, &dm->dmBC);CHKERRQ(ierr);
    ierr = DMGetDS(dm, &ds);CHKERRQ(ierr);
    ierr = DMSetDS(dm->dmBC, ds);CHKERRQ(ierr);
    ierr = PetscSectionClone(section, &newSection);CHKERRQ(ierr);
    ierr = DMSetDefaultSection(dm->dmBC, newSection);CHKERRQ(ierr);
    ierr = PetscSectionDestroy(&newSection);CHKERRQ(ierr);
    ierr = DMGetPointSF(dm->dmBC, &sf);CHKERRQ(ierr);
    ierr = PetscSectionCreateGlobalSection(section, sf, PETSC_TRUE, PETSC_FALSE, &gsection);CHKERRQ(ierr);
    ierr = DMSetDefaultGlobalSection(dm->dmBC, gsection);CHKERRQ(ierr);
    ierr = PetscSectionDestroy(&gsection);CHKERRQ(ierr);
  }
  *odm = dm->dmBC;
  PetscFunctionReturn(0);
}

#undef __FUNCT__
#define __FUNCT__ "DMGetOutputSequenceNumber"
/*@
  DMGetOutputSequenceNumber - Retrieve the sequence number/value for output

  Input Parameter:
. dm - The original DM

  Output Parameters:
+ num - The output sequence number
- val - The output sequence value

  Level: intermediate

  Note: This is intended for output that should appear in sequence, for instance
  a set of timesteps in an HDF5 file, or a set of realizations of a stochastic system.

.seealso: VecView()
@*/
PetscErrorCode DMGetOutputSequenceNumber(DM dm, PetscInt *num, PetscReal *val)
{
  PetscFunctionBegin;
  PetscValidHeaderSpecific(dm,DM_CLASSID,1);
  if (num) {PetscValidPointer(num,2); *num = dm->outputSequenceNum;}
  if (val) {PetscValidPointer(val,3);*val = dm->outputSequenceVal;}
  PetscFunctionReturn(0);
}

#undef __FUNCT__
#define __FUNCT__ "DMSetOutputSequenceNumber"
/*@
  DMSetOutputSequenceNumber - Set the sequence number/value for output

  Input Parameters:
+ dm - The original DM
. num - The output sequence number
- val - The output sequence value

  Level: intermediate

  Note: This is intended for output that should appear in sequence, for instance
  a set of timesteps in an HDF5 file, or a set of realizations of a stochastic system.

.seealso: VecView()
@*/
PetscErrorCode DMSetOutputSequenceNumber(DM dm, PetscInt num, PetscReal val)
{
  PetscFunctionBegin;
  PetscValidHeaderSpecific(dm,DM_CLASSID,1);
  dm->outputSequenceNum = num;
  dm->outputSequenceVal = val;
  PetscFunctionReturn(0);
}

#undef __FUNCT__
#define __FUNCT__ "DMOutputSequenceLoad"
/*@C
  DMOutputSequenceLoad - Retrieve the sequence value from a Viewer

  Input Parameters:
+ dm   - The original DM
. name - The sequence name
- num  - The output sequence number

  Output Parameter:
. val  - The output sequence value

  Level: intermediate

  Note: This is intended for output that should appear in sequence, for instance
  a set of timesteps in an HDF5 file, or a set of realizations of a stochastic system.

.seealso: DMGetOutputSequenceNumber(), DMSetOutputSequenceNumber(), VecView()
@*/
PetscErrorCode DMOutputSequenceLoad(DM dm, PetscViewer viewer, const char *name, PetscInt num, PetscReal *val)
{
  PetscBool      ishdf5;
  PetscErrorCode ierr;

  PetscFunctionBegin;
  PetscValidHeaderSpecific(dm,DM_CLASSID,1);
  PetscValidHeaderSpecific(viewer,PETSC_VIEWER_CLASSID,2);
  PetscValidPointer(val,4);
  ierr = PetscObjectTypeCompare((PetscObject) viewer, PETSCVIEWERHDF5, &ishdf5);CHKERRQ(ierr);
  if (ishdf5) {
#if defined(PETSC_HAVE_HDF5)
    PetscScalar value;

    ierr = DMSequenceLoad_HDF5(dm, name, num, &value, viewer);CHKERRQ(ierr);
    *val = PetscRealPart(value);
#endif
  } else SETERRQ(PETSC_COMM_SELF, PETSC_ERR_ARG_WRONG, "Invalid viewer; open viewer with PetscViewerHDF5Open()");
  PetscFunctionReturn(0);
}

#undef __FUNCT__
#define __FUNCT__ "DMGetUseNatural"
/*@
  DMGetUseNatural - Get the flag for creating a mapping to the natural order on distribution

  Not collective

  Input Parameter:
. dm - The DM

  Output Parameter:
. useNatural - The flag to build the mapping to a natural order during distribution

  Level: beginner

.seealso: DMSetUseNatural(), DMCreate()
@*/
PetscErrorCode DMGetUseNatural(DM dm, PetscBool *useNatural)
{
  PetscFunctionBegin;
  PetscValidHeaderSpecific(dm, DM_CLASSID, 1);
  PetscValidPointer(useNatural, 2);
  *useNatural = dm->useNatural;
  PetscFunctionReturn(0);
}

#undef __FUNCT__
#define __FUNCT__ "DMSetUseNatural"
/*@
  DMSetUseNatural - Set the flag for creating a mapping to the natural order on distribution

  Collective on dm

  Input Parameters:
+ dm - The DM
- useNatural - The flag to build the mapping to a natural order during distribution

  Level: beginner

.seealso: DMGetUseNatural(), DMCreate()
@*/
PetscErrorCode DMSetUseNatural(DM dm, PetscBool useNatural)
{
  PetscFunctionBegin;
  PetscValidHeaderSpecific(dm, DM_CLASSID, 1);
  PetscValidLogicalCollectiveInt(dm, useNatural, 2);
  dm->useNatural = useNatural;
  PetscFunctionReturn(0);
}

#undef __FUNCT__
#define __FUNCT__

#undef __FUNCT__
#define __FUNCT__ "DMCreateLabel"
/*@C
  DMCreateLabel - Create a label of the given name if it does not already exist

  Not Collective

  Input Parameters:
+ dm   - The DM object
- name - The label name

  Level: intermediate

.keywords: mesh
.seealso: DMLabelCreate(), DMHasLabel(), DMGetLabelValue(), DMSetLabelValue(), DMGetStratumIS()
@*/
PetscErrorCode DMCreateLabel(DM dm, const char name[])
{
  DMLabelLink    next  = dm->labels->next;
  PetscBool      flg   = PETSC_FALSE;
  PetscErrorCode ierr;

  PetscFunctionBegin;
  PetscValidHeaderSpecific(dm, DM_CLASSID, 1);
  PetscValidCharPointer(name, 2);
  while (next) {
    ierr = PetscStrcmp(name, next->label->name, &flg);CHKERRQ(ierr);
    if (flg) break;
    next = next->next;
  }
  if (!flg) {
    DMLabelLink tmpLabel;

    ierr = PetscCalloc1(1, &tmpLabel);CHKERRQ(ierr);
    ierr = DMLabelCreate(name, &tmpLabel->label);CHKERRQ(ierr);
    tmpLabel->output = PETSC_TRUE;
    tmpLabel->next   = dm->labels->next;
    dm->labels->next = tmpLabel;
  }
  PetscFunctionReturn(0);
}

#undef __FUNCT__
#define __FUNCT__ "DMGetLabelValue"
/*@C
  DMGetLabelValue - Get the value in a Sieve Label for the given point, with 0 as the default

  Not Collective

  Input Parameters:
+ dm   - The DM object
. name - The label name
- point - The mesh point

  Output Parameter:
. value - The label value for this point, or -1 if the point is not in the label

  Level: beginner

.keywords: mesh
.seealso: DMLabelGetValue(), DMSetLabelValue(), DMGetStratumIS()
@*/
PetscErrorCode DMGetLabelValue(DM dm, const char name[], PetscInt point, PetscInt *value)
{
  DMLabel        label;
  PetscErrorCode ierr;

  PetscFunctionBegin;
  PetscValidHeaderSpecific(dm, DM_CLASSID, 1);
  PetscValidCharPointer(name, 2);
  ierr = DMGetLabel(dm, name, &label);CHKERRQ(ierr);
  if (!label) SETERRQ1(PETSC_COMM_SELF, PETSC_ERR_ARG_WRONG, "No label named %s was found", name);CHKERRQ(ierr);
  ierr = DMLabelGetValue(label, point, value);CHKERRQ(ierr);
  PetscFunctionReturn(0);
}

#undef __FUNCT__
#define __FUNCT__ "DMSetLabelValue"
/*@C
  DMSetLabelValue - Add a point to a Sieve Label with given value

  Not Collective

  Input Parameters:
+ dm   - The DM object
. name - The label name
. point - The mesh point
- value - The label value for this point

  Output Parameter:

  Level: beginner

.keywords: mesh
.seealso: DMLabelSetValue(), DMGetStratumIS(), DMClearLabelValue()
@*/
PetscErrorCode DMSetLabelValue(DM dm, const char name[], PetscInt point, PetscInt value)
{
  DMLabel        label;
  PetscErrorCode ierr;

  PetscFunctionBegin;
  PetscValidHeaderSpecific(dm, DM_CLASSID, 1);
  PetscValidCharPointer(name, 2);
  ierr = DMGetLabel(dm, name, &label);CHKERRQ(ierr);
  if (!label) {
    ierr = DMCreateLabel(dm, name);CHKERRQ(ierr);
    ierr = DMGetLabel(dm, name, &label);CHKERRQ(ierr);
  }
  ierr = DMLabelSetValue(label, point, value);CHKERRQ(ierr);
  PetscFunctionReturn(0);
}

#undef __FUNCT__
#define __FUNCT__ "DMClearLabelValue"
/*@C
  DMClearLabelValue - Remove a point from a Sieve Label with given value

  Not Collective

  Input Parameters:
+ dm   - The DM object
. name - The label name
. point - The mesh point
- value - The label value for this point

  Output Parameter:

  Level: beginner

.keywords: mesh
.seealso: DMLabelClearValue(), DMSetLabelValue(), DMGetStratumIS()
@*/
PetscErrorCode DMClearLabelValue(DM dm, const char name[], PetscInt point, PetscInt value)
{
  DMLabel        label;
  PetscErrorCode ierr;

  PetscFunctionBegin;
  PetscValidHeaderSpecific(dm, DM_CLASSID, 1);
  PetscValidCharPointer(name, 2);
  ierr = DMGetLabel(dm, name, &label);CHKERRQ(ierr);
  if (!label) PetscFunctionReturn(0);
  ierr = DMLabelClearValue(label, point, value);CHKERRQ(ierr);
  PetscFunctionReturn(0);
}

#undef __FUNCT__
#define __FUNCT__ "DMGetLabelSize"
/*@C
  DMGetLabelSize - Get the number of different integer ids in a Label

  Not Collective

  Input Parameters:
+ dm   - The DM object
- name - The label name

  Output Parameter:
. size - The number of different integer ids, or 0 if the label does not exist

  Level: beginner

.keywords: mesh
.seealso: DMLabeGetNumValues(), DMSetLabelValue()
@*/
PetscErrorCode DMGetLabelSize(DM dm, const char name[], PetscInt *size)
{
  DMLabel        label;
  PetscErrorCode ierr;

  PetscFunctionBegin;
  PetscValidHeaderSpecific(dm, DM_CLASSID, 1);
  PetscValidCharPointer(name, 2);
  PetscValidPointer(size, 3);
  ierr  = DMGetLabel(dm, name, &label);CHKERRQ(ierr);
  *size = 0;
  if (!label) PetscFunctionReturn(0);
  ierr = DMLabelGetNumValues(label, size);CHKERRQ(ierr);
  PetscFunctionReturn(0);
}

#undef __FUNCT__
#define __FUNCT__ "DMGetLabelIdIS"
/*@C
  DMGetLabelIdIS - Get the integer ids in a label

  Not Collective

  Input Parameters:
+ mesh - The DM object
- name - The label name

  Output Parameter:
. ids - The integer ids, or NULL if the label does not exist

  Level: beginner

.keywords: mesh
.seealso: DMLabelGetValueIS(), DMGetLabelSize()
@*/
PetscErrorCode DMGetLabelIdIS(DM dm, const char name[], IS *ids)
{
  DMLabel        label;
  PetscErrorCode ierr;

  PetscFunctionBegin;
  PetscValidHeaderSpecific(dm, DM_CLASSID, 1);
  PetscValidCharPointer(name, 2);
  PetscValidPointer(ids, 3);
  ierr = DMGetLabel(dm, name, &label);CHKERRQ(ierr);
  *ids = NULL;
  if (!label) PetscFunctionReturn(0);
  ierr = DMLabelGetValueIS(label, ids);CHKERRQ(ierr);
  PetscFunctionReturn(0);
}

#undef __FUNCT__
#define __FUNCT__ "DMGetStratumSize"
/*@C
  DMGetStratumSize - Get the number of points in a label stratum

  Not Collective

  Input Parameters:
+ dm - The DM object
. name - The label name
- value - The stratum value

  Output Parameter:
. size - The stratum size

  Level: beginner

.keywords: mesh
.seealso: DMLabelGetStratumSize(), DMGetLabelSize(), DMGetLabelIds()
@*/
PetscErrorCode DMGetStratumSize(DM dm, const char name[], PetscInt value, PetscInt *size)
{
  DMLabel        label;
  PetscErrorCode ierr;

  PetscFunctionBegin;
  PetscValidHeaderSpecific(dm, DM_CLASSID, 1);
  PetscValidCharPointer(name, 2);
  PetscValidPointer(size, 4);
  ierr  = DMGetLabel(dm, name, &label);CHKERRQ(ierr);
  *size = 0;
  if (!label) PetscFunctionReturn(0);
  ierr = DMLabelGetStratumSize(label, value, size);CHKERRQ(ierr);
  PetscFunctionReturn(0);
}

#undef __FUNCT__
#define __FUNCT__ "DMGetStratumIS"
/*@C
  DMGetStratumIS - Get the points in a label stratum

  Not Collective

  Input Parameters:
+ dm - The DM object
. name - The label name
- value - The stratum value

  Output Parameter:
. points - The stratum points, or NULL if the label does not exist or does not have that value

  Level: beginner

.keywords: mesh
.seealso: DMLabelGetStratumIS(), DMGetStratumSize()
@*/
PetscErrorCode DMGetStratumIS(DM dm, const char name[], PetscInt value, IS *points)
{
  DMLabel        label;
  PetscErrorCode ierr;

  PetscFunctionBegin;
  PetscValidHeaderSpecific(dm, DM_CLASSID, 1);
  PetscValidCharPointer(name, 2);
  PetscValidPointer(points, 4);
  ierr    = DMGetLabel(dm, name, &label);CHKERRQ(ierr);
  *points = NULL;
  if (!label) PetscFunctionReturn(0);
  ierr = DMLabelGetStratumIS(label, value, points);CHKERRQ(ierr);
  PetscFunctionReturn(0);
}

#undef __FUNCT__
#define __FUNCT__ "DMSetStratumIS"
/*@C
  DMGetStratumIS - Set the points in a label stratum

  Not Collective

  Input Parameters:
+ dm - The DM object
. name - The label name
. value - The stratum value
- points - The stratum points

  Level: beginner

.keywords: mesh
.seealso: DMLabelSetStratumIS(), DMGetStratumSize()
@*/
PetscErrorCode DMSetStratumIS(DM dm, const char name[], PetscInt value, IS points)
{
  DMLabel        label;
  PetscErrorCode ierr;

  PetscFunctionBegin;
  PetscValidHeaderSpecific(dm, DM_CLASSID, 1);
  PetscValidCharPointer(name, 2);
  PetscValidPointer(points, 4);
  ierr = DMGetLabel(dm, name, &label);CHKERRQ(ierr);
  if (!label) PetscFunctionReturn(0);
  ierr = DMLabelSetStratumIS(label, value, points);CHKERRQ(ierr);
  PetscFunctionReturn(0);
}

#undef __FUNCT__
#define __FUNCT__ "DMClearLabelStratum"
/*@C
  DMClearLabelStratum - Remove all points from a stratum from a Sieve Label

  Not Collective

  Input Parameters:
+ dm   - The DM object
. name - The label name
- value - The label value for this point

  Output Parameter:

  Level: beginner

.keywords: mesh
.seealso: DMLabelClearStratum(), DMSetLabelValue(), DMGetStratumIS(), DMClearLabelValue()
@*/
PetscErrorCode DMClearLabelStratum(DM dm, const char name[], PetscInt value)
{
  DMLabel        label;
  PetscErrorCode ierr;

  PetscFunctionBegin;
  PetscValidHeaderSpecific(dm, DM_CLASSID, 1);
  PetscValidCharPointer(name, 2);
  ierr = DMGetLabel(dm, name, &label);CHKERRQ(ierr);
  if (!label) PetscFunctionReturn(0);
  ierr = DMLabelClearStratum(label, value);CHKERRQ(ierr);
  PetscFunctionReturn(0);
}

#undef __FUNCT__
#define __FUNCT__ "DMGetNumLabels"
/*@
  DMGetNumLabels - Return the number of labels defined by the mesh

  Not Collective

  Input Parameter:
. dm   - The DM object

  Output Parameter:
. numLabels - the number of Labels

  Level: intermediate

.keywords: mesh
.seealso: DMGetLabelValue(), DMSetLabelValue(), DMGetStratumIS()
@*/
PetscErrorCode DMGetNumLabels(DM dm, PetscInt *numLabels)
{
  DMLabelLink next = dm->labels->next;
  PetscInt  n    = 0;

  PetscFunctionBegin;
  PetscValidHeaderSpecific(dm, DM_CLASSID, 1);
  PetscValidPointer(numLabels, 2);
  while (next) {++n; next = next->next;}
  *numLabels = n;
  PetscFunctionReturn(0);
}

#undef __FUNCT__
#define __FUNCT__ "DMGetLabelName"
/*@C
  DMGetLabelName - Return the name of nth label

  Not Collective

  Input Parameters:
+ dm - The DM object
- n  - the label number

  Output Parameter:
. name - the label name

  Level: intermediate

.keywords: mesh
.seealso: DMGetLabelValue(), DMSetLabelValue(), DMGetStratumIS()
@*/
PetscErrorCode DMGetLabelName(DM dm, PetscInt n, const char **name)
{
  DMLabelLink next = dm->labels->next;
  PetscInt  l    = 0;

  PetscFunctionBegin;
  PetscValidHeaderSpecific(dm, DM_CLASSID, 1);
  PetscValidPointer(name, 3);
  while (next) {
    if (l == n) {
      *name = next->label->name;
      PetscFunctionReturn(0);
    }
    ++l;
    next = next->next;
  }
  SETERRQ1(PETSC_COMM_SELF, PETSC_ERR_ARG_OUTOFRANGE, "Label %D does not exist in this DM", n);
}

#undef __FUNCT__
#define __FUNCT__ "DMHasLabel"
/*@C
  DMHasLabel - Determine whether the mesh has a label of a given name

  Not Collective

  Input Parameters:
+ dm   - The DM object
- name - The label name

  Output Parameter:
. hasLabel - PETSC_TRUE if the label is present

  Level: intermediate

.keywords: mesh
.seealso: DMCreateLabel(), DMGetLabelValue(), DMSetLabelValue(), DMGetStratumIS()
@*/
PetscErrorCode DMHasLabel(DM dm, const char name[], PetscBool *hasLabel)
{
  DMLabelLink    next = dm->labels->next;
  PetscErrorCode ierr;

  PetscFunctionBegin;
  PetscValidHeaderSpecific(dm, DM_CLASSID, 1);
  PetscValidCharPointer(name, 2);
  PetscValidPointer(hasLabel, 3);
  *hasLabel = PETSC_FALSE;
  while (next) {
    ierr = PetscStrcmp(name, next->label->name, hasLabel);CHKERRQ(ierr);
    if (*hasLabel) break;
    next = next->next;
  }
  PetscFunctionReturn(0);
}

#undef __FUNCT__
#define __FUNCT__ "DMGetLabel"
/*@C
  DMGetLabel - Return the label of a given name, or NULL

  Not Collective

  Input Parameters:
+ dm   - The DM object
- name - The label name

  Output Parameter:
. label - The DMLabel, or NULL if the label is absent

  Level: intermediate

.keywords: mesh
.seealso: DMCreateLabel(), DMHasLabel(), DMGetLabelValue(), DMSetLabelValue(), DMGetStratumIS()
@*/
PetscErrorCode DMGetLabel(DM dm, const char name[], DMLabel *label)
{
  DMLabelLink    next = dm->labels->next;
  PetscBool      hasLabel;
  PetscErrorCode ierr;

  PetscFunctionBegin;
  PetscValidHeaderSpecific(dm, DM_CLASSID, 1);
  PetscValidCharPointer(name, 2);
  PetscValidPointer(label, 3);
  *label = NULL;
  while (next) {
    ierr = PetscStrcmp(name, next->label->name, &hasLabel);CHKERRQ(ierr);
    if (hasLabel) {
      *label = next->label;
      break;
    }
    next = next->next;
  }
  PetscFunctionReturn(0);
}

#undef __FUNCT__
#define __FUNCT__ "DMGetLabelByNum"
/*@C
  DMGetLabelByNum - Return the nth label

  Not Collective

  Input Parameters:
+ dm - The DM object
- n  - the label number

  Output Parameter:
. label - the label

  Level: intermediate

.keywords: mesh
.seealso: DMGetLabelValue(), DMSetLabelValue(), DMGetStratumIS()
@*/
PetscErrorCode DMGetLabelByNum(DM dm, PetscInt n, DMLabel *label)
{
  DMLabelLink next = dm->labels->next;
  PetscInt    l    = 0;

  PetscFunctionBegin;
  PetscValidHeaderSpecific(dm, DM_CLASSID, 1);
  PetscValidPointer(label, 3);
  while (next) {
    if (l == n) {
      *label = next->label;
      PetscFunctionReturn(0);
    }
    ++l;
    next = next->next;
  }
  SETERRQ1(PETSC_COMM_SELF, PETSC_ERR_ARG_OUTOFRANGE, "Label %D does not exist in this DM", n);
}

#undef __FUNCT__
#define __FUNCT__ "DMAddLabel"
/*@C
  DMAddLabel - Add the label to this mesh

  Not Collective

  Input Parameters:
+ dm   - The DM object
- label - The DMLabel

  Level: developer

.keywords: mesh
.seealso: DMCreateLabel(), DMHasLabel(), DMGetLabelValue(), DMSetLabelValue(), DMGetStratumIS()
@*/
PetscErrorCode DMAddLabel(DM dm, DMLabel label)
{
  DMLabelLink    tmpLabel;
  PetscBool      hasLabel;
  PetscErrorCode ierr;

  PetscFunctionBegin;
  PetscValidHeaderSpecific(dm, DM_CLASSID, 1);
  ierr = DMHasLabel(dm, label->name, &hasLabel);CHKERRQ(ierr);
  if (hasLabel) SETERRQ1(PETSC_COMM_SELF, PETSC_ERR_ARG_OUTOFRANGE, "Label %s already exists in this DM", label->name);
  ierr = PetscCalloc1(1, &tmpLabel);CHKERRQ(ierr);
  tmpLabel->label  = label;
  tmpLabel->output = PETSC_TRUE;
  tmpLabel->next   = dm->labels->next;
  dm->labels->next = tmpLabel;
  PetscFunctionReturn(0);
}

#undef __FUNCT__
#define __FUNCT__ "DMRemoveLabel"
/*@C
  DMRemoveLabel - Remove the label from this mesh

  Not Collective

  Input Parameters:
+ dm   - The DM object
- name - The label name

  Output Parameter:
. label - The DMLabel, or NULL if the label is absent

  Level: developer

.keywords: mesh
.seealso: DMCreateLabel(), DMHasLabel(), DMGetLabelValue(), DMSetLabelValue(), DMGetStratumIS()
@*/
PetscErrorCode DMRemoveLabel(DM dm, const char name[], DMLabel *label)
{
  DMLabelLink    next = dm->labels->next;
  DMLabelLink    last = NULL;
  PetscBool      hasLabel;
  PetscErrorCode ierr;

  PetscFunctionBegin;
  PetscValidHeaderSpecific(dm, DM_CLASSID, 1);
  ierr   = DMHasLabel(dm, name, &hasLabel);CHKERRQ(ierr);
  *label = NULL;
  if (!hasLabel) PetscFunctionReturn(0);
  while (next) {
    ierr = PetscStrcmp(name, next->label->name, &hasLabel);CHKERRQ(ierr);
    if (hasLabel) {
      if (last) last->next       = next->next;
      else      dm->labels->next = next->next;
      next->next = NULL;
      *label     = next->label;
      ierr = PetscStrcmp(name, "depth", &hasLabel);CHKERRQ(ierr);
      if (hasLabel) {
        dm->depthLabel = NULL;
      }
      ierr = PetscFree(next);CHKERRQ(ierr);
      break;
    }
    last = next;
    next = next->next;
  }
  PetscFunctionReturn(0);
}

#undef __FUNCT__
#define __FUNCT__ "DMGetLabelOutput"
/*@C
  DMGetLabelOutput - Get the output flag for a given label

  Not Collective

  Input Parameters:
+ dm   - The DM object
- name - The label name

  Output Parameter:
. output - The flag for output

  Level: developer

.keywords: mesh
.seealso: DMSetLabelOutput(), DMCreateLabel(), DMHasLabel(), DMGetLabelValue(), DMSetLabelValue(), DMGetStratumIS()
@*/
PetscErrorCode DMGetLabelOutput(DM dm, const char name[], PetscBool *output)
{
  DMLabelLink    next = dm->labels->next;
  PetscErrorCode ierr;

  PetscFunctionBegin;
  PetscValidHeaderSpecific(dm, DM_CLASSID, 1);
  PetscValidPointer(name, 2);
  PetscValidPointer(output, 3);
  while (next) {
    PetscBool flg;

    ierr = PetscStrcmp(name, next->label->name, &flg);CHKERRQ(ierr);
    if (flg) {*output = next->output; PetscFunctionReturn(0);}
    next = next->next;
  }
  SETERRQ1(PETSC_COMM_SELF, PETSC_ERR_ARG_OUTOFRANGE, "No label named %s was present in this dm", name);
}

#undef __FUNCT__
#define __FUNCT__ "DMSetLabelOutput"
/*@C
  DMSetLabelOutput - Set the output flag for a given label

  Not Collective

  Input Parameters:
+ dm     - The DM object
. name   - The label name
- output - The flag for output

  Level: developer

.keywords: mesh
.seealso: DMGetLabelOutput(), DMCreateLabel(), DMHasLabel(), DMGetLabelValue(), DMSetLabelValue(), DMGetStratumIS()
@*/
PetscErrorCode DMSetLabelOutput(DM dm, const char name[], PetscBool output)
{
  DMLabelLink    next = dm->labels->next;
  PetscErrorCode ierr;

  PetscFunctionBegin;
  PetscValidHeaderSpecific(dm, DM_CLASSID, 1);
  PetscValidPointer(name, 2);
  while (next) {
    PetscBool flg;

    ierr = PetscStrcmp(name, next->label->name, &flg);CHKERRQ(ierr);
    if (flg) {next->output = output; PetscFunctionReturn(0);}
    next = next->next;
  }
  SETERRQ1(PETSC_COMM_SELF, PETSC_ERR_ARG_OUTOFRANGE, "No label named %s was present in this dm", name);
}


#undef __FUNCT__
#define __FUNCT__ "DMCopyLabels"
/*@
  DMCopyLabels - Copy labels from one mesh to another with a superset of the points

  Collective on DM

  Input Parameter:
. dmA - The DM object with initial labels

  Output Parameter:
. dmB - The DM object with copied labels

  Level: intermediate

  Note: This is typically used when interpolating or otherwise adding to a mesh

.keywords: mesh
.seealso: DMCopyCoordinates(), DMGetCoordinates(), DMGetCoordinatesLocal(), DMGetCoordinateDM(), DMGetCoordinateSection()
@*/
PetscErrorCode DMCopyLabels(DM dmA, DM dmB)
{
  PetscInt       numLabels, l;
  PetscErrorCode ierr;

  PetscFunctionBegin;
  if (dmA == dmB) PetscFunctionReturn(0);
  ierr = DMGetNumLabels(dmA, &numLabels);CHKERRQ(ierr);
  for (l = 0; l < numLabels; ++l) {
    DMLabel     label, labelNew;
    const char *name;
    PetscBool   flg;

    ierr = DMGetLabelName(dmA, l, &name);CHKERRQ(ierr);
    ierr = PetscStrcmp(name, "depth", &flg);CHKERRQ(ierr);
    if (flg) continue;
    ierr = DMGetLabel(dmA, name, &label);CHKERRQ(ierr);
    ierr = DMLabelDuplicate(label, &labelNew);CHKERRQ(ierr);
    ierr = DMAddLabel(dmB, labelNew);CHKERRQ(ierr);
  }
  PetscFunctionReturn(0);
}

#undef __FUNCT__
#define __FUNCT__ "DMGetCoarseDM"
/*@
  DMGetCoarseDM - Get the coarse mesh from which this was obtained by refinement

  Input Parameter:
. dm - The DM object

  Output Parameter:
. cdm - The coarse DM

  Level: intermediate

.seealso: DMSetCoarseDM()
@*/
PetscErrorCode DMGetCoarseDM(DM dm, DM *cdm)
{
  PetscFunctionBegin;
  PetscValidHeaderSpecific(dm, DM_CLASSID, 1);
  PetscValidPointer(cdm, 2);
  *cdm = dm->coarseMesh;
  PetscFunctionReturn(0);
}

#undef __FUNCT__
#define __FUNCT__ "DMSetCoarseDM"
/*@
  DMSetCoarseDM - Set the coarse mesh from which this was obtained by refinement

  Input Parameters:
+ dm - The DM object
- cdm - The coarse DM

  Level: intermediate

.seealso: DMGetCoarseDM()
@*/
PetscErrorCode DMSetCoarseDM(DM dm, DM cdm)
{
  PetscErrorCode ierr;

  PetscFunctionBegin;
  PetscValidHeaderSpecific(dm, DM_CLASSID, 1);
  if (cdm) PetscValidHeaderSpecific(cdm, DM_CLASSID, 2);
  ierr = PetscObjectReference((PetscObject)cdm);CHKERRQ(ierr);
  ierr = DMDestroy(&dm->coarseMesh);CHKERRQ(ierr);
  dm->coarseMesh = cdm;
  PetscFunctionReturn(0);
}

#undef __FUNCT__
#define __FUNCT__ "DMGetFineDM"
/*@
  DMGetFineDM - Get the fine mesh from which this was obtained by refinement

  Input Parameter:
. dm - The DM object

  Output Parameter:
. fdm - The fine DM

  Level: intermediate

.seealso: DMSetFineDM()
@*/
PetscErrorCode DMGetFineDM(DM dm, DM *fdm)
{
  PetscFunctionBegin;
  PetscValidHeaderSpecific(dm, DM_CLASSID, 1);
  PetscValidPointer(fdm, 2);
  *fdm = dm->fineMesh;
  PetscFunctionReturn(0);
}

#undef __FUNCT__
#define __FUNCT__ "DMSetFineDM"
/*@
  DMSetFineDM - Set the fine mesh from which this was obtained by refinement

  Input Parameters:
+ dm - The DM object
- fdm - The fine DM

  Level: intermediate

.seealso: DMGetFineDM()
@*/
PetscErrorCode DMSetFineDM(DM dm, DM fdm)
{
  PetscErrorCode ierr;

  PetscFunctionBegin;
  PetscValidHeaderSpecific(dm, DM_CLASSID, 1);
  if (fdm) PetscValidHeaderSpecific(fdm, DM_CLASSID, 2);
  ierr = PetscObjectReference((PetscObject)fdm);CHKERRQ(ierr);
  ierr = DMDestroy(&dm->fineMesh);CHKERRQ(ierr);
  dm->fineMesh = fdm;
  PetscFunctionReturn(0);
}

/*=== DMBoundary code ===*/

#undef __FUNCT__
#define __FUNCT__ "DMCopyBoundary"
PetscErrorCode DMCopyBoundary(DM dm, DM dmNew)
{
  PetscErrorCode ierr;

  PetscFunctionBegin;
  ierr = PetscDSCopyBoundary(dm->prob,dmNew->prob);CHKERRQ(ierr);
  PetscFunctionReturn(0);
}

#undef __FUNCT__
#define __FUNCT__ "DMAddBoundary"
/*@C
  DMAddBoundary - Add a boundary condition to the model

  Input Parameters:
+ dm          - The DM, with a PetscDS that matches the problem being constrained
. type        - The type of condition, e.g. DM_BC_ESSENTIAL_ANALYTIC/DM_BC_ESSENTIAL_FIELD (Dirichlet), or DM_BC_NATURAL (Neumann)
. name        - The BC name
. labelname   - The label defining constrained points
. field       - The field to constrain
. numcomps    - The number of constrained field components
. comps       - An array of constrained component numbers
. bcFunc      - A pointwise function giving boundary values
. numids      - The number of DMLabel ids for constrained points
. ids         - An array of ids for constrained points
- ctx         - An optional user context for bcFunc

  Options Database Keys:
+ -bc_<boundary name> <num> - Overrides the boundary ids
- -bc_<boundary name>_comp <num> - Overrides the boundary components

  Level: developer

.seealso: DMGetBoundary()
@*/
PetscErrorCode DMAddBoundary(DM dm, DMBoundaryConditionType type, const char name[], const char labelname[], PetscInt field, PetscInt numcomps, const PetscInt *comps, void (*bcFunc)(), PetscInt numids, const PetscInt *ids, void *ctx)
{
  PetscErrorCode ierr;

  PetscFunctionBegin;
  PetscValidHeaderSpecific(dm, DM_CLASSID, 1);
  ierr = PetscDSAddBoundary(dm->prob,type,name,labelname,field,numcomps,comps,bcFunc,numids,ids,ctx);CHKERRQ(ierr);
  PetscFunctionReturn(0);
}

#undef __FUNCT__
#define __FUNCT__ "DMGetNumBoundary"
/*@
  DMGetNumBoundary - Get the number of registered BC

  Input Parameters:
. dm - The mesh object

  Output Parameters:
. numBd - The number of BC

  Level: intermediate

.seealso: DMAddBoundary(), DMGetBoundary()
@*/
PetscErrorCode DMGetNumBoundary(DM dm, PetscInt *numBd)
{
  PetscErrorCode ierr;

  PetscFunctionBegin;
  PetscValidHeaderSpecific(dm, DM_CLASSID, 1);
  ierr = PetscDSGetNumBoundary(dm->prob,numBd);CHKERRQ(ierr);
  PetscFunctionReturn(0);
}

#undef __FUNCT__
#define __FUNCT__ "DMGetBoundary"
/*@C
  DMGetBoundary - Add a boundary condition to the model

  Input Parameters:
+ dm          - The mesh object
- bd          - The BC number

  Output Parameters:
+ type        - The type of condition, e.g. DM_BC_ESSENTIAL_ANALYTIC/DM_BC_ESSENTIAL_FIELD (Dirichlet), or DM_BC_NATURAL (Neumann)
. name        - The BC name
. labelname   - The label defining constrained points
. field       - The field to constrain
. numcomps    - The number of constrained field components
. comps       - An array of constrained component numbers
. bcFunc      - A pointwise function giving boundary values
. numids      - The number of DMLabel ids for constrained points
. ids         - An array of ids for constrained points
- ctx         - An optional user context for bcFunc

  Options Database Keys:
+ -bc_<boundary name> <num> - Overrides the boundary ids
- -bc_<boundary name>_comp <num> - Overrides the boundary components

  Level: developer

.seealso: DMAddBoundary()
@*/
PetscErrorCode DMGetBoundary(DM dm, PetscInt bd, DMBoundaryConditionType *type, const char **name, const char **labelname, PetscInt *field, PetscInt *numcomps, const PetscInt **comps, void (**func)(), PetscInt *numids, const PetscInt **ids, void **ctx)
{
  PetscErrorCode ierr;

  PetscFunctionBegin;
  PetscValidHeaderSpecific(dm, DM_CLASSID, 1);
  ierr = PetscDSGetBoundary(dm->prob,bd,type,name,labelname,field,numcomps,comps,func,numids,ids,ctx);CHKERRQ(ierr);
  PetscFunctionReturn(0);
}

#undef __FUNCT__
#define __FUNCT__ "DMPopulateBoundary"
static PetscErrorCode DMPopulateBoundary(DM dm)
{
  DMBoundary *lastnext;
  DSBoundary dsbound;
  PetscErrorCode ierr;

  PetscFunctionBegin;
  dsbound = dm->prob->boundary;
  if (dm->boundary) {
    DMBoundary next = dm->boundary;

    /* quick check to see if the PetscDS has changed */
    if (next->dsboundary == dsbound) PetscFunctionReturn(0);
    /* the PetscDS has changed: tear down and rebuild */
    while (next) {
      DMBoundary b = next;

      next = b->next;
      ierr = PetscFree(b);CHKERRQ(ierr);
    }
    dm->boundary = NULL;
  }

  lastnext = &(dm->boundary);
  while (dsbound) {
    DMBoundary dmbound;

    ierr = PetscNew(&dmbound);CHKERRQ(ierr);
    dmbound->dsboundary = dsbound;
    ierr = DMGetLabel(dm, dsbound->labelname, &(dmbound->label));CHKERRQ(ierr);
    if (!dmbound->label) PetscInfo2(dm, "DSBoundary %s wants label %s, which is not in this dm.\n",dsbound->name,dsbound->labelname);CHKERRQ(ierr);
    /* push on the back instead of the front so that it is in the same order as in the PetscDS */
    *lastnext = dmbound;
    lastnext = &(dmbound->next);
    dsbound = dsbound->next;
  }
  PetscFunctionReturn(0);
}

#undef __FUNCT__
#define __FUNCT__ "DMIsBoundaryPoint"
PetscErrorCode DMIsBoundaryPoint(DM dm, PetscInt point, PetscBool *isBd)
{
  DMBoundary     b;
  PetscErrorCode ierr;

  PetscFunctionBegin;
  PetscValidHeaderSpecific(dm, DM_CLASSID, 1);
  PetscValidPointer(isBd, 3);
  *isBd = PETSC_FALSE;
  ierr = DMPopulateBoundary(dm);CHKERRQ(ierr);
  b = dm->boundary;
  while (b && !(*isBd)) {
    DMLabel    label = b->label;
    DSBoundary dsb = b->dsboundary;

    if (label) {
      PetscInt i;

      for (i = 0; i < dsb->numids && !(*isBd); ++i) {
        ierr = DMLabelStratumHasPoint(label, dsb->ids[i], point, isBd);CHKERRQ(ierr);
      }
    }
    b = b->next;
  }
  PetscFunctionReturn(0);
}

#undef __FUNCT__
#define __FUNCT__ "DMProjectFunction"
/*@C
  DMProjectFunction - This projects the given function into the function space provided.

  Input Parameters:
+ dm      - The DM
. time    - The time
. funcs   - The coordinate functions to evaluate, one per field
. ctxs    - Optional array of contexts to pass to each coordinate function.  ctxs itself may be null.
- mode    - The insertion mode for values

  Output Parameter:
. X - vector

   Calling sequence of func:
$    func(PetscInt dim, PetscReal time, const PetscReal x[], PetscInt Nf, PetscScalar u[], void *ctx);

+  dim - The spatial dimension
.  x   - The coordinates
.  Nf  - The number of fields
.  u   - The output field values
-  ctx - optional user-defined function context

  Level: developer

.seealso: DMComputeL2Diff()
@*/
PetscErrorCode DMProjectFunction(DM dm, PetscReal time, PetscErrorCode (**funcs)(PetscInt, PetscReal, const PetscReal [], PetscInt, PetscScalar *, void *), void **ctxs, InsertMode mode, Vec X)
{
  Vec            localX;
  PetscErrorCode ierr;

  PetscFunctionBegin;
  PetscValidHeaderSpecific(dm, DM_CLASSID, 1);
  ierr = DMGetLocalVector(dm, &localX);CHKERRQ(ierr);
  ierr = DMProjectFunctionLocal(dm, time, funcs, ctxs, mode, localX);CHKERRQ(ierr);
  ierr = DMLocalToGlobalBegin(dm, localX, mode, X);CHKERRQ(ierr);
  ierr = DMLocalToGlobalEnd(dm, localX, mode, X);CHKERRQ(ierr);
  ierr = DMRestoreLocalVector(dm, &localX);CHKERRQ(ierr);
  PetscFunctionReturn(0);
}

#undef __FUNCT__
#define __FUNCT__ "DMProjectFunctionLocal"
PetscErrorCode DMProjectFunctionLocal(DM dm, PetscReal time, PetscErrorCode (**funcs)(PetscInt, PetscReal, const PetscReal [], PetscInt, PetscScalar *, void *), void **ctxs, InsertMode mode, Vec localX)
{
  PetscErrorCode ierr;

  PetscFunctionBegin;
  PetscValidHeaderSpecific(dm,DM_CLASSID,1);
  PetscValidHeaderSpecific(localX,VEC_CLASSID,5);
  if (!dm->ops->projectfunctionlocal) SETERRQ1(PetscObjectComm((PetscObject)dm),PETSC_ERR_SUP,"DM type %s does not implemnt DMProjectFunctionLocal",((PetscObject)dm)->type_name);
  ierr = (dm->ops->projectfunctionlocal) (dm, time, funcs, ctxs, mode, localX);CHKERRQ(ierr);
  PetscFunctionReturn(0);
}

#undef __FUNCT__
#define __FUNCT__ "DMProjectFunctionLabelLocal"
PetscErrorCode DMProjectFunctionLabelLocal(DM dm, PetscReal time, DMLabel label, PetscInt numIds, const PetscInt ids[], PetscErrorCode (**funcs)(PetscInt, PetscReal, const PetscReal [], PetscInt, PetscScalar *, void *), void **ctxs, InsertMode mode, Vec localX)
{
  PetscErrorCode ierr;

  PetscFunctionBegin;
  PetscValidHeaderSpecific(dm,DM_CLASSID,1);
  PetscValidHeaderSpecific(localX,VEC_CLASSID,5);
  if (!dm->ops->projectfunctionlabellocal) SETERRQ1(PetscObjectComm((PetscObject)dm),PETSC_ERR_SUP,"DM type %s does not implemnt DMProjectFunctionLabelLocal",((PetscObject)dm)->type_name);
  ierr = (dm->ops->projectfunctionlabellocal) (dm, time, label, numIds, ids, funcs, ctxs, mode, localX);CHKERRQ(ierr);
  PetscFunctionReturn(0);
}

#undef __FUNCT__
#define __FUNCT__ "DMProjectFieldLocal"
PetscErrorCode DMProjectFieldLocal(DM dm, PetscReal time, Vec localU,
                                   void (**funcs)(PetscInt, PetscInt, PetscInt,
                                                  const PetscInt[], const PetscInt[], const PetscScalar[], const PetscScalar[], const PetscScalar[],
                                                  const PetscInt[], const PetscInt[], const PetscScalar[], const PetscScalar[], const PetscScalar[],
                                                  PetscReal, const PetscReal[], PetscScalar[]),
                                   InsertMode mode, Vec localX)
{
  PetscErrorCode ierr;

  PetscFunctionBegin;
  PetscValidHeaderSpecific(dm,DM_CLASSID,1);
  PetscValidHeaderSpecific(localU,VEC_CLASSID,3);
  PetscValidHeaderSpecific(localX,VEC_CLASSID,6);
  if (!dm->ops->projectfieldlocal) SETERRQ1(PetscObjectComm((PetscObject)dm),PETSC_ERR_SUP,"DM type %s does not implemnt DMProjectFieldLocal",((PetscObject)dm)->type_name);
  ierr = (dm->ops->projectfieldlocal) (dm, time, localU, funcs, mode, localX);CHKERRQ(ierr);
  PetscFunctionReturn(0);
}

#undef __FUNCT__
#define __FUNCT__ "DMProjectFieldLabelLocal"
PetscErrorCode DMProjectFieldLabelLocal(DM dm, PetscReal time, DMLabel label, PetscInt numIds, const PetscInt ids[], Vec localU,
                                        void (**funcs)(PetscInt, PetscInt, PetscInt,
                                                       const PetscInt[], const PetscInt[], const PetscScalar[], const PetscScalar[], const PetscScalar[],
                                                       const PetscInt[], const PetscInt[], const PetscScalar[], const PetscScalar[], const PetscScalar[],
                                                       PetscReal, const PetscReal[], PetscScalar[]),
                                        InsertMode mode, Vec localX)
{
  PetscErrorCode ierr;

  PetscFunctionBegin;
  PetscValidHeaderSpecific(dm,DM_CLASSID,1);
  PetscValidHeaderSpecific(localU,VEC_CLASSID,6);
  PetscValidHeaderSpecific(localX,VEC_CLASSID,9);
  if (!dm->ops->projectfieldlabellocal) SETERRQ1(PetscObjectComm((PetscObject)dm),PETSC_ERR_SUP,"DM type %s does not implemnt DMProjectFieldLocal",((PetscObject)dm)->type_name);
  ierr = (dm->ops->projectfieldlabellocal)(dm, time, label, numIds, ids, localU, funcs, mode, localX);CHKERRQ(ierr);
  PetscFunctionReturn(0);
}

#undef __FUNCT__
#define __FUNCT__ "DMComputeL2Diff"
/*@C
  DMComputeL2Diff - This function computes the L_2 difference between a function u and an FEM interpolant solution u_h.

  Input Parameters:
+ dm    - The DM
. time  - The time
. funcs - The functions to evaluate for each field component
. ctxs  - Optional array of contexts to pass to each function, or NULL.
- X     - The coefficient vector u_h

  Output Parameter:
. diff - The diff ||u - u_h||_2

  Level: developer

.seealso: DMProjectFunction(), DMComputeL2FieldDiff(), DMComputeL2GradientDiff()
@*/
PetscErrorCode DMComputeL2Diff(DM dm, PetscReal time, PetscErrorCode (**funcs)(PetscInt, PetscReal, const PetscReal [], PetscInt, PetscScalar *, void *), void **ctxs, Vec X, PetscReal *diff)
{
  PetscErrorCode ierr;

  PetscFunctionBegin;
  PetscValidHeaderSpecific(dm,DM_CLASSID,1);
  PetscValidHeaderSpecific(X,VEC_CLASSID,5);
  if (!dm->ops->computel2diff) SETERRQ1(PetscObjectComm((PetscObject)dm),PETSC_ERR_SUP,"DM type %s does not implemnt DMComputeL2Diff",((PetscObject)dm)->type_name);
  ierr = (dm->ops->computel2diff)(dm,time,funcs,ctxs,X,diff);CHKERRQ(ierr);
  PetscFunctionReturn(0);
}

#undef __FUNCT__
#define __FUNCT__ "DMComputeL2GradientDiff"
/*@C
  DMComputeL2GradientDiff - This function computes the L_2 difference between the gradient of a function u and an FEM interpolant solution grad u_h.

  Input Parameters:
+ dm    - The DM
, time  - The time
. funcs - The gradient functions to evaluate for each field component
. ctxs  - Optional array of contexts to pass to each function, or NULL.
. X     - The coefficient vector u_h
- n     - The vector to project along

  Output Parameter:
. diff - The diff ||(grad u - grad u_h) . n||_2

  Level: developer

.seealso: DMProjectFunction(), DMComputeL2Diff()
@*/
PetscErrorCode DMComputeL2GradientDiff(DM dm, PetscReal time, PetscErrorCode (**funcs)(PetscInt, PetscReal, const PetscReal [], const PetscReal[], PetscInt, PetscScalar *, void *), void **ctxs, Vec X, const PetscReal n[], PetscReal *diff)
{
  PetscErrorCode ierr;

  PetscFunctionBegin;
  PetscValidHeaderSpecific(dm,DM_CLASSID,1);
  PetscValidHeaderSpecific(X,VEC_CLASSID,5);
  if (!dm->ops->computel2gradientdiff) SETERRQ1(PetscObjectComm((PetscObject)dm),PETSC_ERR_SUP,"DM type %s does not implement DMComputeL2GradientDiff",((PetscObject)dm)->type_name);
  ierr = (dm->ops->computel2gradientdiff)(dm,time,funcs,ctxs,X,n,diff);CHKERRQ(ierr);
  PetscFunctionReturn(0);
}

#undef __FUNCT__
#define __FUNCT__ "DMComputeL2FieldDiff"
/*@C
  DMComputeL2FieldDiff - This function computes the L_2 difference between a function u and an FEM interpolant solution u_h, separated into field components.

  Input Parameters:
+ dm    - The DM
. time  - The time
. funcs - The functions to evaluate for each field component
. ctxs  - Optional array of contexts to pass to each function, or NULL.
- X     - The coefficient vector u_h

  Output Parameter:
. diff - The array of differences, ||u^f - u^f_h||_2

  Level: developer

.seealso: DMProjectFunction(), DMComputeL2FieldDiff(), DMComputeL2GradientDiff()
@*/
PetscErrorCode DMComputeL2FieldDiff(DM dm, PetscReal time, PetscErrorCode (**funcs)(PetscInt, PetscReal, const PetscReal [], PetscInt, PetscScalar *, void *), void **ctxs, Vec X, PetscReal diff[])
{
  PetscErrorCode ierr;

  PetscFunctionBegin;
  PetscValidHeaderSpecific(dm,DM_CLASSID,1);
  PetscValidHeaderSpecific(X,VEC_CLASSID,5);
  if (!dm->ops->computel2fielddiff) SETERRQ1(PetscObjectComm((PetscObject)dm),PETSC_ERR_SUP,"DM type %s does not implemnt DMComputeL2FieldDiff",((PetscObject)dm)->type_name);
  ierr = (dm->ops->computel2fielddiff)(dm,time,funcs,ctxs,X,diff);CHKERRQ(ierr);
  PetscFunctionReturn(0);
}

#undef __FUNCT__
#define __FUNCT__ "DMAdaptLabel"
/*@C
  DMAdaptLabel - Adapt a dm based on a label with values interpreted as coarsening and refining flags.  Specific implementations of DM maybe have
                 specialized flags, but all implementations should accept flag values DM_ADAPT_DETERMINE, DM_ADAPT_KEEP, DM_ADAPT_REFINE, and DM_ADAPT_COARSEN.

  Collective on dm

  Input parameters:
+ dm - the pre-adaptation DM object
- label - label with the flags

  Output parameters:
. adaptedDM - the adapted DM object: may be NULL if an adapted DM could not be produced.

  Level: intermediate
@*/
PetscErrorCode DMAdaptLabel(DM dm, DMLabel label, DM *adaptedDM)
{
  PetscErrorCode ierr;

  PetscFunctionBegin;
  PetscValidHeaderSpecific(dm, DM_CLASSID, 1);
  PetscValidPointer(label,2);
  PetscValidPointer(adaptedDM,3);
  *adaptedDM = NULL;
  ierr = PetscTryMethod((PetscObject)dm,"DMAdaptLabel_C",(DM,DMLabel, DM*),(dm,label,adaptedDM));CHKERRQ(ierr);
  PetscFunctionReturn(0);
}

#undef __FUNCT__
#define __FUNCT__ "DMGetNeighbors"
/*@C
 DMGetNeighbors - Gets an array containing the MPI rank of all the processes neighbors

 Not Collective

 Input Parameter:
 . dm    - The DM

 Output Parameter:
 . nranks - the number of neighbours
 . ranks - the neighbors ranks

 Notes:
 Do not free the array, it is freed when the DM is destroyed.

 Level: beginner

 .seealso: DMDAGetNeighbors(), PetscSFGetRanks()
@*/
PetscErrorCode DMGetNeighbors(DM dm,PetscInt *nranks,const PetscMPIInt *ranks[])
{
  PetscErrorCode ierr;

  PetscFunctionBegin;
  PetscValidHeaderSpecific(dm,DM_CLASSID,1);
  if (!dm->ops->getneighbors) SETERRQ1(PetscObjectComm((PetscObject)dm),PETSC_ERR_SUP,"DM type %s does not implemnt DMGetNeighbors",((PetscObject)dm)->type_name);
  ierr = (dm->ops->getneighbors)(dm,nranks,ranks);CHKERRQ(ierr);
  PetscFunctionReturn(0);
}

#include <petsc/private/matimpl.h> /* Needed because of coloring->ctype below */

#undef __FUNCT__
#define __FUNCT__ "MatFDColoringApply_AIJDM"
/*
    Converts the input vector to a ghosted vector and then calls the standard coloring code.
    This has be a different function because it requires DM which is not defined in the Mat library
*/
PetscErrorCode  MatFDColoringApply_AIJDM(Mat J,MatFDColoring coloring,Vec x1,void *sctx)
{
  PetscErrorCode ierr;

  PetscFunctionBegin;
  if (coloring->ctype == IS_COLORING_LOCAL) {
    Vec x1local;
    DM  dm;
    ierr = MatGetDM(J,&dm);CHKERRQ(ierr);
    if (!dm) SETERRQ(PetscObjectComm((PetscObject)J),PETSC_ERR_ARG_INCOMP,"IS_COLORING_LOCAL requires a DM");
    ierr = DMGetLocalVector(dm,&x1local);CHKERRQ(ierr);
    ierr = DMGlobalToLocalBegin(dm,x1,INSERT_VALUES,x1local);CHKERRQ(ierr);
    ierr = DMGlobalToLocalEnd(dm,x1,INSERT_VALUES,x1local);CHKERRQ(ierr);
    x1   = x1local;
  }
  ierr = MatFDColoringApply_AIJ(J,coloring,x1,sctx);CHKERRQ(ierr);
  if (coloring->ctype == IS_COLORING_LOCAL) {
    DM  dm;
    ierr = MatGetDM(J,&dm);CHKERRQ(ierr);
    ierr = DMRestoreLocalVector(dm,&x1);CHKERRQ(ierr);
  }
  PetscFunctionReturn(0);
}

#undef __FUNCT__
#define __FUNCT__ "MatFDColoringUseDM"
/*@
    MatFDColoringUseDM - allows a MatFDColoring object to use the DM associated with the matrix to use a IS_COLORING_LOCAL coloring

    Input Parameter:
.    coloring - the MatFDColoring object

    Developer Notes: this routine exists because the PETSc Mat library does not know about the DM objects

.seealso: MatFDColoring, MatFDColoringCreate(), ISColoringType
@*/
PetscErrorCode  MatFDColoringUseDM(Mat coloring,MatFDColoring fdcoloring)
{
  PetscFunctionBegin;
  coloring->ops->fdcoloringapply = MatFDColoringApply_AIJDM;
  PetscFunctionReturn(0);
}<|MERGE_RESOLUTION|>--- conflicted
+++ resolved
@@ -4868,16 +4868,10 @@
       ierr = DMPlexVecRestoreClosure(cdm, coordSection, coordinates, c, &dof, &cellCoords);CHKERRQ(ierr);
     }
   }
-<<<<<<< HEAD
   ierr = DMRestoreWorkArray(dm, 2 * bs, PETSC_SCALAR, &anchor);CHKERRQ(ierr);
   ierr = DMRestoreWorkArray(dm,2*(maxHeight + 1),PETSC_INT,&pStart);CHKERRQ(ierr);
-  ierr = VecRestoreArray(coordinates, &coords);CHKERRQ(ierr);
-  ierr = VecRestoreArray(cVec,        &coords2);CHKERRQ(ierr);
-=======
-  ierr = DMRestoreWorkArray(dm, 3, PETSC_SCALAR, &anchor);CHKERRQ(ierr);
   ierr = VecRestoreArrayRead(coordinates, (const PetscScalar**)&coords);CHKERRQ(ierr);
   ierr = VecRestoreArray(cVec, &coords2);CHKERRQ(ierr);
->>>>>>> d1e13d64
   ierr = DMSetCoordinateSection(dm, PETSC_DETERMINE, cSection);CHKERRQ(ierr);
   ierr = DMSetCoordinatesLocal(dm, cVec);CHKERRQ(ierr);
   ierr = VecDestroy(&cVec);CHKERRQ(ierr);
