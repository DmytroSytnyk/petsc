
#include <petsc-private/dmdaimpl.h>
#include <petsc-private/dmpleximpl.h>

static PetscBool DMPackageInitialized = PETSC_FALSE;
#undef __FUNCT__
#define __FUNCT__ "DMFinalizePackage"
/*@C
  DMFinalizePackage - This function finalizes everything in the DM package. It is called
  from PetscFinalize().

  Level: developer

.keywords: AO, initialize, package
.seealso: PetscInitialize()
@*/
PetscErrorCode  DMFinalizePackage(void)
{
  PetscErrorCode ierr;

  PetscFunctionBegin;
  ierr = PetscFunctionListDestroy(&DMList);CHKERRQ(ierr);
  DMPackageInitialized = PETSC_FALSE;
  DMRegisterAllCalled  = PETSC_FALSE;
  PetscFunctionReturn(0);
}

#if defined(PETSC_HAVE_HYPRE)
PETSC_EXTERN PetscErrorCode MatCreate_HYPREStruct(Mat);
#endif

#undef __FUNCT__
#define __FUNCT__ "DMInitializePackage"
/*@C
  DMInitializePackage - This function initializes everything in the DM package. It is called
  from PetscDLLibraryRegister() when using dynamic libraries, and on the first call to AOCreate()
  or DMDACreate() when using static libraries.

  Level: developer

.keywords: AO, initialize, package
.seealso: PetscInitialize()
@*/
PetscErrorCode  DMInitializePackage(void)
{
  char           logList[256];
  char           *className;
  PetscBool      opt;
  PetscErrorCode ierr;

  PetscFunctionBegin;
  if (DMPackageInitialized) PetscFunctionReturn(0);
  DMPackageInitialized = PETSC_TRUE;

  /* Register Classes */
  ierr = PetscClassIdRegister("Distributed Mesh",&DM_CLASSID);CHKERRQ(ierr);

#if defined(PETSC_HAVE_HYPRE)
  ierr = MatRegister(MATHYPRESTRUCT, MatCreate_HYPREStruct);CHKERRQ(ierr);
#endif

  /* Register Constructors */
  ierr = DMRegisterAll();CHKERRQ(ierr);
  /* Register Events */
  ierr = PetscLogEventRegister("DMConvert",              DM_CLASSID,&DM_Convert);CHKERRQ(ierr);
  ierr = PetscLogEventRegister("DMGlobalToLocal",        DM_CLASSID,&DM_GlobalToLocal);CHKERRQ(ierr);
  ierr = PetscLogEventRegister("DMLocalToGlobal",        DM_CLASSID,&DM_LocalToGlobal);CHKERRQ(ierr);

  ierr = PetscLogEventRegister("DMDALocalADFunc",        DM_CLASSID,&DMDA_LocalADFunction);CHKERRQ(ierr);

<<<<<<< HEAD
  ierr = PetscLogEventRegister("DMPlexPartition",        DM_CLASSID,&DMPLEX_Partition);CHKERRQ(ierr);
  ierr = PetscLogEventRegister("DMPlexDistribute",       DM_CLASSID,&DMPLEX_Distribute);CHKERRQ(ierr);
  ierr = PetscLogEventRegister("DMPlexDistributeLabels", DM_CLASSID,&DMPLEX_DistributeLabels);CHKERRQ(ierr);
  ierr = PetscLogEventRegister("DMPlexDistributeSF",     DM_CLASSID,&DMPLEX_DistributeSF);CHKERRQ(ierr);
  ierr = PetscLogEventRegister("DMPlexStratify",         DM_CLASSID,&DMPLEX_Stratify);CHKERRQ(ierr);
  ierr = PetscLogEventRegister("DMPlexResidualFEM",      DM_CLASSID,&DMPLEX_ResidualFEM);CHKERRQ(ierr);
  ierr = PetscLogEventRegister("DMPlexJacobianFEM",      DM_CLASSID,&DMPLEX_JacobianFEM);CHKERRQ(ierr);
#if defined(PETSC_HAVE_SIEVE)
  ierr = PetscLogEventRegister("DMMeshView",             DM_CLASSID,&DMMesh_View);CHKERRQ(ierr);
  ierr = PetscLogEventRegister("DMMeshGetGlobalScatter", DM_CLASSID,&DMMesh_GetGlobalScatter);CHKERRQ(ierr);
  ierr = PetscLogEventRegister("DMMeshRestrictVector",   DM_CLASSID,&DMMesh_restrictVector);CHKERRQ(ierr);
  ierr = PetscLogEventRegister("DMMeshAssembleVector",   DM_CLASSID,&DMMesh_assembleVector);CHKERRQ(ierr);
  ierr = PetscLogEventRegister("DMMeshAssemVecComplete", DM_CLASSID,&DMMesh_assembleVectorComplete);CHKERRQ(ierr);
  ierr = PetscLogEventRegister("DMMeshAssembleMatrix",   DM_CLASSID,&DMMesh_assembleMatrix);CHKERRQ(ierr);
  ierr = PetscLogEventRegister("DMMeshUpdateOperator",   DM_CLASSID,&DMMesh_updateOperator);CHKERRQ(ierr);
  ierr = PetscLogEventRegister("SectionRealView",        SECTIONREAL_CLASSID,&SectionReal_View);CHKERRQ(ierr);
  ierr = PetscLogEventRegister("SectionIntView",         SECTIONINT_CLASSID,&SectionInt_View);CHKERRQ(ierr);
#endif
=======
  ierr = PetscLogEventRegister("DMPlexDistribute",    DM_CLASSID,&DMPLEX_Distribute);CHKERRQ(ierr);
  ierr = PetscLogEventRegister("DMPlexStratify",      DM_CLASSID,&DMPLEX_Stratify);CHKERRQ(ierr);
>>>>>>> 1a73a3d0
  /* Process info exclusions */
  ierr = PetscOptionsGetString(NULL, "-info_exclude", logList, 256, &opt);CHKERRQ(ierr);
  if (opt) {
    ierr = PetscStrstr(logList, "da", &className);CHKERRQ(ierr);
    if (className) {
      ierr = PetscInfoDeactivateClass(DM_CLASSID);CHKERRQ(ierr);
    }
  }
  /* Process summary exclusions */
  ierr = PetscOptionsGetString(NULL, "-log_summary_exclude", logList, 256, &opt);CHKERRQ(ierr);
  if (opt) {
    ierr = PetscStrstr(logList, "da", &className);CHKERRQ(ierr);
    if (className) {
      ierr = PetscLogEventDeactivateClass(DM_CLASSID);CHKERRQ(ierr);
    }
  }
  ierr = PetscRegisterFinalize(DMFinalizePackage);CHKERRQ(ierr);
  PetscFunctionReturn(0);
}
#include <petscfe.h>

static PetscBool PetscFEPackageInitialized = PETSC_FALSE;
#undef __FUNCT__
#define __FUNCT__ "PetscFEFinalizePackage"
/*@C
  PetscFEFinalizePackage - This function finalizes everything in the PetscFE package. It is called
  from PetscFinalize().

  Level: developer

.keywords: PetscFE, initialize, package
.seealso: PetscInitialize()
@*/
PetscErrorCode PetscFEFinalizePackage(void)
{
  PetscErrorCode ierr;

  PetscFunctionBegin;
  ierr = PetscFunctionListDestroy(&PetscSpaceList);CHKERRQ(ierr);
  ierr = PetscFunctionListDestroy(&PetscDualSpaceList);CHKERRQ(ierr);
  ierr = PetscFunctionListDestroy(&PetscFEList);CHKERRQ(ierr);
  PetscFEPackageInitialized       = PETSC_FALSE;
  PetscSpaceRegisterAllCalled     = PETSC_FALSE;
  PetscDualSpaceRegisterAllCalled = PETSC_FALSE;
  PetscFERegisterAllCalled        = PETSC_FALSE;
  PetscFunctionReturn(0);
}

#undef __FUNCT__
#define __FUNCT__ "PetscFEInitializePackage"
/*@C
  PetscFEInitializePackage - This function initializes everything in the FE package. It is called
  from PetscDLLibraryRegister() when using dynamic libraries, and on the first call to PetscSpaceCreate()
  when using static libraries.

  Level: developer

.keywords: PetscFE, initialize, package
.seealso: PetscInitialize()
@*/
PetscErrorCode PetscFEInitializePackage(void)
{
  char           logList[256];
  char          *className;
  PetscBool      opt;
  PetscErrorCode ierr;

  PetscFunctionBegin;
  if (PetscFEPackageInitialized) PetscFunctionReturn(0);
  PetscFEPackageInitialized = PETSC_TRUE;

  /* Register Classes */
  ierr = PetscClassIdRegister("Linear Space", &PETSCSPACE_CLASSID);CHKERRQ(ierr);
  ierr = PetscClassIdRegister("Dual Space",   &PETSCDUALSPACE_CLASSID);CHKERRQ(ierr);
  ierr = PetscClassIdRegister("FE Space",     &PETSCFE_CLASSID);CHKERRQ(ierr);

  /* Register Constructors */
  ierr = PetscSpaceRegisterAll();CHKERRQ(ierr);
  ierr = PetscDualSpaceRegisterAll();CHKERRQ(ierr);
  ierr = PetscFERegisterAll();CHKERRQ(ierr);
  /* Register Events */
  /* Process info exclusions */
  ierr = PetscOptionsGetString(NULL, "-info_exclude", logList, 256, &opt);CHKERRQ(ierr);
  if (opt) {
    ierr = PetscStrstr(logList, "fe", &className);CHKERRQ(ierr);
    if (className) {
      ierr = PetscInfoDeactivateClass(PETSCFE_CLASSID);CHKERRQ(ierr);
    }
  }
  /* Process summary exclusions */
  ierr = PetscOptionsGetString(NULL, "-log_summary_exclude", logList, 256, &opt);CHKERRQ(ierr);
  if (opt) {
    ierr = PetscStrstr(logList, "da", &className);CHKERRQ(ierr);
    if (className) {
      ierr = PetscLogEventDeactivateClass(DM_CLASSID);CHKERRQ(ierr);
    }
  }
  ierr = PetscRegisterFinalize(PetscFEFinalizePackage);CHKERRQ(ierr);
  PetscFunctionReturn(0);
}

#if defined(PETSC_USE_DYNAMIC_LIBRARIES)
#undef __FUNCT__
#define __FUNCT__ "PetscDLLibraryRegister_petscdm"
/*
  PetscDLLibraryRegister - This function is called when the dynamic library it is in is opened.

  This one registers all the mesh generators and partitioners that are in
  the basic DM library.

*/
PETSC_EXTERN PetscErrorCode PetscDLLibraryRegister_petscdm(void)
{
  PetscErrorCode ierr;

  PetscFunctionBegin;
  ierr = AOInitializePackage();CHKERRQ(ierr);
  ierr = DMInitializePackage();CHKERRQ(ierr);
  ierr = PetscFEInitializePackage();CHKERRQ(ierr);
  PetscFunctionReturn(0);
}

#endif /* PETSC_USE_DYNAMIC_LIBRARIES */<|MERGE_RESOLUTION|>--- conflicted
+++ resolved
@@ -68,7 +68,6 @@
 
   ierr = PetscLogEventRegister("DMDALocalADFunc",        DM_CLASSID,&DMDA_LocalADFunction);CHKERRQ(ierr);
 
-<<<<<<< HEAD
   ierr = PetscLogEventRegister("DMPlexPartition",        DM_CLASSID,&DMPLEX_Partition);CHKERRQ(ierr);
   ierr = PetscLogEventRegister("DMPlexDistribute",       DM_CLASSID,&DMPLEX_Distribute);CHKERRQ(ierr);
   ierr = PetscLogEventRegister("DMPlexDistributeLabels", DM_CLASSID,&DMPLEX_DistributeLabels);CHKERRQ(ierr);
@@ -76,21 +75,6 @@
   ierr = PetscLogEventRegister("DMPlexStratify",         DM_CLASSID,&DMPLEX_Stratify);CHKERRQ(ierr);
   ierr = PetscLogEventRegister("DMPlexResidualFEM",      DM_CLASSID,&DMPLEX_ResidualFEM);CHKERRQ(ierr);
   ierr = PetscLogEventRegister("DMPlexJacobianFEM",      DM_CLASSID,&DMPLEX_JacobianFEM);CHKERRQ(ierr);
-#if defined(PETSC_HAVE_SIEVE)
-  ierr = PetscLogEventRegister("DMMeshView",             DM_CLASSID,&DMMesh_View);CHKERRQ(ierr);
-  ierr = PetscLogEventRegister("DMMeshGetGlobalScatter", DM_CLASSID,&DMMesh_GetGlobalScatter);CHKERRQ(ierr);
-  ierr = PetscLogEventRegister("DMMeshRestrictVector",   DM_CLASSID,&DMMesh_restrictVector);CHKERRQ(ierr);
-  ierr = PetscLogEventRegister("DMMeshAssembleVector",   DM_CLASSID,&DMMesh_assembleVector);CHKERRQ(ierr);
-  ierr = PetscLogEventRegister("DMMeshAssemVecComplete", DM_CLASSID,&DMMesh_assembleVectorComplete);CHKERRQ(ierr);
-  ierr = PetscLogEventRegister("DMMeshAssembleMatrix",   DM_CLASSID,&DMMesh_assembleMatrix);CHKERRQ(ierr);
-  ierr = PetscLogEventRegister("DMMeshUpdateOperator",   DM_CLASSID,&DMMesh_updateOperator);CHKERRQ(ierr);
-  ierr = PetscLogEventRegister("SectionRealView",        SECTIONREAL_CLASSID,&SectionReal_View);CHKERRQ(ierr);
-  ierr = PetscLogEventRegister("SectionIntView",         SECTIONINT_CLASSID,&SectionInt_View);CHKERRQ(ierr);
-#endif
-=======
-  ierr = PetscLogEventRegister("DMPlexDistribute",    DM_CLASSID,&DMPLEX_Distribute);CHKERRQ(ierr);
-  ierr = PetscLogEventRegister("DMPlexStratify",      DM_CLASSID,&DMPLEX_Stratify);CHKERRQ(ierr);
->>>>>>> 1a73a3d0
   /* Process info exclusions */
   ierr = PetscOptionsGetString(NULL, "-info_exclude", logList, 256, &opt);CHKERRQ(ierr);
   if (opt) {
