--- conflicted
+++ resolved
@@ -78,18 +78,13 @@
 
   ierr = PetscLogEventRegister("DMDALocalADFunc",        DM_CLASSID,&DMDA_LocalADFunction);CHKERRQ(ierr);
 
-<<<<<<< HEAD
-  ierr = PetscLogEventRegister("DMPlexDistribute",    DM_CLASSID,&DMPLEX_Distribute);CHKERRQ(ierr);
-  ierr = PetscLogEventRegister("DMPlexStratify",      DM_CLASSID,&DMPLEX_Stratify);CHKERRQ(ierr);
-  ierr = PetscLogEventRegister("DMPlexResidualFEM",      DM_CLASSID,&DMPLEX_ResidualFEM);CHKERRQ(ierr);
-  ierr = PetscLogEventRegister("DMPlexJacobianFEM",      DM_CLASSID,&DMPLEX_JacobianFEM);CHKERRQ(ierr);
-=======
   ierr = PetscLogEventRegister("DMPlexPartition",        DM_CLASSID,&DMPLEX_Partition);CHKERRQ(ierr);
   ierr = PetscLogEventRegister("DMPlexDistribute",       DM_CLASSID,&DMPLEX_Distribute);CHKERRQ(ierr);
   ierr = PetscLogEventRegister("DMPlexDistributeLabels", DM_CLASSID,&DMPLEX_DistributeLabels);CHKERRQ(ierr);
   ierr = PetscLogEventRegister("DMPlexDistributeSF",     DM_CLASSID,&DMPLEX_DistributeSF);CHKERRQ(ierr);
   ierr = PetscLogEventRegister("DMPlexStratify",         DM_CLASSID,&DMPLEX_Stratify);CHKERRQ(ierr);
->>>>>>> 878a1373
+  ierr = PetscLogEventRegister("DMPlexResidualFEM",      DM_CLASSID,&DMPLEX_ResidualFEM);CHKERRQ(ierr);
+  ierr = PetscLogEventRegister("DMPlexJacobianFEM",      DM_CLASSID,&DMPLEX_JacobianFEM);CHKERRQ(ierr);
 #if defined(PETSC_HAVE_SIEVE)
   ierr = PetscLogEventRegister("DMMeshView",             DM_CLASSID,&DMMesh_View);CHKERRQ(ierr);
   ierr = PetscLogEventRegister("DMMeshGetGlobalScatter", DM_CLASSID,&DMMesh_GetGlobalScatter);CHKERRQ(ierr);
