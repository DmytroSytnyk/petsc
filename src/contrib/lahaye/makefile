# $Id: makefile,v 1.5 2001/08/31 15:38:10 buschelm Exp $ 

#requireslanguage  CONLY
#requiresscalar    real 
#requiresprecision double

ALL: lib

CFLAGS   =
FFLAGS   =
SOURCEC  = matmatmult.c
SOURCEF  = 
SOURCEH  = 
OBJSC    = matmatmult.o
OBJSF    =
LIBBASE  = libpetscsles
MANSEC   = PC
LOCDIR   = src/contrib/lahaye
DIRS     = ramg samg

include ${PETSC_DIR}/bmake/common/base
include ${PETSC_DIR}/bmake/common/test

ex1: ex1.o matmatmult.o chkopts
<<<<<<< HEAD
	${CLINKER}  -o ex1 ex1.o matmatmult.o ${PETSC_MAT_LIB} 
=======
	${CLINKER}  -o ex1 ex1.o matmatmult.o ${PETSC_MAT_LIB} 
ex2: ex2.o matmatmult.o chkopts
	${CLINKER}  -o ex2 ex2.o matmatmult.o ${PETSC_MAT_LIB} 
>>>>>>> 6e612598
<|MERGE_RESOLUTION|>--- conflicted
+++ resolved
@@ -22,10 +22,6 @@
 include ${PETSC_DIR}/bmake/common/test
 
 ex1: ex1.o matmatmult.o chkopts
-<<<<<<< HEAD
-	${CLINKER}  -o ex1 ex1.o matmatmult.o ${PETSC_MAT_LIB} 
-=======
 	${CLINKER}  -o ex1 ex1.o matmatmult.o ${PETSC_MAT_LIB} 
 ex2: ex2.o matmatmult.o chkopts
-	${CLINKER}  -o ex2 ex2.o matmatmult.o ${PETSC_MAT_LIB} 
->>>>>>> 6e612598
+	${CLINKER}  -o ex2 ex2.o matmatmult.o ${PETSC_MAT_LIB} 