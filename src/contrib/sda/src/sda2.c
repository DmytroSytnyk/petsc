/*$Id: sda2.c,v 1.24 2001/08/07 03:04:49 balay Exp $*/
/*
    Simplified interface to PETSC DA (distributed array) object. 
   This is for a user who is not using PETSc Vecs (vectors).
*/

#include "src/contrib/sda/src/sda.h"    /*I   "da.h"   I*/

extern int DALocalToLocalCreate(DA);

struct _SDA {
  DA  da;
  Vec gvec,lvec,Gvec;
};

#undef __FUNCT__  
#define __FUNCT__ "SDAArrayView"
int SDAArrayView(SDA da,PetscScalar *values,PetscViewer v)
{
  int ierr;

  PetscFunctionBegin;
  ierr = VecPlaceArray(da->lvec,values);CHKERRQ(ierr);
  if (!da->Gvec) {
    ierr = DACreateGlobalVector(da->da,&da->Gvec);CHKERRQ(ierr);
  }
  ierr = DALocalToGlobalBegin(da->da,da->lvec,da->Gvec);CHKERRQ(ierr);
  ierr = DALocalToGlobalEnd(da->da,da->lvec,da->Gvec);CHKERRQ(ierr);
  ierr = VecView(da->Gvec,v);CHKERRQ(ierr);
  PetscFunctionReturn(0);
}

#undef __FUNCT__  
#define __FUNCT__ "SDACreate1d"
/*@C
    SDACreate1d - Creates a one-dimensional regular array that is
    distributed across some processors. This is the simplified 
    interface, must be used with SDAXXX operations, NOT DAXXX operations.

   Input Parameters:
.  comm - MPI communicator
.  wrap - type of periodicity should the array have, if any
$         DA_NONPERIODIC, DA_XPERIODIC
.  M - global dimension of the array
.  w - number of degress of freedom per node
.  s - stencil width
.  lc - array containing number of nodes in X direction on each processor, or PETSC_NULL

   Output Parameter:
.  sda - the resulting array object

  Level: beginner

.keywords: distributed array, create, two-dimensional

.seealso: SDADestroy(), SDACreate2d(), SDACreate3d()
@*/
int SDACreate1d(MPI_Comm comm,DAPeriodicType wrap,int M,int w,int s,int *lc,SDA *sda)
{
  int           ierr;
  DA            da;
  char          **args;
  int           argc = 0;
  Vec           tmp;

  PetscInitialize(&argc,&args,0,0);
  PetscFunctionBegin;

  ierr = PetscNew(struct _SDA,sda);CHKERRQ(ierr);
  ierr = DACreate1d(comm,wrap,M,w,s,lc,&da);CHKERRQ(ierr);
  (*sda)->da = da;

  /* set up two dummy work vectors for the vector scatter */
  ierr = DACreateLocalVector(da,&(*sda)->gvec);CHKERRQ(ierr);
  /* we free the actual space in the vectors because it is not 
     needed since the user provides her/his own with SDA */
  ierr = VecReplaceArray((*sda)->gvec,PETSC_NULL);CHKERRQ(ierr);
  ierr = VecDuplicate((*sda)->gvec,&(*sda)->lvec);CHKERRQ(ierr);
  ierr = VecReplaceArray((*sda)->lvec,PETSC_NULL);CHKERRQ(ierr);

  /* destroy global vector */
  ierr = DACreateGlobalVector(da,&tmp);CHKERRQ(ierr);
  ierr = VecDestroy(tmp);CHKERRQ(ierr);
  (*sda)->Gvec = 0;

  /* free scatters in DA never needed by user */
  ierr = DALocalToLocalCreate(da);CHKERRQ(ierr);
  /* ierr = VecScatterDestroy(da->ltog);CHKERRQ(ierr);da->ltog = 0; */
  /* ierr = VecScatterDestroy(da->gtol);CHKERRQ(ierr);da->gtol = 0;  */

  PetscFunctionReturn(0);
}

#undef __FUNCT__  
#define __FUNCT__ "SDACreate2d"
/*@C
    SDACreate2d - Creates a two-dimensional regular array that is
    distributed across some processors. This is the simplified 
    interface, must be used with SDAXXX operations, NOT DAXXX operations.

   Input Parameters:
.  comm - MPI communicator
.  wrap - type of periodicity should the array have, if any
$         DA_NONPERIODIC, DA_XPERIODIC, 
$         DA_YPERIODIC, DA_XYPERIODIC  
.  stencil_type - stencil type either DA_STENCIL_BOX or DA_STENCIL_STAR
.  M,N - global dimension in each direction of the array
.  m,n - corresponding number of processors in each dimension 
         (or PETSC_DECIDE to have calculated)
.  w - number of degress of freedom per node
.  s - stencil width
.  lx, ly - arrays containing the number of nodes in each cell along
$           the x and y coordinates, or PETSC_NULL

   Output Parameter:
.  inra - the resulting array object

  Level: beginner

.keywords: distributed array, create, two-dimensional

.seealso: DADestroy(), DAView(), DACreate1d(), DACreate3d()
@*/
int SDACreate2d(MPI_Comm comm,DAPeriodicType wrap,DAStencilType stencil_type,
                int M,int N,int m,int n,int w,int s,int *lx,int *ly,SDA *sda)
{
  int           ierr;
  DA            da;
  char          **args;
  int           argc = 0;
  Vec           tmp;

  PetscInitialize(&argc,&args,0,0);
  PetscFunctionBegin;

  ierr = PetscNew(struct _SDA,sda);CHKERRQ(ierr);
  ierr = DACreate2d(comm,wrap,stencil_type,M,N,m,n,w,s,lx,ly,&da);CHKERRQ(ierr);
  (*sda)->da = da;

  /* set up two dummy work vectors for the vector scatter */
  ierr = DACreateLocalVector(da,&(*sda)->gvec);CHKERRQ(ierr);
  /* we free the actual space in the vectors because it is not 
     needed since the user provides her/his own with SDA */
  ierr = VecReplaceArray((*sda)->gvec,PETSC_NULL);CHKERRQ(ierr);
  ierr = VecDuplicate((*sda)->gvec,&(*sda)->lvec);CHKERRQ(ierr);
  ierr = VecReplaceArray((*sda)->lvec,PETSC_NULL);CHKERRQ(ierr);

  /* destroy global vector */
  ierr = DACreateGlobalVector(da,&tmp);CHKERRQ(ierr);
  ierr = VecDestroy(tmp);CHKERRQ(ierr);
  (*sda)->Gvec = 0;

  /* free scatters in DA never needed by user */
  ierr = DALocalToLocalCreate(da);CHKERRQ(ierr);
  /*ierr = VecScatterDestroy(da->ltog);CHKERRQ(ierr);da->ltog = 0; */
  /*ierr = VecScatterDestroy(da->gtol);CHKERRQ(ierr);da->gtol = 0;*/

  PetscFunctionReturn(0);
}

#undef __FUNCT__  
#define __FUNCT__ "SDACreate3d"
/*@C
    SDACreate3d - Creates a three-dimensional regular array that is
    distributed across some processors. This is the simplified 
    interface, must be used with SDAXXX operations, NOT DAXXX operations.

   Input Parameters:
.  comm - MPI communicator
.  wrap - type of periodicity should the array have, if any
$         DA_NONPERIODIC, DA_XPERIODIC, 
$         DA_YPERIODIC, DA_XYPERIODIC  
.  stencil_type - stencil type either DA_STENCIL_BOX or DA_STENCIL_STAR
.  M,N - global dimension in each direction of the array
.  m,n - corresponding number of processors in each dimension 
         (or PETSC_DECIDE to have calculated)
.  w - number of degress of freedom per node
.  s - stencil width
.  lx, ly, lz - arrays containing the number of nodes in each cell along
$           the x, y, and z coordinates, or PETSC_NUL

   Output Parameter:
.  inra - the resulting array object

  Level: beginner

.keywords: distributed array, create, two-dimensional

.seealso: DADestroy(), DAView(), DACreate1d(), DACreate3d()
@*/
int SDACreate3d(MPI_Comm comm,DAPeriodicType wrap,DAStencilType stencil_type,int M,
                int N,int P,int m,int n,int p,int w,int s,int *lx,int *ly,int *lz,SDA *sda)
{
  int           ierr;
  DA            da;
  Vec           tmp;
  char          **args;
  int           argc = 0;

  PetscInitialize(&argc,&args,0,0);
  PetscFunctionBegin;

  ierr = PetscNew(struct _SDA,sda);CHKERRQ(ierr);
  ierr = DACreate3d(comm,wrap,stencil_type,M,N,P,m,n,p,w,s,lx,ly,lz,&da);CHKERRQ(ierr);
  (*sda)->da = da;

  /* set up two dummy work vectors for the vector scatter */
  ierr = DACreateLocalVector(da,&(*sda)->gvec);CHKERRQ(ierr);
  /* we free the actual space in the vectors because it is not 
     needed since the user provides her/his own with SDA */
  ierr = VecReplaceArray((*sda)->gvec,PETSC_NULL);CHKERRQ(ierr);
  ierr = VecDuplicate((*sda)->gvec,&(*sda)->lvec);CHKERRQ(ierr);
  ierr = VecReplaceArray((*sda)->lvec,PETSC_NULL);CHKERRQ(ierr);

  /* destroy global vector */
  ierr = DACreateGlobalVector(da,&tmp);CHKERRQ(ierr);
  ierr = VecDestroy(tmp);CHKERRQ(ierr);
  (*sda)->Gvec = 0;
  /* free scatters in DA never needed by user */
  ierr = DALocalToLocalCreate(da);CHKERRQ(ierr);
  /*ierr = VecScatterDestroy(da->ltog);CHKERRQ(ierr);da->ltog = 0;*/
  /*ierr = VecScatterDestroy(da->gtol);CHKERRQ(ierr);da->gtol = 0;*/

  PetscFunctionReturn(0);
}

#undef __FUNCT__  
#define __FUNCT__ "SDADestroy"
/*@C
  SDADestroy - Destroys simple distributed array.

  Input parameters:
    sda - distributed array

  Level: beginner
<<<<<<< HEAD

.keywords: distributed array

.seealso: SDACreate1d(), SDACreate2d(), SDACreate3d()
=======
>>>>>>> 7f6c08e0
@*/
int SDADestroy(SDA sda)
{
  int ierr;

  PetscFunctionBegin;
  ierr = VecDestroy(sda->gvec);CHKERRQ(ierr);
  ierr = VecDestroy(sda->lvec);CHKERRQ(ierr); 
  if (sda->Gvec) {ierr = VecDestroy(sda->Gvec);CHKERRQ(ierr);}
  ierr = DADestroy(sda->da);CHKERRQ(ierr);
  ierr = PetscFree(sda);CHKERRQ(ierr);
  PetscFunctionReturn(0);
}

#undef __FUNCT__  
#define __FUNCT__ "SDALocalToLocalBegin"
/*@C
   SDALocalToLocalBegin - Maps from a local representation (including 
       ghostpoints) to another where the ghostpoints in the second are
       set correctly. Must be followed by SDALocalToLocalEnd().

   Input Parameters:
.  da - the distributed array context
.  g - the original vector
.  mode - one of INSERT_VALUES or ADD_VALUES

   Output Parameter:
.  l  - the vector with correct ghost values

<<<<<<< HEAD
   Level: beginner
=======
  Level: intermediate
>>>>>>> 7f6c08e0

.keywords: distributed array, global to local, begin

.seealso: SDALocalToLocalEnd(), SDACreate2d()
@*/
int SDALocalToLocalBegin(SDA sda,PetscScalar *g,InsertMode mode,PetscScalar *l)
{
  int ierr;
  DA  da = sda->da;
  Vec gvec = sda->gvec,lvec = sda->lvec;

  PetscFunctionBegin;
  ierr = VecPlaceArray(gvec,g);CHKERRQ(ierr);
  ierr = VecPlaceArray(lvec,l);CHKERRQ(ierr);
  ierr = DALocalToLocalBegin(da,gvec,mode,lvec);CHKERRQ(ierr);
  PetscFunctionReturn(0);
}

#undef __FUNCT__  
#define __FUNCT__ "SDALocalToLocalEnd"
/*@C
   SDALocalToLocalEnd - Maps from a local representation (including 
       ghostpoints) to another where the ghostpoints in the second are
       set correctly. Must be preceeded by SDALocalToLocalBegin().

   Input Parameters:
.  da - the distributed array context
.  g - the original vector
.  mode - one of INSERT_VALUES or ADD_VALUES

   Output Parameter:
.  l  - the vector with correct ghost values

<<<<<<< HEAD
  Level: beginner
=======
  Level: intermediate
>>>>>>> 7f6c08e0

.keywords: distributed array, global to local, end

.seealso: SDALocalToLocalBegin(), SDACreate2d()
@*/
int SDALocalToLocalEnd(SDA sda,PetscScalar *g,InsertMode mode,PetscScalar *l)
{
  int ierr;
  DA  da = sda->da;
  Vec gvec = sda->gvec,lvec = sda->lvec;

  PetscFunctionBegin;
  ierr = VecPlaceArray(gvec,g);CHKERRQ(ierr);
  ierr = VecPlaceArray(lvec,l);CHKERRQ(ierr);
  ierr = DALocalToLocalEnd(da,gvec,mode,lvec);CHKERRQ(ierr);
  PetscFunctionReturn(0);
}
 
#undef __FUNCT__  
#define __FUNCT__ "SDAGetCorners"
/*@C
   SDAGetCorners - Returns the global (x,y,z) indices of the lower left
   corner of the local region, excluding ghost points.

   Input Parameter:
.  da - the distributed array

   Output Parameters:
.  x,y,z - the corner indices
$    y and z are optional (used for 2D and 3D problems)
.  m,n,p - widths in the corresponding directions
$    n and p are optional (used for 2D and 3D problems)

   Note:
   Any of y, z, n, and p should be set to PETSC_NULL if not needed.

<<<<<<< HEAD
  Level: beginner
=======
  Level: intermediate
>>>>>>> 7f6c08e0

.keywords: distributed array, get, corners, nodes, local indices

.seealso: SDAGetGhostCorners()
@*/
int SDAGetCorners(SDA da,int *x,int *y,int *z,int *m,int *n,int *p)
{
  int ierr;

  PetscFunctionBegin;
  ierr = DAGetCorners(da->da,x,y,z,m,n,p);CHKERRQ(ierr);
  PetscFunctionReturn(0);
}

#undef __FUNCT__  
#define __FUNCT__ "SDAGetGhostCorners"
/*@C
    SDAGetGhostCorners - Returns the global (x,y,z) indices of the lower left
    corner of the local region, including ghost points.

   Input Parameter:
.  da - the distributed array

   Output Parameters:
.  x,y,z - the corner indices
$    y and z are optional (used for 2D and 3D problems)
.  m,n,p - widths in the corresponding directions
$    n and p are optional (used for 2D and 3D problems)

   Note:
   Any of y, z, n, and p should be set to PETSC_NULL if not needed.

<<<<<<< HEAD
  Level: beginner
=======
  Level: intermediate
>>>>>>> 7f6c08e0

.keywords: distributed array, get, ghost, corners, nodes, local indices

.seealso: SDAGetCorners()
@*/
int SDAGetGhostCorners(SDA da,int *x,int *y,int *z,int *m,int *n,int *p)
{
  int ierr;

  PetscFunctionBegin;
  ierr = DAGetGhostCorners(da->da,x,y,z,m,n,p);CHKERRQ(ierr);
  PetscFunctionReturn(0);
}

<|MERGE_RESOLUTION|>--- conflicted
+++ resolved
@@ -233,13 +233,10 @@
     sda - distributed array
 
   Level: beginner
-<<<<<<< HEAD
 
 .keywords: distributed array
 
 .seealso: SDACreate1d(), SDACreate2d(), SDACreate3d()
-=======
->>>>>>> 7f6c08e0
 @*/
 int SDADestroy(SDA sda)
 {
@@ -269,11 +266,7 @@
    Output Parameter:
 .  l  - the vector with correct ghost values
 
-<<<<<<< HEAD
    Level: beginner
-=======
-  Level: intermediate
->>>>>>> 7f6c08e0
 
 .keywords: distributed array, global to local, begin
 
@@ -307,11 +300,7 @@
    Output Parameter:
 .  l  - the vector with correct ghost values
 
-<<<<<<< HEAD
-  Level: beginner
-=======
-  Level: intermediate
->>>>>>> 7f6c08e0
+  Level: beginner
 
 .keywords: distributed array, global to local, end
 
@@ -348,11 +337,7 @@
    Note:
    Any of y, z, n, and p should be set to PETSC_NULL if not needed.
 
-<<<<<<< HEAD
-  Level: beginner
-=======
-  Level: intermediate
->>>>>>> 7f6c08e0
+  Level: beginner
 
 .keywords: distributed array, get, corners, nodes, local indices
 
@@ -385,11 +370,8 @@
    Note:
    Any of y, z, n, and p should be set to PETSC_NULL if not needed.
 
-<<<<<<< HEAD
-  Level: beginner
-=======
-  Level: intermediate
->>>>>>> 7f6c08e0
+
+  Level: beginner
 
 .keywords: distributed array, get, ghost, corners, nodes, local indices
 
