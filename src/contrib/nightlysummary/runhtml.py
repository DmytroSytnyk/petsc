#!/usr/bin/python

import os
import sys
import time
import re
import fnmatch

## Early checks:

if len(sys.argv) < 4:
  print "Usage: $> runhtml.py BRANCH LOGDIR OUTFILE";
  print " BRANCH  ... Branch log files to be processed";
  print " LOGDIR  ... Directory where to find the log files";
  print " OUTFILE ... The output file where the HTML code will be written to";
  print "Aborting..."
  sys.exit(1)




######### Helper routines #########

# Helper function: Obtain execution time from log file:
def execution_time(logfilename):
  start_hh = 0;
  start_mm = 0;
  start_ss = 0;

  end_hh = 0;
  end_mm = 0;
  end_ss = 0;

  for line in open(logfilename):
    if re.search(r'^Build on', line) or re.search(r'^Starting on', line) or re.search(r'^Starting Configure', line):
      match = re.search(r'.*?([0-9]*[0-9]):([0-9][0-9]):([0-9][0-9]).*', line)
      start_hh = match.group(1)
      start_mm = match.group(2)
      start_ss = match.group(3)

    if re.search(r'Finished Build on', line) or re.search(r'^Finishing at', line) or re.search(r'^Finishing Configure', line):
      match = re.search(r'.*?([0-9]*[0-9]):([0-9][0-9]):([0-9][0-9]).*', line)
      end_hh = match.group(1)
      end_mm = match.group(2)
      end_ss = match.group(3)

  starttime = int(start_hh) * 3600 + int(start_mm) * 60 + int(start_ss)
  endtime   = int(  end_hh) * 3600 + int(  end_mm) * 60 + int(  end_ss)

  if starttime > endtime:
    if int(start_hh) < 13:  #12 hour format
      endtime += 12*3600
    else:
      endtime += 24*3600

  #print "Start time: " + str(start_hh) + ":" + str(start_mm) + ":" + str(start_ss)
  #print "End time: " + str(end_hh) + ":" + str(end_mm) + ":" + str(end_ss)
  #print "starttime: " + str(starttime)
  #print "endtime: " + str(endtime)

  return endtime - starttime

# Helper function: Convert number of seconds to format hh:mm:ss
def format_time(time_in_seconds):
  #print "time_in_seconds: " + str(time_in_seconds)
  if time_in_seconds > 1800:
    return "<td class=\"yellow\">" + str(time_in_seconds / 3600).zfill(2) + ":" + str((time_in_seconds % 3600) / 60).zfill(2) + ":" + str(time_in_seconds % 60).zfill(2) + "</td>"

  return "<td class=\"green\">" + str(time_in_seconds / 3600).zfill(2) + ":" + str((time_in_seconds % 3600) / 60).zfill(2) + ":" + str(time_in_seconds % 60).zfill(2) + "</td>"



###### Main execution body ##########


outfile = open(sys.argv[3], "w")
examples_summary_file = open(sys.argv[2] + "/examples_full.log", "w")

# Static HTML header:
outfile.write("""
<!DOCTYPE HTML PUBLIC "-//W3C//DTD HTML 4.01 Transitional//EN" "http://www.w3.org/TR/html4/loose.dtd">
<html>
<head><title>PETSc Test Summary</title>
<style type="text/css">
div.main {
  max-width: 1300px;
  background: white;
  margin-left: auto;
  margin-right: auto;
  padding: 20px;
  padding-top: 0;
  border: 5px solid #CCCCCC;
  border-radius: 10px;
  background: #FBFBFB;
}
table {
  /*border: 1px solid black;
  border-radius: 10px;*/
  padding: 3px;
  margin-top: 0;
}
td a:link, td a:visited, td a:focus, td a:active {
  font-weight: bold;
  text-decoration: underline;
  color: black;
}
td a:hover {
  font-weight: bold;
  text-decoration: underline;
  color: black;
}
th {
  padding: 10px;
  padding-top: 5px;
  padding-bottom: 5px;
  font-size: 1.1em;
  font-weight: bold;
  text-align: center;
}
td.desc {
  max-width: 650px;
  padding: 2px;
  font-size: 0.9em;
}
td.green {
  text-align: center;
  vertical-align: middle;
  padding: 2px;
  background: #01DF01;
  min-width: 50px;
}
td.yellow {
  text-align: center;
  vertical-align: middle;
  padding: 2px;
  background: #F4FA58;
  min-width: 50px;
}
td.red {
  text-align: center;
  vertical-align: middle;
  padding: 2px;
  background: #FE2E2E;
  min-width: 50px;
}
</style>
</head>
<body><div class="main"> """)


outfile.write("<center><span style=\"font-size:1.3em; font-weight: bold;\">PETSc Test Summary</span><br />Last update: " + time.strftime("%c") + "</center>\n")

outfile.write("<center><table>\n");

outfile.write("<tr><th></th><th colspan=\"2\">Configure</th><th></th><th></th> <th colspan=\"3\">Make</th><th></th><th></th> <th colspan=\"2\">Examples</th></tr>\n");
outfile.write("<tr><th>Arch</th><th>Status</th><th>Duration</th><th></th><th></th> <th>Warnings</th><th>Errors</th><th>Duration</th><th></th><th></th> <th>Problems?</th><th>Duration</th><td><a href=\"examples_full.log\">[all]</a></td></tr>\n");

num_builds = 0

for root, dirs, filenames in os.walk(sys.argv[2]):
  filenames.sort()
  for f in filenames:
    if fnmatch.fnmatch(f, "build_" + sys.argv[1] + "_*.log"):

      num_builds += 1

      # form other file names:
      match = re.search("build_" + sys.argv[1] + "_arch-(.*).log", f)
      logfile_build = f
      logfile_build_full = os.path.join(root, f)
      logfile_make  = "make_"  + sys.argv[1] + "_arch-" + match.group(1) + ".log"
      logfile_make_full = os.path.join(root, logfile_make)
      logfile_examples  = "examples_"  + sys.argv[1] + "_arch-" + match.group(1) + ".log"
      logfile_examples_full = os.path.join(root, logfile_examples)
      logfile_configure = "configure_" + sys.argv[1] + "_arch-" + match.group(1) + ".log"
      logfile_configure_full = os.path.join(root, logfile_configure)

      print "Processing " + match.group(1)

      ### Start table row
      outfile.write("<tr><td>" + match.group(1) + "</td>")

      #
      # Check if some logs are missing. If so, don't process further and write 'incomplete' to table:
      #
      if not os.path.isfile(logfile_configure_full) or not os.path.isfile(logfile_make_full) or not os.path.isfile(logfile_examples_full):
        print "  -- incomplete logs!"

        # Configure section
        outfile.write("<td class=\"red\">Incomplete</td>")
        outfile.write("<td class=\"red\">Incomplete</td>")
        if os.path.isfile(logfile_configure_full): outfile.write("<td><a href=\"" + logfile_configure + "\">[log]</a></td>")
        else: outfile.write("<td></td>")

        # Make/Build section
        outfile.write("<td></td>")
        outfile.write("<td class=\"red\" colspan=\"2\"><a href=\"" + logfile_build + "\">[build.log]</a></td>")
        if os.path.isfile(logfile_make_full):
          outfile.write("<td class=\"red\" colspan=\"2\"><a href=\"" + logfile_make + "\">[make.log]</a></td>")
        else:
          outfile.write("<td colspan=\"2\" class=\"red\">Incomplete</td>")

        # Examples section
        outfile.write("<td></td>")
        outfile.write("<td class=\"red\">Incomplete</td>")
        outfile.write("<td class=\"red\">Incomplete</td>")
        if os.path.isfile(logfile_examples_full): outfile.write("<td><a href=\"" + logfile_examples + "\">[log]</a></td>")
        else: outfile.write("<td></td>\n")
        continue


      #
      ### Configure section
      #

      # Checking for successful completion
      configure_success = False
      for line in open(logfile_configure_full):
        if re.search(r'Configure stage complete', line):
          outfile.write("<td class=\"green\">Success</td>")
          outfile.write(format_time(execution_time(logfile_configure_full)))
          configure_success = True

      if configure_success == False:
          outfile.write("<td class=\"red\">Fail</td>")
          outfile.write("<td class=\"red\">Fail</td>")
      outfile.write("<td><a href=\"" + logfile_configure + "\">[log]</a></td>")

      #
      ### Make section
      #

      outfile.write("<td></td>")
      # Warnings:
      warning_list = []
      exclude_warnings = ["unrecognized .pragma",
                          "warning: .SSL",
                          "warning: .BIO_",
                          "warning: treating 'c' input as 'c..' when in C.. mode",
                          "warning: statement not reached",
                          "warning: loop not entered at top",
                          "is deprecated",
                          "is superseded",
                          "warning: no debug symbols in executable (-arch x86_64)",
                          "(aka 'const double *') doesn't match specified 'MPI' type tag that requires 'double *'",
                          "(aka 'const int *') doesn't match specified 'MPI' type tag that requires 'int *'",
                          "(aka 'const long *') doesn't match specified 'MPI' type tag that requires 'long long *'",
                          "(aka 'long *') doesn't match specified 'MPI' type tag that requires 'long long *'",
                          "cusp/complex.h", "cusp/detail/device/generalized_spmv/coo_flat.h",
                          "thrust/detail/vector_base.inl", "thrust/detail/tuple_transform.h", "detail/tuple.inl", "detail/launch_closure.inl"]
      for line in open(logfile_make_full):
        if re.search(r'[Ww]arning[: ]', line):
          has_serious_warning = True
          for warning in exclude_warnings:
            if line.find(warning):
              has_serious_warning = False
              break
          if has_serious_warning == True:
            warning_list.append(line)
      num_warnings = len(warning_list)
      if num_warnings > 0:
        outfile.write("<td class=\"yellow\">" + str(num_warnings) + "</td>")
      else:
        outfile.write("<td class=\"green\">" + str(num_warnings) + "</td>")

      # Errors:
      error_list = []
      error_list_with_context = []
      f = open(logfile_make_full)
      lines = f.readlines()
      for i in range(len(lines)):
        if re.search(" [Kk]illed", lines[i]) or re.search(" [Ff]atal[: ]", lines[i]) or re.search(" [Ee][Rr][Rr][Oo][Rr][: ]", lines[i]):
          error_list.append(lines[i])
          if i > 1:
            error_list_with_context.append(lines[i-2])
          if i > 0:
            error_list_with_context.append(lines[i-1])
          error_list_with_context.append(lines[i])
          if i+1 < len(lines):
            error_list_with_context.append(lines[i+1])
          if i+2 < len(lines):
            error_list_with_context.append(lines[i+2])
          if i+3 < len(lines):
            error_list_with_context.append(lines[i+3])
          if i+4 < len(lines):
            error_list_with_context.append(lines[i+4])
          if i+5 < len(lines):
            error_list_with_context.append(lines[i+5])

      num_errors = len(error_list)
      if num_errors > 0:
        outfile.write("<td class=\"red\">" + str(num_errors) + "</td>")
      else:
        outfile.write("<td class=\"green\">" + str(num_errors) + "</td>")
      outfile.write(format_time(execution_time(logfile_make_full)))
      outfile.write("<td><a href=\"filtered-" + logfile_make + "\">[log]</a><a href=\"" + logfile_make + "\">[full]</a></td>")

      # Write filtered output file:
      filtered_logfile = os.path.join(root, "filtered-" + logfile_make)
      filtered_file = open(filtered_logfile, "w")
      filtered_file.write("---- WARNINGS ----\n")
      for warning_line in warning_list:
        filtered_file.write(warning_line)
      filtered_file.write("\n---- ERRORS ----\n")
      for error_line in error_list_with_context:
        filtered_file.write(error_line)
      filtered_file.close()

      #
      ### Examples section
      #
      outfile.write("<td></td>")
      example_problem_num = 0
      write_to_summary = True
<<<<<<< HEAD
      if match.group(1) == "c-exodus-dbg-builder_bb-proxy" or match.group(1) == "cuda_bb-proxy":
=======
      if match.group(1).startswith("c-exodus-dbg-builder") or match.group(1).startswith("cuda-single"):
>>>>>>> f6a9b476
        write_to_summary = False
      for line in open(logfile_examples_full):
        if write_to_summary:
          examples_summary_file.write(line)
        if re.search(r'[Pp]ossible [Pp]roblem', line):
          example_problem_num += 1

      if example_problem_num < 1:
         outfile.write("<td class=\"green\">0</td>")
      else:
         outfile.write("<td class=\"yellow\">" + str(example_problem_num) + "</td>")
      outfile.write(format_time(execution_time(logfile_examples_full)))
      outfile.write("<td><a href=\"" + logfile_examples + "\">[log]</a></td>")

      ### End of row
      outfile.write("</tr>\n")

# write footer:
outfile.write("</table>")
outfile.write("Total number of builds: " + str(num_builds))
outfile.write("<br />This page is an automated summary of the output generated by the PETSc testsuite.<br /> It is generated by $PETSC_DIR/src/contrib/nightlysummary/runhtml.py.</center>\n")
outfile.write("</div></body></html>")
outfile.close()
examples_summary_file.close()

#print "Testing execution time: "
#print format_time(execution_time(sys.argv[2]))<|MERGE_RESOLUTION|>--- conflicted
+++ resolved
@@ -312,11 +312,7 @@
       outfile.write("<td></td>")
       example_problem_num = 0
       write_to_summary = True
-<<<<<<< HEAD
-      if match.group(1) == "c-exodus-dbg-builder_bb-proxy" or match.group(1) == "cuda_bb-proxy":
-=======
       if match.group(1).startswith("c-exodus-dbg-builder") or match.group(1).startswith("cuda-single"):
->>>>>>> f6a9b476
         write_to_summary = False
       for line in open(logfile_examples_full):
         if write_to_summary:
