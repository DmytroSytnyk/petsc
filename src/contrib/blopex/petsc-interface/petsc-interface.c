/* @@@@@@@@@@@@@@@@@@@@@@@@@@@@@@@@@@@@@@@@@@@@@@@@@@@@@@@@@@@@@@@@@@@ */
/* @@@ BLOPEX (version 1.1) LGPL Version 2.1 or above.See www.gnu.org. */
/* @@@ Copyright 2010 BLOPEX team http://code.google.com/p/blopex/     */
/* @@@@@@@@@@@@@@@@@@@@@@@@@@@@@@@@@@@@@@@@@@@@@@@@@@@@@@@@@@@@@@@@@@@ */
/* This code was developed by Merico Argentati, Andrew Knyazev, Ilya Lashuk and Evgueni Ovtchinnikov */

#include "petscsys.h"
#include "petscvec.h"
#include "petscmat.h"
#include <assert.h>
#include "petscblaslapack.h"
#include "interpreter.h"
#include "temp_multivector.h"

#ifdef PETSC_USE_COMPLEX
#ifdef PETSC_CLANGUAGE_CXX
#include <complex>
using namespace std;
#endif
#endif

static PetscRandom LOBPCG_RandomContext = PETSC_NULL;

typedef struct {double real, imag;} komplex;

BlopexInt PETSC_dpotrf_interface (char *uplo, BlopexInt *n, double *a, BlopexInt * lda, BlopexInt *info)
{
   PetscBLASInt n_, lda_, info_;
<<<<<<< HEAD
   
/* we assume that "PetscScalar" is just double; we must abort if PETSc has been
   compiled for complex */   

   #ifdef PETSC_USE_COMPLEX
     SETERRQ(PETSC_COMM_SELF,1,"dpotrf_interface: PETSC must be compiled without support for complex numbers");
   #endif
=======
>>>>>>> b6e537a5

   /* type conversion */
   n_ = *n;
   lda_ = *lda;
   info_ = *info;

   LAPACKpotrf_(uplo, &n_, (PetscScalar*)a, &lda_, &info_);

   *info = info_;
   return 0;
}

BlopexInt PETSC_zpotrf_interface (char *uplo, BlopexInt *n, komplex *a, BlopexInt * lda, BlopexInt *info)
{
   PetscBLASInt n_, lda_, info_;

   /* type conversion */
   n_ = *n;
   lda_ = *lda;
   info_ = *info;

   LAPACKpotrf_(uplo, &n_, (PetscScalar*)a, &lda_, &info_);

   *info = info_;
   return 0;
}

BlopexInt PETSC_dsygv_interface (BlopexInt *itype, char *jobz, char *uplo, BlopexInt *
                    n, double *a, BlopexInt *lda, double *b, BlopexInt *ldb,
                    double *w, double *work, BlopexInt *lwork, BlopexInt *info)
{
   PetscBLASInt itype_, n_, lda_, ldb_, lwork_, info_;

<<<<<<< HEAD
   #ifdef PETSC_USE_COMPLEX
     SETERRQ(PETSC_COMM_SELF,1,"dsygv_interface: PETSC must be compiled without support for complex numbers");
   #endif

   itype_ = PetscBLASIntCast(*itype);
   n_ = PetscBLASIntCast(*n); /* it said n0 here */
   lda_ = PetscBLASIntCast(*lda);
   ldb_ = PetscBLASIntCast(*ldb);
   lwork_ = PetscBLASIntCast(*lwork);
   info_ = PetscBLASIntCast(*info);
   
=======
   itype_ = *itype;
   n_ = *n;
   lda_ = *lda;
   ldb_ = *ldb;
   lwork_ = *lwork;
   info_ = *info;
>>>>>>> b6e537a5

#ifdef PETSC_USE_COMPLEX
#else
   LAPACKsygv_(&itype_, jobz, uplo, &n_, (PetscScalar*)a, &lda_,
      (PetscScalar*)b, &ldb_, (PetscScalar*)w, (PetscScalar*)work, &lwork_, &info_);
#endif

   *info = info_;
   return 0;

}

BlopexInt PETSC_zsygv_interface (BlopexInt *itype, char *jobz, char *uplo, BlopexInt *
                    n, komplex *a, BlopexInt *lda, komplex *b, BlopexInt *ldb,
                    double *w, komplex *work, BlopexInt *lwork, double *rwork, BlopexInt *info)
{
   PetscBLASInt itype_, n_, lda_, ldb_, lwork_, info_;

   itype_ = *itype;
   n_ = *n;
   lda_ = *lda;
   ldb_ = *ldb;
   lwork_ = *lwork;
   info_ = *info;

#ifdef PETSC_USE_COMPLEX
   LAPACKsygv_(&itype_, jobz, uplo, &n_, (PetscScalar*)a, &lda_,
      (PetscScalar*)b, &ldb_, (PetscReal*)w, (PetscScalar*)work, &lwork_, (PetscReal*)rwork, &info_);
#endif

   *info = info_;
   return 0;

}

void *
PETSC_MimicVector( void *vvector )
{
    PetscErrorCode  ierr;
    Vec temp;

    ierr=VecDuplicate((Vec) vvector, &temp );
        assert (ierr==0);
    return ((void *)temp);
}

BlopexInt
PETSC_DestroyVector( void *vvector )
{
   PetscErrorCode ierr;

   ierr=VecDestroy((Vec) vvector); CHKERRQ(ierr);
   return(0);
}

BlopexInt
PETSC_InnerProd( void *x, void *y, void *result )
{
    PetscErrorCode     ierr;

    ierr=VecDot( (Vec)x, (Vec)y, (PetscScalar *) result);
        assert(ierr==0);
    return (0);
}

BlopexInt
PETSC_CopyVector( void *x, void *y )
{
    PetscErrorCode  ierr;

    ierr = VecCopy( (Vec)x, (Vec)y ); CHKERRQ(ierr);
    return(0);
}

BlopexInt
PETSC_ClearVector( void *x )
{
    PetscErrorCode  ierr;

    ierr = VecSet((Vec)x, 0.0); CHKERRQ(ierr);
    return(0);
}

BlopexInt
PETSC_SetRandomValues( void* v, BlopexInt seed )
{
    PetscErrorCode ierr;

/* note: without previous call to LOBPCG_InitRandomContext LOBPCG_RandomContext will be null,
    and VecSetRandom will use internal petsc random context */

        ierr = VecSetRandom((Vec)v, LOBPCG_RandomContext); CHKERRQ(ierr);

    return(0);
}

BlopexInt
PETSC_ScaleVector( double alpha, void *x)
{
    PetscErrorCode ierr;

    ierr = VecScale ((Vec)x, alpha); CHKERRQ(ierr);
    return(0);
}

BlopexInt
PETSC_Axpy( void *alpha,
                void   *x,
                void   *y )
{
    PetscErrorCode ierr;

    ierr = VecAXPY( (Vec)y, *(PetscScalar *)alpha, (Vec)x ); CHKERRQ(ierr);
    return(0);
}
BlopexInt
PETSC_VectorSize( void *x )
{
  PetscInt  N;
  VecGetSize( (Vec)x, &N );
  return(N);
}
int
LOBPCG_InitRandomContext(void)
{
    PetscErrorCode ierr;
  /* PetscScalar rnd_bound = 1.0; */

  ierr = PetscRandomCreate(PETSC_COMM_WORLD,&LOBPCG_RandomContext);CHKERRQ(ierr);
  ierr = PetscRandomSetFromOptions(LOBPCG_RandomContext);CHKERRQ(ierr);

#ifdef PETSC_USE_COMPLEX
#ifdef PETSC_CLANGUAGE_CXX
  ierr = PetscRandomSetInterval(LOBPCG_RandomContext,(PetscScalar) complex<double>(-1,-1),(PetscScalar)complex<double>(1,1));
#else
  ierr = PetscRandomSetInterval(LOBPCG_RandomContext,(PetscScalar)-1.0-1.0*I,(PetscScalar)1.0+1.0*I);
#endif
#else
  ierr = PetscRandomSetInterval(LOBPCG_RandomContext,(PetscScalar)-1.0,(PetscScalar)1.0);
#endif
    CHKERRQ(ierr);

    return 0;
}

int
LOBPCG_DestroyRandomContext(void)
{
    PetscErrorCode ierr;

    ierr = PetscRandomDestroy(LOBPCG_RandomContext);
    CHKERRQ(ierr);
    return 0;
}

int
PETSCSetupInterpreter( mv_InterfaceInterpreter *i )
{

  i->CreateVector = PETSC_MimicVector;
  i->DestroyVector = PETSC_DestroyVector;
  i->InnerProd = PETSC_InnerProd;
  i->CopyVector = PETSC_CopyVector;
  i->ClearVector = PETSC_ClearVector;
  i->SetRandomValues = PETSC_SetRandomValues;
  i->ScaleVector = PETSC_ScaleVector;
  i->Axpy = PETSC_Axpy;
  i->VectorSize = PETSC_VectorSize;

  /* Multivector part */
 
  i->CreateMultiVector = mv_TempMultiVectorCreateFromSampleVector;
  i->CopyCreateMultiVector = mv_TempMultiVectorCreateCopy;
  i->DestroyMultiVector = mv_TempMultiVectorDestroy;

  i->Width = mv_TempMultiVectorWidth;
  i->Height = mv_TempMultiVectorHeight;
  i->SetMask = mv_TempMultiVectorSetMask;
  i->CopyMultiVector = mv_TempMultiVectorCopy;
  i->ClearMultiVector = mv_TempMultiVectorClear;
  i->SetRandomVectors = mv_TempMultiVectorSetRandom;
  i->Eval = mv_TempMultiVectorEval;

  #ifdef PETSC_USE_COMPLEX
    i->MultiInnerProd = mv_TempMultiVectorByMultiVector_complex;
    i->MultiInnerProdDiag = mv_TempMultiVectorByMultiVectorDiag_complex;
    i->MultiVecMat = mv_TempMultiVectorByMatrix_complex;
    i->MultiVecMatDiag = mv_TempMultiVectorByDiagonal_complex;
    i->MultiAxpy = mv_TempMultiVectorAxpy_complex;
    i->MultiXapy = mv_TempMultiVectorXapy_complex;
  #else
    i->MultiInnerProd = mv_TempMultiVectorByMultiVector;
    i->MultiInnerProdDiag = mv_TempMultiVectorByMultiVectorDiag;
    i->MultiVecMat = mv_TempMultiVectorByMatrix;
    i->MultiVecMatDiag = mv_TempMultiVectorByDiagonal;
    i->MultiAxpy = mv_TempMultiVectorAxpy;
    i->MultiXapy = mv_TempMultiVectorXapy;
  #endif

  return 0;
}<|MERGE_RESOLUTION|>--- conflicted
+++ resolved
@@ -26,16 +26,6 @@
 BlopexInt PETSC_dpotrf_interface (char *uplo, BlopexInt *n, double *a, BlopexInt * lda, BlopexInt *info)
 {
    PetscBLASInt n_, lda_, info_;
-<<<<<<< HEAD
-   
-/* we assume that "PetscScalar" is just double; we must abort if PETSc has been
-   compiled for complex */   
-
-   #ifdef PETSC_USE_COMPLEX
-     SETERRQ(PETSC_COMM_SELF,1,"dpotrf_interface: PETSC must be compiled without support for complex numbers");
-   #endif
-=======
->>>>>>> b6e537a5
 
    /* type conversion */
    n_ = *n;
@@ -69,26 +59,12 @@
 {
    PetscBLASInt itype_, n_, lda_, ldb_, lwork_, info_;
 
-<<<<<<< HEAD
-   #ifdef PETSC_USE_COMPLEX
-     SETERRQ(PETSC_COMM_SELF,1,"dsygv_interface: PETSC must be compiled without support for complex numbers");
-   #endif
-
-   itype_ = PetscBLASIntCast(*itype);
-   n_ = PetscBLASIntCast(*n); /* it said n0 here */
-   lda_ = PetscBLASIntCast(*lda);
-   ldb_ = PetscBLASIntCast(*ldb);
-   lwork_ = PetscBLASIntCast(*lwork);
-   info_ = PetscBLASIntCast(*info);
-   
-=======
    itype_ = *itype;
    n_ = *n;
    lda_ = *lda;
    ldb_ = *ldb;
    lwork_ = *lwork;
    info_ = *info;
->>>>>>> b6e537a5
 
 #ifdef PETSC_USE_COMPLEX
 #else
