
#include <petsc-private/pcimpl.h>     /*I "petscpc.h" I*/
#include <petscdmcomposite.h>   /*I "petscdmcomposite.h" I*/

const char *const PCFieldSplitSchurPreTypes[] = {"SELF","DIAG","USER","PCFieldSplitSchurPreType","PC_FIELDSPLIT_SCHUR_PRE_",0};
const char *const PCFieldSplitSchurFactTypes[] = {"DIAG","LOWER","UPPER","FULL","PCFieldSplitSchurFactType","PC_FIELDSPLIT_SCHUR_FACT_",0};

typedef struct _PC_FieldSplitLink *PC_FieldSplitLink;
struct _PC_FieldSplitLink {
  KSP               ksp;
  Vec               x,y;
  char              *splitname;
  PetscInt          nfields;
  PetscInt          *fields,*fields_col;
  VecScatter        sctx;
  IS                is,is_col;
  PC_FieldSplitLink next,previous;
};

typedef struct {
  PCCompositeType                    type;
  PetscBool                          defaultsplit; /* Flag for a system with a set of 'k' scalar fields with the same layout (and bs = k) */
  PetscBool                          splitdefined; /* Flag is set after the splits have been defined, to prevent more splits from being added */
  PetscBool                          realdiagonal; /* Flag to use the diagonal blocks of mat preconditioned by pmat, instead of just pmat */
  PetscInt                           bs;           /* Block size for IS and Mat structures */
  PetscInt                           nsplits;      /* Number of field divisions defined */
  Vec                                *x,*y,w1,w2;
  Mat                                *mat;         /* The diagonal block for each split */
  Mat                                *pmat;        /* The preconditioning diagonal block for each split */
  Mat                                *Afield;      /* The rows of the matrix associated with each split */
  PetscBool                          issetup;
  /* Only used when Schur complement preconditioning is used */
  Mat                                B;            /* The (0,1) block */
  Mat                                C;            /* The (1,0) block */
  Mat                                schur;        /* The Schur complement S = A11 - A10 A00^{-1} A01 */
  Mat                                schur_user;   /* User-provided preconditioning matrix for the Schur complement */
  PCFieldSplitSchurPreType           schurpre; /* Determines which preconditioning matrix is used for the Schur complement */
  PCFieldSplitSchurFactType schurfactorization;
  KSP                                kspschur;     /* The solver for S */
  PC_FieldSplitLink                  head;
  PetscBool                          reset;         /* indicates PCReset() has been last called on this object, hack */
  PetscBool                          suboptionsset; /* Indicates that the KSPSetFromOptions() has been called on the sub-KSPs */
} PC_FieldSplit;

/* 
    Notes: there is no particular reason that pmat, x, and y are stored as arrays in PC_FieldSplit instead of 
   inside PC_FieldSplitLink, just historical. If you want to be able to add new fields after already using the 
   PC you could change this.
*/

/* This helper is so that setting a user-provided preconditioning matrix is orthogonal to choosing to use it.  This way the
* application-provided FormJacobian can provide this matrix without interfering with the user's (command-line) choices. */
static Mat FieldSplitSchurPre(PC_FieldSplit *jac)
{
  switch (jac->schurpre) {
    case PC_FIELDSPLIT_SCHUR_PRE_SELF: return jac->schur;
    case PC_FIELDSPLIT_SCHUR_PRE_DIAG: return jac->pmat[1];
    case PC_FIELDSPLIT_SCHUR_PRE_USER: /* Use a user-provided matrix if it is given, otherwise diagonal block */
    default:
      return jac->schur_user ? jac->schur_user : jac->pmat[1];
  }
}


#undef __FUNCT__  
#define __FUNCT__ "PCView_FieldSplit"
static PetscErrorCode PCView_FieldSplit(PC pc,PetscViewer viewer)
{
  PC_FieldSplit     *jac = (PC_FieldSplit*)pc->data;
  PetscErrorCode    ierr;
  PetscBool         iascii;
  PetscInt          i,j;
  PC_FieldSplitLink ilink = jac->head;

  PetscFunctionBegin;
  ierr = PetscObjectTypeCompare((PetscObject)viewer,PETSCVIEWERASCII,&iascii);CHKERRQ(ierr);
  if (iascii) {
    if (jac->bs > 0) {
      ierr = PetscViewerASCIIPrintf(viewer,"  FieldSplit with %s composition: total splits = %D, blocksize = %D\n",PCCompositeTypes[jac->type],jac->nsplits,jac->bs);CHKERRQ(ierr);
    } else {
      ierr = PetscViewerASCIIPrintf(viewer,"  FieldSplit with %s composition: total splits = %D\n",PCCompositeTypes[jac->type],jac->nsplits);CHKERRQ(ierr);
    }
    if (jac->realdiagonal) {
      ierr = PetscViewerASCIIPrintf(viewer,"  using actual matrix for blocks rather than preconditioner matrix\n");CHKERRQ(ierr);
    }
    ierr = PetscViewerASCIIPrintf(viewer,"  Solver info for each split is in the following KSP objects:\n");CHKERRQ(ierr);
    ierr = PetscViewerASCIIPushTab(viewer);CHKERRQ(ierr);
    for (i=0; i<jac->nsplits; i++) {
      if (ilink->fields) {
	ierr = PetscViewerASCIIPrintf(viewer,"Split number %D Fields ",i);CHKERRQ(ierr);
	ierr = PetscViewerASCIIUseTabs(viewer,PETSC_FALSE);CHKERRQ(ierr);
	for (j=0; j<ilink->nfields; j++) {
	  if (j > 0) {
	    ierr = PetscViewerASCIIPrintf(viewer,",");CHKERRQ(ierr);
	  }
	  ierr = PetscViewerASCIIPrintf(viewer," %D",ilink->fields[j]);CHKERRQ(ierr);
	}
	ierr = PetscViewerASCIIPrintf(viewer,"\n");CHKERRQ(ierr);
        ierr = PetscViewerASCIIUseTabs(viewer,PETSC_TRUE);CHKERRQ(ierr);
      } else {
	ierr = PetscViewerASCIIPrintf(viewer,"Split number %D Defined by IS\n",i);CHKERRQ(ierr);
      }
      ierr = KSPView(ilink->ksp,viewer);CHKERRQ(ierr);
      ilink = ilink->next;
    }
    ierr = PetscViewerASCIIPopTab(viewer);CHKERRQ(ierr);
  } else {
    SETERRQ1(((PetscObject)pc)->comm,PETSC_ERR_SUP,"Viewer type %s not supported for PCFieldSplit",((PetscObject)viewer)->type_name);
  }
  PetscFunctionReturn(0);
}

#undef __FUNCT__  
#define __FUNCT__ "PCView_FieldSplit_Schur"
static PetscErrorCode PCView_FieldSplit_Schur(PC pc,PetscViewer viewer)
{
  PC_FieldSplit     *jac = (PC_FieldSplit*)pc->data;
  PetscErrorCode    ierr;
  PetscBool         iascii;
  PetscInt          i,j;
  PC_FieldSplitLink ilink = jac->head;
  KSP               ksp;

  PetscFunctionBegin;
  ierr = PetscObjectTypeCompare((PetscObject)viewer,PETSCVIEWERASCII,&iascii);CHKERRQ(ierr);
  if (iascii) {
    if (jac->bs > 0) {
      ierr = PetscViewerASCIIPrintf(viewer,"  FieldSplit with Schur preconditioner, blocksize = %D, factorization %s\n",jac->bs,PCFieldSplitSchurFactTypes[jac->schurfactorization]);CHKERRQ(ierr);
    } else {
      ierr = PetscViewerASCIIPrintf(viewer,"  FieldSplit with Schur preconditioner, factorization %s\n",PCFieldSplitSchurFactTypes[jac->schurfactorization]);CHKERRQ(ierr);
    }
    if (jac->realdiagonal) {
      ierr = PetscViewerASCIIPrintf(viewer,"  using actual matrix for blocks rather than preconditioner matrix\n");CHKERRQ(ierr);
    }
    switch(jac->schurpre) {
    case PC_FIELDSPLIT_SCHUR_PRE_SELF:
      ierr = PetscViewerASCIIPrintf(viewer,"  Preconditioner for the Schur complement formed from S itself\n");CHKERRQ(ierr);break;
    case PC_FIELDSPLIT_SCHUR_PRE_DIAG:
      ierr = PetscViewerASCIIPrintf(viewer,"  Preconditioner for the Schur complement formed from the block diagonal part of A11\n");CHKERRQ(ierr);break;
    case PC_FIELDSPLIT_SCHUR_PRE_USER:
      if (jac->schur_user) {
        ierr = PetscViewerASCIIPrintf(viewer,"  Preconditioner for the Schur complement formed from user provided matrix\n");CHKERRQ(ierr);
      } else {
      ierr = PetscViewerASCIIPrintf(viewer,"  Preconditioner for the Schur complement formed from the block diagonal part of A11\n");CHKERRQ(ierr);
      }
      break;
    default:
      SETERRQ1(((PetscObject) pc)->comm, PETSC_ERR_ARG_OUTOFRANGE, "Invalid Schur preconditioning type: %d", jac->schurpre);
    }
    ierr = PetscViewerASCIIPrintf(viewer,"  Split info:\n");CHKERRQ(ierr);
    ierr = PetscViewerASCIIPushTab(viewer);CHKERRQ(ierr);
    for (i=0; i<jac->nsplits; i++) {
      if (ilink->fields) {
	ierr = PetscViewerASCIIPrintf(viewer,"Split number %D Fields ",i);CHKERRQ(ierr);
	ierr = PetscViewerASCIIUseTabs(viewer,PETSC_FALSE);CHKERRQ(ierr);
	for (j=0; j<ilink->nfields; j++) {
	  if (j > 0) {
	    ierr = PetscViewerASCIIPrintf(viewer,",");CHKERRQ(ierr);
	  }
	  ierr = PetscViewerASCIIPrintf(viewer," %D",ilink->fields[j]);CHKERRQ(ierr);
	}
	ierr = PetscViewerASCIIPrintf(viewer,"\n");CHKERRQ(ierr);
        ierr = PetscViewerASCIIUseTabs(viewer,PETSC_TRUE);CHKERRQ(ierr);
      } else {
	ierr = PetscViewerASCIIPrintf(viewer,"Split number %D Defined by IS\n",i);CHKERRQ(ierr);
      }
      ilink = ilink->next;
    }
    ierr = PetscViewerASCIIPrintf(viewer,"KSP solver for A00 block \n");CHKERRQ(ierr);
    ierr = PetscViewerASCIIPushTab(viewer);CHKERRQ(ierr);
    if (jac->schur) {
      ierr = MatSchurComplementGetKSP(jac->schur,&ksp);CHKERRQ(ierr);
      ierr = KSPView(ksp,viewer);CHKERRQ(ierr);
    } else {
      ierr = PetscViewerASCIIPrintf(viewer,"  not yet available\n");CHKERRQ(ierr);
    }
    ierr = PetscViewerASCIIPopTab(viewer);CHKERRQ(ierr);
    ierr = PetscViewerASCIIPrintf(viewer,"KSP solver for S = A11 - A10 inv(A00) A01 \n");CHKERRQ(ierr);
    ierr = PetscViewerASCIIPushTab(viewer);CHKERRQ(ierr);
    if (jac->kspschur) {
      ierr = KSPView(jac->kspschur,viewer);CHKERRQ(ierr);
    } else {
      ierr = PetscViewerASCIIPrintf(viewer,"  not yet available\n");CHKERRQ(ierr);
    }
    ierr = PetscViewerASCIIPopTab(viewer);CHKERRQ(ierr);
    ierr = PetscViewerASCIIPopTab(viewer);CHKERRQ(ierr);
  } else {
    SETERRQ1(((PetscObject)pc)->comm,PETSC_ERR_SUP,"Viewer type %s not supported for PCFieldSplit",((PetscObject)viewer)->type_name);
  }
  PetscFunctionReturn(0);
}

#undef __FUNCT__  
#define __FUNCT__ "PCFieldSplitSetRuntimeSplits_Private"
/* Precondition: jac->bs is set to a meaningful value */
static PetscErrorCode PCFieldSplitSetRuntimeSplits_Private(PC pc)
{
  PetscErrorCode ierr;
  PC_FieldSplit  *jac = (PC_FieldSplit*)pc->data;
  PetscInt       i,nfields,*ifields,nfields_col,*ifields_col;
  PetscBool      flg,flg_col;
  char           optionname[128],splitname[8],optionname_col[128];

  PetscFunctionBegin;
  ierr = PetscMalloc(jac->bs*sizeof(PetscInt),&ifields);CHKERRQ(ierr);
  ierr = PetscMalloc(jac->bs*sizeof(PetscInt),&ifields_col);CHKERRQ(ierr);
  for (i=0,flg=PETSC_TRUE; ; i++) {
    ierr = PetscSNPrintf(splitname,sizeof splitname,"%D",i);CHKERRQ(ierr);
    ierr = PetscSNPrintf(optionname,sizeof optionname,"-pc_fieldsplit_%D_fields",i);CHKERRQ(ierr);
    ierr = PetscSNPrintf(optionname_col,sizeof optionname_col,"-pc_fieldsplit_%D_fields_col",i);CHKERRQ(ierr);
    nfields = jac->bs;
    nfields_col = jac->bs;
    ierr    = PetscOptionsGetIntArray(((PetscObject)pc)->prefix,optionname,ifields,&nfields,&flg);CHKERRQ(ierr);
    ierr    = PetscOptionsGetIntArray(((PetscObject)pc)->prefix,optionname_col,ifields_col,&nfields_col,&flg_col);CHKERRQ(ierr);
    if (!flg) break;
    else if (flg && !flg_col) {
      if (!nfields) SETERRQ(PETSC_COMM_SELF,PETSC_ERR_USER,"Cannot list zero fields");
      ierr = PCFieldSplitSetFields(pc,splitname,nfields,ifields,ifields);CHKERRQ(ierr);
    }
    else {
      if (!nfields || !nfields_col) SETERRQ(PETSC_COMM_SELF,PETSC_ERR_USER,"Cannot list zero fields");
      if (nfields != nfields_col) SETERRQ(PETSC_COMM_SELF,PETSC_ERR_USER,"Number of row and column fields must match");
      ierr = PCFieldSplitSetFields(pc,splitname,nfields,ifields,ifields_col);CHKERRQ(ierr);
    }
  }
  if (i > 0) {
    /* Makes command-line setting of splits take precedence over setting them in code.
       Otherwise subsequent calls to PCFieldSplitSetIS() or PCFieldSplitSetFields() would
       create new splits, which would probably not be what the user wanted. */
    jac->splitdefined = PETSC_TRUE;
  }
  ierr = PetscFree(ifields);CHKERRQ(ierr);
  ierr = PetscFree(ifields_col);CHKERRQ(ierr);
  PetscFunctionReturn(0);
}

#undef __FUNCT__
#define __FUNCT__ "PCFieldSplitSetDefaults"
static PetscErrorCode PCFieldSplitSetDefaults(PC pc)
{
  PC_FieldSplit     *jac  = (PC_FieldSplit*)pc->data;
  PetscErrorCode    ierr;
  PC_FieldSplitLink ilink = jac->head;
  PetscBool         fieldsplit_default = PETSC_FALSE,stokes = PETSC_FALSE;
  PetscInt          i;

  PetscFunctionBegin;
  /* 
   Kinda messy, but at least this now uses DMCreateFieldDecomposition() even with jac->reset. 
   Should probably be rewritten.
   */
  if (!ilink || jac->reset) {
    ierr = PetscOptionsGetBool(((PetscObject)pc)->prefix,"-pc_fieldsplit_detect_saddle_point",&stokes,PETSC_NULL);CHKERRQ(ierr);
    if (pc->dm && !stokes) {
      PetscInt     numFields, f, i, j;
      char       **fieldNames;
      IS          *fields;
      DM          *dms;
<<<<<<< HEAD
      DM           subdm[128];
      PetscBool    flg;

      ierr = DMCreateDecomposition(pc->dm, &numFields, &fieldNames, &fields, &dms);CHKERRQ(ierr);
      /* Allow the user to prescribe the splits */
      for(i = 0, flg = PETSC_TRUE; ; i++) {
        PetscInt ifields[128];
        IS       compField;
        char     optionname[128], splitname[8];
        PetscInt nfields = numFields;

        ierr = PetscSNPrintf(optionname, sizeof optionname, "-pc_fieldsplit_%D_fields", i);CHKERRQ(ierr);
        ierr = PetscOptionsGetIntArray(((PetscObject) pc)->prefix, optionname, ifields, &nfields, &flg);CHKERRQ(ierr);
        if (!flg) break;
        if (numFields > 128) SETERRQ1(((PetscObject) pc)->comm,PETSC_ERR_SUP,"Cannot currently support %d > 128 fields", numFields);
        ierr = DMCreateSubDM(pc->dm, nfields, ifields, &compField, &subdm[i]);CHKERRQ(ierr);
        if (nfields == 1) {
          ierr = PCFieldSplitSetIS(pc, fieldNames[ifields[0]], compField);CHKERRQ(ierr);
          ierr = PetscPrintf(((PetscObject) pc)->comm, "%s Field Indices:", fieldNames[ifields[0]]);CHKERRQ(ierr);
          ierr = ISView(compField, PETSC_NULL);CHKERRQ(ierr);
        } else {
          ierr = PetscSNPrintf(splitname, sizeof splitname, "%D", i);CHKERRQ(ierr);
          ierr = PCFieldSplitSetIS(pc, splitname, compField);CHKERRQ(ierr);
          ierr = PetscPrintf(((PetscObject) pc)->comm, "%s Field Indices:", splitname);CHKERRQ(ierr);
          ierr = ISView(compField, PETSC_NULL);CHKERRQ(ierr);
        }
        ierr = ISDestroy(&compField);CHKERRQ(ierr);
        for(j = 0; j < nfields; ++j) {
          f = ifields[j];
          ierr = PetscFree(fieldNames[f]);CHKERRQ(ierr);
          ierr = ISDestroy(&fields[f]);CHKERRQ(ierr);
        }
      }
      if (i == 0) {
        for(f = 0; f < numFields; ++f) {
          ierr = PCFieldSplitSetIS(pc, fieldNames[f], fields[f]);CHKERRQ(ierr);
          ierr = PetscFree(fieldNames[f]);CHKERRQ(ierr);
          ierr = ISDestroy(&fields[f]);CHKERRQ(ierr);
        }
      } else {
        ierr = PetscMalloc(i * sizeof(DM), &dms);CHKERRQ(ierr);
        for(j = 0; j < i; ++j) {
          dms[j] = subdm[j];
        }
      }
      ierr = PetscFree(fieldNames);CHKERRQ(ierr);
      ierr = PetscFree(fields);CHKERRQ(ierr);
      if (dms) {
        ierr = PetscInfo(pc, "Setting up physics based fieldsplit preconditioner using the embedded DM\n");CHKERRQ(ierr);
        for(ilink = jac->head, i = 0; ilink; ilink = ilink->next, ++i) {
          ierr = KSPSetDM(ilink->ksp, dms[i]);CHKERRQ(ierr);
          ierr = KSPSetDMActive(ilink->ksp, PETSC_FALSE);CHKERRQ(ierr);
=======
      ierr = DMCreateFieldDecomposition(pc->dm, &numFields, &fieldNames, &fields, &dms);    CHKERRQ(ierr);
      for(f = 0; f < numFields; ++f) {
        if(jac->reset) {
          ilink->is = fields[f];
          ilink     = ilink->next;
        }
        else {
          ierr = PCFieldSplitSetIS(pc, fieldNames[f], fields[f]);CHKERRQ(ierr);
        }
        ierr = PetscFree(fieldNames[f]);CHKERRQ(ierr);
        ierr = ISDestroy(&fields[f]);CHKERRQ(ierr);
      }
      ierr = PetscFree(fieldNames);CHKERRQ(ierr);
      ierr = PetscFree(fields);CHKERRQ(ierr);
      if(dms) {
        ierr = PetscInfo(pc,"Setting up physics based fieldsplit preconditioner using the embedded DM\n");CHKERRQ(ierr);
        for (ilink=jac->head,i=0; ilink; ilink=ilink->next,i++) {
          const char* prefix;
          ierr = PetscObjectGetOptionsPrefix((PetscObject)(ilink->ksp),&prefix); CHKERRQ(ierr);
          ierr = PetscObjectSetOptionsPrefix((PetscObject)(dms[i]), prefix);     CHKERRQ(ierr);
          ierr = KSPSetDM(ilink->ksp, dms[i]);                                   CHKERRQ(ierr);
          ierr = KSPSetDMActive(ilink->ksp, PETSC_FALSE);                        CHKERRQ(ierr);
          ierr = PetscObjectIncrementTabLevel((PetscObject)dms[i],(PetscObject)ilink->ksp,0); CHKERRQ(ierr);
>>>>>>> 45765c40
          ierr = DMDestroy(&dms[i]); CHKERRQ(ierr);
        }
        ierr = PetscFree(dms);CHKERRQ(ierr);
      }
    } else {
      if (jac->bs <= 0) {
        if (pc->pmat) {
          ierr   = MatGetBlockSize(pc->pmat,&jac->bs);CHKERRQ(ierr);
        } else {
          jac->bs = 1;
        }
      }

      ierr = PetscOptionsGetBool(((PetscObject)pc)->prefix,"-pc_fieldsplit_default",&fieldsplit_default,PETSC_NULL);CHKERRQ(ierr);
      if (stokes) {
        IS       zerodiags,rest;
        PetscInt nmin,nmax;

        ierr = MatGetOwnershipRange(pc->mat,&nmin,&nmax);CHKERRQ(ierr);
        ierr = MatFindZeroDiagonals(pc->mat,&zerodiags);CHKERRQ(ierr);
        ierr = ISComplement(zerodiags,nmin,nmax,&rest);CHKERRQ(ierr);
        if(jac->reset) {
          jac->head->is       = rest;
          jac->head->next->is = zerodiags;
        }
        else {
          ierr = PCFieldSplitSetIS(pc,"0",rest);CHKERRQ(ierr);
          ierr = PCFieldSplitSetIS(pc,"1",zerodiags);CHKERRQ(ierr);
        }
        ierr = ISDestroy(&zerodiags);CHKERRQ(ierr);
        ierr = ISDestroy(&rest);CHKERRQ(ierr);
      } else {
        if(jac->reset)  
          SETERRQ(((PetscObject)pc)->comm,PETSC_ERR_SUP,"Cases not yet handled when PCReset() was used");
        if (!fieldsplit_default) {
          /* Allow user to set fields from command line,  if bs was known at the time of PCSetFromOptions_FieldSplit()
           then it is set there. This is not ideal because we should only have options set in XXSetFromOptions(). */
          ierr = PCFieldSplitSetRuntimeSplits_Private(pc);CHKERRQ(ierr);
          if (jac->splitdefined) {ierr = PetscInfo(pc,"Splits defined using the options database\n");CHKERRQ(ierr);}
        }
        if (fieldsplit_default || !jac->splitdefined) {
          ierr = PetscInfo(pc,"Using default splitting of fields\n");CHKERRQ(ierr);
          for (i=0; i<jac->bs; i++) {
            char splitname[8];
            ierr = PetscSNPrintf(splitname,sizeof splitname,"%D",i);CHKERRQ(ierr);
            ierr = PCFieldSplitSetFields(pc,splitname,1,&i,&i);CHKERRQ(ierr);
          }
          jac->defaultsplit = PETSC_TRUE;
        }
      }
    }
  } else if (jac->nsplits == 1) {
    if (ilink->is) {
      IS       is2;
      PetscInt nmin,nmax;

      ierr = MatGetOwnershipRange(pc->mat,&nmin,&nmax);CHKERRQ(ierr);
      ierr = ISComplement(ilink->is,nmin,nmax,&is2);CHKERRQ(ierr);
      ierr = PCFieldSplitSetIS(pc,"1",is2);CHKERRQ(ierr);
      ierr = ISDestroy(&is2);CHKERRQ(ierr);
    } else SETERRQ(((PetscObject) pc)->comm,PETSC_ERR_SUP,"Must provide at least two sets of fields to PCFieldSplit()");
  } 


  if (jac->nsplits < 2) SETERRQ1(((PetscObject) pc)->comm,PETSC_ERR_PLIB,"Unhandled case, must have at least two fields, not %d", jac->nsplits);
  PetscFunctionReturn(0);
}

#undef __FUNCT__  
#define __FUNCT__ "PCSetUp_FieldSplit"
static PetscErrorCode PCSetUp_FieldSplit(PC pc)
{
  PC_FieldSplit     *jac = (PC_FieldSplit*)pc->data;
  PetscErrorCode    ierr;
  PC_FieldSplitLink ilink;
  PetscInt          i,nsplit;
  MatStructure      flag = pc->flag;
  PetscBool         sorted, sorted_col;

  PetscFunctionBegin;
  ierr   = PCFieldSplitSetDefaults(pc);CHKERRQ(ierr);
  nsplit = jac->nsplits;
  ilink  = jac->head;

  /* get the matrices for each split */
  if (!jac->issetup) {
    PetscInt rstart,rend,nslots,bs;

    jac->issetup = PETSC_TRUE;

    /* This is done here instead of in PCFieldSplitSetFields() because may not have matrix at that point */
    if (jac->defaultsplit || !ilink->is) {
      if (jac->bs <= 0) jac->bs = nsplit;
    }
    bs     = jac->bs;
    ierr   = MatGetOwnershipRange(pc->pmat,&rstart,&rend);CHKERRQ(ierr);
    nslots = (rend - rstart)/bs;
    for (i=0; i<nsplit; i++) {
      if (jac->defaultsplit) {
        ierr = ISCreateStride(((PetscObject)pc)->comm,nslots,rstart+i,nsplit,&ilink->is);CHKERRQ(ierr);
        ierr = ISDuplicate(ilink->is,&ilink->is_col);CHKERRQ(ierr);
      } else if (!ilink->is) {
        if (ilink->nfields > 1) {
          PetscInt   *ii,*jj,j,k,nfields = ilink->nfields,*fields = ilink->fields,*fields_col = ilink->fields_col;
          ierr = PetscMalloc(ilink->nfields*nslots*sizeof(PetscInt),&ii);CHKERRQ(ierr);
          ierr = PetscMalloc(ilink->nfields*nslots*sizeof(PetscInt),&jj);CHKERRQ(ierr);
          for (j=0; j<nslots; j++) {
            for (k=0; k<nfields; k++) {
              ii[nfields*j + k] = rstart + bs*j + fields[k];
              jj[nfields*j + k] = rstart + bs*j + fields_col[k];
            }
          }
          ierr = ISCreateGeneral(((PetscObject)pc)->comm,nslots*nfields,ii,PETSC_OWN_POINTER,&ilink->is);CHKERRQ(ierr);
          ierr = ISCreateGeneral(((PetscObject)pc)->comm,nslots*nfields,jj,PETSC_OWN_POINTER,&ilink->is_col);CHKERRQ(ierr);
        } else {
          ierr = ISCreateStride(((PetscObject)pc)->comm,nslots,rstart+ilink->fields[0],bs,&ilink->is);CHKERRQ(ierr);
          ierr = ISCreateStride(((PetscObject)pc)->comm,nslots,rstart+ilink->fields_col[0],bs,&ilink->is_col);CHKERRQ(ierr);
       }
      }
      ierr = ISSorted(ilink->is,&sorted);CHKERRQ(ierr);
      if (ilink->is_col) { ierr = ISSorted(ilink->is_col,&sorted_col);CHKERRQ(ierr); }
      if (!sorted || !sorted_col) SETERRQ(PETSC_COMM_SELF,PETSC_ERR_USER,"Fields must be sorted when creating split");
      ilink = ilink->next;
    }
  }

  ilink  = jac->head;
  if (!jac->pmat) {
    Vec xtmp;

    ierr = MatGetVecs(pc->pmat,&xtmp,PETSC_NULL);CHKERRQ(ierr);
    ierr = PetscMalloc(nsplit*sizeof(Mat),&jac->pmat);CHKERRQ(ierr);
    ierr = PetscMalloc2(nsplit,Vec,&jac->x,nsplit,Vec,&jac->y);CHKERRQ(ierr);
    for (i=0; i<nsplit; i++) {
      MatNullSpace sp;

      /* Check for preconditioning matrix attached to IS */
      ierr = PetscObjectQuery((PetscObject) ilink->is, "pmat", (PetscObject *) &jac->pmat[i]);CHKERRQ(ierr);
      if (jac->pmat[i]) {
        ierr = PetscObjectReference((PetscObject) jac->pmat[i]);CHKERRQ(ierr);
        if (jac->type == PC_COMPOSITE_SCHUR) {
          jac->schur_user = jac->pmat[i];
          ierr = PetscObjectReference((PetscObject) jac->schur_user);CHKERRQ(ierr);
        }
      } else {
        ierr = MatGetSubMatrix(pc->pmat,ilink->is,ilink->is_col,MAT_INITIAL_MATRIX,&jac->pmat[i]);CHKERRQ(ierr);
      }
      /* create work vectors for each split */
      ierr = MatGetVecs(jac->pmat[i],&jac->x[i],&jac->y[i]);CHKERRQ(ierr);
      ilink->x = jac->x[i]; ilink->y = jac->y[i];
      /* compute scatter contexts needed by multiplicative versions and non-default splits */
      ierr = VecScatterCreate(xtmp,ilink->is,jac->x[i],PETSC_NULL,&ilink->sctx);CHKERRQ(ierr);
      /* HACK: Check for the constant null space */
      ierr = MatGetNullSpace(pc->pmat, &sp);CHKERRQ(ierr);
      if (sp) {
        MatNullSpace subsp;
        Vec          ftmp, gtmp;
        PetscReal    norm;
        PetscInt     N;

        ierr = MatGetVecs(pc->pmat,     &gtmp, PETSC_NULL);CHKERRQ(ierr);
        ierr = MatGetVecs(jac->pmat[i], &ftmp, PETSC_NULL);CHKERRQ(ierr);
        ierr = VecGetSize(ftmp, &N);CHKERRQ(ierr);
        ierr = VecSet(ftmp, 1.0/N);CHKERRQ(ierr);
        ierr = VecScatterBegin(ilink->sctx, ftmp, gtmp, INSERT_VALUES, SCATTER_REVERSE);CHKERRQ(ierr);
        ierr = VecScatterEnd(ilink->sctx, ftmp, gtmp, INSERT_VALUES, SCATTER_REVERSE);CHKERRQ(ierr);
        ierr = MatNullSpaceRemove(sp, gtmp, PETSC_NULL);CHKERRQ(ierr);
        ierr = VecNorm(gtmp, NORM_2, &norm);CHKERRQ(ierr);
        if (norm < 1.0e-10) {
          ierr  = MatNullSpaceCreate(((PetscObject)pc)->comm, PETSC_TRUE, 0, PETSC_NULL, &subsp);CHKERRQ(ierr);
          ierr  = MatSetNullSpace(jac->pmat[i], subsp);CHKERRQ(ierr);
          ierr  = MatNullSpaceDestroy(&subsp);CHKERRQ(ierr);
        }
        ierr = VecDestroy(&ftmp);CHKERRQ(ierr);
        ierr = VecDestroy(&gtmp);CHKERRQ(ierr);
      }
      /* Check for null space attached to IS */
      ierr = PetscObjectQuery((PetscObject) ilink->is, "nullspace", (PetscObject *) &sp);CHKERRQ(ierr);
      if (sp) {
        ierr  = MatSetNullSpace(jac->pmat[i], sp);CHKERRQ(ierr);
      }
      ierr = PetscObjectQuery((PetscObject) ilink->is, "nearnullspace", (PetscObject *) &sp);CHKERRQ(ierr);
      if (sp) {
        ierr  = MatSetNearNullSpace(jac->pmat[i], sp);CHKERRQ(ierr);
      }
      ilink = ilink->next;
    }
    ierr = VecDestroy(&xtmp);CHKERRQ(ierr);
  } else {
    for (i=0; i<nsplit; i++) {
      Mat pmat;

      /* Check for preconditioning matrix attached to IS */
      ierr = PetscObjectQuery((PetscObject) ilink->is, "pmat", (PetscObject *) &pmat);CHKERRQ(ierr);
      if (!pmat) {
        ierr = MatGetSubMatrix(pc->pmat,ilink->is,ilink->is_col,MAT_REUSE_MATRIX,&jac->pmat[i]);CHKERRQ(ierr);
      }
      ilink = ilink->next;
    }
  }
  if (jac->realdiagonal) {
    ilink = jac->head;
    if (!jac->mat) {
      ierr = PetscMalloc(nsplit*sizeof(Mat),&jac->mat);CHKERRQ(ierr);
      for (i=0; i<nsplit; i++) {
        ierr = MatGetSubMatrix(pc->mat,ilink->is,ilink->is_col,MAT_INITIAL_MATRIX,&jac->mat[i]);CHKERRQ(ierr);
        ilink = ilink->next;
      }
    } else {
      for (i=0; i<nsplit; i++) {
        if (jac->mat[i]) {ierr = MatGetSubMatrix(pc->mat,ilink->is,ilink->is_col,MAT_REUSE_MATRIX,&jac->mat[i]);CHKERRQ(ierr);}
        ilink = ilink->next;
      }
    }
  } else {
    jac->mat = jac->pmat;
  }

  if (jac->type != PC_COMPOSITE_ADDITIVE  && jac->type != PC_COMPOSITE_SCHUR) {
    /* extract the rows of the matrix associated with each field: used for efficient computation of residual inside algorithm */
    ilink  = jac->head;
    if (!jac->Afield) {
      ierr = PetscMalloc(nsplit*sizeof(Mat),&jac->Afield);CHKERRQ(ierr);
      for (i=0; i<nsplit; i++) {
        ierr = MatGetSubMatrix(pc->mat,ilink->is,PETSC_NULL,MAT_INITIAL_MATRIX,&jac->Afield[i]);CHKERRQ(ierr);
        ilink = ilink->next;
      }
    } else {
      for (i=0; i<nsplit; i++) {
        ierr = MatGetSubMatrix(pc->mat,ilink->is,PETSC_NULL,MAT_REUSE_MATRIX,&jac->Afield[i]);CHKERRQ(ierr);
        ilink = ilink->next;
      }
    }
  }

  if (jac->type == PC_COMPOSITE_SCHUR) {
    IS       ccis;
    PetscInt rstart,rend;
    char     lscname[256];
    PetscObject LSC_L;
    if (nsplit != 2) SETERRQ(((PetscObject)pc)->comm,PETSC_ERR_ARG_INCOMP,"To use Schur complement preconditioner you must have exactly 2 fields");

    /* When extracting off-diagonal submatrices, we take complements from this range */
    ierr  = MatGetOwnershipRangeColumn(pc->mat,&rstart,&rend);CHKERRQ(ierr);

    /* need to handle case when one is resetting up the preconditioner */
    if (jac->schur) {
      ilink = jac->head;
      ierr  = ISComplement(ilink->is_col,rstart,rend,&ccis);CHKERRQ(ierr);
      ierr  = MatGetSubMatrix(pc->mat,ilink->is,ccis,MAT_REUSE_MATRIX,&jac->B);CHKERRQ(ierr);
      ierr  = ISDestroy(&ccis);CHKERRQ(ierr);
      ilink = ilink->next;
      ierr  = ISComplement(ilink->is_col,rstart,rend,&ccis);CHKERRQ(ierr);
      ierr  = MatGetSubMatrix(pc->mat,ilink->is,ccis,MAT_REUSE_MATRIX,&jac->C);CHKERRQ(ierr);
      ierr  = ISDestroy(&ccis);CHKERRQ(ierr);
      ierr  = MatSchurComplementUpdate(jac->schur,jac->mat[0],jac->pmat[0],jac->B,jac->C,jac->mat[1],pc->flag);CHKERRQ(ierr);
      ierr  = KSPSetOperators(jac->kspschur,jac->schur,FieldSplitSchurPre(jac),pc->flag);CHKERRQ(ierr);
     } else {
      KSP ksp;
      const char  *Aprefix, *Dprefix;
      MatNullSpace sp;
      DM Adm;

      /* extract the A01 and A10 matrices */
      ilink = jac->head;
      ierr  = ISComplement(ilink->is_col,rstart,rend,&ccis);CHKERRQ(ierr);
      ierr  = MatGetSubMatrix(pc->mat,ilink->is,ccis,MAT_INITIAL_MATRIX,&jac->B);CHKERRQ(ierr);
      ierr  = ISDestroy(&ccis);CHKERRQ(ierr);
      ilink = ilink->next;
      ierr  = ISComplement(ilink->is_col,rstart,rend,&ccis);CHKERRQ(ierr);
      ierr  = MatGetSubMatrix(pc->mat,ilink->is,ccis,MAT_INITIAL_MATRIX,&jac->C);CHKERRQ(ierr);
      ierr  = ISDestroy(&ccis);CHKERRQ(ierr);
      /* Use mat[0] (diagonal block of the real matrix) preconditioned by pmat[0] */
      ierr  = MatCreateSchurComplement(jac->mat[0],jac->pmat[0],jac->B,jac->C,jac->mat[1],&jac->schur);CHKERRQ(ierr);
      ierr  = MatGetNullSpace(jac->pmat[1], &sp);CHKERRQ(ierr);
<<<<<<< HEAD
      if (sp) {ierr  = MatSetNullSpace(jac->schur, sp);CHKERRQ(ierr);}
      /* set tabbing and options prefix of KSP inside the MatSchur */
      ierr  = MatSchurComplementGetKSP(jac->schur,&ksp);CHKERRQ(ierr);
      ierr  = PetscObjectIncrementTabLevel((PetscObject)ksp,(PetscObject)pc,2);CHKERRQ(ierr);
      ierr  = PetscSNPrintf(schurprefix,sizeof schurprefix,"%sfieldsplit_%s_",((PetscObject)pc)->prefix?((PetscObject)pc)->prefix:"",jac->head->splitname);CHKERRQ(ierr);
      ierr  = KSPSetOptionsPrefix(ksp,schurprefix);CHKERRQ(ierr);
      {
        DM dmInner;
        ierr = KSPGetDM(jac->head->ksp, &dmInner);CHKERRQ(ierr);
        ierr = KSPSetDM(ksp, dmInner);CHKERRQ(ierr);
        ierr = KSPSetDMActive(ksp, PETSC_FALSE);CHKERRQ(ierr);
      }
=======
      if (sp) {ierr  = MatSetNullSpace(jac->schur, sp);  CHKERRQ(ierr);}
      /* set tabbing, options prefix and DM of KSP inside the MatSchur (inherited from the split) */
      ierr  = MatSchurComplementGetKSP(jac->schur,&ksp);    CHKERRQ(ierr);
      ierr  = KSPGetDM(jac->head->ksp,&Adm);                CHKERRQ(ierr);
      ierr  = KSPSetDM(ksp,Adm);                            CHKERRQ(ierr);
      ierr  = KSPSetDMActive(ksp,PETSC_FALSE);              CHKERRQ(ierr);
      ierr  = KSPGetOptionsPrefix(jac->head->ksp,&Aprefix); CHKERRQ(ierr);
      ierr  = KSPSetOptionsPrefix(ksp,Aprefix);             CHKERRQ(ierr);
      ierr  = KSPIncrementTabLevel(ksp,(PetscObject)pc,2);  CHKERRQ(ierr);
      ierr  = KSPSetFromOptions(ksp); CHKERRQ(ierr);
>>>>>>> 45765c40
      /* Need to call this everytime because new matrix is being created */
      ierr  = MatSetFromOptions(jac->schur);CHKERRQ(ierr);
      ierr  = MatSetUp(jac->schur);   CHKERRQ(ierr);


      ierr  = KSPCreate(((PetscObject)pc)->comm,&jac->kspschur);               CHKERRQ(ierr);
      ierr  = PetscLogObjectParent((PetscObject)pc,(PetscObject)jac->kspschur);CHKERRQ(ierr);
      ierr  = KSPIncrementTabLevel(jac->kspschur,(PetscObject)pc,1);           CHKERRQ(ierr);
      ierr  = KSPSetOperators(jac->kspschur,jac->schur,FieldSplitSchurPre(jac),DIFFERENT_NONZERO_PATTERN);CHKERRQ(ierr);
      if (jac->schurpre == PC_FIELDSPLIT_SCHUR_PRE_SELF) {
        PC pc;
        ierr = KSPGetPC(jac->kspschur,&pc);CHKERRQ(ierr);
        ierr = PCSetType(pc,PCNONE);CHKERRQ(ierr);
        /* Note: This is bad if there exist preconditioners for MATSCHURCOMPLEMENT */
      }
      ierr  = KSPGetOptionsPrefix(jac->head->next->ksp, &Dprefix); CHKERRQ(ierr);
      ierr  = KSPSetOptionsPrefix(jac->kspschur,         Dprefix); CHKERRQ(ierr);
      /* really want setfromoptions called in PCSetFromOptions_FieldSplit(), but it is not ready yet */
      /* need to call this every time, since the jac->kspschur is freshly created, otherwise its options never get set */
      ierr = KSPSetFromOptions(jac->kspschur);CHKERRQ(ierr);
    }

    /* HACK: special support to forward L and Lp matrices that might be used by PCLSC */
    ierr = PetscSNPrintf(lscname,sizeof lscname,"%s_LSC_L",ilink->splitname);CHKERRQ(ierr);
    ierr = PetscObjectQuery((PetscObject)pc->mat,lscname,(PetscObject*)&LSC_L);CHKERRQ(ierr);
    if (!LSC_L) {ierr = PetscObjectQuery((PetscObject)pc->pmat,lscname,(PetscObject*)&LSC_L);CHKERRQ(ierr);}
    if (LSC_L) {ierr = PetscObjectCompose((PetscObject)jac->schur,"LSC_L",(PetscObject)LSC_L);CHKERRQ(ierr);}
    ierr = PetscSNPrintf(lscname,sizeof lscname,"%s_LSC_Lp",ilink->splitname);CHKERRQ(ierr);
    ierr = PetscObjectQuery((PetscObject)pc->pmat,lscname,(PetscObject*)&LSC_L);CHKERRQ(ierr);
    if (!LSC_L) {ierr = PetscObjectQuery((PetscObject)pc->mat,lscname,(PetscObject*)&LSC_L);CHKERRQ(ierr);}
    if (LSC_L) {ierr = PetscObjectCompose((PetscObject)jac->schur,"LSC_Lp",(PetscObject)LSC_L);CHKERRQ(ierr);}
  } else {
    /* set up the individual PCs */
    i    = 0;
    ilink = jac->head;
    while (ilink) {
      ierr = KSPSetOperators(ilink->ksp,jac->mat[i],jac->pmat[i],flag);CHKERRQ(ierr);
      /* really want setfromoptions called in PCSetFromOptions_FieldSplit(), but it is not ready yet */
      if (!jac->suboptionsset) {ierr = KSPSetFromOptions(ilink->ksp);CHKERRQ(ierr);}
      ierr = KSPSetUp(ilink->ksp);CHKERRQ(ierr);
      i++;
      ilink = ilink->next;
    }
  }

  jac->suboptionsset = PETSC_TRUE;
  PetscFunctionReturn(0);
}

#define FieldSplitSplitSolveAdd(ilink,xx,yy) \
    (VecScatterBegin(ilink->sctx,xx,ilink->x,INSERT_VALUES,SCATTER_FORWARD) || \
     VecScatterEnd(ilink->sctx,xx,ilink->x,INSERT_VALUES,SCATTER_FORWARD) || \
     KSPSolve(ilink->ksp,ilink->x,ilink->y) || \
     VecScatterBegin(ilink->sctx,ilink->y,yy,ADD_VALUES,SCATTER_REVERSE) || \
     VecScatterEnd(ilink->sctx,ilink->y,yy,ADD_VALUES,SCATTER_REVERSE))

#undef __FUNCT__  
#define __FUNCT__ "PCApply_FieldSplit_Schur"
static PetscErrorCode PCApply_FieldSplit_Schur(PC pc,Vec x,Vec y)
{
  PC_FieldSplit     *jac = (PC_FieldSplit*)pc->data;
  PetscErrorCode    ierr;
  KSP               ksp;
  PC_FieldSplitLink ilinkA = jac->head, ilinkD = ilinkA->next;

  PetscFunctionBegin;
  ierr = MatSchurComplementGetKSP(jac->schur,&ksp);CHKERRQ(ierr);

  switch (jac->schurfactorization) {
    case PC_FIELDSPLIT_SCHUR_FACT_DIAG:
      /* [A00 0; 0 -S], positive definite, suitable for MINRES */
      ierr = VecScatterBegin(ilinkA->sctx,x,ilinkA->x,INSERT_VALUES,SCATTER_FORWARD);CHKERRQ(ierr);
      ierr = VecScatterBegin(ilinkD->sctx,x,ilinkD->x,INSERT_VALUES,SCATTER_FORWARD);CHKERRQ(ierr);
      ierr = VecScatterEnd(ilinkA->sctx,x,ilinkA->x,INSERT_VALUES,SCATTER_FORWARD);CHKERRQ(ierr);
      ierr = KSPSolve(ksp,ilinkA->x,ilinkA->y);CHKERRQ(ierr);
      ierr = VecScatterBegin(ilinkA->sctx,ilinkA->y,y,INSERT_VALUES,SCATTER_REVERSE);CHKERRQ(ierr);
      ierr = VecScatterEnd(ilinkD->sctx,x,ilinkD->x,INSERT_VALUES,SCATTER_FORWARD);CHKERRQ(ierr);
      ierr = KSPSolve(jac->kspschur,ilinkD->x,ilinkD->y);CHKERRQ(ierr);
      ierr = VecScale(ilinkD->y,-1.);CHKERRQ(ierr);
      ierr = VecScatterBegin(ilinkD->sctx,ilinkD->y,y,INSERT_VALUES,SCATTER_REVERSE);CHKERRQ(ierr);
      ierr = VecScatterEnd(ilinkA->sctx,ilinkA->y,y,INSERT_VALUES,SCATTER_REVERSE);CHKERRQ(ierr);
      ierr = VecScatterEnd(ilinkD->sctx,ilinkD->y,y,INSERT_VALUES,SCATTER_REVERSE);CHKERRQ(ierr);
      break;
    case PC_FIELDSPLIT_SCHUR_FACT_LOWER:
      /* [A00 0; A10 S], suitable for left preconditioning */
      ierr = VecScatterBegin(ilinkA->sctx,x,ilinkA->x,INSERT_VALUES,SCATTER_FORWARD);CHKERRQ(ierr);
      ierr = VecScatterEnd(ilinkA->sctx,x,ilinkA->x,INSERT_VALUES,SCATTER_FORWARD);CHKERRQ(ierr);
      ierr = KSPSolve(ksp,ilinkA->x,ilinkA->y);CHKERRQ(ierr);
      ierr = MatMult(jac->C,ilinkA->y,ilinkD->x);CHKERRQ(ierr);
      ierr = VecScale(ilinkD->x,-1.);CHKERRQ(ierr);
      ierr = VecScatterBegin(ilinkD->sctx,x,ilinkD->x,ADD_VALUES,SCATTER_FORWARD);CHKERRQ(ierr);
      ierr = VecScatterBegin(ilinkA->sctx,ilinkA->y,y,INSERT_VALUES,SCATTER_REVERSE);CHKERRQ(ierr);
      ierr = VecScatterEnd(ilinkD->sctx,x,ilinkD->x,ADD_VALUES,SCATTER_FORWARD);CHKERRQ(ierr);
      ierr = KSPSolve(jac->kspschur,ilinkD->x,ilinkD->y);CHKERRQ(ierr);
      ierr = VecScatterBegin(ilinkD->sctx,ilinkD->y,y,INSERT_VALUES,SCATTER_REVERSE);CHKERRQ(ierr);
      ierr = VecScatterEnd(ilinkA->sctx,ilinkA->y,y,INSERT_VALUES,SCATTER_REVERSE);CHKERRQ(ierr);
      ierr = VecScatterEnd(ilinkD->sctx,ilinkD->y,y,INSERT_VALUES,SCATTER_REVERSE);CHKERRQ(ierr);
      break;
    case PC_FIELDSPLIT_SCHUR_FACT_UPPER:
      /* [A00 A01; 0 S], suitable for right preconditioning */
      ierr = VecScatterBegin(ilinkD->sctx,x,ilinkD->x,INSERT_VALUES,SCATTER_FORWARD);CHKERRQ(ierr);
      ierr = VecScatterEnd(ilinkD->sctx,x,ilinkD->x,INSERT_VALUES,SCATTER_FORWARD);CHKERRQ(ierr);
      ierr = KSPSolve(jac->kspschur,ilinkD->x,ilinkD->y);CHKERRQ(ierr);
      ierr = MatMult(jac->B,ilinkD->y,ilinkA->x);CHKERRQ(ierr);
      ierr = VecScale(ilinkA->x,-1.);CHKERRQ(ierr);
      ierr = VecScatterBegin(ilinkA->sctx,x,ilinkA->x,ADD_VALUES,SCATTER_FORWARD);CHKERRQ(ierr);
      ierr = VecScatterBegin(ilinkD->sctx,ilinkD->y,y,INSERT_VALUES,SCATTER_REVERSE);CHKERRQ(ierr);
      ierr = VecScatterEnd(ilinkA->sctx,x,ilinkA->x,ADD_VALUES,SCATTER_FORWARD);CHKERRQ(ierr);
      ierr = KSPSolve(ksp,ilinkA->x,ilinkA->y);CHKERRQ(ierr);
      ierr = VecScatterBegin(ilinkA->sctx,ilinkA->y,y,INSERT_VALUES,SCATTER_REVERSE);CHKERRQ(ierr);
      ierr = VecScatterEnd(ilinkD->sctx,ilinkD->y,y,INSERT_VALUES,SCATTER_REVERSE);CHKERRQ(ierr);
      ierr = VecScatterEnd(ilinkA->sctx,ilinkA->y,y,INSERT_VALUES,SCATTER_REVERSE);CHKERRQ(ierr);
      break;
    case PC_FIELDSPLIT_SCHUR_FACT_FULL:
      /* [1 0; A10 A00^{-1} 1] [A00 0; 0 S] [1 A00^{-1}A01; 0 1], an exact solve if applied exactly, needs one extra solve with A */
      ierr = VecScatterBegin(ilinkA->sctx,x,ilinkA->x,INSERT_VALUES,SCATTER_FORWARD);CHKERRQ(ierr);
      ierr = VecScatterEnd(ilinkA->sctx,x,ilinkA->x,INSERT_VALUES,SCATTER_FORWARD);CHKERRQ(ierr);
      ierr = KSPSolve(ksp,ilinkA->x,ilinkA->y);CHKERRQ(ierr);
      ierr = MatMult(jac->C,ilinkA->y,ilinkD->x);CHKERRQ(ierr);
      ierr = VecScale(ilinkD->x,-1.0);CHKERRQ(ierr);
      ierr = VecScatterBegin(ilinkD->sctx,x,ilinkD->x,ADD_VALUES,SCATTER_FORWARD);CHKERRQ(ierr);
      ierr = VecScatterEnd(ilinkD->sctx,x,ilinkD->x,ADD_VALUES,SCATTER_FORWARD);CHKERRQ(ierr);

      ierr = KSPSolve(jac->kspschur,ilinkD->x,ilinkD->y);CHKERRQ(ierr);
      ierr = VecScatterBegin(ilinkD->sctx,ilinkD->y,y,INSERT_VALUES,SCATTER_REVERSE);CHKERRQ(ierr);
      ierr = VecScatterEnd(ilinkD->sctx,ilinkD->y,y,INSERT_VALUES,SCATTER_REVERSE);CHKERRQ(ierr);

      ierr = MatMult(jac->B,ilinkD->y,ilinkA->y);CHKERRQ(ierr);
      ierr = VecAXPY(ilinkA->x,-1.0,ilinkA->y);CHKERRQ(ierr);
      ierr = KSPSolve(ksp,ilinkA->x,ilinkA->y);CHKERRQ(ierr);
      ierr = VecScatterBegin(ilinkA->sctx,ilinkA->y,y,INSERT_VALUES,SCATTER_REVERSE);CHKERRQ(ierr);
      ierr = VecScatterEnd(ilinkA->sctx,ilinkA->y,y,INSERT_VALUES,SCATTER_REVERSE);CHKERRQ(ierr);
  }
  PetscFunctionReturn(0);
}

#undef __FUNCT__  
#define __FUNCT__ "PCApply_FieldSplit"
static PetscErrorCode PCApply_FieldSplit(PC pc,Vec x,Vec y)
{
  PC_FieldSplit     *jac = (PC_FieldSplit*)pc->data;
  PetscErrorCode    ierr;
  PC_FieldSplitLink ilink = jac->head;
  PetscInt          cnt,bs;

  PetscFunctionBegin;
  CHKMEMQ;
  if (jac->type == PC_COMPOSITE_ADDITIVE) {
    if (jac->defaultsplit) {
      ierr = VecGetBlockSize(x,&bs);CHKERRQ(ierr);
      if (jac->bs > 0 && bs != jac->bs) SETERRQ2(((PetscObject)pc)->comm,PETSC_ERR_ARG_WRONGSTATE,"Blocksize of x vector %D does not match fieldsplit blocksize %D",bs,jac->bs);
      ierr = VecGetBlockSize(y,&bs);CHKERRQ(ierr);
      if (jac->bs > 0 && bs != jac->bs) SETERRQ2(((PetscObject)pc)->comm,PETSC_ERR_ARG_WRONGSTATE,"Blocksize of y vector %D does not match fieldsplit blocksize %D",bs,jac->bs);
      ierr = VecStrideGatherAll(x,jac->x,INSERT_VALUES);CHKERRQ(ierr);
      while (ilink) {
        ierr = KSPSolve(ilink->ksp,ilink->x,ilink->y);CHKERRQ(ierr);
        ilink = ilink->next;
      }
      ierr = VecStrideScatterAll(jac->y,y,INSERT_VALUES);CHKERRQ(ierr);
    } else {
      ierr = VecSet(y,0.0);CHKERRQ(ierr);
      while (ilink) {
        ierr = FieldSplitSplitSolveAdd(ilink,x,y);CHKERRQ(ierr);
        ilink = ilink->next;
      }
    }
  } else if (jac->type == PC_COMPOSITE_MULTIPLICATIVE || jac->type == PC_COMPOSITE_SYMMETRIC_MULTIPLICATIVE) {
    if (!jac->w1) {
      ierr = VecDuplicate(x,&jac->w1);CHKERRQ(ierr);
      ierr = VecDuplicate(x,&jac->w2);CHKERRQ(ierr);
    }
    ierr = VecSet(y,0.0);CHKERRQ(ierr);
    ierr = FieldSplitSplitSolveAdd(ilink,x,y);CHKERRQ(ierr);
    cnt = 1;
    while (ilink->next) {
      ilink = ilink->next;
      /* compute the residual only over the part of the vector needed */
      ierr = MatMult(jac->Afield[cnt++],y,ilink->x);CHKERRQ(ierr);
      ierr = VecScale(ilink->x,-1.0);CHKERRQ(ierr);
      ierr = VecScatterBegin(ilink->sctx,x,ilink->x,ADD_VALUES,SCATTER_FORWARD);CHKERRQ(ierr);
      ierr = VecScatterEnd(ilink->sctx,x,ilink->x,ADD_VALUES,SCATTER_FORWARD);CHKERRQ(ierr);
      ierr = KSPSolve(ilink->ksp,ilink->x,ilink->y);CHKERRQ(ierr);
      ierr = VecScatterBegin(ilink->sctx,ilink->y,y,ADD_VALUES,SCATTER_REVERSE);CHKERRQ(ierr);
      ierr = VecScatterEnd(ilink->sctx,ilink->y,y,ADD_VALUES,SCATTER_REVERSE);CHKERRQ(ierr);
    }
    if (jac->type == PC_COMPOSITE_SYMMETRIC_MULTIPLICATIVE) {
      cnt -= 2;
      while (ilink->previous) {
        ilink = ilink->previous;
        /* compute the residual only over the part of the vector needed */
        ierr = MatMult(jac->Afield[cnt--],y,ilink->x);CHKERRQ(ierr);
        ierr = VecScale(ilink->x,-1.0);CHKERRQ(ierr);
        ierr = VecScatterBegin(ilink->sctx,x,ilink->x,ADD_VALUES,SCATTER_FORWARD);CHKERRQ(ierr);
        ierr = VecScatterEnd(ilink->sctx,x,ilink->x,ADD_VALUES,SCATTER_FORWARD);CHKERRQ(ierr);
        ierr = KSPSolve(ilink->ksp,ilink->x,ilink->y);CHKERRQ(ierr);
        ierr = VecScatterBegin(ilink->sctx,ilink->y,y,ADD_VALUES,SCATTER_REVERSE);CHKERRQ(ierr);
        ierr = VecScatterEnd(ilink->sctx,ilink->y,y,ADD_VALUES,SCATTER_REVERSE);CHKERRQ(ierr);
      }
    }
  } else SETERRQ1(((PetscObject)pc)->comm,PETSC_ERR_SUP,"Unsupported or unknown composition",(int) jac->type);
  CHKMEMQ;
  PetscFunctionReturn(0);
}

#define FieldSplitSplitSolveAddTranspose(ilink,xx,yy) \
    (VecScatterBegin(ilink->sctx,xx,ilink->y,INSERT_VALUES,SCATTER_FORWARD) || \
     VecScatterEnd(ilink->sctx,xx,ilink->y,INSERT_VALUES,SCATTER_FORWARD) || \
     KSPSolveTranspose(ilink->ksp,ilink->y,ilink->x) || \
     VecScatterBegin(ilink->sctx,ilink->x,yy,ADD_VALUES,SCATTER_REVERSE) || \
     VecScatterEnd(ilink->sctx,ilink->x,yy,ADD_VALUES,SCATTER_REVERSE))

#undef __FUNCT__  
#define __FUNCT__ "PCApplyTranspose_FieldSplit"
static PetscErrorCode PCApplyTranspose_FieldSplit(PC pc,Vec x,Vec y)
{
  PC_FieldSplit     *jac = (PC_FieldSplit*)pc->data;
  PetscErrorCode    ierr;
  PC_FieldSplitLink ilink = jac->head;
  PetscInt          bs;

  PetscFunctionBegin;
  CHKMEMQ;
  if (jac->type == PC_COMPOSITE_ADDITIVE) {
    if (jac->defaultsplit) {
      ierr = VecGetBlockSize(x,&bs);CHKERRQ(ierr);
      if (jac->bs > 0 && bs != jac->bs) SETERRQ2(((PetscObject)pc)->comm,PETSC_ERR_ARG_WRONGSTATE,"Blocksize of x vector %D does not match fieldsplit blocksize %D",bs,jac->bs);
      ierr = VecGetBlockSize(y,&bs);CHKERRQ(ierr);
      if (jac->bs > 0 && bs != jac->bs) SETERRQ2(((PetscObject)pc)->comm,PETSC_ERR_ARG_WRONGSTATE,"Blocksize of y vector %D does not match fieldsplit blocksize %D",bs,jac->bs);
      ierr = VecStrideGatherAll(x,jac->x,INSERT_VALUES);CHKERRQ(ierr);
      while (ilink) {
	ierr = KSPSolveTranspose(ilink->ksp,ilink->x,ilink->y);CHKERRQ(ierr);
	ilink = ilink->next;
      }
      ierr = VecStrideScatterAll(jac->y,y,INSERT_VALUES);CHKERRQ(ierr);
    } else {
      ierr = VecSet(y,0.0);CHKERRQ(ierr);
      while (ilink) {
        ierr = FieldSplitSplitSolveAddTranspose(ilink,x,y);CHKERRQ(ierr);
	ilink = ilink->next;
      }
    }
  } else {
    if (!jac->w1) {
      ierr = VecDuplicate(x,&jac->w1);CHKERRQ(ierr);
      ierr = VecDuplicate(x,&jac->w2);CHKERRQ(ierr);
    }
    ierr = VecSet(y,0.0);CHKERRQ(ierr);
    if (jac->type == PC_COMPOSITE_SYMMETRIC_MULTIPLICATIVE) {
      ierr = FieldSplitSplitSolveAddTranspose(ilink,x,y);CHKERRQ(ierr);
      while (ilink->next) {
        ilink = ilink->next;
        ierr  = MatMultTranspose(pc->mat,y,jac->w1);CHKERRQ(ierr);
        ierr  = VecWAXPY(jac->w2,-1.0,jac->w1,x);CHKERRQ(ierr);
        ierr  = FieldSplitSplitSolveAddTranspose(ilink,jac->w2,y);CHKERRQ(ierr);
      }
      while (ilink->previous) {
        ilink = ilink->previous;
        ierr  = MatMultTranspose(pc->mat,y,jac->w1);CHKERRQ(ierr);
        ierr  = VecWAXPY(jac->w2,-1.0,jac->w1,x);CHKERRQ(ierr);
        ierr  = FieldSplitSplitSolveAddTranspose(ilink,jac->w2,y);CHKERRQ(ierr);
      }
    } else {
      while (ilink->next) {   /* get to last entry in linked list */
	ilink = ilink->next;
      }
      ierr = FieldSplitSplitSolveAddTranspose(ilink,x,y);CHKERRQ(ierr);
      while (ilink->previous) {
	ilink = ilink->previous;
	ierr  = MatMultTranspose(pc->mat,y,jac->w1);CHKERRQ(ierr);
	ierr  = VecWAXPY(jac->w2,-1.0,jac->w1,x);CHKERRQ(ierr);
	ierr  = FieldSplitSplitSolveAddTranspose(ilink,jac->w2,y);CHKERRQ(ierr);
      }
    }
  }
  CHKMEMQ;
  PetscFunctionReturn(0);
}

#undef __FUNCT__  
#define __FUNCT__ "PCReset_FieldSplit"
static PetscErrorCode PCReset_FieldSplit(PC pc)
{
  PC_FieldSplit     *jac = (PC_FieldSplit*)pc->data;
  PetscErrorCode    ierr;
  PC_FieldSplitLink ilink = jac->head,next;

  PetscFunctionBegin;
  while (ilink) {
    ierr = KSPReset(ilink->ksp);CHKERRQ(ierr);
    ierr = VecDestroy(&ilink->x);CHKERRQ(ierr);
    ierr = VecDestroy(&ilink->y);CHKERRQ(ierr);
    ierr = VecScatterDestroy(&ilink->sctx);CHKERRQ(ierr);
    ierr = ISDestroy(&ilink->is);CHKERRQ(ierr);
    ierr = ISDestroy(&ilink->is_col);CHKERRQ(ierr); 
    next = ilink->next;
    ilink = next;
  }
  ierr = PetscFree2(jac->x,jac->y);CHKERRQ(ierr);
  if (jac->mat && jac->mat != jac->pmat) {
    ierr = MatDestroyMatrices(jac->nsplits,&jac->mat);CHKERRQ(ierr);
  } else if (jac->mat) {
    jac->mat = PETSC_NULL;
  }
  if (jac->pmat) {ierr = MatDestroyMatrices(jac->nsplits,&jac->pmat);CHKERRQ(ierr);}
  if (jac->Afield) {ierr = MatDestroyMatrices(jac->nsplits,&jac->Afield);CHKERRQ(ierr);}
  ierr = VecDestroy(&jac->w1);CHKERRQ(ierr);
  ierr = VecDestroy(&jac->w2);CHKERRQ(ierr);
  ierr = MatDestroy(&jac->schur);CHKERRQ(ierr);
  ierr = MatDestroy(&jac->schur_user);CHKERRQ(ierr);
  ierr = KSPDestroy(&jac->kspschur);CHKERRQ(ierr);
  ierr = MatDestroy(&jac->B);CHKERRQ(ierr);
  ierr = MatDestroy(&jac->C);CHKERRQ(ierr);
  jac->reset = PETSC_TRUE;
  PetscFunctionReturn(0);
}

#undef __FUNCT__  
#define __FUNCT__ "PCDestroy_FieldSplit"
static PetscErrorCode PCDestroy_FieldSplit(PC pc)
{
  PC_FieldSplit     *jac = (PC_FieldSplit*)pc->data;
  PetscErrorCode    ierr;
  PC_FieldSplitLink ilink = jac->head,next;

  PetscFunctionBegin;
  ierr = PCReset_FieldSplit(pc);CHKERRQ(ierr);
  while (ilink) {
    ierr = KSPDestroy(&ilink->ksp);CHKERRQ(ierr);
    next = ilink->next;
    ierr = PetscFree(ilink->splitname);CHKERRQ(ierr);
    ierr = PetscFree(ilink->fields);CHKERRQ(ierr);
    ierr = PetscFree(ilink->fields_col);CHKERRQ(ierr);
    ierr = PetscFree(ilink);CHKERRQ(ierr);
    ilink = next;
  }
  ierr = PetscFree2(jac->x,jac->y);CHKERRQ(ierr);
  ierr = PetscFree(pc->data);CHKERRQ(ierr);
  ierr = PetscObjectComposeFunctionDynamic((PetscObject)pc,"PCFieldSplitGetSubKSP_C","",PETSC_NULL);CHKERRQ(ierr);
  ierr = PetscObjectComposeFunctionDynamic((PetscObject)pc,"PCFieldSplitSetFields_C","",PETSC_NULL);CHKERRQ(ierr);
  ierr = PetscObjectComposeFunctionDynamic((PetscObject)pc,"PCFieldSplitSetIS_C","",PETSC_NULL);CHKERRQ(ierr);
  ierr = PetscObjectComposeFunctionDynamic((PetscObject)pc,"PCFieldSplitSetType_C","",PETSC_NULL);CHKERRQ(ierr);
  ierr = PetscObjectComposeFunctionDynamic((PetscObject)pc,"PCFieldSplitSetBlockSize_C","",PETSC_NULL);CHKERRQ(ierr);
  ierr = PetscObjectComposeFunctionDynamic((PetscObject)pc,"PCFieldSplitSchurPrecondition_C","",PETSC_NULL);CHKERRQ(ierr);
  ierr = PetscObjectComposeFunctionDynamic((PetscObject)pc,"PCFieldSplitSetSchurFactType_C","",PETSC_NULL);CHKERRQ(ierr);
  PetscFunctionReturn(0);
}

#undef __FUNCT__  
#define __FUNCT__ "PCSetFromOptions_FieldSplit"
static PetscErrorCode PCSetFromOptions_FieldSplit(PC pc)
{
  PetscErrorCode  ierr;
  PetscInt        bs;
  PetscBool       flg,stokes = PETSC_FALSE;
  PC_FieldSplit   *jac = (PC_FieldSplit*)pc->data;
  PCCompositeType ctype;
  DM              ddm;
  char            ddm_name[1025];

  PetscFunctionBegin;
  ierr = PetscOptionsHead("FieldSplit options");CHKERRQ(ierr);
  if(pc->dm) {
    /* Allow the user to request a decomposition DM by name */
    ierr = PetscStrncpy(ddm_name, "", 1024); CHKERRQ(ierr);
    ierr = PetscOptionsString("-pc_fieldsplit_decomposition", "Name of the DM defining the composition", "PCSetDM", ddm_name, ddm_name,1024,&flg); CHKERRQ(ierr);
    if(flg) {
      ierr = DMCreateFieldDecompositionDM(pc->dm, ddm_name, &ddm); CHKERRQ(ierr);
      if(!ddm) {
        SETERRQ1(((PetscObject)pc)->comm, PETSC_ERR_ARG_WRONGSTATE, "Uknown field decomposition name %s", ddm_name);
      }
      ierr = PetscInfo(pc,"Using field decomposition DM defined using options database\n");CHKERRQ(ierr);
      ierr = PCSetDM(pc,ddm); CHKERRQ(ierr);
    }
  }
  ierr = PetscOptionsBool("-pc_fieldsplit_real_diagonal","Use diagonal blocks of the operator","PCFieldSplitSetRealDiagonal",jac->realdiagonal,&jac->realdiagonal,PETSC_NULL);CHKERRQ(ierr);
  ierr = PetscOptionsInt("-pc_fieldsplit_block_size","Blocksize that defines number of fields","PCFieldSplitSetBlockSize",jac->bs,&bs,&flg);CHKERRQ(ierr);
  if (flg) {
    ierr = PCFieldSplitSetBlockSize(pc,bs);CHKERRQ(ierr);
  }

  ierr = PetscOptionsGetBool(((PetscObject)pc)->prefix,"-pc_fieldsplit_detect_saddle_point",&stokes,PETSC_NULL);CHKERRQ(ierr);
  if (stokes) {
    ierr = PCFieldSplitSetType(pc,PC_COMPOSITE_SCHUR);CHKERRQ(ierr);
    jac->schurpre = PC_FIELDSPLIT_SCHUR_PRE_SELF;
  }

  ierr = PetscOptionsEnum("-pc_fieldsplit_type","Type of composition","PCFieldSplitSetType",PCCompositeTypes,(PetscEnum)jac->type,(PetscEnum*)&ctype,&flg);CHKERRQ(ierr);
  if (flg) {
    ierr = PCFieldSplitSetType(pc,ctype);CHKERRQ(ierr);
  }  
  /* Only setup fields once */
  if ((jac->bs > 0) && (jac->nsplits == 0)) {
    /* only allow user to set fields from command line if bs is already known.
       otherwise user can set them in PCFieldSplitSetDefaults() */
    ierr = PCFieldSplitSetRuntimeSplits_Private(pc);CHKERRQ(ierr);
    if (jac->splitdefined) {ierr = PetscInfo(pc,"Splits defined using the options database\n");CHKERRQ(ierr);}
  }
  if (jac->type == PC_COMPOSITE_SCHUR) {
    ierr = PetscOptionsGetEnum(((PetscObject)pc)->prefix,"-pc_fieldsplit_schur_factorization_type",PCFieldSplitSchurFactTypes,(PetscEnum*)&jac->schurfactorization,&flg);CHKERRQ(ierr);
    if (flg) {ierr = PetscInfo(pc,"Deprecated use of -pc_fieldsplit_schur_factorization_type\n");CHKERRQ(ierr);}
    ierr = PetscOptionsEnum("-pc_fieldsplit_schur_fact_type","Which off-diagonal parts of the block factorization to use","PCFieldSplitSetSchurFactType",PCFieldSplitSchurFactTypes,(PetscEnum)jac->schurfactorization,(PetscEnum*)&jac->schurfactorization,PETSC_NULL);CHKERRQ(ierr);
    ierr = PetscOptionsEnum("-pc_fieldsplit_schur_precondition","How to build preconditioner for Schur complement","PCFieldSplitSchurPrecondition",PCFieldSplitSchurPreTypes,(PetscEnum)jac->schurpre,(PetscEnum*)&jac->schurpre,PETSC_NULL);CHKERRQ(ierr);
  }
  ierr = PetscOptionsTail();CHKERRQ(ierr);  
  PetscFunctionReturn(0);
}

/*------------------------------------------------------------------------------------*/

EXTERN_C_BEGIN
#undef __FUNCT__  
#define __FUNCT__ "PCFieldSplitSetFields_FieldSplit"
PetscErrorCode  PCFieldSplitSetFields_FieldSplit(PC pc,const char splitname[],PetscInt n,const PetscInt *fields,const PetscInt *fields_col)
{
  PC_FieldSplit     *jac = (PC_FieldSplit*)pc->data;
  PetscErrorCode    ierr;
  PC_FieldSplitLink ilink,next = jac->head;
  char              prefix[128];
  PetscInt          i;

  PetscFunctionBegin;
  if (jac->splitdefined) {
    ierr = PetscInfo1(pc,"Ignoring new split \"%s\" because the splits have already been defined\n",splitname);CHKERRQ(ierr);
    PetscFunctionReturn(0);
  }
  for (i=0; i<n; i++) {
    if (fields[i] >= jac->bs) SETERRQ2(PETSC_COMM_SELF,PETSC_ERR_ARG_OUTOFRANGE,"Field %D requested but only %D exist",fields[i],jac->bs);
    if (fields[i] < 0) SETERRQ1(PETSC_COMM_SELF,PETSC_ERR_ARG_OUTOFRANGE,"Negative field %D requested",fields[i]);
  }
  ierr = PetscNew(struct _PC_FieldSplitLink,&ilink);CHKERRQ(ierr);
  if (splitname) {
    ierr = PetscStrallocpy(splitname,&ilink->splitname);CHKERRQ(ierr);
  } else {
    ierr = PetscMalloc(3*sizeof(char),&ilink->splitname);CHKERRQ(ierr);
    ierr = PetscSNPrintf(ilink->splitname,2,"%s",jac->nsplits);CHKERRQ(ierr);
  }
  ierr = PetscMalloc(n*sizeof(PetscInt),&ilink->fields);CHKERRQ(ierr);
  ierr = PetscMemcpy(ilink->fields,fields,n*sizeof(PetscInt));CHKERRQ(ierr);
  ierr = PetscMalloc(n*sizeof(PetscInt),&ilink->fields_col);CHKERRQ(ierr);
  ierr = PetscMemcpy(ilink->fields_col,fields_col,n*sizeof(PetscInt));CHKERRQ(ierr);
  ilink->nfields = n;
  ilink->next    = PETSC_NULL;
  ierr           = KSPCreate(((PetscObject)pc)->comm,&ilink->ksp);CHKERRQ(ierr);
  ierr           = KSPIncrementTabLevel(ilink->ksp,(PetscObject)pc,1);CHKERRQ(ierr);
  ierr           = KSPSetType(ilink->ksp,KSPPREONLY);CHKERRQ(ierr);
  ierr           = PetscLogObjectParent((PetscObject)pc,(PetscObject)ilink->ksp);CHKERRQ(ierr);

  ierr = PetscSNPrintf(prefix,sizeof prefix,"%sfieldsplit_%s_",((PetscObject)pc)->prefix?((PetscObject)pc)->prefix:"",ilink->splitname);CHKERRQ(ierr);
  ierr = KSPSetOptionsPrefix(ilink->ksp,prefix);CHKERRQ(ierr);

  if (!next) {
    jac->head       = ilink;
    ilink->previous = PETSC_NULL;
  } else {
    while (next->next) {
      next = next->next;
    }
    next->next      = ilink;
    ilink->previous = next;
  }
  jac->nsplits++;
  PetscFunctionReturn(0);
}
EXTERN_C_END

EXTERN_C_BEGIN
#undef __FUNCT__  
#define __FUNCT__ "PCFieldSplitGetSubKSP_FieldSplit_Schur"
PetscErrorCode  PCFieldSplitGetSubKSP_FieldSplit_Schur(PC pc,PetscInt *n,KSP **subksp)
{
  PC_FieldSplit *jac = (PC_FieldSplit*)pc->data;
  PetscErrorCode ierr;

  PetscFunctionBegin;
  ierr = PetscMalloc(jac->nsplits*sizeof(KSP),subksp);CHKERRQ(ierr);
  ierr = MatSchurComplementGetKSP(jac->schur,*subksp);CHKERRQ(ierr);
  (*subksp)[1] = jac->kspschur;
  if (n) *n = jac->nsplits;
  PetscFunctionReturn(0);
}
EXTERN_C_END

EXTERN_C_BEGIN
#undef __FUNCT__  
#define __FUNCT__ "PCFieldSplitGetSubKSP_FieldSplit"
PetscErrorCode  PCFieldSplitGetSubKSP_FieldSplit(PC pc,PetscInt *n,KSP **subksp)
{
  PC_FieldSplit     *jac = (PC_FieldSplit*)pc->data;
  PetscErrorCode    ierr;
  PetscInt          cnt = 0;
  PC_FieldSplitLink ilink = jac->head;

  PetscFunctionBegin;
  ierr = PetscMalloc(jac->nsplits*sizeof(KSP),subksp);CHKERRQ(ierr);
  while (ilink) {
    (*subksp)[cnt++] = ilink->ksp;
    ilink = ilink->next;
  }
  if (cnt != jac->nsplits) SETERRQ2(PETSC_COMM_SELF,PETSC_ERR_PLIB,"Corrupt PCFIELDSPLIT object: number of splits in linked list %D does not match number in object %D",cnt,jac->nsplits);
  if (n) *n = jac->nsplits;
  PetscFunctionReturn(0);
}
EXTERN_C_END

EXTERN_C_BEGIN
#undef __FUNCT__  
#define __FUNCT__ "PCFieldSplitSetIS_FieldSplit"
PetscErrorCode  PCFieldSplitSetIS_FieldSplit(PC pc,const char splitname[],IS is)
{
  PC_FieldSplit     *jac = (PC_FieldSplit*)pc->data;
  PetscErrorCode    ierr;
  PC_FieldSplitLink ilink, next = jac->head;
  char              prefix[128];

  PetscFunctionBegin;
  if (jac->splitdefined) {
    ierr = PetscInfo1(pc,"Ignoring new split \"%s\" because the splits have already been defined\n",splitname);CHKERRQ(ierr);
    PetscFunctionReturn(0);
  }
  ierr = PetscNew(struct _PC_FieldSplitLink,&ilink);CHKERRQ(ierr);
  if (splitname) {
    ierr = PetscStrallocpy(splitname,&ilink->splitname);CHKERRQ(ierr);
  } else {
    ierr = PetscMalloc(8*sizeof(char),&ilink->splitname);CHKERRQ(ierr);
    ierr = PetscSNPrintf(ilink->splitname,7,"%D",jac->nsplits);CHKERRQ(ierr);
  }
  ierr = PetscObjectReference((PetscObject)is);CHKERRQ(ierr);
  ierr = ISDestroy(&ilink->is);CHKERRQ(ierr);
  ilink->is      = is;
  ierr = PetscObjectReference((PetscObject)is);CHKERRQ(ierr);
  ierr = ISDestroy(&ilink->is_col);CHKERRQ(ierr);
  ilink->is_col  = is;
  ilink->next    = PETSC_NULL;
  ierr           = KSPCreate(((PetscObject)pc)->comm,&ilink->ksp);CHKERRQ(ierr);
  ierr           = KSPIncrementTabLevel(ilink->ksp,(PetscObject)pc,1);CHKERRQ(ierr);
  ierr           = KSPSetType(ilink->ksp,KSPPREONLY);CHKERRQ(ierr);
  ierr           = PetscLogObjectParent((PetscObject)pc,(PetscObject)ilink->ksp);CHKERRQ(ierr);

  ierr = PetscSNPrintf(prefix,sizeof prefix,"%sfieldsplit_%s_",((PetscObject)pc)->prefix?((PetscObject)pc)->prefix:"",ilink->splitname);CHKERRQ(ierr);
  ierr = KSPSetOptionsPrefix(ilink->ksp,prefix);CHKERRQ(ierr);

  if (!next) {
    jac->head       = ilink;
    ilink->previous = PETSC_NULL;
  } else {
    while (next->next) {
      next = next->next;
    }
    next->next      = ilink;
    ilink->previous = next;
  }
  jac->nsplits++;

  PetscFunctionReturn(0);
}
EXTERN_C_END

#undef __FUNCT__  
#define __FUNCT__ "PCFieldSplitSetFields"
/*@
    PCFieldSplitSetFields - Sets the fields for one particular split in the field split preconditioner

    Logically Collective on PC

    Input Parameters:
+   pc  - the preconditioner context
.   splitname - name of this split, if PETSC_NULL the number of the split is used
.   n - the number of fields in this split
-   fields - the fields in this split

    Level: intermediate

    Notes: Use PCFieldSplitSetIS() to set a completely general set of indices as a field. 

     The PCFieldSplitSetFields() is for defining fields as strided blocks. For example, if the block
     size is three then one can define a field as 0, or 1 or 2 or 0,1 or 0,2 or 1,2 which mean
     0xx3xx6xx9xx12 ... x1xx4xx7xx ... xx2xx5xx8xx.. 01x34x67x... 0x1x3x5x7.. x12x45x78x....
     where the numbered entries indicate what is in the field. 

     This function is called once per split (it creates a new split each time).  Solve options
     for this split will be available under the prefix -fieldsplit_SPLITNAME_.

     Developer Note: This routine does not actually create the IS representing the split, that is delayed 
     until PCSetUp_FieldSplit(), because information about the vector/matrix layouts may not be 
     available when this routine is called.

.seealso: PCFieldSplitGetSubKSP(), PCFIELDSPLIT, PCFieldSplitSetBlockSize(), PCFieldSplitSetIS()

@*/
PetscErrorCode  PCFieldSplitSetFields(PC pc,const char splitname[],PetscInt n,const PetscInt *fields,const PetscInt *fields_col)
{
  PetscErrorCode ierr;

  PetscFunctionBegin;
  PetscValidHeaderSpecific(pc,PC_CLASSID,1);
  PetscValidCharPointer(splitname,2);
  if (n < 1) SETERRQ2(((PetscObject)pc)->comm,PETSC_ERR_ARG_OUTOFRANGE,"Provided number of fields %D in split \"%s\" not positive",n,splitname);
  PetscValidIntPointer(fields,3);
  ierr = PetscTryMethod(pc,"PCFieldSplitSetFields_C",(PC,const char[],PetscInt,const PetscInt *,const PetscInt *),(pc,splitname,n,fields,fields_col));CHKERRQ(ierr);
  PetscFunctionReturn(0);
}

#undef __FUNCT__  
#define __FUNCT__ "PCFieldSplitSetIS"
/*@
    PCFieldSplitSetIS - Sets the exact elements for field

    Logically Collective on PC

    Input Parameters:
+   pc  - the preconditioner context
.   splitname - name of this split, if PETSC_NULL the number of the split is used
-   is - the index set that defines the vector elements in this field


    Notes:
    Use PCFieldSplitSetFields(), for fields defined by strided types.

    This function is called once per split (it creates a new split each time).  Solve options
    for this split will be available under the prefix -fieldsplit_SPLITNAME_.

    Level: intermediate

.seealso: PCFieldSplitGetSubKSP(), PCFIELDSPLIT, PCFieldSplitSetBlockSize()

@*/
PetscErrorCode  PCFieldSplitSetIS(PC pc,const char splitname[],IS is)
{
  PetscErrorCode ierr;

  PetscFunctionBegin;
  PetscValidHeaderSpecific(pc,PC_CLASSID,1);
  if (splitname) PetscValidCharPointer(splitname,2);
  PetscValidHeaderSpecific(is,IS_CLASSID,3);
  ierr = PetscTryMethod(pc,"PCFieldSplitSetIS_C",(PC,const char[],IS),(pc,splitname,is));CHKERRQ(ierr);
  PetscFunctionReturn(0);
}

#undef __FUNCT__
#define __FUNCT__ "PCFieldSplitGetIS"
/*@
    PCFieldSplitGetIS - Retrieves the elements for a field as an IS

    Logically Collective on PC

    Input Parameters:
+   pc  - the preconditioner context
-   splitname - name of this split

    Output Parameter:
-   is - the index set that defines the vector elements in this field, or PETSC_NULL if the field is not found

    Level: intermediate

.seealso: PCFieldSplitGetSubKSP(), PCFIELDSPLIT, PCFieldSplitSetIS()

@*/
PetscErrorCode PCFieldSplitGetIS(PC pc,const char splitname[],IS *is)
{
  PetscErrorCode ierr;

  PetscFunctionBegin;
  PetscValidHeaderSpecific(pc,PC_CLASSID,1);
  PetscValidCharPointer(splitname,2);
  PetscValidPointer(is,3);
  {
    PC_FieldSplit    *jac   = (PC_FieldSplit *) pc->data;
    PC_FieldSplitLink ilink = jac->head;
    PetscBool         found;

    *is = PETSC_NULL;
    while(ilink) {
      ierr = PetscStrcmp(ilink->splitname, splitname, &found);CHKERRQ(ierr);
      if (found) {
        *is = ilink->is;
        break;
      }
      ilink = ilink->next;
    }
  }
  PetscFunctionReturn(0);
}

#undef __FUNCT__  
#define __FUNCT__ "PCFieldSplitSetBlockSize"
/*@
    PCFieldSplitSetBlockSize - Sets the block size for defining where fields start in the 
      fieldsplit preconditioner. If not set the matrix block size is used.

    Logically Collective on PC

    Input Parameters:
+   pc  - the preconditioner context
-   bs - the block size

    Level: intermediate

.seealso: PCFieldSplitGetSubKSP(), PCFIELDSPLIT, PCFieldSplitSetFields()

@*/
PetscErrorCode  PCFieldSplitSetBlockSize(PC pc,PetscInt bs)
{
  PetscErrorCode ierr;

  PetscFunctionBegin;
  PetscValidHeaderSpecific(pc,PC_CLASSID,1);
  PetscValidLogicalCollectiveInt(pc,bs,2);
  ierr = PetscTryMethod(pc,"PCFieldSplitSetBlockSize_C",(PC,PetscInt),(pc,bs));CHKERRQ(ierr);
  PetscFunctionReturn(0);
}

#undef __FUNCT__  
#define __FUNCT__ "PCFieldSplitGetSubKSP"
/*@C
   PCFieldSplitGetSubKSP - Gets the KSP contexts for all splits
   
   Collective on KSP

   Input Parameter:
.  pc - the preconditioner context

   Output Parameters:
+  n - the number of splits
-  pc - the array of KSP contexts

   Note:  
   After PCFieldSplitGetSubKSP() the array of KSPs IS to be freed by the user
   (not the KSP just the array that contains them).

   You must call KSPSetUp() before calling PCFieldSplitGetSubKSP().

   Level: advanced

.seealso: PCFIELDSPLIT
@*/
PetscErrorCode  PCFieldSplitGetSubKSP(PC pc,PetscInt *n,KSP *subksp[])
{
  PetscErrorCode ierr;

  PetscFunctionBegin;
  PetscValidHeaderSpecific(pc,PC_CLASSID,1);
  if (n) PetscValidIntPointer(n,2);
  ierr = PetscUseMethod(pc,"PCFieldSplitGetSubKSP_C",(PC,PetscInt*,KSP **),(pc,n,subksp));CHKERRQ(ierr);
  PetscFunctionReturn(0);
}

#undef __FUNCT__  
#define __FUNCT__ "PCFieldSplitSchurPrecondition"
/*@
    PCFieldSplitSchurPrecondition -  Indicates if the Schur complement is preconditioned by a preconditioner constructed by the
      A11 matrix. Otherwise no preconditioner is used.

    Collective on PC

    Input Parameters:
+   pc  - the preconditioner context
.   ptype - which matrix to use for preconditioning the Schur complement, PC_FIELDSPLIT_SCHUR_PRE_DIAG (diag) is default
-   userpre - matrix to use for preconditioning, or PETSC_NULL

    Options Database:
.     -pc_fieldsplit_schur_precondition <self,user,diag> default is diag

    Notes:
$    If ptype is 
$        user then the preconditioner for the Schur complement is generated by the provided matrix (pre argument
$             to this function). 
$        diag then the preconditioner for the Schur complement is generated by the block diagonal part of the original
$             matrix associated with the Schur complement (i.e. A11)
$        self the preconditioner for the Schur complement is generated from the Schur complement matrix itself:
$             The only preconditioner that currently works directly with the Schur complement matrix object is the PCLSC 
$             preconditioner

     When solving a saddle point problem, where the A11 block is identically zero, using diag as the ptype only makes sense
    with the additional option -fieldsplit_1_pc_type none. Usually for saddle point problems one would use a ptype of self and 
    -fieldsplit_1_pc_type lsc which uses the least squares commutator compute a preconditioner for the Schur complement.
    
    Developer Notes: This is a terrible name, gives no good indication of what the function does and should also have Set in 
     the name since it sets a proceedure to use.
    
    Level: intermediate

.seealso: PCFieldSplitGetSubKSP(), PCFIELDSPLIT, PCFieldSplitSetFields(), PCFieldSplitSchurPreType, PCLSC

@*/
PetscErrorCode  PCFieldSplitSchurPrecondition(PC pc,PCFieldSplitSchurPreType ptype,Mat pre)
{
  PetscErrorCode ierr;

  PetscFunctionBegin;
  PetscValidHeaderSpecific(pc,PC_CLASSID,1);
  ierr = PetscTryMethod(pc,"PCFieldSplitSchurPrecondition_C",(PC,PCFieldSplitSchurPreType,Mat),(pc,ptype,pre));CHKERRQ(ierr);
  PetscFunctionReturn(0);
}

EXTERN_C_BEGIN
#undef __FUNCT__  
#define __FUNCT__ "PCFieldSplitSchurPrecondition_FieldSplit"
PetscErrorCode  PCFieldSplitSchurPrecondition_FieldSplit(PC pc,PCFieldSplitSchurPreType ptype,Mat pre)
{
  PC_FieldSplit  *jac = (PC_FieldSplit*)pc->data;
  PetscErrorCode  ierr;

  PetscFunctionBegin;
  jac->schurpre = ptype;
  if (pre) {
    ierr = MatDestroy(&jac->schur_user);CHKERRQ(ierr);
    jac->schur_user = pre;
    ierr = PetscObjectReference((PetscObject)jac->schur_user);CHKERRQ(ierr);
  }
  PetscFunctionReturn(0);
}
EXTERN_C_END

#undef __FUNCT__  
#define __FUNCT__ "PCFieldSplitSetSchurFactType"
/*@
    PCFieldSplitSetSchurFactType -  sets which blocks of the approximate block factorization to retain

    Collective on PC

    Input Parameters:
+   pc  - the preconditioner context
-   ftype - which blocks of factorization to retain, PC_FIELDSPLIT_SCHUR_FACT_FULL is default

    Options Database:
.     -pc_fieldsplit_schur_fact_type <diag,lower,upper,full> default is full


    Level: intermediate

    Notes:
    The FULL factorization is

$   (A   B)  = (1       0) (A   0) (1  Ainv*B)
$   (C   D)    (C*Ainv  1) (0   S) (0     1  )

    where S = D - C*Ainv*B. In practice, the full factorization is applied via block triangular solves with the grouping L*(D*U). UPPER uses D*U, LOWER uses L*D, 
    and DIAG is the diagonal part with the sign of S flipped (because this makes the preconditioner positive definite for many formulations, thus allowing the use of KSPMINRES).

    If applied exactly, FULL factorization is a direct solver. The preconditioned operator with LOWER or UPPER has all eigenvalues equal to 1 and minimal polynomial 
    of degree 2, so KSPGMRES converges in 2 iterations. If the iteration count is very low, consider using KSPFGMRES or KSPGCR which can use one less preconditioner 
    application in this case. Note that the preconditioned operator may be highly non-normal, so such fast convergence may not be observed in practice. With DIAG, 
    the preconditioned operator has three distinct nonzero eigenvalues and minimal polynomial of degree at most 4, so KSPGMRES converges in at most 4 iterations.

    For symmetric problems in which A is positive definite and S is negative definite, DIAG can be used with KSPMINRES. Note that a flexible method like KSPFGMRES 
    or KSPGCR must be used if the fieldsplit preconditioner is nonlinear (e.g. a few iterations of a Krylov method is used inside a split).

    References:
    Murphy, Golub, and Wathen, A note on preconditioning indefinite linear systems, SIAM J. Sci. Comput., 21 (2000) pp. 1969-1972.

    Ipsen, A note on preconditioning nonsymmetric matrices, SIAM J. Sci. Comput., 23 (2001), pp. 1050-1051.

.seealso: PCFieldSplitGetSubKSP(), PCFIELDSPLIT, PCFieldSplitSetFields(), PCFieldSplitSchurPreType
@*/
PetscErrorCode  PCFieldSplitSetSchurFactType(PC pc,PCFieldSplitSchurFactType ftype)
{
  PetscErrorCode ierr;

  PetscFunctionBegin;
  PetscValidHeaderSpecific(pc,PC_CLASSID,1);
  ierr = PetscTryMethod(pc,"PCFieldSplitSetSchurFactType_C",(PC,PCFieldSplitSchurFactType),(pc,ftype));CHKERRQ(ierr);
  PetscFunctionReturn(0);
}

#undef __FUNCT__  
#define __FUNCT__ "PCFieldSplitSetSchurFactType_FieldSplit"
PETSC_EXTERN_C PetscErrorCode PCFieldSplitSetSchurFactType_FieldSplit(PC pc,PCFieldSplitSchurFactType ftype)
{
  PC_FieldSplit  *jac = (PC_FieldSplit*)pc->data;

  PetscFunctionBegin;
  jac->schurfactorization = ftype;
  PetscFunctionReturn(0);
}

#undef __FUNCT__  
#define __FUNCT__ "PCFieldSplitGetSchurBlocks"
/*@C
   PCFieldSplitGetSchurBlocks - Gets all matrix blocks for the Schur complement
   
   Collective on KSP

   Input Parameter:
.  pc - the preconditioner context

   Output Parameters:
+  A00 - the (0,0) block
.  A01 - the (0,1) block
.  A10 - the (1,0) block
-  A11 - the (1,1) block

   Level: advanced

.seealso: PCFIELDSPLIT
@*/
PetscErrorCode  PCFieldSplitGetSchurBlocks(PC pc,Mat *A00,Mat *A01,Mat *A10, Mat *A11)
{
  PC_FieldSplit *jac = (PC_FieldSplit *) pc->data;

  PetscFunctionBegin;
  PetscValidHeaderSpecific(pc,PC_CLASSID,1);
  if (jac->type != PC_COMPOSITE_SCHUR) SETERRQ(((PetscObject)pc)->comm,PETSC_ERR_ARG_WRONG, "FieldSplit is not using a Schur complement approach.");
  if (A00) *A00 = jac->pmat[0];
  if (A01) *A01 = jac->B;
  if (A10) *A10 = jac->C;
  if (A11) *A11 = jac->pmat[1];
  PetscFunctionReturn(0);
}

EXTERN_C_BEGIN
#undef __FUNCT__  
#define __FUNCT__ "PCFieldSplitSetType_FieldSplit"
PetscErrorCode  PCFieldSplitSetType_FieldSplit(PC pc,PCCompositeType type)
{
  PC_FieldSplit  *jac = (PC_FieldSplit*)pc->data;
  PetscErrorCode ierr;

  PetscFunctionBegin;
  jac->type = type;
  if (type == PC_COMPOSITE_SCHUR) {
    pc->ops->apply = PCApply_FieldSplit_Schur;
    pc->ops->view  = PCView_FieldSplit_Schur;
    ierr = PetscObjectComposeFunctionDynamic((PetscObject)pc,"PCFieldSplitGetSubKSP_C","PCFieldSplitGetSubKSP_FieldSplit_Schur",PCFieldSplitGetSubKSP_FieldSplit_Schur);CHKERRQ(ierr);
    ierr = PetscObjectComposeFunctionDynamic((PetscObject)pc,"PCFieldSplitSchurPrecondition_C","PCFieldSplitSchurPrecondition_FieldSplit",PCFieldSplitSchurPrecondition_FieldSplit);CHKERRQ(ierr);
    ierr = PetscObjectComposeFunctionDynamic((PetscObject)pc,"PCFieldSplitSetSchurFactType_C","PCFieldSplitSetSchurFactType_FieldSplit",PCFieldSplitSetSchurFactType_FieldSplit);CHKERRQ(ierr);

  } else {
    pc->ops->apply = PCApply_FieldSplit;
    pc->ops->view  = PCView_FieldSplit;
    ierr = PetscObjectComposeFunctionDynamic((PetscObject)pc,"PCFieldSplitGetSubKSP_C","PCFieldSplitGetSubKSP_FieldSplit",PCFieldSplitGetSubKSP_FieldSplit);CHKERRQ(ierr);
    ierr = PetscObjectComposeFunctionDynamic((PetscObject)pc,"PCFieldSplitSchurPrecondition_C","",0);CHKERRQ(ierr);
    ierr = PetscObjectComposeFunctionDynamic((PetscObject)pc,"PCFieldSplitSetSchurFactType_C","",0);CHKERRQ(ierr);
  }
  PetscFunctionReturn(0);
}
EXTERN_C_END

EXTERN_C_BEGIN
#undef __FUNCT__  
#define __FUNCT__ "PCFieldSplitSetBlockSize_FieldSplit"
PetscErrorCode  PCFieldSplitSetBlockSize_FieldSplit(PC pc,PetscInt bs)
{
  PC_FieldSplit  *jac = (PC_FieldSplit*)pc->data;

  PetscFunctionBegin;
  if (bs < 1) SETERRQ1(((PetscObject)pc)->comm,PETSC_ERR_ARG_OUTOFRANGE,"Blocksize must be positive, you gave %D",bs);
  if (jac->bs > 0 && jac->bs != bs) SETERRQ2(((PetscObject)pc)->comm,PETSC_ERR_ARG_WRONGSTATE,"Cannot change fieldsplit blocksize from %D to %D after it has been set",jac->bs,bs);
  jac->bs = bs;
  PetscFunctionReturn(0);
}
EXTERN_C_END

#undef __FUNCT__  
#define __FUNCT__ "PCFieldSplitSetType"
/*@
   PCFieldSplitSetType - Sets the type of fieldsplit preconditioner.
   
   Collective on PC

   Input Parameter:
.  pc - the preconditioner context
.  type - PC_COMPOSITE_ADDITIVE, PC_COMPOSITE_MULTIPLICATIVE (default), PC_COMPOSITE_SYMMETRIC_MULTIPLICATIVE, PC_COMPOSITE_SPECIAL, PC_COMPOSITE_SCHUR

   Options Database Key:
.  -pc_fieldsplit_type <type: one of multiplicative, additive, symmetric_multiplicative, special, schur> - Sets fieldsplit preconditioner type

   Level: Intermediate

.keywords: PC, set, type, composite preconditioner, additive, multiplicative

.seealso: PCCompositeSetType()

@*/
PetscErrorCode  PCFieldSplitSetType(PC pc,PCCompositeType type)
{
  PetscErrorCode ierr;

  PetscFunctionBegin;
  PetscValidHeaderSpecific(pc,PC_CLASSID,1);
  ierr = PetscTryMethod(pc,"PCFieldSplitSetType_C",(PC,PCCompositeType),(pc,type));CHKERRQ(ierr);
  PetscFunctionReturn(0);
}

#undef __FUNCT__
#define __FUNCT__ "PCFieldSplitGetType"
/*@
  PCFieldSplitGetType - Gets the type of fieldsplit preconditioner.

  Not collective

  Input Parameter:
. pc - the preconditioner context

  Output Parameter:
. type - PC_COMPOSITE_ADDITIVE, PC_COMPOSITE_MULTIPLICATIVE (default), PC_COMPOSITE_SYMMETRIC_MULTIPLICATIVE, PC_COMPOSITE_SPECIAL, PC_COMPOSITE_SCHUR

  Level: Intermediate

.keywords: PC, set, type, composite preconditioner, additive, multiplicative
.seealso: PCCompositeSetType()
@*/
PetscErrorCode PCFieldSplitGetType(PC pc, PCCompositeType *type)
{
  PC_FieldSplit *jac = (PC_FieldSplit *) pc->data;

  PetscFunctionBegin;
  PetscValidHeaderSpecific(pc,PC_CLASSID,1);
  PetscValidIntPointer(type,2);
  *type = jac->type;
  PetscFunctionReturn(0);
}

/* -------------------------------------------------------------------------------------*/
/*MC
   PCFIELDSPLIT - Preconditioner created by combining separate preconditioners for individual
                  fields or groups of fields. See the users manual section "Solving Block Matrices" for more details.

     To set options on the solvers for each block append -fieldsplit_ to all the PC
        options database keys. For example, -fieldsplit_pc_type ilu -fieldsplit_pc_factor_levels 1
        
     To set the options on the solvers separate for each block call PCFieldSplitGetSubKSP()
         and set the options directly on the resulting KSP object

   Level: intermediate

   Options Database Keys:
+   -pc_fieldsplit_%d_fields <a,b,..> - indicates the fields to be used in the %d'th split
.   -pc_fieldsplit_default - automatically add any fields to additional splits that have not
                              been supplied explicitly by -pc_fieldsplit_%d_fields
.   -pc_fieldsplit_block_size <bs> - size of block that defines fields (i.e. there are bs fields)
.   -pc_fieldsplit_type <additive,multiplicative,symmetric_multiplicative,schur> - type of relaxation or factorization splitting
.   -pc_fieldsplit_schur_precondition <self,user,diag> - default is diag
.   -pc_fieldsplit_detect_saddle_point - automatically finds rows with zero or negative diagonal and uses Schur complement with no preconditioner as the solver

-    Options prefix for inner solvers when using Schur complement preconditioner are -fieldsplit_0_ and -fieldsplit_1_
     for all other solvers they are -fieldsplit_%d_ for the dth field, use -fieldsplit_ for all fields

   Notes:
    Use PCFieldSplitSetFields() to set fields defined by "strided" entries and PCFieldSplitSetIS()
     to define a field by an arbitrary collection of entries.

      If no fields are set the default is used. The fields are defined by entries strided by bs,
      beginning at 0 then 1, etc to bs-1. The block size can be set with PCFieldSplitSetBlockSize(),
      if this is not called the block size defaults to the blocksize of the second matrix passed
      to KSPSetOperators()/PCSetOperators().

$     For the Schur complement preconditioner if J = ( A00 A01 )
$                                                    ( A10 A11 )
$     the preconditioner using full factorization is
$              ( I   -A10 ksp(A00) ) ( inv(A00)     0  ) (     I          0  )
$              ( 0         I       ) (   0      ksp(S) ) ( -A10 ksp(A00)  I  )
     where the action of inv(A00) is applied using the KSP solver with prefix -fieldsplit_0_. The action of
     ksp(S) is computed using the KSP solver with prefix -fieldsplit_splitname_ (where splitname was given
     in providing the SECOND split or 1 if not give). For PCFieldSplitGetKSP() when field number is 0,
     it returns the KSP associated with -fieldsplit_0_ while field number 1 gives -fieldsplit_1_ KSP. By default
     A11 is used to construct a preconditioner for S, use PCFieldSplitSchurPrecondition() to turn on or off this
     option. You can use the preconditioner PCLSC to precondition the Schur complement with -fieldsplit_1_pc_type lsc. The
     factorization type is set using -pc_fieldsplit_schur_fact_type <diag, lower, upper, full>. The full is shown above,
     diag gives
$              ( inv(A00)     0   )
$              (   0      -ksp(S) )
     note that slightly counter intuitively there is a negative in front of the ksp(S) so that the preconditioner is positive definite. The lower factorization is the inverse of
$              (  A00   0 )
$              (  A10   S )
     where the inverses of A00 and S are applied using KSPs. The upper factorization is the inverse of
$              ( A00 A01 )
$              (  0   S  )
     where again the inverses of A00 and S are applied using KSPs.

     If only one set of indices (one IS) is provided with PCFieldSplitSetIS() then the complement of that IS
     is used automatically for a second block.

     The fieldsplit preconditioner cannot currently be used with the BAIJ or SBAIJ data formats if the blocksize is larger than 1. 
     Generally it should be used with the AIJ format.

     The forms of these preconditioners are closely related if not identical to forms derived as "Distributive Iterations", see, 
     for example, page 294 in "Principles of Computational Fluid Dynamics" by Pieter Wesseling. Note that one can also use PCFIELDSPLIT 
     inside a smoother resulting in "Distributive Smoothers".

   Concepts: physics based preconditioners, block preconditioners

.seealso:  PCCreate(), PCSetType(), PCType (for list of available types), PC, Block_Preconditioners, PCLSC,
           PCFieldSplitGetSubKSP(), PCFieldSplitSetFields(), PCFieldSplitSetType(), PCFieldSplitSetIS(), PCFieldSplitSchurPrecondition()
M*/

EXTERN_C_BEGIN
#undef __FUNCT__  
#define __FUNCT__ "PCCreate_FieldSplit"
PetscErrorCode  PCCreate_FieldSplit(PC pc)
{
  PetscErrorCode ierr;
  PC_FieldSplit  *jac;

  PetscFunctionBegin;
  ierr = PetscNewLog(pc,PC_FieldSplit,&jac);CHKERRQ(ierr);
  jac->bs        = -1;
  jac->nsplits   = 0;
  jac->type      = PC_COMPOSITE_MULTIPLICATIVE;
  jac->schurpre  = PC_FIELDSPLIT_SCHUR_PRE_USER; /* Try user preconditioner first, fall back on diagonal */
  jac->schurfactorization = PC_FIELDSPLIT_SCHUR_FACT_FULL;

  pc->data     = (void*)jac;

  pc->ops->apply             = PCApply_FieldSplit;
  pc->ops->applytranspose    = PCApplyTranspose_FieldSplit;
  pc->ops->setup             = PCSetUp_FieldSplit;
  pc->ops->reset             = PCReset_FieldSplit;
  pc->ops->destroy           = PCDestroy_FieldSplit;
  pc->ops->setfromoptions    = PCSetFromOptions_FieldSplit;
  pc->ops->view              = PCView_FieldSplit;
  pc->ops->applyrichardson   = 0;

  ierr = PetscObjectComposeFunctionDynamic((PetscObject)pc,"PCFieldSplitGetSubKSP_C","PCFieldSplitGetSubKSP_FieldSplit",
                    PCFieldSplitGetSubKSP_FieldSplit);CHKERRQ(ierr);
  ierr = PetscObjectComposeFunctionDynamic((PetscObject)pc,"PCFieldSplitSetFields_C","PCFieldSplitSetFields_FieldSplit",
                    PCFieldSplitSetFields_FieldSplit);CHKERRQ(ierr);
  ierr = PetscObjectComposeFunctionDynamic((PetscObject)pc,"PCFieldSplitSetIS_C","PCFieldSplitSetIS_FieldSplit",
                    PCFieldSplitSetIS_FieldSplit);CHKERRQ(ierr);
  ierr = PetscObjectComposeFunctionDynamic((PetscObject)pc,"PCFieldSplitSetType_C","PCFieldSplitSetType_FieldSplit",
                    PCFieldSplitSetType_FieldSplit);CHKERRQ(ierr);
  ierr = PetscObjectComposeFunctionDynamic((PetscObject)pc,"PCFieldSplitSetBlockSize_C","PCFieldSplitSetBlockSize_FieldSplit",
                    PCFieldSplitSetBlockSize_FieldSplit);CHKERRQ(ierr);
  PetscFunctionReturn(0);
}
EXTERN_C_END


<|MERGE_RESOLUTION|>--- conflicted
+++ resolved
@@ -256,11 +256,10 @@
       char       **fieldNames;
       IS          *fields;
       DM          *dms;
-<<<<<<< HEAD
       DM           subdm[128];
       PetscBool    flg;
 
-      ierr = DMCreateDecomposition(pc->dm, &numFields, &fieldNames, &fields, &dms);CHKERRQ(ierr);
+      ierr = DMCreateFieldDecomposition(pc->dm, &numFields, &fieldNames, &fields, &dms);CHKERRQ(ierr);
       /* Allow the user to prescribe the splits */
       for(i = 0, flg = PETSC_TRUE; ; i++) {
         PetscInt ifields[128];
@@ -307,33 +306,11 @@
       if (dms) {
         ierr = PetscInfo(pc, "Setting up physics based fieldsplit preconditioner using the embedded DM\n");CHKERRQ(ierr);
         for(ilink = jac->head, i = 0; ilink; ilink = ilink->next, ++i) {
+          ierr = PetscObjectGetOptionsPrefix((PetscObject)(ilink->ksp),&prefix); CHKERRQ(ierr);
+          ierr = PetscObjectSetOptionsPrefix((PetscObject)(dms[i]), prefix);     CHKERRQ(ierr);
           ierr = KSPSetDM(ilink->ksp, dms[i]);CHKERRQ(ierr);
           ierr = KSPSetDMActive(ilink->ksp, PETSC_FALSE);CHKERRQ(ierr);
-=======
-      ierr = DMCreateFieldDecomposition(pc->dm, &numFields, &fieldNames, &fields, &dms);    CHKERRQ(ierr);
-      for(f = 0; f < numFields; ++f) {
-        if(jac->reset) {
-          ilink->is = fields[f];
-          ilink     = ilink->next;
-        }
-        else {
-          ierr = PCFieldSplitSetIS(pc, fieldNames[f], fields[f]);CHKERRQ(ierr);
-        }
-        ierr = PetscFree(fieldNames[f]);CHKERRQ(ierr);
-        ierr = ISDestroy(&fields[f]);CHKERRQ(ierr);
-      }
-      ierr = PetscFree(fieldNames);CHKERRQ(ierr);
-      ierr = PetscFree(fields);CHKERRQ(ierr);
-      if(dms) {
-        ierr = PetscInfo(pc,"Setting up physics based fieldsplit preconditioner using the embedded DM\n");CHKERRQ(ierr);
-        for (ilink=jac->head,i=0; ilink; ilink=ilink->next,i++) {
-          const char* prefix;
-          ierr = PetscObjectGetOptionsPrefix((PetscObject)(ilink->ksp),&prefix); CHKERRQ(ierr);
-          ierr = PetscObjectSetOptionsPrefix((PetscObject)(dms[i]), prefix);     CHKERRQ(ierr);
-          ierr = KSPSetDM(ilink->ksp, dms[i]);                                   CHKERRQ(ierr);
-          ierr = KSPSetDMActive(ilink->ksp, PETSC_FALSE);                        CHKERRQ(ierr);
           ierr = PetscObjectIncrementTabLevel((PetscObject)dms[i],(PetscObject)ilink->ksp,0); CHKERRQ(ierr);
->>>>>>> 45765c40
           ierr = DMDestroy(&dms[i]); CHKERRQ(ierr);
         }
         ierr = PetscFree(dms);CHKERRQ(ierr);
@@ -609,12 +586,12 @@
       /* Use mat[0] (diagonal block of the real matrix) preconditioned by pmat[0] */
       ierr  = MatCreateSchurComplement(jac->mat[0],jac->pmat[0],jac->B,jac->C,jac->mat[1],&jac->schur);CHKERRQ(ierr);
       ierr  = MatGetNullSpace(jac->pmat[1], &sp);CHKERRQ(ierr);
-<<<<<<< HEAD
       if (sp) {ierr  = MatSetNullSpace(jac->schur, sp);CHKERRQ(ierr);}
-      /* set tabbing and options prefix of KSP inside the MatSchur */
+      /* set tabbing, options prefix and DM of KSP inside the MatSchur (inherited from the split) */
       ierr  = MatSchurComplementGetKSP(jac->schur,&ksp);CHKERRQ(ierr);
       ierr  = PetscObjectIncrementTabLevel((PetscObject)ksp,(PetscObject)pc,2);CHKERRQ(ierr);
-      ierr  = PetscSNPrintf(schurprefix,sizeof schurprefix,"%sfieldsplit_%s_",((PetscObject)pc)->prefix?((PetscObject)pc)->prefix:"",jac->head->splitname);CHKERRQ(ierr);
+      ierr  = PetscSNPrintf(schurprefix, sizeof schurprefix, "%sfieldsplit_%s_", ((PetscObject)pc)->prefix ? ((PetscObject)pc)->prefix : "", jac->head->splitname);CHKERRQ(ierr);
+      /* Dmitry had KSPGetOptionsPrefix(jac->head->ksp, &schurprefix). Do we want this??? */
       ierr  = KSPSetOptionsPrefix(ksp,schurprefix);CHKERRQ(ierr);
       {
         DM dmInner;
@@ -622,18 +599,6 @@
         ierr = KSPSetDM(ksp, dmInner);CHKERRQ(ierr);
         ierr = KSPSetDMActive(ksp, PETSC_FALSE);CHKERRQ(ierr);
       }
-=======
-      if (sp) {ierr  = MatSetNullSpace(jac->schur, sp);  CHKERRQ(ierr);}
-      /* set tabbing, options prefix and DM of KSP inside the MatSchur (inherited from the split) */
-      ierr  = MatSchurComplementGetKSP(jac->schur,&ksp);    CHKERRQ(ierr);
-      ierr  = KSPGetDM(jac->head->ksp,&Adm);                CHKERRQ(ierr);
-      ierr  = KSPSetDM(ksp,Adm);                            CHKERRQ(ierr);
-      ierr  = KSPSetDMActive(ksp,PETSC_FALSE);              CHKERRQ(ierr);
-      ierr  = KSPGetOptionsPrefix(jac->head->ksp,&Aprefix); CHKERRQ(ierr);
-      ierr  = KSPSetOptionsPrefix(ksp,Aprefix);             CHKERRQ(ierr);
-      ierr  = KSPIncrementTabLevel(ksp,(PetscObject)pc,2);  CHKERRQ(ierr);
-      ierr  = KSPSetFromOptions(ksp); CHKERRQ(ierr);
->>>>>>> 45765c40
       /* Need to call this everytime because new matrix is being created */
       ierr  = MatSetFromOptions(jac->schur);CHKERRQ(ierr);
       ierr  = MatSetUp(jac->schur);   CHKERRQ(ierr);
