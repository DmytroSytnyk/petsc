--- conflicted
+++ resolved
@@ -347,34 +347,6 @@
     mglevels[i]->eventinterprestrict = 0;
 
     if (comms) comm = comms[i];
-<<<<<<< HEAD
-    ierr = KSPCreate(comm,&mglevels[i]->smoothd);CHKERRQ(ierr);
-    ierr = KSPSetErrorIfNotConverged(mglevels[i]->smoothd,pc->erroriffailure);CHKERRQ(ierr);
-    ierr = PetscObjectIncrementTabLevel((PetscObject)mglevels[i]->smoothd,(PetscObject)pc,levels-i);CHKERRQ(ierr);
-    ierr = KSPSetOptionsPrefix(mglevels[i]->smoothd,prefix);CHKERRQ(ierr);
-    ierr = PetscObjectComposedDataSetInt((PetscObject) mglevels[i]->smoothd, PetscMGLevelId, mglevels[i]->level);CHKERRQ(ierr);
-    if (i || levels == 1) {
-      char tprefix[128];
-
-      ierr = KSPSetType(mglevels[i]->smoothd,KSPCHEBYSHEV);CHKERRQ(ierr);
-      ierr = KSPSetConvergenceTest(mglevels[i]->smoothd,KSPConvergedSkip,NULL,NULL);CHKERRQ(ierr);
-      ierr = KSPSetNormType(mglevels[i]->smoothd,KSP_NORM_NONE);CHKERRQ(ierr);
-      ierr = KSPGetPC(mglevels[i]->smoothd,&ipc);CHKERRQ(ierr);
-      ierr = PCSetType(ipc,PCSOR);CHKERRQ(ierr);
-      ierr = KSPSetTolerances(mglevels[i]->smoothd,PETSC_DEFAULT,PETSC_DEFAULT,PETSC_DEFAULT, mg->default_smoothd);CHKERRQ(ierr);
-
-      ierr = PetscSNPrintf(tprefix,128,"mg_levels_%d_",(int)i);CHKERRQ(ierr);
-      ierr = KSPAppendOptionsPrefix(mglevels[i]->smoothd,tprefix);CHKERRQ(ierr);
-    } else {
-      ierr = KSPAppendOptionsPrefix(mglevels[0]->smoothd,"mg_coarse_");CHKERRQ(ierr);
-
-      /* coarse solve is (redundant) LU by default; set shifttype NONZERO to avoid annoying zero-pivot in LU preconditioner */
-      ierr = KSPSetType(mglevels[0]->smoothd,KSPPREONLY);CHKERRQ(ierr);
-      ierr = KSPGetPC(mglevels[0]->smoothd,&ipc);CHKERRQ(ierr);
-      ierr = MPI_Comm_size(comm,&size);CHKERRQ(ierr);
-      if (size > 1) {
-        ierr = PCSetType(ipc,PCREDUNDANT);CHKERRQ(ierr);
-=======
     if (comm != MPI_COMM_NULL) {
       ierr = KSPCreate(comm,&mglevels[i]->smoothd);CHKERRQ(ierr);
       ierr = KSPSetErrorIfNotConverged(mglevels[i]->smoothd,pc->erroriffailure);CHKERRQ(ierr);
@@ -393,7 +365,6 @@
 
         ierr = PetscSNPrintf(tprefix,128,"mg_levels_%d_",(int)i);CHKERRQ(ierr);
         ierr = KSPAppendOptionsPrefix(mglevels[i]->smoothd,tprefix);CHKERRQ(ierr);
->>>>>>> 57cd6977
       } else {
         ierr = KSPAppendOptionsPrefix(mglevels[0]->smoothd,"mg_coarse_");CHKERRQ(ierr);
 
