
/*
    Defines the multigrid preconditioner interface.
*/
#include <../src/ksp/pc/impls/mg/mgimpl.h>                    /*I "petscksp.h" I*/
#include <petscdm.h>

#undef __FUNCT__
#define __FUNCT__ "PCMGMCycle_Private"
PetscErrorCode PCMGMCycle_Private(PC pc,PC_MG_Levels **mglevelsin,PCRichardsonConvergedReason *reason)
{
  PC_MG          *mg = (PC_MG*)pc->data;
  PC_MG_Levels   *mgc,*mglevels = *mglevelsin;
  PetscErrorCode ierr;
  PetscInt       cycles = (mglevels->level == 1) ? 1 : (PetscInt) mglevels->cycles;

  PetscFunctionBegin;
  if (mglevels->eventsmoothsolve) {ierr = PetscLogEventBegin(mglevels->eventsmoothsolve,0,0,0,0);CHKERRQ(ierr);}
  ierr = KSPSolve(mglevels->smoothd,mglevels->b,mglevels->x);CHKERRQ(ierr);  /* pre-smooth */
  if (mglevels->eventsmoothsolve) {ierr = PetscLogEventEnd(mglevels->eventsmoothsolve,0,0,0,0);CHKERRQ(ierr);}
  if (mglevels->level) {  /* not the coarsest grid */
    if (mglevels->eventresidual) {ierr = PetscLogEventBegin(mglevels->eventresidual,0,0,0,0);CHKERRQ(ierr);}
    ierr = (*mglevels->residual)(mglevels->A,mglevels->b,mglevels->x,mglevels->r);CHKERRQ(ierr);
    if (mglevels->eventresidual) {ierr = PetscLogEventEnd(mglevels->eventresidual,0,0,0,0);CHKERRQ(ierr);}

    /* if on finest level and have convergence criteria set */
    if (mglevels->level == mglevels->levels-1 && mg->ttol && reason) {
      PetscReal rnorm;
      ierr = VecNorm(mglevels->r,NORM_2,&rnorm);CHKERRQ(ierr);
      if (rnorm <= mg->ttol) {
        if (rnorm < mg->abstol) {
          *reason = PCRICHARDSON_CONVERGED_ATOL;
          ierr    = PetscInfo2(pc,"Linear solver has converged. Residual norm %g is less than absolute tolerance %g\n",(double)rnorm,(double)mg->abstol);CHKERRQ(ierr);
        } else {
          *reason = PCRICHARDSON_CONVERGED_RTOL;
          ierr    = PetscInfo2(pc,"Linear solver has converged. Residual norm %g is less than relative tolerance times initial residual norm %g\n",(double)rnorm,(double)mg->ttol);CHKERRQ(ierr);
        }
        PetscFunctionReturn(0);
      }
    }

    mgc = *(mglevelsin - 1);
    if (mglevels->eventinterprestrict) {ierr = PetscLogEventBegin(mglevels->eventinterprestrict,0,0,0,0);CHKERRQ(ierr);}
    ierr = MatRestrict(mglevels->restrct,mglevels->r,mgc->b);CHKERRQ(ierr);
    if (mglevels->eventinterprestrict) {ierr = PetscLogEventEnd(mglevels->eventinterprestrict,0,0,0,0);CHKERRQ(ierr);}
    ierr = VecSet(mgc->x,0.0);CHKERRQ(ierr);
    while (cycles--) {
      ierr = PCMGMCycle_Private(pc,mglevelsin-1,reason);CHKERRQ(ierr);
    }
    if (mglevels->eventinterprestrict) {ierr = PetscLogEventBegin(mglevels->eventinterprestrict,0,0,0,0);CHKERRQ(ierr);}
    ierr = MatInterpolateAdd(mglevels->interpolate,mgc->x,mglevels->x,mglevels->x);CHKERRQ(ierr);
    if (mglevels->eventinterprestrict) {ierr = PetscLogEventEnd(mglevels->eventinterprestrict,0,0,0,0);CHKERRQ(ierr);}
    if (mglevels->eventsmoothsolve) {ierr = PetscLogEventBegin(mglevels->eventsmoothsolve,0,0,0,0);CHKERRQ(ierr);}
    ierr = KSPSolve(mglevels->smoothu,mglevels->b,mglevels->x);CHKERRQ(ierr);    /* post smooth */
    if (mglevels->eventsmoothsolve) {ierr = PetscLogEventEnd(mglevels->eventsmoothsolve,0,0,0,0);CHKERRQ(ierr);}
  }
  PetscFunctionReturn(0);
}

#undef __FUNCT__
#define __FUNCT__ "PCApplyRichardson_MG"
static PetscErrorCode PCApplyRichardson_MG(PC pc,Vec b,Vec x,Vec w,PetscReal rtol,PetscReal abstol, PetscReal dtol,PetscInt its,PetscBool zeroguess,PetscInt *outits,PCRichardsonConvergedReason *reason)
{
  PC_MG          *mg        = (PC_MG*)pc->data;
  PC_MG_Levels   **mglevels = mg->levels;
  PetscErrorCode ierr;
  PetscInt       levels = mglevels[0]->levels,i;

  PetscFunctionBegin;
  /* When the DM is supplying the matrix then it will not exist until here */
  for (i=0; i<levels; i++) {
    if (!mglevels[i]->A) {
      ierr = KSPGetOperators(mglevels[i]->smoothu,&mglevels[i]->A,NULL);CHKERRQ(ierr);
      ierr = PetscObjectReference((PetscObject)mglevels[i]->A);CHKERRQ(ierr);
    }
  }
  mglevels[levels-1]->b = b;
  mglevels[levels-1]->x = x;

  mg->rtol   = rtol;
  mg->abstol = abstol;
  mg->dtol   = dtol;
  if (rtol) {
    /* compute initial residual norm for relative convergence test */
    PetscReal rnorm;
    if (zeroguess) {
      ierr = VecNorm(b,NORM_2,&rnorm);CHKERRQ(ierr);
    } else {
      ierr = (*mglevels[levels-1]->residual)(mglevels[levels-1]->A,b,x,w);CHKERRQ(ierr);
      ierr = VecNorm(w,NORM_2,&rnorm);CHKERRQ(ierr);
    }
    mg->ttol = PetscMax(rtol*rnorm,abstol);
  } else if (abstol) mg->ttol = abstol;
  else mg->ttol = 0.0;

  /* since smoother is applied to full system, not just residual we need to make sure that smoothers don't
     stop prematurely due to small residual */
  for (i=1; i<levels; i++) {
    ierr = KSPSetTolerances(mglevels[i]->smoothu,0,PETSC_DEFAULT,PETSC_DEFAULT,PETSC_DEFAULT);CHKERRQ(ierr);
    if (mglevels[i]->smoothu != mglevels[i]->smoothd) {
      ierr = KSPSetTolerances(mglevels[i]->smoothd,0,PETSC_DEFAULT,PETSC_DEFAULT,PETSC_DEFAULT);CHKERRQ(ierr);
    }
  }

  *reason = (PCRichardsonConvergedReason)0;
  for (i=0; i<its; i++) {
    ierr = PCMGMCycle_Private(pc,mglevels+levels-1,reason);CHKERRQ(ierr);
    if (*reason) break;
  }
  if (!*reason) *reason = PCRICHARDSON_CONVERGED_ITS;
  *outits = i;
  PetscFunctionReturn(0);
}

#undef __FUNCT__
#define __FUNCT__ "PCReset_MG"
PetscErrorCode PCReset_MG(PC pc)
{
  PC_MG          *mg        = (PC_MG*)pc->data;
  PC_MG_Levels   **mglevels = mg->levels;
  PetscErrorCode ierr;
  PetscInt       i,n;

  PetscFunctionBegin;
  if (mglevels) {
    n = mglevels[0]->levels;
    for (i=0; i<n-1; i++) {
      ierr = VecDestroy(&mglevels[i+1]->r);CHKERRQ(ierr);
      ierr = VecDestroy(&mglevels[i]->b);CHKERRQ(ierr);
      ierr = VecDestroy(&mglevels[i]->x);CHKERRQ(ierr);
      ierr = MatDestroy(&mglevels[i+1]->restrct);CHKERRQ(ierr);
      ierr = MatDestroy(&mglevels[i+1]->interpolate);CHKERRQ(ierr);
      ierr = VecDestroy(&mglevels[i+1]->rscale);CHKERRQ(ierr);
    }

    for (i=0; i<n; i++) {
      ierr = MatDestroy(&mglevels[i]->A);CHKERRQ(ierr);
      if (mglevels[i]->smoothd != mglevels[i]->smoothu) {
        ierr = KSPReset(mglevels[i]->smoothd);CHKERRQ(ierr);
      }
      ierr = KSPReset(mglevels[i]->smoothu);CHKERRQ(ierr);
    }
  }
  PetscFunctionReturn(0);
}

#undef __FUNCT__
#define __FUNCT__ "PCMGSetLevels"
/*@C
   PCMGSetLevels - Sets the number of levels to use with MG.
   Must be called before any other MG routine.

   Logically Collective on PC

   Input Parameters:
+  pc - the preconditioner context
.  levels - the number of levels
-  comms - optional communicators for each level; this is to allow solving the coarser problems
           on smaller sets of processors. Use NULL_OBJECT for default in Fortran

   Level: intermediate

   Notes:
     If the number of levels is one then the multigrid uses the -mg_levels prefix
  for setting the level options rather than the -mg_coarse prefix.

.keywords: MG, set, levels, multigrid

.seealso: PCMGSetType(), PCMGGetLevels()
@*/
PetscErrorCode  PCMGSetLevels(PC pc,PetscInt levels,MPI_Comm *comms)
{
  PetscErrorCode ierr;
  PC_MG          *mg        = (PC_MG*)pc->data;
  MPI_Comm       comm;
  PC_MG_Levels   **mglevels = mg->levels;
  PetscInt       i;
  PetscMPIInt    size;
  const char     *prefix;
  PC             ipc;
  PetscInt       n;

  PetscFunctionBegin;
  PetscValidHeaderSpecific(pc,PC_CLASSID,1);
  PetscValidLogicalCollectiveInt(pc,levels,2);
  ierr = PetscObjectGetComm((PetscObject)pc,&comm);CHKERRQ(ierr);
  if (mg->nlevels == levels) PetscFunctionReturn(0);
  if (mglevels) {
    /* changing the number of levels so free up the previous stuff */
    ierr = PCReset_MG(pc);CHKERRQ(ierr);
    n    = mglevels[0]->levels;
    for (i=0; i<n; i++) {
      if (mglevels[i]->smoothd != mglevels[i]->smoothu) {
        ierr = KSPDestroy(&mglevels[i]->smoothd);CHKERRQ(ierr);
      }
      ierr = KSPDestroy(&mglevels[i]->smoothu);CHKERRQ(ierr);
      ierr = PetscFree(mglevels[i]);CHKERRQ(ierr);
    }
    ierr = PetscFree(mg->levels);CHKERRQ(ierr);
  }

  mg->nlevels = levels;

  ierr = PetscMalloc1(levels,&mglevels);CHKERRQ(ierr);
  ierr = PetscLogObjectMemory((PetscObject)pc,levels*(sizeof(PC_MG*)));CHKERRQ(ierr);

  ierr = PCGetOptionsPrefix(pc,&prefix);CHKERRQ(ierr);

  mg->stageApply = 0;
  for (i=0; i<levels; i++) {
    ierr = PetscNewLog(pc,&mglevels[i]);CHKERRQ(ierr);

    mglevels[i]->level               = i;
    mglevels[i]->levels              = levels;
    mglevels[i]->cycles              = PC_MG_CYCLE_V;
    mg->default_smoothu              = 2;
    mg->default_smoothd              = 2;
    mglevels[i]->eventsmoothsetup    = 0;
    mglevels[i]->eventsmoothsolve    = 0;
    mglevels[i]->eventresidual       = 0;
    mglevels[i]->eventinterprestrict = 0;

    if (comms) comm = comms[i];
    ierr = KSPCreate(comm,&mglevels[i]->smoothd);CHKERRQ(ierr);
    ierr = KSPSetType(mglevels[i]->smoothd,KSPCHEBYSHEV);CHKERRQ(ierr);
    ierr = KSPSetConvergenceTest(mglevels[i]->smoothd,KSPConvergedSkip,NULL,NULL);CHKERRQ(ierr);
    ierr = KSPSetNormType(mglevels[i]->smoothd,KSP_NORM_NONE);CHKERRQ(ierr);
    ierr = KSPGetPC(mglevels[i]->smoothd,&ipc);CHKERRQ(ierr);
    ierr = PCSetType(ipc,PCSOR);CHKERRQ(ierr);
    ierr = PetscObjectIncrementTabLevel((PetscObject)mglevels[i]->smoothd,(PetscObject)pc,levels-i);CHKERRQ(ierr);
    ierr = KSPSetTolerances(mglevels[i]->smoothd,PETSC_DEFAULT,PETSC_DEFAULT,PETSC_DEFAULT, i ? mg->default_smoothd : 1);CHKERRQ(ierr);
    ierr = KSPSetOptionsPrefix(mglevels[i]->smoothd,prefix);CHKERRQ(ierr);

    /* do special stuff for coarse grid */
    if (!i && levels > 1) {
      ierr = KSPAppendOptionsPrefix(mglevels[0]->smoothd,"mg_coarse_");CHKERRQ(ierr);

      /* coarse solve is (redundant) LU by default; set shifttype NONZERO to avoid annoying zero-pivot in LU preconditioner */
      ierr = KSPSetType(mglevels[0]->smoothd,KSPPREONLY);CHKERRQ(ierr);
      ierr = KSPGetPC(mglevels[0]->smoothd,&ipc);CHKERRQ(ierr);
      ierr = MPI_Comm_size(comm,&size);CHKERRQ(ierr);
      if (size > 1) {
        KSP innerksp;
        PC  innerpc;
        ierr = PCSetType(ipc,PCREDUNDANT);CHKERRQ(ierr);
        ierr = PCRedundantGetKSP(ipc,&innerksp);CHKERRQ(ierr);
        ierr = KSPGetPC(innerksp,&innerpc);CHKERRQ(ierr);
        ierr = PCFactorSetShiftType(innerpc,MAT_SHIFT_INBLOCKS);CHKERRQ(ierr);
      } else {
        ierr = PCSetType(ipc,PCLU);CHKERRQ(ierr);
        ierr = PCFactorSetShiftType(ipc,MAT_SHIFT_INBLOCKS);CHKERRQ(ierr);
      }
    } else {
      char tprefix[128];
      sprintf(tprefix,"mg_levels_%d_",(int)i);
      ierr = KSPAppendOptionsPrefix(mglevels[i]->smoothd,tprefix);CHKERRQ(ierr);
    }
    ierr = PetscLogObjectParent((PetscObject)pc,(PetscObject)mglevels[i]->smoothd);CHKERRQ(ierr);

    mglevels[i]->smoothu = mglevels[i]->smoothd;
    mg->rtol             = 0.0;
    mg->abstol           = 0.0;
    mg->dtol             = 0.0;
    mg->ttol             = 0.0;
    mg->cyclesperpcapply = 1;
  }
  mg->am                   = PC_MG_MULTIPLICATIVE;
  mg->levels               = mglevels;
  pc->ops->applyrichardson = PCApplyRichardson_MG;
  PetscFunctionReturn(0);
}


#undef __FUNCT__
#define __FUNCT__ "PCDestroy_MG"
PetscErrorCode PCDestroy_MG(PC pc)
{
  PetscErrorCode ierr;
  PC_MG          *mg        = (PC_MG*)pc->data;
  PC_MG_Levels   **mglevels = mg->levels;
  PetscInt       i,n;

  PetscFunctionBegin;
  ierr = PCReset_MG(pc);CHKERRQ(ierr);
  if (mglevels) {
    n = mglevels[0]->levels;
    for (i=0; i<n; i++) {
      if (mglevels[i]->smoothd != mglevels[i]->smoothu) {
        ierr = KSPDestroy(&mglevels[i]->smoothd);CHKERRQ(ierr);
      }
      ierr = KSPDestroy(&mglevels[i]->smoothu);CHKERRQ(ierr);
      ierr = PetscFree(mglevels[i]);CHKERRQ(ierr);
    }
    ierr = PetscFree(mg->levels);CHKERRQ(ierr);
  }
  ierr = PetscFree(pc->data);CHKERRQ(ierr);
  PetscFunctionReturn(0);
}



extern PetscErrorCode PCMGACycle_Private(PC,PC_MG_Levels**);
extern PetscErrorCode PCMGFCycle_Private(PC,PC_MG_Levels**);
extern PetscErrorCode PCMGKCycle_Private(PC,PC_MG_Levels**);

/*
   PCApply_MG - Runs either an additive, multiplicative, Kaskadic
             or full cycle of multigrid.

  Note:
  A simple wrapper which calls PCMGMCycle(),PCMGACycle(), or PCMGFCycle().
*/
#undef __FUNCT__
#define __FUNCT__ "PCApply_MG"
static PetscErrorCode PCApply_MG(PC pc,Vec b,Vec x)
{
  PC_MG          *mg        = (PC_MG*)pc->data;
  PC_MG_Levels   **mglevels = mg->levels;
  PetscErrorCode ierr;
  PetscInt       levels = mglevels[0]->levels,i;

  PetscFunctionBegin;
  if (mg->stageApply) {ierr = PetscLogStagePush(mg->stageApply);CHKERRQ(ierr);}
  /* When the DM is supplying the matrix then it will not exist until here */
  for (i=0; i<levels; i++) {
    if (!mglevels[i]->A) {
      ierr = KSPGetOperators(mglevels[i]->smoothu,&mglevels[i]->A,NULL);CHKERRQ(ierr);
      ierr = PetscObjectReference((PetscObject)mglevels[i]->A);CHKERRQ(ierr);
    }
  }

  mglevels[levels-1]->b = b;
  mglevels[levels-1]->x = x;
  if (mg->am == PC_MG_MULTIPLICATIVE) {
    ierr = VecSet(x,0.0);CHKERRQ(ierr);
    for (i=0; i<mg->cyclesperpcapply; i++) {
      ierr = PCMGMCycle_Private(pc,mglevels+levels-1,NULL);CHKERRQ(ierr);
    }
  } else if (mg->am == PC_MG_ADDITIVE) {
    ierr = PCMGACycle_Private(pc,mglevels);CHKERRQ(ierr);
  } else if (mg->am == PC_MG_KASKADE) {
    ierr = PCMGKCycle_Private(pc,mglevels);CHKERRQ(ierr);
  } else {
    ierr = PCMGFCycle_Private(pc,mglevels);CHKERRQ(ierr);
  }
  if (mg->stageApply) {ierr = PetscLogStagePop();CHKERRQ(ierr);}
  PetscFunctionReturn(0);
}


#undef __FUNCT__
#define __FUNCT__ "PCSetFromOptions_MG"
PetscErrorCode PCSetFromOptions_MG(PC pc)
{
  PetscErrorCode ierr;
  PetscInt       m,levels = 1,cycles;
  PetscBool      flg,set;
  PC_MG          *mg        = (PC_MG*)pc->data;
  PC_MG_Levels   **mglevels = mg->levels;
  PCMGType       mgtype;
  PCMGCycleType  mgctype;

  PetscFunctionBegin;
  ierr = PetscOptionsHead("Multigrid options");CHKERRQ(ierr);
  if (!mg->levels) {
    ierr = PetscOptionsInt("-pc_mg_levels","Number of Levels","PCMGSetLevels",levels,&levels,&flg);CHKERRQ(ierr);
    if (!flg && pc->dm) {
      ierr = DMGetRefineLevel(pc->dm,&levels);CHKERRQ(ierr);
      levels++;
      mg->usedmfornumberoflevels = PETSC_TRUE;
    }
    ierr = PCMGSetLevels(pc,levels,NULL);CHKERRQ(ierr);
  }
  mglevels = mg->levels;

  mgctype = (PCMGCycleType) mglevels[0]->cycles;
  ierr    = PetscOptionsEnum("-pc_mg_cycle_type","V cycle or for W-cycle","PCMGSetCycleType",PCMGCycleTypes,(PetscEnum)mgctype,(PetscEnum*)&mgctype,&flg);CHKERRQ(ierr);
  if (flg) {
    ierr = PCMGSetCycleType(pc,mgctype);CHKERRQ(ierr);
  }
  flg  = PETSC_FALSE;
  ierr = PetscOptionsBool("-pc_mg_galerkin","Use Galerkin process to compute coarser operators","PCMGSetGalerkin",flg,&flg,&set);CHKERRQ(ierr);
  if (set) {
    ierr = PCMGSetGalerkin(pc,flg);CHKERRQ(ierr);
  }
  ierr = PetscOptionsInt("-pc_mg_smoothup","Number of post-smoothing steps","PCMGSetNumberSmoothUp",mg->default_smoothu,&m,&flg);CHKERRQ(ierr);
  if (flg) {
    ierr = PCMGSetNumberSmoothUp(pc,m);CHKERRQ(ierr);
  }
  ierr = PetscOptionsInt("-pc_mg_smoothdown","Number of pre-smoothing steps","PCMGSetNumberSmoothDown",mg->default_smoothd,&m,&flg);CHKERRQ(ierr);
  if (flg) {
    ierr = PCMGSetNumberSmoothDown(pc,m);CHKERRQ(ierr);
  }
  mgtype = mg->am;
  ierr   = PetscOptionsEnum("-pc_mg_type","Multigrid type","PCMGSetType",PCMGTypes,(PetscEnum)mgtype,(PetscEnum*)&mgtype,&flg);CHKERRQ(ierr);
  if (flg) {
    ierr = PCMGSetType(pc,mgtype);CHKERRQ(ierr);
  }
  if (mg->am == PC_MG_MULTIPLICATIVE) {
    ierr = PetscOptionsInt("-pc_mg_multiplicative_cycles","Number of cycles for each preconditioner step","PCMGSetLevels",mg->cyclesperpcapply,&cycles,&flg);CHKERRQ(ierr);
    if (flg) {
      ierr = PCMGMultiplicativeSetCycles(pc,cycles);CHKERRQ(ierr);
    }
  }
  flg  = PETSC_FALSE;
  ierr = PetscOptionsBool("-pc_mg_log","Log times for each multigrid level","None",flg,&flg,NULL);CHKERRQ(ierr);
  if (flg) {
    PetscInt i;
    char     eventname[128];
    if (!mglevels) SETERRQ(PetscObjectComm((PetscObject)pc),PETSC_ERR_ARG_WRONGSTATE,"Must set MG levels before calling");
    levels = mglevels[0]->levels;
    for (i=0; i<levels; i++) {
      sprintf(eventname,"MGSetup Level %d",(int)i);
      ierr = PetscLogEventRegister(eventname,((PetscObject)pc)->classid,&mglevels[i]->eventsmoothsetup);CHKERRQ(ierr);
      sprintf(eventname,"MGSmooth Level %d",(int)i);
      ierr = PetscLogEventRegister(eventname,((PetscObject)pc)->classid,&mglevels[i]->eventsmoothsolve);CHKERRQ(ierr);
      if (i) {
        sprintf(eventname,"MGResid Level %d",(int)i);
        ierr = PetscLogEventRegister(eventname,((PetscObject)pc)->classid,&mglevels[i]->eventresidual);CHKERRQ(ierr);
        sprintf(eventname,"MGInterp Level %d",(int)i);
        ierr = PetscLogEventRegister(eventname,((PetscObject)pc)->classid,&mglevels[i]->eventinterprestrict);CHKERRQ(ierr);
      }
    }

#if defined(PETSC_USE_LOG)
    {
      const char    *sname = "MG Apply";
      PetscStageLog stageLog;
      PetscInt      st;

      PetscFunctionBegin;
      ierr = PetscLogGetStageLog(&stageLog);CHKERRQ(ierr);
      for (st = 0; st < stageLog->numStages; ++st) {
        PetscBool same;

        ierr = PetscStrcmp(stageLog->stageInfo[st].name, sname, &same);CHKERRQ(ierr);
        if (same) mg->stageApply = st;
      }
      if (!mg->stageApply) {
        ierr = PetscLogStageRegister(sname, &mg->stageApply);CHKERRQ(ierr);
      }
    }
#endif
  }
  ierr = PetscOptionsTail();CHKERRQ(ierr);
  PetscFunctionReturn(0);
}

const char *const PCMGTypes[] = {"MULTIPLICATIVE","ADDITIVE","FULL","KASKADE","PCMGType","PC_MG",0};
const char *const PCMGCycleTypes[] = {"invalid","v","w","PCMGCycleType","PC_MG_CYCLE",0};

#include <petscdraw.h>
#undef __FUNCT__
#define __FUNCT__ "PCView_MG"
PetscErrorCode PCView_MG(PC pc,PetscViewer viewer)
{
  PC_MG          *mg        = (PC_MG*)pc->data;
  PC_MG_Levels   **mglevels = mg->levels;
  PetscErrorCode ierr;
  PetscInt       levels = mglevels ? mglevels[0]->levels : 0,i;
  PetscBool      iascii,isbinary,isdraw;

  PetscFunctionBegin;
  ierr = PetscObjectTypeCompare((PetscObject)viewer,PETSCVIEWERASCII,&iascii);CHKERRQ(ierr);
  ierr = PetscObjectTypeCompare((PetscObject)viewer,PETSCVIEWERBINARY,&isbinary);CHKERRQ(ierr);
  ierr = PetscObjectTypeCompare((PetscObject)viewer,PETSCVIEWERDRAW,&isdraw);CHKERRQ(ierr);
  if (iascii) {
    const char *cyclename = levels ? (mglevels[0]->cycles == PC_MG_CYCLE_V ? "v" : "w") : "unknown";
    ierr = PetscViewerASCIIPrintf(viewer,"  MG: type is %s, levels=%D cycles=%s\n", PCMGTypes[mg->am],levels,cyclename);CHKERRQ(ierr);
    if (mg->am == PC_MG_MULTIPLICATIVE) {
      ierr = PetscViewerASCIIPrintf(viewer,"    Cycles per PCApply=%d\n",mg->cyclesperpcapply);CHKERRQ(ierr);
    }
    if (mg->galerkin) {
      ierr = PetscViewerASCIIPrintf(viewer,"    Using Galerkin computed coarse grid matrices\n");CHKERRQ(ierr);
    } else {
      ierr = PetscViewerASCIIPrintf(viewer,"    Not using Galerkin computed coarse grid matrices\n");CHKERRQ(ierr);
    }
    for (i=0; i<levels; i++) {
      if (!i) {
        ierr = PetscViewerASCIIPrintf(viewer,"Coarse grid solver -- level -------------------------------\n",i);CHKERRQ(ierr);
      } else {
        ierr = PetscViewerASCIIPrintf(viewer,"Down solver (pre-smoother) on level %D -------------------------------\n",i);CHKERRQ(ierr);
      }
      ierr = PetscViewerASCIIPushTab(viewer);CHKERRQ(ierr);
      ierr = KSPView(mglevels[i]->smoothd,viewer);CHKERRQ(ierr);
      ierr = PetscViewerASCIIPopTab(viewer);CHKERRQ(ierr);
      if (i && mglevels[i]->smoothd == mglevels[i]->smoothu) {
        ierr = PetscViewerASCIIPrintf(viewer,"Up solver (post-smoother) same as down solver (pre-smoother)\n");CHKERRQ(ierr);
      } else if (i) {
        ierr = PetscViewerASCIIPrintf(viewer,"Up solver (post-smoother) on level %D -------------------------------\n",i);CHKERRQ(ierr);
        ierr = PetscViewerASCIIPushTab(viewer);CHKERRQ(ierr);
        ierr = KSPView(mglevels[i]->smoothu,viewer);CHKERRQ(ierr);
        ierr = PetscViewerASCIIPopTab(viewer);CHKERRQ(ierr);
      }
    }
  } else if (isbinary) {
    for (i=levels-1; i>=0; i--) {
      ierr = KSPView(mglevels[i]->smoothd,viewer);CHKERRQ(ierr);
      if (i && mglevels[i]->smoothd != mglevels[i]->smoothu) {
        ierr = KSPView(mglevels[i]->smoothu,viewer);CHKERRQ(ierr);
      }
    }
  } else if (isdraw) {
    PetscDraw draw;
    PetscReal x,w,y,bottom,th;
    ierr   = PetscViewerDrawGetDraw(viewer,0,&draw);CHKERRQ(ierr);
    ierr   = PetscDrawGetCurrentPoint(draw,&x,&y);CHKERRQ(ierr);
    ierr   = PetscDrawStringGetSize(draw,NULL,&th);CHKERRQ(ierr);
    bottom = y - th;
    for (i=levels-1; i>=0; i--) {
      if (!mglevels[i]->smoothu || (mglevels[i]->smoothu == mglevels[i]->smoothd)) {
        ierr = PetscDrawPushCurrentPoint(draw,x,bottom);CHKERRQ(ierr);
        ierr = KSPView(mglevels[i]->smoothd,viewer);CHKERRQ(ierr);
        ierr = PetscDrawPopCurrentPoint(draw);CHKERRQ(ierr);
      } else {
        w    = 0.5*PetscMin(1.0-x,x);
        ierr = PetscDrawPushCurrentPoint(draw,x+w,bottom);CHKERRQ(ierr);
        ierr = KSPView(mglevels[i]->smoothd,viewer);CHKERRQ(ierr);
        ierr = PetscDrawPopCurrentPoint(draw);CHKERRQ(ierr);
        ierr = PetscDrawPushCurrentPoint(draw,x-w,bottom);CHKERRQ(ierr);
        ierr = KSPView(mglevels[i]->smoothu,viewer);CHKERRQ(ierr);
        ierr = PetscDrawPopCurrentPoint(draw);CHKERRQ(ierr);
      }
      ierr    = PetscDrawGetBoundingBox(draw,NULL,&bottom,NULL,NULL);CHKERRQ(ierr);
      bottom -= th;
    }
  }
  PetscFunctionReturn(0);
}

#include <petsc-private/dmimpl.h>
#include <petsc-private/kspimpl.h>

/*
    Calls setup for the KSP on each level
*/
#undef __FUNCT__
#define __FUNCT__ "PCSetUp_MG"
PetscErrorCode PCSetUp_MG(PC pc)
{
  PC_MG          *mg        = (PC_MG*)pc->data;
  PC_MG_Levels   **mglevels = mg->levels;
  PetscErrorCode ierr;
  PetscInt       i,n = mglevels[0]->levels;
  PC             cpc;
  PetscBool      preonly,lu,redundant,cholesky,svd,dump = PETSC_FALSE,opsset,use_amat;
  Mat            dA,dB;
  Vec            tvec;
  DM             *dms;
  PetscViewer    viewer = 0;

  PetscFunctionBegin;
  /* FIX: Move this to PCSetFromOptions_MG? */
  if (mg->usedmfornumberoflevels) {
    PetscInt levels;
    ierr = DMGetRefineLevel(pc->dm,&levels);CHKERRQ(ierr);
    levels++;
    if (levels > n) { /* the problem is now being solved on a finer grid */
      ierr     = PCMGSetLevels(pc,levels,NULL);CHKERRQ(ierr);
      n        = levels;
      ierr     = PCSetFromOptions(pc);CHKERRQ(ierr); /* it is bad to call this here, but otherwise will never be called for the new hierarchy */
      mglevels =  mg->levels;
    }
  }
  ierr = KSPGetPC(mglevels[0]->smoothd,&cpc);CHKERRQ(ierr);


  /* If user did not provide fine grid operators OR operator was not updated since last global KSPSetOperators() */
  /* so use those from global PC */
  /* Is this what we always want? What if user wants to keep old one? */
  ierr = KSPGetOperatorsSet(mglevels[n-1]->smoothd,NULL,&opsset);CHKERRQ(ierr);
  if (opsset) {
    Mat mmat;
    ierr = KSPGetOperators(mglevels[n-1]->smoothd,NULL,&mmat);CHKERRQ(ierr);
    if (mmat == pc->pmat) opsset = PETSC_FALSE;
  }

  if (!opsset) {
    ierr = PCGetUseAmat(pc,&use_amat);CHKERRQ(ierr);
    if(use_amat){
      ierr = PetscInfo(pc,"Using outer operators to define finest grid operator \n  because PCMGGetSmoother(pc,nlevels-1,&ksp);KSPSetOperators(ksp,...); was not called.\n");CHKERRQ(ierr);
      ierr = KSPSetOperators(mglevels[n-1]->smoothd,pc->mat,pc->pmat);CHKERRQ(ierr);
    }
    else {
      ierr = PetscInfo(pc,"Using matrix (pmat) operators to define finest grid operator \n  because PCMGGetSmoother(pc,nlevels-1,&ksp);KSPSetOperators(ksp,...); was not called.\n");CHKERRQ(ierr);
      ierr = KSPSetOperators(mglevels[n-1]->smoothd,pc->pmat,pc->pmat);CHKERRQ(ierr);
    }
  }

  /* Skipping this for galerkin==2 (externally managed hierarchy such as ML and GAMG). Cleaner logic here would be great. Wrap ML/GAMG as DMs? */
  if (pc->dm && mg->galerkin != 2 && !pc->setupcalled) {
    /* construct the interpolation from the DMs */
    Mat p;
    Vec rscale;
    ierr     = PetscMalloc1(n,&dms);CHKERRQ(ierr);
    dms[n-1] = pc->dm;
    for (i=n-2; i>-1; i--) {
      DMKSP kdm;
      ierr = DMCoarsen(dms[i+1],MPI_COMM_NULL,&dms[i]);CHKERRQ(ierr);
      ierr = KSPSetDM(mglevels[i]->smoothd,dms[i]);CHKERRQ(ierr);
      if (mg->galerkin) {ierr = KSPSetDMActive(mglevels[i]->smoothd,PETSC_FALSE);CHKERRQ(ierr);}
      ierr = DMGetDMKSPWrite(dms[i],&kdm);CHKERRQ(ierr);
      /* Ugly hack so that the next KSPSetUp() will use the RHS that we set. A better fix is to change dmActive to take
       * a bitwise OR of computing the matrix, RHS, and initial iterate. */
      kdm->ops->computerhs = NULL;
      kdm->rhsctx          = NULL;
      if (!mglevels[i+1]->interpolate) {
        ierr = DMCreateInterpolation(dms[i],dms[i+1],&p,&rscale);CHKERRQ(ierr);
        ierr = PCMGSetInterpolation(pc,i+1,p);CHKERRQ(ierr);
        if (rscale) {ierr = PCMGSetRScale(pc,i+1,rscale);CHKERRQ(ierr);}
        ierr = VecDestroy(&rscale);CHKERRQ(ierr);
        ierr = MatDestroy(&p);CHKERRQ(ierr);
      }
    }

    for (i=n-2; i>-1; i--) {
      ierr = DMDestroy(&dms[i]);CHKERRQ(ierr);
    }
    ierr = PetscFree(dms);CHKERRQ(ierr);
  }

  if (pc->dm && !pc->setupcalled) {
    /* finest smoother also gets DM but it is not active, independent of whether galerkin==2 */
    ierr = KSPSetDM(mglevels[n-1]->smoothd,pc->dm);CHKERRQ(ierr);
    ierr = KSPSetDMActive(mglevels[n-1]->smoothd,PETSC_FALSE);CHKERRQ(ierr);
  }

  if (mg->galerkin == 1) {
    Mat B;
    /* currently only handle case where mat and pmat are the same on coarser levels */
    ierr = KSPGetOperators(mglevels[n-1]->smoothd,&dA,&dB);CHKERRQ(ierr);
    if (!pc->setupcalled) {
      for (i=n-2; i>-1; i--) {
        if (mglevels[i+1]->interpolate == mglevels[i+1]->restrct || !mglevels[i+1]->restrct) {
          ierr = MatPtAP(dB,mglevels[i+1]->interpolate,MAT_INITIAL_MATRIX,1.0,&B);CHKERRQ(ierr);
        } else {
          ierr = MatMatMatMult(mglevels[i+1]->restrct,dB,mglevels[i+1]->interpolate,MAT_INITIAL_MATRIX,1.0,&B);CHKERRQ(ierr);
        }
        ierr = KSPSetOperators(mglevels[i]->smoothd,B,B);CHKERRQ(ierr);
        if (i != n-2) {ierr = PetscObjectDereference((PetscObject)dB);CHKERRQ(ierr);}
        dB = B;
      }
      if (n > 1) {ierr = PetscObjectDereference((PetscObject)dB);CHKERRQ(ierr);}
    } else {
      for (i=n-2; i>-1; i--) {
        ierr = KSPGetOperators(mglevels[i]->smoothd,NULL,&B);CHKERRQ(ierr);
        if (mglevels[i+1]->interpolate == mglevels[i+1]->restrct || !mglevels[i+1]->restrct) {
          ierr = MatPtAP(dB,mglevels[i+1]->interpolate,MAT_REUSE_MATRIX,1.0,&B);CHKERRQ(ierr);
        } else {
          ierr = MatMatMatMult(mglevels[i+1]->restrct,dB,mglevels[i+1]->interpolate,MAT_REUSE_MATRIX,1.0,&B);CHKERRQ(ierr);
        }
        ierr = KSPSetOperators(mglevels[i]->smoothd,B,B);CHKERRQ(ierr);
        dB   = B;
      }
    }
  } else if (!mg->galerkin && pc->dm && pc->dm->x) {
    /* need to restrict Jacobian location to coarser meshes for evaluation */
    for (i=n-2; i>-1; i--) {
      Mat R;
      Vec rscale;
      if (!mglevels[i]->smoothd->dm->x) {
        Vec *vecs;
        ierr = KSPCreateVecs(mglevels[i]->smoothd,1,&vecs,0,NULL);CHKERRQ(ierr);

        mglevels[i]->smoothd->dm->x = vecs[0];

        ierr = PetscFree(vecs);CHKERRQ(ierr);
      }
      ierr = PCMGGetRestriction(pc,i+1,&R);CHKERRQ(ierr);
      ierr = PCMGGetRScale(pc,i+1,&rscale);CHKERRQ(ierr);
      ierr = MatRestrict(R,mglevels[i+1]->smoothd->dm->x,mglevels[i]->smoothd->dm->x);CHKERRQ(ierr);
      ierr = VecPointwiseMult(mglevels[i]->smoothd->dm->x,mglevels[i]->smoothd->dm->x,rscale);CHKERRQ(ierr);
    }
  }
  if (!mg->galerkin && pc->dm) {
    for (i=n-2; i>=0; i--) {
      DM  dmfine,dmcoarse;
      Mat Restrict,Inject;
      Vec rscale;
      ierr   = KSPGetDM(mglevels[i+1]->smoothd,&dmfine);CHKERRQ(ierr);
      ierr   = KSPGetDM(mglevels[i]->smoothd,&dmcoarse);CHKERRQ(ierr);
      ierr   = PCMGGetRestriction(pc,i+1,&Restrict);CHKERRQ(ierr);
      ierr   = PCMGGetRScale(pc,i+1,&rscale);CHKERRQ(ierr);
      Inject = NULL;      /* Callback should create it if it needs Injection */
      ierr   = DMRestrict(dmfine,Restrict,rscale,Inject,dmcoarse);CHKERRQ(ierr);
    }
  }

  if (!pc->setupcalled) {
    for (i=0; i<n; i++) {
      ierr = KSPSetFromOptions(mglevels[i]->smoothd);CHKERRQ(ierr);
    }
    for (i=1; i<n; i++) {
      if (mglevels[i]->smoothu && (mglevels[i]->smoothu != mglevels[i]->smoothd)) {
        ierr = KSPSetFromOptions(mglevels[i]->smoothu);CHKERRQ(ierr);
      }
    }
    for (i=1; i<n; i++) {
      ierr = PCMGGetInterpolation(pc,i,&mglevels[i]->interpolate);CHKERRQ(ierr);
      ierr = PCMGGetRestriction(pc,i,&mglevels[i]->restrct);CHKERRQ(ierr);
    }
    for (i=0; i<n-1; i++) {
      if (!mglevels[i]->b) {
        Vec *vec;
        ierr = KSPCreateVecs(mglevels[i]->smoothd,1,&vec,0,NULL);CHKERRQ(ierr);
        ierr = PCMGSetRhs(pc,i,*vec);CHKERRQ(ierr);
        ierr = VecDestroy(vec);CHKERRQ(ierr);
        ierr = PetscFree(vec);CHKERRQ(ierr);
      }
      if (!mglevels[i]->r && i) {
        ierr = VecDuplicate(mglevels[i]->b,&tvec);CHKERRQ(ierr);
        ierr = PCMGSetR(pc,i,tvec);CHKERRQ(ierr);
        ierr = VecDestroy(&tvec);CHKERRQ(ierr);
      }
      if (!mglevels[i]->x) {
        ierr = VecDuplicate(mglevels[i]->b,&tvec);CHKERRQ(ierr);
        ierr = PCMGSetX(pc,i,tvec);CHKERRQ(ierr);
        ierr = VecDestroy(&tvec);CHKERRQ(ierr);
      }
    }
    if (n != 1 && !mglevels[n-1]->r) {
      /* PCMGSetR() on the finest level if user did not supply it */
      Vec *vec;
      ierr = KSPCreateVecs(mglevels[n-1]->smoothd,1,&vec,0,NULL);CHKERRQ(ierr);
      ierr = PCMGSetR(pc,n-1,*vec);CHKERRQ(ierr);
      ierr = VecDestroy(vec);CHKERRQ(ierr);
      ierr = PetscFree(vec);CHKERRQ(ierr);
    }
  }

  if (pc->dm) {
    /* need to tell all the coarser levels to rebuild the matrix using the DM for that level */
    for (i=0; i<n-1; i++) {
      if (mglevels[i]->smoothd->setupstage != KSP_SETUP_NEW) mglevels[i]->smoothd->setupstage = KSP_SETUP_NEWMATRIX;
    }
  }

  for (i=1; i<n; i++) {
    if (mglevels[i]->smoothu == mglevels[i]->smoothd) {
      /* if doing only down then initial guess is zero */
      ierr = KSPSetInitialGuessNonzero(mglevels[i]->smoothd,PETSC_TRUE);CHKERRQ(ierr);
    }
    if (mglevels[i]->eventsmoothsetup) {ierr = PetscLogEventBegin(mglevels[i]->eventsmoothsetup,0,0,0,0);CHKERRQ(ierr);}
    ierr = KSPSetUp(mglevels[i]->smoothd);CHKERRQ(ierr);
    if (mglevels[i]->eventsmoothsetup) {ierr = PetscLogEventEnd(mglevels[i]->eventsmoothsetup,0,0,0,0);CHKERRQ(ierr);}
    if (!mglevels[i]->residual) {
      Mat mat;
      ierr = KSPGetOperators(mglevels[i]->smoothd,NULL,&mat);CHKERRQ(ierr);
      ierr = PCMGSetResidual(pc,i,PCMGResidualDefault,mat);CHKERRQ(ierr);
    }
  }
  for (i=1; i<n; i++) {
    if (mglevels[i]->smoothu && mglevels[i]->smoothu != mglevels[i]->smoothd) {
      Mat          downmat,downpmat;

      /* check if operators have been set for up, if not use down operators to set them */
      ierr = KSPGetOperatorsSet(mglevels[i]->smoothu,&opsset,NULL);CHKERRQ(ierr);
      if (!opsset) {
        ierr = KSPGetOperators(mglevels[i]->smoothd,&downmat,&downpmat);CHKERRQ(ierr);
        ierr = KSPSetOperators(mglevels[i]->smoothu,downmat,downpmat);CHKERRQ(ierr);
      }

      ierr = KSPSetInitialGuessNonzero(mglevels[i]->smoothu,PETSC_TRUE);CHKERRQ(ierr);
      if (mglevels[i]->eventsmoothsetup) {ierr = PetscLogEventBegin(mglevels[i]->eventsmoothsetup,0,0,0,0);CHKERRQ(ierr);}
      ierr = KSPSetUp(mglevels[i]->smoothu);CHKERRQ(ierr);
      if (mglevels[i]->eventsmoothsetup) {ierr = PetscLogEventEnd(mglevels[i]->eventsmoothsetup,0,0,0,0);CHKERRQ(ierr);}
    }
  }

  /*
      If coarse solver is not direct method then DO NOT USE preonly
  */
  ierr = PetscObjectTypeCompare((PetscObject)mglevels[0]->smoothd,KSPPREONLY,&preonly);CHKERRQ(ierr);
  if (preonly) {
    ierr = PetscObjectTypeCompare((PetscObject)cpc,PCLU,&lu);CHKERRQ(ierr);
    ierr = PetscObjectTypeCompare((PetscObject)cpc,PCREDUNDANT,&redundant);CHKERRQ(ierr);
    ierr = PetscObjectTypeCompare((PetscObject)cpc,PCCHOLESKY,&cholesky);CHKERRQ(ierr);
    ierr = PetscObjectTypeCompare((PetscObject)cpc,PCSVD,&svd);CHKERRQ(ierr);
    if (!lu && !redundant && !cholesky && !svd) {
      ierr = KSPSetType(mglevels[0]->smoothd,KSPGMRES);CHKERRQ(ierr);
    }
  }

  if (!pc->setupcalled) {
    ierr = KSPSetFromOptions(mglevels[0]->smoothd);CHKERRQ(ierr);
  }

  if (mglevels[0]->eventsmoothsetup) {ierr = PetscLogEventBegin(mglevels[0]->eventsmoothsetup,0,0,0,0);CHKERRQ(ierr);}
  ierr = KSPSetUp(mglevels[0]->smoothd);CHKERRQ(ierr);
  if (mglevels[0]->eventsmoothsetup) {ierr = PetscLogEventEnd(mglevels[0]->eventsmoothsetup,0,0,0,0);CHKERRQ(ierr);}

  /*
     Dump the interpolation/restriction matrices plus the
   Jacobian/stiffness on each level. This allows MATLAB users to
   easily check if the Galerkin condition A_c = R A_f R^T is satisfied.

   Only support one or the other at the same time.
  */
#if defined(PETSC_USE_SOCKET_VIEWER)
  ierr = PetscOptionsGetBool(((PetscObject)pc)->prefix,"-pc_mg_dump_matlab",&dump,NULL);CHKERRQ(ierr);
  if (dump) viewer = PETSC_VIEWER_SOCKET_(PetscObjectComm((PetscObject)pc));
  dump = PETSC_FALSE;
#endif
  ierr = PetscOptionsGetBool(((PetscObject)pc)->prefix,"-pc_mg_dump_binary",&dump,NULL);CHKERRQ(ierr);
  if (dump) viewer = PETSC_VIEWER_BINARY_(PetscObjectComm((PetscObject)pc));

  if (viewer) {
    for (i=1; i<n; i++) {
      ierr = MatView(mglevels[i]->restrct,viewer);CHKERRQ(ierr);
    }
    for (i=0; i<n; i++) {
      ierr = KSPGetPC(mglevels[i]->smoothd,&pc);CHKERRQ(ierr);
      ierr = MatView(pc->mat,viewer);CHKERRQ(ierr);
    }
  }
  PetscFunctionReturn(0);
}

/* -------------------------------------------------------------------------------------*/

#undef __FUNCT__
#define __FUNCT__ "PCMGGetLevels"
/*@
   PCMGGetLevels - Gets the number of levels to use with MG.

   Not Collective

   Input Parameter:
.  pc - the preconditioner context

   Output parameter:
.  levels - the number of levels

   Level: advanced

.keywords: MG, get, levels, multigrid

.seealso: PCMGSetLevels()
@*/
PetscErrorCode  PCMGGetLevels(PC pc,PetscInt *levels)
{
  PC_MG *mg = (PC_MG*)pc->data;

  PetscFunctionBegin;
  PetscValidHeaderSpecific(pc,PC_CLASSID,1);
  PetscValidIntPointer(levels,2);
  *levels = mg->nlevels;
  PetscFunctionReturn(0);
}

#undef __FUNCT__
#define __FUNCT__ "PCMGSetType"
/*@
   PCMGSetType - Determines the form of multigrid to use:
   multiplicative, additive, full, or the Kaskade algorithm.

   Logically Collective on PC

   Input Parameters:
+  pc - the preconditioner context
-  form - multigrid form, one of PC_MG_MULTIPLICATIVE, PC_MG_ADDITIVE,
   PC_MG_FULL, PC_MG_KASKADE

   Options Database Key:
.  -pc_mg_type <form> - Sets <form>, one of multiplicative,
   additive, full, kaskade

   Level: advanced

.keywords: MG, set, method, multiplicative, additive, full, Kaskade, multigrid

.seealso: PCMGSetLevels()
@*/
PetscErrorCode  PCMGSetType(PC pc,PCMGType form)
{
  PC_MG *mg = (PC_MG*)pc->data;

  PetscFunctionBegin;
  PetscValidHeaderSpecific(pc,PC_CLASSID,1);
  PetscValidLogicalCollectiveEnum(pc,form,2);
  mg->am = form;
  if (form == PC_MG_MULTIPLICATIVE) pc->ops->applyrichardson = PCApplyRichardson_MG;
  else pc->ops->applyrichardson = 0;
  PetscFunctionReturn(0);
}

#undef __FUNCT__
#define __FUNCT__ "PCMGSetCycleType"
/*@
   PCMGSetCycleType - Sets the type cycles to use.  Use PCMGSetCycleTypeOnLevel() for more
   complicated cycling.

   Logically Collective on PC

   Input Parameters:
+  pc - the multigrid context
-  PC_MG_CYCLE_V or PC_MG_CYCLE_W

   Options Database Key:
<<<<<<< HEAD
$  -pc_mg_cycle_type <v,w>
=======
.  -pc_mg_cycle_type v or w
>>>>>>> e1bc860d

   Level: advanced

.keywords: MG, set, cycles, V-cycle, W-cycle, multigrid

.seealso: PCMGSetCycleTypeOnLevel()
@*/
PetscErrorCode  PCMGSetCycleType(PC pc,PCMGCycleType n)
{
  PC_MG        *mg        = (PC_MG*)pc->data;
  PC_MG_Levels **mglevels = mg->levels;
  PetscInt     i,levels;

  PetscFunctionBegin;
  PetscValidHeaderSpecific(pc,PC_CLASSID,1);
  if (!mglevels) SETERRQ(PetscObjectComm((PetscObject)pc),PETSC_ERR_ARG_WRONGSTATE,"Must set MG levels before calling");
  PetscValidLogicalCollectiveInt(pc,n,2);
  levels = mglevels[0]->levels;

  for (i=0; i<levels; i++) mglevels[i]->cycles = n;
  PetscFunctionReturn(0);
}

#undef __FUNCT__
#define __FUNCT__ "PCMGMultiplicativeSetCycles"
/*@
   PCMGMultiplicativeSetCycles - Sets the number of cycles to use for each preconditioner step
         of multigrid when PCMGType of PC_MG_MULTIPLICATIVE is used

   Logically Collective on PC

   Input Parameters:
+  pc - the multigrid context
-  n - number of cycles (default is 1)

   Options Database Key:
.  -pc_mg_multiplicative_cycles n

   Level: advanced

   Notes: This is not associated with setting a v or w cycle, that is set with PCMGSetCycleType()

.keywords: MG, set, cycles, V-cycle, W-cycle, multigrid

.seealso: PCMGSetCycleTypeOnLevel(), PCMGSetCycleType()
@*/
PetscErrorCode  PCMGMultiplicativeSetCycles(PC pc,PetscInt n)
{
  PC_MG        *mg        = (PC_MG*)pc->data;
  PC_MG_Levels **mglevels = mg->levels;
  PetscInt     i,levels;

  PetscFunctionBegin;
  PetscValidHeaderSpecific(pc,PC_CLASSID,1);
  if (!mglevels) SETERRQ(PetscObjectComm((PetscObject)pc),PETSC_ERR_ARG_WRONGSTATE,"Must set MG levels before calling");
  PetscValidLogicalCollectiveInt(pc,n,2);
  levels = mglevels[0]->levels;

  for (i=0; i<levels; i++) mg->cyclesperpcapply = n;
  PetscFunctionReturn(0);
}

#undef __FUNCT__
#define __FUNCT__ "PCMGSetGalerkin"
/*@
   PCMGSetGalerkin - Causes the coarser grid matrices to be computed from the
      finest grid via the Galerkin process: A_i-1 = r_i * A_i * p_i

   Logically Collective on PC

   Input Parameters:
+  pc - the multigrid context
-  use - PETSC_TRUE to use the Galerkin process to compute coarse-level operators

   Options Database Key:
.  -pc_mg_galerkin

   Level: intermediate

.keywords: MG, set, Galerkin

.seealso: PCMGGetGalerkin()

@*/
PetscErrorCode PCMGSetGalerkin(PC pc,PetscBool use)
{
  PC_MG *mg = (PC_MG*)pc->data;

  PetscFunctionBegin;
  PetscValidHeaderSpecific(pc,PC_CLASSID,1);
  mg->galerkin = use ? 1 : 0;
  PetscFunctionReturn(0);
}

#undef __FUNCT__
#define __FUNCT__ "PCMGGetGalerkin"
/*@
   PCMGGetGalerkin - Checks if Galerkin multigrid is being used, i.e.
      A_i-1 = r_i * A_i * p_i

   Not Collective

   Input Parameter:
.  pc - the multigrid context

   Output Parameter:
.  galerkin - PETSC_TRUE or PETSC_FALSE

   Options Database Key:
.  -pc_mg_galerkin

   Level: intermediate

.keywords: MG, set, Galerkin

.seealso: PCMGSetGalerkin()

@*/
PetscErrorCode  PCMGGetGalerkin(PC pc,PetscBool  *galerkin)
{
  PC_MG *mg = (PC_MG*)pc->data;

  PetscFunctionBegin;
  PetscValidHeaderSpecific(pc,PC_CLASSID,1);
  *galerkin = (PetscBool)mg->galerkin;
  PetscFunctionReturn(0);
}

#undef __FUNCT__
#define __FUNCT__ "PCMGSetNumberSmoothDown"
/*@
   PCMGSetNumberSmoothDown - Sets the number of pre-smoothing steps to
   use on all levels. Use PCMGGetSmootherDown() to set different
   pre-smoothing steps on different levels.

   Logically Collective on PC

   Input Parameters:
+  mg - the multigrid context
-  n - the number of smoothing steps

   Options Database Key:
.  -pc_mg_smoothdown <n> - Sets number of pre-smoothing steps

   Level: advanced

.keywords: MG, smooth, down, pre-smoothing, steps, multigrid

.seealso: PCMGSetNumberSmoothUp()
@*/
PetscErrorCode  PCMGSetNumberSmoothDown(PC pc,PetscInt n)
{
  PC_MG          *mg        = (PC_MG*)pc->data;
  PC_MG_Levels   **mglevels = mg->levels;
  PetscErrorCode ierr;
  PetscInt       i,levels;

  PetscFunctionBegin;
  PetscValidHeaderSpecific(pc,PC_CLASSID,1);
  if (!mglevels) SETERRQ(PetscObjectComm((PetscObject)pc),PETSC_ERR_ARG_WRONGSTATE,"Must set MG levels before calling");
  PetscValidLogicalCollectiveInt(pc,n,2);
  levels = mglevels[0]->levels;

  for (i=1; i<levels; i++) {
    /* make sure smoother up and down are different */
    ierr = PCMGGetSmootherUp(pc,i,NULL);CHKERRQ(ierr);
    ierr = KSPSetTolerances(mglevels[i]->smoothd,PETSC_DEFAULT,PETSC_DEFAULT,PETSC_DEFAULT,n);CHKERRQ(ierr);

    mg->default_smoothd = n;
  }
  PetscFunctionReturn(0);
}

#undef __FUNCT__
#define __FUNCT__ "PCMGSetNumberSmoothUp"
/*@
   PCMGSetNumberSmoothUp - Sets the number of post-smoothing steps to use
   on all levels. Use PCMGGetSmootherUp() to set different numbers of
   post-smoothing steps on different levels.

   Logically Collective on PC

   Input Parameters:
+  mg - the multigrid context
-  n - the number of smoothing steps

   Options Database Key:
.  -pc_mg_smoothup <n> - Sets number of post-smoothing steps

   Level: advanced

   Note: this does not set a value on the coarsest grid, since we assume that
    there is no separate smooth up on the coarsest grid.

.keywords: MG, smooth, up, post-smoothing, steps, multigrid

.seealso: PCMGSetNumberSmoothDown()
@*/
PetscErrorCode  PCMGSetNumberSmoothUp(PC pc,PetscInt n)
{
  PC_MG          *mg        = (PC_MG*)pc->data;
  PC_MG_Levels   **mglevels = mg->levels;
  PetscErrorCode ierr;
  PetscInt       i,levels;

  PetscFunctionBegin;
  PetscValidHeaderSpecific(pc,PC_CLASSID,1);
  if (!mglevels) SETERRQ(PetscObjectComm((PetscObject)pc),PETSC_ERR_ARG_WRONGSTATE,"Must set MG levels before calling");
  PetscValidLogicalCollectiveInt(pc,n,2);
  levels = mglevels[0]->levels;

  for (i=1; i<levels; i++) {
    /* make sure smoother up and down are different */
    ierr = PCMGGetSmootherUp(pc,i,NULL);CHKERRQ(ierr);
    ierr = KSPSetTolerances(mglevels[i]->smoothu,PETSC_DEFAULT,PETSC_DEFAULT,PETSC_DEFAULT,n);CHKERRQ(ierr);

    mg->default_smoothu = n;
  }
  PetscFunctionReturn(0);
}

/* ----------------------------------------------------------------------------------------*/

/*MC
   PCMG - Use multigrid preconditioning. This preconditioner requires you provide additional
    information about the coarser grid matrices and restriction/interpolation operators.

   Options Database Keys:
+  -pc_mg_levels <nlevels> - number of levels including finest
.  -pc_mg_cycles <v,w> -
.  -pc_mg_smoothup <n> - number of smoothing steps after interpolation
.  -pc_mg_smoothdown <n> - number of smoothing steps before applying restriction operator
.  -pc_mg_type <additive,multiplicative,full,kaskade> - multiplicative is the default
.  -pc_mg_log - log information about time spent on each level of the solver
.  -pc_mg_monitor - print information on the multigrid convergence
.  -pc_mg_galerkin - use Galerkin process to compute coarser operators, i.e. Acoarse = R A R'
.  -pc_mg_multiplicative_cycles - number of cycles to use as the preconditioner (defaults to 1)
.  -pc_mg_dump_matlab - dumps the matrices for each level and the restriction/interpolation matrices
                        to the Socket viewer for reading from MATLAB.
-  -pc_mg_dump_binary - dumps the matrices for each level and the restriction/interpolation matrices
                        to the binary output file called binaryoutput

   Notes: By default this uses GMRES on the fine grid smoother so this should be used with KSPFGMRES or the smoother changed to not use GMRES

       When run with a single level the smoother options are used on that level NOT the coarse grid solver options

   Level: intermediate

   Concepts: multigrid/multilevel

.seealso:  PCCreate(), PCSetType(), PCType (for list of available types), PC, PCMGType, PCEXOTIC, PCGAMG, PCML, PCHYPRE
           PCMGSetLevels(), PCMGGetLevels(), PCMGSetType(), PCMGSetCycleType(), PCMGSetNumberSmoothDown(),
           PCMGSetNumberSmoothUp(), PCMGGetCoarseSolve(), PCMGSetResidual(), PCMGSetInterpolation(),
           PCMGSetRestriction(), PCMGGetSmoother(), PCMGGetSmootherUp(), PCMGGetSmootherDown(),
           PCMGSetCycleTypeOnLevel(), PCMGSetRhs(), PCMGSetX(), PCMGSetR()
M*/

#undef __FUNCT__
#define __FUNCT__ "PCCreate_MG"
PETSC_EXTERN PetscErrorCode PCCreate_MG(PC pc)
{
  PC_MG          *mg;
  PetscErrorCode ierr;

  PetscFunctionBegin;
  ierr        = PetscNewLog(pc,&mg);CHKERRQ(ierr);
  pc->data    = (void*)mg;
  mg->nlevels = -1;

  pc->useAmat = PETSC_TRUE;

  pc->ops->apply          = PCApply_MG;
  pc->ops->setup          = PCSetUp_MG;
  pc->ops->reset          = PCReset_MG;
  pc->ops->destroy        = PCDestroy_MG;
  pc->ops->setfromoptions = PCSetFromOptions_MG;
  pc->ops->view           = PCView_MG;
  PetscFunctionReturn(0);
}<|MERGE_RESOLUTION|>--- conflicted
+++ resolved
@@ -897,11 +897,7 @@
 -  PC_MG_CYCLE_V or PC_MG_CYCLE_W
 
    Options Database Key:
-<<<<<<< HEAD
-$  -pc_mg_cycle_type <v,w>
-=======
-.  -pc_mg_cycle_type v or w
->>>>>>> e1bc860d
+.  -pc_mg_cycle_type <v,w>
 
    Level: advanced
 
