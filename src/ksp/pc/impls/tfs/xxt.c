--- conflicted
+++ resolved
@@ -506,10 +506,6 @@
 
       /* check for small alpha                             */
       /* LATER use this to detect and determine null space */
-<<<<<<< HEAD
-#ifdef tmpr8
-=======
->>>>>>> a501084f
       if (fabs(alpha)<1.0e-14)
 	{error_msg_fatal("bad alpha! %g\n",alpha);}
 
