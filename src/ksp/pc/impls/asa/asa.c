--- conflicted
+++ resolved
@@ -732,11 +732,7 @@
        /* orthogonalize b_submat_tp using the QR algorithm from LAPACK */
        b1 = PetscBLASIntCast(*(cand_vec_length+a));
        b2 = PetscBLASIntCast(*(new_loc_agg_dofs+a));
-<<<<<<< HEAD
-#if !defined(PETSC_MISSING_LAPACK_GEQRF) 
-=======
 #if !defined(PETSC_MISSING_LAPACK_GEQRF)
->>>>>>> e2729bf6
        LAPACKgeqrf_(&b1, &b2, b_submat_tp, &b1, tau, work, &b2, &info);
        if (info) SETERRQ(PETSC_COMM_SELF,PETSC_ERR_LIB, "LAPACKgeqrf_ LAPACK routine failed");
 #else
