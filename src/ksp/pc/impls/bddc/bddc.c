/* TODOLIST

   Solvers
   - Add support for cholesky for coarse solver (similar to local solvers)
   - Propagate ksp prefixes for solvers to mat objects?

   User interface
   - ** DM attached to pc?

   Debugging output
   - * Better management of verbosity levels of debugging output

   Extra
   - *** Is it possible to work with PCBDDCGraph on boundary indices only (less memory consumed)?
   - BDDC with MG framework?

   FETIDP
   - Move FETIDP code to its own classes

   MATIS related operations contained in BDDC code
   - Provide general case for subassembling

*/

#include <../src/ksp/pc/impls/bddc/bddc.h> /*I "petscpc.h" I*/  /* includes for fortran wrappers */
#include <../src/ksp/pc/impls/bddc/bddcprivate.h>
#include <petscblaslapack.h>

/* temporarily declare it */
PetscErrorCode PCApply_BDDC(PC,Vec,Vec);

/* -------------------------------------------------------------------------- */
#undef __FUNCT__
#define __FUNCT__ "PCSetFromOptions_BDDC"
PetscErrorCode PCSetFromOptions_BDDC(PetscOptionItems *PetscOptionsObject,PC pc)
{
  PC_BDDC        *pcbddc = (PC_BDDC*)pc->data;
  PetscErrorCode ierr;

  PetscFunctionBegin;
  ierr = PetscOptionsHead(PetscOptionsObject,"BDDC options");CHKERRQ(ierr);
  /* Verbose debugging */
  ierr = PetscOptionsInt("-pc_bddc_check_level","Verbose output for PCBDDC (intended for debug)","none",pcbddc->dbg_flag,&pcbddc->dbg_flag,NULL);CHKERRQ(ierr);
  /* Primal space customization */
  ierr = PetscOptionsBool("-pc_bddc_use_local_mat_graph","Use or not adjacency graph of local mat for interface analysis","none",pcbddc->use_local_adj,&pcbddc->use_local_adj,NULL);CHKERRQ(ierr);
  ierr = PetscOptionsBool("-pc_bddc_use_vertices","Use or not corner dofs in coarse space","none",pcbddc->use_vertices,&pcbddc->use_vertices,NULL);CHKERRQ(ierr);
  ierr = PetscOptionsBool("-pc_bddc_use_edges","Use or not edge constraints in coarse space","none",pcbddc->use_edges,&pcbddc->use_edges,NULL);CHKERRQ(ierr);
  ierr = PetscOptionsBool("-pc_bddc_use_faces","Use or not face constraints in coarse space","none",pcbddc->use_faces,&pcbddc->use_faces,NULL);CHKERRQ(ierr);
  ierr = PetscOptionsInt("-pc_bddc_vertex_size","Connected components smaller or equal to vertex size will be considered as primal vertices","none",pcbddc->vertex_size,&pcbddc->vertex_size,NULL);CHKERRQ(ierr);
  ierr = PetscOptionsBool("-pc_bddc_use_true_nnsp","Use near null space attached to the matrix without modifications","none",pcbddc->use_nnsp_true,&pcbddc->use_nnsp_true,NULL);CHKERRQ(ierr);
  ierr = PetscOptionsBool("-pc_bddc_use_qr_single","Use QR factorization for single constraints on cc (QR is always used when multiple constraints are present)","none",pcbddc->use_qr_single,&pcbddc->use_qr_single,NULL);CHKERRQ(ierr);
  /* Change of basis */
  ierr = PetscOptionsBool("-pc_bddc_use_change_of_basis","Use or not internal change of basis on local edge nodes","none",pcbddc->use_change_of_basis,&pcbddc->use_change_of_basis,NULL);CHKERRQ(ierr);
  ierr = PetscOptionsBool("-pc_bddc_use_change_on_faces","Use or not internal change of basis on local face nodes","none",pcbddc->use_change_on_faces,&pcbddc->use_change_on_faces,NULL);CHKERRQ(ierr);
  if (!pcbddc->use_change_of_basis) {
    pcbddc->use_change_on_faces = PETSC_FALSE;
  }
  /* Switch between M_2 (default) and M_3 preconditioners (as defined by C. Dohrmann in the ref. article) */
  ierr = PetscOptionsBool("-pc_bddc_switch_static","Switch on static condensation ops around the interface preconditioner","none",pcbddc->switch_static,&pcbddc->switch_static,NULL);CHKERRQ(ierr);
  ierr = PetscOptionsInt("-pc_bddc_coarse_eqs_per_proc","Number of equations per process for coarse problem redistribution (significant only at the coarsest level)","none",pcbddc->coarse_eqs_per_proc,&pcbddc->coarse_eqs_per_proc,NULL);CHKERRQ(ierr);
  ierr = PetscOptionsInt("-pc_bddc_coarsening_ratio","Set coarsening ratio used in multilevel coarsening","none",pcbddc->coarsening_ratio,&pcbddc->coarsening_ratio,NULL);CHKERRQ(ierr);
  ierr = PetscOptionsInt("-pc_bddc_levels","Set maximum number of levels for multilevel","none",pcbddc->max_levels,&pcbddc->max_levels,NULL);CHKERRQ(ierr);
  ierr = PetscOptionsBool("-pc_bddc_use_coarse_estimates","Use estimated eigenvalues for coarse problem","none",pcbddc->use_coarse_estimates,&pcbddc->use_coarse_estimates,NULL);CHKERRQ(ierr);
  ierr = PetscOptionsBool("-pc_bddc_use_deluxe_scaling","Use deluxe scaling for BDDC","none",pcbddc->use_deluxe_scaling,&pcbddc->use_deluxe_scaling,NULL);CHKERRQ(ierr);
  ierr = PetscOptionsBool("-pc_bddc_schur_rebuild","Whether or not the interface graph for Schur principal minors has to be rebuilt (i.e. define the interface without any adjacency)","none",pcbddc->sub_schurs_rebuild,&pcbddc->sub_schurs_rebuild,NULL);CHKERRQ(ierr);
  ierr = PetscOptionsInt("-pc_bddc_schur_layers","Number of dofs' layers for the computation of principal minors (i.e. -1 uses all dofs)","none",pcbddc->sub_schurs_layers,&pcbddc->sub_schurs_layers,NULL);CHKERRQ(ierr);
  ierr = PetscOptionsBool("-pc_bddc_schur_use_useradj","Whether or not the CSR graph specified by the user should be used for computing successive layers (default is to use adj of local mat)","none",pcbddc->sub_schurs_use_useradj,&pcbddc->sub_schurs_use_useradj,NULL);CHKERRQ(ierr);
  ierr = PetscOptionsBool("-pc_bddc_schur_exact","Whether or not to use the exact Schur complement instead of the reduced one (which excludes size 1 cc)","none",pcbddc->sub_schurs_exact_schur,&pcbddc->sub_schurs_exact_schur,NULL);CHKERRQ(ierr);
  ierr = PetscOptionsBool("-pc_bddc_deluxe_zerorows","Zero rows and columns of deluxe operators associated with primal dofs","none",pcbddc->deluxe_zerorows,&pcbddc->deluxe_zerorows,NULL);CHKERRQ(ierr);
  ierr = PetscOptionsBool("-pc_bddc_adaptive_userdefined","Use user-defined constraints (should be attached via MatSetNearNullSpace to pmat) in addition to those adaptively generated","none",pcbddc->adaptive_userdefined,&pcbddc->adaptive_userdefined,NULL);CHKERRQ(ierr);
  ierr = PetscOptionsReal("-pc_bddc_adaptive_threshold","Threshold to be used for adaptive selection of constraints","none",pcbddc->adaptive_threshold,&pcbddc->adaptive_threshold,NULL);CHKERRQ(ierr);
  ierr = PetscOptionsInt("-pc_bddc_adaptive_nmin","Minimum number of constraints per connected components","none",pcbddc->adaptive_nmin,&pcbddc->adaptive_nmin,NULL);CHKERRQ(ierr);
  ierr = PetscOptionsInt("-pc_bddc_adaptive_nmax","Maximum number of constraints per connected components","none",pcbddc->adaptive_nmax,&pcbddc->adaptive_nmax,NULL);CHKERRQ(ierr);
  ierr = PetscOptionsBool("-pc_bddc_symmetric","Symmetric computation of primal basis functions","none",pcbddc->symmetric_primal,&pcbddc->symmetric_primal,NULL);CHKERRQ(ierr);
  ierr = PetscOptionsInt("-pc_bddc_coarse_adj","Number of processors where to map the coarse adjacency list","none",pcbddc->coarse_adj_red,&pcbddc->coarse_adj_red,NULL);CHKERRQ(ierr);
  ierr = PetscOptionsBool("-pc_bddc_benign_trick","Apply the benign subspace trick to saddle point problems with discontinuous pressures","none",pcbddc->benign_saddle_point,&pcbddc->benign_saddle_point,NULL);CHKERRQ(ierr);
  ierr = PetscOptionsBool("-pc_bddc_benign_nonetflux","Automatic computation of no-net-flux quadrature weights","none",pcbddc->benign_compute_nonetflux,&pcbddc->benign_compute_nonetflux,NULL);CHKERRQ(ierr);
  ierr = PetscOptionsBool("-pc_bddc_benign_change","Compute the pressure change of basis explicitly","none",pcbddc->benign_change_explicit,&pcbddc->benign_change_explicit,NULL);CHKERRQ(ierr);
  ierr = PetscOptionsBool("-pc_bddc_benign_compute_correction","Compute the benign correction during PreSolve","none",pcbddc->benign_compute_correction,&pcbddc->benign_compute_correction,NULL);CHKERRQ(ierr);
  ierr = PetscOptionsBool("-pc_bddc_detect_disconnected","Detects disconnected subdomains","none",pcbddc->detect_disconnected,&pcbddc->detect_disconnected,NULL);CHKERRQ(ierr);
  ierr = PetscOptionsBool("-pc_bddc_eliminate_dirichlet","Whether or not we want to eliminate dirichlet dofs during presolve","none",pcbddc->eliminate_dirdofs,&pcbddc->eliminate_dirdofs,NULL);CHKERRQ(ierr);
  ierr = PetscOptionsTail();CHKERRQ(ierr);
  PetscFunctionReturn(0);
}

/* -------------------------------------------------------------------------- */
#undef __FUNCT__
#define __FUNCT__ "PCView_BDDC"
static PetscErrorCode PCView_BDDC(PC pc,PetscViewer viewer)
{
  PC_BDDC              *pcbddc = (PC_BDDC*)pc->data;
  PC_IS                *pcis = (PC_IS*)pc->data;
  PetscErrorCode       ierr;
  PetscBool            isascii,isstring;
  PetscSubcomm         subcomm;
  PetscViewer          subviewer;

  PetscFunctionBegin;
  ierr = PetscObjectTypeCompare((PetscObject)viewer,PETSCVIEWERASCII,&isascii);CHKERRQ(ierr);
  ierr = PetscObjectTypeCompare((PetscObject)viewer,PETSCVIEWERSTRING,&isstring);CHKERRQ(ierr);
  /* Nothing printed for the String viewer */
  /* ASCII viewer */
  if (isascii) {
    PetscMPIInt   color,rank;
    Petsc64bitInt loc[6],gsum[5],gmax[5],gmin[5],totbenign;
    PetscScalar   interface_size;
    PetscReal     ratio1=0.,ratio2=0.;
    Vec           counter;

    ierr = PetscViewerASCIIPrintf(viewer,"  BDDC: Use verbose output: %d\n",pcbddc->dbg_flag);CHKERRQ(ierr);
    ierr = PetscViewerASCIIPrintf(viewer,"  BDDC: Use user-defined CSR: %d\n",!!pcbddc->mat_graph->nvtxs_csr);CHKERRQ(ierr);
    ierr = PetscViewerASCIIPrintf(viewer,"  BDDC: Use local mat graph: %d\n",pcbddc->use_local_adj);CHKERRQ(ierr);
    if (pcbddc->mat_graph->twodim) {
      ierr = PetscViewerASCIIPrintf(viewer,"  BDDC: Connectivity graph topological dimension: 2\n");CHKERRQ(ierr);
    } else {
      ierr = PetscViewerASCIIPrintf(viewer,"  BDDC: Connectivity graph topological dimension: 3\n");CHKERRQ(ierr);
    }
    ierr = PetscViewerASCIIPrintf(viewer,"  BDDC: Use vertices: %d (vertext size %d)\n",pcbddc->use_vertices,pcbddc->vertex_size);CHKERRQ(ierr);
    ierr = PetscViewerASCIIPrintf(viewer,"  BDDC: Use edges: %d\n",pcbddc->use_edges);CHKERRQ(ierr);
    ierr = PetscViewerASCIIPrintf(viewer,"  BDDC: Use faces: %d\n",pcbddc->use_faces);CHKERRQ(ierr);
    ierr = PetscViewerASCIIPrintf(viewer,"  BDDC: Use true near null space: %d\n",pcbddc->use_nnsp_true);CHKERRQ(ierr);
    ierr = PetscViewerASCIIPrintf(viewer,"  BDDC: Use QR for single constraints on cc: %d\n",pcbddc->use_qr_single);CHKERRQ(ierr);
    ierr = PetscViewerASCIIPrintf(viewer,"  BDDC: Use change of basis on local edge nodes: %d\n",pcbddc->use_change_of_basis);CHKERRQ(ierr);
    ierr = PetscViewerASCIIPrintf(viewer,"  BDDC: Use change of basis on local face nodes: %d\n",pcbddc->use_change_on_faces);CHKERRQ(ierr);
    ierr = PetscViewerASCIIPrintf(viewer,"  BDDC: User defined change of basis matrix: %d\n",!!pcbddc->user_ChangeOfBasisMatrix);CHKERRQ(ierr);
    ierr = PetscViewerASCIIPrintf(viewer,"  BDDC: Has change of basis matrix: %d\n",!!pcbddc->ChangeOfBasisMatrix);CHKERRQ(ierr);
    ierr = PetscViewerASCIIPrintf(viewer,"  BDDC: Eliminate dirichlet boundary dofs: %d\n",pcbddc->eliminate_dirdofs);CHKERRQ(ierr);
    ierr = PetscViewerASCIIPrintf(viewer,"  BDDC: Switch on static condensation ops around the interface preconditioner: %d\n",pcbddc->switch_static);CHKERRQ(ierr);
    ierr = PetscViewerASCIIPrintf(viewer,"  BDDC: Use exact dirichlet trick: %d\n",pcbddc->use_exact_dirichlet_trick);CHKERRQ(ierr);
    ierr = PetscViewerASCIIPrintf(viewer,"  BDDC: Multilevel max levels: %d\n",pcbddc->max_levels);CHKERRQ(ierr);
    ierr = PetscViewerASCIIPrintf(viewer,"  BDDC: Multilevel coarsening ratio: %d\n",pcbddc->coarsening_ratio);CHKERRQ(ierr);
    ierr = PetscViewerASCIIPrintf(viewer,"  BDDC: Use estimated eigs for coarse problem: %d\n",pcbddc->use_coarse_estimates);CHKERRQ(ierr);
    ierr = PetscViewerASCIIPrintf(viewer,"  BDDC: Use deluxe scaling: %d\n",pcbddc->use_deluxe_scaling);CHKERRQ(ierr);
    ierr = PetscViewerASCIIPrintf(viewer,"  BDDC: Use deluxe zerorows: %d\n",pcbddc->deluxe_zerorows);CHKERRQ(ierr);
    ierr = PetscViewerASCIIPrintf(viewer,"  BDDC: Rebuild interface graph for Schur principal minors: %d\n",pcbddc->sub_schurs_rebuild);CHKERRQ(ierr);
    ierr = PetscViewerASCIIPrintf(viewer,"  BDDC: Number of dofs' layers for the computation of principal minors: %d\n",pcbddc->sub_schurs_layers);CHKERRQ(ierr);
    ierr = PetscViewerASCIIPrintf(viewer,"  BDDC: Use user CSR graph to compute successive layers: %d\n",pcbddc->sub_schurs_use_useradj);CHKERRQ(ierr);
    ierr = PetscViewerASCIIPrintf(viewer,"  BDDC: Adaptive constraint selection threshold (active %d, userdefined %d): %g\n",pcbddc->adaptive_threshold,pcbddc->adaptive_selection,pcbddc->adaptive_userdefined);CHKERRQ(ierr);
    ierr = PetscViewerASCIIPrintf(viewer,"  BDDC: Min constraints / connected component: %d\n",pcbddc->adaptive_nmin);CHKERRQ(ierr);
    ierr = PetscViewerASCIIPrintf(viewer,"  BDDC: Max constraints / connected component: %d\n",pcbddc->adaptive_nmax);CHKERRQ(ierr);
    ierr = PetscViewerASCIIPrintf(viewer,"  BDDC: Invert exact Schur complement for adaptive selection: %d\n",pcbddc->sub_schurs_exact_schur);CHKERRQ(ierr);
    ierr = PetscViewerASCIIPrintf(viewer,"  BDDC: Symmetric computation of primal basis functions: %d\n",pcbddc->symmetric_primal);CHKERRQ(ierr);
    ierr = PetscViewerASCIIPrintf(viewer,"  BDDC: Num. Procs. to map coarse adjacency list: %d\n",pcbddc->coarse_adj_red);CHKERRQ(ierr);
    ierr = PetscViewerASCIIPrintf(viewer,"  BDDC: Coarse eqs per proc (significant at the coarsest level): %d\n",pcbddc->coarse_eqs_per_proc);CHKERRQ(ierr);
    ierr = PetscViewerASCIIPrintf(viewer,"  BDDC: Detect disconnected: %d\n",pcbddc->detect_disconnected);CHKERRQ(ierr);
    ierr = PetscViewerASCIIPrintf(viewer,"  BDDC: Benign subspace trick: %d\n",pcbddc->benign_saddle_point);CHKERRQ(ierr);
    ierr = PetscViewerASCIIPrintf(viewer,"  BDDC: Benign subspace trick is active: %d (algebraic computation of no-net-flux %d)\n",pcbddc->benign_have_null,pcbddc->benign_compute_nonetflux);CHKERRQ(ierr);

    /* compute some numbers on the domain decomposition */
    ierr = VecSet(pcis->vec1_B,1.0);CHKERRQ(ierr);
    ierr = MatCreateVecs(pc->pmat,&counter,0);CHKERRQ(ierr);
    ierr = VecSet(counter,0.0);CHKERRQ(ierr);
    ierr = VecScatterBegin(pcis->global_to_B,pcis->vec1_B,counter,INSERT_VALUES,SCATTER_REVERSE);CHKERRQ(ierr);
    ierr = VecScatterEnd(pcis->global_to_B,pcis->vec1_B,counter,INSERT_VALUES,SCATTER_REVERSE);CHKERRQ(ierr);
    ierr = VecSum(counter,&interface_size);CHKERRQ(ierr);
    ierr = VecDestroy(&counter);CHKERRQ(ierr);
    gsum[0] = 1;
    gsum[1] = gsum[2] = gsum[3] = gsum[4] = 0;
    loc[0] = !!pcis->n;
    loc[1] = pcis->n - pcis->n_B;
    loc[2] = pcis->n_B;
    loc[3] = pcbddc->local_primal_size;
    loc[4] = pcis->n;
    loc[5] = pcbddc->benign_n;
    ierr = MPI_Reduce(loc,gsum,5,MPIU_INT64,MPI_SUM,0,PetscObjectComm((PetscObject)pc));CHKERRQ(ierr);
    if (!loc[0]) loc[1] = loc[2] = loc[3] = loc[4] = -1;
    ierr = MPI_Reduce(loc,gmax,5,MPIU_INT64,MPI_MAX,0,PetscObjectComm((PetscObject)pc));CHKERRQ(ierr);
    if (!loc[0]) loc[1] = loc[2] = loc[3] = loc[4] = PETSC_MAX_INT;
    ierr = MPI_Reduce(loc,gmin,5,MPIU_INT64,MPI_MIN,0,PetscObjectComm((PetscObject)pc));CHKERRQ(ierr);
    ierr = MPI_Reduce(&loc[5],&totbenign,1,MPIU_INT64,MPI_SUM,0,PetscObjectComm((PetscObject)pc));CHKERRQ(ierr);
    if (pcbddc->coarse_size) {
      ratio1 = pc->pmat->rmap->N/(1.*pcbddc->coarse_size);
      ratio2 = PetscRealPart(interface_size)/pcbddc->coarse_size;
    }
    ierr = PetscViewerASCIIPrintf(viewer,"  BDDC: ********************************** STATISTICS AT LEVEL %d **********************************\n",pcbddc->current_level);CHKERRQ(ierr);
    ierr = PetscViewerASCIIPrintf(viewer,"  BDDC: Global dofs sizes: all %d interface %d coarse %d\n",pc->pmat->rmap->N,(PetscInt)PetscRealPart(interface_size),pcbddc->coarse_size);CHKERRQ(ierr);
    ierr = PetscViewerASCIIPrintf(viewer,"  BDDC: Coarsening ratios: all/coarse %d interface/coarse %d\n",(PetscInt)ratio1,(PetscInt)ratio2);CHKERRQ(ierr);
    ierr = PetscViewerASCIIPrintf(viewer,"  BDDC: Active processes : %d\n",(PetscInt)gsum[0]);CHKERRQ(ierr);
    if (pcbddc->benign_have_null) {
      ierr = PetscViewerASCIIPrintf(viewer,"  BDDC: Benign subs      : %d\n",(PetscInt)totbenign);CHKERRQ(ierr);
    }
    ierr = PetscViewerASCIIPrintf(viewer,"  BDDC: Dofs type        :\tMIN\tMAX\tMEAN\n",(PetscInt)gmin[1],(PetscInt)gmax[1],(PetscInt)(gsum[1]/gsum[0]));CHKERRQ(ierr);
    ierr = PetscViewerASCIIPrintf(viewer,"  BDDC: Interior  dofs   :\t%d\t%d\t%d\n",(PetscInt)gmin[1],(PetscInt)gmax[1],(PetscInt)(gsum[1]/gsum[0]));CHKERRQ(ierr);
    ierr = PetscViewerASCIIPrintf(viewer,"  BDDC: Interface dofs   :\t%d\t%d\t%d\n",(PetscInt)gmin[2],(PetscInt)gmax[2],(PetscInt)(gsum[2]/gsum[0]));CHKERRQ(ierr);
    ierr = PetscViewerASCIIPrintf(viewer,"  BDDC: Primal    dofs   :\t%d\t%d\t%d\n",(PetscInt)gmin[3],(PetscInt)gmax[3],(PetscInt)(gsum[3]/gsum[0]));CHKERRQ(ierr);
    ierr = PetscViewerASCIIPrintf(viewer,"  BDDC: Local     dofs   :\t%d\t%d\t%d\n",(PetscInt)gmin[4],(PetscInt)gmax[4],(PetscInt)(gsum[4]/gsum[0]));CHKERRQ(ierr);
    ierr = PetscViewerASCIIPrintf(viewer,"  BDDC: ********************************** COARSE PROBLEM DETAILS *********************************\n",pcbddc->current_level);CHKERRQ(ierr);
    ierr = PetscViewerFlush(viewer);CHKERRQ(ierr);

    /* the coarse problem can be handled with a different communicator */
    if (pcbddc->coarse_ksp) color = 1;
    else color = 0;
    ierr = MPI_Comm_rank(PetscObjectComm((PetscObject)pc),&rank);CHKERRQ(ierr);
    ierr = PetscSubcommCreate(PetscObjectComm((PetscObject)pc),&subcomm);CHKERRQ(ierr);
    ierr = PetscSubcommSetNumber(subcomm,2);CHKERRQ(ierr);
    ierr = PetscSubcommSetTypeGeneral(subcomm,color,rank);CHKERRQ(ierr);
    ierr = PetscViewerGetSubViewer(viewer,PetscSubcommChild(subcomm),&subviewer);CHKERRQ(ierr);
    if (color == 1) {
      ierr = KSPView(pcbddc->coarse_ksp,subviewer);CHKERRQ(ierr);
      ierr = PetscViewerFlush(subviewer);CHKERRQ(ierr);
    }
    ierr = PetscViewerRestoreSubViewer(viewer,PetscSubcommChild(subcomm),&subviewer);CHKERRQ(ierr);
    ierr = PetscSubcommDestroy(&subcomm);CHKERRQ(ierr);
    ierr = PetscViewerFlush(viewer);CHKERRQ(ierr);
  }
  PetscFunctionReturn(0);
}

/* -------------------------------------------------------------------------- */
#undef __FUNCT__
#define __FUNCT__ "PCBDDCSetChangeOfBasisMat_BDDC"
static PetscErrorCode PCBDDCSetChangeOfBasisMat_BDDC(PC pc, Mat change, PetscBool interior)
{
  PC_BDDC        *pcbddc = (PC_BDDC*)pc->data;
  PetscErrorCode ierr;

  PetscFunctionBegin;
  ierr = PetscObjectReference((PetscObject)change);CHKERRQ(ierr);
  ierr = MatDestroy(&pcbddc->user_ChangeOfBasisMatrix);CHKERRQ(ierr);
  pcbddc->user_ChangeOfBasisMatrix = change;
  pcbddc->change_interior = interior;
  PetscFunctionReturn(0);
}
#undef __FUNCT__
#define __FUNCT__ "PCBDDCSetChangeOfBasisMat"
/*@
 PCBDDCSetChangeOfBasisMat - Set user defined change of basis for dofs

   Collective on PC

   Input Parameters:
+  pc - the preconditioning context
.  change - the change of basis matrix
-  interior - whether or not the change of basis modifies interior dofs

   Level: intermediate

   Notes:

.seealso: PCBDDC
@*/
PetscErrorCode PCBDDCSetChangeOfBasisMat(PC pc, Mat change, PetscBool interior)
{
  PetscErrorCode ierr;

  PetscFunctionBegin;
  PetscValidHeaderSpecific(pc,PC_CLASSID,1);
  PetscValidHeaderSpecific(change,MAT_CLASSID,2);
  PetscCheckSameComm(pc,1,change,2);
  if (pc->mat) {
    PetscInt rows_c,cols_c,rows,cols;
    ierr = MatGetSize(pc->mat,&rows,&cols);CHKERRQ(ierr);
    ierr = MatGetSize(change,&rows_c,&cols_c);CHKERRQ(ierr);
    if (rows_c != rows) SETERRQ2(PetscObjectComm((PetscObject)pc),PETSC_ERR_SUP,"Invalid number of rows for change of basis matrix! %d != %d",rows_c,rows);
    if (cols_c != cols) SETERRQ2(PetscObjectComm((PetscObject)pc),PETSC_ERR_SUP,"Invalid number of columns for change of basis matrix! %d != %d",cols_c,cols);
    ierr = MatGetLocalSize(pc->mat,&rows,&cols);CHKERRQ(ierr);
    ierr = MatGetLocalSize(change,&rows_c,&cols_c);CHKERRQ(ierr);
    if (rows_c != rows) SETERRQ2(PetscObjectComm((PetscObject)pc),PETSC_ERR_SUP,"Invalid number of local rows for change of basis matrix! %d != %d",rows_c,rows);
    if (cols_c != cols) SETERRQ2(PetscObjectComm((PetscObject)pc),PETSC_ERR_SUP,"Invalid number of local columns for change of basis matrix! %d != %d",cols_c,cols);
  }
  ierr = PetscTryMethod(pc,"PCBDDCSetChangeOfBasisMat_C",(PC,Mat,PetscBool),(pc,change,interior));CHKERRQ(ierr);
  PetscFunctionReturn(0);
}
/* -------------------------------------------------------------------------- */
#undef __FUNCT__
#define __FUNCT__ "PCBDDCSetPrimalVerticesIS_BDDC"
static PetscErrorCode PCBDDCSetPrimalVerticesIS_BDDC(PC pc, IS PrimalVertices)
{
  PC_BDDC        *pcbddc = (PC_BDDC*)pc->data;
  PetscBool      isequal = PETSC_FALSE;
  PetscErrorCode ierr;

  PetscFunctionBegin;
  ierr = PetscObjectReference((PetscObject)PrimalVertices);CHKERRQ(ierr);
  if (pcbddc->user_primal_vertices) {
    ierr = ISEqual(PrimalVertices,pcbddc->user_primal_vertices,&isequal);CHKERRQ(ierr);
  }
  ierr = ISDestroy(&pcbddc->user_primal_vertices);CHKERRQ(ierr);
  ierr = ISDestroy(&pcbddc->user_primal_vertices_local);CHKERRQ(ierr);
  pcbddc->user_primal_vertices = PrimalVertices;
  if (!isequal) pcbddc->recompute_topography = PETSC_TRUE;
  PetscFunctionReturn(0);
}
#undef __FUNCT__
#define __FUNCT__ "PCBDDCSetPrimalVerticesIS"
/*@
 PCBDDCSetPrimalVerticesIS - Set additional user defined primal vertices in PCBDDC

   Collective

   Input Parameters:
+  pc - the preconditioning context
-  PrimalVertices - index set of primal vertices in global numbering (can be empty)

   Level: intermediate

   Notes:
     Any process can list any global node

.seealso: PCBDDC
@*/
PetscErrorCode PCBDDCSetPrimalVerticesIS(PC pc, IS PrimalVertices)
{
  PetscErrorCode ierr;

  PetscFunctionBegin;
  PetscValidHeaderSpecific(pc,PC_CLASSID,1);
  PetscValidHeaderSpecific(PrimalVertices,IS_CLASSID,2);
  PetscCheckSameComm(pc,1,PrimalVertices,2);
  ierr = PetscTryMethod(pc,"PCBDDCSetPrimalVerticesIS_C",(PC,IS),(pc,PrimalVertices));CHKERRQ(ierr);
  PetscFunctionReturn(0);
}
/* -------------------------------------------------------------------------- */
#undef __FUNCT__
#define __FUNCT__ "PCBDDCSetPrimalVerticesLocalIS_BDDC"
static PetscErrorCode PCBDDCSetPrimalVerticesLocalIS_BDDC(PC pc, IS PrimalVertices)
{
  PC_BDDC        *pcbddc = (PC_BDDC*)pc->data;
  PetscBool      isequal = PETSC_FALSE;
  PetscErrorCode ierr;

  PetscFunctionBegin;
  ierr = PetscObjectReference((PetscObject)PrimalVertices);CHKERRQ(ierr);
  if (pcbddc->user_primal_vertices_local) {
    ierr = ISEqual(PrimalVertices,pcbddc->user_primal_vertices_local,&isequal);CHKERRQ(ierr);
  }
  ierr = ISDestroy(&pcbddc->user_primal_vertices);CHKERRQ(ierr);
  ierr = ISDestroy(&pcbddc->user_primal_vertices_local);CHKERRQ(ierr);
  pcbddc->user_primal_vertices_local = PrimalVertices;
  if (!isequal) pcbddc->recompute_topography = PETSC_TRUE;
  PetscFunctionReturn(0);
}
#undef __FUNCT__
#define __FUNCT__ "PCBDDCSetPrimalVerticesLocalIS"
/*@
 PCBDDCSetPrimalVerticesLocalIS - Set additional user defined primal vertices in PCBDDC

   Collective

   Input Parameters:
+  pc - the preconditioning context
-  PrimalVertices - index set of primal vertices in local numbering (can be empty)

   Level: intermediate

   Notes:

.seealso: PCBDDC
@*/
PetscErrorCode PCBDDCSetPrimalVerticesLocalIS(PC pc, IS PrimalVertices)
{
  PetscErrorCode ierr;

  PetscFunctionBegin;
  PetscValidHeaderSpecific(pc,PC_CLASSID,1);
  PetscValidHeaderSpecific(PrimalVertices,IS_CLASSID,2);
  PetscCheckSameComm(pc,1,PrimalVertices,2);
  ierr = PetscTryMethod(pc,"PCBDDCSetPrimalVerticesLocalIS_C",(PC,IS),(pc,PrimalVertices));CHKERRQ(ierr);
  PetscFunctionReturn(0);
}
/* -------------------------------------------------------------------------- */
#undef __FUNCT__
#define __FUNCT__ "PCBDDCSetCoarseningRatio_BDDC"
static PetscErrorCode PCBDDCSetCoarseningRatio_BDDC(PC pc,PetscInt k)
{
  PC_BDDC  *pcbddc = (PC_BDDC*)pc->data;

  PetscFunctionBegin;
  pcbddc->coarsening_ratio = k;
  PetscFunctionReturn(0);
}

#undef __FUNCT__
#define __FUNCT__ "PCBDDCSetCoarseningRatio"
/*@
 PCBDDCSetCoarseningRatio - Set coarsening ratio used in multilevel

   Logically collective on PC

   Input Parameters:
+  pc - the preconditioning context
-  k - coarsening ratio (H/h at the coarser level)

   Options Database Keys:
.    -pc_bddc_coarsening_ratio

   Level: intermediate

   Notes:
     Approximatively k subdomains at the finer level will be aggregated into a single subdomain at the coarser level

.seealso: PCBDDC, PCBDDCSetLevels()
@*/
PetscErrorCode PCBDDCSetCoarseningRatio(PC pc,PetscInt k)
{
  PetscErrorCode ierr;

  PetscFunctionBegin;
  PetscValidHeaderSpecific(pc,PC_CLASSID,1);
  PetscValidLogicalCollectiveInt(pc,k,2);
  ierr = PetscTryMethod(pc,"PCBDDCSetCoarseningRatio_C",(PC,PetscInt),(pc,k));CHKERRQ(ierr);
  PetscFunctionReturn(0);
}

/* The following functions (PCBDDCSetUseExactDirichlet PCBDDCSetLevel) are not public */
#undef __FUNCT__
#define __FUNCT__ "PCBDDCSetUseExactDirichlet_BDDC"
static PetscErrorCode PCBDDCSetUseExactDirichlet_BDDC(PC pc,PetscBool flg)
{
  PC_BDDC  *pcbddc = (PC_BDDC*)pc->data;

  PetscFunctionBegin;
  pcbddc->use_exact_dirichlet_trick = flg;
  PetscFunctionReturn(0);
}

#undef __FUNCT__
#define __FUNCT__ "PCBDDCSetUseExactDirichlet"
PetscErrorCode PCBDDCSetUseExactDirichlet(PC pc,PetscBool flg)
{
  PetscErrorCode ierr;

  PetscFunctionBegin;
  PetscValidHeaderSpecific(pc,PC_CLASSID,1);
  PetscValidLogicalCollectiveBool(pc,flg,2);
  ierr = PetscTryMethod(pc,"PCBDDCSetUseExactDirichlet_C",(PC,PetscBool),(pc,flg));CHKERRQ(ierr);
  PetscFunctionReturn(0);
}

#undef __FUNCT__
#define __FUNCT__ "PCBDDCSetLevel_BDDC"
static PetscErrorCode PCBDDCSetLevel_BDDC(PC pc,PetscInt level)
{
  PC_BDDC  *pcbddc = (PC_BDDC*)pc->data;

  PetscFunctionBegin;
  pcbddc->current_level = level;
  PetscFunctionReturn(0);
}

#undef __FUNCT__
#define __FUNCT__ "PCBDDCSetLevel"
PetscErrorCode PCBDDCSetLevel(PC pc,PetscInt level)
{
  PetscErrorCode ierr;

  PetscFunctionBegin;
  PetscValidHeaderSpecific(pc,PC_CLASSID,1);
  PetscValidLogicalCollectiveInt(pc,level,2);
  ierr = PetscTryMethod(pc,"PCBDDCSetLevel_C",(PC,PetscInt),(pc,level));CHKERRQ(ierr);
  PetscFunctionReturn(0);
}

#undef __FUNCT__
#define __FUNCT__ "PCBDDCSetLevels_BDDC"
static PetscErrorCode PCBDDCSetLevels_BDDC(PC pc,PetscInt levels)
{
  PC_BDDC  *pcbddc = (PC_BDDC*)pc->data;

  PetscFunctionBegin;
  pcbddc->max_levels = levels;
  PetscFunctionReturn(0);
}

#undef __FUNCT__
#define __FUNCT__ "PCBDDCSetLevels"
/*@
 PCBDDCSetLevels - Sets the maximum number of levels for multilevel

   Logically collective on PC

   Input Parameters:
+  pc - the preconditioning context
-  levels - the maximum number of levels (max 9)

   Options Database Keys:
.    -pc_bddc_levels

   Level: intermediate

   Notes:
     Default value is 0, i.e. traditional one-level BDDC

.seealso: PCBDDC, PCBDDCSetCoarseningRatio()
@*/
PetscErrorCode PCBDDCSetLevels(PC pc,PetscInt levels)
{
  PetscErrorCode ierr;

  PetscFunctionBegin;
  PetscValidHeaderSpecific(pc,PC_CLASSID,1);
  PetscValidLogicalCollectiveInt(pc,levels,2);
  if (levels > 99) SETERRQ(PetscObjectComm((PetscObject)pc),PETSC_ERR_SUP,"Maximum number of levels for bddc is 99\n");
  ierr = PetscTryMethod(pc,"PCBDDCSetLevels_C",(PC,PetscInt),(pc,levels));CHKERRQ(ierr);
  PetscFunctionReturn(0);
}
/* -------------------------------------------------------------------------- */

#undef __FUNCT__
#define __FUNCT__ "PCBDDCSetNullSpace_BDDC"
static PetscErrorCode PCBDDCSetNullSpace_BDDC(PC pc,MatNullSpace NullSpace)
{
  PC_BDDC  *pcbddc = (PC_BDDC*)pc->data;
  PetscErrorCode ierr;

  PetscFunctionBegin;
  ierr = PetscObjectReference((PetscObject)NullSpace);CHKERRQ(ierr);
  ierr = MatNullSpaceDestroy(&pcbddc->NullSpace);CHKERRQ(ierr);
  pcbddc->NullSpace = NullSpace;
  PetscFunctionReturn(0);
}

#undef __FUNCT__
#define __FUNCT__ "PCBDDCSetNullSpace"
/*@
 PCBDDCSetNullSpace - Set nullspace for BDDC operator

   Logically collective on PC and MatNullSpace

   Input Parameters:
+  pc - the preconditioning context
-  NullSpace - Null space of the linear operator to be preconditioned (Pmat)

   Level: intermediate

   Notes:

.seealso: PCBDDC
@*/
PetscErrorCode PCBDDCSetNullSpace(PC pc,MatNullSpace NullSpace)
{
  PetscErrorCode ierr;

  PetscFunctionBegin;
  PetscValidHeaderSpecific(pc,PC_CLASSID,1);
  PetscValidHeaderSpecific(NullSpace,MAT_NULLSPACE_CLASSID,2);
  PetscCheckSameComm(pc,1,NullSpace,2);
  ierr = PetscTryMethod(pc,"PCBDDCSetNullSpace_C",(PC,MatNullSpace),(pc,NullSpace));CHKERRQ(ierr);
  PetscFunctionReturn(0);
}
/* -------------------------------------------------------------------------- */

#undef __FUNCT__
#define __FUNCT__ "PCBDDCSetDirichletBoundaries_BDDC"
static PetscErrorCode PCBDDCSetDirichletBoundaries_BDDC(PC pc,IS DirichletBoundaries)
{
  PC_BDDC        *pcbddc = (PC_BDDC*)pc->data;
  PetscBool      isequal = PETSC_FALSE;
  PetscErrorCode ierr;

  PetscFunctionBegin;
  ierr = PetscObjectReference((PetscObject)DirichletBoundaries);CHKERRQ(ierr);
  if (pcbddc->DirichletBoundaries) {
    ierr = ISEqual(DirichletBoundaries,pcbddc->DirichletBoundaries,&isequal);CHKERRQ(ierr);
  }
  /* last user setting takes precendence -> destroy any other customization */
  ierr = ISDestroy(&pcbddc->DirichletBoundariesLocal);CHKERRQ(ierr);
  ierr = ISDestroy(&pcbddc->DirichletBoundaries);CHKERRQ(ierr);
  pcbddc->DirichletBoundaries = DirichletBoundaries;
  if (!isequal) pcbddc->recompute_topography = PETSC_TRUE;
  PetscFunctionReturn(0);
}

#undef __FUNCT__
#define __FUNCT__ "PCBDDCSetDirichletBoundaries"
/*@
 PCBDDCSetDirichletBoundaries - Set IS defining Dirichlet boundaries for the global problem.

   Collective

   Input Parameters:
+  pc - the preconditioning context
-  DirichletBoundaries - parallel IS defining the Dirichlet boundaries

   Level: intermediate

   Notes:
     Provide the information if you used MatZeroRows/Columns routines. Any process can list any global node

.seealso: PCBDDC, PCBDDCSetDirichletBoundariesLocal(), MatZeroRows(), MatZeroRowsColumns()
@*/
PetscErrorCode PCBDDCSetDirichletBoundaries(PC pc,IS DirichletBoundaries)
{
  PetscErrorCode ierr;

  PetscFunctionBegin;
  PetscValidHeaderSpecific(pc,PC_CLASSID,1);
  PetscValidHeaderSpecific(DirichletBoundaries,IS_CLASSID,2);
  PetscCheckSameComm(pc,1,DirichletBoundaries,2);
  ierr = PetscTryMethod(pc,"PCBDDCSetDirichletBoundaries_C",(PC,IS),(pc,DirichletBoundaries));CHKERRQ(ierr);
  PetscFunctionReturn(0);
}
/* -------------------------------------------------------------------------- */

#undef __FUNCT__
#define __FUNCT__ "PCBDDCSetDirichletBoundariesLocal_BDDC"
static PetscErrorCode PCBDDCSetDirichletBoundariesLocal_BDDC(PC pc,IS DirichletBoundaries)
{
  PC_BDDC        *pcbddc = (PC_BDDC*)pc->data;
  PetscBool      isequal = PETSC_FALSE;
  PetscErrorCode ierr;

  PetscFunctionBegin;
  ierr = PetscObjectReference((PetscObject)DirichletBoundaries);CHKERRQ(ierr);
  if (pcbddc->DirichletBoundariesLocal) {
    ierr = ISEqual(DirichletBoundaries,pcbddc->DirichletBoundariesLocal,&isequal);CHKERRQ(ierr);
  }
  /* last user setting takes precendence -> destroy any other customization */
  ierr = ISDestroy(&pcbddc->DirichletBoundariesLocal);CHKERRQ(ierr);
  ierr = ISDestroy(&pcbddc->DirichletBoundaries);CHKERRQ(ierr);
  pcbddc->DirichletBoundariesLocal = DirichletBoundaries;
  if (!isequal) pcbddc->recompute_topography = PETSC_TRUE;
  PetscFunctionReturn(0);
}

#undef __FUNCT__
#define __FUNCT__ "PCBDDCSetDirichletBoundariesLocal"
/*@
 PCBDDCSetDirichletBoundariesLocal - Set IS defining Dirichlet boundaries for the global problem in local ordering.

   Collective

   Input Parameters:
+  pc - the preconditioning context
-  DirichletBoundaries - parallel IS defining the Dirichlet boundaries (in local ordering)

   Level: intermediate

   Notes:

.seealso: PCBDDC, PCBDDCSetDirichletBoundaries(), MatZeroRows(), MatZeroRowsColumns()
@*/
PetscErrorCode PCBDDCSetDirichletBoundariesLocal(PC pc,IS DirichletBoundaries)
{
  PetscErrorCode ierr;

  PetscFunctionBegin;
  PetscValidHeaderSpecific(pc,PC_CLASSID,1);
  PetscValidHeaderSpecific(DirichletBoundaries,IS_CLASSID,2);
  PetscCheckSameComm(pc,1,DirichletBoundaries,2);
  ierr = PetscTryMethod(pc,"PCBDDCSetDirichletBoundariesLocal_C",(PC,IS),(pc,DirichletBoundaries));CHKERRQ(ierr);
  PetscFunctionReturn(0);
}
/* -------------------------------------------------------------------------- */

#undef __FUNCT__
#define __FUNCT__ "PCBDDCSetNeumannBoundaries_BDDC"
static PetscErrorCode PCBDDCSetNeumannBoundaries_BDDC(PC pc,IS NeumannBoundaries)
{
  PC_BDDC        *pcbddc = (PC_BDDC*)pc->data;
  PetscBool      isequal = PETSC_FALSE;
  PetscErrorCode ierr;

  PetscFunctionBegin;
  ierr = PetscObjectReference((PetscObject)NeumannBoundaries);CHKERRQ(ierr);
  if (pcbddc->NeumannBoundaries) {
    ierr = ISEqual(NeumannBoundaries,pcbddc->NeumannBoundaries,&isequal);CHKERRQ(ierr);
  }
  /* last user setting takes precendence -> destroy any other customization */
  ierr = ISDestroy(&pcbddc->NeumannBoundariesLocal);CHKERRQ(ierr);
  ierr = ISDestroy(&pcbddc->NeumannBoundaries);CHKERRQ(ierr);
  pcbddc->NeumannBoundaries = NeumannBoundaries;
  if (!isequal) pcbddc->recompute_topography = PETSC_TRUE;
  PetscFunctionReturn(0);
}

#undef __FUNCT__
#define __FUNCT__ "PCBDDCSetNeumannBoundaries"
/*@
 PCBDDCSetNeumannBoundaries - Set IS defining Neumann boundaries for the global problem.

   Collective

   Input Parameters:
+  pc - the preconditioning context
-  NeumannBoundaries - parallel IS defining the Neumann boundaries

   Level: intermediate

   Notes:
     Any process can list any global node

.seealso: PCBDDC, PCBDDCSetNeumannBoundariesLocal()
@*/
PetscErrorCode PCBDDCSetNeumannBoundaries(PC pc,IS NeumannBoundaries)
{
  PetscErrorCode ierr;

  PetscFunctionBegin;
  PetscValidHeaderSpecific(pc,PC_CLASSID,1);
  PetscValidHeaderSpecific(NeumannBoundaries,IS_CLASSID,2);
  PetscCheckSameComm(pc,1,NeumannBoundaries,2);
  ierr = PetscTryMethod(pc,"PCBDDCSetNeumannBoundaries_C",(PC,IS),(pc,NeumannBoundaries));CHKERRQ(ierr);
  PetscFunctionReturn(0);
}
/* -------------------------------------------------------------------------- */

#undef __FUNCT__
#define __FUNCT__ "PCBDDCSetNeumannBoundariesLocal_BDDC"
static PetscErrorCode PCBDDCSetNeumannBoundariesLocal_BDDC(PC pc,IS NeumannBoundaries)
{
  PC_BDDC        *pcbddc = (PC_BDDC*)pc->data;
  PetscBool      isequal = PETSC_FALSE;
  PetscErrorCode ierr;

  PetscFunctionBegin;
  ierr = PetscObjectReference((PetscObject)NeumannBoundaries);CHKERRQ(ierr);
  if (pcbddc->NeumannBoundariesLocal) {
    ierr = ISEqual(NeumannBoundaries,pcbddc->NeumannBoundariesLocal,&isequal);CHKERRQ(ierr);
  }
  /* last user setting takes precendence -> destroy any other customization */
  ierr = ISDestroy(&pcbddc->NeumannBoundariesLocal);CHKERRQ(ierr);
  ierr = ISDestroy(&pcbddc->NeumannBoundaries);CHKERRQ(ierr);
  pcbddc->NeumannBoundariesLocal = NeumannBoundaries;
  if (!isequal) pcbddc->recompute_topography = PETSC_TRUE;
  PetscFunctionReturn(0);
}

#undef __FUNCT__
#define __FUNCT__ "PCBDDCSetNeumannBoundariesLocal"
/*@
 PCBDDCSetNeumannBoundariesLocal - Set IS defining Neumann boundaries for the global problem in local ordering.

   Collective

   Input Parameters:
+  pc - the preconditioning context
-  NeumannBoundaries - parallel IS defining the subdomain part of Neumann boundaries (in local ordering)

   Level: intermediate

   Notes:

.seealso: PCBDDC, PCBDDCSetNeumannBoundaries()
@*/
PetscErrorCode PCBDDCSetNeumannBoundariesLocal(PC pc,IS NeumannBoundaries)
{
  PetscErrorCode ierr;

  PetscFunctionBegin;
  PetscValidHeaderSpecific(pc,PC_CLASSID,1);
  PetscValidHeaderSpecific(NeumannBoundaries,IS_CLASSID,2);
  PetscCheckSameComm(pc,1,NeumannBoundaries,2);
  ierr = PetscTryMethod(pc,"PCBDDCSetNeumannBoundariesLocal_C",(PC,IS),(pc,NeumannBoundaries));CHKERRQ(ierr);
  PetscFunctionReturn(0);
}
/* -------------------------------------------------------------------------- */

#undef __FUNCT__
#define __FUNCT__ "PCBDDCGetDirichletBoundaries_BDDC"
static PetscErrorCode PCBDDCGetDirichletBoundaries_BDDC(PC pc,IS *DirichletBoundaries)
{
  PC_BDDC  *pcbddc = (PC_BDDC*)pc->data;

  PetscFunctionBegin;
  *DirichletBoundaries = pcbddc->DirichletBoundaries;
  PetscFunctionReturn(0);
}

#undef __FUNCT__
#define __FUNCT__ "PCBDDCGetDirichletBoundaries"
/*@
 PCBDDCGetDirichletBoundaries - Get parallel IS for Dirichlet boundaries

   Collective

   Input Parameters:
.  pc - the preconditioning context

   Output Parameters:
.  DirichletBoundaries - index set defining the Dirichlet boundaries

   Level: intermediate

   Notes:
     The IS returned (if any) is the same passed in earlier by the user with PCBDDCSetDirichletBoundaries

.seealso: PCBDDC
@*/
PetscErrorCode PCBDDCGetDirichletBoundaries(PC pc,IS *DirichletBoundaries)
{
  PetscErrorCode ierr;

  PetscFunctionBegin;
  PetscValidHeaderSpecific(pc,PC_CLASSID,1);
  ierr = PetscUseMethod(pc,"PCBDDCGetDirichletBoundaries_C",(PC,IS*),(pc,DirichletBoundaries));CHKERRQ(ierr);
  PetscFunctionReturn(0);
}
/* -------------------------------------------------------------------------- */

#undef __FUNCT__
#define __FUNCT__ "PCBDDCGetDirichletBoundariesLocal_BDDC"
static PetscErrorCode PCBDDCGetDirichletBoundariesLocal_BDDC(PC pc,IS *DirichletBoundaries)
{
  PC_BDDC  *pcbddc = (PC_BDDC*)pc->data;

  PetscFunctionBegin;
  *DirichletBoundaries = pcbddc->DirichletBoundariesLocal;
  PetscFunctionReturn(0);
}

#undef __FUNCT__
#define __FUNCT__ "PCBDDCGetDirichletBoundariesLocal"
/*@
 PCBDDCGetDirichletBoundariesLocal - Get parallel IS for Dirichlet boundaries (in local ordering)

   Collective

   Input Parameters:
.  pc - the preconditioning context

   Output Parameters:
.  DirichletBoundaries - index set defining the subdomain part of Dirichlet boundaries

   Level: intermediate

   Notes:
     The IS returned could be the same passed in earlier by the user (if provided with PCBDDCSetDirichletBoundariesLocal) or a global-to-local map of the global IS (if provided with PCBDDCSetDirichletBoundaries).
          In the latter case, the IS will be available after PCSetUp.

.seealso: PCBDDC
@*/
PetscErrorCode PCBDDCGetDirichletBoundariesLocal(PC pc,IS *DirichletBoundaries)
{
  PetscErrorCode ierr;

  PetscFunctionBegin;
  PetscValidHeaderSpecific(pc,PC_CLASSID,1);
  ierr = PetscUseMethod(pc,"PCBDDCGetDirichletBoundariesLocal_C",(PC,IS*),(pc,DirichletBoundaries));CHKERRQ(ierr);
  PetscFunctionReturn(0);
}
/* -------------------------------------------------------------------------- */

#undef __FUNCT__
#define __FUNCT__ "PCBDDCGetNeumannBoundaries_BDDC"
static PetscErrorCode PCBDDCGetNeumannBoundaries_BDDC(PC pc,IS *NeumannBoundaries)
{
  PC_BDDC  *pcbddc = (PC_BDDC*)pc->data;

  PetscFunctionBegin;
  *NeumannBoundaries = pcbddc->NeumannBoundaries;
  PetscFunctionReturn(0);
}

#undef __FUNCT__
#define __FUNCT__ "PCBDDCGetNeumannBoundaries"
/*@
 PCBDDCGetNeumannBoundaries - Get parallel IS for Neumann boundaries

   Collective

   Input Parameters:
.  pc - the preconditioning context

   Output Parameters:
.  NeumannBoundaries - index set defining the Neumann boundaries

   Level: intermediate

   Notes:
     The IS returned (if any) is the same passed in earlier by the user with PCBDDCSetNeumannBoundaries

.seealso: PCBDDC
@*/
PetscErrorCode PCBDDCGetNeumannBoundaries(PC pc,IS *NeumannBoundaries)
{
  PetscErrorCode ierr;

  PetscFunctionBegin;
  PetscValidHeaderSpecific(pc,PC_CLASSID,1);
  ierr = PetscUseMethod(pc,"PCBDDCGetNeumannBoundaries_C",(PC,IS*),(pc,NeumannBoundaries));CHKERRQ(ierr);
  PetscFunctionReturn(0);
}
/* -------------------------------------------------------------------------- */

#undef __FUNCT__
#define __FUNCT__ "PCBDDCGetNeumannBoundariesLocal_BDDC"
static PetscErrorCode PCBDDCGetNeumannBoundariesLocal_BDDC(PC pc,IS *NeumannBoundaries)
{
  PC_BDDC  *pcbddc = (PC_BDDC*)pc->data;

  PetscFunctionBegin;
  *NeumannBoundaries = pcbddc->NeumannBoundariesLocal;
  PetscFunctionReturn(0);
}

#undef __FUNCT__
#define __FUNCT__ "PCBDDCGetNeumannBoundariesLocal"
/*@
 PCBDDCGetNeumannBoundariesLocal - Get parallel IS for Neumann boundaries (in local ordering)

   Collective

   Input Parameters:
.  pc - the preconditioning context

   Output Parameters:
.  NeumannBoundaries - index set defining the subdomain part of Neumann boundaries

   Level: intermediate

   Notes:
     The IS returned could be the same passed in earlier by the user (if provided with PCBDDCSetNeumannBoundariesLocal) or a global-to-local map of the global IS (if provided with PCBDDCSetNeumannBoundaries).
          In the latter case, the IS will be available after PCSetUp.

.seealso: PCBDDC
@*/
PetscErrorCode PCBDDCGetNeumannBoundariesLocal(PC pc,IS *NeumannBoundaries)
{
  PetscErrorCode ierr;

  PetscFunctionBegin;
  PetscValidHeaderSpecific(pc,PC_CLASSID,1);
  ierr = PetscUseMethod(pc,"PCBDDCGetNeumannBoundariesLocal_C",(PC,IS*),(pc,NeumannBoundaries));CHKERRQ(ierr);
  PetscFunctionReturn(0);
}
/* -------------------------------------------------------------------------- */

#undef __FUNCT__
#define __FUNCT__ "PCBDDCSetLocalAdjacencyGraph_BDDC"
static PetscErrorCode PCBDDCSetLocalAdjacencyGraph_BDDC(PC pc, PetscInt nvtxs,const PetscInt xadj[],const PetscInt adjncy[], PetscCopyMode copymode)
{
  PC_BDDC        *pcbddc = (PC_BDDC*)pc->data;
  PCBDDCGraph    mat_graph = pcbddc->mat_graph;
  PetscBool      same_data = PETSC_FALSE;
  PetscErrorCode ierr;

  PetscFunctionBegin;
  if (!nvtxs) {
    ierr = PCBDDCGraphResetCSR(mat_graph);CHKERRQ(ierr);
    PetscFunctionReturn(0);
  }
  if (mat_graph->nvtxs_csr == nvtxs) {
    if (mat_graph->xadj == xadj && mat_graph->adjncy == adjncy) same_data = PETSC_TRUE;
    if (!same_data && mat_graph->xadj[nvtxs] == xadj[nvtxs]) {
      ierr = PetscMemcmp(adjncy,mat_graph->adjncy,nvtxs*sizeof(PetscInt),&same_data);CHKERRQ(ierr);
    }
  }
  if (!same_data) {
    /* free old CSR */
    ierr = PCBDDCGraphResetCSR(mat_graph);CHKERRQ(ierr);
    /* get CSR into graph structure */
    if (copymode == PETSC_COPY_VALUES) {
      ierr = PetscMalloc1(nvtxs+1,&mat_graph->xadj);CHKERRQ(ierr);
      ierr = PetscMalloc1(xadj[nvtxs],&mat_graph->adjncy);CHKERRQ(ierr);
      ierr = PetscMemcpy(mat_graph->xadj,xadj,(nvtxs+1)*sizeof(PetscInt));CHKERRQ(ierr);
      ierr = PetscMemcpy(mat_graph->adjncy,adjncy,xadj[nvtxs]*sizeof(PetscInt));CHKERRQ(ierr);
    } else if (copymode == PETSC_OWN_POINTER) {
      mat_graph->xadj = (PetscInt*)xadj;
      mat_graph->adjncy = (PetscInt*)adjncy;
    }
    mat_graph->nvtxs_csr = nvtxs;
    pcbddc->recompute_topography = PETSC_TRUE;
  }
  PetscFunctionReturn(0);
}

#undef __FUNCT__
#define __FUNCT__ "PCBDDCSetLocalAdjacencyGraph"
/*@
 PCBDDCSetLocalAdjacencyGraph - Set adjacency structure (CSR graph) of the local matrix

   Not collective

   Input Parameters:
+  pc - the preconditioning context
.  nvtxs - number of local vertices of the graph (i.e., the size of the local problem)
.  xadj, adjncy - the CSR graph
-  copymode - either PETSC_COPY_VALUES or PETSC_OWN_POINTER.

   Level: intermediate

   Notes:

.seealso: PCBDDC,PetscCopyMode
@*/
PetscErrorCode PCBDDCSetLocalAdjacencyGraph(PC pc,PetscInt nvtxs,const PetscInt xadj[],const PetscInt adjncy[], PetscCopyMode copymode)
{
  void (*f)(void) = 0;
  PetscErrorCode ierr;

  PetscFunctionBegin;
  PetscValidHeaderSpecific(pc,PC_CLASSID,1);
  if (nvtxs) {
    PetscValidIntPointer(xadj,3);
    PetscValidIntPointer(adjncy,4);
  }
  if (copymode != PETSC_COPY_VALUES && copymode != PETSC_OWN_POINTER)  SETERRQ1(PETSC_COMM_SELF,PETSC_ERR_SUP,"Unsupported copy mode %d",copymode);
  ierr = PetscTryMethod(pc,"PCBDDCSetLocalAdjacencyGraph_C",(PC,PetscInt,const PetscInt[],const PetscInt[],PetscCopyMode),(pc,nvtxs,xadj,adjncy,copymode));CHKERRQ(ierr);
  /* free arrays if PCBDDC is not the PC type */
  ierr = PetscObjectQueryFunction((PetscObject)pc,"PCBDDCSetLocalAdjacencyGraph_C",&f);CHKERRQ(ierr);
  if (!f && copymode == PETSC_OWN_POINTER) {
    ierr = PetscFree(xadj);CHKERRQ(ierr);
    ierr = PetscFree(adjncy);CHKERRQ(ierr);
  }
  PetscFunctionReturn(0);
}
/* -------------------------------------------------------------------------- */

#undef __FUNCT__
#define __FUNCT__ "PCBDDCSetDofsSplittingLocal_BDDC"
static PetscErrorCode PCBDDCSetDofsSplittingLocal_BDDC(PC pc,PetscInt n_is, IS ISForDofs[])
{
  PC_BDDC        *pcbddc = (PC_BDDC*)pc->data;
  PetscInt       i;
  PetscBool      isequal = PETSC_FALSE;
  PetscErrorCode ierr;

  PetscFunctionBegin;
  if (pcbddc->n_ISForDofsLocal == n_is) {
    for (i=0;i<n_is;i++) {
      PetscBool isequalt;
      ierr = ISEqual(ISForDofs[i],pcbddc->ISForDofsLocal[i],&isequalt);CHKERRQ(ierr);
      if (!isequalt) break;
    }
    if (i == n_is) isequal = PETSC_TRUE;
  }
  for (i=0;i<n_is;i++) {
    ierr = PetscObjectReference((PetscObject)ISForDofs[i]);CHKERRQ(ierr);
  }
  /* Destroy ISes if they were already set */
  for (i=0;i<pcbddc->n_ISForDofsLocal;i++) {
    ierr = ISDestroy(&pcbddc->ISForDofsLocal[i]);CHKERRQ(ierr);
  }
  ierr = PetscFree(pcbddc->ISForDofsLocal);CHKERRQ(ierr);
  /* last user setting takes precendence -> destroy any other customization */
  for (i=0;i<pcbddc->n_ISForDofs;i++) {
    ierr = ISDestroy(&pcbddc->ISForDofs[i]);CHKERRQ(ierr);
  }
  ierr = PetscFree(pcbddc->ISForDofs);CHKERRQ(ierr);
  pcbddc->n_ISForDofs = 0;
  /* allocate space then set */
  if (n_is) {
    ierr = PetscMalloc1(n_is,&pcbddc->ISForDofsLocal);CHKERRQ(ierr);
  }
  for (i=0;i<n_is;i++) {
    pcbddc->ISForDofsLocal[i] = ISForDofs[i];
  }
  pcbddc->n_ISForDofsLocal = n_is;
  if (n_is) pcbddc->user_provided_isfordofs = PETSC_TRUE;
  if (!isequal) pcbddc->recompute_topography = PETSC_TRUE;
  PetscFunctionReturn(0);
}

#undef __FUNCT__
#define __FUNCT__ "PCBDDCSetDofsSplittingLocal"
/*@
 PCBDDCSetDofsSplittingLocal - Set index sets defining fields of the local subdomain matrix

   Collective

   Input Parameters:
+  pc - the preconditioning context
.  n_is - number of index sets defining the fields
-  ISForDofs - array of IS describing the fields in local ordering

   Level: intermediate

   Notes:
     n_is should be the same among processes. Not all nodes need to be listed: unlisted nodes will belong to the complement field.

.seealso: PCBDDC
@*/
PetscErrorCode PCBDDCSetDofsSplittingLocal(PC pc,PetscInt n_is, IS ISForDofs[])
{
  PetscInt       i;
  PetscErrorCode ierr;

  PetscFunctionBegin;
  PetscValidHeaderSpecific(pc,PC_CLASSID,1);
  PetscValidLogicalCollectiveInt(pc,n_is,2);
  for (i=0;i<n_is;i++) {
    PetscCheckSameComm(pc,1,ISForDofs[i],3);
    PetscValidHeaderSpecific(ISForDofs[i],IS_CLASSID,3);
  }
  ierr = PetscTryMethod(pc,"PCBDDCSetDofsSplittingLocal_C",(PC,PetscInt,IS[]),(pc,n_is,ISForDofs));CHKERRQ(ierr);
  PetscFunctionReturn(0);
}
/* -------------------------------------------------------------------------- */

#undef __FUNCT__
#define __FUNCT__ "PCBDDCSetDofsSplitting_BDDC"
static PetscErrorCode PCBDDCSetDofsSplitting_BDDC(PC pc,PetscInt n_is, IS ISForDofs[])
{
  PC_BDDC        *pcbddc = (PC_BDDC*)pc->data;
  PetscInt       i;
  PetscBool      isequal = PETSC_FALSE;
  PetscErrorCode ierr;

  PetscFunctionBegin;
  if (pcbddc->n_ISForDofs == n_is) {
    for (i=0;i<n_is;i++) {
      PetscBool isequalt;
      ierr = ISEqual(ISForDofs[i],pcbddc->ISForDofs[i],&isequalt);CHKERRQ(ierr);
      if (!isequalt) break;
    }
    if (i == n_is) isequal = PETSC_TRUE;
  }
  for (i=0;i<n_is;i++) {
    ierr = PetscObjectReference((PetscObject)ISForDofs[i]);CHKERRQ(ierr);
  }
  /* Destroy ISes if they were already set */
  for (i=0;i<pcbddc->n_ISForDofs;i++) {
    ierr = ISDestroy(&pcbddc->ISForDofs[i]);CHKERRQ(ierr);
  }
  ierr = PetscFree(pcbddc->ISForDofs);CHKERRQ(ierr);
  /* last user setting takes precendence -> destroy any other customization */
  for (i=0;i<pcbddc->n_ISForDofsLocal;i++) {
    ierr = ISDestroy(&pcbddc->ISForDofsLocal[i]);CHKERRQ(ierr);
  }
  ierr = PetscFree(pcbddc->ISForDofsLocal);CHKERRQ(ierr);
  pcbddc->n_ISForDofsLocal = 0;
  /* allocate space then set */
  if (n_is) {
    ierr = PetscMalloc1(n_is,&pcbddc->ISForDofs);CHKERRQ(ierr);
  }
  for (i=0;i<n_is;i++) {
    pcbddc->ISForDofs[i] = ISForDofs[i];
  }
  pcbddc->n_ISForDofs = n_is;
  if (n_is) pcbddc->user_provided_isfordofs = PETSC_TRUE;
  if (!isequal) pcbddc->recompute_topography = PETSC_TRUE;
  PetscFunctionReturn(0);
}

#undef __FUNCT__
#define __FUNCT__ "PCBDDCSetDofsSplitting"
/*@
 PCBDDCSetDofsSplitting - Set index sets defining fields of the global matrix

   Collective

   Input Parameters:
+  pc - the preconditioning context
.  n_is - number of index sets defining the fields
-  ISForDofs - array of IS describing the fields in global ordering

   Level: intermediate

   Notes:
     Any process can list any global node. Not all nodes need to be listed: unlisted nodes will belong to the complement field.

.seealso: PCBDDC
@*/
PetscErrorCode PCBDDCSetDofsSplitting(PC pc,PetscInt n_is, IS ISForDofs[])
{
  PetscInt       i;
  PetscErrorCode ierr;

  PetscFunctionBegin;
  PetscValidHeaderSpecific(pc,PC_CLASSID,1);
  PetscValidLogicalCollectiveInt(pc,n_is,2);
  for (i=0;i<n_is;i++) {
    PetscCheckSameComm(pc,1,ISForDofs[i],3);
    PetscValidHeaderSpecific(ISForDofs[i],IS_CLASSID,3);
  }
  ierr = PetscTryMethod(pc,"PCBDDCSetDofsSplitting_C",(PC,PetscInt,IS[]),(pc,n_is,ISForDofs));CHKERRQ(ierr);
  PetscFunctionReturn(0);
}

/* -------------------------------------------------------------------------- */
#undef __FUNCT__
#define __FUNCT__ "PCPreSolve_BDDC"
/* -------------------------------------------------------------------------- */
/*
   PCPreSolve_BDDC - Changes the right hand side and (if necessary) the initial
                     guess if a transformation of basis approach has been selected.

   Input Parameter:
+  pc - the preconditioner contex

   Application Interface Routine: PCPreSolve()

   Notes:
     The interface routine PCPreSolve() is not usually called directly by
   the user, but instead is called by KSPSolve().
*/
static PetscErrorCode PCPreSolve_BDDC(PC pc, KSP ksp, Vec rhs, Vec x)
{
  PetscErrorCode ierr;
  PC_BDDC        *pcbddc = (PC_BDDC*)pc->data;
  PC_IS          *pcis = (PC_IS*)(pc->data);
  Vec            used_vec;
  PetscBool      save_rhs = PETSC_TRUE, benign_correction_computed;

  PetscFunctionBegin;
  /* if we are working with CG, one dirichlet solve can be avoided during Krylov iterations */
  if (ksp) {
    PetscBool iscg, isgroppcg, ispipecg, ispipecgrr;
    ierr = PetscObjectTypeCompare((PetscObject)ksp,KSPCG,&iscg);CHKERRQ(ierr);
    ierr = PetscObjectTypeCompare((PetscObject)ksp,KSPGROPPCG,&isgroppcg);CHKERRQ(ierr);
    ierr = PetscObjectTypeCompare((PetscObject)ksp,KSPPIPECG,&ispipecg);CHKERRQ(ierr);
    ierr = PetscObjectTypeCompare((PetscObject)ksp,KSPPIPECGRR,&ispipecgrr);CHKERRQ(ierr);
    if (pcbddc->benign_apply_coarse_only || pcbddc->switch_static || (!iscg && !isgroppcg && !ispipecg && !ispipecgrr)) {
      ierr = PCBDDCSetUseExactDirichlet(pc,PETSC_FALSE);CHKERRQ(ierr);
    }
  }

  /* Creates parallel work vectors used in presolve */
  if (!pcbddc->original_rhs) {
    ierr = VecDuplicate(pcis->vec1_global,&pcbddc->original_rhs);CHKERRQ(ierr);
  }
  if (!pcbddc->temp_solution) {
    ierr = VecDuplicate(pcis->vec1_global,&pcbddc->temp_solution);CHKERRQ(ierr);
  }

  pcbddc->temp_solution_used = PETSC_FALSE;
  if (x) {
    ierr = PetscObjectReference((PetscObject)x);CHKERRQ(ierr);
    used_vec = x;
  } else { /* it can only happen when calling PCBDDCMatFETIDPGetRHS */
    ierr = PetscObjectReference((PetscObject)pcbddc->temp_solution);CHKERRQ(ierr);
    used_vec = pcbddc->temp_solution;
    ierr = VecSet(used_vec,0.0);CHKERRQ(ierr);
    pcbddc->temp_solution_used = PETSC_TRUE;
  }

  /* hack into ksp data structure since PCPreSolve comes earlier than setting to zero the guess in src/ksp/ksp/interface/itfunc.c */
  if (ksp) {
    /* store the flag for the initial guess since it will be restored back during PCPostSolve_BDDC */
    ierr = KSPGetInitialGuessNonzero(ksp,&pcbddc->ksp_guess_nonzero);CHKERRQ(ierr);
    if (!pcbddc->ksp_guess_nonzero) {
      ierr = VecSet(used_vec,0.0);CHKERRQ(ierr);
    }
  }

  pcbddc->rhs_change = PETSC_FALSE;
  /* Take into account zeroed rows -> change rhs and store solution removed */
  if (rhs && pcbddc->eliminate_dirdofs) {
    IS dirIS = NULL;

    /* DirichletBoundariesLocal may not be consistent among neighbours; gets a dirichlet dofs IS from graph (may be cached) */
    ierr = PCBDDCGraphGetDirichletDofs(pcbddc->mat_graph,&dirIS);CHKERRQ(ierr);
    if (dirIS) {
      Mat_IS            *matis = (Mat_IS*)pc->pmat->data;
      PetscInt          dirsize,i,*is_indices;
      PetscScalar       *array_x;
      const PetscScalar *array_diagonal;

      ierr = MatGetDiagonal(pc->pmat,pcis->vec1_global);CHKERRQ(ierr);
      ierr = VecPointwiseDivide(pcis->vec1_global,rhs,pcis->vec1_global);CHKERRQ(ierr);
      ierr = VecScatterBegin(matis->rctx,pcis->vec1_global,pcis->vec2_N,INSERT_VALUES,SCATTER_FORWARD);CHKERRQ(ierr);
      ierr = VecScatterEnd(matis->rctx,pcis->vec1_global,pcis->vec2_N,INSERT_VALUES,SCATTER_FORWARD);CHKERRQ(ierr);
      ierr = VecScatterBegin(matis->rctx,used_vec,pcis->vec1_N,INSERT_VALUES,SCATTER_FORWARD);CHKERRQ(ierr);
      ierr = VecScatterEnd(matis->rctx,used_vec,pcis->vec1_N,INSERT_VALUES,SCATTER_FORWARD);CHKERRQ(ierr);
      ierr = ISGetLocalSize(dirIS,&dirsize);CHKERRQ(ierr);
      ierr = VecGetArray(pcis->vec1_N,&array_x);CHKERRQ(ierr);
      ierr = VecGetArrayRead(pcis->vec2_N,&array_diagonal);CHKERRQ(ierr);
      ierr = ISGetIndices(dirIS,(const PetscInt**)&is_indices);CHKERRQ(ierr);
      for (i=0; i<dirsize; i++) array_x[is_indices[i]] = array_diagonal[is_indices[i]];
      ierr = ISRestoreIndices(dirIS,(const PetscInt**)&is_indices);CHKERRQ(ierr);
      ierr = VecRestoreArrayRead(pcis->vec2_N,&array_diagonal);CHKERRQ(ierr);
      ierr = VecRestoreArray(pcis->vec1_N,&array_x);CHKERRQ(ierr);
      ierr = VecScatterBegin(matis->rctx,pcis->vec1_N,used_vec,INSERT_VALUES,SCATTER_REVERSE);CHKERRQ(ierr);
      ierr = VecScatterEnd(matis->rctx,pcis->vec1_N,used_vec,INSERT_VALUES,SCATTER_REVERSE);CHKERRQ(ierr);
      pcbddc->rhs_change = PETSC_TRUE;
      ierr = ISDestroy(&dirIS);CHKERRQ(ierr);
    }
  }

  /* remove the computed solution or the initial guess from the rhs */
  if (pcbddc->rhs_change || (ksp && pcbddc->ksp_guess_nonzero) ) {
    /* save the original rhs */
    if (save_rhs) {
      ierr = VecSwap(rhs,pcbddc->original_rhs);CHKERRQ(ierr);
      save_rhs = PETSC_FALSE;
    }
    pcbddc->rhs_change = PETSC_TRUE;
    ierr = VecScale(used_vec,-1.0);CHKERRQ(ierr);
    ierr = MatMultAdd(pc->mat,used_vec,pcbddc->original_rhs,rhs);CHKERRQ(ierr);
    ierr = VecScale(used_vec,-1.0);CHKERRQ(ierr);
    ierr = VecCopy(used_vec,pcbddc->temp_solution);CHKERRQ(ierr);
    pcbddc->temp_solution_used = PETSC_TRUE;
    if (ksp) {
      ierr = KSPSetInitialGuessNonzero(ksp,PETSC_FALSE);CHKERRQ(ierr);
    }
  }
  ierr = VecDestroy(&used_vec);CHKERRQ(ierr);

  /* compute initial vector in benign space if needed (TODO: FETI-DP is untested)
     and remove non-benign solution from the rhs */
  benign_correction_computed = PETSC_FALSE;
  if (rhs && pcbddc->benign_compute_correction && pcbddc->benign_have_null) {
    /* compute u^*_h using ideas similar to those in Xuemin Tu's PhD thesis (see Section 4.8.1)
       Recursively apply BDDC in the multilevel case */
    if (!pcbddc->benign_vec) {
      ierr = VecDuplicate(rhs,&pcbddc->benign_vec);CHKERRQ(ierr);
    }
    pcbddc->benign_apply_coarse_only = PETSC_TRUE;
    if (!pcbddc->benign_skip_correction) {
      ierr = PCApply_BDDC(pc,rhs,pcbddc->benign_vec);CHKERRQ(ierr);
      benign_correction_computed = PETSC_TRUE;
      if (pcbddc->temp_solution_used) {
        ierr = VecAXPY(pcbddc->temp_solution,1.0,pcbddc->benign_vec);CHKERRQ(ierr);
      }
      ierr = VecScale(pcbddc->benign_vec,-1.0);CHKERRQ(ierr);
      /* store the original rhs if not done earlier */
      if (save_rhs) {
        ierr = VecSwap(rhs,pcbddc->original_rhs);CHKERRQ(ierr);
        save_rhs = PETSC_FALSE;
      }
      if (pcbddc->rhs_change) {
        ierr = MatMultAdd(pc->mat,pcbddc->benign_vec,rhs,rhs);CHKERRQ(ierr);
      } else {
        ierr = MatMultAdd(pc->mat,pcbddc->benign_vec,pcbddc->original_rhs,rhs);CHKERRQ(ierr);
      }
      pcbddc->rhs_change = PETSC_TRUE;
    }
    pcbddc->benign_apply_coarse_only = PETSC_FALSE;
  }
#if 0
  if (pcbddc->dbg_flag && benign_correction_computed) {
    Vec v;
    ierr = VecDuplicate(pcis->vec1_global,&v);CHKERRQ(ierr);
    ierr = MatMultTranspose(pcbddc->ChangeOfBasisMatrix,rhs,v);CHKERRQ(ierr);
    ierr = PCBDDCBenignGetOrSetP0(pc,v,PETSC_TRUE);CHKERRQ(ierr);
    PetscViewerASCIIPrintf(PETSC_VIEWER_STDOUT_(PetscObjectComm((PetscObject)pc)),"LEVEL %d: IS CORRECTION BENIGN?\n",pcbddc->current_level);
    PetscScalarView(pcbddc->benign_n,pcbddc->benign_p0,PETSC_VIEWER_STDOUT_(PetscObjectComm((PetscObject)pc)));
    ierr = VecDestroy(&v);CHKERRQ(ierr);
  }
#endif

  /* set initial guess if using PCG */
  if (x && pcbddc->use_exact_dirichlet_trick) {
    ierr = VecSet(x,0.0);CHKERRQ(ierr);
    if (pcbddc->ChangeOfBasisMatrix && pcbddc->change_interior) {
      if (benign_correction_computed) { /* we have already saved the changed rhs */
        ierr = VecLockPop(pcis->vec1_global);CHKERRQ(ierr);
      } else {
        ierr = MatMultTranspose(pcbddc->ChangeOfBasisMatrix,rhs,pcis->vec1_global);CHKERRQ(ierr);
      }
      ierr = VecScatterBegin(pcis->global_to_D,pcis->vec1_global,pcis->vec1_D,INSERT_VALUES,SCATTER_FORWARD);CHKERRQ(ierr);
      ierr = VecScatterEnd(pcis->global_to_D,pcis->vec1_global,pcis->vec1_D,INSERT_VALUES,SCATTER_FORWARD);CHKERRQ(ierr);
    } else {
      ierr = VecScatterBegin(pcis->global_to_D,rhs,pcis->vec1_D,INSERT_VALUES,SCATTER_FORWARD);CHKERRQ(ierr);
      ierr = VecScatterEnd(pcis->global_to_D,rhs,pcis->vec1_D,INSERT_VALUES,SCATTER_FORWARD);CHKERRQ(ierr);
    }
    ierr = KSPSolve(pcbddc->ksp_D,pcis->vec1_D,pcis->vec2_D);CHKERRQ(ierr);
    if (pcbddc->ChangeOfBasisMatrix && pcbddc->change_interior) {
      ierr = VecSet(pcis->vec1_global,0.);CHKERRQ(ierr);
      ierr = VecScatterBegin(pcis->global_to_D,pcis->vec2_D,pcis->vec1_global,INSERT_VALUES,SCATTER_REVERSE);CHKERRQ(ierr);
      ierr = VecScatterEnd(pcis->global_to_D,pcis->vec2_D,pcis->vec1_global,INSERT_VALUES,SCATTER_REVERSE);CHKERRQ(ierr);
      ierr = MatMult(pcbddc->ChangeOfBasisMatrix,pcis->vec1_global,x);CHKERRQ(ierr);
    } else {
      ierr = VecScatterBegin(pcis->global_to_D,pcis->vec2_D,x,INSERT_VALUES,SCATTER_REVERSE);CHKERRQ(ierr);
      ierr = VecScatterEnd(pcis->global_to_D,pcis->vec2_D,x,INSERT_VALUES,SCATTER_REVERSE);CHKERRQ(ierr);
    }
    if (ksp) {
      ierr = KSPSetInitialGuessNonzero(ksp,PETSC_TRUE);CHKERRQ(ierr);
    }
  }
<<<<<<< HEAD
=======

  if (pcbddc->ChangeOfBasisMatrix) {
    PCBDDCChange_ctx change_ctx;

    /* get change ctx */
    ierr = MatShellGetContext(pcbddc->new_global_mat,&change_ctx);CHKERRQ(ierr);

    /* set current iteration matrix inside change context (change of basis has been already set into the ctx during PCSetUp) */
    ierr = MatDestroy(&change_ctx->original_mat);CHKERRQ(ierr);
    ierr = PetscObjectReference((PetscObject)pc->mat);CHKERRQ(ierr);
    change_ctx->original_mat = pc->mat;

    /* change iteration matrix */
    ierr = MatDestroy(&pc->mat);CHKERRQ(ierr);
    ierr = PetscObjectReference((PetscObject)pcbddc->new_global_mat);CHKERRQ(ierr);
    pc->mat = pcbddc->new_global_mat;

    /* store the original rhs */
    if (copy_rhs) {
      ierr = VecCopy(rhs,pcbddc->original_rhs);CHKERRQ(ierr);
      copy_rhs = PETSC_FALSE;
    }

    /* change rhs */
    ierr = MatMultTranspose(change_ctx->global_change,rhs,pcis->vec1_global);CHKERRQ(ierr);
    ierr = VecCopy(pcis->vec1_global,rhs);CHKERRQ(ierr);
    pcbddc->rhs_change = PETSC_TRUE;
  }

  /* remove nullspace if present */
  if (ksp && x && pcbddc->NullSpace) {
    ierr = MatNullSpaceRemove(pcbddc->NullSpace,x);CHKERRQ(ierr);
    /* store the original rhs */
    if (copy_rhs) {
      ierr = VecCopy(rhs,pcbddc->original_rhs);CHKERRQ(ierr);
    }
    pcbddc->rhs_change = PETSC_TRUE;
    ierr = MatNullSpaceRemove(pcbddc->NullSpace,rhs);CHKERRQ(ierr);
  }
>>>>>>> 31a1859e
  PetscFunctionReturn(0);
}

/* -------------------------------------------------------------------------- */
#undef __FUNCT__
#define __FUNCT__ "PCPostSolve_BDDC"
/* -------------------------------------------------------------------------- */
/*
   PCPostSolve_BDDC - Changes the computed solution if a transformation of basis
                     approach has been selected. Also, restores rhs to its original state.

   Input Parameter:
+  pc - the preconditioner contex

   Application Interface Routine: PCPostSolve()

   Notes:
     The interface routine PCPostSolve() is not usually called directly by
     the user, but instead is called by KSPSolve().
*/
static PetscErrorCode PCPostSolve_BDDC(PC pc, KSP ksp, Vec rhs, Vec x)
{
  PetscErrorCode ierr;
  PC_BDDC        *pcbddc = (PC_BDDC*)pc->data;

  PetscFunctionBegin;
  /* add solution removed in presolve */
  if (x && pcbddc->rhs_change) {
    if (pcbddc->temp_solution_used) {
      ierr = VecAXPY(x,1.0,pcbddc->temp_solution);CHKERRQ(ierr);
    } else if (pcbddc->benign_compute_correction) {
      ierr = VecAXPY(x,-1.0,pcbddc->benign_vec);CHKERRQ(ierr);
    }
  }
  pcbddc->temp_solution_used = PETSC_FALSE;

  /* restore rhs to its original state */
  if (rhs && pcbddc->rhs_change) {
    ierr = VecSwap(rhs,pcbddc->original_rhs);CHKERRQ(ierr);
  }
  pcbddc->rhs_change = PETSC_FALSE;
  /* restore ksp guess state */
  if (ksp) {
    ierr = KSPSetInitialGuessNonzero(ksp,pcbddc->ksp_guess_nonzero);CHKERRQ(ierr);
  }
  PetscFunctionReturn(0);
}
/* -------------------------------------------------------------------------- */
#undef __FUNCT__
#define __FUNCT__ "PCSetUp_BDDC"
/* -------------------------------------------------------------------------- */
/*
   PCSetUp_BDDC - Prepares for the use of the BDDC preconditioner
                  by setting data structures and options.

   Input Parameter:
+  pc - the preconditioner context

   Application Interface Routine: PCSetUp()

   Notes:
     The interface routine PCSetUp() is not usually called directly by
     the user, but instead is called by PCApply() if necessary.
*/
PetscErrorCode PCSetUp_BDDC(PC pc)
{
  PetscErrorCode ierr;
  PC_BDDC*       pcbddc = (PC_BDDC*)pc->data;
  Mat_IS*        matis;
  MatNullSpace   nearnullspace;
  IS             zerodiag = NULL;
  PetscInt       nrows,ncols;
  PetscBool      computetopography,computesolvers,computesubschurs;
  PetscBool      computeconstraintsmatrix;
  PetscBool      new_nearnullspace_provided,ismatis;

  PetscFunctionBegin;
  ierr = PetscObjectTypeCompare((PetscObject)pc->pmat,MATIS,&ismatis);CHKERRQ(ierr);
  if (!ismatis) SETERRQ(PetscObjectComm((PetscObject)pc),PETSC_ERR_ARG_WRONG,"PCBDDC preconditioner requires matrix of type MATIS");
  ierr = MatGetSize(pc->pmat,&nrows,&ncols);CHKERRQ(ierr);
  if (nrows != ncols) SETERRQ(PetscObjectComm((PetscObject)pc),PETSC_ERR_SUP,"PCBDDC preconditioner requires a square preconditioning matrix");
  matis = (Mat_IS*)pc->pmat->data;
  /* the following lines of code should be replaced by a better logic between PCIS, PCNN, PCBDDC and other future nonoverlapping preconditioners */
  /* For BDDC we need to define a local "Neumann" problem different to that defined in PCISSetup
     Also, BDDC directly build the Dirichlet problem */
  /* split work */
  if (pc->setupcalled) {
    if (pc->flag == SAME_NONZERO_PATTERN) {
      computetopography = PETSC_FALSE;
      computesolvers = PETSC_TRUE;
    } else { /* DIFFERENT_NONZERO_PATTERN */
      computetopography = PETSC_TRUE;
      computesolvers = PETSC_TRUE;
    }
  } else {
    computetopography = PETSC_TRUE;
    computesolvers = PETSC_TRUE;
  }
  if (pcbddc->recompute_topography) {
    computetopography = PETSC_TRUE;
  }
  pcbddc->recompute_topography = computetopography;
  computeconstraintsmatrix = PETSC_FALSE;

  /* check parameters' compatibility */
  if (!pcbddc->use_deluxe_scaling) pcbddc->deluxe_zerorows = PETSC_FALSE;
  pcbddc->adaptive_selection = (PetscBool)(pcbddc->adaptive_threshold > 0.0);
  pcbddc->adaptive_userdefined = (PetscBool)(pcbddc->adaptive_selection && pcbddc->adaptive_userdefined);
  if (pcbddc->adaptive_selection) pcbddc->use_faces = PETSC_TRUE;

  computesubschurs = (PetscBool)(pcbddc->adaptive_selection || pcbddc->use_deluxe_scaling);
  if (pcbddc->switch_static) {
    PetscBool ismatis;
    ierr = PetscObjectTypeCompare((PetscObject)pc->mat,MATIS,&ismatis);CHKERRQ(ierr);
    if (!ismatis) SETERRQ(PetscObjectComm((PetscObject)pc),PETSC_ERR_SUP,"When the static switch is one, the iteration matrix should be of type MATIS");
  }

  /* Get stdout for dbg */
  if (pcbddc->dbg_flag) {
    if (!pcbddc->dbg_viewer) {
      pcbddc->dbg_viewer = PETSC_VIEWER_STDOUT_(PetscObjectComm((PetscObject)pc));
      ierr = PetscViewerASCIIPushSynchronized(pcbddc->dbg_viewer);CHKERRQ(ierr);
    }
    ierr = PetscViewerASCIIAddTab(pcbddc->dbg_viewer,2*pcbddc->current_level);CHKERRQ(ierr);
  }

  if (pcbddc->user_ChangeOfBasisMatrix) {
    /* use_change_of_basis flag is used to automatically compute a change of basis from constraints */
    pcbddc->use_change_of_basis = PETSC_FALSE;
    ierr = PCBDDCComputeLocalMatrix(pc,pcbddc->user_ChangeOfBasisMatrix);CHKERRQ(ierr);
  } else {
    ierr = MatDestroy(&pcbddc->local_mat);CHKERRQ(ierr);
    ierr = PetscObjectReference((PetscObject)matis->A);CHKERRQ(ierr);
    pcbddc->local_mat = matis->A;
  }

  /* detect local disconnected subdomains if requested and not done before */
  if (pcbddc->detect_disconnected && !pcbddc->n_local_subs) {
    ierr = MatDetectDisconnectedComponents(pcbddc->local_mat,PETSC_FALSE,&pcbddc->n_local_subs,&pcbddc->local_subs);CHKERRQ(ierr);
  }

  /* compute topology info in local ordering */
  if (pcbddc->recompute_topography) {
    ierr = PCBDDCComputeLocalTopologyInfo(pc);CHKERRQ(ierr);
  }

  /*
     Compute change of basis on local pressures (aka zerodiag dofs)
     This should come earlier then PCISSetUp for extracting the correct subdomain matrices
  */
  ierr = PCBDDCBenignShellMat(pc,PETSC_TRUE);CHKERRQ(ierr);
  if (pcbddc->benign_saddle_point) {
    PC_IS* pcis = (PC_IS*)pc->data;

    if (pcbddc->user_ChangeOfBasisMatrix || pcbddc->use_change_of_basis || !computesubschurs) pcbddc->benign_change_explicit = PETSC_TRUE;
    /* detect local saddle point and change the basis in pcbddc->local_mat */
    ierr = PCBDDCBenignDetectSaddlePoint(pc,&zerodiag);CHKERRQ(ierr);
    /* pop B0 mat from local mat */
    ierr = PCBDDCBenignPopOrPushB0(pc,PETSC_TRUE);CHKERRQ(ierr);
    /* give pcis a hint to not reuse submatrices during PCISCreate */
    if (pc->flag == SAME_NONZERO_PATTERN && pcis->reusesubmatrices == PETSC_TRUE) {
      if (pcbddc->benign_n && (pcbddc->benign_change_explicit || pcbddc->dbg_flag)) {
        pcis->reusesubmatrices = PETSC_FALSE;
      } else {
        pcis->reusesubmatrices = PETSC_TRUE;
      }
    } else {
      pcis->reusesubmatrices = PETSC_FALSE;
    }
  }

  /* propagate relevant information */
#if !defined(PETSC_USE_COMPLEX) /* workaround for reals */
  if (matis->A->symmetric_set) {
    ierr = MatSetOption(pcbddc->local_mat,MAT_HERMITIAN,matis->A->symmetric);CHKERRQ(ierr);
  }
#endif
  if (matis->A->symmetric_set) {
    ierr = MatSetOption(pcbddc->local_mat,MAT_SYMMETRIC,matis->A->symmetric);CHKERRQ(ierr);
  }
  if (matis->A->spd_set) {
    ierr = MatSetOption(pcbddc->local_mat,MAT_SPD,matis->A->spd);CHKERRQ(ierr);
  }

  /* Set up all the "iterative substructuring" common block without computing solvers */
  {
    Mat temp_mat;

    temp_mat = matis->A;
    matis->A = pcbddc->local_mat;
    ierr = PCISSetUp(pc,PETSC_FALSE);CHKERRQ(ierr);
    pcbddc->local_mat = matis->A;
    matis->A = temp_mat;
  }

  /* Analyze interface */
  if (computetopography) {
    ierr = PCBDDCAnalyzeInterface(pc);CHKERRQ(ierr);
    computeconstraintsmatrix = PETSC_TRUE;
    if (pcbddc->adaptive_selection && !pcbddc->use_deluxe_scaling && !pcbddc->mat_graph->twodim) {
      SETERRQ(PETSC_COMM_SELF,PETSC_ERR_SUP,"Cannot compute the adaptive primal space for a problem with 3D edges without deluxe scaling");
    }
  }

  /* check existence of a divergence free extension, i.e.
     b(v_I,p_0) = 0 for all v_I (raise error if not).
     Also, check that PCBDDCBenignGetOrSetP0 works */
#if defined(PETSC_USE_DEBUG)
  if (pcbddc->benign_saddle_point) {
    ierr = PCBDDCBenignCheck(pc,zerodiag);CHKERRQ(ierr);
  }
#endif
  ierr = ISDestroy(&zerodiag);CHKERRQ(ierr);

  /* Setup local dirichlet solver ksp_D and sub_schurs solvers */
  if (computesolvers) {
    PCBDDCSubSchurs sub_schurs=pcbddc->sub_schurs;

    if (computesubschurs && computetopography) {
      ierr = PCBDDCInitSubSchurs(pc);CHKERRQ(ierr);
    }
    /* SetUp Scaling operator (scaling matrices could be needed in SubSchursSetUp)*/
    if (!pcbddc->use_deluxe_scaling) {
      ierr = PCBDDCScalingSetUp(pc);CHKERRQ(ierr);
    }
    if (sub_schurs->schur_explicit) {
      if (computesubschurs) {
        ierr = PCBDDCSetUpSubSchurs(pc);CHKERRQ(ierr);
      }
      ierr = PCBDDCSetUpLocalSolvers(pc,PETSC_TRUE,PETSC_FALSE);CHKERRQ(ierr);
    } else {
      ierr = PCBDDCSetUpLocalSolvers(pc,PETSC_TRUE,PETSC_FALSE);CHKERRQ(ierr);
      if (computesubschurs) {
        ierr = PCBDDCSetUpSubSchurs(pc);CHKERRQ(ierr);
      }
    }
    if (pcbddc->adaptive_selection) {
      ierr = PCBDDCAdaptiveSelection(pc);CHKERRQ(ierr);
      computeconstraintsmatrix = PETSC_TRUE;
    }
  }

  /* infer if NullSpace object attached to Mat via MatSetNearNullSpace has changed */
  new_nearnullspace_provided = PETSC_FALSE;
  ierr = MatGetNearNullSpace(pc->pmat,&nearnullspace);CHKERRQ(ierr);
  if (pcbddc->onearnullspace) { /* already used nearnullspace */
    if (!nearnullspace) { /* near null space attached to mat has been destroyed */
      new_nearnullspace_provided = PETSC_TRUE;
    } else {
      /* determine if the two nullspaces are different (should be lightweight) */
      if (nearnullspace != pcbddc->onearnullspace) {
        new_nearnullspace_provided = PETSC_TRUE;
      } else { /* maybe the user has changed the content of the nearnullspace so check vectors ObjectStateId */
        PetscInt         i;
        const Vec        *nearnullvecs;
        PetscObjectState state;
        PetscInt         nnsp_size;
        ierr = MatNullSpaceGetVecs(nearnullspace,NULL,&nnsp_size,&nearnullvecs);CHKERRQ(ierr);
        for (i=0;i<nnsp_size;i++) {
          ierr = PetscObjectStateGet((PetscObject)nearnullvecs[i],&state);CHKERRQ(ierr);
          if (pcbddc->onearnullvecs_state[i] != state) {
            new_nearnullspace_provided = PETSC_TRUE;
            break;
          }
        }
      }
    }
  } else {
    if (!nearnullspace) { /* both nearnullspaces are null */
      new_nearnullspace_provided = PETSC_FALSE;
    } else { /* nearnullspace attached later */
      new_nearnullspace_provided = PETSC_TRUE;
    }
  }

  /* Setup constraints and related work vectors */
  /* reset primal space flags */
  pcbddc->new_primal_space = PETSC_FALSE;
  pcbddc->new_primal_space_local = PETSC_FALSE;
  if (computeconstraintsmatrix || new_nearnullspace_provided) {
    /* It also sets the primal space flags */
    ierr = PCBDDCConstraintsSetUp(pc);CHKERRQ(ierr);
    /* Allocate needed local vectors (which depends on quantities defined during ConstraintsSetUp) */
    ierr = PCBDDCSetUpLocalWorkVectors(pc);CHKERRQ(ierr);
  }

  if (computesolvers || pcbddc->new_primal_space) {
    if (pcbddc->use_change_of_basis) {
      PC_IS *pcis = (PC_IS*)(pc->data);

      ierr = PCBDDCComputeLocalMatrix(pc,pcbddc->ChangeOfBasisMatrix);CHKERRQ(ierr);
      if (pcbddc->benign_change) {
        ierr = MatDestroy(&pcbddc->benign_B0);CHKERRQ(ierr);
        /* pop B0 from pcbddc->local_mat */
        ierr = PCBDDCBenignPopOrPushB0(pc,PETSC_TRUE);CHKERRQ(ierr);
      }
      /* get submatrices */
      ierr = MatDestroy(&pcis->A_IB);CHKERRQ(ierr);
      ierr = MatDestroy(&pcis->A_BI);CHKERRQ(ierr);
      ierr = MatDestroy(&pcis->A_BB);CHKERRQ(ierr);
      ierr = MatGetSubMatrix(pcbddc->local_mat,pcis->is_B_local,pcis->is_B_local,MAT_INITIAL_MATRIX,&pcis->A_BB);CHKERRQ(ierr);
      ierr = MatGetSubMatrix(pcbddc->local_mat,pcis->is_I_local,pcis->is_B_local,MAT_INITIAL_MATRIX,&pcis->A_IB);CHKERRQ(ierr);
      ierr = MatGetSubMatrix(pcbddc->local_mat,pcis->is_B_local,pcis->is_I_local,MAT_INITIAL_MATRIX,&pcis->A_BI);CHKERRQ(ierr);
      /* set flag in pcis to not reuse submatrices during PCISCreate */
      pcis->reusesubmatrices = PETSC_FALSE;
    } else if (!pcbddc->user_ChangeOfBasisMatrix && !pcbddc->benign_change) {
      ierr = MatDestroy(&pcbddc->local_mat);CHKERRQ(ierr);
      ierr = PetscObjectReference((PetscObject)matis->A);CHKERRQ(ierr);
      pcbddc->local_mat = matis->A;
    }
    /* SetUp coarse and local Neumann solvers */
    ierr = PCBDDCSetUpSolvers(pc);CHKERRQ(ierr);
    /* SetUp Scaling operator */
    if (pcbddc->use_deluxe_scaling) {
      ierr = PCBDDCScalingSetUp(pc);CHKERRQ(ierr);
    }
  }
  /* mark topography as done */
  pcbddc->recompute_topography = PETSC_FALSE;

  /* wrap pcis->A_IB and pcis->A_BI if we did not change explicitly the variables on the pressures */
  ierr = PCBDDCBenignShellMat(pc,PETSC_FALSE);CHKERRQ(ierr);

  if (pcbddc->dbg_flag) {
    ierr = PetscViewerASCIISubtractTab(pcbddc->dbg_viewer,2*pcbddc->current_level);CHKERRQ(ierr);
  }
  PetscFunctionReturn(0);
}

/* -------------------------------------------------------------------------- */
/*
   PCApply_BDDC - Applies the BDDC operator to a vector.

   Input Parameters:
+  pc - the preconditioner context
-  r - input vector (global)

   Output Parameter:
.  z - output vector (global)

   Application Interface Routine: PCApply()
 */
#undef __FUNCT__
#define __FUNCT__ "PCApply_BDDC"
PetscErrorCode PCApply_BDDC(PC pc,Vec r,Vec z)
{
  PC_IS             *pcis = (PC_IS*)(pc->data);
  PC_BDDC           *pcbddc = (PC_BDDC*)(pc->data);
  PetscInt          n_B = pcis->n_B, n_D = pcis->n - n_B;
  PetscErrorCode    ierr;
  const PetscScalar one = 1.0;
  const PetscScalar m_one = -1.0;
  const PetscScalar zero = 0.0;

/* This code is similar to that provided in nn.c for PCNN
   NN interface preconditioner changed to BDDC
   Added support for M_3 preconditioner in the reference article (code is active if pcbddc->switch_static == PETSC_TRUE) */

  PetscFunctionBegin;
  if (pcbddc->ChangeOfBasisMatrix) {
    Vec swap;

    ierr = MatMultTranspose(pcbddc->ChangeOfBasisMatrix,r,pcbddc->work_change);CHKERRQ(ierr);
    swap = pcbddc->work_change;
    pcbddc->work_change = r;
    r = swap;
    /* save rhs so that we don't need to apply the change of basis for the exact dirichlet trick in PreSolve */
    if (pcbddc->benign_apply_coarse_only && pcbddc->use_exact_dirichlet_trick && pcbddc->change_interior) {
      ierr = VecCopy(r,pcis->vec1_global);CHKERRQ(ierr);
      ierr = VecLockPush(pcis->vec1_global);CHKERRQ(ierr);
    }
  }
  if (pcbddc->benign_have_null) { /* get p0 from r */
    ierr = PCBDDCBenignGetOrSetP0(pc,r,PETSC_TRUE);CHKERRQ(ierr);
  }
  if (!pcbddc->use_exact_dirichlet_trick && !pcbddc->benign_apply_coarse_only) {
    ierr = VecCopy(r,z);CHKERRQ(ierr);
    /* First Dirichlet solve */
    ierr = VecScatterBegin(pcis->global_to_D,r,pcis->vec1_D,INSERT_VALUES,SCATTER_FORWARD);CHKERRQ(ierr);
    ierr = VecScatterEnd(pcis->global_to_D,r,pcis->vec1_D,INSERT_VALUES,SCATTER_FORWARD);CHKERRQ(ierr);
    /*
      Assembling right hand side for BDDC operator
      - pcis->vec1_D for the Dirichlet part (if needed, i.e. pcbddc->switch_static == PETSC_TRUE)
      - pcis->vec1_B the interface part of the global vector z
    */
    if (n_D) {
      ierr = KSPSolve(pcbddc->ksp_D,pcis->vec1_D,pcis->vec2_D);CHKERRQ(ierr);
      ierr = VecScale(pcis->vec2_D,m_one);CHKERRQ(ierr);
      if (pcbddc->switch_static) {
        Mat_IS *matis = (Mat_IS*)(pc->mat->data);

        ierr = VecSet(pcis->vec1_N,0.);CHKERRQ(ierr);
        ierr = VecScatterBegin(pcis->N_to_D,pcis->vec2_D,pcis->vec1_N,INSERT_VALUES,SCATTER_REVERSE);CHKERRQ(ierr);
        ierr = VecScatterEnd(pcis->N_to_D,pcis->vec2_D,pcis->vec1_N,INSERT_VALUES,SCATTER_REVERSE);CHKERRQ(ierr);
        if (!pcbddc->switch_static_change) {
          ierr = MatMult(matis->A,pcis->vec1_N,pcis->vec2_N);CHKERRQ(ierr);
        } else {
          ierr = MatMult(pcbddc->switch_static_change,pcis->vec1_N,pcis->vec2_N);CHKERRQ(ierr);
          ierr = MatMult(matis->A,pcis->vec2_N,pcis->vec1_N);CHKERRQ(ierr);
          ierr = MatMultTranspose(pcbddc->switch_static_change,pcis->vec1_N,pcis->vec2_N);CHKERRQ(ierr);
        }
        ierr = VecScatterBegin(pcis->N_to_D,pcis->vec2_N,pcis->vec1_D,ADD_VALUES,SCATTER_FORWARD);CHKERRQ(ierr);
        ierr = VecScatterEnd(pcis->N_to_D,pcis->vec2_N,pcis->vec1_D,ADD_VALUES,SCATTER_FORWARD);CHKERRQ(ierr);
        ierr = VecScatterBegin(pcis->N_to_B,pcis->vec2_N,pcis->vec1_B,INSERT_VALUES,SCATTER_FORWARD);CHKERRQ(ierr);
        ierr = VecScatterEnd(pcis->N_to_B,pcis->vec2_N,pcis->vec1_B,INSERT_VALUES,SCATTER_FORWARD);CHKERRQ(ierr);
      } else {
        ierr = MatMult(pcis->A_BI,pcis->vec2_D,pcis->vec1_B);CHKERRQ(ierr);
      }
    } else {
      ierr = VecSet(pcis->vec1_B,zero);CHKERRQ(ierr);
    }
    ierr = VecScatterBegin(pcis->global_to_B,pcis->vec1_B,z,ADD_VALUES,SCATTER_REVERSE);CHKERRQ(ierr);
    ierr = VecScatterEnd(pcis->global_to_B,pcis->vec1_B,z,ADD_VALUES,SCATTER_REVERSE);CHKERRQ(ierr);
    ierr = PCBDDCScalingRestriction(pc,z,pcis->vec1_B);CHKERRQ(ierr);
  } else {
    if (!pcbddc->benign_apply_coarse_only) {
      ierr = PCBDDCScalingRestriction(pc,r,pcis->vec1_B);CHKERRQ(ierr);
    }
  }

  /* Apply interface preconditioner
     input/output vecs: pcis->vec1_B and pcis->vec1_D */
  ierr = PCBDDCApplyInterfacePreconditioner(pc,PETSC_FALSE);CHKERRQ(ierr);

  /* Apply transpose of partition of unity operator */
  ierr = PCBDDCScalingExtension(pc,pcis->vec1_B,z);CHKERRQ(ierr);

  /* Second Dirichlet solve and assembling of output */
  ierr = VecScatterBegin(pcis->global_to_B,z,pcis->vec1_B,INSERT_VALUES,SCATTER_FORWARD);CHKERRQ(ierr);
  ierr = VecScatterEnd(pcis->global_to_B,z,pcis->vec1_B,INSERT_VALUES,SCATTER_FORWARD);CHKERRQ(ierr);
  if (n_B) {
    if (pcbddc->switch_static) {
      Mat_IS *matis = (Mat_IS*)(pc->mat->data);

      ierr = VecScatterBegin(pcis->N_to_D,pcis->vec1_D,pcis->vec1_N,INSERT_VALUES,SCATTER_REVERSE);CHKERRQ(ierr);
      ierr = VecScatterEnd(pcis->N_to_D,pcis->vec1_D,pcis->vec1_N,INSERT_VALUES,SCATTER_REVERSE);CHKERRQ(ierr);
      ierr = VecScatterBegin(pcis->N_to_B,pcis->vec1_B,pcis->vec1_N,INSERT_VALUES,SCATTER_REVERSE);CHKERRQ(ierr);
      ierr = VecScatterEnd(pcis->N_to_B,pcis->vec1_B,pcis->vec1_N,INSERT_VALUES,SCATTER_REVERSE);CHKERRQ(ierr);
      if (!pcbddc->switch_static_change) {
        ierr = MatMult(matis->A,pcis->vec1_N,pcis->vec2_N);CHKERRQ(ierr);
      } else {
        ierr = MatMult(pcbddc->switch_static_change,pcis->vec1_N,pcis->vec2_N);CHKERRQ(ierr);
        ierr = MatMult(matis->A,pcis->vec2_N,pcis->vec1_N);CHKERRQ(ierr);
        ierr = MatMultTranspose(pcbddc->switch_static_change,pcis->vec1_N,pcis->vec2_N);CHKERRQ(ierr);
      }
      ierr = VecScatterBegin(pcis->N_to_D,pcis->vec2_N,pcis->vec3_D,INSERT_VALUES,SCATTER_FORWARD);CHKERRQ(ierr);
      ierr = VecScatterEnd(pcis->N_to_D,pcis->vec2_N,pcis->vec3_D,INSERT_VALUES,SCATTER_FORWARD);CHKERRQ(ierr);
    } else {
      ierr = MatMult(pcis->A_IB,pcis->vec1_B,pcis->vec3_D);CHKERRQ(ierr);
    }
  } else if (pcbddc->switch_static) { /* n_B is zero */
    Mat_IS *matis = (Mat_IS*)(pc->mat->data);

    if (!pcbddc->switch_static_change) {
      ierr = MatMult(matis->A,pcis->vec1_D,pcis->vec3_D);CHKERRQ(ierr);
    } else {
      ierr = MatMult(pcbddc->switch_static_change,pcis->vec1_D,pcis->vec1_N);CHKERRQ(ierr);
      ierr = MatMult(matis->A,pcis->vec1_N,pcis->vec2_N);CHKERRQ(ierr);
      ierr = MatMultTranspose(pcbddc->switch_static_change,pcis->vec2_N,pcis->vec3_D);CHKERRQ(ierr);
    }
  }
  ierr = KSPSolve(pcbddc->ksp_D,pcis->vec3_D,pcis->vec4_D);CHKERRQ(ierr);

  if (!pcbddc->use_exact_dirichlet_trick && !pcbddc->benign_apply_coarse_only) {
    if (pcbddc->switch_static) {
      ierr = VecAXPBYPCZ(pcis->vec2_D,m_one,one,m_one,pcis->vec4_D,pcis->vec1_D);CHKERRQ(ierr);
    } else {
      ierr = VecAXPBY(pcis->vec2_D,m_one,m_one,pcis->vec4_D);CHKERRQ(ierr);
    }
    ierr = VecScatterBegin(pcis->global_to_D,pcis->vec2_D,z,INSERT_VALUES,SCATTER_REVERSE);CHKERRQ(ierr);
    ierr = VecScatterEnd(pcis->global_to_D,pcis->vec2_D,z,INSERT_VALUES,SCATTER_REVERSE);CHKERRQ(ierr);
  } else {
    if (pcbddc->switch_static) {
      ierr = VecAXPBY(pcis->vec4_D,one,m_one,pcis->vec1_D);CHKERRQ(ierr);
    } else {
      ierr = VecScale(pcis->vec4_D,m_one);CHKERRQ(ierr);
    }
    ierr = VecScatterBegin(pcis->global_to_D,pcis->vec4_D,z,INSERT_VALUES,SCATTER_REVERSE);CHKERRQ(ierr);
    ierr = VecScatterEnd(pcis->global_to_D,pcis->vec4_D,z,INSERT_VALUES,SCATTER_REVERSE);CHKERRQ(ierr);
  }

  if (pcbddc->benign_have_null) { /* set p0 (computed in PCBDDCApplyInterface) */
    if (pcbddc->benign_apply_coarse_only) {
      ierr = PetscMemzero(pcbddc->benign_p0,pcbddc->benign_n*sizeof(PetscScalar));CHKERRQ(ierr);
    }
    ierr = PCBDDCBenignGetOrSetP0(pc,z,PETSC_FALSE);CHKERRQ(ierr);
  }

  if (pcbddc->ChangeOfBasisMatrix) {
    Vec swap;

    swap = r;
    r = pcbddc->work_change;
    pcbddc->work_change = swap;
    ierr = VecCopy(z,pcbddc->work_change);CHKERRQ(ierr);
    ierr = MatMult(pcbddc->ChangeOfBasisMatrix,pcbddc->work_change,z);CHKERRQ(ierr);
  }
  PetscFunctionReturn(0);
}

/* -------------------------------------------------------------------------- */
/*
   PCApplyTranspose_BDDC - Applies the transpose of the BDDC operator to a vector.

   Input Parameters:
+  pc - the preconditioner context
-  r - input vector (global)

   Output Parameter:
.  z - output vector (global)

   Application Interface Routine: PCApplyTranspose()
 */
#undef __FUNCT__
#define __FUNCT__ "PCApplyTranspose_BDDC"
PetscErrorCode PCApplyTranspose_BDDC(PC pc,Vec r,Vec z)
{
  PC_IS             *pcis = (PC_IS*)(pc->data);
  PC_BDDC           *pcbddc = (PC_BDDC*)(pc->data);
  PetscInt          n_B = pcis->n_B, n_D = pcis->n - n_B;
  PetscErrorCode    ierr;
  const PetscScalar one = 1.0;
  const PetscScalar m_one = -1.0;
  const PetscScalar zero = 0.0;

  PetscFunctionBegin;
  if (pcbddc->ChangeOfBasisMatrix) {
    Vec swap;

    ierr = MatMultTranspose(pcbddc->ChangeOfBasisMatrix,r,pcbddc->work_change);CHKERRQ(ierr);
    swap = pcbddc->work_change;
    pcbddc->work_change = r;
    r = swap;
    /* save rhs so that we don't need to apply the change of basis for the exact dirichlet trick in PreSolve */
    if (pcbddc->benign_apply_coarse_only && pcbddc->use_exact_dirichlet_trick && pcbddc->change_interior) {
      ierr = VecCopy(r,pcis->vec1_global);CHKERRQ(ierr);
      ierr = VecLockPush(pcis->vec1_global);CHKERRQ(ierr);
    }
  }
  if (pcbddc->benign_have_null) { /* get p0 from r */
    ierr = PCBDDCBenignGetOrSetP0(pc,r,PETSC_TRUE);CHKERRQ(ierr);
  }
  if (!pcbddc->use_exact_dirichlet_trick && !pcbddc->benign_apply_coarse_only) {
    ierr = VecCopy(r,z);CHKERRQ(ierr);
    /* First Dirichlet solve */
    ierr = VecScatterBegin(pcis->global_to_D,r,pcis->vec1_D,INSERT_VALUES,SCATTER_FORWARD);CHKERRQ(ierr);
    ierr = VecScatterEnd(pcis->global_to_D,r,pcis->vec1_D,INSERT_VALUES,SCATTER_FORWARD);CHKERRQ(ierr);
    /*
      Assembling right hand side for BDDC operator
      - pcis->vec1_D for the Dirichlet part (if needed, i.e. pcbddc->switch_static == PETSC_TRUE)
      - pcis->vec1_B the interface part of the global vector z
    */
    if (n_D) {
      ierr = KSPSolveTranspose(pcbddc->ksp_D,pcis->vec1_D,pcis->vec2_D);CHKERRQ(ierr);
      ierr = VecScale(pcis->vec2_D,m_one);CHKERRQ(ierr);
      if (pcbddc->switch_static) {
        Mat_IS *matis = (Mat_IS*)(pc->mat->data);

        ierr = VecSet(pcis->vec1_N,0.);CHKERRQ(ierr);
        ierr = VecScatterBegin(pcis->N_to_D,pcis->vec2_D,pcis->vec1_N,INSERT_VALUES,SCATTER_REVERSE);CHKERRQ(ierr);
        ierr = VecScatterEnd(pcis->N_to_D,pcis->vec2_D,pcis->vec1_N,INSERT_VALUES,SCATTER_REVERSE);CHKERRQ(ierr);
        if (!pcbddc->switch_static_change) {
          ierr = MatMultTranspose(matis->A,pcis->vec1_N,pcis->vec2_N);CHKERRQ(ierr);
        } else {
          ierr = MatMult(pcbddc->switch_static_change,pcis->vec1_N,pcis->vec2_N);CHKERRQ(ierr);
          ierr = MatMultTranspose(matis->A,pcis->vec2_N,pcis->vec1_N);CHKERRQ(ierr);
          ierr = MatMultTranspose(pcbddc->switch_static_change,pcis->vec1_N,pcis->vec2_N);CHKERRQ(ierr);
        }
        ierr = VecScatterBegin(pcis->N_to_D,pcis->vec2_N,pcis->vec1_D,ADD_VALUES,SCATTER_FORWARD);CHKERRQ(ierr);
        ierr = VecScatterEnd(pcis->N_to_D,pcis->vec2_N,pcis->vec1_D,ADD_VALUES,SCATTER_FORWARD);CHKERRQ(ierr);
        ierr = VecScatterBegin(pcis->N_to_B,pcis->vec2_N,pcis->vec1_B,INSERT_VALUES,SCATTER_FORWARD);CHKERRQ(ierr);
        ierr = VecScatterEnd(pcis->N_to_B,pcis->vec2_N,pcis->vec1_B,INSERT_VALUES,SCATTER_FORWARD);CHKERRQ(ierr);
      } else {
        ierr = MatMultTranspose(pcis->A_IB,pcis->vec2_D,pcis->vec1_B);CHKERRQ(ierr);
      }
    } else {
      ierr = VecSet(pcis->vec1_B,zero);CHKERRQ(ierr);
    }
    ierr = VecScatterBegin(pcis->global_to_B,pcis->vec1_B,z,ADD_VALUES,SCATTER_REVERSE);CHKERRQ(ierr);
    ierr = VecScatterEnd(pcis->global_to_B,pcis->vec1_B,z,ADD_VALUES,SCATTER_REVERSE);CHKERRQ(ierr);
    ierr = PCBDDCScalingRestriction(pc,z,pcis->vec1_B);CHKERRQ(ierr);
  } else {
    ierr = PCBDDCScalingRestriction(pc,r,pcis->vec1_B);CHKERRQ(ierr);
  }

  /* Apply interface preconditioner
     input/output vecs: pcis->vec1_B and pcis->vec1_D */
  ierr = PCBDDCApplyInterfacePreconditioner(pc,PETSC_TRUE);CHKERRQ(ierr);

  /* Apply transpose of partition of unity operator */
  ierr = PCBDDCScalingExtension(pc,pcis->vec1_B,z);CHKERRQ(ierr);

  /* Second Dirichlet solve and assembling of output */
  ierr = VecScatterBegin(pcis->global_to_B,z,pcis->vec1_B,INSERT_VALUES,SCATTER_FORWARD);CHKERRQ(ierr);
  ierr = VecScatterEnd(pcis->global_to_B,z,pcis->vec1_B,INSERT_VALUES,SCATTER_FORWARD);CHKERRQ(ierr);
  if (n_B) {
    if (pcbddc->switch_static) {
      Mat_IS *matis = (Mat_IS*)(pc->mat->data);

      ierr = VecScatterBegin(pcis->N_to_D,pcis->vec1_D,pcis->vec1_N,INSERT_VALUES,SCATTER_REVERSE);CHKERRQ(ierr);
      ierr = VecScatterEnd(pcis->N_to_D,pcis->vec1_D,pcis->vec1_N,INSERT_VALUES,SCATTER_REVERSE);CHKERRQ(ierr);
      ierr = VecScatterBegin(pcis->N_to_B,pcis->vec1_B,pcis->vec1_N,INSERT_VALUES,SCATTER_REVERSE);CHKERRQ(ierr);
      ierr = VecScatterEnd(pcis->N_to_B,pcis->vec1_B,pcis->vec1_N,INSERT_VALUES,SCATTER_REVERSE);CHKERRQ(ierr);
      if (!pcbddc->switch_static_change) {
        ierr = MatMultTranspose(matis->A,pcis->vec1_N,pcis->vec2_N);CHKERRQ(ierr);
      } else {
        ierr = MatMult(pcbddc->switch_static_change,pcis->vec1_N,pcis->vec2_N);CHKERRQ(ierr);
        ierr = MatMultTranspose(matis->A,pcis->vec2_N,pcis->vec1_N);CHKERRQ(ierr);
        ierr = MatMultTranspose(pcbddc->switch_static_change,pcis->vec1_N,pcis->vec2_N);CHKERRQ(ierr);
      }
      ierr = VecScatterBegin(pcis->N_to_D,pcis->vec2_N,pcis->vec3_D,INSERT_VALUES,SCATTER_FORWARD);CHKERRQ(ierr);
      ierr = VecScatterEnd(pcis->N_to_D,pcis->vec2_N,pcis->vec3_D,INSERT_VALUES,SCATTER_FORWARD);CHKERRQ(ierr);
    } else {
      ierr = MatMultTranspose(pcis->A_BI,pcis->vec1_B,pcis->vec3_D);CHKERRQ(ierr);
    }
  } else if (pcbddc->switch_static) { /* n_B is zero */
    Mat_IS *matis = (Mat_IS*)(pc->mat->data);

    if (!pcbddc->switch_static_change) {
      ierr = MatMultTranspose(matis->A,pcis->vec1_D,pcis->vec3_D);CHKERRQ(ierr);
    } else {
      ierr = MatMult(pcbddc->switch_static_change,pcis->vec1_D,pcis->vec1_N);CHKERRQ(ierr);
      ierr = MatMultTranspose(matis->A,pcis->vec1_N,pcis->vec2_N);CHKERRQ(ierr);
      ierr = MatMultTranspose(pcbddc->switch_static_change,pcis->vec2_N,pcis->vec3_D);CHKERRQ(ierr);
    }
  }
  ierr = KSPSolveTranspose(pcbddc->ksp_D,pcis->vec3_D,pcis->vec4_D);CHKERRQ(ierr);
  if (!pcbddc->use_exact_dirichlet_trick && !pcbddc->benign_apply_coarse_only) {
    if (pcbddc->switch_static) {
      ierr = VecAXPBYPCZ(pcis->vec2_D,m_one,one,m_one,pcis->vec4_D,pcis->vec1_D);CHKERRQ(ierr);
    } else {
      ierr = VecAXPBY(pcis->vec2_D,m_one,m_one,pcis->vec4_D);CHKERRQ(ierr);
    }
    ierr = VecScatterBegin(pcis->global_to_D,pcis->vec2_D,z,INSERT_VALUES,SCATTER_REVERSE);CHKERRQ(ierr);
    ierr = VecScatterEnd(pcis->global_to_D,pcis->vec2_D,z,INSERT_VALUES,SCATTER_REVERSE);CHKERRQ(ierr);
  } else {
    if (pcbddc->switch_static) {
      ierr = VecAXPBY(pcis->vec4_D,one,m_one,pcis->vec1_D);CHKERRQ(ierr);
    } else {
      ierr = VecScale(pcis->vec4_D,m_one);CHKERRQ(ierr);
    }
    ierr = VecScatterBegin(pcis->global_to_D,pcis->vec4_D,z,INSERT_VALUES,SCATTER_REVERSE);CHKERRQ(ierr);
    ierr = VecScatterEnd(pcis->global_to_D,pcis->vec4_D,z,INSERT_VALUES,SCATTER_REVERSE);CHKERRQ(ierr);
  }
  if (pcbddc->benign_have_null) { /* set p0 (computed in PCBDDCApplyInterface) */
    ierr = PCBDDCBenignGetOrSetP0(pc,z,PETSC_FALSE);CHKERRQ(ierr);
  }
  if (pcbddc->ChangeOfBasisMatrix) {
    Vec swap;

    swap = r;
    r = pcbddc->work_change;
    pcbddc->work_change = swap;
    ierr = VecCopy(z,pcbddc->work_change);CHKERRQ(ierr);
    ierr = MatMult(pcbddc->ChangeOfBasisMatrix,pcbddc->work_change,z);CHKERRQ(ierr);
  }
  PetscFunctionReturn(0);
}
/* -------------------------------------------------------------------------- */

#undef __FUNCT__
#define __FUNCT__ "PCDestroy_BDDC"
PetscErrorCode PCDestroy_BDDC(PC pc)
{
  PC_BDDC        *pcbddc = (PC_BDDC*)pc->data;
  PetscErrorCode ierr;

  PetscFunctionBegin;
  /* free BDDC custom data  */
  ierr = PCBDDCResetCustomization(pc);CHKERRQ(ierr);
  /* destroy objects related to topography */
  ierr = PCBDDCResetTopography(pc);CHKERRQ(ierr);
  /* free allocated graph structure */
  ierr = PetscFree(pcbddc->mat_graph);CHKERRQ(ierr);
  /* free allocated sub schurs structure */
  ierr = PetscFree(pcbddc->sub_schurs);CHKERRQ(ierr);
  /* destroy objects for scaling operator */
  ierr = PCBDDCScalingDestroy(pc);CHKERRQ(ierr);
  ierr = PetscFree(pcbddc->deluxe_ctx);CHKERRQ(ierr);
  /* free solvers stuff */
  ierr = PCBDDCResetSolvers(pc);CHKERRQ(ierr);
  /* free global vectors needed in presolve */
  ierr = VecDestroy(&pcbddc->temp_solution);CHKERRQ(ierr);
  ierr = VecDestroy(&pcbddc->original_rhs);CHKERRQ(ierr);
  /* free data created by PCIS */
  ierr = PCISDestroy(pc);CHKERRQ(ierr);
  /* remove functions */
  ierr = PetscObjectComposeFunction((PetscObject)pc,"PCBDDCSetChangeOfBasisMat_C",NULL);CHKERRQ(ierr);
  ierr = PetscObjectComposeFunction((PetscObject)pc,"PCBDDCSetPrimalVerticesLocalIS_C",NULL);CHKERRQ(ierr);
  ierr = PetscObjectComposeFunction((PetscObject)pc,"PCBDDCSetPrimalVerticesIS_C",NULL);CHKERRQ(ierr);
  ierr = PetscObjectComposeFunction((PetscObject)pc,"PCBDDCSetCoarseningRatio_C",NULL);CHKERRQ(ierr);
  ierr = PetscObjectComposeFunction((PetscObject)pc,"PCBDDCSetLevel_C",NULL);CHKERRQ(ierr);
  ierr = PetscObjectComposeFunction((PetscObject)pc,"PCBDDCSetUseExactDirichlet_C",NULL);CHKERRQ(ierr);
  ierr = PetscObjectComposeFunction((PetscObject)pc,"PCBDDCSetLevels_C",NULL);CHKERRQ(ierr);
  ierr = PetscObjectComposeFunction((PetscObject)pc,"PCBDDCSetNullSpace_C",NULL);CHKERRQ(ierr);
  ierr = PetscObjectComposeFunction((PetscObject)pc,"PCBDDCSetDirichletBoundaries_C",NULL);CHKERRQ(ierr);
  ierr = PetscObjectComposeFunction((PetscObject)pc,"PCBDDCSetDirichletBoundariesLocal_C",NULL);CHKERRQ(ierr);
  ierr = PetscObjectComposeFunction((PetscObject)pc,"PCBDDCSetNeumannBoundaries_C",NULL);CHKERRQ(ierr);
  ierr = PetscObjectComposeFunction((PetscObject)pc,"PCBDDCSetNeumannBoundariesLocal_C",NULL);CHKERRQ(ierr);
  ierr = PetscObjectComposeFunction((PetscObject)pc,"PCBDDCGetDirichletBoundaries_C",NULL);CHKERRQ(ierr);
  ierr = PetscObjectComposeFunction((PetscObject)pc,"PCBDDCGetDirichletBoundariesLocal_C",NULL);CHKERRQ(ierr);
  ierr = PetscObjectComposeFunction((PetscObject)pc,"PCBDDCGetNeumannBoundaries_C",NULL);CHKERRQ(ierr);
  ierr = PetscObjectComposeFunction((PetscObject)pc,"PCBDDCGetNeumannBoundariesLocal_C",NULL);CHKERRQ(ierr);
  ierr = PetscObjectComposeFunction((PetscObject)pc,"PCBDDCSetDofsSplitting_C",NULL);CHKERRQ(ierr);
  ierr = PetscObjectComposeFunction((PetscObject)pc,"PCBDDCSetDofsSplittingLocal_C",NULL);CHKERRQ(ierr);
  ierr = PetscObjectComposeFunction((PetscObject)pc,"PCBDDCSetLocalAdjacencyGraph_C",NULL);CHKERRQ(ierr);
  ierr = PetscObjectComposeFunction((PetscObject)pc,"PCBDDCCreateFETIDPOperators_C",NULL);CHKERRQ(ierr);
  ierr = PetscObjectComposeFunction((PetscObject)pc,"PCBDDCMatFETIDPGetRHS_C",NULL);CHKERRQ(ierr);
  ierr = PetscObjectComposeFunction((PetscObject)pc,"PCBDDCMatFETIDPGetSolution_C",NULL);CHKERRQ(ierr);
  /* Free the private data structure */
  ierr = PetscFree(pc->data);CHKERRQ(ierr);
  PetscFunctionReturn(0);
}
/* -------------------------------------------------------------------------- */

#undef __FUNCT__
#define __FUNCT__ "PCBDDCMatFETIDPGetRHS_BDDC"
static PetscErrorCode PCBDDCMatFETIDPGetRHS_BDDC(Mat fetidp_mat, Vec standard_rhs, Vec fetidp_flux_rhs)
{
  FETIDPMat_ctx  mat_ctx;
  Vec            copy_standard_rhs;
  PC_IS*         pcis;
  PC_BDDC*       pcbddc;
  PetscErrorCode ierr;

  PetscFunctionBegin;
  ierr = MatShellGetContext(fetidp_mat,&mat_ctx);CHKERRQ(ierr);
  pcis = (PC_IS*)mat_ctx->pc->data;
  pcbddc = (PC_BDDC*)mat_ctx->pc->data;

  /*
     change of basis for physical rhs if needed
     It also changes the rhs in case of dirichlet boundaries
     TODO: better management when FETIDP will have its own class
  */
  ierr = VecDuplicate(standard_rhs,&copy_standard_rhs);CHKERRQ(ierr);
  ierr = VecCopy(standard_rhs,copy_standard_rhs);CHKERRQ(ierr);
  ierr = PCPreSolve_BDDC(mat_ctx->pc,NULL,copy_standard_rhs,NULL);CHKERRQ(ierr);
  /* store vectors for computation of fetidp final solution */
  ierr = VecScatterBegin(pcis->global_to_D,copy_standard_rhs,mat_ctx->temp_solution_D,INSERT_VALUES,SCATTER_FORWARD);CHKERRQ(ierr);
  ierr = VecScatterEnd(pcis->global_to_D,copy_standard_rhs,mat_ctx->temp_solution_D,INSERT_VALUES,SCATTER_FORWARD);CHKERRQ(ierr);
  /* scale rhs since it should be unassembled */
  /* TODO use counter scaling? (also below) */
  ierr = VecScatterBegin(pcis->global_to_B,copy_standard_rhs,mat_ctx->temp_solution_B,INSERT_VALUES,SCATTER_FORWARD);CHKERRQ(ierr);
  ierr = VecScatterEnd(pcis->global_to_B,copy_standard_rhs,mat_ctx->temp_solution_B,INSERT_VALUES,SCATTER_FORWARD);CHKERRQ(ierr);
  /* Apply partition of unity */
  ierr = VecPointwiseMult(mat_ctx->temp_solution_B,pcis->D,mat_ctx->temp_solution_B);CHKERRQ(ierr);
  /* ierr = PCBDDCScalingRestriction(mat_ctx->pc,copy_standard_rhs,mat_ctx->temp_solution_B);CHKERRQ(ierr); */
  if (!pcbddc->switch_static) {
    /* compute partially subassembled Schur complement right-hand side */
    ierr = KSPSolve(pcbddc->ksp_D,mat_ctx->temp_solution_D,pcis->vec1_D);CHKERRQ(ierr);
    ierr = MatMult(pcis->A_BI,pcis->vec1_D,pcis->vec1_B);CHKERRQ(ierr);
    ierr = VecAXPY(mat_ctx->temp_solution_B,-1.0,pcis->vec1_B);CHKERRQ(ierr);
    ierr = VecSet(copy_standard_rhs,0.0);CHKERRQ(ierr);
    ierr = VecScatterBegin(pcis->global_to_B,mat_ctx->temp_solution_B,copy_standard_rhs,ADD_VALUES,SCATTER_REVERSE);CHKERRQ(ierr);
    ierr = VecScatterEnd(pcis->global_to_B,mat_ctx->temp_solution_B,copy_standard_rhs,ADD_VALUES,SCATTER_REVERSE);CHKERRQ(ierr);
    /* ierr = PCBDDCScalingRestriction(mat_ctx->pc,copy_standard_rhs,mat_ctx->temp_solution_B);CHKERRQ(ierr); */
    ierr = VecScatterBegin(pcis->global_to_B,copy_standard_rhs,mat_ctx->temp_solution_B,INSERT_VALUES,SCATTER_FORWARD);CHKERRQ(ierr);
    ierr = VecScatterEnd(pcis->global_to_B,copy_standard_rhs,mat_ctx->temp_solution_B,INSERT_VALUES,SCATTER_FORWARD);CHKERRQ(ierr);
    ierr = VecPointwiseMult(mat_ctx->temp_solution_B,pcis->D,mat_ctx->temp_solution_B);CHKERRQ(ierr);
  }
  ierr = VecDestroy(&copy_standard_rhs);CHKERRQ(ierr);
  /* BDDC rhs */
  ierr = VecCopy(mat_ctx->temp_solution_B,pcis->vec1_B);CHKERRQ(ierr);
  if (pcbddc->switch_static) {
    ierr = VecCopy(mat_ctx->temp_solution_D,pcis->vec1_D);CHKERRQ(ierr);
  }
  /* apply BDDC */
  ierr = PCBDDCApplyInterfacePreconditioner(mat_ctx->pc,PETSC_FALSE);CHKERRQ(ierr);
  /* Application of B_delta and assembling of rhs for fetidp fluxes */
  ierr = VecSet(fetidp_flux_rhs,0.0);CHKERRQ(ierr);
  ierr = MatMult(mat_ctx->B_delta,pcis->vec1_B,mat_ctx->lambda_local);CHKERRQ(ierr);
  ierr = VecScatterBegin(mat_ctx->l2g_lambda,mat_ctx->lambda_local,fetidp_flux_rhs,ADD_VALUES,SCATTER_FORWARD);CHKERRQ(ierr);
  ierr = VecScatterEnd(mat_ctx->l2g_lambda,mat_ctx->lambda_local,fetidp_flux_rhs,ADD_VALUES,SCATTER_FORWARD);CHKERRQ(ierr);
  PetscFunctionReturn(0);
}

#undef __FUNCT__
#define __FUNCT__ "PCBDDCMatFETIDPGetRHS"
/*@
 PCBDDCMatFETIDPGetRHS - Compute the right-hand side for FETI-DP linear system using the physical right-hand side

   Collective

   Input Parameters:
+  fetidp_mat      - the FETI-DP matrix object obtained by a call to PCBDDCCreateFETIDPOperators
-  standard_rhs    - the right-hand side of the original linear system

   Output Parameters:
.  fetidp_flux_rhs - the right-hand side for the FETI-DP linear system

   Level: developer

   Notes:

.seealso: PCBDDC, PCBDDCCreateFETIDPOperators, PCBDDCMatFETIDPGetSolution
@*/
PetscErrorCode PCBDDCMatFETIDPGetRHS(Mat fetidp_mat, Vec standard_rhs, Vec fetidp_flux_rhs)
{
  FETIDPMat_ctx  mat_ctx;
  PetscErrorCode ierr;

  PetscFunctionBegin;
  ierr = MatShellGetContext(fetidp_mat,&mat_ctx);CHKERRQ(ierr);
  ierr = PetscUseMethod(mat_ctx->pc,"PCBDDCMatFETIDPGetRHS_C",(Mat,Vec,Vec),(fetidp_mat,standard_rhs,fetidp_flux_rhs));CHKERRQ(ierr);
  PetscFunctionReturn(0);
}
/* -------------------------------------------------------------------------- */

#undef __FUNCT__
#define __FUNCT__ "PCBDDCMatFETIDPGetSolution_BDDC"
static PetscErrorCode PCBDDCMatFETIDPGetSolution_BDDC(Mat fetidp_mat, Vec fetidp_flux_sol, Vec standard_sol)
{
  FETIDPMat_ctx  mat_ctx;
  PC_IS*         pcis;
  PC_BDDC*       pcbddc;
  PetscErrorCode ierr;

  PetscFunctionBegin;
  ierr = MatShellGetContext(fetidp_mat,&mat_ctx);CHKERRQ(ierr);
  pcis = (PC_IS*)mat_ctx->pc->data;
  pcbddc = (PC_BDDC*)mat_ctx->pc->data;

  /* apply B_delta^T */
  ierr = VecScatterBegin(mat_ctx->l2g_lambda,fetidp_flux_sol,mat_ctx->lambda_local,INSERT_VALUES,SCATTER_REVERSE);CHKERRQ(ierr);
  ierr = VecScatterEnd  (mat_ctx->l2g_lambda,fetidp_flux_sol,mat_ctx->lambda_local,INSERT_VALUES,SCATTER_REVERSE);CHKERRQ(ierr);
  ierr = MatMultTranspose(mat_ctx->B_delta,mat_ctx->lambda_local,pcis->vec1_B);CHKERRQ(ierr);
  /* compute rhs for BDDC application */
  ierr = VecAYPX(pcis->vec1_B,-1.0,mat_ctx->temp_solution_B);CHKERRQ(ierr);
  if (pcbddc->switch_static) {
    ierr = VecCopy(mat_ctx->temp_solution_D,pcis->vec1_D);CHKERRQ(ierr);
  }
  /* apply BDDC */
  ierr = PCBDDCApplyInterfacePreconditioner(mat_ctx->pc,PETSC_FALSE);CHKERRQ(ierr);
  /* put values into standard global vector */
  ierr = VecScatterBegin(pcis->global_to_B,pcis->vec1_B,standard_sol,INSERT_VALUES,SCATTER_REVERSE);CHKERRQ(ierr);
  ierr = VecScatterEnd  (pcis->global_to_B,pcis->vec1_B,standard_sol,INSERT_VALUES,SCATTER_REVERSE);CHKERRQ(ierr);
  if (!pcbddc->switch_static) {
    /* compute values into the interior if solved for the partially subassembled Schur complement */
    ierr = MatMult(pcis->A_IB,pcis->vec1_B,pcis->vec1_D);CHKERRQ(ierr);
    ierr = VecAXPY(mat_ctx->temp_solution_D,-1.0,pcis->vec1_D);CHKERRQ(ierr);
    ierr = KSPSolve(pcbddc->ksp_D,mat_ctx->temp_solution_D,pcis->vec1_D);CHKERRQ(ierr);
  }
  ierr = VecScatterBegin(pcis->global_to_D,pcis->vec1_D,standard_sol,INSERT_VALUES,SCATTER_REVERSE);CHKERRQ(ierr);
  ierr = VecScatterEnd  (pcis->global_to_D,pcis->vec1_D,standard_sol,INSERT_VALUES,SCATTER_REVERSE);CHKERRQ(ierr);
  /* final change of basis if needed
     Is also sums the dirichlet part removed during RHS assembling */
  ierr = PCPostSolve_BDDC(mat_ctx->pc,NULL,NULL,standard_sol);CHKERRQ(ierr);
  PetscFunctionReturn(0);
}

#undef __FUNCT__
#define __FUNCT__ "PCBDDCMatFETIDPGetSolution"
/*@
 PCBDDCMatFETIDPGetSolution - Compute the physical solution using the solution of the FETI-DP linear system

   Collective

   Input Parameters:
+  fetidp_mat      - the FETI-DP matrix obtained by a call to PCBDDCCreateFETIDPOperators
-  fetidp_flux_sol - the solution of the FETI-DP linear system

   Output Parameters:
.  standard_sol    - the solution defined on the physical domain

   Level: developer

   Notes:

.seealso: PCBDDC, PCBDDCCreateFETIDPOperators, PCBDDCMatFETIDPGetRHS
@*/
PetscErrorCode PCBDDCMatFETIDPGetSolution(Mat fetidp_mat, Vec fetidp_flux_sol, Vec standard_sol)
{
  FETIDPMat_ctx  mat_ctx;
  PetscErrorCode ierr;

  PetscFunctionBegin;
  ierr = MatShellGetContext(fetidp_mat,&mat_ctx);CHKERRQ(ierr);
  ierr = PetscUseMethod(mat_ctx->pc,"PCBDDCMatFETIDPGetSolution_C",(Mat,Vec,Vec),(fetidp_mat,fetidp_flux_sol,standard_sol));CHKERRQ(ierr);
  PetscFunctionReturn(0);
}
/* -------------------------------------------------------------------------- */

extern PetscErrorCode FETIDPMatMult(Mat,Vec,Vec);
extern PetscErrorCode FETIDPMatMultTranspose(Mat,Vec,Vec);
extern PetscErrorCode PCBDDCDestroyFETIDPMat(Mat);
extern PetscErrorCode FETIDPPCApply(PC,Vec,Vec);
extern PetscErrorCode FETIDPPCApplyTranspose(PC,Vec,Vec);
extern PetscErrorCode PCBDDCDestroyFETIDPPC(PC);

#undef __FUNCT__
#define __FUNCT__ "PCBDDCCreateFETIDPOperators_BDDC"
static PetscErrorCode PCBDDCCreateFETIDPOperators_BDDC(PC pc, Mat *fetidp_mat, PC *fetidp_pc)
{

  FETIDPMat_ctx  fetidpmat_ctx;
  Mat            newmat;
  FETIDPPC_ctx   fetidppc_ctx;
  PC             newpc;
  MPI_Comm       comm;
  PetscErrorCode ierr;

  PetscFunctionBegin;
  ierr = PetscObjectGetComm((PetscObject)pc,&comm);CHKERRQ(ierr);
  /* FETIDP linear matrix */
  ierr = PCBDDCCreateFETIDPMatContext(pc,&fetidpmat_ctx);CHKERRQ(ierr);
  ierr = PCBDDCSetupFETIDPMatContext(fetidpmat_ctx);CHKERRQ(ierr);
  ierr = MatCreateShell(comm,PETSC_DECIDE,PETSC_DECIDE,fetidpmat_ctx->n_lambda,fetidpmat_ctx->n_lambda,fetidpmat_ctx,&newmat);CHKERRQ(ierr);
  ierr = MatShellSetOperation(newmat,MATOP_MULT,(void (*)(void))FETIDPMatMult);CHKERRQ(ierr);
  ierr = MatShellSetOperation(newmat,MATOP_MULT_TRANSPOSE,(void (*)(void))FETIDPMatMultTranspose);CHKERRQ(ierr);
  ierr = MatShellSetOperation(newmat,MATOP_DESTROY,(void (*)(void))PCBDDCDestroyFETIDPMat);CHKERRQ(ierr);
  ierr = MatSetUp(newmat);CHKERRQ(ierr);
  /* FETIDP preconditioner */
  ierr = PCBDDCCreateFETIDPPCContext(pc,&fetidppc_ctx);CHKERRQ(ierr);
  ierr = PCBDDCSetupFETIDPPCContext(newmat,fetidppc_ctx);CHKERRQ(ierr);
  ierr = PCCreate(comm,&newpc);CHKERRQ(ierr);
  ierr = PCSetType(newpc,PCSHELL);CHKERRQ(ierr);
  ierr = PCShellSetContext(newpc,fetidppc_ctx);CHKERRQ(ierr);
  ierr = PCShellSetApply(newpc,FETIDPPCApply);CHKERRQ(ierr);
  ierr = PCShellSetApplyTranspose(newpc,FETIDPPCApplyTranspose);CHKERRQ(ierr);
  ierr = PCShellSetDestroy(newpc,PCBDDCDestroyFETIDPPC);CHKERRQ(ierr);
  ierr = PCSetOperators(newpc,newmat,newmat);CHKERRQ(ierr);
  ierr = PCSetUp(newpc);CHKERRQ(ierr);
  /* return pointers for objects created */
  *fetidp_mat=newmat;
  *fetidp_pc=newpc;
  PetscFunctionReturn(0);
}

#undef __FUNCT__
#define __FUNCT__ "PCBDDCCreateFETIDPOperators"
/*@
 PCBDDCCreateFETIDPOperators - Create FETI-DP operators

   Collective

   Input Parameters:
.  pc - the BDDC preconditioning context (setup should have been called before)

   Output Parameters:
+  fetidp_mat - shell FETI-DP matrix object
-  fetidp_pc  - shell Dirichlet preconditioner for FETI-DP matrix

   Options Database Keys:
.    -fetidp_fullyredundant <false> - use or not a fully redundant set of Lagrange multipliers

   Level: developer

   Notes:
     Currently the only operations provided for FETI-DP matrix are MatMult and MatMultTranspose

.seealso: PCBDDC, PCBDDCMatFETIDPGetRHS, PCBDDCMatFETIDPGetSolution
@*/
PetscErrorCode PCBDDCCreateFETIDPOperators(PC pc, Mat *fetidp_mat, PC *fetidp_pc)
{
  PetscErrorCode ierr;

  PetscFunctionBegin;
  PetscValidHeaderSpecific(pc,PC_CLASSID,1);
  if (pc->setupcalled) {
    ierr = PetscUseMethod(pc,"PCBDDCCreateFETIDPOperators_C",(PC,Mat*,PC*),(pc,fetidp_mat,fetidp_pc));CHKERRQ(ierr);
  } else SETERRQ(PETSC_COMM_SELF,PETSC_ERR_SUP,"You must call PCSetup_BDDC() first \n");
  PetscFunctionReturn(0);
}
/* -------------------------------------------------------------------------- */
/*MC
   PCBDDC - Balancing Domain Decomposition by Constraints.

   An implementation of the BDDC preconditioner based on

.vb
   [1] C. R. Dohrmann. "An approximate BDDC preconditioner", Numerical Linear Algebra with Applications Volume 14, Issue 2, pages 149-168, March 2007
   [2] A. Klawonn and O. B. Widlund. "Dual-Primal FETI Methods for Linear Elasticity", http://cs.nyu.edu/csweb/Research/TechReports/TR2004-855/TR2004-855.pdf
   [3] J. Mandel, B. Sousedik, C. R. Dohrmann. "Multispace and Multilevel BDDC", http://arxiv.org/abs/0712.3977
   [4] C. Pechstein and C. R. Dohrmann. "Modern domain decomposition methods BDDC, deluxe scaling, and an algebraic approach", Seminar talk, Linz, December 2013, http://people.ricam.oeaw.ac.at/c.pechstein/pechstein-bddc2013.pdf
.ve

   The matrix to be preconditioned (Pmat) must be of type MATIS.

   Currently works with MATIS matrices with local matrices of type MATSEQAIJ, MATSEQBAIJ or MATSEQSBAIJ, either with real or complex numbers.

   It also works with unsymmetric and indefinite problems.

   Unlike 'conventional' interface preconditioners, PCBDDC iterates over all degrees of freedom, not just those on the interface. This allows the use of approximate solvers on the subdomains.

   Approximate local solvers are automatically adapted for singular linear problems (see [1]) if the user has provided the nullspace using PCBDDCSetNullSpace()

   Boundary nodes are split in vertices, edges and faces classes using information from the local to global mapping of dofs and the local connectivity graph of nodes. The latter can be customized by using PCBDDCSetLocalAdjacencyGraph()
   Additional information on dofs can be provided by using PCBDDCSetDofsSplitting(), PCBDDCSetDirichletBoundaries(), PCBDDCSetNeumannBoundaries(), and PCBDDCSetPrimalVerticesIS() and their local counterparts.

   Constraints can be customized by attaching a MatNullSpace object to the MATIS matrix via MatSetNearNullSpace(). Non-singular modes are retained via SVD.

   Change of basis is performed similarly to [2] when requested. When more than one constraint is present on a single connected component (i.e. an edge or a face), a robust method based on local QR factorizations is used.
   User defined change of basis can be passed to PCBDDC by using PCBDDCSetChangeOfBasisMat()

   The PETSc implementation also supports multilevel BDDC [3]. Coarse grids are partitioned using a MatPartitioning object.

   Adaptive selection of primal constraints [4] is supported for SPD systems with high-contrast in the coefficients if MUMPS or MKL_PARDISO are present. Future versions of the code will also consider using PASTIX.

   An experimental interface to the FETI-DP method is available. FETI-DP operators could be created using PCBDDCCreateFETIDPOperators(). A stand-alone class for the FETI-DP method will be provided in the next releases.
   Deluxe scaling is not supported yet for FETI-DP.

   Options Database Keys (some of them, run with -h for a complete list):

.    -pc_bddc_use_vertices <true> - use or not vertices in primal space
.    -pc_bddc_use_edges <true> - use or not edges in primal space
.    -pc_bddc_use_faces <false> - use or not faces in primal space
.    -pc_bddc_symmetric <true> - symmetric computation of primal basis functions. Specify false for unsymmetric problems
.    -pc_bddc_use_change_of_basis <false> - use change of basis approach (on edges only)
.    -pc_bddc_use_change_on_faces <false> - use change of basis approach on faces if change of basis has been requested
.    -pc_bddc_switch_static <false> - switches from M_2 (default) to M_3 operator (see reference article [1])
.    -pc_bddc_levels <0> - maximum number of levels for multilevel
.    -pc_bddc_coarsening_ratio <8> - number of subdomains which will be aggregated together at the coarser level (e.g. H/h ratio at the coarser level, significative only in the multilevel case)
.    -pc_bddc_redistribute <0> - size of a subset of processors where the coarse problem will be remapped (the value is ignored if not at the coarsest level)
.    -pc_bddc_use_deluxe_scaling <false> - use deluxe scaling
.    -pc_bddc_schur_layers <-1> - select the economic version of deluxe scaling by specifying the number of layers (-1 corresponds to the original deluxe scaling)
.    -pc_bddc_adaptive_threshold <0.0> - when a value greater than one is specified, adaptive selection of constraints is performed on edges and faces (requires deluxe scaling and MUMPS or MKL_PARDISO installed)
-    -pc_bddc_check_level <0> - set verbosity level of debugging output

   Options for Dirichlet, Neumann or coarse solver can be set with
.vb
      -pc_bddc_dirichlet_
      -pc_bddc_neumann_
      -pc_bddc_coarse_
.ve
   e.g -pc_bddc_dirichlet_ksp_type richardson -pc_bddc_dirichlet_pc_type gamg. PCBDDC uses by default KPSPREONLY and PCLU.

   When using a multilevel approach, solvers' options at the N-th level (N > 1) can be specified as
.vb
      -pc_bddc_dirichlet_lN_
      -pc_bddc_neumann_lN_
      -pc_bddc_coarse_lN_
.ve
   Note that level number ranges from the finest (0) to the coarsest (N).
   In order to specify options for the BDDC operators at the coarser levels (and not for the solvers), prepend -pc_bddc_coarse_ or -pc_bddc_coarse_l to the option, e.g.
.vb
     -pc_bddc_coarse_pc_bddc_adaptive_threshold 5 -pc_bddc_coarse_l1_pc_bddc_redistribute 3
.ve
   will use a threshold of 5 for constraints' selection at the first coarse level and will redistribute the coarse problem of the first coarse level on 3 processors

   Level: intermediate

   Developer notes:

   Contributed by Stefano Zampini

.seealso:  PCCreate(), PCSetType(), PCType (for list of available types), PC,  MATIS
M*/

#undef __FUNCT__
#define __FUNCT__ "PCCreate_BDDC"
PETSC_EXTERN PetscErrorCode PCCreate_BDDC(PC pc)
{
  PetscErrorCode      ierr;
  PC_BDDC             *pcbddc;

  PetscFunctionBegin;
  /* Creates the private data structure for this preconditioner and attach it to the PC object. */
  ierr      = PetscNewLog(pc,&pcbddc);CHKERRQ(ierr);
  pc->data  = (void*)pcbddc;

  /* create PCIS data structure */
  ierr = PCISCreate(pc);CHKERRQ(ierr);

  /* BDDC customization */
  pcbddc->use_local_adj       = PETSC_TRUE;
  pcbddc->use_vertices        = PETSC_TRUE;
  pcbddc->use_edges           = PETSC_TRUE;
  pcbddc->use_faces           = PETSC_FALSE;
  pcbddc->use_change_of_basis = PETSC_FALSE;
  pcbddc->use_change_on_faces = PETSC_FALSE;
  pcbddc->switch_static       = PETSC_FALSE;
  pcbddc->use_nnsp_true       = PETSC_FALSE;
  pcbddc->use_qr_single       = PETSC_FALSE;
  pcbddc->symmetric_primal    = PETSC_TRUE;
  pcbddc->benign_saddle_point = PETSC_FALSE;
  pcbddc->benign_have_null    = PETSC_FALSE;
  pcbddc->vertex_size         = 1;
  pcbddc->dbg_flag            = 0;
  /* private */
  pcbddc->local_primal_size          = 0;
  pcbddc->local_primal_size_cc       = 0;
  pcbddc->local_primal_ref_node      = 0;
  pcbddc->local_primal_ref_mult      = 0;
  pcbddc->n_vertices                 = 0;
  pcbddc->primal_indices_local_idxs  = 0;
  pcbddc->recompute_topography       = PETSC_FALSE;
  pcbddc->coarse_size                = -1;
  pcbddc->new_primal_space           = PETSC_FALSE;
  pcbddc->new_primal_space_local     = PETSC_FALSE;
  pcbddc->global_primal_indices      = 0;
  pcbddc->onearnullspace             = 0;
  pcbddc->onearnullvecs_state        = 0;
  pcbddc->user_primal_vertices       = 0;
  pcbddc->user_primal_vertices_local = 0;
  pcbddc->NullSpace                  = 0;
  pcbddc->temp_solution              = 0;
  pcbddc->original_rhs               = 0;
  pcbddc->local_mat                  = 0;
  pcbddc->ChangeOfBasisMatrix        = 0;
  pcbddc->user_ChangeOfBasisMatrix   = 0;
  pcbddc->coarse_vec                 = 0;
  pcbddc->coarse_ksp                 = 0;
  pcbddc->coarse_phi_B               = 0;
  pcbddc->coarse_phi_D               = 0;
  pcbddc->coarse_psi_B               = 0;
  pcbddc->coarse_psi_D               = 0;
  pcbddc->vec1_P                     = 0;
  pcbddc->vec1_R                     = 0;
  pcbddc->vec2_R                     = 0;
  pcbddc->local_auxmat1              = 0;
  pcbddc->local_auxmat2              = 0;
  pcbddc->R_to_B                     = 0;
  pcbddc->R_to_D                     = 0;
  pcbddc->ksp_D                      = 0;
  pcbddc->ksp_R                      = 0;
  pcbddc->NeumannBoundaries          = 0;
  pcbddc->NeumannBoundariesLocal     = 0;
  pcbddc->DirichletBoundaries        = 0;
  pcbddc->DirichletBoundariesLocal   = 0;
  pcbddc->user_provided_isfordofs    = PETSC_FALSE;
  pcbddc->n_ISForDofs                = 0;
  pcbddc->n_ISForDofsLocal           = 0;
  pcbddc->ISForDofs                  = 0;
  pcbddc->ISForDofsLocal             = 0;
  pcbddc->ConstraintMatrix           = 0;
  pcbddc->use_exact_dirichlet_trick  = PETSC_TRUE;
  pcbddc->coarse_loc_to_glob         = 0;
  pcbddc->coarsening_ratio           = 8;
  pcbddc->coarse_adj_red             = 0;
  pcbddc->current_level              = 0;
  pcbddc->max_levels                 = 0;
  pcbddc->use_coarse_estimates       = PETSC_FALSE;
  pcbddc->coarse_eqs_per_proc        = 1;
  pcbddc->coarse_subassembling       = 0;
  pcbddc->detect_disconnected        = PETSC_FALSE;
  pcbddc->n_local_subs               = 0;
  pcbddc->local_subs                 = NULL;

  /* benign subspace trick */
  pcbddc->benign_change              = 0;
  pcbddc->benign_compute_correction  = PETSC_TRUE;
  pcbddc->benign_vec                 = 0;
  pcbddc->benign_original_mat        = 0;
  pcbddc->benign_sf                  = 0;
  pcbddc->benign_B0                  = 0;
  pcbddc->benign_n                   = 0;
  pcbddc->benign_p0                  = NULL;
  pcbddc->benign_p0_lidx             = NULL;
  pcbddc->benign_p0_gidx             = NULL;
  pcbddc->benign_null                = PETSC_FALSE;

  /* create local graph structure */
  ierr = PCBDDCGraphCreate(&pcbddc->mat_graph);CHKERRQ(ierr);

  /* scaling */
  pcbddc->work_scaling          = 0;
  pcbddc->use_deluxe_scaling    = PETSC_FALSE;

  /* create sub schurs structure */
  ierr = PCBDDCSubSchursCreate(&pcbddc->sub_schurs);CHKERRQ(ierr);
  pcbddc->sub_schurs_rebuild     = PETSC_FALSE;
  pcbddc->sub_schurs_layers      = -1;
  pcbddc->sub_schurs_use_useradj = PETSC_FALSE;

  pcbddc->computed_rowadj = PETSC_FALSE;

  /* adaptivity */
  pcbddc->adaptive_threshold      = 0.0;
  pcbddc->adaptive_nmax           = 0;
  pcbddc->adaptive_nmin           = 0;

  /* function pointers */
  pc->ops->apply               = PCApply_BDDC;
  pc->ops->applytranspose      = PCApplyTranspose_BDDC;
  pc->ops->setup               = PCSetUp_BDDC;
  pc->ops->destroy             = PCDestroy_BDDC;
  pc->ops->setfromoptions      = PCSetFromOptions_BDDC;
  pc->ops->view                = PCView_BDDC;
  pc->ops->applyrichardson     = 0;
  pc->ops->applysymmetricleft  = 0;
  pc->ops->applysymmetricright = 0;
  pc->ops->presolve            = PCPreSolve_BDDC;
  pc->ops->postsolve           = PCPostSolve_BDDC;

  /* composing function */
  ierr = PetscObjectComposeFunction((PetscObject)pc,"PCBDDCSetChangeOfBasisMat_C",PCBDDCSetChangeOfBasisMat_BDDC);CHKERRQ(ierr);
  ierr = PetscObjectComposeFunction((PetscObject)pc,"PCBDDCSetPrimalVerticesLocalIS_C",PCBDDCSetPrimalVerticesLocalIS_BDDC);CHKERRQ(ierr);
  ierr = PetscObjectComposeFunction((PetscObject)pc,"PCBDDCSetPrimalVerticesIS_C",PCBDDCSetPrimalVerticesIS_BDDC);CHKERRQ(ierr);
  ierr = PetscObjectComposeFunction((PetscObject)pc,"PCBDDCSetCoarseningRatio_C",PCBDDCSetCoarseningRatio_BDDC);CHKERRQ(ierr);
  ierr = PetscObjectComposeFunction((PetscObject)pc,"PCBDDCSetLevel_C",PCBDDCSetLevel_BDDC);CHKERRQ(ierr);
  ierr = PetscObjectComposeFunction((PetscObject)pc,"PCBDDCSetUseExactDirichlet_C",PCBDDCSetUseExactDirichlet_BDDC);CHKERRQ(ierr);
  ierr = PetscObjectComposeFunction((PetscObject)pc,"PCBDDCSetLevels_C",PCBDDCSetLevels_BDDC);CHKERRQ(ierr);
  ierr = PetscObjectComposeFunction((PetscObject)pc,"PCBDDCSetNullSpace_C",PCBDDCSetNullSpace_BDDC);CHKERRQ(ierr);
  ierr = PetscObjectComposeFunction((PetscObject)pc,"PCBDDCSetDirichletBoundaries_C",PCBDDCSetDirichletBoundaries_BDDC);CHKERRQ(ierr);
  ierr = PetscObjectComposeFunction((PetscObject)pc,"PCBDDCSetDirichletBoundariesLocal_C",PCBDDCSetDirichletBoundariesLocal_BDDC);CHKERRQ(ierr);
  ierr = PetscObjectComposeFunction((PetscObject)pc,"PCBDDCSetNeumannBoundaries_C",PCBDDCSetNeumannBoundaries_BDDC);CHKERRQ(ierr);
  ierr = PetscObjectComposeFunction((PetscObject)pc,"PCBDDCSetNeumannBoundariesLocal_C",PCBDDCSetNeumannBoundariesLocal_BDDC);CHKERRQ(ierr);
  ierr = PetscObjectComposeFunction((PetscObject)pc,"PCBDDCGetDirichletBoundaries_C",PCBDDCGetDirichletBoundaries_BDDC);CHKERRQ(ierr);
  ierr = PetscObjectComposeFunction((PetscObject)pc,"PCBDDCGetDirichletBoundariesLocal_C",PCBDDCGetDirichletBoundariesLocal_BDDC);CHKERRQ(ierr);
  ierr = PetscObjectComposeFunction((PetscObject)pc,"PCBDDCGetNeumannBoundaries_C",PCBDDCGetNeumannBoundaries_BDDC);CHKERRQ(ierr);
  ierr = PetscObjectComposeFunction((PetscObject)pc,"PCBDDCGetNeumannBoundariesLocal_C",PCBDDCGetNeumannBoundariesLocal_BDDC);CHKERRQ(ierr);
  ierr = PetscObjectComposeFunction((PetscObject)pc,"PCBDDCSetDofsSplitting_C",PCBDDCSetDofsSplitting_BDDC);CHKERRQ(ierr);
  ierr = PetscObjectComposeFunction((PetscObject)pc,"PCBDDCSetDofsSplittingLocal_C",PCBDDCSetDofsSplittingLocal_BDDC);CHKERRQ(ierr);
  ierr = PetscObjectComposeFunction((PetscObject)pc,"PCBDDCSetLocalAdjacencyGraph_C",PCBDDCSetLocalAdjacencyGraph_BDDC);CHKERRQ(ierr);
  ierr = PetscObjectComposeFunction((PetscObject)pc,"PCBDDCCreateFETIDPOperators_C",PCBDDCCreateFETIDPOperators_BDDC);CHKERRQ(ierr);
  ierr = PetscObjectComposeFunction((PetscObject)pc,"PCBDDCMatFETIDPGetRHS_C",PCBDDCMatFETIDPGetRHS_BDDC);CHKERRQ(ierr);
  ierr = PetscObjectComposeFunction((PetscObject)pc,"PCBDDCMatFETIDPGetSolution_C",PCBDDCMatFETIDPGetSolution_BDDC);CHKERRQ(ierr);
  PetscFunctionReturn(0);
}
<|MERGE_RESOLUTION|>--- conflicted
+++ resolved
@@ -1349,48 +1349,6 @@
       ierr = KSPSetInitialGuessNonzero(ksp,PETSC_TRUE);CHKERRQ(ierr);
     }
   }
-<<<<<<< HEAD
-=======
-
-  if (pcbddc->ChangeOfBasisMatrix) {
-    PCBDDCChange_ctx change_ctx;
-
-    /* get change ctx */
-    ierr = MatShellGetContext(pcbddc->new_global_mat,&change_ctx);CHKERRQ(ierr);
-
-    /* set current iteration matrix inside change context (change of basis has been already set into the ctx during PCSetUp) */
-    ierr = MatDestroy(&change_ctx->original_mat);CHKERRQ(ierr);
-    ierr = PetscObjectReference((PetscObject)pc->mat);CHKERRQ(ierr);
-    change_ctx->original_mat = pc->mat;
-
-    /* change iteration matrix */
-    ierr = MatDestroy(&pc->mat);CHKERRQ(ierr);
-    ierr = PetscObjectReference((PetscObject)pcbddc->new_global_mat);CHKERRQ(ierr);
-    pc->mat = pcbddc->new_global_mat;
-
-    /* store the original rhs */
-    if (copy_rhs) {
-      ierr = VecCopy(rhs,pcbddc->original_rhs);CHKERRQ(ierr);
-      copy_rhs = PETSC_FALSE;
-    }
-
-    /* change rhs */
-    ierr = MatMultTranspose(change_ctx->global_change,rhs,pcis->vec1_global);CHKERRQ(ierr);
-    ierr = VecCopy(pcis->vec1_global,rhs);CHKERRQ(ierr);
-    pcbddc->rhs_change = PETSC_TRUE;
-  }
-
-  /* remove nullspace if present */
-  if (ksp && x && pcbddc->NullSpace) {
-    ierr = MatNullSpaceRemove(pcbddc->NullSpace,x);CHKERRQ(ierr);
-    /* store the original rhs */
-    if (copy_rhs) {
-      ierr = VecCopy(rhs,pcbddc->original_rhs);CHKERRQ(ierr);
-    }
-    pcbddc->rhs_change = PETSC_TRUE;
-    ierr = MatNullSpaceRemove(pcbddc->NullSpace,rhs);CHKERRQ(ierr);
-  }
->>>>>>> 31a1859e
   PetscFunctionReturn(0);
 }
 
