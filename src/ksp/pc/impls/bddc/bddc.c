--- conflicted
+++ resolved
@@ -1358,33 +1358,21 @@
   }
   pcbddc->recompute_topography = computetopography;
   computeconstraintsmatrix = PETSC_FALSE;
-<<<<<<< HEAD
 
   /* check parameters' compatibility */
-  if (pcbddc->adaptive_threshold > 0.0 && !pcbddc->use_deluxe_scaling) {
-    SETERRQ(PetscObjectComm((PetscObject)pc),PETSC_ERR_SUP,"Cannot compute adaptive constraints without deluxe scaling. Rerun with -pc_bddc_use_deluxe_scaling");
-  }
-=======
   if (pcbddc->adaptive_threshold > 0.0 && !pcbddc->use_deluxe_scaling) SETERRQ(PetscObjectComm((PetscObject)pc),PETSC_ERR_SUP,"Cannot compute adaptive constraints without deluxe scaling. Rerun with -pc_bddc_use_deluxe_scaling");
->>>>>>> 8643b2f8
   pcbddc->adaptive_selection = (PetscBool)(pcbddc->adaptive_threshold > 0.0 && pcbddc->use_deluxe_scaling);
   pcbddc->adaptive_userdefined = (PetscBool)(pcbddc->adaptive_selection && pcbddc->adaptive_userdefined);
   if (pcbddc->adaptive_selection) pcbddc->use_faces = PETSC_TRUE;
 
   computesubschurs = (PetscBool)(pcbddc->adaptive_selection || pcbddc->use_deluxe_scaling);
-<<<<<<< HEAD
-  if (pcbddc->faster_deluxe && pcbddc->adaptive_selection && pcbddc->use_change_of_basis) {
-    SETERRQ(PetscObjectComm((PetscObject)pc),PETSC_ERR_SUP,"Cannot compute faster deluxe if adaptivity and change of basis are both requested. Rerun with -pc_bddc_deluxe_faster false");
-  }
+  if (pcbddc->faster_deluxe && pcbddc->adaptive_selection && pcbddc->use_change_of_basis) SETERRQ(PetscObjectComm((PetscObject)pc),PETSC_ERR_SUP,"Cannot compute faster deluxe if adaptivity and change of basis are both requested. Rerun with -pc_bddc_deluxe_faster false");
 
   if (pcbddc->switch_static) {
     PetscBool ismatis;
     ierr = PetscObjectTypeCompare((PetscObject)pc->mat,MATIS,&ismatis);CHKERRQ(ierr);
     if (!ismatis) SETERRQ(PetscObjectComm((PetscObject)pc),PETSC_ERR_SUP,"When the static switch is one, the iteration matrix should be of type MATIS");
   }
-=======
-  if (pcbddc->faster_deluxe && pcbddc->adaptive_selection && pcbddc->use_change_of_basis) SETERRQ(PetscObjectComm((PetscObject)pc),PETSC_ERR_SUP,"Cannot compute faster deluxe if adaptivity and change of basis are both requested. Rerun with -pc_bddc_deluxe_faster false");
->>>>>>> 8643b2f8
 
   /* Get stdout for dbg */
   if (pcbddc->dbg_flag) {
