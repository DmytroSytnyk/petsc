--- conflicted
+++ resolved
@@ -55,21 +55,11 @@
   ierr = ISDestroy(&pcbddc->NeumannBoundaries);CHKERRQ(ierr);
   ierr = ISDestroy(&pcbddc->NeumannBoundariesLocal);CHKERRQ(ierr);
   ierr = ISDestroy(&pcbddc->DirichletBoundaries);CHKERRQ(ierr);
-<<<<<<< HEAD
   ierr = MatNullSpaceDestroy(&pcbddc->onearnullspace);CHKERRQ(ierr);
   ierr = PetscFree(pcbddc->onearnullvecs_state);CHKERRQ(ierr);
   ierr = ISDestroy(&pcbddc->DirichletBoundariesLocal);CHKERRQ(ierr);
   ierr = PCBDDCSetDofsSplitting(pc,0,NULL);CHKERRQ(ierr);
   ierr = PCBDDCSetDofsSplittingLocal(pc,0,NULL);CHKERRQ(ierr);
-=======
-  for (i=0;i<pcbddc->n_ISForDofs;i++) {
-    ierr = ISDestroy(&pcbddc->ISForDofs[i]);CHKERRQ(ierr);
-  }
-  ierr = PetscFree(pcbddc->ISForDofs);CHKERRQ(ierr);
-  pcbddc->n_ISForDofs = 0;
-  ierr = MatNullSpaceDestroy(&pcbddc->onearnullspace);CHKERRQ(ierr);
-  ierr = PetscFree(pcbddc->onearnullvecs_state);CHKERRQ(ierr);
->>>>>>> f26d699e
   PetscFunctionReturn(0);
 }
 
@@ -117,11 +107,8 @@
   ierr = MatDestroy(&pcbddc->local_mat);CHKERRQ(ierr);
   ierr = PetscFree(pcbddc->primal_indices_local_idxs);CHKERRQ(ierr);
   ierr = PetscFree(pcbddc->global_primal_indices);CHKERRQ(ierr);
-<<<<<<< HEAD
   ierr = ISDestroy(&pcbddc->coarse_subassembling);CHKERRQ(ierr);
   ierr = ISDestroy(&pcbddc->coarse_subassembling_init);CHKERRQ(ierr);
-=======
->>>>>>> f26d699e
   PetscFunctionReturn(0);
 }
 
@@ -229,11 +216,7 @@
   for (i=0;i<pcis->n;i++) auxindices[i]=i;
 
   /* vertices in boundary numbering */
-<<<<<<< HEAD
-  ierr = PetscMalloc(n_vertices*sizeof(PetscInt),&idx_V_B);CHKERRQ(ierr);
-=======
   ierr = PetscMalloc1(n_vertices,&idx_V_B);CHKERRQ(ierr);
->>>>>>> f26d699e
   ierr = ISGlobalToLocalMappingApply(pcbddc->BtoNmap,IS_GTOLM_DROP,n_vertices,pcbddc->primal_indices_local_idxs,&i,idx_V_B);CHKERRQ(ierr);
   if (i != n_vertices) {
     SETERRQ2(PETSC_COMM_SELF,PETSC_ERR_PLIB,"Error in boundary numbering for BDDC vertices! %d != %d\n",n_vertices,i);
@@ -900,7 +883,6 @@
   PetscErrorCode ierr;
 
   PetscFunctionBegin;
-<<<<<<< HEAD
   /*
     No need to setup local scatters if
       - primal space is unchanged
@@ -910,10 +892,6 @@
       - we are not in debugging mode (this is needed since there are Synchronized prints at the end of the subroutine
   */
   if (!pcbddc->new_primal_space_local && pcbddc->local_primal_size && !pcbddc->dbg_flag) {
-=======
-  /* No need to setup local scatters if primal space is unchanged */
-  if (!pcbddc->new_primal_space_local) {
->>>>>>> f26d699e
     PetscFunctionReturn(0);
   }
   /* destroy old objects */
@@ -1029,10 +1007,6 @@
   PC_IS          *pcis = (PC_IS*)pc->data;
   PC             pc_temp;
   Mat            A_RR;
-<<<<<<< HEAD
-  MatStructure   matstruct;
-=======
->>>>>>> f26d699e
   MatReuse       reuse;
   PetscScalar    m_one = -1.0;
   PetscReal      value;
@@ -1090,13 +1064,7 @@
     /* Allow user's customization */
     ierr = KSPSetFromOptions(pcbddc->ksp_D);CHKERRQ(ierr);
   }
-<<<<<<< HEAD
-  ierr = KSPSetOperators(pcbddc->ksp_D,pcis->A_II,pcis->A_II,matstruct);CHKERRQ(ierr);
-=======
   ierr = KSPSetOperators(pcbddc->ksp_D,pcis->A_II,pcis->A_II);CHKERRQ(ierr);
-  /* Allow user's customization */
-  ierr = KSPSetFromOptions(pcbddc->ksp_D);CHKERRQ(ierr);
->>>>>>> f26d699e
   /* umfpack interface has a bug when matrix dimension is zero. TODO solve from umfpack interface */
   if (!n_D) {
     ierr = KSPGetPC(pcbddc->ksp_D,&pc_temp);CHKERRQ(ierr);
@@ -1114,11 +1082,7 @@
   ierr = ISGetSize(pcbddc->is_R_local,&n_R);CHKERRQ(ierr);
   if (pcbddc->ksp_R) { /* already created ksp */
     PetscInt nn_R;
-<<<<<<< HEAD
-    ierr = KSPGetOperators(pcbddc->ksp_R,NULL,&A_RR,NULL);CHKERRQ(ierr);
-=======
     ierr = KSPGetOperators(pcbddc->ksp_R,NULL,&A_RR);CHKERRQ(ierr);
->>>>>>> f26d699e
     ierr = PetscObjectReference((PetscObject)A_RR);CHKERRQ(ierr);
     ierr = MatGetSize(A_RR,&nn_R,NULL);CHKERRQ(ierr);
     if (nn_R != n_R) { /* old ksp is not reusable, so reset it */
@@ -1134,11 +1098,7 @@
       }
     }
     /* last check */
-<<<<<<< HEAD
-    if (matstruct == DIFFERENT_NONZERO_PATTERN) {
-=======
     if (pc->flag == DIFFERENT_NONZERO_PATTERN) {
->>>>>>> f26d699e
       ierr = MatDestroy(&A_RR);CHKERRQ(ierr);
       reuse = MAT_INITIAL_MATRIX;
     }
@@ -1173,13 +1133,7 @@
     /* Allow user's customization */
     ierr = KSPSetFromOptions(pcbddc->ksp_R);CHKERRQ(ierr);
   }
-<<<<<<< HEAD
-  ierr = KSPSetOperators(pcbddc->ksp_R,A_RR,A_RR,matstruct);CHKERRQ(ierr);
-=======
   ierr = KSPSetOperators(pcbddc->ksp_R,A_RR,A_RR);CHKERRQ(ierr);
-  /* Allow user's customization */
-  ierr = KSPSetFromOptions(pcbddc->ksp_R);CHKERRQ(ierr);
->>>>>>> f26d699e
   /* umfpack interface has a bug when matrix dimension is zero. TODO solve from umfpack interface */
   if (!n_R) {
     ierr = KSPGetPC(pcbddc->ksp_R,&pc_temp);CHKERRQ(ierr);
@@ -1497,11 +1451,7 @@
     /* store information for BDDC solver reuse */
     ierr = PetscObjectReference((PetscObject)nearnullsp);CHKERRQ(ierr);
     pcbddc->onearnullspace = nearnullsp;
-<<<<<<< HEAD
-    ierr = PetscMalloc(nnsp_size*sizeof(PetscObjectState),&pcbddc->onearnullvecs_state);CHKERRQ(ierr);
-=======
     ierr = PetscMalloc1(nnsp_size,&pcbddc->onearnullvecs_state);CHKERRQ(ierr);
->>>>>>> f26d699e
     for (i=0;i<nnsp_size;i++) {
       ierr = PetscObjectStateGet((PetscObject)nearnullvecs[i],&pcbddc->onearnullvecs_state[i]);CHKERRQ(ierr);
     }
@@ -1543,15 +1493,9 @@
   }
   total_counts *= max_constraints;
   total_counts += n_vertices;
-<<<<<<< HEAD
-  ierr = PetscMalloc(total_counts*sizeof(PetscScalar),&temp_quadrature_constraint);CHKERRQ(ierr);
-  ierr = PetscMalloc(total_counts*sizeof(PetscInt),&temp_indices_to_constraint);CHKERRQ(ierr);
-  ierr = PetscMalloc(total_counts*sizeof(PetscInt),&temp_indices_to_constraint_B);CHKERRQ(ierr);
-=======
   ierr = PetscMalloc1(total_counts,&temp_quadrature_constraint);CHKERRQ(ierr);
   ierr = PetscMalloc1(total_counts,&temp_indices_to_constraint);CHKERRQ(ierr);
   ierr = PetscMalloc1(total_counts,&temp_indices_to_constraint_B);CHKERRQ(ierr);
->>>>>>> f26d699e
   /* get local part of global near null space vectors */
   ierr = PetscMalloc1(nnsp_size,&localnearnullsp);CHKERRQ(ierr);
   for (k=0;k<nnsp_size;k++) {
@@ -2001,11 +1945,7 @@
     */
     if (qr_needed) {
       /* space to store Q */
-<<<<<<< HEAD
-      ierr = PetscMalloc((max_size_of_constraint)*(max_size_of_constraint)*sizeof(PetscScalar),&qr_basis);CHKERRQ(ierr);
-=======
       ierr = PetscMalloc1((max_size_of_constraint)*(max_size_of_constraint),&qr_basis);CHKERRQ(ierr);
->>>>>>> f26d699e
       /* first we issue queries for optimal work */
       ierr = PetscBLASIntCast(max_size_of_constraint,&Blas_M);CHKERRQ(ierr);
       ierr = PetscBLASIntCast(max_constraints,&Blas_N);CHKERRQ(ierr);
@@ -2036,11 +1976,7 @@
     }
     /* array to store whether a node is primal or not */
     ierr = PetscBTCreate(pcis->n_B,&is_primal);CHKERRQ(ierr);
-<<<<<<< HEAD
-    ierr = PetscMalloc(total_primal_vertices*sizeof(PetscInt),&aux_primal_numbering_B);CHKERRQ(ierr);
-=======
     ierr = PetscMalloc1(total_primal_vertices,&aux_primal_numbering_B);CHKERRQ(ierr);
->>>>>>> f26d699e
     ierr = ISGlobalToLocalMappingApply(pcbddc->BtoNmap,IS_GTOLM_DROP,total_primal_vertices,aux_primal_numbering,&i,aux_primal_numbering_B);CHKERRQ(ierr);
     if (i != total_primal_vertices) {
       SETERRQ2(PETSC_COMM_SELF,PETSC_ERR_SUP,"Error in boundary numbering for BDDC vertices! %d != %d\n",total_primal_vertices,i);
@@ -2235,20 +2171,12 @@
 
   /* get indices in local ordering for vertices and constraints */
   if (olocal_primal_size == pcbddc->local_primal_size) { /* if this is true, I need to check if a new primal space has been introduced */
-<<<<<<< HEAD
-    ierr = PetscMalloc(olocal_primal_size*sizeof(PetscInt),&oprimal_indices_local_idxs);CHKERRQ(ierr);
+    ierr = PetscMalloc1(olocal_primal_size,&oprimal_indices_local_idxs);CHKERRQ(ierr);
     ierr = PetscMemcpy(oprimal_indices_local_idxs,pcbddc->primal_indices_local_idxs,olocal_primal_size*sizeof(PetscInt));CHKERRQ(ierr);
   }
   ierr = PetscFree(aux_primal_numbering);CHKERRQ(ierr);
   ierr = PetscFree(pcbddc->primal_indices_local_idxs);CHKERRQ(ierr);
-  ierr = PetscMalloc(pcbddc->local_primal_size*sizeof(PetscInt),&pcbddc->primal_indices_local_idxs);CHKERRQ(ierr);
-=======
-    ierr = PetscMalloc1(olocal_primal_size,&oprimal_indices_local_idxs);CHKERRQ(ierr);
-    ierr = PetscMemcpy(oprimal_indices_local_idxs,pcbddc->primal_indices_local_idxs,olocal_primal_size*sizeof(PetscInt));CHKERRQ(ierr);
-  }
-  ierr = PetscFree(aux_primal_numbering);CHKERRQ(ierr);
   ierr = PetscMalloc1(pcbddc->local_primal_size,&pcbddc->primal_indices_local_idxs);CHKERRQ(ierr);
->>>>>>> f26d699e
   ierr = PCBDDCGetPrimalVerticesLocalIdx(pc,&i,&aux_primal_numbering);CHKERRQ(ierr);
   ierr = PetscMemcpy(pcbddc->primal_indices_local_idxs,aux_primal_numbering,i*sizeof(PetscInt));CHKERRQ(ierr);
   ierr = PetscFree(aux_primal_numbering);CHKERRQ(ierr);
@@ -2326,10 +2254,9 @@
 
   /* Set default dofs' splitting if no information has been provided by the user with PCBDDCSetDofsSplitting or PCBDDCSetDofsSplittingLocal */
   vertex_size = 1;
-<<<<<<< HEAD
   if (pcbddc->user_provided_isfordofs) {
     if (pcbddc->n_ISForDofs) { /* need to convert from global to local and remove references to global dofs splitting */
-      ierr = PetscMalloc(pcbddc->n_ISForDofs*sizeof(IS),&pcbddc->ISForDofsLocal);CHKERRQ(ierr);
+      ierr = PetscMalloc1(pcbddc->n_ISForDofs,&pcbddc->ISForDofsLocal);CHKERRQ(ierr);
       for (i=0;i<pcbddc->n_ISForDofs;i++) {
         ierr = PCBDDCGlobalToLocal(pc,matis->ctx,pcbddc->ISForDofs[i],&pcbddc->ISForDofsLocal[i]);CHKERRQ(ierr);
         ierr = ISDestroy(&pcbddc->ISForDofs[i]);CHKERRQ(ierr);
@@ -2337,24 +2264,6 @@
       pcbddc->n_ISForDofsLocal = pcbddc->n_ISForDofs;
       pcbddc->n_ISForDofs = 0;
       ierr = PetscFree(pcbddc->ISForDofs);CHKERRQ(ierr);
-=======
-  if (!pcbddc->user_provided_isfordofs) {
-    if (!pcbddc->n_ISForDofs) {
-      IS *custom_ISForDofs;
-
-      ierr = MatGetBlockSize(matis->A,&bs);CHKERRQ(ierr);
-      ierr = PetscMalloc1(bs,&custom_ISForDofs);CHKERRQ(ierr);
-      for (i=0;i<bs;i++) {
-        ierr = ISCreateStride(PETSC_COMM_SELF,pcis->n/bs,i,bs,&custom_ISForDofs[i]);CHKERRQ(ierr);
-      }
-      ierr = PCBDDCSetDofsSplitting(pc,bs,custom_ISForDofs);CHKERRQ(ierr);
-      pcbddc->user_provided_isfordofs = PETSC_FALSE;
-      /* remove my references to IS objects */
-      for (i=0;i<bs;i++) {
-        ierr = ISDestroy(&custom_ISForDofs[i]);CHKERRQ(ierr);
-      }
-      ierr = PetscFree(custom_ISForDofs);CHKERRQ(ierr);
->>>>>>> f26d699e
     }
     /* mat block size as vertex size (used for elasticity with rigid body modes as nearnullspace) */
     ierr = MatGetBlockSize(matis->A,&vertex_size);CHKERRQ(ierr);
@@ -2714,11 +2623,7 @@
   ierr = MatGetSize(matis->A,&local_rows,&local_cols);CHKERRQ(ierr);
 
   /* work */
-<<<<<<< HEAD
-  ierr = PetscMalloc(local_rows*sizeof(*local_indices),&local_indices);CHKERRQ(ierr);
-=======
   ierr = PetscMalloc1(local_rows,&local_indices);CHKERRQ(ierr);
->>>>>>> f26d699e
   for (i=0;i<local_rows;i++) local_indices[i]=i;
   /* map indices of local mat to global values */
   ierr = PetscMalloc(PetscMax(local_cols,local_rows)*sizeof(*global_indices),&global_indices);CHKERRQ(ierr);
@@ -2755,11 +2660,7 @@
     ierr = VecSetLocalToGlobalMapping(vec_dnz,matis->mapping);CHKERRQ(ierr);
     ierr = VecDuplicate(vec_dnz,&vec_onz);CHKERRQ(ierr);
     /* All processes need to compute entire row ownership */
-<<<<<<< HEAD
-    ierr = PetscMalloc(rows*sizeof(*row_ownership),&row_ownership);CHKERRQ(ierr);
-=======
     ierr = PetscMalloc1(rows,&row_ownership);CHKERRQ(ierr);
->>>>>>> f26d699e
     ierr = MatGetOwnershipRanges(new_mat,(const PetscInt**)&mat_ranges);CHKERRQ(ierr);
     for (i=0;i<nsubdomains;i++) {
       for (j=mat_ranges[i];j<mat_ranges[i+1];j++) {
@@ -2771,13 +2672,8 @@
        my_dnz and my_onz contains exact contribution to preallocation from each local mat
        then, they will be summed up properly. This way, preallocation is always sufficient
     */
-<<<<<<< HEAD
-    ierr = PetscMalloc(local_rows*sizeof(*my_dnz),&my_dnz);CHKERRQ(ierr);
-    ierr = PetscMalloc(local_rows*sizeof(*my_onz),&my_onz);CHKERRQ(ierr);
-=======
     ierr = PetscMalloc1(local_rows,&my_dnz);CHKERRQ(ierr);
     ierr = PetscMalloc1(local_rows,&my_onz);CHKERRQ(ierr);
->>>>>>> f26d699e
     ierr = PetscMemzero(my_dnz,local_rows*sizeof(*my_dnz));CHKERRQ(ierr);
     ierr = PetscMemzero(my_onz,local_rows*sizeof(*my_onz));CHKERRQ(ierr);
     for (i=0;i<local_rows;i++) {
@@ -2872,10 +2768,6 @@
     ierr = PetscFree(global_indices);CHKERRQ(ierr);
   } else { /* very basic values insertion for all other matrix types */
     ierr = PetscFree(local_indices);CHKERRQ(ierr);
-<<<<<<< HEAD
-=======
-    ierr = PetscFree(global_indices);CHKERRQ(ierr);
->>>>>>> f26d699e
     for (i=0;i<local_rows;i++) {
       ierr = MatGetRow(matis->A,i,&j,(const PetscInt**)&local_indices,(const PetscScalar**)&array);CHKERRQ(ierr);
       /* ierr = MatSetValuesLocal(*M,1,&i,j,local_indices,array,ADD_VALUES);CHKERRQ(ierr); */
@@ -2884,10 +2776,7 @@
       ierr = MatSetValues(*M,1,&index_row,j,global_indices,array,ADD_VALUES);CHKERRQ(ierr);
       ierr = MatRestoreRow(matis->A,i,&j,(const PetscInt**)&local_indices,(const PetscScalar**)&array);CHKERRQ(ierr);
     }
-<<<<<<< HEAD
     ierr = PetscFree(global_indices);CHKERRQ(ierr);
-=======
->>>>>>> f26d699e
   }
   ierr = MatAssemblyBegin(*M,MAT_FINAL_ASSEMBLY);CHKERRQ(ierr);
   ierr = MatAssemblyEnd(*M,MAT_FINAL_ASSEMBLY);CHKERRQ(ierr);
@@ -3132,7 +3021,6 @@
   ierr = PetscGatherNumberOfMessages(comm,iflags,NULL,&n_recvs);CHKERRQ(ierr);
   ierr = PetscFree(iflags);CHKERRQ(ierr);
 
-<<<<<<< HEAD
   /* restrict comm if requested */
   subcomm = 0;
   destroy_mat = PETSC_FALSE;
@@ -3166,11 +3054,7 @@
   }
 
   /* prepare send/receive buffers */
-  ierr = PetscMalloc(commsize*sizeof(*ilengths_idxs),&ilengths_idxs);CHKERRQ(ierr);
-=======
-  /* prepare send/receive buffers */
   ierr = PetscMalloc1(commsize,&ilengths_idxs);CHKERRQ(ierr);
->>>>>>> f26d699e
   ierr = PetscMemzero(ilengths_idxs,commsize*sizeof(*ilengths_idxs));CHKERRQ(ierr);
   ierr = PetscMalloc1(commsize,&ilengths_vals);CHKERRQ(ierr);
   ierr = PetscMemzero(ilengths_vals,commsize*sizeof(*ilengths_vals));CHKERRQ(ierr);
@@ -3241,14 +3125,9 @@
     buf_size_vals += (PetscInt)olengths_vals[i];
     if (nis) buf_size_idxs_is += (PetscInt)olengths_idxs_is[i];
   }
-<<<<<<< HEAD
-  ierr = PetscMalloc(buf_size_idxs*sizeof(PetscInt),&recv_buffer_idxs);CHKERRQ(ierr);
-  ierr = PetscMalloc(buf_size_vals*sizeof(PetscScalar),&recv_buffer_vals);CHKERRQ(ierr);
-  ierr = PetscMalloc(buf_size_idxs_is*sizeof(PetscInt),&recv_buffer_idxs_is);CHKERRQ(ierr);
-=======
   ierr = PetscMalloc1(buf_size_idxs,&recv_buffer_idxs);CHKERRQ(ierr);
   ierr = PetscMalloc1(buf_size_vals,&recv_buffer_vals);CHKERRQ(ierr);
->>>>>>> f26d699e
+  ierr = PetscMalloc1(buf_size_idxs_is,&recv_buffer_idxs_is);CHKERRQ(ierr);
 
   /* get new tags for clean communications */
   ierr = PetscObjectGetNewTag((PetscObject)mat,&tag_idxs);CHKERRQ(ierr);
@@ -3256,19 +3135,12 @@
   ierr = PetscObjectGetNewTag((PetscObject)mat,&tag_idxs_is);CHKERRQ(ierr);
 
   /* allocate for requests */
-<<<<<<< HEAD
-  ierr = PetscMalloc(n_sends*sizeof(MPI_Request),&send_req_idxs);CHKERRQ(ierr);
-  ierr = PetscMalloc(n_sends*sizeof(MPI_Request),&send_req_vals);CHKERRQ(ierr);
-  ierr = PetscMalloc(n_sends*sizeof(MPI_Request),&send_req_idxs_is);CHKERRQ(ierr);
-  ierr = PetscMalloc(n_recvs*sizeof(MPI_Request),&recv_req_idxs);CHKERRQ(ierr);
-  ierr = PetscMalloc(n_recvs*sizeof(MPI_Request),&recv_req_vals);CHKERRQ(ierr);
-  ierr = PetscMalloc(n_recvs*sizeof(MPI_Request),&recv_req_idxs_is);CHKERRQ(ierr);
-=======
   ierr = PetscMalloc1(n_sends,&send_req_idxs);CHKERRQ(ierr);
   ierr = PetscMalloc1(n_sends,&send_req_vals);CHKERRQ(ierr);
+  ierr = PetscMalloc1(n_sends,&send_req_idxs_is);CHKERRQ(ierr);
   ierr = PetscMalloc1(n_recvs,&recv_req_idxs);CHKERRQ(ierr);
   ierr = PetscMalloc1(n_recvs,&recv_req_vals);CHKERRQ(ierr);
->>>>>>> f26d699e
+  ierr = PetscMalloc1(n_recvs,&recv_req_idxs_is);CHKERRQ(ierr);
 
   /* communications */
   ptr_idxs = recv_buffer_idxs;
@@ -3319,11 +3191,6 @@
   /* infer new local matrix type from received local matrices type */
   /* currently if all local matrices are of type X, then the resulting matrix will be of type X, except for the dense case */
   /* it also assumes that if the block size is set, than it is the same among all local matrices (see checks at the beginning of the function) */
-<<<<<<< HEAD
-=======
-  new_local_type_private = MATAIJ_PRIVATE;
-  new_local_type = MATSEQAIJ;
->>>>>>> f26d699e
   if (n_recvs) {
     MatTypePrivate new_local_type_private = (MatTypePrivate)send_buffer_idxs[0];
     ptr_idxs = recv_buffer_idxs;
@@ -3335,7 +3202,6 @@
       ptr_idxs += olengths_idxs[i];
     }
     switch (new_local_type_private) {
-<<<<<<< HEAD
       case MATDENSE_PRIVATE:
         if (n_recvs>1) { /* subassembling of dense matrices does not give a dense matrix! */
           new_local_type = MATSEQAIJ;
@@ -3344,11 +3210,6 @@
           new_local_type = MATSEQDENSE;
           bs = 1;
         }
-=======
-      case MATDENSE_PRIVATE: /* subassembling of dense matrices does not give a dense matrix! */
-        new_local_type = MATSEQAIJ;
-        bs = 1;
->>>>>>> f26d699e
         break;
       case MATAIJ_PRIVATE:
         new_local_type = MATSEQAIJ;
@@ -3364,12 +3225,9 @@
         SETERRQ2(comm,PETSC_ERR_PLIB,"Unkwown private type %d in %s",new_local_type_private,__FUNCT__);
         break;
     }
-<<<<<<< HEAD
   } else { /* by default, new_local_type is seqdense */
     new_local_type = MATSEQDENSE;
     bs = 1;
-=======
->>>>>>> f26d699e
   }
 
   /* create MATIS object if needed */
@@ -3520,40 +3378,25 @@
   Mat                    coarse_mat,coarse_mat_is,coarse_submat_dense;
   MatNullSpace           CoarseNullSpace=NULL;
   ISLocalToGlobalMapping coarse_islg;
-<<<<<<< HEAD
   IS                     coarse_is,*isarray;
   PetscInt               i,im_active=-1,active_procs=-1;
   PetscInt               nis,nisdofs,nisneu;
-=======
-  IS                     coarse_is;
-  PetscInt               max_it;
-  PetscInt               im_active=-1,active_procs=-1;
->>>>>>> f26d699e
   PC                     pc_temp;
   PCType                 coarse_pc_type;
   KSPType                coarse_ksp_type;
   PetscBool              multilevel_requested,multilevel_allowed;
-<<<<<<< HEAD
   PetscBool              setsym,issym,isherm,isbddc,isnn,coarse_reuse;
-  MatStructure           matstruct;
   Mat                    t_coarse_mat_is;
   PetscInt               void_procs,ncoarse_ml,ncoarse_ds,ncoarse;
   PetscMPIInt            all_procs;
   PetscBool              csin_ml,csin_ds,csin,csin_type_simple;
   PetscBool              compute_vecs = PETSC_FALSE;
-=======
-  PetscBool              setsym,issym,isbddc,isnn,coarse_reuse;
->>>>>>> f26d699e
   PetscErrorCode         ierr;
 
   PetscFunctionBegin;
   /* Assign global numbering to coarse dofs */
-<<<<<<< HEAD
   if (pcbddc->new_primal_space || pcbddc->coarse_size == -1) { /* a new primal space is present or it is the first initialization, so recompute global numbering */
     compute_vecs = PETSC_TRUE;
-=======
-  if (pcbddc->new_primal_space) { /* a new primal space is present, so recompute global numbering */
->>>>>>> f26d699e
     PetscInt ocoarse_size;
     ocoarse_size = pcbddc->coarse_size;
     ierr = PetscFree(pcbddc->global_primal_indices);CHKERRQ(ierr);
@@ -3569,7 +3412,6 @@
     } else { /* there's no coarse ksp, so we need to create the coarse matrix too */
       coarse_reuse = PETSC_FALSE;
     }
-<<<<<<< HEAD
     /* reset any subassembling information */
     ierr = ISDestroy(&pcbddc->coarse_subassembling);CHKERRQ(ierr);
     ierr = ISDestroy(&pcbddc->coarse_subassembling_init);CHKERRQ(ierr);
@@ -3601,11 +3443,6 @@
       ncoarse_ds = all_procs;
     }
   }
-=======
-  } else { /* primal space has not been changed, so we can reuse coarse matrix */
-    coarse_reuse = PETSC_TRUE;
-  }
->>>>>>> f26d699e
 
   /*
     test if we can go multilevel: three conditions must be satisfied:
@@ -3637,21 +3474,11 @@
   ierr = ISLocalToGlobalMappingCreateIS(coarse_is,&coarse_islg);CHKERRQ(ierr);
 
   /* creates temporary MATIS object for coarse matrix */
-<<<<<<< HEAD
   ierr = MatCreateSeqDense(PETSC_COMM_SELF,pcbddc->local_primal_size,pcbddc->local_primal_size,coarse_submat_vals,&coarse_submat_dense);CHKERRQ(ierr);
   ierr = MatCreateIS(PetscObjectComm((PetscObject)pc),1,PETSC_DECIDE,PETSC_DECIDE,pcbddc->coarse_size,pcbddc->coarse_size,coarse_islg,&t_coarse_mat_is);CHKERRQ(ierr);
   ierr = MatISSetLocalMat(t_coarse_mat_is,coarse_submat_dense);CHKERRQ(ierr);
   ierr = MatAssemblyBegin(t_coarse_mat_is,MAT_FINAL_ASSEMBLY);CHKERRQ(ierr);
   ierr = MatAssemblyEnd(t_coarse_mat_is,MAT_FINAL_ASSEMBLY);CHKERRQ(ierr);
-=======
-  ierr = ISCreateGeneral(PetscObjectComm((PetscObject)pc),pcbddc->local_primal_size,pcbddc->global_primal_indices,PETSC_COPY_VALUES,&coarse_is);CHKERRQ(ierr);
-  ierr = ISLocalToGlobalMappingCreateIS(coarse_is,&coarse_islg);CHKERRQ(ierr);
-  ierr = MatCreateSeqDense(PETSC_COMM_SELF,pcbddc->local_primal_size,pcbddc->local_primal_size,coarse_submat_vals,&coarse_submat_dense);CHKERRQ(ierr);
-  ierr = MatCreateIS(PetscObjectComm((PetscObject)pc),1,PETSC_DECIDE,PETSC_DECIDE,pcbddc->coarse_size,pcbddc->coarse_size,coarse_islg,&coarse_mat_is);CHKERRQ(ierr);
-  ierr = MatISSetLocalMat(coarse_mat_is,coarse_submat_dense);CHKERRQ(ierr);
-  ierr = MatAssemblyBegin(coarse_mat_is,MAT_FINAL_ASSEMBLY);CHKERRQ(ierr);
-  ierr = MatAssemblyEnd(coarse_mat_is,MAT_FINAL_ASSEMBLY);CHKERRQ(ierr);
->>>>>>> f26d699e
   ierr = MatDestroy(&coarse_submat_dense);CHKERRQ(ierr);
 
   /* compute dofs splitting and neumann boundaries for coarse dofs */
@@ -3767,7 +3594,6 @@
     /* get temporary coarse mat in IS format restricted on coarse procs (plus additional index sets of isarray) */
     ierr = MatISSubassemble(t_coarse_mat_is,pcbddc->coarse_subassembling_init,0,PETSC_TRUE,MAT_INITIAL_MATRIX,&coarse_mat_is,nis,isarray);CHKERRQ(ierr);
   } else {
-<<<<<<< HEAD
     if (pcbddc->dbg_flag) {
       ierr = PetscViewerASCIIPrintf(pcbddc->dbg_viewer,"--------------------------------------------------\n");CHKERRQ(ierr);
       ierr = PetscViewerASCIIPrintf(pcbddc->dbg_viewer,"Subassembling pattern init not needed\n");CHKERRQ(ierr);
@@ -3775,43 +3601,14 @@
     }
     ierr = PetscObjectReference((PetscObject)t_coarse_mat_is);CHKERRQ(ierr);
     coarse_mat_is = t_coarse_mat_is;
-=======
-    if (coarse_reuse) {
-      ierr = KSPGetOperators(pcbddc->coarse_ksp,&coarse_mat,NULL);CHKERRQ(ierr);
-      ierr = PetscObjectReference((PetscObject)coarse_mat);CHKERRQ(ierr);
-      ierr = MatISGetMPIXAIJ(coarse_mat_is,MATMPIAIJ,MAT_REUSE_MATRIX,&coarse_mat);CHKERRQ(ierr);
-    } else {
-      ierr = MatISGetMPIXAIJ(coarse_mat_is,MATMPIAIJ,MAT_INITIAL_MATRIX,&coarse_mat);CHKERRQ(ierr);
-    }
->>>>>>> f26d699e
   }
 
   /* create local to global scatters for coarse problem */
-<<<<<<< HEAD
   if (compute_vecs) {
     PetscInt lrows;
     ierr = VecDestroy(&pcbddc->coarse_vec);CHKERRQ(ierr);
     if (coarse_mat_is) {
       ierr = MatGetLocalSize(coarse_mat_is,&lrows,NULL);CHKERRQ(ierr);
-=======
-  if (pcbddc->new_primal_space) {
-    ierr = VecDestroy(&pcbddc->coarse_vec);CHKERRQ(ierr);
-    ierr = VecDestroy(&pcbddc->coarse_rhs);CHKERRQ(ierr);
-    ierr = VecScatterDestroy(&pcbddc->coarse_loc_to_glob);CHKERRQ(ierr);
-    ierr = MatGetVecs(coarse_mat,&pcbddc->coarse_vec,&pcbddc->coarse_rhs);CHKERRQ(ierr);
-    ierr = VecScatterCreate(pcbddc->vec1_P,NULL,pcbddc->coarse_vec,coarse_is,&pcbddc->coarse_loc_to_glob);CHKERRQ(ierr);
-  }
-  ierr = ISDestroy(&coarse_is);CHKERRQ(ierr);
-
-  /* propagate symmetry info to coarse matrix */
-  ierr = MatSetOption(coarse_mat,MAT_SYMMETRIC,issym);CHKERRQ(ierr);
-
-  /* Compute coarse null space (special handling by BDDC only) */
-  if (pcbddc->NullSpace) {
-    ierr = PCBDDCNullSpaceAssembleCoarse(pc,coarse_mat,&CoarseNullSpace);CHKERRQ(ierr);
-    if (isbddc) {
-      ierr = PCBDDCSetNullSpace(pc_temp,CoarseNullSpace);CHKERRQ(ierr);
->>>>>>> f26d699e
     } else {
       lrows = 0;
     }
@@ -3824,7 +3621,6 @@
   ierr = ISDestroy(&coarse_is);CHKERRQ(ierr);
   ierr = MatDestroy(&t_coarse_mat_is);CHKERRQ(ierr);
 
-<<<<<<< HEAD
   /* set defaults for coarse KSP and PC */
   if (multilevel_allowed) {
     coarse_ksp_type = KSPRICHARDSON;
@@ -3832,15 +3628,6 @@
   } else {
     coarse_ksp_type = KSPPREONLY;
     coarse_pc_type = PCREDUNDANT;
-=======
-  /* set operators */
-  ierr = KSPSetOperators(pcbddc->coarse_ksp,coarse_mat,coarse_mat);CHKERRQ(ierr);
-
-  /* additional KSP customization */
-  ierr = KSPGetTolerances(pcbddc->coarse_ksp,NULL,NULL,NULL,&max_it);CHKERRQ(ierr);
-  if (max_it < 5) {
-    ierr = KSPSetNormType(pcbddc->coarse_ksp,KSP_NORM_NONE);CHKERRQ(ierr);
->>>>>>> f26d699e
   }
 
   /* print some info if requested */
@@ -3900,7 +3687,6 @@
       ierr = KSPSetFromOptions(pcbddc->coarse_ksp);CHKERRQ(ierr);
     }
 
-<<<<<<< HEAD
     /* get some info after set from options */
     ierr = KSPGetPC(pcbddc->coarse_ksp,&pc_temp);CHKERRQ(ierr);
     ierr = PetscObjectTypeCompare((PetscObject)pc_temp,PCNN,&isnn);CHKERRQ(ierr);
@@ -3930,26 +3716,6 @@
       ierr = KSPGetOperators(pcbddc->coarse_ksp,&coarse_mat,NULL,NULL);CHKERRQ(ierr);
       ierr = PetscObjectReference((PetscObject)coarse_mat);CHKERRQ(ierr);
       coarse_mat_reuse = MAT_REUSE_MATRIX;
-=======
-  /* Check coarse problem if requested */
-  if (pcbddc->dbg_flag) {
-    KSP       check_ksp;
-    KSPType   check_ksp_type;
-    PC        check_pc;
-    Vec       check_vec;
-    PetscReal abs_infty_error,infty_error,lambda_min,lambda_max;
-    PetscInt  its;
-    PetscBool ispreonly,compute;
-
-    /* Create ksp object suitable for estimation of extreme eigenvalues */
-    ierr = KSPCreate(PetscObjectComm((PetscObject)pc),&check_ksp);CHKERRQ(ierr);
-    ierr = KSPSetOperators(check_ksp,coarse_mat,coarse_mat);CHKERRQ(ierr);
-    ierr = KSPSetTolerances(check_ksp,1.e-12,1.e-12,PETSC_DEFAULT,pcbddc->coarse_size);CHKERRQ(ierr);
-    ierr = PetscObjectTypeCompare((PetscObject)pcbddc->coarse_ksp,KSPPREONLY,&ispreonly);CHKERRQ(ierr);
-    if (ispreonly) {
-      check_ksp_type = KSPPREONLY;
-      compute = PETSC_FALSE;
->>>>>>> f26d699e
     } else {
       coarse_mat_reuse = MAT_INITIAL_MATRIX;
     }
@@ -4128,13 +3894,8 @@
 
   PetscFunctionBegin;
   /* Compute global number of coarse dofs */
-<<<<<<< HEAD
   if (!pcbddc->primal_indices_local_idxs && pcbddc->local_primal_size) {
     SETERRQ(PetscObjectComm((PetscObject)pc),PETSC_ERR_PLIB,"BDDC Local primal indices have not been created");
-=======
-  if (!pcbddc->primal_indices_local_idxs) {
-    SETERRQ(PetscObjectComm((PetscObject)pc),PETSC_ERR_PLIB,"BDDC Constraint matrix has not been created");
->>>>>>> f26d699e
   }
   ierr = PCBDDCSubsetNumbering(PetscObjectComm((PetscObject)(pc->pmat)),matis->mapping,pcbddc->local_primal_size,pcbddc->primal_indices_local_idxs,NULL,&coarse_size,&local_primal_indices);CHKERRQ(ierr);
 
