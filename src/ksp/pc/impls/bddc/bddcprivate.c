#include <../src/ksp/pc/impls/bddc/bddc.h>
#include <../src/ksp/pc/impls/bddc/bddcprivate.h>
#include <petscblaslapack.h>

static PetscErrorCode PCBDDCMatMultTranspose_Private(Mat A, Vec x, Vec y);
static PetscErrorCode PCBDDCMatMult_Private(Mat A, Vec x, Vec y);

#undef __FUNCT__
#define __FUNCT__ "PCBDDCAdaptiveSelection"
PetscErrorCode PCBDDCAdaptiveSelection(PC pc)
{
  PC_BDDC*        pcbddc = (PC_BDDC*)pc->data;
  PCBDDCSubSchurs sub_schurs = pcbddc->sub_schurs;
  PetscBLASInt    B_dummyint,B_neigs,B_ierr,B_lwork;
  PetscBLASInt    *B_iwork,*B_ifail;
  PetscScalar     *work,lwork;
  PetscScalar     *St,*S,*eigv;
  PetscScalar     *Sarray,*Starray;
  PetscReal       *eigs,thresh;
  PetscInt        i,nmax,nmin,nv,cum,mss,cum2,cumarray,maxneigs;
  PetscBool       allocated_S_St;
#if defined(PETSC_USE_COMPLEX)
  PetscReal       *rwork;
#endif
  PetscErrorCode  ierr;

  PetscFunctionBegin;
  if (!sub_schurs->use_mumps) {
    SETERRQ(PetscObjectComm((PetscObject)pc),PETSC_ERR_SUP,"Adaptive selection of constraints requires MUMPS");
  }

  if (pcbddc->dbg_flag) {
    ierr = PetscViewerFlush(pcbddc->dbg_viewer);CHKERRQ(ierr);
    ierr = PetscViewerASCIIPrintf(pcbddc->dbg_viewer,"--------------------------------------------------\n");CHKERRQ(ierr);
    ierr = PetscViewerASCIIPrintf(pcbddc->dbg_viewer,"Check adaptive selection of constraints\n");CHKERRQ(ierr);
    ierr = PetscViewerASCIISynchronizedAllow(pcbddc->dbg_viewer,PETSC_TRUE);CHKERRQ(ierr);
  }

  if (pcbddc->dbg_flag) {
    PetscViewerASCIISynchronizedPrintf(pcbddc->dbg_viewer,"Subdomain %04d cc %d (%d,%d).\n",PetscGlobalRank,sub_schurs->n_subs,sub_schurs->is_hermitian,sub_schurs->is_posdef);
  }

  if (sub_schurs->n_subs && (!sub_schurs->is_hermitian || !sub_schurs->is_posdef)) {
    SETERRQ2(PETSC_COMM_SELF,PETSC_ERR_SUP,"Adaptive selection not yet implemented for general matrix pencils (herm %d, posdef %d)\n",sub_schurs->is_hermitian,sub_schurs->is_posdef);
  }

  /* max size of subsets */
  mss = 0;
  for (i=0;i<sub_schurs->n_subs;i++) {
    PetscInt subset_size;

    ierr = ISGetLocalSize(sub_schurs->is_subs[i],&subset_size);CHKERRQ(ierr);
    mss = PetscMax(mss,subset_size);
  }

  /* min/max and threshold */
  nmax = pcbddc->adaptive_nmax > 0 ? pcbddc->adaptive_nmax : mss;
  nmin = pcbddc->adaptive_nmin > 0 ? pcbddc->adaptive_nmin : 0;
  nmax = PetscMax(nmin,nmax);
  allocated_S_St = PETSC_FALSE; 
  if (nmin) {
    allocated_S_St = PETSC_TRUE; 
  }

  /* allocate lapack workspace */
  cum = cum2 = 0;
  maxneigs = 0;
  for (i=0;i<sub_schurs->n_subs;i++) {
    PetscInt n,subset_size;

    ierr = ISGetLocalSize(sub_schurs->is_subs[i],&subset_size);CHKERRQ(ierr);
    n = PetscMin(subset_size,nmax);
    cum += subset_size;
    cum2 += subset_size*n;
    maxneigs = PetscMax(maxneigs,n);
  }
  if (mss) {
    if (sub_schurs->is_hermitian && sub_schurs->is_posdef) {
      PetscBLASInt B_itype = 1;
      PetscBLASInt B_N = mss;
      PetscReal    zero = 0.0;
      PetscReal    eps = 0.0; /* dlamch? */

      B_lwork = -1;
      S = NULL;
      St = NULL;
      eigs = NULL;
      eigv = NULL;
      B_iwork = NULL;
      B_ifail = NULL;
#if defined(PETSC_USE_COMPLEX)
      rwork = NULL;
#endif
      thresh = 1.0;
      ierr = PetscFPTrapPush(PETSC_FP_TRAP_OFF);CHKERRQ(ierr);
#if defined(PETSC_USE_COMPLEX)
      PetscStackCallBLAS("LAPACKsygvx",LAPACKsygvx_(&B_itype,"V","V","L",&B_N,St,&B_N,S,&B_N,&zero,&thresh,&B_dummyint,&B_dummyint,&eps,&B_neigs,eigs,eigv,&B_N,&lwork,&B_lwork,rwork,B_iwork,B_ifail,&B_ierr));
#else
      PetscStackCallBLAS("LAPACKsygvx",LAPACKsygvx_(&B_itype,"V","V","L",&B_N,St,&B_N,S,&B_N,&zero,&thresh,&B_dummyint,&B_dummyint,&eps,&B_neigs,eigs,eigv,&B_N,&lwork,&B_lwork,B_iwork,B_ifail,&B_ierr));
#endif
      if (B_ierr != 0) SETERRQ1(PETSC_COMM_SELF,PETSC_ERR_LIB,"Error in query to SYGVX Lapack routine %d",(int)B_ierr);
      ierr = PetscFPTrapPop();CHKERRQ(ierr);
    } else {
        /* TODO */
    }
  } else {
    lwork = 0;
  }

  nv = 0;
  if (sub_schurs->is_vertices && pcbddc->use_vertices) { /* complement set of active subsets, each entry is a vertex (boundary made by active subsets, vertices and dirichlet dofs) */
    ierr = ISGetLocalSize(sub_schurs->is_vertices,&nv);CHKERRQ(ierr);
  }
  ierr = PetscBLASIntCast((PetscInt)PetscRealPart(lwork),&B_lwork);CHKERRQ(ierr);
  if (allocated_S_St) {
    ierr = PetscMalloc2(mss*mss,&S,mss*mss,&St);CHKERRQ(ierr);
  }
  ierr = PetscMalloc5(mss*mss,&eigv,mss,&eigs,B_lwork,&work,5*mss,&B_iwork,mss,&B_ifail);CHKERRQ(ierr);
#if defined(PETSC_USE_COMPLEX)
  ierr = PetscMalloc1(7*mss,&rwork);CHKERRQ(ierr);
#endif
  ierr = PetscMalloc5(nv+sub_schurs->n_subs,&pcbddc->adaptive_constraints_n,
                      nv+sub_schurs->n_subs+1,&pcbddc->adaptive_constraints_idxs_ptr,
                      nv+sub_schurs->n_subs+1,&pcbddc->adaptive_constraints_data_ptr,
                      nv+cum,&pcbddc->adaptive_constraints_idxs,
                      nv+cum2,&pcbddc->adaptive_constraints_data);CHKERRQ(ierr);
  ierr = PetscMemzero(pcbddc->adaptive_constraints_n,(nv+sub_schurs->n_subs)*sizeof(PetscInt));CHKERRQ(ierr);

  maxneigs = 0;
  cum = cum2 = cumarray = 0;
  pcbddc->adaptive_constraints_idxs_ptr[0] = 0;
  pcbddc->adaptive_constraints_data_ptr[0] = 0;
  if (sub_schurs->is_vertices && pcbddc->use_vertices) {
    const PetscInt *idxs;

    ierr = ISGetIndices(sub_schurs->is_vertices,&idxs);CHKERRQ(ierr);
    for (cum=0;cum<nv;cum++) {
      pcbddc->adaptive_constraints_n[cum] = 1;
      pcbddc->adaptive_constraints_idxs[cum] = idxs[cum];
      pcbddc->adaptive_constraints_data[cum] = 1.0;
      pcbddc->adaptive_constraints_idxs_ptr[cum+1] = pcbddc->adaptive_constraints_idxs_ptr[cum]+1;
      pcbddc->adaptive_constraints_data_ptr[cum+1] = pcbddc->adaptive_constraints_data_ptr[cum]+1;
    }
    cum2 = cum;
    ierr = ISRestoreIndices(sub_schurs->is_vertices,&idxs);CHKERRQ(ierr);
  }

  if (mss) { /* multilevel */
    ierr = MatSeqAIJGetArray(sub_schurs->sum_S_Ej_inv_all,&Sarray);CHKERRQ(ierr);
    ierr = MatSeqAIJGetArray(sub_schurs->sum_S_Ej_tilda_all,&Starray);CHKERRQ(ierr);
  }

  for (i=0;i<sub_schurs->n_subs;i++) {

    const PetscInt *idxs;
    PetscReal      infty = PETSC_MAX_REAL;
    PetscInt       j,subset_size,eigs_start = 0;
    PetscBLASInt   B_N;
    PetscBool      same_data = PETSC_FALSE;

    ierr = ISGetLocalSize(sub_schurs->is_subs[i],&subset_size);CHKERRQ(ierr);
    ierr = PetscBLASIntCast(subset_size,&B_N);CHKERRQ(ierr);
    if (allocated_S_St) { /* S and S_t should be copied since we could need them later */
      if (sub_schurs->is_hermitian) {
        PetscInt j,k;
        if (sub_schurs->n_subs == 1) { /* zeroing memory to use PetscMemcmp later */
          ierr = PetscMemzero(S,subset_size*subset_size*sizeof(PetscScalar));CHKERRQ(ierr);
          ierr = PetscMemzero(St,subset_size*subset_size*sizeof(PetscScalar));CHKERRQ(ierr);
        }
        for (j=0;j<subset_size;j++) {
          for (k=j;k<subset_size;k++) {
            S [j*subset_size+k] = Sarray [cumarray+j*subset_size+k];
            St[j*subset_size+k] = Starray[cumarray+j*subset_size+k];
          }
        }
      } else {
        ierr = PetscMemcpy(S,Sarray+cumarray,subset_size*subset_size*sizeof(PetscScalar));CHKERRQ(ierr);
        ierr = PetscMemcpy(St,Starray+cumarray,subset_size*subset_size*sizeof(PetscScalar));CHKERRQ(ierr);
      }
    } else {
      S = Sarray + cumarray;
      St = Starray + cumarray;
    }

    ierr = ISGetIndices(sub_schurs->is_subs[i],&idxs);CHKERRQ(ierr);
    /* see if we can save some work */
    if (sub_schurs->n_subs == 1) {
      ierr = PetscMemcmp(S,St,subset_size*subset_size*sizeof(PetscScalar),&same_data);CHKERRQ(ierr);
    }

    if (same_data) { /* there's no need of constraints here, deluxe scaling is enough */
      B_neigs = 0;
    } else {
      /* Threshold: this is an heuristic for edges */
      thresh = pcbddc->mat_graph->count[idxs[0]]*pcbddc->adaptive_threshold;

      if (sub_schurs->is_hermitian && sub_schurs->is_posdef) {
        PetscBLASInt B_itype = 1;
        PetscBLASInt B_IL, B_IU;
        PetscReal    eps = -1.0; /* dlamch? */
        PetscInt     nmin_s;

        /* ask for eigenvalues larger than thresh */
        if (pcbddc->dbg_flag) {
          PetscViewerASCIISynchronizedPrintf(pcbddc->dbg_viewer,"Computing for sub %d/%d %d %d.\n",i,sub_schurs->n_subs,subset_size,pcbddc->mat_graph->count[idxs[0]]);
        }
        ierr = PetscFPTrapPush(PETSC_FP_TRAP_OFF);CHKERRQ(ierr);
#if defined(PETSC_USE_COMPLEX)
        PetscStackCallBLAS("LAPACKsygvx",LAPACKsygvx_(&B_itype,"V","V","L",&B_N,St,&B_N,S,&B_N,&thresh,&infty,&B_IL,&B_IU,&eps,&B_neigs,eigs,eigv,&B_N,work,&B_lwork,rwork,B_iwork,B_ifail,&B_ierr));
#else
        PetscStackCallBLAS("LAPACKsygvx",LAPACKsygvx_(&B_itype,"V","V","L",&B_N,St,&B_N,S,&B_N,&thresh,&infty,&B_IL,&B_IU,&eps,&B_neigs,eigs,eigv,&B_N,work,&B_lwork,B_iwork,B_ifail,&B_ierr));
#endif
        ierr = PetscFPTrapPop();CHKERRQ(ierr);
        if (B_ierr) {
          if (B_ierr < 0 ) {
            SETERRQ1(PETSC_COMM_SELF,PETSC_ERR_LIB,"Error in SYGVX Lapack routine: illegal value for argument %d",-(int)B_ierr);
          } else if (B_ierr <= B_N) {
            SETERRQ1(PETSC_COMM_SELF,PETSC_ERR_LIB,"Error in SYGVX Lapack routine: %d eigenvalues failed to converge",(int)B_ierr);
          } else {
            SETERRQ1(PETSC_COMM_SELF,PETSC_ERR_LIB,"Error in SYGVX Lapack routine: leading minor of order %d is not positive definite",(int)B_ierr-B_N-1);
          }
        }

        if (B_neigs > nmax) {
          if (pcbddc->dbg_flag) {
            PetscViewerASCIISynchronizedPrintf(pcbddc->dbg_viewer,"   found %d eigs, more than maximum required %d.\n",B_neigs,nmax);
          }
          eigs_start = B_neigs -nmax;
          B_neigs = nmax;
        }

        nmin_s = PetscMin(nmin,B_N);
        if (B_neigs < nmin_s) {
          PetscBLASInt B_neigs2;

          B_IU = B_N - B_neigs;
          B_IL = B_N - nmin_s + 1;
          if (pcbddc->dbg_flag) {
            PetscViewerASCIISynchronizedPrintf(pcbddc->dbg_viewer,"   found %d eigs, less than minimum required %d. Asking for %d to %d incl (fortran like)\n",B_neigs,nmin,B_IL,B_IU);
          }
          if (sub_schurs->is_hermitian) {
            PetscInt j;
            for (j=0;j<subset_size;j++) {
              ierr = PetscMemcpy(S+j*(subset_size+1),Sarray+cumarray+j*(subset_size+1),(subset_size-j)*sizeof(PetscScalar));CHKERRQ(ierr);
            }
            for (j=0;j<subset_size;j++) {
              ierr = PetscMemcpy(St+j*(subset_size+1),Starray+cumarray+j*(subset_size+1),(subset_size-j)*sizeof(PetscScalar));CHKERRQ(ierr);
            }
          } else {
            ierr = PetscMemcpy(S,Sarray+cumarray,subset_size*subset_size*sizeof(PetscScalar));CHKERRQ(ierr);
            ierr = PetscMemcpy(St,Starray+cumarray,subset_size*subset_size*sizeof(PetscScalar));CHKERRQ(ierr);
          }
          ierr = PetscFPTrapPush(PETSC_FP_TRAP_OFF);CHKERRQ(ierr);
#if defined(PETSC_USE_COMPLEX)
          PetscStackCallBLAS("LAPACKsygvx",LAPACKsygvx_(&B_itype,"V","I","L",&B_N,St,&B_N,S,&B_N,&thresh,&infty,&B_IL,&B_IU,&eps,&B_neigs2,eigs+B_neigs,eigv+B_neigs*subset_size,&B_N,work,&B_lwork,rwork,B_iwork,B_ifail,&B_ierr));
#else
          PetscStackCallBLAS("LAPACKsygvx",LAPACKsygvx_(&B_itype,"V","I","L",&B_N,St,&B_N,S,&B_N,&thresh,&infty,&B_IL,&B_IU,&eps,&B_neigs2,eigs+B_neigs,eigv+B_neigs*subset_size,&B_N,work,&B_lwork,B_iwork,B_ifail,&B_ierr));
#endif
          ierr = PetscFPTrapPop();CHKERRQ(ierr);
          B_neigs += B_neigs2;
        }
        if (B_ierr) {
          if (B_ierr < 0 ) {
            SETERRQ1(PETSC_COMM_SELF,PETSC_ERR_LIB,"Error in SYGVX Lapack routine: illegal value for argument %d",-(int)B_ierr);
          } else if (B_ierr <= B_N) {
            SETERRQ1(PETSC_COMM_SELF,PETSC_ERR_LIB,"Error in SYGVX Lapack routine: %d eigenvalues failed to converge",(int)B_ierr);
          } else {
            SETERRQ1(PETSC_COMM_SELF,PETSC_ERR_LIB,"Error in SYGVX Lapack routine: leading minor of order %d is not positive definite",(int)B_ierr-B_N-1);
          }
        }
        if (pcbddc->dbg_flag) {
          ierr = PetscViewerASCIISynchronizedPrintf(pcbddc->dbg_viewer,"   -> Got %d eigs\n",B_neigs);CHKERRQ(ierr);
          for (j=0;j<B_neigs;j++) {
            if (eigs[j] == 0.0) {
              ierr = PetscViewerASCIISynchronizedPrintf(pcbddc->dbg_viewer,"     Inf\n");CHKERRQ(ierr);
            } else {
              ierr = PetscViewerASCIISynchronizedPrintf(pcbddc->dbg_viewer,"     %1.6e\n",eigs[j+eigs_start]);CHKERRQ(ierr);
            }
          }
        }
      } else {
          /* TODO */
      }
    }
    maxneigs = PetscMax(B_neigs,maxneigs);
    pcbddc->adaptive_constraints_n[i+nv] = B_neigs;
    if (B_neigs) {
      ierr = PetscMemcpy(pcbddc->adaptive_constraints_data+pcbddc->adaptive_constraints_data_ptr[cum],eigv+eigs_start*subset_size,B_neigs*subset_size*sizeof(PetscScalar));CHKERRQ(ierr);

      if (pcbddc->dbg_flag > 1) {
        PetscInt ii;
        for (ii=0;ii<B_neigs;ii++) {
          ierr = PetscViewerASCIISynchronizedPrintf(pcbddc->dbg_viewer,"   -> Eigenvector %d/%d (%d)\n",ii,B_neigs,B_N);CHKERRQ(ierr);
          for (j=0;j<B_N;j++) {
#if defined(PETSC_USE_COMPLEX)
            PetscReal r = PetscRealPart(pcbddc->adaptive_constraints_data[ii*subset_size+j+pcbddc->adaptive_constraints_data_ptr[cum]]);
            PetscReal c = PetscImaginaryPart(pcbddc->adaptive_constraints_data[ii*subset_size+j+pcbddc->adaptive_constraints_data_ptr[cum]]);
            ierr = PetscViewerASCIISynchronizedPrintf(pcbddc->dbg_viewer,"       %1.4e + %1.4e i\n",r,c);CHKERRQ(ierr);
#else
            ierr = PetscViewerASCIISynchronizedPrintf(pcbddc->dbg_viewer,"       %1.4e\n",pcbddc->adaptive_constraints_data[ii*subset_size+j+pcbddc->adaptive_constraints_data_ptr[cum]]);CHKERRQ(ierr);
#endif
          }
        }
      }
#if 0
      for (j=0;j<B_neigs;j++) {
        PetscBLASInt Blas_N,Blas_one = 1.0;
        PetscScalar norm;
        ierr = PetscBLASIntCast(subset_size,&Blas_N);CHKERRQ(ierr);
        PetscStackCallBLAS("BLASdot",norm = BLASdot_(&Blas_N,pcbddc->adaptive_constraints_data+pcbddc->adaptive_constraints_data_ptr[cum]+j*subset_size,
                                                   &Blas_one,pcbddc->adaptive_constraints_data+pcbddc->adaptive_constraints_data_ptr[cum]+j*subset_size,&Blas_one));
        if (pcbddc->adaptive_constraints_data[cum2] > 0.0) {
          norm = 1.0/PetscSqrtReal(PetscRealPart(norm));
        } else {
          norm = -1.0/PetscSqrtReal(PetscRealPart(norm));
        }
        PetscStackCallBLAS("BLASscal",BLASscal_(&Blas_N,&norm,pcbddc->adaptive_constraints_data+pcbddc->adaptive_constraints_data_ptr[cum]+j*subset_size,&Blas_one));
      }
#endif
      ierr = PetscMemcpy(pcbddc->adaptive_constraints_idxs+pcbddc->adaptive_constraints_idxs_ptr[cum],idxs,subset_size*sizeof(PetscInt));CHKERRQ(ierr);
      pcbddc->adaptive_constraints_idxs_ptr[cum+1] = pcbddc->adaptive_constraints_idxs_ptr[cum] + subset_size;
      pcbddc->adaptive_constraints_data_ptr[cum+1] = pcbddc->adaptive_constraints_data_ptr[cum] + subset_size*B_neigs;
      cum++;
    }
    ierr = ISRestoreIndices(sub_schurs->is_subs[i],&idxs);CHKERRQ(ierr);
    /* shift for next computation */
    cumarray += subset_size*subset_size;
  }
  if (pcbddc->dbg_flag) {
    ierr = PetscViewerFlush(pcbddc->dbg_viewer);CHKERRQ(ierr);
  }

  if (mss) {
    ierr = MatSeqAIJRestoreArray(sub_schurs->sum_S_Ej_inv_all,&Sarray);CHKERRQ(ierr);
    ierr = MatSeqAIJRestoreArray(sub_schurs->sum_S_Ej_tilda_all,&Starray);CHKERRQ(ierr);
    /* destroy matrices (junk) */
    ierr = MatDestroy(&sub_schurs->sum_S_Ej_inv_all);CHKERRQ(ierr);
    ierr = MatDestroy(&sub_schurs->sum_S_Ej_tilda_all);CHKERRQ(ierr);
  }
  if (allocated_S_St) {
    ierr = PetscFree2(S,St);CHKERRQ(ierr);
  }
  ierr = PetscFree5(eigv,eigs,work,B_iwork,B_ifail);CHKERRQ(ierr);
#if defined(PETSC_USE_COMPLEX)
  ierr = PetscFree(rwork);CHKERRQ(ierr);
#endif
  if (pcbddc->dbg_flag) {
    PetscInt maxneigs_r;
    ierr = MPI_Allreduce(&maxneigs,&maxneigs_r,1,MPIU_INT,MPI_MAX,PetscObjectComm((PetscObject)pc));CHKERRQ(ierr);
    ierr = PetscViewerASCIIPrintf(pcbddc->dbg_viewer,"Maximum number of constraints per cc %d\n",maxneigs_r);CHKERRQ(ierr);
  }
  PetscFunctionReturn(0);
}

#undef __FUNCT__
#define __FUNCT__ "PCBDDCSetUpSolvers"
PetscErrorCode PCBDDCSetUpSolvers(PC pc)
{
  PC_BDDC*       pcbddc = (PC_BDDC*)pc->data;
  PetscScalar    *coarse_submat_vals;
  PetscErrorCode ierr;

  PetscFunctionBegin;
  /* Setup local scatters R_to_B and (optionally) R_to_D */
  /* PCBDDCSetUpLocalWorkVectors should be called first! */
  ierr = PCBDDCSetUpLocalScatters(pc);CHKERRQ(ierr);

  /* Setup local neumann solver ksp_R */
  /* PCBDDCSetUpLocalScatters should be called first! */
  ierr = PCBDDCSetUpLocalSolvers(pc,PETSC_FALSE,PETSC_TRUE);CHKERRQ(ierr);

  /* Change global null space passed in by the user if change of basis has been requested */
  if (pcbddc->NullSpace && pcbddc->ChangeOfBasisMatrix) {
    ierr = PCBDDCNullSpaceAdaptGlobal(pc);CHKERRQ(ierr);
  }

  /*
     Setup local correction and local part of coarse basis.
     Gives back the dense local part of the coarse matrix in column major ordering
  */
  ierr = PCBDDCSetUpCorrection(pc,&coarse_submat_vals);CHKERRQ(ierr);

  /* Compute total number of coarse nodes and setup coarse solver */
  ierr = PCBDDCSetUpCoarseSolver(pc,coarse_submat_vals);CHKERRQ(ierr);

  /* free */
  ierr = PetscFree(coarse_submat_vals);CHKERRQ(ierr);
  PetscFunctionReturn(0);
}

#undef __FUNCT__
#define __FUNCT__ "PCBDDCResetCustomization"
PetscErrorCode PCBDDCResetCustomization(PC pc)
{
  PC_BDDC        *pcbddc = (PC_BDDC*)pc->data;
  PetscErrorCode ierr;

  PetscFunctionBegin;
  ierr = PCBDDCGraphResetCSR(pcbddc->mat_graph);CHKERRQ(ierr);
  ierr = ISDestroy(&pcbddc->user_primal_vertices);CHKERRQ(ierr);
  ierr = MatNullSpaceDestroy(&pcbddc->NullSpace);CHKERRQ(ierr);
  ierr = ISDestroy(&pcbddc->NeumannBoundaries);CHKERRQ(ierr);
  ierr = ISDestroy(&pcbddc->NeumannBoundariesLocal);CHKERRQ(ierr);
  ierr = ISDestroy(&pcbddc->DirichletBoundaries);CHKERRQ(ierr);
  ierr = MatNullSpaceDestroy(&pcbddc->onearnullspace);CHKERRQ(ierr);
  ierr = PetscFree(pcbddc->onearnullvecs_state);CHKERRQ(ierr);
  ierr = ISDestroy(&pcbddc->DirichletBoundariesLocal);CHKERRQ(ierr);
  ierr = PCBDDCSetDofsSplitting(pc,0,NULL);CHKERRQ(ierr);
  ierr = PCBDDCSetDofsSplittingLocal(pc,0,NULL);CHKERRQ(ierr);
  PetscFunctionReturn(0);
}

#undef __FUNCT__
#define __FUNCT__ "PCBDDCResetTopography"
PetscErrorCode PCBDDCResetTopography(PC pc)
{
  PC_BDDC        *pcbddc = (PC_BDDC*)pc->data;
  PetscErrorCode ierr;

  PetscFunctionBegin;
  ierr = MatDestroy(&pcbddc->user_ChangeOfBasisMatrix);CHKERRQ(ierr);
  ierr = MatDestroy(&pcbddc->ChangeOfBasisMatrix);CHKERRQ(ierr);
  ierr = MatDestroy(&pcbddc->ConstraintMatrix);CHKERRQ(ierr);
  ierr = PCBDDCGraphReset(pcbddc->mat_graph);CHKERRQ(ierr);
  ierr = PCBDDCSubSchursReset(pcbddc->sub_schurs);CHKERRQ(ierr);
  PetscFunctionReturn(0);
}

#undef __FUNCT__
#define __FUNCT__ "PCBDDCResetSolvers"
PetscErrorCode PCBDDCResetSolvers(PC pc)
{
  PC_BDDC        *pcbddc = (PC_BDDC*)pc->data;
  PetscScalar    *array;
  PetscErrorCode ierr;

  PetscFunctionBegin;
  ierr = VecDestroy(&pcbddc->coarse_vec);CHKERRQ(ierr);
  if (pcbddc->coarse_phi_B) {
    ierr = MatDenseGetArray(pcbddc->coarse_phi_B,&array);CHKERRQ(ierr);
    ierr = PetscFree(array);CHKERRQ(ierr);
  }
  ierr = MatDestroy(&pcbddc->coarse_phi_B);CHKERRQ(ierr);
  ierr = MatDestroy(&pcbddc->coarse_phi_D);CHKERRQ(ierr);
  ierr = MatDestroy(&pcbddc->coarse_psi_B);CHKERRQ(ierr);
  ierr = MatDestroy(&pcbddc->coarse_psi_D);CHKERRQ(ierr);
  ierr = VecDestroy(&pcbddc->vec1_P);CHKERRQ(ierr);
  ierr = VecDestroy(&pcbddc->vec1_C);CHKERRQ(ierr);
  ierr = MatDestroy(&pcbddc->local_auxmat2);CHKERRQ(ierr);
  ierr = MatDestroy(&pcbddc->local_auxmat1);CHKERRQ(ierr);
  ierr = VecDestroy(&pcbddc->vec1_R);CHKERRQ(ierr);
  ierr = VecDestroy(&pcbddc->vec2_R);CHKERRQ(ierr);
  ierr = ISDestroy(&pcbddc->is_R_local);CHKERRQ(ierr);
  ierr = VecScatterDestroy(&pcbddc->R_to_B);CHKERRQ(ierr);
  ierr = VecScatterDestroy(&pcbddc->R_to_D);CHKERRQ(ierr);
  ierr = VecScatterDestroy(&pcbddc->coarse_loc_to_glob);CHKERRQ(ierr);
  ierr = KSPDestroy(&pcbddc->ksp_D);CHKERRQ(ierr);
  ierr = KSPDestroy(&pcbddc->ksp_R);CHKERRQ(ierr);
  ierr = KSPDestroy(&pcbddc->coarse_ksp);CHKERRQ(ierr);
  ierr = MatDestroy(&pcbddc->local_mat);CHKERRQ(ierr);
  ierr = PetscFree(pcbddc->primal_indices_local_idxs);CHKERRQ(ierr);
  ierr = PetscFree2(pcbddc->local_primal_ref_node,pcbddc->local_primal_ref_mult);CHKERRQ(ierr);
  ierr = PetscFree(pcbddc->global_primal_indices);CHKERRQ(ierr);
  ierr = ISDestroy(&pcbddc->coarse_subassembling);CHKERRQ(ierr);
  ierr = ISDestroy(&pcbddc->coarse_subassembling_init);CHKERRQ(ierr);
  PetscFunctionReturn(0);
}

#undef __FUNCT__
#define __FUNCT__ "PCBDDCSetUpLocalWorkVectors"
PetscErrorCode PCBDDCSetUpLocalWorkVectors(PC pc)
{
  PC_BDDC        *pcbddc = (PC_BDDC*)pc->data;
  PC_IS          *pcis = (PC_IS*)pc->data;
  VecType        impVecType;
  PetscInt       n_constraints,n_R,old_size;
  PetscErrorCode ierr;

  PetscFunctionBegin;
  if (!pcbddc->ConstraintMatrix) {
    SETERRQ(PetscObjectComm((PetscObject)pc),PETSC_ERR_PLIB,"BDDC Constraint matrix has not been created");
  }
  /* get sizes */
  n_constraints = pcbddc->local_primal_size - pcbddc->n_vertices;
  n_R = pcis->n-pcbddc->n_vertices;
  ierr = VecGetType(pcis->vec1_N,&impVecType);CHKERRQ(ierr);
  /* local work vectors (try to avoid unneeded work)*/
  /* R nodes */
  old_size = -1;
  if (pcbddc->vec1_R) {
    ierr = VecGetSize(pcbddc->vec1_R,&old_size);CHKERRQ(ierr);
  }
  if (n_R != old_size) {
    ierr = VecDestroy(&pcbddc->vec1_R);CHKERRQ(ierr);
    ierr = VecDestroy(&pcbddc->vec2_R);CHKERRQ(ierr);
    ierr = VecCreate(PetscObjectComm((PetscObject)pcis->vec1_N),&pcbddc->vec1_R);CHKERRQ(ierr);
    ierr = VecSetSizes(pcbddc->vec1_R,PETSC_DECIDE,n_R);CHKERRQ(ierr);
    ierr = VecSetType(pcbddc->vec1_R,impVecType);CHKERRQ(ierr);
    ierr = VecDuplicate(pcbddc->vec1_R,&pcbddc->vec2_R);CHKERRQ(ierr);
  }
  /* local primal dofs */
  old_size = -1;
  if (pcbddc->vec1_P) {
    ierr = VecGetSize(pcbddc->vec1_P,&old_size);CHKERRQ(ierr);
  }
  if (pcbddc->local_primal_size != old_size) {
    ierr = VecDestroy(&pcbddc->vec1_P);CHKERRQ(ierr);
    ierr = VecCreate(PetscObjectComm((PetscObject)pcis->vec1_N),&pcbddc->vec1_P);CHKERRQ(ierr);
    ierr = VecSetSizes(pcbddc->vec1_P,PETSC_DECIDE,pcbddc->local_primal_size);CHKERRQ(ierr);
    ierr = VecSetType(pcbddc->vec1_P,impVecType);CHKERRQ(ierr);
  }
  /* local explicit constraints */
  old_size = -1;
  if (pcbddc->vec1_C) {
    ierr = VecGetSize(pcbddc->vec1_C,&old_size);CHKERRQ(ierr);
  }
  if (n_constraints && n_constraints != old_size) {
    ierr = VecDestroy(&pcbddc->vec1_C);CHKERRQ(ierr);
    ierr = VecCreate(PetscObjectComm((PetscObject)pcis->vec1_N),&pcbddc->vec1_C);CHKERRQ(ierr);
    ierr = VecSetSizes(pcbddc->vec1_C,PETSC_DECIDE,n_constraints);CHKERRQ(ierr);
    ierr = VecSetType(pcbddc->vec1_C,impVecType);CHKERRQ(ierr);
  }
  PetscFunctionReturn(0);
}

#undef __FUNCT__
#define __FUNCT__ "PCBDDCSetUpCorrection"
PetscErrorCode PCBDDCSetUpCorrection(PC pc, PetscScalar **coarse_submat_vals_n)
{
  PetscErrorCode  ierr;
  /* pointers to pcis and pcbddc */
  PC_IS*          pcis = (PC_IS*)pc->data;
  PC_BDDC*        pcbddc = (PC_BDDC*)pc->data;
  PCBDDCSubSchurs sub_schurs = pcbddc->sub_schurs;
  /* submatrices of local problem */
  Mat             A_RV,A_VR,A_VV,local_auxmat2_R;
  /* submatrices of local coarse problem */
  Mat             S_VV,S_CV,S_VC,S_CC;
  /* working matrices */
  Mat             C_CR;
  /* additional working stuff */
  PC              pc_R;
  Mat             F;
  PetscBool       isLU,isCHOL,isILU;

  PetscScalar     *coarse_submat_vals; /* TODO: use a PETSc matrix */
  PetscScalar     *work;
  PetscInt        *idx_V_B;
  PetscInt        n,n_vertices,n_constraints;
  PetscInt        i,n_R,n_D,n_B;
  PetscBool       unsymmetric_check;
  /* matrix type (vector type propagated downstream from vec1_C and local matrix type) */
  MatType         impMatType;
  /* some shortcuts to scalars */
  PetscScalar     one=1.0,m_one=-1.0;

  PetscFunctionBegin;
  n_vertices = pcbddc->n_vertices;
  n_constraints = pcbddc->local_primal_size-n_vertices;
  /* Set Non-overlapping dimensions */
  n_B = pcis->n_B;
  n_D = pcis->n - n_B;
  n_R = pcis->n - n_vertices;

  /* Set types for local objects needed by BDDC precondtioner */
  impMatType = MATSEQDENSE;

  /* vertices in boundary numbering */
  ierr = PetscMalloc1(n_vertices,&idx_V_B);CHKERRQ(ierr);
  ierr = ISGlobalToLocalMappingApply(pcis->BtoNmap,IS_GTOLM_DROP,n_vertices,pcbddc->local_primal_ref_node,&i,idx_V_B);CHKERRQ(ierr);
  if (i != n_vertices) {
    SETERRQ2(PETSC_COMM_SELF,PETSC_ERR_PLIB,"Error in boundary numbering for BDDC vertices! %d != %d\n",n_vertices,i);
  }

  /* Subdomain contribution (Non-overlapping) to coarse matrix  */
  ierr = PetscMalloc1(pcbddc->local_primal_size*pcbddc->local_primal_size,&coarse_submat_vals);CHKERRQ(ierr);
  ierr = MatCreateSeqDense(PETSC_COMM_SELF,n_vertices,n_vertices,coarse_submat_vals,&S_VV);CHKERRQ(ierr);
  ierr = MatSeqDenseSetLDA(S_VV,pcbddc->local_primal_size);CHKERRQ(ierr);
  ierr = MatCreateSeqDense(PETSC_COMM_SELF,n_constraints,n_vertices,coarse_submat_vals+n_vertices,&S_CV);CHKERRQ(ierr);
  ierr = MatSeqDenseSetLDA(S_CV,pcbddc->local_primal_size);CHKERRQ(ierr);
  ierr = MatCreateSeqDense(PETSC_COMM_SELF,n_vertices,n_constraints,coarse_submat_vals+pcbddc->local_primal_size*n_vertices,&S_VC);CHKERRQ(ierr);
  ierr = MatSeqDenseSetLDA(S_VC,pcbddc->local_primal_size);CHKERRQ(ierr);
  ierr = MatCreateSeqDense(PETSC_COMM_SELF,n_constraints,n_constraints,coarse_submat_vals+(pcbddc->local_primal_size+1)*n_vertices,&S_CC);CHKERRQ(ierr);
  ierr = MatSeqDenseSetLDA(S_CC,pcbddc->local_primal_size);CHKERRQ(ierr);

  unsymmetric_check = PETSC_FALSE;
  /* allocate workspace */
  n = 0;
  if (n_constraints) {
    n += n_R*n_constraints;
  }
  if (n_vertices) {
    n = PetscMax(2*n_R*n_vertices,n);
    n = PetscMax((n_R+n_B)*n_vertices,n);
  }
  if (!pcbddc->symmetric_primal) {
    n = PetscMax(2*n_R*pcbddc->local_primal_size,n);
    unsymmetric_check = PETSC_TRUE;
  }
  ierr = PetscMalloc1(n,&work);CHKERRQ(ierr);

  /* determine if can use MatSolve routines instead of calling KSPSolve on ksp_R */
  ierr = KSPGetPC(pcbddc->ksp_R,&pc_R);CHKERRQ(ierr);
  ierr = PetscObjectTypeCompare((PetscObject)pc_R,PCLU,&isLU);CHKERRQ(ierr);
  ierr = PetscObjectTypeCompare((PetscObject)pc_R,PCILU,&isILU);CHKERRQ(ierr);
  ierr = PetscObjectTypeCompare((PetscObject)pc_R,PCCHOLESKY,&isCHOL);CHKERRQ(ierr);
  if (isLU || isILU || isCHOL) {
    ierr = PCFactorGetMatrix(pc_R,&F);CHKERRQ(ierr);
  } else if (sub_schurs->reuse_mumps) {
    PCBDDCReuseMumps reuse_mumps = sub_schurs->reuse_mumps;
    MatFactorType type;

    F = reuse_mumps->F;
    ierr = MatGetFactorType(F,&type);CHKERRQ(ierr);
    if (type == MAT_FACTOR_CHOLESKY) isCHOL = PETSC_TRUE;
  } else {
    F = NULL;
  }

  /* Precompute stuffs needed for preprocessing and application of BDDC*/
  if (n_constraints) {
    Mat         M1,M2,M3;
    Mat         auxmat;
    IS          is_aux;
    PetscScalar *array,*array2;

    ierr = MatDestroy(&pcbddc->local_auxmat1);CHKERRQ(ierr);
    ierr = MatDestroy(&pcbddc->local_auxmat2);CHKERRQ(ierr);

    /* Extract constraints on R nodes: C_{CR}  */
    ierr = ISCreateStride(PETSC_COMM_SELF,n_constraints,n_vertices,1,&is_aux);CHKERRQ(ierr);
    ierr = MatGetSubMatrix(pcbddc->ConstraintMatrix,is_aux,pcbddc->is_R_local,MAT_INITIAL_MATRIX,&C_CR);CHKERRQ(ierr);
    ierr = MatGetSubMatrix(pcbddc->ConstraintMatrix,is_aux,pcis->is_B_local,MAT_INITIAL_MATRIX,&auxmat);CHKERRQ(ierr);

    /* Assemble         local_auxmat2_R =        (- A_{RR}^{-1} C^T_{CR}) needed by BDDC setup */
    /* Assemble pcbddc->local_auxmat2   = R_to_B (- A_{RR}^{-1} C^T_{CR}) needed by BDDC application */
    ierr = PetscMemzero(work,n_R*n_constraints*sizeof(PetscScalar));CHKERRQ(ierr);
    for (i=0;i<n_constraints;i++) {
      const PetscScalar *row_cmat_values;
      const PetscInt    *row_cmat_indices;
      PetscInt          size_of_constraint,j;

      ierr = MatGetRow(C_CR,i,&size_of_constraint,&row_cmat_indices,&row_cmat_values);CHKERRQ(ierr);
      for (j=0;j<size_of_constraint;j++) {
        work[row_cmat_indices[j]+i*n_R] = -row_cmat_values[j];
      }
      ierr = MatRestoreRow(C_CR,i,&size_of_constraint,&row_cmat_indices,&row_cmat_values);CHKERRQ(ierr);
    }
    ierr = MatCreateSeqDense(PETSC_COMM_SELF,n_R,n_constraints,NULL,&local_auxmat2_R);CHKERRQ(ierr);
    if (F) {
      Mat B;

      ierr = MatCreateSeqDense(PETSC_COMM_SELF,n_R,n_constraints,work,&B);CHKERRQ(ierr);
      ierr = MatMatSolve(F,B,local_auxmat2_R);CHKERRQ(ierr);
      ierr = MatDestroy(&B);CHKERRQ(ierr);
    } else {
      PetscScalar *marr;

      ierr = MatDenseGetArray(local_auxmat2_R,&marr);CHKERRQ(ierr);
      for (i=0;i<n_constraints;i++) {
        ierr = VecPlaceArray(pcbddc->vec1_R,work+i*n_R);CHKERRQ(ierr);
        ierr = VecPlaceArray(pcbddc->vec2_R,marr+i*n_R);CHKERRQ(ierr);
        ierr = KSPSolve(pcbddc->ksp_R,pcbddc->vec1_R,pcbddc->vec2_R);CHKERRQ(ierr);
        ierr = VecResetArray(pcbddc->vec1_R);CHKERRQ(ierr);
        ierr = VecResetArray(pcbddc->vec2_R);CHKERRQ(ierr);
      }
      ierr = MatDenseRestoreArray(local_auxmat2_R,&marr);CHKERRQ(ierr);
    }
    if (!pcbddc->switch_static) {
      ierr = MatCreateSeqDense(PETSC_COMM_SELF,n_B,n_constraints,NULL,&pcbddc->local_auxmat2);CHKERRQ(ierr);
      ierr = MatDenseGetArray(pcbddc->local_auxmat2,&array);CHKERRQ(ierr);
      ierr = MatDenseGetArray(local_auxmat2_R,&array2);CHKERRQ(ierr);
      for (i=0;i<n_constraints;i++) {
        ierr = VecPlaceArray(pcbddc->vec1_R,array2+i*n_R);CHKERRQ(ierr);
        ierr = VecPlaceArray(pcis->vec1_B,array+i*n_B);CHKERRQ(ierr);
        ierr = VecScatterBegin(pcbddc->R_to_B,pcbddc->vec1_R,pcis->vec1_B,INSERT_VALUES,SCATTER_FORWARD);CHKERRQ(ierr);
        ierr = VecScatterEnd(pcbddc->R_to_B,pcbddc->vec1_R,pcis->vec1_B,INSERT_VALUES,SCATTER_FORWARD);CHKERRQ(ierr);
        ierr = VecResetArray(pcis->vec1_B);CHKERRQ(ierr);
        ierr = VecResetArray(pcbddc->vec1_R);CHKERRQ(ierr);
      }
      ierr = MatDenseRestoreArray(local_auxmat2_R,&array2);CHKERRQ(ierr);
      ierr = MatDenseRestoreArray(pcbddc->local_auxmat2,&array);CHKERRQ(ierr);
      ierr = MatMatMult(auxmat,pcbddc->local_auxmat2,MAT_INITIAL_MATRIX,PETSC_DEFAULT,&M3);CHKERRQ(ierr);
    } else {
      ierr = PetscObjectReference((PetscObject)local_auxmat2_R);CHKERRQ(ierr);
      pcbddc->local_auxmat2 = local_auxmat2_R;
      ierr = MatMatMult(C_CR,pcbddc->local_auxmat2,MAT_INITIAL_MATRIX,PETSC_DEFAULT,&M3);CHKERRQ(ierr);
    }
    ierr = ISDestroy(&is_aux);CHKERRQ(ierr);
    /* Assemble explicitly S_CC = ( C_{CR} A_{RR}^{-1} C^T_{CR} )^{-1}  */
    ierr = MatScale(M3,m_one);CHKERRQ(ierr);
    ierr = MatDuplicate(M3,MAT_DO_NOT_COPY_VALUES,&M1);CHKERRQ(ierr);
    ierr = MatDuplicate(M3,MAT_DO_NOT_COPY_VALUES,&M2);CHKERRQ(ierr);
    if (isCHOL) {
      ierr = MatCholeskyFactor(M3,NULL,NULL);CHKERRQ(ierr);
    } else {
      ierr = MatLUFactor(M3,NULL,NULL,NULL);CHKERRQ(ierr);
    }
    ierr = VecSet(pcbddc->vec1_C,one);CHKERRQ(ierr);
    ierr = MatDiagonalSet(M2,pcbddc->vec1_C,INSERT_VALUES);CHKERRQ(ierr);
    ierr = MatMatSolve(M3,M2,M1);CHKERRQ(ierr);
    ierr = MatDestroy(&M2);CHKERRQ(ierr);
    ierr = MatDestroy(&M3);CHKERRQ(ierr);
    /* Assemble local_auxmat1 = S_CC*C_{CB} needed by BDDC application in KSP and in preproc */
    ierr = MatMatMult(M1,auxmat,MAT_INITIAL_MATRIX,PETSC_DEFAULT,&pcbddc->local_auxmat1);CHKERRQ(ierr);
    ierr = MatDestroy(&auxmat);CHKERRQ(ierr);
    ierr = MatCopy(M1,S_CC,SAME_NONZERO_PATTERN);CHKERRQ(ierr); /* S_CC can have a different LDA, MatMatSolve doesn't support it */
    ierr = MatDestroy(&M1);CHKERRQ(ierr);
  }
  /* Get submatrices from subdomain matrix */
  if (n_vertices) {
    IS is_aux;

    if (sub_schurs->reuse_mumps) { /* is_R_local is not sorted, ISComplement doesn't like it */
      IS tis;

      ierr = ISDuplicate(pcbddc->is_R_local,&tis);CHKERRQ(ierr);
      ierr = ISSort(tis);CHKERRQ(ierr);
      ierr = ISComplement(tis,0,pcis->n,&is_aux);CHKERRQ(ierr);
      ierr = ISDestroy(&tis);CHKERRQ(ierr);
    } else {
      ierr = ISComplement(pcbddc->is_R_local,0,pcis->n,&is_aux);CHKERRQ(ierr);
    }
    ierr = MatGetSubMatrix(pcbddc->local_mat,pcbddc->is_R_local,is_aux,MAT_INITIAL_MATRIX,&A_RV);CHKERRQ(ierr);
    ierr = MatGetSubMatrix(pcbddc->local_mat,is_aux,pcbddc->is_R_local,MAT_INITIAL_MATRIX,&A_VR);CHKERRQ(ierr);
    ierr = MatGetSubMatrix(pcbddc->local_mat,is_aux,is_aux,MAT_INITIAL_MATRIX,&A_VV);CHKERRQ(ierr);
    ierr = ISDestroy(&is_aux);CHKERRQ(ierr);
  }

  /* Matrix of coarse basis functions (local) */
  if (pcbddc->coarse_phi_B) {
    PetscInt on_B,on_primal,on_D=n_D;
    if (pcbddc->coarse_phi_D) {
      ierr = MatGetSize(pcbddc->coarse_phi_D,&on_D,NULL);CHKERRQ(ierr);
    }
    ierr = MatGetSize(pcbddc->coarse_phi_B,&on_B,&on_primal);CHKERRQ(ierr);
    if (on_B != n_B || on_primal != pcbddc->local_primal_size || on_D != n_D) {
      PetscScalar *marray;

      ierr = MatDenseGetArray(pcbddc->coarse_phi_B,&marray);CHKERRQ(ierr);
      ierr = PetscFree(marray);CHKERRQ(ierr);
      ierr = MatDestroy(&pcbddc->coarse_phi_B);CHKERRQ(ierr);
      ierr = MatDestroy(&pcbddc->coarse_psi_B);CHKERRQ(ierr);
      ierr = MatDestroy(&pcbddc->coarse_phi_D);CHKERRQ(ierr);
      ierr = MatDestroy(&pcbddc->coarse_psi_D);CHKERRQ(ierr);
    }
  }

  if (!pcbddc->coarse_phi_B) {
    PetscScalar *marray;

    n = n_B*pcbddc->local_primal_size;
    if (pcbddc->switch_static || pcbddc->dbg_flag) {
      n += n_D*pcbddc->local_primal_size;
    }
    if (!pcbddc->symmetric_primal) {
      n *= 2;
    }
    ierr = PetscCalloc1(n,&marray);CHKERRQ(ierr);
    ierr = MatCreateSeqDense(PETSC_COMM_SELF,n_B,pcbddc->local_primal_size,marray,&pcbddc->coarse_phi_B);CHKERRQ(ierr);
    n = n_B*pcbddc->local_primal_size;
    if (pcbddc->switch_static || pcbddc->dbg_flag) {
      ierr = MatCreateSeqDense(PETSC_COMM_SELF,n_D,pcbddc->local_primal_size,marray+n,&pcbddc->coarse_phi_D);CHKERRQ(ierr);
      n += n_D*pcbddc->local_primal_size;
    }
    if (!pcbddc->symmetric_primal) {
      ierr = MatCreateSeqDense(PETSC_COMM_SELF,n_B,pcbddc->local_primal_size,marray+n,&pcbddc->coarse_psi_B);CHKERRQ(ierr);
      if (pcbddc->switch_static || pcbddc->dbg_flag) {
        n = n_B*pcbddc->local_primal_size;
        ierr = MatCreateSeqDense(PETSC_COMM_SELF,n_D,pcbddc->local_primal_size,marray+n,&pcbddc->coarse_psi_D);CHKERRQ(ierr);
      }
    } else {
      ierr = PetscObjectReference((PetscObject)pcbddc->coarse_phi_B);CHKERRQ(ierr);
      pcbddc->coarse_psi_B = pcbddc->coarse_phi_B;
      if (pcbddc->switch_static || pcbddc->dbg_flag) {
        ierr = PetscObjectReference((PetscObject)pcbddc->coarse_phi_D);CHKERRQ(ierr);
        pcbddc->coarse_psi_D = pcbddc->coarse_phi_D;
      }
    }
  }
  /* We are now ready to evaluate coarse basis functions and subdomain contribution to coarse problem */
  /* vertices */
  if (n_vertices) {

    ierr = MatConvert(A_VV,impMatType,MAT_REUSE_MATRIX,&A_VV);CHKERRQ(ierr);

    if (n_R) {
      Mat          A_RRmA_RV,S_VVt; /* S_VVt with LDA=N */
      PetscBLASInt B_N,B_one = 1;
      PetscScalar  *x,*y;
      PetscBool    isseqaij;

      ierr = MatScale(A_RV,m_one);CHKERRQ(ierr);
      ierr = MatConvert(A_RV,impMatType,MAT_REUSE_MATRIX,&A_RV);CHKERRQ(ierr);
      ierr = MatCreateSeqDense(PETSC_COMM_SELF,n_R,n_vertices,work,&A_RRmA_RV);CHKERRQ(ierr);
      if (F) { /* TODO could be optimized for symmetric problems */
        ierr = MatMatSolve(F,A_RV,A_RRmA_RV);CHKERRQ(ierr);
      } else {
        ierr = MatDenseGetArray(A_RV,&y);CHKERRQ(ierr);
        for (i=0;i<n_vertices;i++) {
          ierr = VecPlaceArray(pcbddc->vec1_R,y+i*n_R);CHKERRQ(ierr);
          ierr = VecPlaceArray(pcbddc->vec2_R,work+i*n_R);CHKERRQ(ierr);
          ierr = KSPSolve(pcbddc->ksp_R,pcbddc->vec1_R,pcbddc->vec2_R);CHKERRQ(ierr);
          ierr = VecResetArray(pcbddc->vec1_R);CHKERRQ(ierr);
          ierr = VecResetArray(pcbddc->vec2_R);CHKERRQ(ierr);
        }
        ierr = MatDenseRestoreArray(A_RV,&y);CHKERRQ(ierr);
      }
      ierr = MatDestroy(&A_RV);CHKERRQ(ierr);
      /* S_VV and S_CV are the subdomain contribution to coarse matrix. WARNING -> column major ordering */
      if (n_constraints) {
        Mat B;

        ierr = PetscMemzero(work+n_R*n_vertices,n_B*n_vertices*sizeof(PetscScalar));CHKERRQ(ierr);
        for (i=0;i<n_vertices;i++) {
          ierr = VecPlaceArray(pcbddc->vec1_R,work+i*n_R);CHKERRQ(ierr);
          ierr = VecPlaceArray(pcis->vec1_B,work+n_R*n_vertices+i*n_B);CHKERRQ(ierr);
          ierr = VecScatterBegin(pcbddc->R_to_B,pcbddc->vec1_R,pcis->vec1_B,INSERT_VALUES,SCATTER_FORWARD);CHKERRQ(ierr);
          ierr = VecScatterEnd(pcbddc->R_to_B,pcbddc->vec1_R,pcis->vec1_B,INSERT_VALUES,SCATTER_FORWARD);CHKERRQ(ierr);
          ierr = VecResetArray(pcis->vec1_B);CHKERRQ(ierr);
          ierr = VecResetArray(pcbddc->vec1_R);CHKERRQ(ierr);
        }
        ierr = MatCreateSeqDense(PETSC_COMM_SELF,n_B,n_vertices,work+n_R*n_vertices,&B);CHKERRQ(ierr);
        ierr = MatMatMult(pcbddc->local_auxmat1,B,MAT_REUSE_MATRIX,PETSC_DEFAULT,&S_CV);CHKERRQ(ierr);
        ierr = MatDestroy(&B);CHKERRQ(ierr);
        ierr = MatCreateSeqDense(PETSC_COMM_SELF,n_R,n_vertices,work+n_R*n_vertices,&B);CHKERRQ(ierr);
        ierr = MatMatMult(local_auxmat2_R,S_CV,MAT_REUSE_MATRIX,PETSC_DEFAULT,&B);CHKERRQ(ierr);
        ierr = MatScale(S_CV,m_one);CHKERRQ(ierr);
        ierr = PetscBLASIntCast(n_R*n_vertices,&B_N);CHKERRQ(ierr);
        PetscStackCallBLAS("BLASaxpy",BLASaxpy_(&B_N,&one,work+n_R*n_vertices,&B_one,work,&B_one));
        ierr = MatDestroy(&B);CHKERRQ(ierr);
      }
      ierr = PetscObjectTypeCompare((PetscObject)A_VR,MATSEQAIJ,&isseqaij);CHKERRQ(ierr);
      if (!isseqaij) { /* MatMatMult with SEQ(S)BAIJ below will raise an error */
        ierr = MatConvert(A_VR,MATSEQAIJ,MAT_REUSE_MATRIX,&A_VR);CHKERRQ(ierr);
      }
      ierr = MatMatMult(A_VR,A_RRmA_RV,MAT_INITIAL_MATRIX,PETSC_DEFAULT,&S_VVt);CHKERRQ(ierr);
      ierr = MatDestroy(&A_RRmA_RV);CHKERRQ(ierr);
      ierr = PetscBLASIntCast(n_vertices*n_vertices,&B_N);CHKERRQ(ierr);
      ierr = MatDenseGetArray(A_VV,&x);CHKERRQ(ierr);
      ierr = MatDenseGetArray(S_VVt,&y);CHKERRQ(ierr);
      PetscStackCallBLAS("BLASaxpy",BLASaxpy_(&B_N,&one,x,&B_one,y,&B_one));
      ierr = MatDenseRestoreArray(A_VV,&x);CHKERRQ(ierr);
      ierr = MatDenseRestoreArray(S_VVt,&y);CHKERRQ(ierr);
      ierr = MatCopy(S_VVt,S_VV,SAME_NONZERO_PATTERN);CHKERRQ(ierr);
      ierr = MatDestroy(&S_VVt);CHKERRQ(ierr);
    } else {
      ierr = MatCopy(A_VV,S_VV,SAME_NONZERO_PATTERN);CHKERRQ(ierr);
    }
    ierr = MatDestroy(&A_VV);CHKERRQ(ierr);
    /* coarse basis functions */
    for (i=0;i<n_vertices;i++) {
      PetscScalar *y;

      ierr = VecPlaceArray(pcbddc->vec1_R,work+n_R*i);CHKERRQ(ierr);
      ierr = MatDenseGetArray(pcbddc->coarse_phi_B,&y);CHKERRQ(ierr);
      ierr = VecPlaceArray(pcis->vec1_B,y+n_B*i);CHKERRQ(ierr);
      ierr = VecScatterBegin(pcbddc->R_to_B,pcbddc->vec1_R,pcis->vec1_B,INSERT_VALUES,SCATTER_FORWARD);CHKERRQ(ierr);
      ierr = VecScatterEnd(pcbddc->R_to_B,pcbddc->vec1_R,pcis->vec1_B,INSERT_VALUES,SCATTER_FORWARD);CHKERRQ(ierr);
      y[n_B*i+idx_V_B[i]] = 1.0;
      ierr = MatDenseRestoreArray(pcbddc->coarse_phi_B,&y);CHKERRQ(ierr);
      ierr = VecResetArray(pcis->vec1_B);CHKERRQ(ierr);

      if (pcbddc->switch_static || pcbddc->dbg_flag) {
        ierr = MatDenseGetArray(pcbddc->coarse_phi_D,&y);CHKERRQ(ierr);
        ierr = VecPlaceArray(pcis->vec1_D,y+n_D*i);CHKERRQ(ierr);
        ierr = VecScatterBegin(pcbddc->R_to_D,pcbddc->vec1_R,pcis->vec1_D,INSERT_VALUES,SCATTER_FORWARD);CHKERRQ(ierr);
        ierr = VecScatterEnd(pcbddc->R_to_D,pcbddc->vec1_R,pcis->vec1_D,INSERT_VALUES,SCATTER_FORWARD);CHKERRQ(ierr);
        ierr = VecResetArray(pcis->vec1_D);CHKERRQ(ierr);
        ierr = MatDenseRestoreArray(pcbddc->coarse_phi_D,&y);CHKERRQ(ierr);
      }
      ierr = VecResetArray(pcbddc->vec1_R);CHKERRQ(ierr);
    }
    /* if n_R == 0 the object is not destroyed */
    ierr = MatDestroy(&A_RV);CHKERRQ(ierr);
  }

  if (n_constraints) {
    Mat B;

    ierr = MatCreateSeqDense(PETSC_COMM_SELF,n_R,n_constraints,work,&B);CHKERRQ(ierr);
    ierr = MatScale(S_CC,m_one);CHKERRQ(ierr);
    ierr = MatMatMult(local_auxmat2_R,S_CC,MAT_REUSE_MATRIX,PETSC_DEFAULT,&B);CHKERRQ(ierr);
    ierr = MatScale(S_CC,m_one);CHKERRQ(ierr);
    if (n_vertices) {
      if (isCHOL) { /* if we can solve the interior problem with cholesky, we should also be fine with transposing here */
        ierr = MatTranspose(S_CV,MAT_REUSE_MATRIX,&S_VC);CHKERRQ(ierr);
      } else {
        Mat S_VCt;

        ierr = MatMatMult(A_VR,B,MAT_INITIAL_MATRIX,PETSC_DEFAULT,&S_VCt);CHKERRQ(ierr);
        ierr = MatCopy(S_VCt,S_VC,SAME_NONZERO_PATTERN);CHKERRQ(ierr);
        ierr = MatDestroy(&S_VCt);CHKERRQ(ierr);
      }
    }
    ierr = MatDestroy(&B);CHKERRQ(ierr);
    /* coarse basis functions */
    for (i=0;i<n_constraints;i++) {
      PetscScalar *y;

      ierr = VecPlaceArray(pcbddc->vec1_R,work+n_R*i);CHKERRQ(ierr);
      ierr = MatDenseGetArray(pcbddc->coarse_phi_B,&y);CHKERRQ(ierr);
      ierr = VecPlaceArray(pcis->vec1_B,y+n_B*(i+n_vertices));CHKERRQ(ierr);
      ierr = VecScatterBegin(pcbddc->R_to_B,pcbddc->vec1_R,pcis->vec1_B,INSERT_VALUES,SCATTER_FORWARD);CHKERRQ(ierr);
      ierr = VecScatterEnd(pcbddc->R_to_B,pcbddc->vec1_R,pcis->vec1_B,INSERT_VALUES,SCATTER_FORWARD);CHKERRQ(ierr);
      ierr = MatDenseRestoreArray(pcbddc->coarse_phi_B,&y);CHKERRQ(ierr);
      ierr = VecResetArray(pcis->vec1_B);CHKERRQ(ierr);
      if (pcbddc->switch_static || pcbddc->dbg_flag) {
        ierr = MatDenseGetArray(pcbddc->coarse_phi_D,&y);CHKERRQ(ierr);
        ierr = VecPlaceArray(pcis->vec1_D,y+n_D*(i+n_vertices));CHKERRQ(ierr);
        ierr = VecScatterBegin(pcbddc->R_to_D,pcbddc->vec1_R,pcis->vec1_D,INSERT_VALUES,SCATTER_FORWARD);CHKERRQ(ierr);
        ierr = VecScatterEnd(pcbddc->R_to_D,pcbddc->vec1_R,pcis->vec1_D,INSERT_VALUES,SCATTER_FORWARD);CHKERRQ(ierr);
        ierr = VecResetArray(pcis->vec1_D);CHKERRQ(ierr);
        ierr = MatDenseRestoreArray(pcbddc->coarse_phi_D,&y);CHKERRQ(ierr);
      }
      ierr = VecResetArray(pcbddc->vec1_R);CHKERRQ(ierr);
    }
  }
  if (n_constraints) {
    ierr = MatDestroy(&local_auxmat2_R);CHKERRQ(ierr);
  }

  /* compute other basis functions for non-symmetric problems */
  if (!pcbddc->symmetric_primal) {

    if (n_constraints) {
      Mat S_CCT,B_C;

      /* this is a lazy thing */
      ierr = MatConvert(C_CR,impMatType,MAT_REUSE_MATRIX,&C_CR);CHKERRQ(ierr);
      ierr = MatCreateSeqDense(PETSC_COMM_SELF,n_R,n_constraints,work+n_vertices*n_R,&B_C);CHKERRQ(ierr);
      ierr = MatTranspose(S_CC,MAT_INITIAL_MATRIX,&S_CCT);CHKERRQ(ierr);
      ierr = MatTransposeMatMult(C_CR,S_CCT,MAT_REUSE_MATRIX,PETSC_DEFAULT,&B_C);CHKERRQ(ierr);
      ierr = MatDestroy(&S_CCT);CHKERRQ(ierr);
      if (n_vertices) {
        Mat B_V,S_VCT;

        ierr = MatCreateSeqDense(PETSC_COMM_SELF,n_R,n_vertices,work,&B_V);CHKERRQ(ierr);
        ierr = MatTranspose(S_VC,MAT_INITIAL_MATRIX,&S_VCT);CHKERRQ(ierr);
        ierr = MatTransposeMatMult(C_CR,S_VCT,MAT_REUSE_MATRIX,PETSC_DEFAULT,&B_V);CHKERRQ(ierr);
        ierr = MatDestroy(&B_V);CHKERRQ(ierr);
        ierr = MatDestroy(&S_VCT);CHKERRQ(ierr);
      }
      ierr = MatDestroy(&B_C);CHKERRQ(ierr);
    } else { /* if there are no constraints, reset work */
      ierr = PetscMemzero(work,n_R*pcbddc->local_primal_size*sizeof(PetscScalar));CHKERRQ(ierr);
    }
    if (n_vertices && n_R) {
      Mat          A_VRT;
      PetscScalar  *marray;
      PetscBLASInt B_N,B_one = 1;

      ierr = MatTranspose(A_VR,MAT_INITIAL_MATRIX,&A_VRT);CHKERRQ(ierr);
      ierr = MatConvert(A_VRT,impMatType,MAT_REUSE_MATRIX,&A_VRT);CHKERRQ(ierr);
      ierr = MatDenseGetArray(A_VRT,&marray);CHKERRQ(ierr);
      ierr = PetscBLASIntCast(n_vertices*n_R,&B_N);CHKERRQ(ierr);
      PetscStackCallBLAS("BLASaxpy",BLASaxpy_(&B_N,&m_one,marray,&B_one,work,&B_one));
      ierr = MatDenseRestoreArray(A_VRT,&marray);CHKERRQ(ierr);
      ierr = MatDestroy(&A_VRT);CHKERRQ(ierr);
    }

    if (F) { /* currently there's no support for MatTransposeMatSolve(F,B,X) */
      for (i=0;i<pcbddc->local_primal_size;i++) {
        ierr = VecPlaceArray(pcbddc->vec1_R,work+i*n_R);CHKERRQ(ierr);
        ierr = VecPlaceArray(pcbddc->vec2_R,work+(i+pcbddc->local_primal_size)*n_R);CHKERRQ(ierr);
        ierr = MatSolveTranspose(F,pcbddc->vec1_R,pcbddc->vec2_R);CHKERRQ(ierr);
        ierr = VecResetArray(pcbddc->vec1_R);CHKERRQ(ierr);
        ierr = VecResetArray(pcbddc->vec2_R);CHKERRQ(ierr);
      }
    } else {
      for (i=0;i<pcbddc->local_primal_size;i++) {
        ierr = VecPlaceArray(pcbddc->vec1_R,work+i*n_R);CHKERRQ(ierr);
        ierr = VecPlaceArray(pcbddc->vec2_R,work+(i+pcbddc->local_primal_size)*n_R);CHKERRQ(ierr);
        ierr = KSPSolveTranspose(pcbddc->ksp_R,pcbddc->vec1_R,pcbddc->vec2_R);CHKERRQ(ierr);
        ierr = VecResetArray(pcbddc->vec1_R);CHKERRQ(ierr);
        ierr = VecResetArray(pcbddc->vec2_R);CHKERRQ(ierr);
      }
    }
    /* coarse basis functions */
    for (i=0;i<pcbddc->local_primal_size;i++) {
      PetscScalar *y;

      ierr = VecPlaceArray(pcbddc->vec1_R,work+n_R*(i+pcbddc->local_primal_size));CHKERRQ(ierr);
      ierr = MatDenseGetArray(pcbddc->coarse_psi_B,&y);CHKERRQ(ierr);
      ierr = VecPlaceArray(pcis->vec1_B,y+n_B*i);CHKERRQ(ierr);
      ierr = VecScatterBegin(pcbddc->R_to_B,pcbddc->vec1_R,pcis->vec1_B,INSERT_VALUES,SCATTER_FORWARD);CHKERRQ(ierr);
      ierr = VecScatterEnd(pcbddc->R_to_B,pcbddc->vec1_R,pcis->vec1_B,INSERT_VALUES,SCATTER_FORWARD);CHKERRQ(ierr);
      if (i<n_vertices) {
        y[n_B*i+idx_V_B[i]] = 1.0;
      }
      ierr = MatDenseRestoreArray(pcbddc->coarse_psi_B,&y);CHKERRQ(ierr);
      ierr = VecResetArray(pcis->vec1_B);CHKERRQ(ierr);

      if (pcbddc->switch_static || pcbddc->dbg_flag) {
        ierr = MatDenseGetArray(pcbddc->coarse_psi_D,&y);CHKERRQ(ierr);
        ierr = VecPlaceArray(pcis->vec1_D,y+n_D*i);CHKERRQ(ierr);
        ierr = VecScatterBegin(pcbddc->R_to_D,pcbddc->vec1_R,pcis->vec1_D,INSERT_VALUES,SCATTER_FORWARD);CHKERRQ(ierr);
        ierr = VecScatterEnd(pcbddc->R_to_D,pcbddc->vec1_R,pcis->vec1_D,INSERT_VALUES,SCATTER_FORWARD);CHKERRQ(ierr);
        ierr = VecResetArray(pcis->vec1_D);CHKERRQ(ierr);
        ierr = MatDenseRestoreArray(pcbddc->coarse_psi_D,&y);CHKERRQ(ierr);
      }
      ierr = VecResetArray(pcbddc->vec1_R);CHKERRQ(ierr);
    }
  }
  /* free memory */
  ierr = PetscFree(idx_V_B);CHKERRQ(ierr);
  ierr = MatDestroy(&S_VV);CHKERRQ(ierr);
  ierr = MatDestroy(&S_CV);CHKERRQ(ierr);
  ierr = MatDestroy(&S_VC);CHKERRQ(ierr);
  ierr = MatDestroy(&S_CC);CHKERRQ(ierr);
  ierr = PetscFree(work);CHKERRQ(ierr);
  if (n_vertices) {
    ierr = MatDestroy(&A_VR);CHKERRQ(ierr);
  }
  if (n_constraints) {
    ierr = MatDestroy(&C_CR);CHKERRQ(ierr);
  }
  /* Checking coarse_sub_mat and coarse basis functios */
  /* Symmetric case     : It should be \Phi^{(j)^T} A^{(j)} \Phi^{(j)}=coarse_sub_mat */
  /* Non-symmetric case : It should be \Psi^{(j)^T} A^{(j)} \Phi^{(j)}=coarse_sub_mat */
  if (pcbddc->dbg_flag) {
    Mat         coarse_sub_mat;
    Mat         AUXMAT,TM1,TM2,TM3,TM4;
    Mat         coarse_phi_D,coarse_phi_B;
    Mat         coarse_psi_D,coarse_psi_B;
    Mat         A_II,A_BB,A_IB,A_BI;
    Mat         C_B,CPHI;
    IS          is_dummy;
    Vec         mones;
    MatType     checkmattype=MATSEQAIJ;
    PetscReal   real_value;

    ierr = MatConvert(pcis->A_II,checkmattype,MAT_INITIAL_MATRIX,&A_II);CHKERRQ(ierr);
    ierr = MatConvert(pcis->A_IB,checkmattype,MAT_INITIAL_MATRIX,&A_IB);CHKERRQ(ierr);
    ierr = MatConvert(pcis->A_BI,checkmattype,MAT_INITIAL_MATRIX,&A_BI);CHKERRQ(ierr);
    ierr = MatConvert(pcis->A_BB,checkmattype,MAT_INITIAL_MATRIX,&A_BB);CHKERRQ(ierr);
    ierr = MatConvert(pcbddc->coarse_phi_D,checkmattype,MAT_INITIAL_MATRIX,&coarse_phi_D);CHKERRQ(ierr);
    ierr = MatConvert(pcbddc->coarse_phi_B,checkmattype,MAT_INITIAL_MATRIX,&coarse_phi_B);CHKERRQ(ierr);
    if (unsymmetric_check) {
      ierr = MatConvert(pcbddc->coarse_psi_D,checkmattype,MAT_INITIAL_MATRIX,&coarse_psi_D);CHKERRQ(ierr);
      ierr = MatConvert(pcbddc->coarse_psi_B,checkmattype,MAT_INITIAL_MATRIX,&coarse_psi_B);CHKERRQ(ierr);
    }
    ierr = MatCreateSeqDense(PETSC_COMM_SELF,pcbddc->local_primal_size,pcbddc->local_primal_size,coarse_submat_vals,&coarse_sub_mat);CHKERRQ(ierr);

    ierr = PetscViewerASCIIPrintf(pcbddc->dbg_viewer,"--------------------------------------------------\n");CHKERRQ(ierr);
    ierr = PetscViewerASCIIPrintf(pcbddc->dbg_viewer,"Check coarse sub mat computation (symmetric %d)\n",pcbddc->symmetric_primal);CHKERRQ(ierr);
    ierr = PetscViewerFlush(pcbddc->dbg_viewer);CHKERRQ(ierr);
    if (unsymmetric_check) {
      ierr = MatMatMult(A_II,coarse_phi_D,MAT_INITIAL_MATRIX,1.0,&AUXMAT);CHKERRQ(ierr);
      ierr = MatTransposeMatMult(coarse_psi_D,AUXMAT,MAT_INITIAL_MATRIX,1.0,&TM1);CHKERRQ(ierr);
      ierr = MatDestroy(&AUXMAT);CHKERRQ(ierr);
      ierr = MatMatMult(A_BB,coarse_phi_B,MAT_INITIAL_MATRIX,1.0,&AUXMAT);CHKERRQ(ierr);
      ierr = MatTransposeMatMult(coarse_psi_B,AUXMAT,MAT_INITIAL_MATRIX,1.0,&TM2);CHKERRQ(ierr);
      ierr = MatDestroy(&AUXMAT);CHKERRQ(ierr);
      ierr = MatMatMult(A_IB,coarse_phi_B,MAT_INITIAL_MATRIX,1.0,&AUXMAT);CHKERRQ(ierr);
      ierr = MatTransposeMatMult(coarse_psi_D,AUXMAT,MAT_INITIAL_MATRIX,1.0,&TM3);CHKERRQ(ierr);
      ierr = MatDestroy(&AUXMAT);CHKERRQ(ierr);
      ierr = MatMatMult(A_BI,coarse_phi_D,MAT_INITIAL_MATRIX,1.0,&AUXMAT);CHKERRQ(ierr);
      ierr = MatTransposeMatMult(coarse_psi_B,AUXMAT,MAT_INITIAL_MATRIX,1.0,&TM4);CHKERRQ(ierr);
      ierr = MatDestroy(&AUXMAT);CHKERRQ(ierr);
    } else {
      ierr = MatPtAP(A_II,coarse_phi_D,MAT_INITIAL_MATRIX,1.0,&TM1);CHKERRQ(ierr);
      ierr = MatPtAP(A_BB,coarse_phi_B,MAT_INITIAL_MATRIX,1.0,&TM2);CHKERRQ(ierr);
      ierr = MatMatMult(A_IB,coarse_phi_B,MAT_INITIAL_MATRIX,1.0,&AUXMAT);CHKERRQ(ierr);
      ierr = MatTransposeMatMult(coarse_phi_D,AUXMAT,MAT_INITIAL_MATRIX,1.0,&TM3);CHKERRQ(ierr);
      ierr = MatDestroy(&AUXMAT);CHKERRQ(ierr);
      ierr = MatMatMult(A_BI,coarse_phi_D,MAT_INITIAL_MATRIX,1.0,&AUXMAT);CHKERRQ(ierr);
      ierr = MatTransposeMatMult(coarse_phi_B,AUXMAT,MAT_INITIAL_MATRIX,1.0,&TM4);CHKERRQ(ierr);
      ierr = MatDestroy(&AUXMAT);CHKERRQ(ierr);
    }
    ierr = MatAXPY(TM1,one,TM2,DIFFERENT_NONZERO_PATTERN);CHKERRQ(ierr);
    ierr = MatAXPY(TM1,one,TM3,DIFFERENT_NONZERO_PATTERN);CHKERRQ(ierr);
    ierr = MatAXPY(TM1,one,TM4,DIFFERENT_NONZERO_PATTERN);CHKERRQ(ierr);
    ierr = MatConvert(TM1,MATSEQDENSE,MAT_REUSE_MATRIX,&TM1);CHKERRQ(ierr);
    ierr = MatAXPY(TM1,m_one,coarse_sub_mat,DIFFERENT_NONZERO_PATTERN);CHKERRQ(ierr);
    ierr = MatNorm(TM1,NORM_FROBENIUS,&real_value);CHKERRQ(ierr);
    ierr = PetscViewerASCIISynchronizedAllow(pcbddc->dbg_viewer,PETSC_TRUE);CHKERRQ(ierr);
    ierr = PetscViewerASCIISynchronizedPrintf(pcbddc->dbg_viewer,"Subdomain %04d          matrix error % 1.14e\n",PetscGlobalRank,real_value);CHKERRQ(ierr);

    /* check constraints */
    ierr = ISCreateStride(PETSC_COMM_SELF,pcbddc->local_primal_size,0,1,&is_dummy);CHKERRQ(ierr);
    ierr = MatGetSubMatrix(pcbddc->ConstraintMatrix,is_dummy,pcis->is_B_local,MAT_INITIAL_MATRIX,&C_B);
    ierr = MatMatMult(C_B,coarse_phi_B,MAT_INITIAL_MATRIX,1.0,&CPHI);CHKERRQ(ierr);
    ierr = MatCreateVecs(CPHI,&mones,NULL);CHKERRQ(ierr);
    ierr = VecSet(mones,-1.0);CHKERRQ(ierr);
    ierr = MatDiagonalSet(CPHI,mones,ADD_VALUES);CHKERRQ(ierr);
    ierr = MatNorm(CPHI,NORM_FROBENIUS,&real_value);CHKERRQ(ierr);
    ierr = PetscViewerASCIISynchronizedPrintf(pcbddc->dbg_viewer,"Subdomain %04d phi constraints error % 1.14e\n",PetscGlobalRank,real_value);CHKERRQ(ierr);
    if (unsymmetric_check) {
      ierr = MatMatMult(C_B,coarse_psi_B,MAT_REUSE_MATRIX,1.0,&CPHI);CHKERRQ(ierr);
      ierr = VecSet(mones,-1.0);CHKERRQ(ierr);
      ierr = MatDiagonalSet(CPHI,mones,ADD_VALUES);CHKERRQ(ierr);
      ierr = MatNorm(CPHI,NORM_FROBENIUS,&real_value);CHKERRQ(ierr);
      ierr = PetscViewerASCIISynchronizedPrintf(pcbddc->dbg_viewer,"Subdomain %04d psi constraints error % 1.14e\n",PetscGlobalRank,real_value);CHKERRQ(ierr);
    }
    ierr = MatDestroy(&C_B);CHKERRQ(ierr);
    ierr = MatDestroy(&CPHI);CHKERRQ(ierr);
    ierr = ISDestroy(&is_dummy);CHKERRQ(ierr);
    ierr = VecDestroy(&mones);CHKERRQ(ierr);

    ierr = PetscViewerFlush(pcbddc->dbg_viewer);CHKERRQ(ierr);
    ierr = MatDestroy(&A_II);CHKERRQ(ierr);
    ierr = MatDestroy(&A_BB);CHKERRQ(ierr);
    ierr = MatDestroy(&A_IB);CHKERRQ(ierr);
    ierr = MatDestroy(&A_BI);CHKERRQ(ierr);
    ierr = MatDestroy(&TM1);CHKERRQ(ierr);
    ierr = MatDestroy(&TM2);CHKERRQ(ierr);
    ierr = MatDestroy(&TM3);CHKERRQ(ierr);
    ierr = MatDestroy(&TM4);CHKERRQ(ierr);
    ierr = MatDestroy(&coarse_phi_D);CHKERRQ(ierr);
    ierr = MatDestroy(&coarse_phi_B);CHKERRQ(ierr);
    if (unsymmetric_check) {
      ierr = MatDestroy(&coarse_psi_D);CHKERRQ(ierr);
      ierr = MatDestroy(&coarse_psi_B);CHKERRQ(ierr);
    }
    ierr = MatDestroy(&coarse_sub_mat);CHKERRQ(ierr);
  }
  /* get back data */
  *coarse_submat_vals_n = coarse_submat_vals;
  PetscFunctionReturn(0);
}

#undef __FUNCT__
#define __FUNCT__ "MatGetSubMatrixUnsorted"
PetscErrorCode MatGetSubMatrixUnsorted(Mat A, IS isrow, IS iscol, Mat* B)
{
  Mat            *work_mat;
  IS             isrow_s,iscol_s;
  PetscBool      rsorted,csorted;
  PetscInt       rsize,*idxs_perm_r,csize,*idxs_perm_c;
  PetscErrorCode ierr;

  PetscFunctionBegin;
  ierr = ISSorted(isrow,&rsorted);CHKERRQ(ierr);
  ierr = ISSorted(iscol,&csorted);CHKERRQ(ierr);
  ierr = ISGetLocalSize(isrow,&rsize);CHKERRQ(ierr);
  ierr = ISGetLocalSize(iscol,&csize);CHKERRQ(ierr);

  if (!rsorted) {
    const PetscInt *idxs;
    PetscInt *idxs_sorted,i;

    ierr = PetscMalloc1(rsize,&idxs_perm_r);CHKERRQ(ierr);
    ierr = PetscMalloc1(rsize,&idxs_sorted);CHKERRQ(ierr);
    for (i=0;i<rsize;i++) {
      idxs_perm_r[i] = i;
    }
    ierr = ISGetIndices(isrow,&idxs);CHKERRQ(ierr);
    ierr = PetscSortIntWithPermutation(rsize,idxs,idxs_perm_r);CHKERRQ(ierr);
    for (i=0;i<rsize;i++) {
      idxs_sorted[i] = idxs[idxs_perm_r[i]];
    }
    ierr = ISRestoreIndices(isrow,&idxs);CHKERRQ(ierr);
    ierr = ISCreateGeneral(PETSC_COMM_SELF,rsize,idxs_sorted,PETSC_OWN_POINTER,&isrow_s);CHKERRQ(ierr);
  } else {
    ierr = PetscObjectReference((PetscObject)isrow);CHKERRQ(ierr);
    isrow_s = isrow;
  }

  if (!csorted) {
    if (isrow == iscol) {
      ierr = PetscObjectReference((PetscObject)isrow_s);CHKERRQ(ierr);
      iscol_s = isrow_s;
    } else {
      const PetscInt *idxs;
      PetscInt *idxs_sorted,i;

      ierr = PetscMalloc1(csize,&idxs_perm_c);CHKERRQ(ierr);
      ierr = PetscMalloc1(csize,&idxs_sorted);CHKERRQ(ierr);
      for (i=0;i<csize;i++) {
        idxs_perm_c[i] = i;
      }
      ierr = ISGetIndices(iscol,&idxs);CHKERRQ(ierr);
      ierr = PetscSortIntWithPermutation(csize,idxs,idxs_perm_c);CHKERRQ(ierr);
      for (i=0;i<csize;i++) {
        idxs_sorted[i] = idxs[idxs_perm_c[i]];
      }
      ierr = ISRestoreIndices(iscol,&idxs);CHKERRQ(ierr);
      ierr = ISCreateGeneral(PETSC_COMM_SELF,csize,idxs_sorted,PETSC_OWN_POINTER,&iscol_s);CHKERRQ(ierr);
    }
  } else {
    ierr = PetscObjectReference((PetscObject)iscol);CHKERRQ(ierr);
    iscol_s = iscol;
  }

  ierr = MatGetSubMatrices(A,1,&isrow_s,&iscol_s,MAT_INITIAL_MATRIX,&work_mat);CHKERRQ(ierr);

  if (!rsorted || !csorted) {
    Mat      new_mat;
    IS       is_perm_r,is_perm_c;

    if (!rsorted) {
      PetscInt *idxs_r,i;
      ierr = PetscMalloc1(rsize,&idxs_r);CHKERRQ(ierr);
      for (i=0;i<rsize;i++) {
        idxs_r[idxs_perm_r[i]] = i;
      }
      ierr = PetscFree(idxs_perm_r);CHKERRQ(ierr);
      ierr = ISCreateGeneral(PETSC_COMM_SELF,rsize,idxs_r,PETSC_OWN_POINTER,&is_perm_r);CHKERRQ(ierr);
    } else {
      ierr = ISCreateStride(PETSC_COMM_SELF,rsize,0,1,&is_perm_r);CHKERRQ(ierr);
    }
    ierr = ISSetPermutation(is_perm_r);CHKERRQ(ierr);

    if (!csorted) {
      if (isrow_s == iscol_s) {
        ierr = PetscObjectReference((PetscObject)is_perm_r);CHKERRQ(ierr);
        is_perm_c = is_perm_r;
      } else {
        PetscInt *idxs_c,i;
        ierr = PetscMalloc1(csize,&idxs_c);CHKERRQ(ierr);
        for (i=0;i<csize;i++) {
          idxs_c[idxs_perm_c[i]] = i;
        }
        ierr = PetscFree(idxs_perm_c);CHKERRQ(ierr);
        ierr = ISCreateGeneral(PETSC_COMM_SELF,csize,idxs_c,PETSC_OWN_POINTER,&is_perm_c);CHKERRQ(ierr);
      }
    } else {
      ierr = ISCreateStride(PETSC_COMM_SELF,csize,0,1,&is_perm_c);CHKERRQ(ierr);
    }
    ierr = ISSetPermutation(is_perm_c);CHKERRQ(ierr);

    ierr = MatPermute(work_mat[0],is_perm_r,is_perm_c,&new_mat);CHKERRQ(ierr);
    ierr = MatDestroy(&work_mat[0]);CHKERRQ(ierr);
    work_mat[0] = new_mat;
    ierr = ISDestroy(&is_perm_r);CHKERRQ(ierr);
    ierr = ISDestroy(&is_perm_c);CHKERRQ(ierr);
  }

  ierr = PetscObjectReference((PetscObject)work_mat[0]);CHKERRQ(ierr);
  *B = work_mat[0];
  ierr = MatDestroyMatrices(1,&work_mat);CHKERRQ(ierr);
  ierr = ISDestroy(&isrow_s);CHKERRQ(ierr);
  ierr = ISDestroy(&iscol_s);CHKERRQ(ierr);
  PetscFunctionReturn(0);
}

#undef __FUNCT__
#define __FUNCT__ "PCBDDCComputeLocalMatrix"
PetscErrorCode PCBDDCComputeLocalMatrix(PC pc, Mat ChangeOfBasisMatrix)
{
  Mat_IS*        matis = (Mat_IS*)pc->pmat->data;
  PC_BDDC*       pcbddc = (PC_BDDC*)pc->data;
  Mat            new_mat;
  IS             is_local,is_global;
  PetscInt       local_size;
  PetscBool      isseqaij;
  PetscErrorCode ierr;

  PetscFunctionBegin;
  ierr = MatDestroy(&pcbddc->local_mat);CHKERRQ(ierr);
  ierr = MatGetSize(matis->A,&local_size,NULL);CHKERRQ(ierr);
  ierr = ISCreateStride(PetscObjectComm((PetscObject)matis->A),local_size,0,1,&is_local);CHKERRQ(ierr);
  ierr = ISLocalToGlobalMappingApplyIS(matis->mapping,is_local,&is_global);CHKERRQ(ierr);
  ierr = ISDestroy(&is_local);CHKERRQ(ierr);
  ierr = MatGetSubMatrixUnsorted(ChangeOfBasisMatrix,is_global,is_global,&new_mat);CHKERRQ(ierr);
  ierr = ISDestroy(&is_global);CHKERRQ(ierr);

  /* check */
  if (pcbddc->dbg_flag) {
    Vec       x,x_change;
    PetscReal error;

    ierr = MatCreateVecs(ChangeOfBasisMatrix,&x,&x_change);CHKERRQ(ierr);
    ierr = VecSetRandom(x,NULL);CHKERRQ(ierr);
    ierr = MatMult(ChangeOfBasisMatrix,x,x_change);CHKERRQ(ierr);
    ierr = VecScatterBegin(matis->ctx,x,matis->x,INSERT_VALUES,SCATTER_FORWARD);CHKERRQ(ierr);
    ierr = VecScatterEnd(matis->ctx,x,matis->x,INSERT_VALUES,SCATTER_FORWARD);CHKERRQ(ierr);
    ierr = MatMult(new_mat,matis->x,matis->y);CHKERRQ(ierr);
    ierr = VecScatterBegin(matis->ctx,matis->y,x,INSERT_VALUES,SCATTER_REVERSE);CHKERRQ(ierr);
    ierr = VecScatterEnd(matis->ctx,matis->y,x,INSERT_VALUES,SCATTER_REVERSE);CHKERRQ(ierr);
    ierr = VecAXPY(x,-1.0,x_change);CHKERRQ(ierr);
    ierr = VecNorm(x,NORM_INFINITY,&error);CHKERRQ(ierr);
    ierr = PetscViewerFlush(pcbddc->dbg_viewer);CHKERRQ(ierr);
    ierr = PetscViewerASCIIPrintf(pcbddc->dbg_viewer,"Error global vs local change on N: %1.6e\n",error);CHKERRQ(ierr);
    ierr = VecDestroy(&x);CHKERRQ(ierr);
    ierr = VecDestroy(&x_change);CHKERRQ(ierr);
  }

  /* TODO: HOW TO WORK WITH BAIJ and SBAIJ and SEQDENSE? */
  ierr = PetscObjectTypeCompare((PetscObject)matis->A,MATSEQAIJ,&isseqaij);CHKERRQ(ierr);
  if (isseqaij) {
    ierr = MatPtAP(matis->A,new_mat,MAT_INITIAL_MATRIX,2.0,&pcbddc->local_mat);CHKERRQ(ierr);
  } else {
    Mat work_mat;
    ierr = MatConvert(matis->A,MATSEQAIJ,MAT_INITIAL_MATRIX,&work_mat);CHKERRQ(ierr);
    ierr = MatPtAP(work_mat,new_mat,MAT_INITIAL_MATRIX,2.0,&pcbddc->local_mat);CHKERRQ(ierr);
    ierr = MatDestroy(&work_mat);CHKERRQ(ierr);
  }
  if (matis->A->symmetric_set) {
    ierr = MatSetOption(pcbddc->local_mat,MAT_SYMMETRIC,matis->A->symmetric);CHKERRQ(ierr);
#if !defined(PETSC_USE_COMPLEX)
    ierr = MatSetOption(pcbddc->local_mat,MAT_HERMITIAN,matis->A->symmetric);CHKERRQ(ierr);
#endif
  }
  /*
  ierr = PetscViewerSetFormat(PETSC_VIEWER_STDOUT_SELF,PETSC_VIEWER_ASCII_MATLAB);CHKERRQ(ierr);
  ierr = MatView(new_mat,(PetscViewer)0);CHKERRQ(ierr);
  */
  ierr = MatDestroy(&new_mat);CHKERRQ(ierr);
  PetscFunctionReturn(0);
}

#undef __FUNCT__
#define __FUNCT__ "PCBDDCSetUpLocalScatters"
PetscErrorCode PCBDDCSetUpLocalScatters(PC pc)
{
  PC_IS*          pcis = (PC_IS*)(pc->data);
  PC_BDDC*        pcbddc = (PC_BDDC*)pc->data;
  PCBDDCSubSchurs sub_schurs = pcbddc->sub_schurs;
  PetscInt        *idx_R_local=NULL;
  PetscInt        n_vertices,i,j,n_R,n_D,n_B;
  PetscInt        vbs,bs;
  PetscBT         bitmask=NULL;
  PetscErrorCode  ierr;

  PetscFunctionBegin;
  /*
    No need to setup local scatters if
      - primal space is unchanged
        AND
      - we actually have locally some primal dofs (could not be true in multilevel or for isolated subdomains)
        AND
      - we are not in debugging mode (this is needed since there are Synchronized prints at the end of the subroutine
  */
  if (!pcbddc->new_primal_space_local && pcbddc->local_primal_size && !pcbddc->dbg_flag) {
    PetscFunctionReturn(0);
  }
  /* destroy old objects */
  ierr = ISDestroy(&pcbddc->is_R_local);CHKERRQ(ierr);
  ierr = VecScatterDestroy(&pcbddc->R_to_B);CHKERRQ(ierr);
  ierr = VecScatterDestroy(&pcbddc->R_to_D);CHKERRQ(ierr);
  /* Set Non-overlapping dimensions */
  n_B = pcis->n_B;
  n_D = pcis->n - n_B;
  n_vertices = pcbddc->n_vertices;

  /* Dohrmann's notation: dofs splitted in R (Remaining: all dofs but the vertices) and V (Vertices) */

  /* create auxiliary bitmask and allocate workspace */
  if (!sub_schurs->reuse_mumps) {
    ierr = PetscMalloc1(pcis->n-n_vertices,&idx_R_local);CHKERRQ(ierr);
    ierr = PetscBTCreate(pcis->n,&bitmask);CHKERRQ(ierr);
    for (i=0;i<n_vertices;i++) {
      ierr = PetscBTSet(bitmask,pcbddc->local_primal_ref_node[i]);CHKERRQ(ierr);
    }

    for (i=0, n_R=0; i<pcis->n; i++) {
      if (!PetscBTLookup(bitmask,i)) {
        idx_R_local[n_R++] = i;
      }
    }
  } else { /* A different ordering (already computed) is present if we are reusing MUMPS Schur solver */
    PCBDDCReuseMumps reuse_mumps = sub_schurs->reuse_mumps;

    ierr = ISGetIndices(reuse_mumps->is_R,(const PetscInt**)&idx_R_local);CHKERRQ(ierr);
    ierr = ISGetLocalSize(reuse_mumps->is_R,&n_R);CHKERRQ(ierr);
  }

  /* Block code */
  vbs = 1;
  ierr = MatGetBlockSize(pcbddc->local_mat,&bs);CHKERRQ(ierr);
  if (bs>1 && !(n_vertices%bs)) {
    PetscBool is_blocked = PETSC_TRUE;
    PetscInt  *vary;
    if (!sub_schurs->reuse_mumps) {
      ierr = PetscMalloc1(pcis->n/bs,&vary);CHKERRQ(ierr);
      ierr = PetscMemzero(vary,pcis->n/bs*sizeof(PetscInt));CHKERRQ(ierr);
      /* Verify that the vertex indices correspond to each element in a block (code taken from sbaij2.c) */
      /* it is ok to check this way since local_primal_ref_node are always sorted by local numbering and idx_R_local is obtained as a complement */
      for (i=0; i<n_vertices; i++) vary[pcbddc->local_primal_ref_node[i]/bs]++;
      for (i=0; i<pcis->n/bs; i++) {
        if (vary[i]!=0 && vary[i]!=bs) {
          is_blocked = PETSC_FALSE;
          break;
        }
      }
      ierr = PetscFree(vary);CHKERRQ(ierr);
    } else {
      /* Verify directly the R set */
      for (i=0; i<n_R/bs; i++) {
        PetscInt j,node=idx_R_local[bs*i];
        for (j=1; j<bs; j++) {
          if (node != idx_R_local[bs*i+j]-j) {
            is_blocked = PETSC_FALSE;
            break;
          }
        }
      }
    }
    if (is_blocked) { /* build compressed IS for R nodes (complement of vertices) */
      vbs = bs;
      for (i=0;i<n_R/vbs;i++) {
        idx_R_local[i] = idx_R_local[vbs*i]/vbs;
      }
    }
  }
  ierr = ISCreateBlock(PETSC_COMM_SELF,vbs,n_R/vbs,idx_R_local,PETSC_COPY_VALUES,&pcbddc->is_R_local);CHKERRQ(ierr);
  if (sub_schurs->reuse_mumps) {
    PCBDDCReuseMumps reuse_mumps = sub_schurs->reuse_mumps;

    ierr = ISRestoreIndices(reuse_mumps->is_R,(const PetscInt**)&idx_R_local);CHKERRQ(ierr);
    ierr = ISDestroy(&reuse_mumps->is_R);CHKERRQ(ierr);
    ierr = PetscObjectReference((PetscObject)pcbddc->is_R_local);CHKERRQ(ierr);
    reuse_mumps->is_R = pcbddc->is_R_local;
  } else {
    ierr = PetscFree(idx_R_local);CHKERRQ(ierr);
  }

  /* print some info if requested */
  if (pcbddc->dbg_flag) {
    ierr = PetscViewerASCIIPrintf(pcbddc->dbg_viewer,"--------------------------------------------------\n");CHKERRQ(ierr);
    ierr = PetscViewerFlush(pcbddc->dbg_viewer);CHKERRQ(ierr);
    ierr = PetscViewerASCIISynchronizedAllow(pcbddc->dbg_viewer,PETSC_TRUE);CHKERRQ(ierr);
    ierr = PetscViewerASCIISynchronizedPrintf(pcbddc->dbg_viewer,"Subdomain %04d local dimensions\n",PetscGlobalRank);CHKERRQ(ierr);
    ierr = PetscViewerASCIISynchronizedPrintf(pcbddc->dbg_viewer,"local_size = %d, dirichlet_size = %d, boundary_size = %d\n",pcis->n,n_D,n_B);CHKERRQ(ierr);
    ierr = PetscViewerASCIISynchronizedPrintf(pcbddc->dbg_viewer,"r_size = %d, v_size = %d, constraints = %d, local_primal_size = %d\n",n_R,n_vertices,pcbddc->local_primal_size-n_vertices,pcbddc->local_primal_size);CHKERRQ(ierr);
    ierr = PetscViewerFlush(pcbddc->dbg_viewer);CHKERRQ(ierr);
  }

  /* VecScatters pcbddc->R_to_B and (optionally) pcbddc->R_to_D */
  if (!sub_schurs->reuse_mumps) {
    IS       is_aux1,is_aux2;
    PetscInt *aux_array1,*aux_array2,*is_indices,*idx_R_local;

    ierr = ISGetIndices(pcbddc->is_R_local,(const PetscInt**)&idx_R_local);CHKERRQ(ierr);
    ierr = PetscMalloc1(pcis->n_B-n_vertices,&aux_array1);CHKERRQ(ierr);
    ierr = PetscMalloc1(pcis->n_B-n_vertices,&aux_array2);CHKERRQ(ierr);
    ierr = ISGetIndices(pcis->is_I_local,(const PetscInt**)&is_indices);CHKERRQ(ierr);
    for (i=0; i<n_D; i++) {
      ierr = PetscBTSet(bitmask,is_indices[i]);CHKERRQ(ierr);
    }
    ierr = ISRestoreIndices(pcis->is_I_local,(const PetscInt**)&is_indices);CHKERRQ(ierr);
    for (i=0, j=0; i<n_R; i++) {
      if (!PetscBTLookup(bitmask,idx_R_local[i])) {
        aux_array1[j++] = i;
      }
    }
    ierr = ISCreateGeneral(PETSC_COMM_SELF,j,aux_array1,PETSC_OWN_POINTER,&is_aux1);CHKERRQ(ierr);
    ierr = ISGetIndices(pcis->is_B_local,(const PetscInt**)&is_indices);CHKERRQ(ierr);
    for (i=0, j=0; i<n_B; i++) {
      if (!PetscBTLookup(bitmask,is_indices[i])) {
        aux_array2[j++] = i;
      }
    }
    ierr = ISRestoreIndices(pcis->is_B_local,(const PetscInt**)&is_indices);CHKERRQ(ierr);
    ierr = ISCreateGeneral(PETSC_COMM_SELF,j,aux_array2,PETSC_OWN_POINTER,&is_aux2);CHKERRQ(ierr);
    ierr = VecScatterCreate(pcbddc->vec1_R,is_aux1,pcis->vec1_B,is_aux2,&pcbddc->R_to_B);CHKERRQ(ierr);
    ierr = ISDestroy(&is_aux1);CHKERRQ(ierr);
    ierr = ISDestroy(&is_aux2);CHKERRQ(ierr);

    if (pcbddc->switch_static || pcbddc->dbg_flag) {
      ierr = PetscMalloc1(n_D,&aux_array1);CHKERRQ(ierr);
      for (i=0, j=0; i<n_R; i++) {
        if (PetscBTLookup(bitmask,idx_R_local[i])) {
          aux_array1[j++] = i;
        }
      }
      ierr = ISCreateGeneral(PETSC_COMM_SELF,j,aux_array1,PETSC_OWN_POINTER,&is_aux1);CHKERRQ(ierr);
      ierr = VecScatterCreate(pcbddc->vec1_R,is_aux1,pcis->vec1_D,(IS)0,&pcbddc->R_to_D);CHKERRQ(ierr);
      ierr = ISDestroy(&is_aux1);CHKERRQ(ierr);
    }
    ierr = PetscBTDestroy(&bitmask);CHKERRQ(ierr);
    ierr = ISRestoreIndices(pcbddc->is_R_local,(const PetscInt**)&idx_R_local);CHKERRQ(ierr);
  } else {
    PCBDDCReuseMumps reuse_mumps = sub_schurs->reuse_mumps;
    IS               tis;
    PetscInt         schur_size;

    ierr = ISGetLocalSize(reuse_mumps->is_B,&schur_size);CHKERRQ(ierr);
    ierr = ISCreateStride(PETSC_COMM_SELF,schur_size,n_D,1,&tis);CHKERRQ(ierr);
    ierr = VecScatterCreate(pcbddc->vec1_R,tis,pcis->vec1_B,reuse_mumps->is_B,&pcbddc->R_to_B);CHKERRQ(ierr);
    ierr = ISDestroy(&tis);CHKERRQ(ierr);
    if (pcbddc->switch_static || pcbddc->dbg_flag) {
      ierr = ISCreateStride(PETSC_COMM_SELF,n_D,0,1,&tis);CHKERRQ(ierr);
      ierr = VecScatterCreate(pcbddc->vec1_R,tis,pcis->vec1_D,(IS)0,&pcbddc->R_to_D);CHKERRQ(ierr);
      ierr = ISDestroy(&tis);CHKERRQ(ierr);
    }
  }
  PetscFunctionReturn(0);
}


#undef __FUNCT__
#define __FUNCT__ "PCBDDCSetUpLocalSolvers"
PetscErrorCode PCBDDCSetUpLocalSolvers(PC pc, PetscBool dirichlet, PetscBool neumann)
{
  PC_BDDC        *pcbddc = (PC_BDDC*)pc->data;
  PC_IS          *pcis = (PC_IS*)pc->data;
  PC             pc_temp;
  Mat            A_RR;
  MatReuse       reuse;
  PetscScalar    m_one = -1.0;
  PetscReal      value;
  PetscInt       n_D,n_R;
  PetscBool      use_exact,use_exact_reduced,issbaij;
  PetscErrorCode ierr;
  /* prefixes stuff */
  char           dir_prefix[256],neu_prefix[256],str_level[16];
  size_t         len;

  PetscFunctionBegin;

  /* compute prefixes */
  ierr = PetscStrcpy(dir_prefix,"");CHKERRQ(ierr);
  ierr = PetscStrcpy(neu_prefix,"");CHKERRQ(ierr);
  if (!pcbddc->current_level) {
    ierr = PetscStrcpy(dir_prefix,((PetscObject)pc)->prefix);CHKERRQ(ierr);
    ierr = PetscStrcpy(neu_prefix,((PetscObject)pc)->prefix);CHKERRQ(ierr);
    ierr = PetscStrcat(dir_prefix,"pc_bddc_dirichlet_");CHKERRQ(ierr);
    ierr = PetscStrcat(neu_prefix,"pc_bddc_neumann_");CHKERRQ(ierr);
  } else {
    ierr = PetscStrcpy(str_level,"");CHKERRQ(ierr);
    sprintf(str_level,"l%d_",(int)(pcbddc->current_level));
    ierr = PetscStrlen(((PetscObject)pc)->prefix,&len);CHKERRQ(ierr);
    len -= 15; /* remove "pc_bddc_coarse_" */
    if (pcbddc->current_level>1) len -= 3; /* remove "lX_" with X level number */
    if (pcbddc->current_level>10) len -= 1; /* remove another char from level number */
    ierr = PetscStrncpy(dir_prefix,((PetscObject)pc)->prefix,len+1);CHKERRQ(ierr);
    ierr = PetscStrncpy(neu_prefix,((PetscObject)pc)->prefix,len+1);CHKERRQ(ierr);
    ierr = PetscStrcat(dir_prefix,"pc_bddc_dirichlet_");CHKERRQ(ierr);
    ierr = PetscStrcat(neu_prefix,"pc_bddc_neumann_");CHKERRQ(ierr);
    ierr = PetscStrcat(dir_prefix,str_level);CHKERRQ(ierr);
    ierr = PetscStrcat(neu_prefix,str_level);CHKERRQ(ierr);
  }

  /* DIRICHLET PROBLEM */
<<<<<<< HEAD
  /* Matrix for Dirichlet problem is pcis->A_II */
  ierr = ISGetSize(pcis->is_I_local,&n_D);CHKERRQ(ierr);
  if (!pcbddc->ksp_D) { /* create object if not yet build */
    ierr = KSPCreate(PETSC_COMM_SELF,&pcbddc->ksp_D);CHKERRQ(ierr);
    ierr = KSPSetErrorIfNotConverged(pcbddc->ksp_D,pc->erroriffailure);CHKERRQ(ierr);
    ierr = PetscObjectIncrementTabLevel((PetscObject)pcbddc->ksp_D,(PetscObject)pc,1);CHKERRQ(ierr);
    /* default */
    ierr = KSPSetType(pcbddc->ksp_D,KSPPREONLY);CHKERRQ(ierr);
    ierr = KSPSetOptionsPrefix(pcbddc->ksp_D,dir_prefix);CHKERRQ(ierr);
    ierr = PetscObjectTypeCompare((PetscObject)pcis->A_II,MATSEQSBAIJ,&issbaij);CHKERRQ(ierr);
    ierr = KSPGetPC(pcbddc->ksp_D,&pc_temp);CHKERRQ(ierr);
    if (issbaij) {
      ierr = PCSetType(pc_temp,PCCHOLESKY);CHKERRQ(ierr);
    } else {
      ierr = PCSetType(pc_temp,PCLU);CHKERRQ(ierr);
=======
  if (dirichlet) {
    PCBDDCSubSchurs sub_schurs = pcbddc->sub_schurs;
    if (pcbddc->local_mat->symmetric_set) {
      ierr = MatSetOption(pcis->A_II,MAT_SYMMETRIC,pcbddc->local_mat->symmetric_set);CHKERRQ(ierr);
    }
    /* Matrix for Dirichlet problem is pcis->A_II */
    n_D = pcis->n - pcis->n_B;
    if (!pcbddc->ksp_D) { /* create object if not yet build */
      ierr = KSPCreate(PETSC_COMM_SELF,&pcbddc->ksp_D);CHKERRQ(ierr);
      ierr = PetscObjectIncrementTabLevel((PetscObject)pcbddc->ksp_D,(PetscObject)pc,1);CHKERRQ(ierr);
      /* default */
      ierr = KSPSetType(pcbddc->ksp_D,KSPPREONLY);CHKERRQ(ierr);
      ierr = KSPSetOptionsPrefix(pcbddc->ksp_D,dir_prefix);CHKERRQ(ierr);
      ierr = PetscObjectTypeCompare((PetscObject)pcis->A_II,MATSEQSBAIJ,&issbaij);CHKERRQ(ierr);
      ierr = KSPGetPC(pcbddc->ksp_D,&pc_temp);CHKERRQ(ierr);
      if (issbaij) {
        ierr = PCSetType(pc_temp,PCCHOLESKY);CHKERRQ(ierr);
      } else {
        ierr = PCSetType(pc_temp,PCLU);CHKERRQ(ierr);
      }
      /* Allow user's customization */
      ierr = KSPSetFromOptions(pcbddc->ksp_D);CHKERRQ(ierr);
      ierr = PCFactorSetReuseFill(pc_temp,PETSC_TRUE);CHKERRQ(ierr);
>>>>>>> 45951f25
    }
    ierr = KSPSetOperators(pcbddc->ksp_D,pcis->A_II,pcis->A_II);CHKERRQ(ierr);
    if (sub_schurs->reuse_mumps) {
      PCBDDCReuseMumps reuse_mumps = sub_schurs->reuse_mumps;

      ierr = KSPSetPC(pcbddc->ksp_D,reuse_mumps->interior_solver);CHKERRQ(ierr);
    }
    /* umfpack interface has a bug when matrix dimension is zero. TODO solve from umfpack interface */
    if (!n_D) {
      ierr = KSPGetPC(pcbddc->ksp_D,&pc_temp);CHKERRQ(ierr);
      ierr = PCSetType(pc_temp,PCNONE);CHKERRQ(ierr);
    }
    /* Set Up KSP for Dirichlet problem of BDDC */
    ierr = KSPSetUp(pcbddc->ksp_D);CHKERRQ(ierr);
    /* set ksp_D into pcis data */
    ierr = KSPDestroy(&pcis->ksp_D);CHKERRQ(ierr);
    ierr = PetscObjectReference((PetscObject)pcbddc->ksp_D);CHKERRQ(ierr);
    pcis->ksp_D = pcbddc->ksp_D;
  }

  /* NEUMANN PROBLEM */
  A_RR = 0;
  if (neumann) {
    PCBDDCSubSchurs sub_schurs = pcbddc->sub_schurs;
    PetscInt        ibs,mbs;
    PetscBool       issbaij;
    Mat_IS*         matis = (Mat_IS*)pc->pmat->data;
    /* Matrix for Neumann problem is A_RR -> we need to create/reuse it at this point */
    ierr = ISGetSize(pcbddc->is_R_local,&n_R);CHKERRQ(ierr);
    if (pcbddc->ksp_R) { /* already created ksp */
      PetscInt nn_R;
      ierr = KSPGetOperators(pcbddc->ksp_R,NULL,&A_RR);CHKERRQ(ierr);
      ierr = PetscObjectReference((PetscObject)A_RR);CHKERRQ(ierr);
      ierr = MatGetSize(A_RR,&nn_R,NULL);CHKERRQ(ierr);
      if (nn_R != n_R) { /* old ksp is not reusable, so reset it */
        ierr = KSPReset(pcbddc->ksp_R);CHKERRQ(ierr);
        ierr = MatDestroy(&A_RR);CHKERRQ(ierr);
        reuse = MAT_INITIAL_MATRIX;
      } else { /* same sizes, but nonzero pattern depend on primal vertices so it can be changed */
        if (pcbddc->new_primal_space_local) { /* we are not sure the matrix will have the same nonzero pattern */
          ierr = MatDestroy(&A_RR);CHKERRQ(ierr);
          reuse = MAT_INITIAL_MATRIX;
        } else { /* safe to reuse the matrix */
          reuse = MAT_REUSE_MATRIX;
        }
      }
      /* last check */
      if (pc->flag == DIFFERENT_NONZERO_PATTERN) {
        ierr = MatDestroy(&A_RR);CHKERRQ(ierr);
        reuse = MAT_INITIAL_MATRIX;
      }
    } else { /* first time, so we need to create the matrix */
      reuse = MAT_INITIAL_MATRIX;
    }
<<<<<<< HEAD
  } else { /* first time, so we need to create the matrix */
    reuse = MAT_INITIAL_MATRIX;
  }
  /* extract A_RR */
  ierr = MatGetBlockSize(pcbddc->local_mat,&mbs);CHKERRQ(ierr);
  ierr = ISGetBlockSize(pcbddc->is_R_local,&ibs);CHKERRQ(ierr);
  if (ibs != mbs) {
    Mat newmat;
    ierr = MatConvert(pcbddc->local_mat,MATSEQAIJ,MAT_INITIAL_MATRIX,&newmat);CHKERRQ(ierr);
    ierr = MatGetSubMatrix(newmat,pcbddc->is_R_local,pcbddc->is_R_local,reuse,&A_RR);CHKERRQ(ierr);
    ierr = MatDestroy(&newmat);CHKERRQ(ierr);
  } else {
    ierr = MatGetSubMatrix(pcbddc->local_mat,pcbddc->is_R_local,pcbddc->is_R_local,reuse,&A_RR);CHKERRQ(ierr);
  }
  if (!pcbddc->ksp_R) { /* create object if not present */
    ierr = KSPCreate(PETSC_COMM_SELF,&pcbddc->ksp_R);CHKERRQ(ierr);
    ierr = KSPSetErrorIfNotConverged(pcbddc->ksp_R,pc->erroriffailure);CHKERRQ(ierr);
    ierr = PetscObjectIncrementTabLevel((PetscObject)pcbddc->ksp_R,(PetscObject)pc,1);CHKERRQ(ierr);
    /* default */
    ierr = KSPSetType(pcbddc->ksp_R,KSPPREONLY);CHKERRQ(ierr);
    ierr = KSPSetOptionsPrefix(pcbddc->ksp_R,neu_prefix);CHKERRQ(ierr);
    ierr = KSPGetPC(pcbddc->ksp_R,&pc_temp);CHKERRQ(ierr);
    ierr = PetscObjectTypeCompare((PetscObject)A_RR,MATSEQSBAIJ,&issbaij);CHKERRQ(ierr);
    if (issbaij) {
      ierr = PCSetType(pc_temp,PCCHOLESKY);CHKERRQ(ierr);
=======
    /* extract A_RR */
    ierr = MatGetBlockSize(pcbddc->local_mat,&mbs);CHKERRQ(ierr);
    ierr = ISGetBlockSize(pcbddc->is_R_local,&ibs);CHKERRQ(ierr);
    ierr = PetscObjectTypeCompare((PetscObject)pcbddc->local_mat,MATSEQSBAIJ,&issbaij);CHKERRQ(ierr);
    if (ibs != mbs) { /* need to convert to SEQAIJ to extract any submatrix with is_R_local */
      if (matis->A == pcbddc->local_mat) {
        ierr = MatDestroy(&pcbddc->local_mat);CHKERRQ(ierr);
        ierr = MatConvert(matis->A,MATSEQAIJ,MAT_INITIAL_MATRIX,&pcbddc->local_mat);CHKERRQ(ierr);
      } else {
        ierr = MatConvert(pcbddc->local_mat,MATSEQAIJ,MAT_REUSE_MATRIX,&pcbddc->local_mat);CHKERRQ(ierr);
      }
    } else if (issbaij) { /* need to convert to BAIJ to get offdiagonal blocks */
      if (matis->A == pcbddc->local_mat) {
        ierr = MatDestroy(&pcbddc->local_mat);CHKERRQ(ierr);
        ierr = MatConvert(matis->A,MATSEQBAIJ,MAT_INITIAL_MATRIX,&pcbddc->local_mat);CHKERRQ(ierr);
      } else {
        ierr = MatConvert(pcbddc->local_mat,MATSEQBAIJ,MAT_REUSE_MATRIX,&pcbddc->local_mat);CHKERRQ(ierr);
      }
    }
    if (!sub_schurs->reuse_mumps) {
      ierr = MatGetSubMatrix(pcbddc->local_mat,pcbddc->is_R_local,pcbddc->is_R_local,reuse,&A_RR);CHKERRQ(ierr);
      if (pcbddc->local_mat->symmetric_set) {
        ierr = MatSetOption(A_RR,MAT_SYMMETRIC,pcbddc->local_mat->symmetric_set);CHKERRQ(ierr);
      }
>>>>>>> 45951f25
    } else {
      PCBDDCReuseMumps reuse_mumps = sub_schurs->reuse_mumps;

      ierr = MatDestroy(&A_RR);CHKERRQ(ierr);
      ierr = PCGetOperators(reuse_mumps->correction_solver,&A_RR,NULL);CHKERRQ(ierr);
      ierr = PetscObjectReference((PetscObject)A_RR);CHKERRQ(ierr);
    }
    if (!pcbddc->ksp_R) { /* create object if not present */
      ierr = KSPCreate(PETSC_COMM_SELF,&pcbddc->ksp_R);CHKERRQ(ierr);
      ierr = PetscObjectIncrementTabLevel((PetscObject)pcbddc->ksp_R,(PetscObject)pc,1);CHKERRQ(ierr);
      /* default */
      ierr = KSPSetType(pcbddc->ksp_R,KSPPREONLY);CHKERRQ(ierr);
      ierr = KSPSetOptionsPrefix(pcbddc->ksp_R,neu_prefix);CHKERRQ(ierr);
      ierr = KSPGetPC(pcbddc->ksp_R,&pc_temp);CHKERRQ(ierr);
      ierr = PetscObjectTypeCompare((PetscObject)A_RR,MATSEQSBAIJ,&issbaij);CHKERRQ(ierr);
      if (issbaij) {
        ierr = PCSetType(pc_temp,PCCHOLESKY);CHKERRQ(ierr);
      } else {
        ierr = PCSetType(pc_temp,PCLU);CHKERRQ(ierr);
      }
      /* Allow user's customization */
      ierr = KSPSetFromOptions(pcbddc->ksp_R);CHKERRQ(ierr);
      ierr = PCFactorSetReuseFill(pc_temp,PETSC_TRUE);CHKERRQ(ierr);
    }
    ierr = KSPSetOperators(pcbddc->ksp_R,A_RR,A_RR);CHKERRQ(ierr);
    /* umfpack interface has a bug when matrix dimension is zero. TODO solve from umfpack interface */
    if (!n_R) {
      ierr = KSPGetPC(pcbddc->ksp_R,&pc_temp);CHKERRQ(ierr);
      ierr = PCSetType(pc_temp,PCNONE);CHKERRQ(ierr);
    }
    /* Reuse MUMPS solver if it is present */
    if (sub_schurs->reuse_mumps) {
      PCBDDCReuseMumps reuse_mumps = sub_schurs->reuse_mumps;

      ierr = KSPSetPC(pcbddc->ksp_R,reuse_mumps->correction_solver);CHKERRQ(ierr);
    }
    /* Set Up KSP for Neumann problem of BDDC */
    ierr = KSPSetUp(pcbddc->ksp_R);CHKERRQ(ierr);
  }
  /* free Neumann problem's matrix */
  ierr = MatDestroy(&A_RR);CHKERRQ(ierr);

  /* check Dirichlet and Neumann solvers and adapt them if a nullspace correction is needed */
  if (pcbddc->NullSpace || pcbddc->dbg_flag) {
    if (pcbddc->dbg_flag) {
      ierr = PetscViewerFlush(pcbddc->dbg_viewer);CHKERRQ(ierr);
      ierr = PetscViewerASCIISynchronizedAllow(pcbddc->dbg_viewer,PETSC_TRUE);CHKERRQ(ierr);
      ierr = PetscViewerASCIIPrintf(pcbddc->dbg_viewer,"--------------------------------------------------\n");CHKERRQ(ierr);
    }
    if (dirichlet) { /* Dirichlet */
      ierr = VecSetRandom(pcis->vec1_D,NULL);CHKERRQ(ierr);
      ierr = MatMult(pcis->A_II,pcis->vec1_D,pcis->vec2_D);CHKERRQ(ierr);
      ierr = KSPSolve(pcbddc->ksp_D,pcis->vec2_D,pcis->vec2_D);CHKERRQ(ierr);
      ierr = VecAXPY(pcis->vec1_D,m_one,pcis->vec2_D);CHKERRQ(ierr);
      ierr = VecNorm(pcis->vec1_D,NORM_INFINITY,&value);CHKERRQ(ierr);
      /* need to be adapted? */
      use_exact = (PetscAbsReal(value) > 1.e-4 ? PETSC_FALSE : PETSC_TRUE);
      ierr = MPI_Allreduce(&use_exact,&use_exact_reduced,1,MPIU_BOOL,MPI_LAND,PetscObjectComm((PetscObject)pc));CHKERRQ(ierr);
      ierr = PCBDDCSetUseExactDirichlet(pc,use_exact_reduced);CHKERRQ(ierr);
      /* print info */
      if (pcbddc->dbg_flag) {
        ierr = PetscViewerASCIISynchronizedPrintf(pcbddc->dbg_viewer,"Subdomain %04d infinity error for Dirichlet solve (%s) = % 1.14e \n",PetscGlobalRank,((PetscObject)(pcbddc->ksp_D))->prefix,value);CHKERRQ(ierr);
        ierr = PetscViewerFlush(pcbddc->dbg_viewer);CHKERRQ(ierr);
      }
      if (pcbddc->NullSpace && !use_exact_reduced && !pcbddc->switch_static) {
        ierr = PCBDDCNullSpaceAssembleCorrection(pc,pcis->is_I_local);CHKERRQ(ierr);
      }
    }
    if (neumann) { /* Neumann */
      ierr = KSPGetOperators(pcbddc->ksp_R,&A_RR,NULL);CHKERRQ(ierr);
      ierr = VecSetRandom(pcbddc->vec1_R,NULL);CHKERRQ(ierr);
      ierr = MatMult(A_RR,pcbddc->vec1_R,pcbddc->vec2_R);CHKERRQ(ierr);
      ierr = KSPSolve(pcbddc->ksp_R,pcbddc->vec2_R,pcbddc->vec2_R);CHKERRQ(ierr);
      ierr = VecAXPY(pcbddc->vec1_R,m_one,pcbddc->vec2_R);CHKERRQ(ierr);
      ierr = VecNorm(pcbddc->vec1_R,NORM_INFINITY,&value);CHKERRQ(ierr);
      /* need to be adapted? */
      use_exact = (PetscAbsReal(value) > 1.e-4 ? PETSC_FALSE : PETSC_TRUE);
      ierr = MPI_Allreduce(&use_exact,&use_exact_reduced,1,MPIU_BOOL,MPI_LAND,PetscObjectComm((PetscObject)pc));CHKERRQ(ierr);
      /* print info */
      if (pcbddc->dbg_flag) {
        ierr = PetscViewerASCIISynchronizedPrintf(pcbddc->dbg_viewer,"Subdomain %04d infinity error for Neumann solve (%s) = % 1.14e\n",PetscGlobalRank,((PetscObject)(pcbddc->ksp_R))->prefix,value);CHKERRQ(ierr);
        ierr = PetscViewerFlush(pcbddc->dbg_viewer);CHKERRQ(ierr);
      }
      if (pcbddc->NullSpace && !use_exact_reduced) { /* is it the right logic? */
        ierr = PCBDDCNullSpaceAssembleCorrection(pc,pcbddc->is_R_local);CHKERRQ(ierr);
      }
    }
  }
  PetscFunctionReturn(0);
}

#undef __FUNCT__
#define __FUNCT__ "PCBDDCSolveSubstructureCorrection"
static PetscErrorCode  PCBDDCSolveSubstructureCorrection(PC pc, Vec inout_B, Vec inout_D, PetscBool applytranspose)
{
  PetscErrorCode  ierr;
  PC_BDDC*        pcbddc = (PC_BDDC*)(pc->data);
  PCBDDCSubSchurs sub_schurs = pcbddc->sub_schurs;

  PetscFunctionBegin;
  if (!sub_schurs->reuse_mumps) {
    ierr = VecSet(pcbddc->vec1_R,0.);CHKERRQ(ierr);
  }
  if (!pcbddc->switch_static) {
    if (applytranspose && pcbddc->local_auxmat1) {
      ierr = MatMultTranspose(pcbddc->local_auxmat2,inout_B,pcbddc->vec1_C);CHKERRQ(ierr);
      ierr = MatMultTransposeAdd(pcbddc->local_auxmat1,pcbddc->vec1_C,inout_B,inout_B);CHKERRQ(ierr);
    }
    if (!sub_schurs->reuse_mumps) {
      ierr = VecScatterBegin(pcbddc->R_to_B,inout_B,pcbddc->vec1_R,INSERT_VALUES,SCATTER_REVERSE);CHKERRQ(ierr);
      ierr = VecScatterEnd(pcbddc->R_to_B,inout_B,pcbddc->vec1_R,INSERT_VALUES,SCATTER_REVERSE);CHKERRQ(ierr);
    } else {
      PCBDDCReuseMumps reuse_mumps = sub_schurs->reuse_mumps;

      ierr = VecScatterBegin(reuse_mumps->correction_scatter_B,inout_B,reuse_mumps->rhs_B,INSERT_VALUES,SCATTER_FORWARD);CHKERRQ(ierr);
      ierr = VecScatterEnd(reuse_mumps->correction_scatter_B,inout_B,reuse_mumps->rhs_B,INSERT_VALUES,SCATTER_FORWARD);CHKERRQ(ierr);
    }
  } else {
    ierr = VecScatterBegin(pcbddc->R_to_B,inout_B,pcbddc->vec1_R,INSERT_VALUES,SCATTER_REVERSE);CHKERRQ(ierr);
    ierr = VecScatterEnd(pcbddc->R_to_B,inout_B,pcbddc->vec1_R,INSERT_VALUES,SCATTER_REVERSE);CHKERRQ(ierr);
    ierr = VecScatterBegin(pcbddc->R_to_D,inout_D,pcbddc->vec1_R,INSERT_VALUES,SCATTER_REVERSE);CHKERRQ(ierr);
    ierr = VecScatterEnd(pcbddc->R_to_D,inout_D,pcbddc->vec1_R,INSERT_VALUES,SCATTER_REVERSE);CHKERRQ(ierr);
    if (applytranspose && pcbddc->local_auxmat1) {
      ierr = MatMultTranspose(pcbddc->local_auxmat2,pcbddc->vec1_R,pcbddc->vec1_C);CHKERRQ(ierr);
      ierr = MatMultTransposeAdd(pcbddc->local_auxmat1,pcbddc->vec1_C,inout_B,inout_B);CHKERRQ(ierr);
      ierr = VecScatterBegin(pcbddc->R_to_B,inout_B,pcbddc->vec1_R,INSERT_VALUES,SCATTER_REVERSE);CHKERRQ(ierr);
      ierr = VecScatterEnd(pcbddc->R_to_B,inout_B,pcbddc->vec1_R,INSERT_VALUES,SCATTER_REVERSE);CHKERRQ(ierr);
    }
  }
  if (!sub_schurs->reuse_mumps) {
    if (applytranspose) {
      ierr = KSPSolveTranspose(pcbddc->ksp_R,pcbddc->vec1_R,pcbddc->vec1_R);CHKERRQ(ierr);
    } else {
      ierr = KSPSolve(pcbddc->ksp_R,pcbddc->vec1_R,pcbddc->vec1_R);CHKERRQ(ierr);
    }
#if defined(PETSC_HAVE_MUMPS)
  } else {
    PCBDDCReuseMumps reuse_mumps = sub_schurs->reuse_mumps;

    if (applytranspose) {
      ierr = MatMumpsSolveSchurComplementTranspose(reuse_mumps->F,reuse_mumps->rhs_B,reuse_mumps->sol_B);CHKERRQ(ierr);
    } else {
      ierr = MatMumpsSolveSchurComplement(reuse_mumps->F,reuse_mumps->rhs_B,reuse_mumps->sol_B);CHKERRQ(ierr);
    }
#endif
  }
  ierr = VecSet(inout_B,0.);CHKERRQ(ierr);
  if (!pcbddc->switch_static) {
    if (!sub_schurs->reuse_mumps) {
      ierr = VecScatterBegin(pcbddc->R_to_B,pcbddc->vec1_R,inout_B,INSERT_VALUES,SCATTER_FORWARD);CHKERRQ(ierr);
      ierr = VecScatterEnd(pcbddc->R_to_B,pcbddc->vec1_R,inout_B,INSERT_VALUES,SCATTER_FORWARD);CHKERRQ(ierr);
    } else {
      PCBDDCReuseMumps reuse_mumps = sub_schurs->reuse_mumps;

      ierr = VecScatterBegin(reuse_mumps->correction_scatter_B,reuse_mumps->sol_B,inout_B,INSERT_VALUES,SCATTER_REVERSE);CHKERRQ(ierr);
      ierr = VecScatterEnd(reuse_mumps->correction_scatter_B,reuse_mumps->sol_B,inout_B,INSERT_VALUES,SCATTER_REVERSE);CHKERRQ(ierr);
    }
    if (!applytranspose && pcbddc->local_auxmat1) {
      ierr = MatMult(pcbddc->local_auxmat1,inout_B,pcbddc->vec1_C);CHKERRQ(ierr);
      ierr = MatMultAdd(pcbddc->local_auxmat2,pcbddc->vec1_C,inout_B,inout_B);CHKERRQ(ierr);
    }
  } else {
    ierr = VecScatterBegin(pcbddc->R_to_B,pcbddc->vec1_R,inout_B,INSERT_VALUES,SCATTER_FORWARD);CHKERRQ(ierr);
    ierr = VecScatterEnd(pcbddc->R_to_B,pcbddc->vec1_R,inout_B,INSERT_VALUES,SCATTER_FORWARD);CHKERRQ(ierr);
    ierr = VecScatterBegin(pcbddc->R_to_D,pcbddc->vec1_R,inout_D,INSERT_VALUES,SCATTER_FORWARD);CHKERRQ(ierr);
    ierr = VecScatterEnd(pcbddc->R_to_D,pcbddc->vec1_R,inout_D,INSERT_VALUES,SCATTER_FORWARD);CHKERRQ(ierr);
    if (!applytranspose && pcbddc->local_auxmat1) {
      ierr = MatMult(pcbddc->local_auxmat1,inout_B,pcbddc->vec1_C);CHKERRQ(ierr);
      ierr = MatMultAdd(pcbddc->local_auxmat2,pcbddc->vec1_C,pcbddc->vec1_R,pcbddc->vec1_R);CHKERRQ(ierr);
    }
    ierr = VecScatterBegin(pcbddc->R_to_B,pcbddc->vec1_R,inout_B,INSERT_VALUES,SCATTER_FORWARD);CHKERRQ(ierr);
    ierr = VecScatterEnd(pcbddc->R_to_B,pcbddc->vec1_R,inout_B,INSERT_VALUES,SCATTER_FORWARD);CHKERRQ(ierr);
    ierr = VecScatterBegin(pcbddc->R_to_D,pcbddc->vec1_R,inout_D,INSERT_VALUES,SCATTER_FORWARD);CHKERRQ(ierr);
    ierr = VecScatterEnd(pcbddc->R_to_D,pcbddc->vec1_R,inout_D,INSERT_VALUES,SCATTER_FORWARD);CHKERRQ(ierr);
  }
  PetscFunctionReturn(0);
}

/* parameter apply transpose determines if the interface preconditioner should be applied transposed or not */
#undef __FUNCT__
#define __FUNCT__ "PCBDDCApplyInterfacePreconditioner"
PetscErrorCode  PCBDDCApplyInterfacePreconditioner(PC pc, PetscBool applytranspose)
{
  PetscErrorCode ierr;
  PC_BDDC*        pcbddc = (PC_BDDC*)(pc->data);
  PC_IS*            pcis = (PC_IS*)  (pc->data);
  const PetscScalar zero = 0.0;

  PetscFunctionBegin;
  /* Application of PSI^T or PHI^T (depending on applytranspose, see comment above) */
  if (applytranspose) {
    ierr = MatMultTranspose(pcbddc->coarse_phi_B,pcis->vec1_B,pcbddc->vec1_P);CHKERRQ(ierr);
    if (pcbddc->switch_static) { ierr = MatMultTransposeAdd(pcbddc->coarse_phi_D,pcis->vec1_D,pcbddc->vec1_P,pcbddc->vec1_P);CHKERRQ(ierr); }
  } else {
    ierr = MatMultTranspose(pcbddc->coarse_psi_B,pcis->vec1_B,pcbddc->vec1_P);CHKERRQ(ierr);
    if (pcbddc->switch_static) { ierr = MatMultTransposeAdd(pcbddc->coarse_psi_D,pcis->vec1_D,pcbddc->vec1_P,pcbddc->vec1_P);CHKERRQ(ierr); }
  }
  /* start communications from local primal nodes to rhs of coarse solver */
  ierr = VecSet(pcbddc->coarse_vec,zero);CHKERRQ(ierr);
  ierr = PCBDDCScatterCoarseDataBegin(pc,ADD_VALUES,SCATTER_FORWARD);CHKERRQ(ierr);
  ierr = PCBDDCScatterCoarseDataEnd(pc,ADD_VALUES,SCATTER_FORWARD);CHKERRQ(ierr);

  /* Coarse solution -> rhs and sol updated inside PCBDDCScattarCoarseDataBegin/End */
  /* TODO remove null space when doing multilevel */
  if (pcbddc->coarse_ksp) {
    Vec rhs,sol;

    ierr = KSPGetRhs(pcbddc->coarse_ksp,&rhs);CHKERRQ(ierr);
    ierr = KSPGetSolution(pcbddc->coarse_ksp,&sol);CHKERRQ(ierr);
    if (applytranspose) {
      ierr = KSPSolveTranspose(pcbddc->coarse_ksp,rhs,sol);CHKERRQ(ierr);
    } else {
      ierr = KSPSolve(pcbddc->coarse_ksp,rhs,sol);CHKERRQ(ierr);
    }
  }

  /* Local solution on R nodes */
  if (pcis->n) { /* in/out pcbddc->vec1_B,pcbddc->vec1_D */
    ierr = PCBDDCSolveSubstructureCorrection(pc,pcis->vec1_B,pcis->vec1_D,applytranspose);CHKERRQ(ierr);
  }

  /* communications from coarse sol to local primal nodes */
  ierr = PCBDDCScatterCoarseDataBegin(pc,INSERT_VALUES,SCATTER_REVERSE);CHKERRQ(ierr);
  ierr = PCBDDCScatterCoarseDataEnd(pc,INSERT_VALUES,SCATTER_REVERSE);CHKERRQ(ierr);

  /* Sum contributions from two levels */
  if (applytranspose) {
    ierr = MatMultAdd(pcbddc->coarse_psi_B,pcbddc->vec1_P,pcis->vec1_B,pcis->vec1_B);CHKERRQ(ierr);
    if (pcbddc->switch_static) { ierr = MatMultAdd(pcbddc->coarse_psi_D,pcbddc->vec1_P,pcis->vec1_D,pcis->vec1_D);CHKERRQ(ierr); }
  } else {
    ierr = MatMultAdd(pcbddc->coarse_phi_B,pcbddc->vec1_P,pcis->vec1_B,pcis->vec1_B);CHKERRQ(ierr);
    if (pcbddc->switch_static) { ierr = MatMultAdd(pcbddc->coarse_phi_D,pcbddc->vec1_P,pcis->vec1_D,pcis->vec1_D);CHKERRQ(ierr); }
  }
  PetscFunctionReturn(0);
}

#undef __FUNCT__
#define __FUNCT__ "PCBDDCScatterCoarseDataBegin"
PetscErrorCode PCBDDCScatterCoarseDataBegin(PC pc,InsertMode imode, ScatterMode smode)
{
  PetscErrorCode ierr;
  PC_BDDC*       pcbddc = (PC_BDDC*)(pc->data);
  PetscScalar    *array;
  Vec            from,to;

  PetscFunctionBegin;
  if (smode == SCATTER_REVERSE) { /* from global to local -> get data from coarse solution */
    from = pcbddc->coarse_vec;
    to = pcbddc->vec1_P;
    if (pcbddc->coarse_ksp) { /* get array from coarse processes */
      Vec tvec;

      ierr = KSPGetRhs(pcbddc->coarse_ksp,&tvec);CHKERRQ(ierr);
      ierr = VecResetArray(tvec);CHKERRQ(ierr);
      ierr = KSPGetSolution(pcbddc->coarse_ksp,&tvec);CHKERRQ(ierr);
      ierr = VecGetArray(tvec,&array);CHKERRQ(ierr);
      ierr = VecPlaceArray(from,array);CHKERRQ(ierr);
      ierr = VecRestoreArray(tvec,&array);CHKERRQ(ierr);
    }
  } else { /* from local to global -> put data in coarse right hand side */
    from = pcbddc->vec1_P;
    to = pcbddc->coarse_vec;
  }
  ierr = VecScatterBegin(pcbddc->coarse_loc_to_glob,from,to,imode,smode);CHKERRQ(ierr);
  PetscFunctionReturn(0);
}

#undef __FUNCT__
#define __FUNCT__ "PCBDDCScatterCoarseDataEnd"
PetscErrorCode PCBDDCScatterCoarseDataEnd(PC pc, InsertMode imode, ScatterMode smode)
{
  PetscErrorCode ierr;
  PC_BDDC*       pcbddc = (PC_BDDC*)(pc->data);
  PetscScalar    *array;
  Vec            from,to;

  PetscFunctionBegin;
  if (smode == SCATTER_REVERSE) { /* from global to local -> get data from coarse solution */
    from = pcbddc->coarse_vec;
    to = pcbddc->vec1_P;
  } else { /* from local to global -> put data in coarse right hand side */
    from = pcbddc->vec1_P;
    to = pcbddc->coarse_vec;
  }
  ierr = VecScatterEnd(pcbddc->coarse_loc_to_glob,from,to,imode,smode);CHKERRQ(ierr);
  if (smode == SCATTER_FORWARD) {
    if (pcbddc->coarse_ksp) { /* get array from coarse processes */
      Vec tvec;

      ierr = KSPGetRhs(pcbddc->coarse_ksp,&tvec);CHKERRQ(ierr);
      ierr = VecGetArray(to,&array);CHKERRQ(ierr);
      ierr = VecPlaceArray(tvec,array);CHKERRQ(ierr);
      ierr = VecRestoreArray(to,&array);CHKERRQ(ierr);
    }
  } else {
    if (pcbddc->coarse_ksp) { /* restore array of pcbddc->coarse_vec */
     ierr = VecResetArray(from);CHKERRQ(ierr);
    }
  }
  PetscFunctionReturn(0);
}

/* uncomment for testing purposes */
/* #define PETSC_MISSING_LAPACK_GESVD 1 */
#undef __FUNCT__
#define __FUNCT__ "PCBDDCConstraintsSetUp"
PetscErrorCode PCBDDCConstraintsSetUp(PC pc)
{
  PetscErrorCode    ierr;
  PC_IS*            pcis = (PC_IS*)(pc->data);
  PC_BDDC*          pcbddc = (PC_BDDC*)pc->data;
  Mat_IS*           matis = (Mat_IS*)pc->pmat->data;
  /* one and zero */
  PetscScalar       one=1.0,zero=0.0;
  /* space to store constraints and their local indices */
  PetscScalar       *constraints_data;
  PetscInt          *constraints_idxs,*constraints_idxs_B;
  PetscInt          *constraints_idxs_ptr,*constraints_data_ptr;
  PetscInt          *constraints_n;
  /* iterators */
  PetscInt          i,j,k,total_counts,total_counts_cc,cum;
  /* BLAS integers */
  PetscBLASInt      lwork,lierr;
  PetscBLASInt      Blas_N,Blas_M,Blas_K,Blas_one=1;
  PetscBLASInt      Blas_LDA,Blas_LDB,Blas_LDC;
  /* reuse */
  PetscInt          olocal_primal_size,olocal_primal_size_cc;
  PetscInt          *olocal_primal_ref_node,*olocal_primal_ref_mult;
  /* change of basis */
  PetscBool         qr_needed;
  PetscBT           change_basis,qr_needed_idx;
  /* auxiliary stuff */
  PetscInt          *nnz,*is_indices;
  PetscInt          ncc;
  /* some quantities */
  PetscInt          n_vertices,total_primal_vertices,valid_constraints;
  PetscInt          size_of_constraint,max_size_of_constraint=0,max_constraints,temp_constraints;

  PetscFunctionBegin;
  /* Destroy Mat objects computed previously */
  ierr = MatDestroy(&pcbddc->ChangeOfBasisMatrix);CHKERRQ(ierr);
  ierr = MatDestroy(&pcbddc->ConstraintMatrix);CHKERRQ(ierr);
  /* save info on constraints from previous setup (if any) */
  olocal_primal_size = pcbddc->local_primal_size;
  olocal_primal_size_cc = pcbddc->local_primal_size_cc;
  ierr = PetscMalloc2(olocal_primal_size_cc,&olocal_primal_ref_node,olocal_primal_size_cc,&olocal_primal_ref_mult);CHKERRQ(ierr);
  ierr = PetscMemcpy(olocal_primal_ref_node,pcbddc->local_primal_ref_node,olocal_primal_size_cc*sizeof(PetscInt));CHKERRQ(ierr);
  ierr = PetscMemcpy(olocal_primal_ref_mult,pcbddc->local_primal_ref_mult,olocal_primal_size_cc*sizeof(PetscInt));CHKERRQ(ierr);
  ierr = PetscFree2(pcbddc->local_primal_ref_node,pcbddc->local_primal_ref_mult);CHKERRQ(ierr);
  ierr = PetscFree(pcbddc->primal_indices_local_idxs);CHKERRQ(ierr);

  /* print some info */
  if (pcbddc->dbg_flag) {
    IS       vertices;
    PetscInt nv,nedges,nfaces;
    ierr = PCBDDCGraphGetCandidatesIS(pcbddc->mat_graph,&nfaces,NULL,&nedges,NULL,&vertices);CHKERRQ(ierr);
    ierr = ISGetSize(vertices,&nv);CHKERRQ(ierr);
    ierr = ISDestroy(&vertices);CHKERRQ(ierr);
    ierr = PetscViewerASCIISynchronizedAllow(pcbddc->dbg_viewer,PETSC_TRUE);CHKERRQ(ierr);
    ierr = PetscViewerASCIISynchronizedPrintf(pcbddc->dbg_viewer,"--------------------------------------------------------------\n");CHKERRQ(ierr);
    ierr = PetscViewerASCIISynchronizedPrintf(pcbddc->dbg_viewer,"Subdomain %04d got %02d local candidate vertices (%d)\n",PetscGlobalRank,nv,pcbddc->use_vertices);CHKERRQ(ierr);
    ierr = PetscViewerASCIISynchronizedPrintf(pcbddc->dbg_viewer,"Subdomain %04d got %02d local candidate edges    (%d)\n",PetscGlobalRank,nedges,pcbddc->use_edges);CHKERRQ(ierr);
    ierr = PetscViewerASCIISynchronizedPrintf(pcbddc->dbg_viewer,"Subdomain %04d got %02d local candidate faces    (%d)\n",PetscGlobalRank,nfaces,pcbddc->use_faces);CHKERRQ(ierr);
    ierr = PetscViewerFlush(pcbddc->dbg_viewer);CHKERRQ(ierr);
  }

  if (!pcbddc->adaptive_selection) {
    IS           ISForVertices,*ISForFaces,*ISForEdges;
    MatNullSpace nearnullsp;
    const Vec    *nearnullvecs;
    Vec          *localnearnullsp;
    PetscScalar  *array;
    PetscInt     n_ISForFaces,n_ISForEdges,nnsp_size;
    PetscBool    nnsp_has_cnst;
    /* LAPACK working arrays for SVD or POD */
    PetscBool    skip_lapack,boolforchange;
    PetscScalar  *work;
    PetscReal    *singular_vals;
#if defined(PETSC_USE_COMPLEX)
    PetscReal    *rwork;
#endif
#if defined(PETSC_MISSING_LAPACK_GESVD)
    PetscScalar  *temp_basis,*correlation_mat;
#else
    PetscBLASInt dummy_int=1;
    PetscScalar  dummy_scalar=1.;
#endif

    /* Get index sets for faces, edges and vertices from graph */
    ierr = PCBDDCGraphGetCandidatesIS(pcbddc->mat_graph,&n_ISForFaces,&ISForFaces,&n_ISForEdges,&ISForEdges,&ISForVertices);CHKERRQ(ierr);
    /* free unneeded index sets */
    if (!pcbddc->use_vertices) {
      ierr = ISDestroy(&ISForVertices);CHKERRQ(ierr);
    }
    if (!pcbddc->use_edges) {
      for (i=0;i<n_ISForEdges;i++) {
        ierr = ISDestroy(&ISForEdges[i]);CHKERRQ(ierr);
      }
      ierr = PetscFree(ISForEdges);CHKERRQ(ierr);
      n_ISForEdges = 0;
    }
    if (!pcbddc->use_faces) {
      for (i=0;i<n_ISForFaces;i++) {
        ierr = ISDestroy(&ISForFaces[i]);CHKERRQ(ierr);
      }
      ierr = PetscFree(ISForFaces);CHKERRQ(ierr);
      n_ISForFaces = 0;
    }

#if defined(PETSC_USE_DEBUG)
    /* HACK: when solving singular problems not using vertices, a change of basis is mandatory.
       Also use_change_of_basis should be consistent among processors */
    if (pcbddc->NullSpace) {
      PetscBool tbool[2],gbool[2];

      if (!ISForVertices && !pcbddc->user_ChangeOfBasisMatrix) {
        pcbddc->use_change_of_basis = PETSC_TRUE;
        if (!ISForEdges) {
          pcbddc->use_change_on_faces = PETSC_TRUE;
        }
      }
      tbool[0] = pcbddc->use_change_of_basis;
      tbool[1] = pcbddc->use_change_on_faces;
      ierr = MPI_Allreduce(tbool,gbool,2,MPIU_BOOL,MPI_LOR,PetscObjectComm((PetscObject)pc));CHKERRQ(ierr);
      pcbddc->use_change_of_basis = gbool[0];
      pcbddc->use_change_on_faces = gbool[1];
    }
#endif

    /* check if near null space is attached to global mat */
    ierr = MatGetNearNullSpace(pc->pmat,&nearnullsp);CHKERRQ(ierr);
    if (nearnullsp) {
      ierr = MatNullSpaceGetVecs(nearnullsp,&nnsp_has_cnst,&nnsp_size,&nearnullvecs);CHKERRQ(ierr);
      /* remove any stored info */
      ierr = MatNullSpaceDestroy(&pcbddc->onearnullspace);CHKERRQ(ierr);
      ierr = PetscFree(pcbddc->onearnullvecs_state);CHKERRQ(ierr);
      /* store information for BDDC solver reuse */
      ierr = PetscObjectReference((PetscObject)nearnullsp);CHKERRQ(ierr);
      pcbddc->onearnullspace = nearnullsp;
      ierr = PetscMalloc1(nnsp_size,&pcbddc->onearnullvecs_state);CHKERRQ(ierr);
      for (i=0;i<nnsp_size;i++) {
        ierr = PetscObjectStateGet((PetscObject)nearnullvecs[i],&pcbddc->onearnullvecs_state[i]);CHKERRQ(ierr);
      }
    } else { /* if near null space is not provided BDDC uses constants by default */
      nnsp_size = 0;
      nnsp_has_cnst = PETSC_TRUE;
    }
    /* get max number of constraints on a single cc */
    max_constraints = nnsp_size;
    if (nnsp_has_cnst) max_constraints++;

    /*
         Evaluate maximum storage size needed by the procedure
         - Indices for connected component i stored at "constraints_idxs + constraints_idxs_ptr[i]"
         - Values for constraints on connected component i stored at "constraints_data + constraints_data_ptr[i]"
         There can be multiple constraints per connected component
                                                                                                                                                           */
    n_vertices = 0;
    if (ISForVertices) {
      ierr = ISGetSize(ISForVertices,&n_vertices);CHKERRQ(ierr);
    }
    ncc = n_vertices+n_ISForFaces+n_ISForEdges;
    ierr = PetscMalloc3(ncc+1,&constraints_idxs_ptr,ncc+1,&constraints_data_ptr,ncc,&constraints_n);CHKERRQ(ierr);

    total_counts = n_ISForFaces+n_ISForEdges;
    total_counts *= max_constraints;
    total_counts += n_vertices;
    ierr = PetscBTCreate(total_counts,&change_basis);CHKERRQ(ierr);

    total_counts = 0;
    max_size_of_constraint = 0;
    for (i=0;i<n_ISForEdges+n_ISForFaces;i++) {
      IS used_is;
      if (i<n_ISForEdges) {
        used_is = ISForEdges[i];
      } else {
        used_is = ISForFaces[i-n_ISForEdges];
      }
      ierr = ISGetSize(used_is,&j);CHKERRQ(ierr);
      total_counts += j;
      max_size_of_constraint = PetscMax(j,max_size_of_constraint);
    }
    ierr = PetscMalloc3(total_counts*max_constraints+n_vertices,&constraints_data,total_counts+n_vertices,&constraints_idxs,total_counts+n_vertices,&constraints_idxs_B);CHKERRQ(ierr);

    /* get local part of global near null space vectors */
    ierr = PetscMalloc1(nnsp_size,&localnearnullsp);CHKERRQ(ierr);
    for (k=0;k<nnsp_size;k++) {
      ierr = VecDuplicate(pcis->vec1_N,&localnearnullsp[k]);CHKERRQ(ierr);
      ierr = VecScatterBegin(matis->ctx,nearnullvecs[k],localnearnullsp[k],INSERT_VALUES,SCATTER_FORWARD);CHKERRQ(ierr);
      ierr = VecScatterEnd(matis->ctx,nearnullvecs[k],localnearnullsp[k],INSERT_VALUES,SCATTER_FORWARD);CHKERRQ(ierr);
    }

    /* whether or not to skip lapack calls */
    skip_lapack = PETSC_TRUE;
    if (n_ISForFaces+n_ISForEdges && max_constraints > 1 && !pcbddc->use_nnsp_true) skip_lapack = PETSC_FALSE;

    /* First we issue queries to allocate optimal workspace for LAPACKgesvd (or LAPACKsyev if SVD is missing) */
    if (!skip_lapack) {
      PetscScalar temp_work;

#if defined(PETSC_MISSING_LAPACK_GESVD)
      /* Proper Orthogonal Decomposition (POD) using the snapshot method */
      ierr = PetscMalloc1(max_constraints*max_constraints,&correlation_mat);CHKERRQ(ierr);
      ierr = PetscMalloc1(max_constraints,&singular_vals);CHKERRQ(ierr);
      ierr = PetscMalloc1(max_size_of_constraint*max_constraints,&temp_basis);CHKERRQ(ierr);
#if defined(PETSC_USE_COMPLEX)
      ierr = PetscMalloc1(3*max_constraints,&rwork);CHKERRQ(ierr);
#endif
      /* now we evaluate the optimal workspace using query with lwork=-1 */
      ierr = PetscBLASIntCast(max_constraints,&Blas_N);CHKERRQ(ierr);
      ierr = PetscBLASIntCast(max_constraints,&Blas_LDA);CHKERRQ(ierr);
      lwork = -1;
      ierr = PetscFPTrapPush(PETSC_FP_TRAP_OFF);CHKERRQ(ierr);
#if !defined(PETSC_USE_COMPLEX)
      PetscStackCallBLAS("LAPACKsyev",LAPACKsyev_("V","U",&Blas_N,correlation_mat,&Blas_LDA,singular_vals,&temp_work,&lwork,&lierr));
#else
      PetscStackCallBLAS("LAPACKsyev",LAPACKsyev_("V","U",&Blas_N,correlation_mat,&Blas_LDA,singular_vals,&temp_work,&lwork,rwork,&lierr));
#endif
      ierr = PetscFPTrapPop();CHKERRQ(ierr);
      if (lierr) SETERRQ1(PETSC_COMM_SELF,PETSC_ERR_LIB,"Error in query to SYEV Lapack routine %d",(int)lierr);
#else /* on missing GESVD */
      /* SVD */
      PetscInt max_n,min_n;
      max_n = max_size_of_constraint;
      min_n = max_constraints;
      if (max_size_of_constraint < max_constraints) {
        min_n = max_size_of_constraint;
        max_n = max_constraints;
      }
      ierr = PetscMalloc1(min_n,&singular_vals);CHKERRQ(ierr);
#if defined(PETSC_USE_COMPLEX)
      ierr = PetscMalloc1(5*min_n,&rwork);CHKERRQ(ierr);
#endif
      /* now we evaluate the optimal workspace using query with lwork=-1 */
      lwork = -1;
      ierr = PetscBLASIntCast(max_n,&Blas_M);CHKERRQ(ierr);
      ierr = PetscBLASIntCast(min_n,&Blas_N);CHKERRQ(ierr);
      ierr = PetscBLASIntCast(max_n,&Blas_LDA);CHKERRQ(ierr);
      ierr = PetscFPTrapPush(PETSC_FP_TRAP_OFF);CHKERRQ(ierr);
#if !defined(PETSC_USE_COMPLEX)
      PetscStackCallBLAS("LAPACKgesvd",LAPACKgesvd_("O","N",&Blas_M,&Blas_N,&constraints_data[0],&Blas_LDA,singular_vals,&dummy_scalar,&dummy_int,&dummy_scalar,&dummy_int,&temp_work,&lwork,&lierr));
#else
      PetscStackCallBLAS("LAPACKgesvd",LAPACKgesvd_("O","N",&Blas_M,&Blas_N,&constraints_data[0],&Blas_LDA,singular_vals,&dummy_scalar,&dummy_int,&dummy_scalar,&dummy_int,&temp_work,&lwork,rwork,&lierr));
#endif
      ierr = PetscFPTrapPop();CHKERRQ(ierr);
      if (lierr) SETERRQ1(PETSC_COMM_SELF,PETSC_ERR_LIB,"Error in query to GESVD Lapack routine %d",(int)lierr);
#endif /* on missing GESVD */
      /* Allocate optimal workspace */
      ierr = PetscBLASIntCast((PetscInt)PetscRealPart(temp_work),&lwork);CHKERRQ(ierr);
      ierr = PetscMalloc1(lwork,&work);CHKERRQ(ierr);
    }
    /* Now we can loop on constraining sets */
    total_counts = 0;
    constraints_idxs_ptr[0] = 0;
    constraints_data_ptr[0] = 0;
    /* vertices */
    if (n_vertices) {
      ierr = ISGetIndices(ISForVertices,(const PetscInt**)&is_indices);CHKERRQ(ierr);
      if (nnsp_has_cnst) { /* it considers all possible vertices */
        ierr = PetscMemcpy(constraints_idxs,is_indices,n_vertices*sizeof(PetscInt));CHKERRQ(ierr);
        for (i=0;i<n_vertices;i++) {
          constraints_n[total_counts] = 1;
          constraints_data[total_counts] = 1.0;
          constraints_idxs_ptr[total_counts+1] = constraints_idxs_ptr[total_counts]+1;
          constraints_data_ptr[total_counts+1] = constraints_data_ptr[total_counts]+1;
          total_counts++;
        }
      } else { /* consider vertices for which exist at least a localnearnullsp which is not null there */
        PetscBool used_vertex;
        for (i=0;i<n_vertices;i++) {
          used_vertex = PETSC_FALSE;
          k = 0;
          while (!used_vertex && k<nnsp_size) {
            ierr = VecGetArrayRead(localnearnullsp[k],(const PetscScalar**)&array);CHKERRQ(ierr);
            if (PetscAbsScalar(array[is_indices[i]])>0.0) {
              constraints_n[total_counts] = 1;
              constraints_idxs[total_counts] = is_indices[i];
              constraints_data[total_counts] = 1.0;
              constraints_idxs_ptr[total_counts+1] = constraints_idxs_ptr[total_counts]+1;
              constraints_data_ptr[total_counts+1] = constraints_data_ptr[total_counts]+1;
              total_counts++;
              used_vertex = PETSC_TRUE;
            }
            ierr = VecRestoreArrayRead(localnearnullsp[k],(const PetscScalar**)&array);CHKERRQ(ierr);
            k++;
          }
        }
      }
      ierr = ISRestoreIndices(ISForVertices,(const PetscInt**)&is_indices);CHKERRQ(ierr);
      n_vertices = total_counts;
    }

    /* edges and faces */
    total_counts_cc = total_counts;
    for (ncc=0;ncc<n_ISForEdges+n_ISForFaces;ncc++) {
      IS        used_is;
      PetscBool idxs_copied = PETSC_FALSE;

      if (ncc<n_ISForEdges) {
        used_is = ISForEdges[ncc];
        boolforchange = pcbddc->use_change_of_basis; /* change or not the basis on the edge */
      } else {
        used_is = ISForFaces[ncc-n_ISForEdges];
        boolforchange = (PetscBool)(pcbddc->use_change_of_basis && pcbddc->use_change_on_faces); /* change or not the basis on the face */
      }
      temp_constraints = 0;          /* zero the number of constraints I have on this conn comp */

      ierr = ISGetSize(used_is,&size_of_constraint);CHKERRQ(ierr);
      ierr = ISGetIndices(used_is,(const PetscInt**)&is_indices);CHKERRQ(ierr);
      /* change of basis should not be performed on local periodic nodes */
      if (pcbddc->mat_graph->mirrors && pcbddc->mat_graph->mirrors[is_indices[0]]) boolforchange = PETSC_FALSE;
      if (nnsp_has_cnst) {
        PetscScalar quad_value;

        ierr = PetscMemcpy(constraints_idxs + constraints_idxs_ptr[total_counts_cc],is_indices,size_of_constraint*sizeof(PetscInt));CHKERRQ(ierr);
        idxs_copied = PETSC_TRUE;

        if (!pcbddc->use_nnsp_true) {
          quad_value = (PetscScalar)(1.0/PetscSqrtReal((PetscReal)size_of_constraint));
        } else {
          quad_value = 1.0;
        }
        for (j=0;j<size_of_constraint;j++) {
          constraints_data[constraints_data_ptr[total_counts_cc]+j] = quad_value;
        }
        temp_constraints++;
        total_counts++;
      }
      for (k=0;k<nnsp_size;k++) {
        PetscReal real_value;
        PetscScalar *ptr_to_data;

        ierr = VecGetArrayRead(localnearnullsp[k],(const PetscScalar**)&array);CHKERRQ(ierr);
        ptr_to_data = &constraints_data[constraints_data_ptr[total_counts_cc]+temp_constraints*size_of_constraint];
        for (j=0;j<size_of_constraint;j++) {
          ptr_to_data[j] = array[is_indices[j]];
        }
        ierr = VecRestoreArrayRead(localnearnullsp[k],(const PetscScalar**)&array);CHKERRQ(ierr);
        /* check if array is null on the connected component */
        ierr = PetscBLASIntCast(size_of_constraint,&Blas_N);CHKERRQ(ierr);
        PetscStackCallBLAS("BLASasum",real_value = BLASasum_(&Blas_N,ptr_to_data,&Blas_one));
        if (real_value > 0.0) { /* keep indices and values */
          temp_constraints++;
          total_counts++;
          if (!idxs_copied) {
            ierr = PetscMemcpy(constraints_idxs + constraints_idxs_ptr[total_counts_cc],is_indices,size_of_constraint*sizeof(PetscInt));CHKERRQ(ierr);
            idxs_copied = PETSC_TRUE;
          }
        }
      }
      ierr = ISRestoreIndices(used_is,(const PetscInt**)&is_indices);CHKERRQ(ierr);
      valid_constraints = temp_constraints;
      if (!pcbddc->use_nnsp_true && temp_constraints) {
        if (temp_constraints == 1) { /* just normalize the constraint */
          PetscScalar norm,*ptr_to_data;

          ptr_to_data = &constraints_data[constraints_data_ptr[total_counts_cc]];
          ierr = PetscBLASIntCast(size_of_constraint,&Blas_N);CHKERRQ(ierr);
          PetscStackCallBLAS("BLASdot",norm = BLASdot_(&Blas_N,ptr_to_data,&Blas_one,ptr_to_data,&Blas_one));
          norm = 1.0/PetscSqrtReal(PetscRealPart(norm));
          PetscStackCallBLAS("BLASscal",BLASscal_(&Blas_N,&norm,ptr_to_data,&Blas_one));
        } else { /* perform SVD */
          PetscReal   tol = 1.0e-8; /* tolerance for retaining eigenmodes */
          PetscScalar *ptr_to_data = &constraints_data[constraints_data_ptr[total_counts_cc]];

#if defined(PETSC_MISSING_LAPACK_GESVD)
          /* SVD: Y = U*S*V^H                -> U (eigenvectors of Y*Y^H) = Y*V*(S)^\dag
             POD: Y^H*Y = V*D*V^H, D = S^H*S -> U = Y*V*D^(-1/2)
             -> When PETSC_USE_COMPLEX and PETSC_MISSING_LAPACK_GESVD are defined
                the constraints basis will differ (by a complex factor with absolute value equal to 1)
                from that computed using LAPACKgesvd
             -> This is due to a different computation of eigenvectors in LAPACKheev
             -> The quality of the POD-computed basis will be the same */
          ierr = PetscMemzero(correlation_mat,temp_constraints*temp_constraints*sizeof(PetscScalar));CHKERRQ(ierr);
          /* Store upper triangular part of correlation matrix */
          ierr = PetscBLASIntCast(size_of_constraint,&Blas_N);CHKERRQ(ierr);
          ierr = PetscFPTrapPush(PETSC_FP_TRAP_OFF);CHKERRQ(ierr);
          for (j=0;j<temp_constraints;j++) {
            for (k=0;k<j+1;k++) {
              PetscStackCallBLAS("BLASdot",correlation_mat[j*temp_constraints+k] = BLASdot_(&Blas_N,ptr_to_data+k*size_of_constraint,&Blas_one,ptr_to_data+j*size_of_constraint,&Blas_one));
            }
          }
          /* compute eigenvalues and eigenvectors of correlation matrix */
          ierr = PetscBLASIntCast(temp_constraints,&Blas_N);CHKERRQ(ierr);
          ierr = PetscBLASIntCast(temp_constraints,&Blas_LDA);CHKERRQ(ierr);
#if !defined(PETSC_USE_COMPLEX)
          PetscStackCallBLAS("LAPACKsyev",LAPACKsyev_("V","U",&Blas_N,correlation_mat,&Blas_LDA,singular_vals,work,&lwork,&lierr));
#else
          PetscStackCallBLAS("LAPACKsyev",LAPACKsyev_("V","U",&Blas_N,correlation_mat,&Blas_LDA,singular_vals,work,&lwork,rwork,&lierr));
#endif
          ierr = PetscFPTrapPop();CHKERRQ(ierr);
          if (lierr) SETERRQ1(PETSC_COMM_SELF,PETSC_ERR_LIB,"Error in SYEV Lapack routine %d",(int)lierr);
          /* retain eigenvalues greater than tol: note that LAPACKsyev gives eigs in ascending order */
          j = 0;
          while (j < temp_constraints && singular_vals[j] < tol) j++;
          total_counts = total_counts-j;
          valid_constraints = temp_constraints-j;
          /* scale and copy POD basis into used quadrature memory */
          ierr = PetscBLASIntCast(size_of_constraint,&Blas_M);CHKERRQ(ierr);
          ierr = PetscBLASIntCast(temp_constraints,&Blas_N);CHKERRQ(ierr);
          ierr = PetscBLASIntCast(temp_constraints,&Blas_K);CHKERRQ(ierr);
          ierr = PetscBLASIntCast(size_of_constraint,&Blas_LDA);CHKERRQ(ierr);
          ierr = PetscBLASIntCast(temp_constraints,&Blas_LDB);CHKERRQ(ierr);
          ierr = PetscBLASIntCast(size_of_constraint,&Blas_LDC);CHKERRQ(ierr);
          if (j<temp_constraints) {
            PetscInt ii;
            for (k=j;k<temp_constraints;k++) singular_vals[k] = 1.0/PetscSqrtReal(singular_vals[k]);
            ierr = PetscFPTrapPush(PETSC_FP_TRAP_OFF);CHKERRQ(ierr);
            PetscStackCallBLAS("BLASgemm",BLASgemm_("N","N",&Blas_M,&Blas_N,&Blas_K,&one,ptr_to_data,&Blas_LDA,correlation_mat,&Blas_LDB,&zero,temp_basis,&Blas_LDC));
            ierr = PetscFPTrapPop();CHKERRQ(ierr);
            for (k=0;k<temp_constraints-j;k++) {
              for (ii=0;ii<size_of_constraint;ii++) {
                ptr_to_data[k*size_of_constraint+ii] = singular_vals[temp_constraints-1-k]*temp_basis[(temp_constraints-1-k)*size_of_constraint+ii];
              }
            }
          }
#else  /* on missing GESVD */
          ierr = PetscBLASIntCast(size_of_constraint,&Blas_M);CHKERRQ(ierr);
          ierr = PetscBLASIntCast(temp_constraints,&Blas_N);CHKERRQ(ierr);
          ierr = PetscBLASIntCast(size_of_constraint,&Blas_LDA);CHKERRQ(ierr);
          ierr = PetscFPTrapPush(PETSC_FP_TRAP_OFF);CHKERRQ(ierr);
#if !defined(PETSC_USE_COMPLEX)
          PetscStackCallBLAS("LAPACKgesvd",LAPACKgesvd_("O","N",&Blas_M,&Blas_N,ptr_to_data,&Blas_LDA,singular_vals,&dummy_scalar,&dummy_int,&dummy_scalar,&dummy_int,work,&lwork,&lierr));
#else
          PetscStackCallBLAS("LAPACKgesvd",LAPACKgesvd_("O","N",&Blas_M,&Blas_N,ptr_to_data,&Blas_LDA,singular_vals,&dummy_scalar,&dummy_int,&dummy_scalar,&dummy_int,work,&lwork,rwork,&lierr));
#endif
          if (lierr) SETERRQ1(PETSC_COMM_SELF,PETSC_ERR_LIB,"Error in GESVD Lapack routine %d",(int)lierr);
          ierr = PetscFPTrapPop();CHKERRQ(ierr);
          /* retain eigenvalues greater than tol: note that LAPACKgesvd gives eigs in descending order */
          k = temp_constraints;
          if (k > size_of_constraint) k = size_of_constraint;
          j = 0;
          while (j < k && singular_vals[k-j-1] < tol) j++;
          valid_constraints = k-j;
          total_counts = total_counts-temp_constraints+valid_constraints;
#endif /* on missing GESVD */
        }
      }
      /* update pointers information */
      if (valid_constraints) {
        constraints_n[total_counts_cc] = valid_constraints;
        constraints_idxs_ptr[total_counts_cc+1] = constraints_idxs_ptr[total_counts_cc]+size_of_constraint;
        constraints_data_ptr[total_counts_cc+1] = constraints_data_ptr[total_counts_cc]+size_of_constraint*valid_constraints;
        /* set change_of_basis flag */
        if (boolforchange) {
          PetscBTSet(change_basis,total_counts_cc);
        }
        total_counts_cc++;
      }
    }
    /* free workspace */
    if (!skip_lapack) {
      ierr = PetscFree(work);CHKERRQ(ierr);
#if defined(PETSC_USE_COMPLEX)
      ierr = PetscFree(rwork);CHKERRQ(ierr);
#endif
      ierr = PetscFree(singular_vals);CHKERRQ(ierr);
#if defined(PETSC_MISSING_LAPACK_GESVD)
      ierr = PetscFree(correlation_mat);CHKERRQ(ierr);
      ierr = PetscFree(temp_basis);CHKERRQ(ierr);
#endif
    }
    for (k=0;k<nnsp_size;k++) {
      ierr = VecDestroy(&localnearnullsp[k]);CHKERRQ(ierr);
    }
    ierr = PetscFree(localnearnullsp);CHKERRQ(ierr);
    /* free index sets of faces, edges and vertices */
    for (i=0;i<n_ISForFaces;i++) {
      ierr = ISDestroy(&ISForFaces[i]);CHKERRQ(ierr);
    }
    if (n_ISForFaces) {
      ierr = PetscFree(ISForFaces);CHKERRQ(ierr);
    }
    for (i=0;i<n_ISForEdges;i++) {
      ierr = ISDestroy(&ISForEdges[i]);CHKERRQ(ierr);
    }
    if (n_ISForEdges) {
      ierr = PetscFree(ISForEdges);CHKERRQ(ierr);
    }
    ierr = ISDestroy(&ISForVertices);CHKERRQ(ierr);
  } else {
    PCBDDCSubSchurs sub_schurs = pcbddc->sub_schurs;

    total_counts = 0;
    n_vertices = 0;
    if (sub_schurs->is_vertices && pcbddc->use_vertices) {
      ierr = ISGetLocalSize(sub_schurs->is_vertices,&n_vertices);CHKERRQ(ierr);
    }
    max_constraints = 0;
    total_counts_cc = 0;
    for (i=0;i<sub_schurs->n_subs+n_vertices;i++) {
      total_counts += pcbddc->adaptive_constraints_n[i];
      if (pcbddc->adaptive_constraints_n[i]) total_counts_cc++;
      max_constraints = PetscMax(max_constraints,pcbddc->adaptive_constraints_n[i]);
    }
    constraints_idxs_ptr = pcbddc->adaptive_constraints_idxs_ptr;
    constraints_data_ptr = pcbddc->adaptive_constraints_data_ptr;
    constraints_idxs = pcbddc->adaptive_constraints_idxs;
    constraints_data = pcbddc->adaptive_constraints_data;
    /* constraints_n differs from pcbddc->adaptive_constraints_n */
    ierr = PetscMalloc1(total_counts_cc,&constraints_n);CHKERRQ(ierr);
    total_counts_cc = 0;
    for (i=0;i<sub_schurs->n_subs+n_vertices;i++) {
      if (pcbddc->adaptive_constraints_n[i]) {
        constraints_n[total_counts_cc++] = pcbddc->adaptive_constraints_n[i];
      }
    }
#if 0
    printf("Found %d totals (%d)\n",total_counts_cc,total_counts);
    for (i=0;i<total_counts_cc;i++) {
      printf("const %d, start %d",i,constraints_idxs_ptr[i]);
      printf(" end %d:\n",constraints_idxs_ptr[i+1]);
      for (j=constraints_idxs_ptr[i];j<constraints_idxs_ptr[i+1];j++) {
        printf(" %d",constraints_idxs[j]);
      }
      printf("\n");
      printf("number of cc: %d\n",constraints_n[i]);
    }
    for (i=0;i<n_vertices;i++) {
      PetscPrintf(PETSC_COMM_SELF,"[%d] vertex %d, n %d\n",PetscGlobalRank,i,pcbddc->adaptive_constraints_n[i]);
    }
    for (i=0;i<sub_schurs->n_subs;i++) {
      PetscPrintf(PETSC_COMM_SELF,"[%d] sub %d, edge %d, n %d\n",PetscGlobalRank,i,(PetscBool)PetscBTLookup(sub_schurs->is_edge,i),pcbddc->adaptive_constraints_n[i+n_vertices]);
    }
#endif

    max_size_of_constraint = 0;
    for (i=0;i<total_counts_cc;i++) max_size_of_constraint = PetscMax(max_size_of_constraint,constraints_idxs_ptr[i+1]-constraints_idxs_ptr[i]);
    ierr = PetscMalloc1(constraints_idxs_ptr[total_counts_cc],&constraints_idxs_B);CHKERRQ(ierr);
    /* Change of basis */
    ierr = PetscBTCreate(total_counts_cc,&change_basis);CHKERRQ(ierr);
    if (pcbddc->use_change_of_basis) {
      for (i=0;i<sub_schurs->n_subs;i++) {
        if (PetscBTLookup(sub_schurs->is_edge,i) || pcbddc->use_change_on_faces) {
          ierr = PetscBTSet(change_basis,i+n_vertices);CHKERRQ(ierr);
        }
      }
    }
  }
  pcbddc->local_primal_size = total_counts;
  ierr = PetscMalloc1(pcbddc->local_primal_size,&pcbddc->primal_indices_local_idxs);CHKERRQ(ierr);

  /* map constraints_idxs in boundary numbering */
  ierr = ISGlobalToLocalMappingApply(pcis->BtoNmap,IS_GTOLM_DROP,constraints_idxs_ptr[total_counts_cc],constraints_idxs,&i,constraints_idxs_B);CHKERRQ(ierr);
  if (i != constraints_idxs_ptr[total_counts_cc]) {
    SETERRQ2(PETSC_COMM_SELF,PETSC_ERR_SUP,"Error in boundary numbering for constraints indices %d != %d\n",constraints_idxs_ptr[total_counts_cc],i);
  }

  /* Create constraint matrix */
  ierr = MatCreate(PETSC_COMM_SELF,&pcbddc->ConstraintMatrix);CHKERRQ(ierr);
  ierr = MatSetType(pcbddc->ConstraintMatrix,MATAIJ);CHKERRQ(ierr);
  ierr = MatSetSizes(pcbddc->ConstraintMatrix,pcbddc->local_primal_size,pcis->n,pcbddc->local_primal_size,pcis->n);CHKERRQ(ierr);

  /* find primal_dofs: subdomain corners plus dofs selected as primal after change of basis */
  /* determine if a QR strategy is needed for change of basis */
  qr_needed = PETSC_FALSE;
  ierr = PetscBTCreate(total_counts_cc,&qr_needed_idx);CHKERRQ(ierr);
  total_primal_vertices=0;
  pcbddc->local_primal_size_cc = 0;
  for (i=0;i<total_counts_cc;i++) {
    size_of_constraint = constraints_idxs_ptr[i+1]-constraints_idxs_ptr[i];
    if (size_of_constraint == 1) {
      pcbddc->primal_indices_local_idxs[total_primal_vertices++] = constraints_idxs[constraints_idxs_ptr[i]];
      pcbddc->local_primal_size_cc += 1;
    } else if (PetscBTLookup(change_basis,i)) {
      for (k=0;k<constraints_n[i];k++) {
        pcbddc->primal_indices_local_idxs[total_primal_vertices++] = constraints_idxs[constraints_idxs_ptr[i]+k];
      }
      pcbddc->local_primal_size_cc += constraints_n[i];
      if (constraints_n[i] > 1 || pcbddc->use_qr_single || pcbddc->faster_deluxe) {
        PetscBTSet(qr_needed_idx,i);
        qr_needed = PETSC_TRUE;
      }
    } else {
      pcbddc->local_primal_size_cc += 1;
    }
  }
  /* note that the local variable n_vertices used below stores the number of pointwise constraints */
  pcbddc->n_vertices = total_primal_vertices;
  /* permute indices in order to have a sorted set of vertices */
  ierr = PetscSortInt(total_primal_vertices,pcbddc->primal_indices_local_idxs);CHKERRQ(ierr);

  ierr = PetscMalloc2(pcbddc->local_primal_size_cc,&pcbddc->local_primal_ref_node,pcbddc->local_primal_size_cc,&pcbddc->local_primal_ref_mult);CHKERRQ(ierr);
  ierr = PetscMemcpy(pcbddc->local_primal_ref_node,pcbddc->primal_indices_local_idxs,total_primal_vertices*sizeof(PetscInt));CHKERRQ(ierr);
  for (i=0;i<total_primal_vertices;i++) pcbddc->local_primal_ref_mult[i] = 1;

  /* nonzero structure of constraint matrix */
  /* and get reference dof for local constraints */
  ierr = PetscMalloc1(pcbddc->local_primal_size,&nnz);CHKERRQ(ierr);
  for (i=0;i<total_primal_vertices;i++) nnz[i] = 1;

  j = total_primal_vertices;
  total_counts = total_primal_vertices;
  cum = total_primal_vertices;
  for (i=n_vertices;i<total_counts_cc;i++) {
    if (!PetscBTLookup(change_basis,i)) {
      pcbddc->local_primal_ref_node[cum] = constraints_idxs[constraints_idxs_ptr[i]];
      pcbddc->local_primal_ref_mult[cum] = constraints_n[i];
      cum++;
      size_of_constraint = constraints_idxs_ptr[i+1]-constraints_idxs_ptr[i];
      for (k=0;k<constraints_n[i];k++) {
        pcbddc->primal_indices_local_idxs[total_counts++] = constraints_idxs[constraints_idxs_ptr[i]+k];
        nnz[j+k] = size_of_constraint;
      }
      j += constraints_n[i];
    }
  }
  ierr = MatSeqAIJSetPreallocation(pcbddc->ConstraintMatrix,0,nnz);CHKERRQ(ierr);
  ierr = PetscFree(nnz);CHKERRQ(ierr);

  /* set values in constraint matrix */
  for (i=0;i<total_primal_vertices;i++) {
    ierr = MatSetValue(pcbddc->ConstraintMatrix,i,pcbddc->local_primal_ref_node[i],1.0,INSERT_VALUES);CHKERRQ(ierr);
  }
  total_counts = total_primal_vertices;
  for (i=n_vertices;i<total_counts_cc;i++) {
    if (!PetscBTLookup(change_basis,i)) {
      PetscInt *cols;

      size_of_constraint = constraints_idxs_ptr[i+1]-constraints_idxs_ptr[i];
      cols = constraints_idxs+constraints_idxs_ptr[i];
      for (k=0;k<constraints_n[i];k++) {
        PetscInt    row = total_counts+k;
        PetscScalar *vals;

        vals = constraints_data+constraints_data_ptr[i]+k*size_of_constraint;
        ierr = MatSetValues(pcbddc->ConstraintMatrix,1,&row,size_of_constraint,cols,vals,INSERT_VALUES);CHKERRQ(ierr);
      }
      total_counts += constraints_n[i];
    }
  }
  /* assembling */
  ierr = MatAssemblyBegin(pcbddc->ConstraintMatrix,MAT_FINAL_ASSEMBLY);CHKERRQ(ierr);
  ierr = MatAssemblyEnd(pcbddc->ConstraintMatrix,MAT_FINAL_ASSEMBLY);CHKERRQ(ierr);

  /*
  ierr = PetscViewerSetFormat(PETSC_VIEWER_STDOUT_SELF,PETSC_VIEWER_ASCII_MATLAB);CHKERRQ(ierr);
  ierr = MatView(pcbddc->ConstraintMatrix,(PetscViewer)0);CHKERRQ(ierr);
  */
  /* Create matrix for change of basis. We don't need it in case pcbddc->use_change_of_basis is FALSE */
  if (pcbddc->use_change_of_basis) {
    /* dual and primal dofs on a single cc */
    PetscInt     dual_dofs,primal_dofs;
    /* working stuff for GEQRF */
    PetscScalar  *qr_basis,*qr_tau = NULL,*qr_work,lqr_work_t;
    PetscBLASInt lqr_work;
    /* working stuff for UNGQR */
    PetscScalar  *gqr_work,lgqr_work_t;
    PetscBLASInt lgqr_work;
    /* working stuff for TRTRS */
    PetscScalar  *trs_rhs;
    PetscBLASInt Blas_NRHS;
    /* pointers for values insertion into change of basis matrix */
    PetscInt     *start_rows,*start_cols;
    PetscScalar  *start_vals;
    /* working stuff for values insertion */
    PetscBT      is_primal;
    PetscInt     *aux_primal_numbering_B;
    /* matrix sizes */
    PetscInt     global_size,local_size;
    /* temporary change of basis */
    Mat          localChangeOfBasisMatrix;
    /* extra space for debugging */
    PetscScalar  *dbg_work;

    /* local temporary change of basis acts on local interfaces -> dimension is n_B x n_B */
    ierr = MatCreate(PETSC_COMM_SELF,&localChangeOfBasisMatrix);CHKERRQ(ierr);
    ierr = MatSetType(localChangeOfBasisMatrix,MATAIJ);CHKERRQ(ierr);
    ierr = MatSetSizes(localChangeOfBasisMatrix,pcis->n,pcis->n,pcis->n,pcis->n);CHKERRQ(ierr);
    /* nonzeros for local mat */
    ierr = PetscMalloc1(pcis->n,&nnz);CHKERRQ(ierr);
    for (i=0;i<pcis->n;i++) nnz[i]=1;
    for (i=n_vertices;i<total_counts_cc;i++) {
      if (PetscBTLookup(change_basis,i)) {
        size_of_constraint = constraints_idxs_ptr[i+1]-constraints_idxs_ptr[i];
        if (PetscBTLookup(qr_needed_idx,i)) {
          for (j=0;j<size_of_constraint;j++) nnz[constraints_idxs[constraints_idxs_ptr[i]+j]] = size_of_constraint;
        } else {
          nnz[constraints_idxs[constraints_idxs_ptr[i]]] = size_of_constraint;
          for (j=1;j<size_of_constraint;j++) nnz[constraints_idxs[constraints_idxs_ptr[i]+j]] = 2;
        }
      }
    }
    ierr = MatSeqAIJSetPreallocation(localChangeOfBasisMatrix,0,nnz);CHKERRQ(ierr);
    ierr = PetscFree(nnz);CHKERRQ(ierr);
    /* Set initial identity in the matrix */
    for (i=0;i<pcis->n;i++) {
      ierr = MatSetValue(localChangeOfBasisMatrix,i,i,1.0,INSERT_VALUES);CHKERRQ(ierr);
    }

    if (pcbddc->dbg_flag) {
      ierr = PetscViewerASCIISynchronizedPrintf(pcbddc->dbg_viewer,"--------------------------------------------------------------\n");CHKERRQ(ierr);
      ierr = PetscViewerASCIISynchronizedPrintf(pcbddc->dbg_viewer,"Checking change of basis computation for subdomain %04d\n",PetscGlobalRank);CHKERRQ(ierr);
    }


    /* Now we loop on the constraints which need a change of basis */
    /*
       Change of basis matrix is evaluated similarly to the FIRST APPROACH in
       Klawonn and Widlund, Dual-primal FETI-DP methods for linear elasticity, (see Sect 6.2.1)

       Basic blocks of change of basis matrix T computed by

          - Using the following block transformation if there is only a primal dof on the cc (and -pc_bddc_use_qr_single is not specified)

            | 1        0   ...        0         s_1/S |
            | 0        1   ...        0         s_2/S |
            |              ...                        |
            | 0        ...            1     s_{n-1}/S |
            | -s_1/s_n ...    -s_{n-1}/s_n      s_n/S |

            with S = \sum_{i=1}^n s_i^2
            NOTE: in the above example, the primal dof is the last one of the edge in LOCAL ordering
                  in the current implementation, the primal dof is the first one of the edge in GLOBAL ordering

          - QR decomposition of constraints otherwise
    */
    if (qr_needed) {
      /* space to store Q */
      ierr = PetscMalloc1(max_size_of_constraint*max_size_of_constraint,&qr_basis);CHKERRQ(ierr);
      /* first we issue queries for optimal work */
      ierr = PetscBLASIntCast(max_size_of_constraint,&Blas_M);CHKERRQ(ierr);
      ierr = PetscBLASIntCast(max_constraints,&Blas_N);CHKERRQ(ierr);
      ierr = PetscBLASIntCast(max_size_of_constraint,&Blas_LDA);CHKERRQ(ierr);
      lqr_work = -1;
      PetscStackCallBLAS("LAPACKgeqrf",LAPACKgeqrf_(&Blas_M,&Blas_N,qr_basis,&Blas_LDA,qr_tau,&lqr_work_t,&lqr_work,&lierr));
      if (lierr) SETERRQ1(PETSC_COMM_SELF,PETSC_ERR_LIB,"Error in query to GEQRF Lapack routine %d",(int)lierr);
      ierr = PetscBLASIntCast((PetscInt)PetscRealPart(lqr_work_t),&lqr_work);CHKERRQ(ierr);
      ierr = PetscMalloc1((PetscInt)PetscRealPart(lqr_work_t),&qr_work);CHKERRQ(ierr);
      lgqr_work = -1;
      ierr = PetscBLASIntCast(max_size_of_constraint,&Blas_M);CHKERRQ(ierr);
      ierr = PetscBLASIntCast(max_size_of_constraint,&Blas_N);CHKERRQ(ierr);
      ierr = PetscBLASIntCast(max_constraints,&Blas_K);CHKERRQ(ierr);
      ierr = PetscBLASIntCast(max_size_of_constraint,&Blas_LDA);CHKERRQ(ierr);
      if (Blas_K>Blas_M) Blas_K=Blas_M; /* adjust just for computing optimal work */
      PetscStackCallBLAS("LAPACKungqr",LAPACKungqr_(&Blas_M,&Blas_N,&Blas_K,qr_basis,&Blas_LDA,qr_tau,&lgqr_work_t,&lgqr_work,&lierr));
      if (lierr) SETERRQ1(PETSC_COMM_SELF,PETSC_ERR_LIB,"Error in query to UNGQR Lapack routine %d",(int)lierr);
      ierr = PetscBLASIntCast((PetscInt)PetscRealPart(lgqr_work_t),&lgqr_work);CHKERRQ(ierr);
      ierr = PetscMalloc1((PetscInt)PetscRealPart(lgqr_work_t),&gqr_work);CHKERRQ(ierr);
      /* array to store scaling factors for reflectors */
      ierr = PetscMalloc1(max_constraints,&qr_tau);CHKERRQ(ierr);
      /* array to store rhs and solution of triangular solver */
      ierr = PetscMalloc1(max_constraints*max_constraints,&trs_rhs);CHKERRQ(ierr);
      /* allocating workspace for check */
      if (pcbddc->dbg_flag) {
        ierr = PetscMalloc1(max_size_of_constraint*(max_constraints+max_size_of_constraint),&dbg_work);CHKERRQ(ierr);
      }
    }
    /* array to store whether a node is primal or not */
    ierr = PetscBTCreate(pcis->n_B,&is_primal);CHKERRQ(ierr);
    ierr = PetscMalloc1(total_primal_vertices,&aux_primal_numbering_B);CHKERRQ(ierr);
    ierr = ISGlobalToLocalMappingApply(pcis->BtoNmap,IS_GTOLM_DROP,total_primal_vertices,pcbddc->local_primal_ref_node,&i,aux_primal_numbering_B);CHKERRQ(ierr);
    if (i != total_primal_vertices) {
      SETERRQ2(PETSC_COMM_SELF,PETSC_ERR_SUP,"Error in boundary numbering for BDDC vertices! %d != %d\n",total_primal_vertices,i);
    }
    for (i=0;i<total_primal_vertices;i++) {
      ierr = PetscBTSet(is_primal,aux_primal_numbering_B[i]);CHKERRQ(ierr);
    }
    ierr = PetscFree(aux_primal_numbering_B);CHKERRQ(ierr);

    /* loop on constraints and see whether or not they need a change of basis and compute it */
    for (total_counts=n_vertices;total_counts<total_counts_cc;total_counts++) {
      size_of_constraint = constraints_idxs_ptr[total_counts+1]-constraints_idxs_ptr[total_counts];
      if (PetscBTLookup(change_basis,total_counts)) {
        /* get constraint info */
        primal_dofs = constraints_n[total_counts];
        dual_dofs = size_of_constraint-primal_dofs;

        if (pcbddc->dbg_flag) {
          ierr = PetscViewerASCIISynchronizedPrintf(pcbddc->dbg_viewer,"Constraints %d: %d need a change of basis (size %d)\n",total_counts,primal_dofs,size_of_constraint);CHKERRQ(ierr);
        }

        if (PetscBTLookup(qr_needed_idx,total_counts)) { /* QR */

          /* copy quadrature constraints for change of basis check */
          if (pcbddc->dbg_flag) {
            ierr = PetscMemcpy(dbg_work,&constraints_data[constraints_data_ptr[total_counts]],size_of_constraint*primal_dofs*sizeof(PetscScalar));CHKERRQ(ierr);
          }
          /* copy temporary constraints into larger work vector (in order to store all columns of Q) */
          ierr = PetscMemcpy(qr_basis,&constraints_data[constraints_data_ptr[total_counts]],size_of_constraint*primal_dofs*sizeof(PetscScalar));CHKERRQ(ierr);

          /* compute QR decomposition of constraints */
          ierr = PetscBLASIntCast(size_of_constraint,&Blas_M);CHKERRQ(ierr);
          ierr = PetscBLASIntCast(primal_dofs,&Blas_N);CHKERRQ(ierr);
          ierr = PetscBLASIntCast(size_of_constraint,&Blas_LDA);CHKERRQ(ierr);
          ierr = PetscFPTrapPush(PETSC_FP_TRAP_OFF);CHKERRQ(ierr);
          PetscStackCallBLAS("LAPACKgeqrf",LAPACKgeqrf_(&Blas_M,&Blas_N,qr_basis,&Blas_LDA,qr_tau,qr_work,&lqr_work,&lierr));
          if (lierr) SETERRQ1(PETSC_COMM_SELF,PETSC_ERR_LIB,"Error in GEQRF Lapack routine %d",(int)lierr);
          ierr = PetscFPTrapPop();CHKERRQ(ierr);

          /* explictly compute R^-T */
          ierr = PetscMemzero(trs_rhs,primal_dofs*primal_dofs*sizeof(*trs_rhs));CHKERRQ(ierr);
          for (j=0;j<primal_dofs;j++) trs_rhs[j*(primal_dofs+1)] = 1.0;
          ierr = PetscBLASIntCast(primal_dofs,&Blas_N);CHKERRQ(ierr);
          ierr = PetscBLASIntCast(primal_dofs,&Blas_NRHS);CHKERRQ(ierr);
          ierr = PetscBLASIntCast(size_of_constraint,&Blas_LDA);CHKERRQ(ierr);
          ierr = PetscBLASIntCast(primal_dofs,&Blas_LDB);CHKERRQ(ierr);
          ierr = PetscFPTrapPush(PETSC_FP_TRAP_OFF);CHKERRQ(ierr);
          PetscStackCallBLAS("LAPACKtrtrs",LAPACKtrtrs_("U","T","N",&Blas_N,&Blas_NRHS,qr_basis,&Blas_LDA,trs_rhs,&Blas_LDB,&lierr));
          if (lierr) SETERRQ1(PETSC_COMM_SELF,PETSC_ERR_LIB,"Error in TRTRS Lapack routine %d",(int)lierr);
          ierr = PetscFPTrapPop();CHKERRQ(ierr);

          /* explicitly compute all columns of Q (Q = [Q1 | Q2] ) overwriting QR factorization in qr_basis */
          ierr = PetscBLASIntCast(size_of_constraint,&Blas_M);CHKERRQ(ierr);
          ierr = PetscBLASIntCast(size_of_constraint,&Blas_N);CHKERRQ(ierr);
          ierr = PetscBLASIntCast(primal_dofs,&Blas_K);CHKERRQ(ierr);
          ierr = PetscBLASIntCast(size_of_constraint,&Blas_LDA);CHKERRQ(ierr);
          ierr = PetscFPTrapPush(PETSC_FP_TRAP_OFF);CHKERRQ(ierr);
          PetscStackCallBLAS("LAPACKungqr",LAPACKungqr_(&Blas_M,&Blas_N,&Blas_K,qr_basis,&Blas_LDA,qr_tau,gqr_work,&lgqr_work,&lierr));
          if (lierr) SETERRQ1(PETSC_COMM_SELF,PETSC_ERR_LIB,"Error in UNGQR Lapack routine %d",(int)lierr);
          ierr = PetscFPTrapPop();CHKERRQ(ierr);

          /* first primal_dofs columns of Q need to be re-scaled in order to be unitary w.r.t constraints
             i.e. C_{pxn}*Q_{nxn} should be equal to [I_pxp | 0_pxd] (see check below)
             where n=size_of_constraint, p=primal_dofs, d=dual_dofs (n=p+d), I and 0 identity and null matrix resp. */
          ierr = PetscBLASIntCast(size_of_constraint,&Blas_M);CHKERRQ(ierr);
          ierr = PetscBLASIntCast(primal_dofs,&Blas_N);CHKERRQ(ierr);
          ierr = PetscBLASIntCast(primal_dofs,&Blas_K);CHKERRQ(ierr);
          ierr = PetscBLASIntCast(size_of_constraint,&Blas_LDA);CHKERRQ(ierr);
          ierr = PetscBLASIntCast(primal_dofs,&Blas_LDB);CHKERRQ(ierr);
          ierr = PetscBLASIntCast(size_of_constraint,&Blas_LDC);CHKERRQ(ierr);
          ierr = PetscFPTrapPush(PETSC_FP_TRAP_OFF);CHKERRQ(ierr);
          PetscStackCallBLAS("BLASgemm",BLASgemm_("N","N",&Blas_M,&Blas_N,&Blas_K,&one,qr_basis,&Blas_LDA,trs_rhs,&Blas_LDB,&zero,constraints_data+constraints_data_ptr[total_counts],&Blas_LDC));
          ierr = PetscFPTrapPop();CHKERRQ(ierr);
          ierr = PetscMemcpy(qr_basis,&constraints_data[constraints_data_ptr[total_counts]],size_of_constraint*primal_dofs*sizeof(PetscScalar));CHKERRQ(ierr);

          /* insert values in change of basis matrix respecting global ordering of new primal dofs */
          start_rows = &constraints_idxs[constraints_idxs_ptr[total_counts]];
          /* insert cols for primal dofs */
          for (j=0;j<primal_dofs;j++) {
            start_vals = &qr_basis[j*size_of_constraint];
            start_cols = &constraints_idxs[constraints_idxs_ptr[total_counts]+j];
            ierr = MatSetValues(localChangeOfBasisMatrix,size_of_constraint,start_rows,1,start_cols,start_vals,INSERT_VALUES);CHKERRQ(ierr);
          }
          /* insert cols for dual dofs */
          for (j=0,k=0;j<dual_dofs;k++) {
            if (!PetscBTLookup(is_primal,constraints_idxs_B[constraints_idxs_ptr[total_counts]+k])) {
              start_vals = &qr_basis[(primal_dofs+j)*size_of_constraint];
              start_cols = &constraints_idxs[constraints_idxs_ptr[total_counts]+k];
              ierr = MatSetValues(localChangeOfBasisMatrix,size_of_constraint,start_rows,1,start_cols,start_vals,INSERT_VALUES);CHKERRQ(ierr);
              j++;
            }
          }

          /* check change of basis */
          if (pcbddc->dbg_flag) {
            PetscInt   ii,jj;
            PetscBool valid_qr=PETSC_TRUE;
            ierr = PetscBLASIntCast(primal_dofs,&Blas_M);CHKERRQ(ierr);
            ierr = PetscBLASIntCast(size_of_constraint,&Blas_N);CHKERRQ(ierr);
            ierr = PetscBLASIntCast(size_of_constraint,&Blas_K);CHKERRQ(ierr);
            ierr = PetscBLASIntCast(size_of_constraint,&Blas_LDA);CHKERRQ(ierr);
            ierr = PetscBLASIntCast(size_of_constraint,&Blas_LDB);CHKERRQ(ierr);
            ierr = PetscBLASIntCast(primal_dofs,&Blas_LDC);CHKERRQ(ierr);
            ierr = PetscFPTrapPush(PETSC_FP_TRAP_OFF);CHKERRQ(ierr);
            PetscStackCallBLAS("BLASgemm",BLASgemm_("T","N",&Blas_M,&Blas_N,&Blas_K,&one,dbg_work,&Blas_LDA,qr_basis,&Blas_LDB,&zero,&dbg_work[size_of_constraint*primal_dofs],&Blas_LDC));
            ierr = PetscFPTrapPop();CHKERRQ(ierr);
            for (jj=0;jj<size_of_constraint;jj++) {
              for (ii=0;ii<primal_dofs;ii++) {
                if (ii != jj && PetscAbsScalar(dbg_work[size_of_constraint*primal_dofs+jj*primal_dofs+ii]) > 1.e-12) valid_qr = PETSC_FALSE;
                if (ii == jj && PetscAbsScalar(dbg_work[size_of_constraint*primal_dofs+jj*primal_dofs+ii]-1.0) > 1.e-12) valid_qr = PETSC_FALSE;
              }
            }
            if (!valid_qr) {
              ierr = PetscViewerASCIISynchronizedPrintf(pcbddc->dbg_viewer,"\t-> wrong change of basis!\n");CHKERRQ(ierr);
              for (jj=0;jj<size_of_constraint;jj++) {
                for (ii=0;ii<primal_dofs;ii++) {
                  if (ii != jj && PetscAbsScalar(dbg_work[size_of_constraint*primal_dofs+jj*primal_dofs+ii]) > 1.e-12) {
                    PetscViewerASCIISynchronizedPrintf(pcbddc->dbg_viewer,"\tQr basis function %d is not orthogonal to constraint %d (%1.14e)!\n",jj,ii,PetscAbsScalar(dbg_work[size_of_constraint*primal_dofs+jj*primal_dofs+ii]));
                  }
                  if (ii == jj && PetscAbsScalar(dbg_work[size_of_constraint*primal_dofs+jj*primal_dofs+ii]-1.0) > 1.e-12) {
                    PetscViewerASCIISynchronizedPrintf(pcbddc->dbg_viewer,"\tQr basis function %d is not unitary w.r.t constraint %d (%1.14e)!\n",jj,ii,PetscAbsScalar(dbg_work[size_of_constraint*primal_dofs+jj*primal_dofs+ii]));
                  }
                }
              }
            } else {
              ierr = PetscViewerASCIISynchronizedPrintf(pcbddc->dbg_viewer,"\t-> right change of basis!\n");CHKERRQ(ierr);
            }
          }
        } else { /* simple transformation block */
          PetscInt    row,col;
          PetscScalar val,norm;

          ierr = PetscBLASIntCast(size_of_constraint,&Blas_N);CHKERRQ(ierr);
          PetscStackCallBLAS("BLASdot",norm = BLASdot_(&Blas_N,constraints_data+constraints_data_ptr[total_counts],&Blas_one,constraints_data+constraints_data_ptr[total_counts],&Blas_one));
          for (j=0;j<size_of_constraint;j++) {
            PetscInt row_B = constraints_idxs_B[constraints_idxs_ptr[total_counts]+j];
            row = constraints_idxs[constraints_idxs_ptr[total_counts]+j];
            if (!PetscBTLookup(is_primal,row_B)) {
              col = constraints_idxs[constraints_idxs_ptr[total_counts]];
              ierr = MatSetValue(localChangeOfBasisMatrix,row,row,1.0,INSERT_VALUES);CHKERRQ(ierr);
              ierr = MatSetValue(localChangeOfBasisMatrix,row,col,constraints_data[constraints_data_ptr[total_counts]+j]/norm,INSERT_VALUES);CHKERRQ(ierr);
            } else {
              for (k=0;k<size_of_constraint;k++) {
                col = constraints_idxs[constraints_idxs_ptr[total_counts]+k];
                if (row != col) {
                  val = -constraints_data[constraints_data_ptr[total_counts]+k]/constraints_data[constraints_data_ptr[total_counts]];
                } else {
                  val = constraints_data[constraints_data_ptr[total_counts]]/norm;
                }
                ierr = MatSetValue(localChangeOfBasisMatrix,row,col,val,INSERT_VALUES);CHKERRQ(ierr);
              }
            }
          }
          if (pcbddc->dbg_flag) {
            ierr = PetscViewerASCIISynchronizedPrintf(pcbddc->dbg_viewer,"\t-> using standard change of basis\n");CHKERRQ(ierr);
          }
        }
      } else {
        if (pcbddc->dbg_flag) {
          ierr = PetscViewerASCIISynchronizedPrintf(pcbddc->dbg_viewer,"Constraint %d does not need a change of basis (size %d)\n",total_counts,size_of_constraint);CHKERRQ(ierr);
        }
      }
    }

    /* free workspace */
    if (qr_needed) {
      if (pcbddc->dbg_flag) {
        ierr = PetscFree(dbg_work);CHKERRQ(ierr);
      }
      ierr = PetscFree(trs_rhs);CHKERRQ(ierr);
      ierr = PetscFree(qr_tau);CHKERRQ(ierr);
      ierr = PetscFree(qr_work);CHKERRQ(ierr);
      ierr = PetscFree(gqr_work);CHKERRQ(ierr);
      ierr = PetscFree(qr_basis);CHKERRQ(ierr);
    }
    ierr = PetscBTDestroy(&is_primal);CHKERRQ(ierr);
    ierr = MatAssemblyBegin(localChangeOfBasisMatrix,MAT_FINAL_ASSEMBLY);CHKERRQ(ierr);
    ierr = MatAssemblyEnd(localChangeOfBasisMatrix,MAT_FINAL_ASSEMBLY);CHKERRQ(ierr);

    /* assembling of global change of variable */
    {
      Mat      tmat;
      PetscInt bs;

      ierr = VecGetSize(pcis->vec1_global,&global_size);CHKERRQ(ierr);
      ierr = VecGetLocalSize(pcis->vec1_global,&local_size);CHKERRQ(ierr);
      ierr = MatDuplicate(pc->pmat,MAT_DO_NOT_COPY_VALUES,&tmat);CHKERRQ(ierr);
      ierr = MatISSetLocalMat(tmat,localChangeOfBasisMatrix);CHKERRQ(ierr);
      ierr = MatCreate(PetscObjectComm((PetscObject)pc),&pcbddc->ChangeOfBasisMatrix);CHKERRQ(ierr);
      ierr = MatSetType(pcbddc->ChangeOfBasisMatrix,MATAIJ);CHKERRQ(ierr);
      ierr = MatGetBlockSize(pc->pmat,&bs);CHKERRQ(ierr);
      ierr = MatSetBlockSize(pcbddc->ChangeOfBasisMatrix,bs);CHKERRQ(ierr);
      ierr = MatSetSizes(pcbddc->ChangeOfBasisMatrix,local_size,local_size,global_size,global_size);CHKERRQ(ierr);
      ierr = MatISSetMPIXAIJPreallocation_Private(tmat,pcbddc->ChangeOfBasisMatrix,PETSC_TRUE);CHKERRQ(ierr);
      ierr = MatISGetMPIXAIJ(tmat,MAT_REUSE_MATRIX,&pcbddc->ChangeOfBasisMatrix);CHKERRQ(ierr);
      ierr = MatDestroy(&tmat);CHKERRQ(ierr);
      ierr = VecSet(pcis->vec1_global,0.0);CHKERRQ(ierr);
      ierr = VecSet(pcis->vec1_N,1.0);CHKERRQ(ierr);
      ierr = VecScatterBegin(matis->ctx,pcis->vec1_N,pcis->vec1_global,ADD_VALUES,SCATTER_REVERSE);CHKERRQ(ierr);
      ierr = VecScatterEnd(matis->ctx,pcis->vec1_N,pcis->vec1_global,ADD_VALUES,SCATTER_REVERSE);CHKERRQ(ierr);
      ierr = VecReciprocal(pcis->vec1_global);CHKERRQ(ierr);
      ierr = MatDiagonalScale(pcbddc->ChangeOfBasisMatrix,pcis->vec1_global,NULL);CHKERRQ(ierr);
    }
    /* check */
    if (pcbddc->dbg_flag) {
      PetscReal error;
      Vec       x,x_change;

      ierr = VecDuplicate(pcis->vec1_global,&x);CHKERRQ(ierr);
      ierr = VecDuplicate(pcis->vec1_global,&x_change);CHKERRQ(ierr);
      ierr = VecSetRandom(x,NULL);CHKERRQ(ierr);
      ierr = VecCopy(x,pcis->vec1_global);CHKERRQ(ierr);
      ierr = VecScatterBegin(matis->ctx,x,pcis->vec1_N,INSERT_VALUES,SCATTER_FORWARD);CHKERRQ(ierr);
      ierr = VecScatterEnd(matis->ctx,x,pcis->vec1_N,INSERT_VALUES,SCATTER_FORWARD);CHKERRQ(ierr);
      ierr = MatMult(localChangeOfBasisMatrix,pcis->vec1_N,pcis->vec2_N);CHKERRQ(ierr);
      ierr = VecScatterBegin(matis->ctx,pcis->vec2_N,x,INSERT_VALUES,SCATTER_REVERSE);CHKERRQ(ierr);
      ierr = VecScatterEnd(matis->ctx,pcis->vec2_N,x,INSERT_VALUES,SCATTER_REVERSE);CHKERRQ(ierr);
      ierr = MatMult(pcbddc->ChangeOfBasisMatrix,pcis->vec1_global,x_change);CHKERRQ(ierr);
      ierr = VecAXPY(x,-1.0,x_change);CHKERRQ(ierr);
      ierr = VecNorm(x,NORM_INFINITY,&error);CHKERRQ(ierr);
      ierr = PetscViewerFlush(pcbddc->dbg_viewer);CHKERRQ(ierr);
      ierr = PetscViewerASCIIPrintf(pcbddc->dbg_viewer,"Error global vs local change: %1.6e\n",error);CHKERRQ(ierr);
      ierr = VecDestroy(&x);CHKERRQ(ierr);
      ierr = VecDestroy(&x_change);CHKERRQ(ierr);
    }

    /* adapt sub_schurs computed (if any) */
    if (pcbddc->use_deluxe_scaling) {
      PCBDDCSubSchurs sub_schurs=pcbddc->sub_schurs;
      if (sub_schurs->S_Ej_all) {
        Mat S_new,tmat;
        IS is_all_N;

        ierr = ISLocalToGlobalMappingApplyIS(pcis->BtoNmap,sub_schurs->is_Ej_all,&is_all_N);CHKERRQ(ierr);
        ierr = MatGetSubMatrix(localChangeOfBasisMatrix,is_all_N,is_all_N,MAT_INITIAL_MATRIX,&tmat);CHKERRQ(ierr);
        ierr = ISDestroy(&is_all_N);CHKERRQ(ierr);
        ierr = MatPtAP(sub_schurs->S_Ej_all,tmat,MAT_INITIAL_MATRIX,1.0,&S_new);CHKERRQ(ierr);
        ierr = MatDestroy(&sub_schurs->S_Ej_all);CHKERRQ(ierr);
        ierr = PetscObjectReference((PetscObject)S_new);CHKERRQ(ierr);
        sub_schurs->S_Ej_all = S_new;
        ierr = MatDestroy(&S_new);CHKERRQ(ierr);
        if (sub_schurs->sum_S_Ej_all) {
          ierr = MatPtAP(sub_schurs->sum_S_Ej_all,tmat,MAT_INITIAL_MATRIX,1.0,&S_new);CHKERRQ(ierr);
          ierr = MatDestroy(&sub_schurs->sum_S_Ej_all);CHKERRQ(ierr);
          ierr = PetscObjectReference((PetscObject)S_new);CHKERRQ(ierr);
          sub_schurs->sum_S_Ej_all = S_new;
          ierr = MatDestroy(&S_new);CHKERRQ(ierr);
        }
        ierr = MatDestroy(&tmat);CHKERRQ(ierr);
      }
    }
    ierr = MatDestroy(&localChangeOfBasisMatrix);CHKERRQ(ierr);
  } else if (pcbddc->user_ChangeOfBasisMatrix) {
    ierr = PetscObjectReference((PetscObject)pcbddc->user_ChangeOfBasisMatrix);CHKERRQ(ierr);
    pcbddc->ChangeOfBasisMatrix = pcbddc->user_ChangeOfBasisMatrix;
  }

  /* set up change of basis context */
  if (pcbddc->ChangeOfBasisMatrix) {
    PCBDDCChange_ctx change_ctx;

    if (!pcbddc->new_global_mat) {
      PetscInt global_size,local_size;

      ierr = VecGetSize(pcis->vec1_global,&global_size);CHKERRQ(ierr);
      ierr = VecGetLocalSize(pcis->vec1_global,&local_size);CHKERRQ(ierr);
      ierr = MatCreate(PetscObjectComm((PetscObject)pc),&pcbddc->new_global_mat);CHKERRQ(ierr);
      ierr = MatSetSizes(pcbddc->new_global_mat,local_size,local_size,global_size,global_size);CHKERRQ(ierr);
      ierr = MatSetType(pcbddc->new_global_mat,MATSHELL);CHKERRQ(ierr);
      ierr = MatShellSetOperation(pcbddc->new_global_mat,MATOP_MULT,(void (*)(void))PCBDDCMatMult_Private);CHKERRQ(ierr);
      ierr = MatShellSetOperation(pcbddc->new_global_mat,MATOP_MULT_TRANSPOSE,(void (*)(void))PCBDDCMatMultTranspose_Private);CHKERRQ(ierr);
      ierr = PetscNew(&change_ctx);CHKERRQ(ierr);
      ierr = MatShellSetContext(pcbddc->new_global_mat,change_ctx);CHKERRQ(ierr);
    } else {
      ierr = MatShellGetContext(pcbddc->new_global_mat,&change_ctx);CHKERRQ(ierr);
      ierr = MatDestroy(&change_ctx->global_change);CHKERRQ(ierr);
      ierr = VecDestroyVecs(2,&change_ctx->work);CHKERRQ(ierr);
    }
    if (!pcbddc->user_ChangeOfBasisMatrix) {
      ierr = PetscObjectReference((PetscObject)pcbddc->ChangeOfBasisMatrix);CHKERRQ(ierr);
      change_ctx->global_change = pcbddc->ChangeOfBasisMatrix;
    } else {
      ierr = PetscObjectReference((PetscObject)pcbddc->user_ChangeOfBasisMatrix);CHKERRQ(ierr);
      change_ctx->global_change = pcbddc->user_ChangeOfBasisMatrix;
    }
    ierr = VecDuplicateVecs(pcis->vec1_global,2,&change_ctx->work);CHKERRQ(ierr);
    ierr = MatSetUp(pcbddc->new_global_mat);CHKERRQ(ierr);
    ierr = MatAssemblyBegin(pcbddc->new_global_mat,MAT_FINAL_ASSEMBLY);CHKERRQ(ierr);
    ierr = MatAssemblyEnd(pcbddc->new_global_mat,MAT_FINAL_ASSEMBLY);CHKERRQ(ierr);
  }

  /* check if a new primal space has been introduced */
  pcbddc->new_primal_space_local = PETSC_TRUE;
  if (olocal_primal_size == pcbddc->local_primal_size) {
    ierr = PetscMemcmp(pcbddc->local_primal_ref_node,olocal_primal_ref_node,olocal_primal_size_cc*sizeof(PetscScalar),&pcbddc->new_primal_space_local);CHKERRQ(ierr);
    pcbddc->new_primal_space_local = (PetscBool)(!pcbddc->new_primal_space_local);
    if (!pcbddc->new_primal_space_local) {
      ierr = PetscMemcmp(pcbddc->local_primal_ref_mult,olocal_primal_ref_mult,olocal_primal_size_cc*sizeof(PetscScalar),&pcbddc->new_primal_space_local);CHKERRQ(ierr);
      pcbddc->new_primal_space_local = (PetscBool)(!pcbddc->new_primal_space_local);
    }
  }
  ierr = PetscFree2(olocal_primal_ref_node,olocal_primal_ref_mult);CHKERRQ(ierr);
  /* new_primal_space will be used for numbering of coarse dofs, so it should be the same across all subdomains */
  ierr = MPI_Allreduce(&pcbddc->new_primal_space_local,&pcbddc->new_primal_space,1,MPIU_BOOL,MPI_LOR,PetscObjectComm((PetscObject)pc));CHKERRQ(ierr);

  /* flush dbg viewer */
  if (pcbddc->dbg_flag) {
    ierr = PetscViewerFlush(pcbddc->dbg_viewer);CHKERRQ(ierr);
  }

  /* free workspace */
  ierr = PetscBTDestroy(&qr_needed_idx);CHKERRQ(ierr);
  ierr = PetscBTDestroy(&change_basis);CHKERRQ(ierr);
  if (!pcbddc->adaptive_selection) {
    ierr = PetscFree3(constraints_idxs_ptr,constraints_data_ptr,constraints_n);CHKERRQ(ierr);
    ierr = PetscFree3(constraints_data,constraints_idxs,constraints_idxs_B);CHKERRQ(ierr);
  } else {
    ierr = PetscFree5(pcbddc->adaptive_constraints_n,
                      pcbddc->adaptive_constraints_idxs_ptr,
                      pcbddc->adaptive_constraints_data_ptr,
                      pcbddc->adaptive_constraints_idxs,
                      pcbddc->adaptive_constraints_data);CHKERRQ(ierr);
    ierr = PetscFree(constraints_n);CHKERRQ(ierr);
    ierr = PetscFree(constraints_idxs_B);CHKERRQ(ierr);
  }
  PetscFunctionReturn(0);
}

#undef __FUNCT__
#define __FUNCT__ "PCBDDCAnalyzeInterface"
PetscErrorCode PCBDDCAnalyzeInterface(PC pc)
{
  PC_BDDC     *pcbddc = (PC_BDDC*)pc->data;
  PC_IS       *pcis = (PC_IS*)pc->data;
  Mat_IS      *matis  = (Mat_IS*)pc->pmat->data;
  PetscInt    ierr,i,vertex_size,N;
  PetscViewer viewer=pcbddc->dbg_viewer;

  PetscFunctionBegin;
  /* Reset previously computed graph */
  ierr = PCBDDCGraphReset(pcbddc->mat_graph);CHKERRQ(ierr);
  /* Init local Graph struct */
  ierr = MatGetSize(pc->pmat,&N,NULL);CHKERRQ(ierr);
  ierr = PCBDDCGraphInit(pcbddc->mat_graph,matis->mapping,N);CHKERRQ(ierr);

  /* Check validity of the csr graph passed in by the user */
  if (pcbddc->mat_graph->nvtxs_csr != pcbddc->mat_graph->nvtxs) {
    ierr = PCBDDCGraphResetCSR(pcbddc->mat_graph);CHKERRQ(ierr);
  }

  /* Set default CSR adjacency of local dofs if not provided by the user with PCBDDCSetLocalAdjacencyGraph */
  if (!pcbddc->mat_graph->xadj || !pcbddc->mat_graph->adjncy) {
    PetscInt  *xadj,*adjncy;
    PetscInt  nvtxs;
    PetscBool flg_row=PETSC_FALSE;

    if (pcbddc->use_local_adj) {

      ierr = MatGetRowIJ(matis->A,0,PETSC_TRUE,PETSC_FALSE,&nvtxs,(const PetscInt**)&xadj,(const PetscInt**)&adjncy,&flg_row);CHKERRQ(ierr);
      if (flg_row) {
        ierr = PCBDDCSetLocalAdjacencyGraph(pc,nvtxs,xadj,adjncy,PETSC_COPY_VALUES);CHKERRQ(ierr);
        pcbddc->computed_rowadj = PETSC_TRUE;
      }
      ierr = MatRestoreRowIJ(matis->A,0,PETSC_TRUE,PETSC_FALSE,&nvtxs,(const PetscInt**)&xadj,(const PetscInt**)&adjncy,&flg_row);CHKERRQ(ierr);
    } else if (pcbddc->current_level && pcis->n_B) { /* just compute subdomain's connected components for coarser levels when the local boundary is not empty */
      IS                     is_dummy;
      ISLocalToGlobalMapping l2gmap_dummy;
      PetscInt               j,sum;
      PetscInt               *cxadj,*cadjncy;
      const PetscInt         *idxs;
      PCBDDCGraph            graph;
      PetscBT                is_on_boundary;

      ierr = ISCreateStride(PETSC_COMM_SELF,pcis->n,0,1,&is_dummy);CHKERRQ(ierr);
      ierr = ISLocalToGlobalMappingCreateIS(is_dummy,&l2gmap_dummy);CHKERRQ(ierr);
      ierr = ISDestroy(&is_dummy);CHKERRQ(ierr);
      ierr = PCBDDCGraphCreate(&graph);CHKERRQ(ierr);
      ierr = PCBDDCGraphInit(graph,l2gmap_dummy,pcis->n);CHKERRQ(ierr);
      ierr = ISLocalToGlobalMappingDestroy(&l2gmap_dummy);CHKERRQ(ierr);
      ierr = MatGetRowIJ(matis->A,0,PETSC_TRUE,PETSC_FALSE,&nvtxs,(const PetscInt**)&xadj,(const PetscInt**)&adjncy,&flg_row);CHKERRQ(ierr);
      if (flg_row) {
        graph->xadj = xadj;
        graph->adjncy = adjncy;
      }
      ierr = PCBDDCGraphSetUp(graph,1,NULL,NULL,0,NULL,NULL);CHKERRQ(ierr);
      ierr = PCBDDCGraphComputeConnectedComponents(graph);CHKERRQ(ierr);
      ierr = MatRestoreRowIJ(matis->A,0,PETSC_TRUE,PETSC_FALSE,&nvtxs,(const PetscInt**)&xadj,(const PetscInt**)&adjncy,&flg_row);CHKERRQ(ierr);

      if (pcbddc->dbg_flag) {
        ierr = PetscViewerASCIISynchronizedPrintf(pcbddc->dbg_viewer,"[%d] Found %d subdomains (local size %d)\n",PetscGlobalRank,graph->ncc,pcis->n);CHKERRQ(ierr);
        for (i=0;i<graph->ncc;i++) {
          ierr = PetscViewerASCIISynchronizedPrintf(pcbddc->dbg_viewer,"[%d] %d cc size %d\n",PetscGlobalRank,i,graph->cptr[i+1]-graph->cptr[i]);CHKERRQ(ierr);
        }
      }

      ierr = PetscBTCreate(pcis->n,&is_on_boundary);CHKERRQ(ierr);
      ierr = ISGetIndices(pcis->is_B_local,&idxs);CHKERRQ(ierr);
      for (i=0;i<pcis->n_B;i++) {
        ierr = PetscBTSet(is_on_boundary,idxs[i]);CHKERRQ(ierr);
      }
      ierr = ISRestoreIndices(pcis->is_B_local,&idxs);CHKERRQ(ierr);

      ierr = PetscCalloc1(pcis->n+1,&cxadj);CHKERRQ(ierr);
      sum = 0;
      for (i=0;i<graph->ncc;i++) {
        PetscInt sizecc = 0;
        for (j=graph->cptr[i];j<graph->cptr[i+1];j++) {
          if (PetscBTLookup(is_on_boundary,graph->queue[j])) {
            sizecc++;
          }
        }
        for (j=graph->cptr[i];j<graph->cptr[i+1];j++) {
          if (PetscBTLookup(is_on_boundary,graph->queue[j])) {
            cxadj[graph->queue[j]] = sizecc;
          }
        }
        sum += sizecc*sizecc;
      }
      ierr = PetscMalloc1(sum,&cadjncy);CHKERRQ(ierr);
      sum = 0;
      for (i=0;i<pcis->n;i++) {
        PetscInt temp = cxadj[i];
        cxadj[i] = sum;
        sum += temp;
      }
      cxadj[pcis->n] = sum;
      for (i=0;i<graph->ncc;i++) {
        for (j=graph->cptr[i];j<graph->cptr[i+1];j++) {
          if (PetscBTLookup(is_on_boundary,graph->queue[j])) {
            PetscInt k,sizecc = 0;
            for (k=graph->cptr[i];k<graph->cptr[i+1];k++) {
              if (PetscBTLookup(is_on_boundary,graph->queue[k])) {
                cadjncy[cxadj[graph->queue[j]]+sizecc]=graph->queue[k];
                sizecc++;
              }
            }
          }
        }
      }
      if (sum) {
        ierr = PCBDDCSetLocalAdjacencyGraph(pc,pcis->n,cxadj,cadjncy,PETSC_OWN_POINTER);CHKERRQ(ierr);
      } else {
        ierr = PetscFree(cxadj);CHKERRQ(ierr);
        ierr = PetscFree(cadjncy);CHKERRQ(ierr);
      }
      graph->xadj = 0;
      graph->adjncy = 0;
      ierr = PCBDDCGraphDestroy(&graph);CHKERRQ(ierr);
      ierr = PetscBTDestroy(&is_on_boundary);CHKERRQ(ierr);
    }
  }
  if (pcbddc->dbg_flag) {
    ierr = PetscViewerFlush(pcbddc->dbg_viewer);CHKERRQ(ierr);
  }

  /* Set default dofs' splitting if no information has been provided by the user with PCBDDCSetDofsSplitting or PCBDDCSetDofsSplittingLocal */
  vertex_size = 1;
  if (pcbddc->user_provided_isfordofs) {
    if (pcbddc->n_ISForDofs) { /* need to convert from global to local and remove references to global dofs splitting */
      ierr = PetscMalloc1(pcbddc->n_ISForDofs,&pcbddc->ISForDofsLocal);CHKERRQ(ierr);
      for (i=0;i<pcbddc->n_ISForDofs;i++) {
        ierr = PCBDDCGlobalToLocal(matis->ctx,pcis->vec1_global,pcis->vec1_N,pcbddc->ISForDofs[i],&pcbddc->ISForDofsLocal[i]);CHKERRQ(ierr);
        ierr = ISDestroy(&pcbddc->ISForDofs[i]);CHKERRQ(ierr);
      }
      pcbddc->n_ISForDofsLocal = pcbddc->n_ISForDofs;
      pcbddc->n_ISForDofs = 0;
      ierr = PetscFree(pcbddc->ISForDofs);CHKERRQ(ierr);
    }
    /* mat block size as vertex size (used for elasticity with rigid body modes as nearnullspace) */
    ierr = MatGetBlockSize(matis->A,&vertex_size);CHKERRQ(ierr);
  } else {
    if (!pcbddc->n_ISForDofsLocal) { /* field split not present, create it in local ordering */
      ierr = MatGetBlockSize(pc->pmat,&pcbddc->n_ISForDofsLocal);CHKERRQ(ierr);
      ierr = PetscMalloc1(pcbddc->n_ISForDofsLocal,&pcbddc->ISForDofsLocal);CHKERRQ(ierr);
      for (i=0;i<pcbddc->n_ISForDofsLocal;i++) {
        ierr = ISCreateStride(PetscObjectComm((PetscObject)pc),pcis->n/pcbddc->n_ISForDofsLocal,i,pcbddc->n_ISForDofsLocal,&pcbddc->ISForDofsLocal[i]);CHKERRQ(ierr);
      }
    }
  }

  /* Setup of Graph */
  if (!pcbddc->DirichletBoundariesLocal && pcbddc->DirichletBoundaries) { /* need to convert from global to local */
    ierr = PCBDDCGlobalToLocal(matis->ctx,pcis->vec1_global,pcis->vec1_N,pcbddc->DirichletBoundaries,&pcbddc->DirichletBoundariesLocal);CHKERRQ(ierr);
  }
  if (!pcbddc->NeumannBoundariesLocal && pcbddc->NeumannBoundaries) { /* need to convert from global to local */
    ierr = PCBDDCGlobalToLocal(matis->ctx,pcis->vec1_global,pcis->vec1_N,pcbddc->NeumannBoundaries,&pcbddc->NeumannBoundariesLocal);CHKERRQ(ierr);
  }
  ierr = PCBDDCGraphSetUp(pcbddc->mat_graph,vertex_size,pcbddc->NeumannBoundariesLocal,pcbddc->DirichletBoundariesLocal,pcbddc->n_ISForDofsLocal,pcbddc->ISForDofsLocal,pcbddc->user_primal_vertices);CHKERRQ(ierr);

  /* Graph's connected components analysis */
  ierr = PCBDDCGraphComputeConnectedComponents(pcbddc->mat_graph);CHKERRQ(ierr);

  /* print some info to stdout */
  if (pcbddc->dbg_flag) {
    ierr = PCBDDCGraphASCIIView(pcbddc->mat_graph,pcbddc->dbg_flag,viewer);CHKERRQ(ierr);
  }

  /* mark topography has done */
  pcbddc->recompute_topography = PETSC_FALSE;
  PetscFunctionReturn(0);
}

/* given an index sets possibly with holes, renumbers the indexes removing the holes */
#undef __FUNCT__
#define __FUNCT__ "PCBDDCSubsetNumbering"
PetscErrorCode PCBDDCSubsetNumbering(IS subset, IS subset_mult, PetscInt *N_n, IS *subset_n)
{
  PetscSF        sf;
  PetscLayout    map;
  const PetscInt *idxs;
  PetscInt       *leaf_data,*root_data,*gidxs;
  PetscInt       N,n,i,lbounds[2],gbounds[2],Nl;
  PetscInt       n_n,nlocals,start,first_index;
  PetscMPIInt    commsize;
  PetscBool      first_found;
  PetscErrorCode ierr;

  PetscFunctionBegin;
  ierr = ISGetLocalSize(subset,&n);CHKERRQ(ierr);
  if (subset_mult) {
    PetscCheckSameComm(subset,1,subset_mult,2);
    ierr = ISGetLocalSize(subset,&i);CHKERRQ(ierr);
    if (i != n) SETERRQ2(PETSC_COMM_SELF,PETSC_ERR_PLIB,"Local subset and multiplicity sizes don't match! %d != %d",n,i);
  }
  /* create workspace layout for computing global indices of subset */
  ierr = ISGetIndices(subset,&idxs);CHKERRQ(ierr);
  lbounds[0] = lbounds[1] = 0;
  for (i=0;i<n;i++) {
    if (idxs[i] < lbounds[0]) lbounds[0] = idxs[i];
    else if (idxs[i] > lbounds[1]) lbounds[1] = idxs[i];
  }
  lbounds[0] = -lbounds[0];
  ierr = MPI_Allreduce(lbounds,gbounds,2,MPIU_INT,MPI_MAX,PetscObjectComm((PetscObject)subset));CHKERRQ(ierr);
  gbounds[0] = -gbounds[0];
  N = gbounds[1] - gbounds[0] + 1;
  ierr = PetscLayoutCreate(PetscObjectComm((PetscObject)subset),&map);CHKERRQ(ierr);
  ierr = PetscLayoutSetBlockSize(map,1);CHKERRQ(ierr);
  ierr = PetscLayoutSetSize(map,N);CHKERRQ(ierr);
  ierr = PetscLayoutSetUp(map);CHKERRQ(ierr);
  ierr = PetscLayoutGetLocalSize(map,&Nl);CHKERRQ(ierr);

  /* create sf : leaf_data == multiplicity of indexes, root data == global index in layout */
  ierr = PetscMalloc2(n,&leaf_data,Nl,&root_data);CHKERRQ(ierr);
  if (subset_mult) {
    const PetscInt* idxs_mult;

    ierr = ISGetIndices(subset_mult,&idxs_mult);CHKERRQ(ierr);
    ierr = PetscMemcpy(leaf_data,idxs_mult,n*sizeof(PetscInt));CHKERRQ(ierr);
    ierr = ISRestoreIndices(subset_mult,&idxs_mult);CHKERRQ(ierr);
  } else {
    for (i=0;i<n;i++) leaf_data[i] = 1;
  }
  /* local size of new subset */
  n_n = 0;
  for (i=0;i<n;i++) n_n += leaf_data[i];

  /* global indexes in layout */
  ierr = PetscMalloc1(n_n,&gidxs);CHKERRQ(ierr); /* allocating possibly extra space in gidxs which will be used later */
  for (i=0;i<n;i++) gidxs[i] = idxs[i] - gbounds[0];
  ierr = ISRestoreIndices(subset,&idxs);CHKERRQ(ierr);
  ierr = PetscSFCreate(PetscObjectComm((PetscObject)subset),&sf);CHKERRQ(ierr);
  ierr = PetscSFSetGraphLayout(sf,map,n,NULL,PETSC_COPY_VALUES,gidxs);CHKERRQ(ierr);
  ierr = PetscLayoutDestroy(&map);CHKERRQ(ierr);

  /* reduce from leaves to roots */
  ierr = PetscMemzero(root_data,Nl*sizeof(PetscInt));CHKERRQ(ierr);
  ierr = PetscSFReduceBegin(sf,MPIU_INT,leaf_data,root_data,MPIU_MAX);CHKERRQ(ierr);
  ierr = PetscSFReduceEnd(sf,MPIU_INT,leaf_data,root_data,MPIU_MAX);CHKERRQ(ierr);

  /* count indexes in local part of layout */
  nlocals = 0;
  first_index = -1;
  first_found = PETSC_FALSE;
  for (i=0;i<Nl;i++) {
    if (!first_found && root_data[i]) {
      first_found = PETSC_TRUE;
      first_index = i;
    }
    nlocals += root_data[i];
  }

  /* cumulative of number of indexes and size of subset without holes */
#if defined(PETSC_HAVE_MPI_EXSCAN)
  start = 0;
  ierr = MPI_Exscan(&nlocals,&start,1,MPIU_INT,MPIU_SUM,PetscObjectComm((PetscObject)subset));CHKERRQ(ierr);
#else
  ierr = MPI_Scan(&nlocals,&start,1,MPIU_INT,MPIU_SUM,PetscObjectComm((PetscObject)subset));CHKERRQ(ierr);
  start = start-nlocals;
#endif

  if (N_n) { /* compute total size of new subset if requested */
    *N_n = start + nlocals;
    ierr = MPI_Comm_size(PetscObjectComm((PetscObject)subset),&commsize);CHKERRQ(ierr);
    ierr = MPI_Bcast(N_n,1,MPIU_INT,commsize-1,PetscObjectComm((PetscObject)subset));CHKERRQ(ierr);
  }

  /* adapt root data with cumulative */
  if (first_found) {
    PetscInt old_index;

    root_data[first_index] += start;
    old_index = first_index;
    for (i=first_index+1;i<Nl;i++) {
      if (root_data[i]) {
        root_data[i] += root_data[old_index];
        old_index = i;
      }
    }
  }

  /* from roots to leaves */
  ierr = PetscSFBcastBegin(sf,MPIU_INT,root_data,leaf_data);CHKERRQ(ierr);
  ierr = PetscSFBcastEnd(sf,MPIU_INT,root_data,leaf_data);CHKERRQ(ierr);
  ierr = PetscSFDestroy(&sf);CHKERRQ(ierr);

  /* create new IS with global indexes without holes */
  if (subset_mult) {
    const PetscInt* idxs_mult;
    PetscInt        cum;

    cum = 0;
    ierr = ISGetIndices(subset_mult,&idxs_mult);CHKERRQ(ierr);
    for (i=0;i<n;i++) {
      PetscInt j;
      for (j=0;j<idxs_mult[i];j++) gidxs[cum++] = leaf_data[i] - idxs_mult[i] + j;
    }
    ierr = ISRestoreIndices(subset_mult,&idxs_mult);CHKERRQ(ierr);
  } else {
    for (i=0;i<n;i++) {
      gidxs[i] = leaf_data[i]-1;
    }
  }
  ierr = ISCreateGeneral(PetscObjectComm((PetscObject)subset),n_n,gidxs,PETSC_OWN_POINTER,subset_n);CHKERRQ(ierr);
  ierr = PetscFree2(leaf_data,root_data);CHKERRQ(ierr);
  PetscFunctionReturn(0);
}

#undef __FUNCT__
#define __FUNCT__ "PCBDDCOrthonormalizeVecs"
PetscErrorCode PCBDDCOrthonormalizeVecs(PetscInt n, Vec vecs[])
{
  PetscInt       i,j;
  PetscScalar    *alphas;
  PetscErrorCode ierr;

  PetscFunctionBegin;
  /* this implements stabilized Gram-Schmidt */
  ierr = PetscMalloc1(n,&alphas);CHKERRQ(ierr);
  for (i=0;i<n;i++) {
    ierr = VecNormalize(vecs[i],NULL);CHKERRQ(ierr);
    if (i<n) { ierr = VecMDot(vecs[i],n-i-1,&vecs[i+1],&alphas[i+1]);CHKERRQ(ierr); }
    for (j=i+1;j<n;j++) { ierr = VecAXPY(vecs[j],PetscConj(-alphas[j]),vecs[i]);CHKERRQ(ierr); }
  }
  ierr = PetscFree(alphas);CHKERRQ(ierr);
  PetscFunctionReturn(0);
}

#undef __FUNCT__
#define __FUNCT__ "MatISGetSubassemblingPattern"
PetscErrorCode MatISGetSubassemblingPattern(Mat mat, PetscInt n_subdomains, PetscInt redprocs, IS* is_sends)
{
  Mat_IS         *matis;
  IS             ranks_send_to;
  PetscInt       n_neighs,*neighs,*n_shared,**shared;
  PetscMPIInt    size,rank,color;
  PetscInt       *xadj,*adjncy;
  PetscInt       *adjncy_wgt,*v_wgt,*ranks_send_to_idx;
  PetscInt       i,local_size,threshold=0;
  PetscBool      use_vwgt=PETSC_FALSE,use_square=PETSC_FALSE;
  PetscSubcomm   subcomm;
  PetscErrorCode ierr;

  PetscFunctionBegin;
  ierr = PetscOptionsGetBool(NULL,"-matis_partitioning_use_square",&use_square,NULL);CHKERRQ(ierr);
  ierr = PetscOptionsGetBool(NULL,"-matis_partitioning_use_vwgt",&use_vwgt,NULL);CHKERRQ(ierr);
  ierr = PetscOptionsGetInt(NULL,"-matis_partitioning_threshold",&threshold,NULL);CHKERRQ(ierr);

  /* Get info on mapping */
  matis = (Mat_IS*)(mat->data);
  ierr = ISLocalToGlobalMappingGetSize(matis->mapping,&local_size);CHKERRQ(ierr);
  ierr = ISLocalToGlobalMappingGetInfo(matis->mapping,&n_neighs,&neighs,&n_shared,&shared);CHKERRQ(ierr);

  /* build local CSR graph of subdomains' connectivity */
  ierr = PetscMalloc1(2,&xadj);CHKERRQ(ierr);
  xadj[0] = 0;
  xadj[1] = PetscMax(n_neighs-1,0);
  ierr = PetscMalloc1(xadj[1],&adjncy);CHKERRQ(ierr);
  ierr = PetscMalloc1(xadj[1],&adjncy_wgt);CHKERRQ(ierr);

  if (threshold) {
    PetscInt xadj_count = 0;
    for (i=1;i<n_neighs;i++) {
      if (n_shared[i] > threshold) {
        adjncy[xadj_count] = neighs[i];
        adjncy_wgt[xadj_count] = n_shared[i];
        xadj_count++;
      }
    }
    xadj[1] = xadj_count;
  } else {
    if (xadj[1]) {
      ierr = PetscMemcpy(adjncy,&neighs[1],xadj[1]*sizeof(*adjncy));CHKERRQ(ierr);
      ierr = PetscMemcpy(adjncy_wgt,&n_shared[1],xadj[1]*sizeof(*adjncy_wgt));CHKERRQ(ierr);
    }
  }
  ierr = ISLocalToGlobalMappingRestoreInfo(matis->mapping,&n_neighs,&neighs,&n_shared,&shared);CHKERRQ(ierr);
  if (use_square) {
    for (i=0;i<xadj[1];i++) {
      adjncy_wgt[i] = adjncy_wgt[i]*adjncy_wgt[i];
    }
  }
  ierr = PetscSortIntWithArray(xadj[1],adjncy,adjncy_wgt);CHKERRQ(ierr);

  ierr = PetscMalloc1(1,&ranks_send_to_idx);CHKERRQ(ierr);

  /*
    Restrict work on active processes only.
  */
  ierr = PetscSubcommCreate(PetscObjectComm((PetscObject)mat),&subcomm);CHKERRQ(ierr);
  ierr = PetscSubcommSetNumber(subcomm,2);CHKERRQ(ierr); /* 2 groups, active process and not active processes */
  ierr = MPI_Comm_rank(PetscObjectComm((PetscObject)mat),&rank);CHKERRQ(ierr);
  ierr = PetscMPIIntCast(!local_size,&color);CHKERRQ(ierr);
  ierr = PetscSubcommSetTypeGeneral(subcomm,color,rank);CHKERRQ(ierr);
  if (color) {
    ierr = PetscFree(xadj);CHKERRQ(ierr);
    ierr = PetscFree(adjncy);CHKERRQ(ierr);
    ierr = PetscFree(adjncy_wgt);CHKERRQ(ierr);
  } else {
    Mat             subdomain_adj;
    IS              new_ranks,new_ranks_contig;
    MatPartitioning partitioner;
    PetscInt        prank,rstart=0,rend=0;
    PetscInt        *is_indices,*oldranks;
    PetscBool       aggregate;

    ierr = MPI_Comm_size(PetscSubcommChild(subcomm),&size);CHKERRQ(ierr);
    ierr = PetscMalloc1(size,&oldranks);CHKERRQ(ierr);
    prank = rank;
    ierr = MPI_Allgather(&prank,1,MPIU_INT,oldranks,1,MPIU_INT,PetscSubcommChild(subcomm));CHKERRQ(ierr);
    /*
    for (i=0;i<size;i++) {
      PetscPrintf(subcomm->comm,"oldranks[%d] = %d\n",i,oldranks[i]);
    }
    */
    for (i=0;i<xadj[1];i++) {
      ierr = PetscFindInt(adjncy[i],size,oldranks,&adjncy[i]);CHKERRQ(ierr);
    }
    ierr = PetscSortIntWithArray(xadj[1],adjncy,adjncy_wgt);CHKERRQ(ierr);
    aggregate = ((redprocs > 0 && redprocs < size) ? PETSC_TRUE : PETSC_FALSE);
    if (aggregate) {
      PetscInt    lrows,row,ncols,*cols;
      PetscMPIInt nrank;
      PetscScalar *vals;

      ierr = MPI_Comm_rank(PetscSubcommChild(subcomm),&nrank);CHKERRQ(ierr);
      lrows = 0;
      if (nrank<redprocs) {
        lrows = size/redprocs;
        if (nrank<size%redprocs) lrows++;
      }
      ierr = MatCreateAIJ(PetscSubcommChild(subcomm),lrows,lrows,size,size,50,NULL,50,NULL,&subdomain_adj);CHKERRQ(ierr);
      ierr = MatGetOwnershipRange(subdomain_adj,&rstart,&rend);CHKERRQ(ierr);
      ierr = MatSetOption(subdomain_adj,MAT_NEW_NONZERO_LOCATION_ERR,PETSC_FALSE);CHKERRQ(ierr);
      ierr = MatSetOption(subdomain_adj,MAT_NEW_NONZERO_ALLOCATION_ERR,PETSC_FALSE);CHKERRQ(ierr);
      row = nrank;
      ncols = xadj[1]-xadj[0];
      cols = adjncy;
      ierr = PetscMalloc1(ncols,&vals);CHKERRQ(ierr);
      for (i=0;i<ncols;i++) vals[i] = adjncy_wgt[i];
      ierr = MatSetValues(subdomain_adj,1,&row,ncols,cols,vals,INSERT_VALUES);CHKERRQ(ierr);
      ierr = MatAssemblyBegin(subdomain_adj,MAT_FINAL_ASSEMBLY);CHKERRQ(ierr);
      ierr = MatAssemblyEnd(subdomain_adj,MAT_FINAL_ASSEMBLY);CHKERRQ(ierr);
      ierr = PetscFree(xadj);CHKERRQ(ierr);
      ierr = PetscFree(adjncy);CHKERRQ(ierr);
      ierr = PetscFree(adjncy_wgt);CHKERRQ(ierr);
      ierr = PetscFree(vals);CHKERRQ(ierr);
    } else {
      ierr = MatCreateMPIAdj(PetscSubcommChild(subcomm),1,(PetscInt)size,xadj,adjncy,adjncy_wgt,&subdomain_adj);CHKERRQ(ierr);
    }
    /* ierr = MatView(subdomain_adj,0);CHKERRQ(ierr); */

    /* Partition */
    ierr = MatPartitioningCreate(PetscSubcommChild(subcomm),&partitioner);CHKERRQ(ierr);
    ierr = MatPartitioningSetAdjacency(partitioner,subdomain_adj);CHKERRQ(ierr);
    if (use_vwgt) {
      ierr = PetscMalloc1(1,&v_wgt);CHKERRQ(ierr);
      v_wgt[0] = local_size;
      ierr = MatPartitioningSetVertexWeights(partitioner,v_wgt);CHKERRQ(ierr);
    }
    n_subdomains = PetscMin((PetscInt)size,n_subdomains);
    ierr = MatPartitioningSetNParts(partitioner,n_subdomains);CHKERRQ(ierr);
    ierr = MatPartitioningSetFromOptions(partitioner);CHKERRQ(ierr);
    ierr = MatPartitioningApply(partitioner,&new_ranks);CHKERRQ(ierr);
    /* ierr = MatPartitioningView(partitioner,0);CHKERRQ(ierr); */

    /* renumber new_ranks to avoid "holes" in new set of processors */
    ierr = PCBDDCSubsetNumbering(new_ranks,NULL,NULL,&new_ranks_contig);CHKERRQ(ierr);
    ierr = ISDestroy(&new_ranks);CHKERRQ(ierr);
    ierr = ISGetIndices(new_ranks_contig,(const PetscInt**)&is_indices);CHKERRQ(ierr);
    if (!redprocs) {
      ranks_send_to_idx[0] = oldranks[is_indices[0]];
    } else {
      PetscInt    idxs[1];
      PetscMPIInt tag;
      MPI_Request *reqs;

      ierr = PetscObjectGetNewTag((PetscObject)subdomain_adj,&tag);CHKERRQ(ierr);
      ierr = PetscMalloc1(rend-rstart,&reqs);CHKERRQ(ierr);
      for (i=rstart;i<rend;i++) {
        ierr = MPI_Isend(is_indices+i-rstart,1,MPIU_INT,i,tag,PetscSubcommChild(subcomm),&reqs[i-rstart]);CHKERRQ(ierr);
      }
      ierr = MPI_Recv(idxs,1,MPIU_INT,MPI_ANY_SOURCE,tag,PetscSubcommChild(subcomm),MPI_STATUS_IGNORE);CHKERRQ(ierr);
      ierr = MPI_Waitall(rend-rstart,reqs,MPI_STATUSES_IGNORE);CHKERRQ(ierr);
      ierr = PetscFree(reqs);CHKERRQ(ierr);
      ranks_send_to_idx[0] = oldranks[idxs[0]];
    }
    ierr = ISRestoreIndices(new_ranks_contig,(const PetscInt**)&is_indices);CHKERRQ(ierr);
    /* clean up */
    ierr = PetscFree(oldranks);CHKERRQ(ierr);
    ierr = ISDestroy(&new_ranks_contig);CHKERRQ(ierr);
    ierr = MatDestroy(&subdomain_adj);CHKERRQ(ierr);
    ierr = MatPartitioningDestroy(&partitioner);CHKERRQ(ierr);
  }
  ierr = PetscSubcommDestroy(&subcomm);CHKERRQ(ierr);

  /* assemble parallel IS for sends */
  i = 1;
  if (color) i=0;
  ierr = ISCreateGeneral(PetscObjectComm((PetscObject)mat),i,ranks_send_to_idx,PETSC_OWN_POINTER,&ranks_send_to);CHKERRQ(ierr);
  /* get back IS */
  *is_sends = ranks_send_to;
  PetscFunctionReturn(0);
}

typedef enum {MATDENSE_PRIVATE=0,MATAIJ_PRIVATE,MATBAIJ_PRIVATE,MATSBAIJ_PRIVATE}MatTypePrivate;

#undef __FUNCT__
#define __FUNCT__ "MatISSubassemble"
PetscErrorCode MatISSubassemble(Mat mat, IS is_sends, PetscInt n_subdomains, PetscBool restrict_comm, PetscBool restrict_full, MatReuse reuse, Mat *mat_n, PetscInt nis, IS isarray[])
{
  Mat                    local_mat;
  Mat_IS                 *matis;
  IS                     is_sends_internal;
  PetscInt               rows,cols,new_local_rows;
  PetscInt               i,bs,buf_size_idxs,buf_size_idxs_is,buf_size_vals;
  PetscBool              ismatis,isdense,newisdense,destroy_mat;
  ISLocalToGlobalMapping l2gmap;
  PetscInt*              l2gmap_indices;
  const PetscInt*        is_indices;
  MatType                new_local_type;
  /* buffers */
  PetscInt               *ptr_idxs,*send_buffer_idxs,*recv_buffer_idxs;
  PetscInt               *ptr_idxs_is,*send_buffer_idxs_is,*recv_buffer_idxs_is;
  PetscInt               *recv_buffer_idxs_local;
  PetscScalar            *ptr_vals,*send_buffer_vals,*recv_buffer_vals;
  /* MPI */
  MPI_Comm               comm,comm_n;
  PetscSubcomm           subcomm;
  PetscMPIInt            n_sends,n_recvs,commsize;
  PetscMPIInt            *iflags,*ilengths_idxs,*ilengths_vals,*ilengths_idxs_is;
  PetscMPIInt            *onodes,*onodes_is,*olengths_idxs,*olengths_idxs_is,*olengths_vals;
  PetscMPIInt            len,tag_idxs,tag_idxs_is,tag_vals,source_dest;
  MPI_Request            *send_req_idxs,*send_req_idxs_is,*send_req_vals;
  MPI_Request            *recv_req_idxs,*recv_req_idxs_is,*recv_req_vals;
  PetscErrorCode         ierr;

  PetscFunctionBegin;
  /* TODO: add missing checks */
  PetscValidLogicalCollectiveInt(mat,n_subdomains,3);
  PetscValidLogicalCollectiveBool(mat,restrict_comm,4);
  PetscValidLogicalCollectiveEnum(mat,reuse,5);
  PetscValidLogicalCollectiveInt(mat,nis,7);
  ierr = PetscObjectTypeCompare((PetscObject)mat,MATIS,&ismatis);CHKERRQ(ierr);
  if (!ismatis) SETERRQ1(PetscObjectComm((PetscObject)mat),PETSC_ERR_SUP,"Cannot use %s on a matrix object which is not of type MATIS",__FUNCT__);
  ierr = MatISGetLocalMat(mat,&local_mat);CHKERRQ(ierr);
  ierr = PetscObjectTypeCompare((PetscObject)local_mat,MATSEQDENSE,&isdense);CHKERRQ(ierr);
  if (!isdense) SETERRQ(PetscObjectComm((PetscObject)mat),PETSC_ERR_SUP,"Currently cannot subassemble MATIS when local matrix type is not of type SEQDENSE");
  ierr = MatGetSize(local_mat,&rows,&cols);CHKERRQ(ierr);
  if (rows != cols) SETERRQ(PetscObjectComm((PetscObject)mat),PETSC_ERR_SUP,"Local MATIS matrices should be square");
  if (reuse == MAT_REUSE_MATRIX && *mat_n) {
    PetscInt mrows,mcols,mnrows,mncols;
    ierr = PetscObjectTypeCompare((PetscObject)*mat_n,MATIS,&ismatis);CHKERRQ(ierr);
    if (!ismatis) SETERRQ(PetscObjectComm((PetscObject)*mat_n),PETSC_ERR_SUP,"Cannot reuse a matrix which is not of type MATIS");
    ierr = MatGetSize(mat,&mrows,&mcols);CHKERRQ(ierr);
    ierr = MatGetSize(*mat_n,&mnrows,&mncols);CHKERRQ(ierr);
    if (mrows != mnrows) SETERRQ2(PetscObjectComm((PetscObject)mat),PETSC_ERR_SUP,"Cannot reuse matrix! Wrong number of rows %D != %D",mrows,mnrows);
    if (mcols != mncols) SETERRQ2(PetscObjectComm((PetscObject)mat),PETSC_ERR_SUP,"Cannot reuse matrix! Wrong number of cols %D != %D",mcols,mncols);
  }
  ierr = MatGetBlockSize(local_mat,&bs);CHKERRQ(ierr);
  PetscValidLogicalCollectiveInt(mat,bs,0);
  /* prepare IS for sending if not provided */
  if (!is_sends) {
    if (!n_subdomains) SETERRQ(PetscObjectComm((PetscObject)mat),PETSC_ERR_SUP,"You should specify either an IS or a target number of subdomains");
    ierr = MatISGetSubassemblingPattern(mat,n_subdomains,0,&is_sends_internal);CHKERRQ(ierr);
  } else {
    ierr = PetscObjectReference((PetscObject)is_sends);CHKERRQ(ierr);
    is_sends_internal = is_sends;
  }

  /* get pointer of MATIS data */
  matis = (Mat_IS*)mat->data;

  /* get comm */
  ierr = PetscObjectGetComm((PetscObject)mat,&comm);CHKERRQ(ierr);

  /* compute number of sends */
  ierr = ISGetLocalSize(is_sends_internal,&i);CHKERRQ(ierr);
  ierr = PetscMPIIntCast(i,&n_sends);CHKERRQ(ierr);

  /* compute number of receives */
  ierr = MPI_Comm_size(comm,&commsize);CHKERRQ(ierr);
  ierr = PetscMalloc1(commsize,&iflags);CHKERRQ(ierr);
  ierr = PetscMemzero(iflags,commsize*sizeof(*iflags));CHKERRQ(ierr);
  ierr = ISGetIndices(is_sends_internal,&is_indices);CHKERRQ(ierr);
  for (i=0;i<n_sends;i++) iflags[is_indices[i]] = 1;
  ierr = PetscGatherNumberOfMessages(comm,iflags,NULL,&n_recvs);CHKERRQ(ierr);
  ierr = PetscFree(iflags);CHKERRQ(ierr);

  /* restrict comm if requested */
  subcomm = 0;
  destroy_mat = PETSC_FALSE;
  if (restrict_comm) {
    PetscMPIInt color,subcommsize;

    color = 0;
    if (restrict_full) {
      if (!n_recvs) color = 1; /* processes not receiving anything will not partecipate in new comm (full restriction) */
    } else {
      if (!n_recvs && n_sends) color = 1; /* just those processes that are sending but not receiving anything will not partecipate in new comm */
    }
    ierr = MPI_Allreduce(&color,&subcommsize,1,MPI_INT,MPI_SUM,comm);CHKERRQ(ierr);
    subcommsize = commsize - subcommsize;
    /* check if reuse has been requested */
    if (reuse == MAT_REUSE_MATRIX) {
      if (*mat_n) {
        PetscMPIInt subcommsize2;
        ierr = MPI_Comm_size(PetscObjectComm((PetscObject)*mat_n),&subcommsize2);CHKERRQ(ierr);
        if (subcommsize != subcommsize2) SETERRQ2(PetscObjectComm((PetscObject)*mat_n),PETSC_ERR_PLIB,"Cannot reuse matrix! wrong subcomm size %d != %d",subcommsize,subcommsize2);
        comm_n = PetscObjectComm((PetscObject)*mat_n);
      } else {
        comm_n = PETSC_COMM_SELF;
      }
    } else { /* MAT_INITIAL_MATRIX */
      PetscMPIInt rank;

      ierr = MPI_Comm_rank(comm,&rank);CHKERRQ(ierr);
      ierr = PetscSubcommCreate(comm,&subcomm);CHKERRQ(ierr);
      ierr = PetscSubcommSetNumber(subcomm,2);CHKERRQ(ierr);
      ierr = PetscSubcommSetTypeGeneral(subcomm,color,rank);CHKERRQ(ierr);
      comm_n = PetscSubcommChild(subcomm);
    }
    /* flag to destroy *mat_n if not significative */
    if (color) destroy_mat = PETSC_TRUE;
  } else {
    comm_n = comm;
  }

  /* prepare send/receive buffers */
  ierr = PetscMalloc1(commsize,&ilengths_idxs);CHKERRQ(ierr);
  ierr = PetscMemzero(ilengths_idxs,commsize*sizeof(*ilengths_idxs));CHKERRQ(ierr);
  ierr = PetscMalloc1(commsize,&ilengths_vals);CHKERRQ(ierr);
  ierr = PetscMemzero(ilengths_vals,commsize*sizeof(*ilengths_vals));CHKERRQ(ierr);
  if (nis) {
    ierr = PetscCalloc1(commsize,&ilengths_idxs_is);CHKERRQ(ierr);
  }

  /* Get data from local matrices */
  if (!isdense) {
    SETERRQ(PetscObjectComm((PetscObject)mat),PETSC_ERR_SUP,"Subassembling of AIJ local matrices not yet implemented");
    /* TODO: See below some guidelines on how to prepare the local buffers */
    /*
       send_buffer_vals should contain the raw values of the local matrix
       send_buffer_idxs should contain:
       - MatType_PRIVATE type
       - PetscInt        size_of_l2gmap
       - PetscInt        global_row_indices[size_of_l2gmap]
       - PetscInt        all_other_info_which_is_needed_to_compute_preallocation_and_set_values
    */
  } else {
    ierr = MatDenseGetArray(local_mat,&send_buffer_vals);CHKERRQ(ierr);
    ierr = ISLocalToGlobalMappingGetSize(matis->mapping,&i);CHKERRQ(ierr);
    ierr = PetscMalloc1(i+2,&send_buffer_idxs);CHKERRQ(ierr);
    send_buffer_idxs[0] = (PetscInt)MATDENSE_PRIVATE;
    send_buffer_idxs[1] = i;
    ierr = ISLocalToGlobalMappingGetIndices(matis->mapping,(const PetscInt**)&ptr_idxs);CHKERRQ(ierr);
    ierr = PetscMemcpy(&send_buffer_idxs[2],ptr_idxs,i*sizeof(PetscInt));CHKERRQ(ierr);
    ierr = ISLocalToGlobalMappingRestoreIndices(matis->mapping,(const PetscInt**)&ptr_idxs);CHKERRQ(ierr);
    ierr = PetscMPIIntCast(i,&len);CHKERRQ(ierr);
    for (i=0;i<n_sends;i++) {
      ilengths_vals[is_indices[i]] = len*len;
      ilengths_idxs[is_indices[i]] = len+2;
    }
  }
  ierr = PetscGatherMessageLengths2(comm,n_sends,n_recvs,ilengths_idxs,ilengths_vals,&onodes,&olengths_idxs,&olengths_vals);CHKERRQ(ierr);
  /* additional is (if any) */
  if (nis) {
    PetscMPIInt psum;
    PetscInt j;
    for (j=0,psum=0;j<nis;j++) {
      PetscInt plen;
      ierr = ISGetLocalSize(isarray[j],&plen);CHKERRQ(ierr);
      ierr = PetscMPIIntCast(plen,&len);CHKERRQ(ierr);
      psum += len+1; /* indices + lenght */
    }
    ierr = PetscMalloc1(psum,&send_buffer_idxs_is);CHKERRQ(ierr);
    for (j=0,psum=0;j<nis;j++) {
      PetscInt plen;
      const PetscInt *is_array_idxs;
      ierr = ISGetLocalSize(isarray[j],&plen);CHKERRQ(ierr);
      send_buffer_idxs_is[psum] = plen;
      ierr = ISGetIndices(isarray[j],&is_array_idxs);CHKERRQ(ierr);
      ierr = PetscMemcpy(&send_buffer_idxs_is[psum+1],is_array_idxs,plen*sizeof(PetscInt));CHKERRQ(ierr);
      ierr = ISRestoreIndices(isarray[j],&is_array_idxs);CHKERRQ(ierr);
      psum += plen+1; /* indices + lenght */
    }
    for (i=0;i<n_sends;i++) {
      ilengths_idxs_is[is_indices[i]] = psum;
    }
    ierr = PetscGatherMessageLengths(comm,n_sends,n_recvs,ilengths_idxs_is,&onodes_is,&olengths_idxs_is);CHKERRQ(ierr);
  }

  buf_size_idxs = 0;
  buf_size_vals = 0;
  buf_size_idxs_is = 0;
  for (i=0;i<n_recvs;i++) {
    buf_size_idxs += (PetscInt)olengths_idxs[i];
    buf_size_vals += (PetscInt)olengths_vals[i];
    if (nis) buf_size_idxs_is += (PetscInt)olengths_idxs_is[i];
  }
  ierr = PetscMalloc1(buf_size_idxs,&recv_buffer_idxs);CHKERRQ(ierr);
  ierr = PetscMalloc1(buf_size_vals,&recv_buffer_vals);CHKERRQ(ierr);
  ierr = PetscMalloc1(buf_size_idxs_is,&recv_buffer_idxs_is);CHKERRQ(ierr);

  /* get new tags for clean communications */
  ierr = PetscObjectGetNewTag((PetscObject)mat,&tag_idxs);CHKERRQ(ierr);
  ierr = PetscObjectGetNewTag((PetscObject)mat,&tag_vals);CHKERRQ(ierr);
  ierr = PetscObjectGetNewTag((PetscObject)mat,&tag_idxs_is);CHKERRQ(ierr);

  /* allocate for requests */
  ierr = PetscMalloc1(n_sends,&send_req_idxs);CHKERRQ(ierr);
  ierr = PetscMalloc1(n_sends,&send_req_vals);CHKERRQ(ierr);
  ierr = PetscMalloc1(n_sends,&send_req_idxs_is);CHKERRQ(ierr);
  ierr = PetscMalloc1(n_recvs,&recv_req_idxs);CHKERRQ(ierr);
  ierr = PetscMalloc1(n_recvs,&recv_req_vals);CHKERRQ(ierr);
  ierr = PetscMalloc1(n_recvs,&recv_req_idxs_is);CHKERRQ(ierr);

  /* communications */
  ptr_idxs = recv_buffer_idxs;
  ptr_vals = recv_buffer_vals;
  ptr_idxs_is = recv_buffer_idxs_is;
  for (i=0;i<n_recvs;i++) {
    source_dest = onodes[i];
    ierr = MPI_Irecv(ptr_idxs,olengths_idxs[i],MPIU_INT,source_dest,tag_idxs,comm,&recv_req_idxs[i]);CHKERRQ(ierr);
    ierr = MPI_Irecv(ptr_vals,olengths_vals[i],MPIU_SCALAR,source_dest,tag_vals,comm,&recv_req_vals[i]);CHKERRQ(ierr);
    ptr_idxs += olengths_idxs[i];
    ptr_vals += olengths_vals[i];
    if (nis) {
      ierr = MPI_Irecv(ptr_idxs_is,olengths_idxs_is[i],MPIU_INT,source_dest,tag_idxs_is,comm,&recv_req_idxs_is[i]);CHKERRQ(ierr);
      ptr_idxs_is += olengths_idxs_is[i];
    }
  }
  for (i=0;i<n_sends;i++) {
    ierr = PetscMPIIntCast(is_indices[i],&source_dest);CHKERRQ(ierr);
    ierr = MPI_Isend(send_buffer_idxs,ilengths_idxs[source_dest],MPIU_INT,source_dest,tag_idxs,comm,&send_req_idxs[i]);CHKERRQ(ierr);
    ierr = MPI_Isend(send_buffer_vals,ilengths_vals[source_dest],MPIU_SCALAR,source_dest,tag_vals,comm,&send_req_vals[i]);CHKERRQ(ierr);
    if (nis) {
      ierr = MPI_Isend(send_buffer_idxs_is,ilengths_idxs_is[source_dest],MPIU_INT,source_dest,tag_idxs_is,comm,&send_req_idxs_is[i]);CHKERRQ(ierr);
    }
  }
  ierr = ISRestoreIndices(is_sends_internal,&is_indices);CHKERRQ(ierr);
  ierr = ISDestroy(&is_sends_internal);CHKERRQ(ierr);

  /* assemble new l2g map */
  ierr = MPI_Waitall(n_recvs,recv_req_idxs,MPI_STATUSES_IGNORE);CHKERRQ(ierr);
  ptr_idxs = recv_buffer_idxs;
  new_local_rows = 0;
  for (i=0;i<n_recvs;i++) {
    new_local_rows += *(ptr_idxs+1); /* second element is the local size of the l2gmap */
    ptr_idxs += olengths_idxs[i];
  }
  ierr = PetscMalloc1(new_local_rows,&l2gmap_indices);CHKERRQ(ierr);
  ptr_idxs = recv_buffer_idxs;
  new_local_rows = 0;
  for (i=0;i<n_recvs;i++) {
    ierr = PetscMemcpy(&l2gmap_indices[new_local_rows],ptr_idxs+2,(*(ptr_idxs+1))*sizeof(PetscInt));CHKERRQ(ierr);
    new_local_rows += *(ptr_idxs+1); /* second element is the local size of the l2gmap */
    ptr_idxs += olengths_idxs[i];
  }
  ierr = PetscSortRemoveDupsInt(&new_local_rows,l2gmap_indices);CHKERRQ(ierr);
  ierr = ISLocalToGlobalMappingCreate(comm_n,1,new_local_rows,l2gmap_indices,PETSC_COPY_VALUES,&l2gmap);CHKERRQ(ierr);
  ierr = PetscFree(l2gmap_indices);CHKERRQ(ierr);

  /* infer new local matrix type from received local matrices type */
  /* currently if all local matrices are of type X, then the resulting matrix will be of type X, except for the dense case */
  /* it also assumes that if the block size is set, than it is the same among all local matrices (see checks at the beginning of the function) */
  if (n_recvs) {
    MatTypePrivate new_local_type_private = (MatTypePrivate)send_buffer_idxs[0];
    ptr_idxs = recv_buffer_idxs;
    for (i=0;i<n_recvs;i++) {
      if ((PetscInt)new_local_type_private != *ptr_idxs) {
        new_local_type_private = MATAIJ_PRIVATE;
        break;
      }
      ptr_idxs += olengths_idxs[i];
    }
    switch (new_local_type_private) {
      case MATDENSE_PRIVATE:
        if (n_recvs>1) { /* subassembling of dense matrices does not give a dense matrix! */
          new_local_type = MATSEQAIJ;
          bs = 1;
        } else { /* if I receive only 1 dense matrix */
          new_local_type = MATSEQDENSE;
          bs = 1;
        }
        break;
      case MATAIJ_PRIVATE:
        new_local_type = MATSEQAIJ;
        bs = 1;
        break;
      case MATBAIJ_PRIVATE:
        new_local_type = MATSEQBAIJ;
        break;
      case MATSBAIJ_PRIVATE:
        new_local_type = MATSEQSBAIJ;
        break;
      default:
        SETERRQ2(comm,PETSC_ERR_SUP,"Unsupported private type %d in %s",new_local_type_private,__FUNCT__);
        break;
    }
  } else { /* by default, new_local_type is seqdense */
    new_local_type = MATSEQDENSE;
    bs = 1;
  }

  /* create MATIS object if needed */
  if (reuse == MAT_INITIAL_MATRIX) {
    ierr = MatGetSize(mat,&rows,&cols);CHKERRQ(ierr);
    ierr = MatCreateIS(comm_n,bs,PETSC_DECIDE,PETSC_DECIDE,rows,cols,l2gmap,mat_n);CHKERRQ(ierr);
  } else {
    /* it also destroys the local matrices */
    ierr = MatSetLocalToGlobalMapping(*mat_n,l2gmap,l2gmap);CHKERRQ(ierr);
  }
  ierr = MatISGetLocalMat(*mat_n,&local_mat);CHKERRQ(ierr);
  ierr = MatSetType(local_mat,new_local_type);CHKERRQ(ierr);

  ierr = MPI_Waitall(n_recvs,recv_req_vals,MPI_STATUSES_IGNORE);CHKERRQ(ierr);

  /* Global to local map of received indices */
  ierr = PetscMalloc1(buf_size_idxs,&recv_buffer_idxs_local);CHKERRQ(ierr); /* needed for values insertion */
  ierr = ISGlobalToLocalMappingApply(l2gmap,IS_GTOLM_MASK,buf_size_idxs,recv_buffer_idxs,&i,recv_buffer_idxs_local);CHKERRQ(ierr);
  ierr = ISLocalToGlobalMappingDestroy(&l2gmap);CHKERRQ(ierr);

  /* restore attributes -> type of incoming data and its size */
  buf_size_idxs = 0;
  for (i=0;i<n_recvs;i++) {
    recv_buffer_idxs_local[buf_size_idxs] = recv_buffer_idxs[buf_size_idxs];
    recv_buffer_idxs_local[buf_size_idxs+1] = recv_buffer_idxs[buf_size_idxs+1];
    buf_size_idxs += (PetscInt)olengths_idxs[i];
  }
  ierr = PetscFree(recv_buffer_idxs);CHKERRQ(ierr);

  /* set preallocation */
  ierr = PetscObjectTypeCompare((PetscObject)local_mat,MATSEQDENSE,&newisdense);CHKERRQ(ierr);
  if (!newisdense) {
    PetscInt *new_local_nnz=0;

    ptr_vals = recv_buffer_vals;
    ptr_idxs = recv_buffer_idxs_local;
    if (n_recvs) {
      ierr = PetscCalloc1(new_local_rows,&new_local_nnz);CHKERRQ(ierr);
    }
    for (i=0;i<n_recvs;i++) {
      PetscInt j;
      if (*ptr_idxs == (PetscInt)MATDENSE_PRIVATE) { /* preallocation provided for dense case only */
        for (j=0;j<*(ptr_idxs+1);j++) {
          new_local_nnz[*(ptr_idxs+2+j)] += *(ptr_idxs+1);
        }
      } else {
        /* TODO */
      }
      ptr_idxs += olengths_idxs[i];
    }
    if (new_local_nnz) {
      for (i=0;i<new_local_rows;i++) new_local_nnz[i] = PetscMin(new_local_nnz[i],new_local_rows);
      ierr = MatSeqAIJSetPreallocation(local_mat,0,new_local_nnz);CHKERRQ(ierr);
      for (i=0;i<new_local_rows;i++) new_local_nnz[i] /= bs;
      ierr = MatSeqBAIJSetPreallocation(local_mat,bs,0,new_local_nnz);CHKERRQ(ierr);
      for (i=0;i<new_local_rows;i++) new_local_nnz[i] = PetscMax(new_local_nnz[i]-i,0);
      ierr = MatSeqSBAIJSetPreallocation(local_mat,bs,0,new_local_nnz);CHKERRQ(ierr);
    } else {
      ierr = MatSetUp(local_mat);CHKERRQ(ierr);
    }
    ierr = PetscFree(new_local_nnz);CHKERRQ(ierr);
  } else {
    ierr = MatSetUp(local_mat);CHKERRQ(ierr);
  }

  /* set values */
  ptr_vals = recv_buffer_vals;
  ptr_idxs = recv_buffer_idxs_local;
  for (i=0;i<n_recvs;i++) {
    if (*ptr_idxs == (PetscInt)MATDENSE_PRIVATE) { /* values insertion provided for dense case only */
      ierr = MatSetOption(local_mat,MAT_ROW_ORIENTED,PETSC_FALSE);CHKERRQ(ierr);
      ierr = MatSetValues(local_mat,*(ptr_idxs+1),ptr_idxs+2,*(ptr_idxs+1),ptr_idxs+2,ptr_vals,ADD_VALUES);CHKERRQ(ierr);
      ierr = MatAssemblyBegin(local_mat,MAT_FLUSH_ASSEMBLY);CHKERRQ(ierr);
      ierr = MatAssemblyEnd(local_mat,MAT_FLUSH_ASSEMBLY);CHKERRQ(ierr);
      ierr = MatSetOption(local_mat,MAT_ROW_ORIENTED,PETSC_TRUE);CHKERRQ(ierr);
    } else {
      /* TODO */
    }
    ptr_idxs += olengths_idxs[i];
    ptr_vals += olengths_vals[i];
  }
  ierr = MatAssemblyBegin(local_mat,MAT_FINAL_ASSEMBLY);CHKERRQ(ierr);
  ierr = MatAssemblyEnd(local_mat,MAT_FINAL_ASSEMBLY);CHKERRQ(ierr);
  ierr = MatAssemblyBegin(*mat_n,MAT_FINAL_ASSEMBLY);CHKERRQ(ierr);
  ierr = MatAssemblyEnd(*mat_n,MAT_FINAL_ASSEMBLY);CHKERRQ(ierr);
  ierr = PetscFree(recv_buffer_vals);CHKERRQ(ierr);
  ierr = PetscFree(recv_buffer_idxs_local);CHKERRQ(ierr);

#if 0
  if (!restrict_comm) { /* check */
    Vec       lvec,rvec;
    PetscReal infty_error;

    ierr = MatCreateVecs(mat,&rvec,&lvec);CHKERRQ(ierr);
    ierr = VecSetRandom(rvec,NULL);CHKERRQ(ierr);
    ierr = MatMult(mat,rvec,lvec);CHKERRQ(ierr);
    ierr = VecScale(lvec,-1.0);CHKERRQ(ierr);
    ierr = MatMultAdd(*mat_n,rvec,lvec,lvec);CHKERRQ(ierr);
    ierr = VecNorm(lvec,NORM_INFINITY,&infty_error);CHKERRQ(ierr);
    ierr = PetscPrintf(PetscObjectComm((PetscObject)mat),"Infinity error subassembling %1.6e\n",infty_error);
    ierr = VecDestroy(&rvec);CHKERRQ(ierr);
    ierr = VecDestroy(&lvec);CHKERRQ(ierr);
  }
#endif

  /* assemble new additional is (if any) */
  if (nis) {
    PetscInt **temp_idxs,*count_is,j,psum;

    ierr = MPI_Waitall(n_recvs,recv_req_idxs_is,MPI_STATUSES_IGNORE);CHKERRQ(ierr);
    ierr = PetscCalloc1(nis,&count_is);CHKERRQ(ierr);
    ptr_idxs = recv_buffer_idxs_is;
    psum = 0;
    for (i=0;i<n_recvs;i++) {
      for (j=0;j<nis;j++) {
        PetscInt plen = *(ptr_idxs); /* first element is the local size of IS's indices */
        count_is[j] += plen; /* increment counting of buffer for j-th IS */
        psum += plen;
        ptr_idxs += plen+1; /* shift pointer to received data */
      }
    }
    ierr = PetscMalloc1(nis,&temp_idxs);CHKERRQ(ierr);
    ierr = PetscMalloc1(psum,&temp_idxs[0]);CHKERRQ(ierr);
    for (i=1;i<nis;i++) {
      temp_idxs[i] = temp_idxs[i-1]+count_is[i-1];
    }
    ierr = PetscMemzero(count_is,nis*sizeof(PetscInt));CHKERRQ(ierr);
    ptr_idxs = recv_buffer_idxs_is;
    for (i=0;i<n_recvs;i++) {
      for (j=0;j<nis;j++) {
        PetscInt plen = *(ptr_idxs); /* first element is the local size of IS's indices */
        ierr = PetscMemcpy(&temp_idxs[j][count_is[j]],ptr_idxs+1,plen*sizeof(PetscInt));CHKERRQ(ierr);
        count_is[j] += plen; /* increment starting point of buffer for j-th IS */
        ptr_idxs += plen+1; /* shift pointer to received data */
      }
    }
    for (i=0;i<nis;i++) {
      ierr = ISDestroy(&isarray[i]);CHKERRQ(ierr);
      ierr = PetscSortRemoveDupsInt(&count_is[i],temp_idxs[i]);CHKERRQ(ierr);CHKERRQ(ierr);
      ierr = ISCreateGeneral(comm_n,count_is[i],temp_idxs[i],PETSC_COPY_VALUES,&isarray[i]);CHKERRQ(ierr);
    }
    ierr = PetscFree(count_is);CHKERRQ(ierr);
    ierr = PetscFree(temp_idxs[0]);CHKERRQ(ierr);
    ierr = PetscFree(temp_idxs);CHKERRQ(ierr);
  }
  /* free workspace */
  ierr = PetscFree(recv_buffer_idxs_is);CHKERRQ(ierr);
  ierr = MPI_Waitall(n_sends,send_req_idxs,MPI_STATUSES_IGNORE);CHKERRQ(ierr);
  ierr = PetscFree(send_buffer_idxs);CHKERRQ(ierr);
  ierr = MPI_Waitall(n_sends,send_req_vals,MPI_STATUSES_IGNORE);CHKERRQ(ierr);
  if (isdense) {
    ierr = MatISGetLocalMat(mat,&local_mat);CHKERRQ(ierr);
    ierr = MatDenseRestoreArray(local_mat,&send_buffer_vals);CHKERRQ(ierr);
  } else {
    /* ierr = PetscFree(send_buffer_vals);CHKERRQ(ierr); */
  }
  if (nis) {
    ierr = MPI_Waitall(n_sends,send_req_idxs_is,MPI_STATUSES_IGNORE);CHKERRQ(ierr);
    ierr = PetscFree(send_buffer_idxs_is);CHKERRQ(ierr);
  }
  ierr = PetscFree(recv_req_idxs);CHKERRQ(ierr);
  ierr = PetscFree(recv_req_vals);CHKERRQ(ierr);
  ierr = PetscFree(recv_req_idxs_is);CHKERRQ(ierr);
  ierr = PetscFree(send_req_idxs);CHKERRQ(ierr);
  ierr = PetscFree(send_req_vals);CHKERRQ(ierr);
  ierr = PetscFree(send_req_idxs_is);CHKERRQ(ierr);
  ierr = PetscFree(ilengths_vals);CHKERRQ(ierr);
  ierr = PetscFree(ilengths_idxs);CHKERRQ(ierr);
  ierr = PetscFree(olengths_vals);CHKERRQ(ierr);
  ierr = PetscFree(olengths_idxs);CHKERRQ(ierr);
  ierr = PetscFree(onodes);CHKERRQ(ierr);
  if (nis) {
    ierr = PetscFree(ilengths_idxs_is);CHKERRQ(ierr);
    ierr = PetscFree(olengths_idxs_is);CHKERRQ(ierr);
    ierr = PetscFree(onodes_is);CHKERRQ(ierr);
  }
  ierr = PetscSubcommDestroy(&subcomm);CHKERRQ(ierr);
  if (destroy_mat) { /* destroy mat is true only if restrict comm is true and process will not partecipate */
    ierr = MatDestroy(mat_n);CHKERRQ(ierr);
    for (i=0;i<nis;i++) {
      ierr = ISDestroy(&isarray[i]);CHKERRQ(ierr);
    }
    *mat_n = NULL;
  }
  PetscFunctionReturn(0);
}

/* temporary hack into ksp private data structure */
#include <petsc/private/kspimpl.h>

#undef __FUNCT__
#define __FUNCT__ "PCBDDCSetUpCoarseSolver"
PetscErrorCode PCBDDCSetUpCoarseSolver(PC pc,PetscScalar* coarse_submat_vals)
{
  PC_BDDC                *pcbddc = (PC_BDDC*)pc->data;
  PC_IS                  *pcis = (PC_IS*)pc->data;
  Mat                    coarse_mat,coarse_mat_is,coarse_submat_dense;
  MatNullSpace           CoarseNullSpace=NULL;
  ISLocalToGlobalMapping coarse_islg;
  IS                     coarse_is,*isarray;
  PetscInt               i,im_active=-1,active_procs=-1;
  PetscInt               nis,nisdofs,nisneu;
  PC                     pc_temp;
  PCType                 coarse_pc_type;
  KSPType                coarse_ksp_type;
  PetscBool              multilevel_requested,multilevel_allowed;
  PetscBool              isredundant,isbddc,isnn,coarse_reuse;
  Mat                    t_coarse_mat_is;
  PetscInt               void_procs,ncoarse_ml,ncoarse_ds,ncoarse;
  PetscMPIInt            all_procs;
  PetscBool              csin_ml,csin_ds,csin,csin_type_simple,redist;
  PetscBool              compute_vecs = PETSC_FALSE;
  PetscScalar            *array;
  PetscErrorCode         ierr;

  PetscFunctionBegin;
  /* Assign global numbering to coarse dofs */
  if (pcbddc->new_primal_space || pcbddc->coarse_size == -1) { /* a new primal space is present or it is the first initialization, so recompute global numbering */
    PetscInt ocoarse_size;
    compute_vecs = PETSC_TRUE;
    ocoarse_size = pcbddc->coarse_size;
    ierr = PetscFree(pcbddc->global_primal_indices);CHKERRQ(ierr);
    ierr = PCBDDCComputePrimalNumbering(pc,&pcbddc->coarse_size,&pcbddc->global_primal_indices);CHKERRQ(ierr);
    /* see if we can avoid some work */
    if (pcbddc->coarse_ksp) { /* coarse ksp has already been created */
      if (ocoarse_size != pcbddc->coarse_size) { /* ...but with different size, so reset it and set reuse flag to false */
        PC        pc;
        PetscBool isbddc;

        /* temporary workaround since PCBDDC does not have a reset method so far */
        ierr = KSPGetPC(pcbddc->coarse_ksp,&pc);CHKERRQ(ierr);
        ierr = PetscObjectTypeCompare((PetscObject)pc,PCBDDC,&isbddc);CHKERRQ(ierr);
        if (isbddc) {
          ierr = PCDestroy(&pc);CHKERRQ(ierr);
        }
        ierr = KSPReset(pcbddc->coarse_ksp);CHKERRQ(ierr);
        coarse_reuse = PETSC_FALSE;
      } else { /* we can safely reuse already computed coarse matrix */
        coarse_reuse = PETSC_TRUE;
      }
    } else { /* there's no coarse ksp, so we need to create the coarse matrix too */
      coarse_reuse = PETSC_FALSE;
    }
    /* reset any subassembling information */
    ierr = ISDestroy(&pcbddc->coarse_subassembling);CHKERRQ(ierr);
    ierr = ISDestroy(&pcbddc->coarse_subassembling_init);CHKERRQ(ierr);
  } else { /* primal space is unchanged, so we can reuse coarse matrix */
    coarse_reuse = PETSC_TRUE;
  }

  /* count "active" (i.e. with positive local size) and "void" processes */
  im_active = !!(pcis->n);
  ierr = MPI_Allreduce(&im_active,&active_procs,1,MPIU_INT,MPI_SUM,PetscObjectComm((PetscObject)pc));CHKERRQ(ierr);
  ierr = MPI_Comm_size(PetscObjectComm((PetscObject)pc),&all_procs);CHKERRQ(ierr);
  void_procs = all_procs-active_procs;
  csin_type_simple = PETSC_TRUE;
  redist = PETSC_FALSE;
  if (pcbddc->current_level && void_procs) {
    csin_ml = PETSC_TRUE;
    ncoarse_ml = void_procs;
    /* it has no sense to redistribute on a set of processors larger than the number of active processes */
    if (pcbddc->redistribute_coarse > 0 && pcbddc->redistribute_coarse < active_procs) {
      csin_ds = PETSC_TRUE;
      ncoarse_ds = pcbddc->redistribute_coarse;
      redist = PETSC_TRUE;
    } else {
      csin_ds = PETSC_TRUE;
      ncoarse_ds = active_procs;
      redist = PETSC_TRUE;
    }
  } else {
    csin_ml = PETSC_FALSE;
    ncoarse_ml = all_procs;
    if (void_procs) {
      csin_ds = PETSC_TRUE;
      ncoarse_ds = void_procs;
      csin_type_simple = PETSC_FALSE;
    } else {
      if (pcbddc->redistribute_coarse > 0 && pcbddc->redistribute_coarse < all_procs) {
        csin_ds = PETSC_TRUE;
        ncoarse_ds = pcbddc->redistribute_coarse;
        redist = PETSC_TRUE;
      } else {
        csin_ds = PETSC_FALSE;
        ncoarse_ds = all_procs;
      }
    }
  }

  /*
    test if we can go multilevel: three conditions must be satisfied:
    - we have not exceeded the number of levels requested
    - we can actually subassemble the active processes
    - we can find a suitable number of MPI processes where we can place the subassembled problem
  */
  multilevel_allowed = PETSC_FALSE;
  multilevel_requested = PETSC_FALSE;
  if (pcbddc->current_level < pcbddc->max_levels) {
    multilevel_requested = PETSC_TRUE;
    if (active_procs/pcbddc->coarsening_ratio < 2 || ncoarse_ml/pcbddc->coarsening_ratio < 2) {
      multilevel_allowed = PETSC_FALSE;
    } else {
      multilevel_allowed = PETSC_TRUE;
    }
  }
  /* determine number of process partecipating to coarse solver */
  if (multilevel_allowed) {
    ncoarse = ncoarse_ml;
    csin = csin_ml;
    redist = PETSC_FALSE;
  } else {
    ncoarse = ncoarse_ds;
    csin = csin_ds;
  }

  /* creates temporary l2gmap and IS for coarse indexes */
  ierr = ISCreateGeneral(PetscObjectComm((PetscObject)pc),pcbddc->local_primal_size,pcbddc->global_primal_indices,PETSC_COPY_VALUES,&coarse_is);CHKERRQ(ierr);
  ierr = ISLocalToGlobalMappingCreateIS(coarse_is,&coarse_islg);CHKERRQ(ierr);

  /* creates temporary MATIS object for coarse matrix */
  ierr = MatCreateSeqDense(PETSC_COMM_SELF,pcbddc->local_primal_size,pcbddc->local_primal_size,NULL,&coarse_submat_dense);CHKERRQ(ierr);
  ierr = MatDenseGetArray(coarse_submat_dense,&array);CHKERRQ(ierr);
  ierr = PetscMemcpy(array,coarse_submat_vals,sizeof(*coarse_submat_vals)*pcbddc->local_primal_size*pcbddc->local_primal_size);CHKERRQ(ierr);
  ierr = MatDenseRestoreArray(coarse_submat_dense,&array);CHKERRQ(ierr);
#if 0
  {
    PetscViewer viewer;
    char filename[256];
    sprintf(filename,"local_coarse_mat%d.m",PetscGlobalRank);
    ierr = PetscViewerASCIIOpen(PETSC_COMM_SELF,filename,&viewer);CHKERRQ(ierr);
    ierr = PetscViewerSetFormat(viewer,PETSC_VIEWER_ASCII_MATLAB);CHKERRQ(ierr);
    ierr = MatView(coarse_submat_dense,viewer);CHKERRQ(ierr);
    ierr = PetscViewerDestroy(&viewer);CHKERRQ(ierr);
  }
#endif
  ierr = MatCreateIS(PetscObjectComm((PetscObject)pc),1,PETSC_DECIDE,PETSC_DECIDE,pcbddc->coarse_size,pcbddc->coarse_size,coarse_islg,&t_coarse_mat_is);CHKERRQ(ierr);
  ierr = MatISSetLocalMat(t_coarse_mat_is,coarse_submat_dense);CHKERRQ(ierr);
  ierr = MatAssemblyBegin(t_coarse_mat_is,MAT_FINAL_ASSEMBLY);CHKERRQ(ierr);
  ierr = MatAssemblyEnd(t_coarse_mat_is,MAT_FINAL_ASSEMBLY);CHKERRQ(ierr);
  ierr = MatDestroy(&coarse_submat_dense);CHKERRQ(ierr);

  /* compute dofs splitting and neumann boundaries for coarse dofs */
  if (multilevel_allowed && (pcbddc->n_ISForDofsLocal || pcbddc->NeumannBoundariesLocal) ) { /* protects from unneded computations */
    PetscInt               *tidxs,*tidxs2,nout,tsize,i;
    const PetscInt         *idxs;
    ISLocalToGlobalMapping tmap;

    /* create map between primal indices (in local representative ordering) and local primal numbering */
    ierr = ISLocalToGlobalMappingCreate(PETSC_COMM_SELF,1,pcbddc->local_primal_size,pcbddc->primal_indices_local_idxs,PETSC_COPY_VALUES,&tmap);CHKERRQ(ierr);
    /* allocate space for temporary storage */
    ierr = PetscMalloc1(pcbddc->local_primal_size,&tidxs);CHKERRQ(ierr);
    ierr = PetscMalloc1(pcbddc->local_primal_size,&tidxs2);CHKERRQ(ierr);
    /* allocate for IS array */
    nisdofs = pcbddc->n_ISForDofsLocal;
    nisneu = !!pcbddc->NeumannBoundariesLocal;
    nis = nisdofs + nisneu;
    ierr = PetscMalloc1(nis,&isarray);CHKERRQ(ierr);
    /* dofs splitting */
    for (i=0;i<nisdofs;i++) {
      /* ierr = ISView(pcbddc->ISForDofsLocal[i],0);CHKERRQ(ierr); */
      ierr = ISGetLocalSize(pcbddc->ISForDofsLocal[i],&tsize);CHKERRQ(ierr);
      ierr = ISGetIndices(pcbddc->ISForDofsLocal[i],&idxs);CHKERRQ(ierr);
      ierr = ISGlobalToLocalMappingApply(tmap,IS_GTOLM_DROP,tsize,idxs,&nout,tidxs);CHKERRQ(ierr);
      ierr = ISRestoreIndices(pcbddc->ISForDofsLocal[i],&idxs);CHKERRQ(ierr);
      ierr = ISLocalToGlobalMappingApply(coarse_islg,nout,tidxs,tidxs2);CHKERRQ(ierr);
      ierr = ISCreateGeneral(PetscObjectComm((PetscObject)pcbddc->ISForDofsLocal[i]),nout,tidxs2,PETSC_COPY_VALUES,&isarray[i]);CHKERRQ(ierr);
      /* ierr = ISView(isarray[i],0);CHKERRQ(ierr); */
    }
    /* neumann boundaries */
    if (pcbddc->NeumannBoundariesLocal) {
      /* ierr = ISView(pcbddc->NeumannBoundariesLocal,0);CHKERRQ(ierr); */
      ierr = ISGetLocalSize(pcbddc->NeumannBoundariesLocal,&tsize);CHKERRQ(ierr);
      ierr = ISGetIndices(pcbddc->NeumannBoundariesLocal,&idxs);CHKERRQ(ierr);
      ierr = ISGlobalToLocalMappingApply(tmap,IS_GTOLM_DROP,tsize,idxs,&nout,tidxs);CHKERRQ(ierr);
      ierr = ISRestoreIndices(pcbddc->NeumannBoundariesLocal,&idxs);CHKERRQ(ierr);
      ierr = ISLocalToGlobalMappingApply(coarse_islg,nout,tidxs,tidxs2);CHKERRQ(ierr);
      ierr = ISCreateGeneral(PetscObjectComm((PetscObject)pcbddc->NeumannBoundariesLocal),nout,tidxs2,PETSC_COPY_VALUES,&isarray[nisdofs]);CHKERRQ(ierr);
      /* ierr = ISView(isarray[nisdofs],0);CHKERRQ(ierr); */
    }
    /* free memory */
    ierr = PetscFree(tidxs);CHKERRQ(ierr);
    ierr = PetscFree(tidxs2);CHKERRQ(ierr);
    ierr = ISLocalToGlobalMappingDestroy(&tmap);CHKERRQ(ierr);
  } else {
    nis = 0;
    nisdofs = 0;
    nisneu = 0;
    isarray = NULL;
  }
  /* destroy no longer needed map */
  ierr = ISLocalToGlobalMappingDestroy(&coarse_islg);CHKERRQ(ierr);

  /* restrict on coarse candidates (if needed) */
  coarse_mat_is = NULL;
  if (csin) {
    if (!pcbddc->coarse_subassembling_init ) { /* creates subassembling init pattern if not present */
      if (redist) {
        PetscMPIInt rank;
        PetscInt    spc,n_spc_p1,dest[1],destsize;

        ierr = MPI_Comm_rank(PetscObjectComm((PetscObject)pc),&rank);CHKERRQ(ierr);
        spc = active_procs/ncoarse;
        n_spc_p1 = active_procs%ncoarse;
        if (im_active) {
          destsize = 1;
          if (rank > n_spc_p1*(spc+1)-1) {
            dest[0] = n_spc_p1+(rank-(n_spc_p1*(spc+1)))/spc;
          } else {
            dest[0] = rank/(spc+1);
          }
        } else {
          destsize = 0;
        }
        ierr = ISCreateGeneral(PetscObjectComm((PetscObject)pc),destsize,dest,PETSC_COPY_VALUES,&pcbddc->coarse_subassembling_init);CHKERRQ(ierr);
      } else if (csin_type_simple) {
        PetscMPIInt rank;
        PetscInt    issize,isidx;

        ierr = MPI_Comm_rank(PetscObjectComm((PetscObject)pc),&rank);CHKERRQ(ierr);
        if (im_active) {
          issize = 1;
          isidx = (PetscInt)rank;
        } else {
          issize = 0;
          isidx = -1;
        }
        ierr = ISCreateGeneral(PetscObjectComm((PetscObject)pc),issize,&isidx,PETSC_COPY_VALUES,&pcbddc->coarse_subassembling_init);CHKERRQ(ierr);
      } else { /* get a suitable subassembling pattern from MATIS code */
        ierr = MatISGetSubassemblingPattern(t_coarse_mat_is,ncoarse,pcbddc->coarse_adj_red,&pcbddc->coarse_subassembling_init);CHKERRQ(ierr);
      }

      /* we need to shift on coarse candidates either if we are not redistributing or we are redistributing and we have enough void processes */
      if (!redist || ncoarse <= void_procs) {
        PetscInt ncoarse_cand,tissize,*nisindices;
        PetscInt *coarse_candidates;
        const PetscInt* tisindices;

        /* get coarse candidates' ranks in pc communicator */
        ierr = PetscMalloc1(all_procs,&coarse_candidates);CHKERRQ(ierr);
        ierr = MPI_Allgather(&im_active,1,MPIU_INT,coarse_candidates,1,MPIU_INT,PetscObjectComm((PetscObject)pc));CHKERRQ(ierr);
        for (i=0,ncoarse_cand=0;i<all_procs;i++) {
          if (!coarse_candidates[i]) {
            coarse_candidates[ncoarse_cand++]=i;
          }
        }
        if (ncoarse_cand < ncoarse) SETERRQ2(PetscObjectComm((PetscObject)pc),PETSC_ERR_PLIB,"This should not happen! %d < %d",ncoarse_cand,ncoarse);


        if (pcbddc->dbg_flag) {
          ierr = PetscViewerASCIIPrintf(pcbddc->dbg_viewer,"--------------------------------------------------\n");CHKERRQ(ierr);
          ierr = PetscViewerASCIIPrintf(pcbddc->dbg_viewer,"Subassembling pattern init (before shift)\n");CHKERRQ(ierr);
          ierr = ISView(pcbddc->coarse_subassembling_init,pcbddc->dbg_viewer);CHKERRQ(ierr);
          ierr = PetscViewerASCIIPrintf(pcbddc->dbg_viewer,"Coarse candidates\n");CHKERRQ(ierr);
          for (i=0;i<ncoarse_cand;i++) {
            ierr = PetscViewerASCIIPrintf(pcbddc->dbg_viewer,"%d ",coarse_candidates[i]);CHKERRQ(ierr);
          }
          ierr = PetscViewerASCIIPrintf(pcbddc->dbg_viewer,"\n");CHKERRQ(ierr);
          ierr = PetscViewerFlush(pcbddc->dbg_viewer);CHKERRQ(ierr);
        }
        /* shift the pattern on coarse candidates */
        ierr = ISGetLocalSize(pcbddc->coarse_subassembling_init,&tissize);CHKERRQ(ierr);
        ierr = ISGetIndices(pcbddc->coarse_subassembling_init,&tisindices);CHKERRQ(ierr);
        ierr = PetscMalloc1(tissize,&nisindices);CHKERRQ(ierr);
        for (i=0;i<tissize;i++) nisindices[i] = coarse_candidates[tisindices[i]];
        ierr = ISRestoreIndices(pcbddc->coarse_subassembling_init,&tisindices);CHKERRQ(ierr);
        ierr = ISGeneralSetIndices(pcbddc->coarse_subassembling_init,tissize,nisindices,PETSC_OWN_POINTER);CHKERRQ(ierr);
        ierr = PetscFree(coarse_candidates);CHKERRQ(ierr);
      }
      if (pcbddc->dbg_flag) {
        ierr = PetscViewerASCIIPrintf(pcbddc->dbg_viewer,"--------------------------------------------------\n");CHKERRQ(ierr);
        ierr = PetscViewerASCIIPrintf(pcbddc->dbg_viewer,"Subassembling pattern init\n");CHKERRQ(ierr);
        ierr = ISView(pcbddc->coarse_subassembling_init,pcbddc->dbg_viewer);CHKERRQ(ierr);
        ierr = PetscViewerFlush(pcbddc->dbg_viewer);CHKERRQ(ierr);
      }
    }
    /* get temporary coarse mat in IS format restricted on coarse procs (plus additional index sets of isarray) */
    if (multilevel_allowed) { /* we need to keep tracking of void processes for future placements */
      ierr = MatISSubassemble(t_coarse_mat_is,pcbddc->coarse_subassembling_init,0,PETSC_TRUE,PETSC_FALSE,MAT_INITIAL_MATRIX,&coarse_mat_is,nis,isarray);CHKERRQ(ierr);
    } else { /* this is the last level, so use just receiving processes in subcomm */
      ierr = MatISSubassemble(t_coarse_mat_is,pcbddc->coarse_subassembling_init,0,PETSC_TRUE,PETSC_TRUE,MAT_INITIAL_MATRIX,&coarse_mat_is,nis,isarray);CHKERRQ(ierr);
    }
  } else {
    if (pcbddc->dbg_flag) {
      ierr = PetscViewerASCIIPrintf(pcbddc->dbg_viewer,"--------------------------------------------------\n");CHKERRQ(ierr);
      ierr = PetscViewerASCIIPrintf(pcbddc->dbg_viewer,"Subassembling pattern init not needed\n");CHKERRQ(ierr);
      ierr = PetscViewerFlush(pcbddc->dbg_viewer);CHKERRQ(ierr);
    }
    ierr = PetscObjectReference((PetscObject)t_coarse_mat_is);CHKERRQ(ierr);
    coarse_mat_is = t_coarse_mat_is;
  }

  /* create local to global scatters for coarse problem */
  if (compute_vecs) {
    PetscInt lrows;
    ierr = VecDestroy(&pcbddc->coarse_vec);CHKERRQ(ierr);
    if (coarse_mat_is) {
      ierr = MatGetLocalSize(coarse_mat_is,&lrows,NULL);CHKERRQ(ierr);
    } else {
      lrows = 0;
    }
    ierr = VecCreate(PetscObjectComm((PetscObject)pc),&pcbddc->coarse_vec);CHKERRQ(ierr);
    ierr = VecSetSizes(pcbddc->coarse_vec,lrows,PETSC_DECIDE);CHKERRQ(ierr);
    ierr = VecSetType(pcbddc->coarse_vec,VECSTANDARD);CHKERRQ(ierr);
    ierr = VecScatterDestroy(&pcbddc->coarse_loc_to_glob);CHKERRQ(ierr);
    ierr = VecScatterCreate(pcbddc->vec1_P,NULL,pcbddc->coarse_vec,coarse_is,&pcbddc->coarse_loc_to_glob);CHKERRQ(ierr);
  }
  ierr = ISDestroy(&coarse_is);CHKERRQ(ierr);
  ierr = MatDestroy(&t_coarse_mat_is);CHKERRQ(ierr);

  /* set defaults for coarse KSP and PC */
  if (multilevel_allowed) {
    coarse_ksp_type = KSPRICHARDSON;
    coarse_pc_type = PCBDDC;
  } else {
    coarse_ksp_type = KSPPREONLY;
    coarse_pc_type = PCREDUNDANT;
  }

  /* print some info if requested */
  if (pcbddc->dbg_flag) {
    if (!multilevel_allowed) {
      ierr = PetscViewerASCIIPrintf(pcbddc->dbg_viewer,"--------------------------------------------------\n");CHKERRQ(ierr);
      if (multilevel_requested) {
        ierr = PetscViewerASCIIPrintf(pcbddc->dbg_viewer,"Not enough active processes on level %d (active processes %d, coarsening ratio %d)\n",pcbddc->current_level,active_procs,pcbddc->coarsening_ratio);CHKERRQ(ierr);
      } else if (pcbddc->max_levels) {
        ierr = PetscViewerASCIIPrintf(pcbddc->dbg_viewer,"Maximum number of requested levels reached (%d)\n",pcbddc->max_levels);CHKERRQ(ierr);
      }
      ierr = PetscViewerFlush(pcbddc->dbg_viewer);CHKERRQ(ierr);
    }
  }

  /* create the coarse KSP object only once with defaults */
  if (coarse_mat_is) {
    MatReuse coarse_mat_reuse;
    PetscViewer dbg_viewer = NULL;
    if (pcbddc->dbg_flag) {
      dbg_viewer = PETSC_VIEWER_STDOUT_(PetscObjectComm((PetscObject)coarse_mat_is));
      ierr = PetscViewerASCIIAddTab(dbg_viewer,2*pcbddc->current_level);CHKERRQ(ierr);
    }
    if (!pcbddc->coarse_ksp) {
      char prefix[256],str_level[16];
      size_t len;
      ierr = KSPCreate(PetscObjectComm((PetscObject)coarse_mat_is),&pcbddc->coarse_ksp);CHKERRQ(ierr);
      ierr = KSPSetErrorIfNotConverged(pcbddc->coarse_ksp,pc->erroriffailure);CHKERRQ(ierr);
      ierr = PetscObjectIncrementTabLevel((PetscObject)pcbddc->coarse_ksp,(PetscObject)pc,1);CHKERRQ(ierr);
      ierr = KSPSetTolerances(pcbddc->coarse_ksp,PETSC_DEFAULT,PETSC_DEFAULT,PETSC_DEFAULT,1);CHKERRQ(ierr);
      ierr = KSPSetOperators(pcbddc->coarse_ksp,coarse_mat_is,coarse_mat_is);CHKERRQ(ierr);
      ierr = KSPSetType(pcbddc->coarse_ksp,coarse_ksp_type);CHKERRQ(ierr);
      ierr = KSPSetNormType(pcbddc->coarse_ksp,KSP_NORM_NONE);CHKERRQ(ierr);
      ierr = KSPGetPC(pcbddc->coarse_ksp,&pc_temp);CHKERRQ(ierr);
      ierr = PCSetType(pc_temp,coarse_pc_type);CHKERRQ(ierr);
      /* prefix */
      ierr = PetscStrcpy(prefix,"");CHKERRQ(ierr);
      ierr = PetscStrcpy(str_level,"");CHKERRQ(ierr);
      if (!pcbddc->current_level) {
        ierr = PetscStrcpy(prefix,((PetscObject)pc)->prefix);CHKERRQ(ierr);
        ierr = PetscStrcat(prefix,"pc_bddc_coarse_");CHKERRQ(ierr);
      } else {
        ierr = PetscStrlen(((PetscObject)pc)->prefix,&len);CHKERRQ(ierr);
        if (pcbddc->current_level>1) len -= 3; /* remove "lX_" with X level number */
        if (pcbddc->current_level>10) len -= 1; /* remove another char from level number */
        ierr = PetscStrncpy(prefix,((PetscObject)pc)->prefix,len+1);CHKERRQ(ierr);
        sprintf(str_level,"l%d_",(int)(pcbddc->current_level));
        ierr = PetscStrcat(prefix,str_level);CHKERRQ(ierr);
      }
      ierr = KSPSetOptionsPrefix(pcbddc->coarse_ksp,prefix);CHKERRQ(ierr);
      /* propagate BDDC info to the next level (these are dummy calls if pc_temp is not of type PCBDDC) */
      ierr = PCBDDCSetLevel(pc_temp,pcbddc->current_level+1);CHKERRQ(ierr);
      ierr = PCBDDCSetCoarseningRatio(pc_temp,pcbddc->coarsening_ratio);CHKERRQ(ierr);
      ierr = PCBDDCSetLevels(pc_temp,pcbddc->max_levels);CHKERRQ(ierr);
      /* allow user customization */
      ierr = KSPSetFromOptions(pcbddc->coarse_ksp);CHKERRQ(ierr);
    }
    /* propagate BDDC info to the next level (these are dummy calls if pc_temp is not of type PCBDDC) */
    if (nisdofs) {
      ierr = PCBDDCSetDofsSplitting(pc_temp,nisdofs,isarray);CHKERRQ(ierr);
      for (i=0;i<nisdofs;i++) {
        ierr = ISDestroy(&isarray[i]);CHKERRQ(ierr);
      }
    }
    if (nisneu) {
      ierr = PCBDDCSetNeumannBoundaries(pc_temp,isarray[nisdofs]);CHKERRQ(ierr);
      ierr = ISDestroy(&isarray[nisdofs]);CHKERRQ(ierr);
    }

    /* get some info after set from options */
    ierr = KSPGetPC(pcbddc->coarse_ksp,&pc_temp);CHKERRQ(ierr);
    ierr = PetscObjectTypeCompare((PetscObject)pc_temp,PCNN,&isnn);CHKERRQ(ierr);
    ierr = PetscObjectTypeCompare((PetscObject)pc_temp,PCBDDC,&isbddc);CHKERRQ(ierr);
    ierr = PetscObjectTypeCompare((PetscObject)pc_temp,PCREDUNDANT,&isredundant);CHKERRQ(ierr);
    if (isbddc && !multilevel_allowed) { /* multilevel can only be requested via pc_bddc_set_levels */
      ierr = PCSetType(pc_temp,coarse_pc_type);CHKERRQ(ierr);
      isbddc = PETSC_FALSE;
    }
    ierr = PCFactorSetReuseFill(pc_temp,PETSC_TRUE);CHKERRQ(ierr);
    if (isredundant) {
      KSP inner_ksp;
      PC  inner_pc;
      ierr = PCRedundantGetKSP(pc_temp,&inner_ksp);CHKERRQ(ierr);
      ierr = KSPGetPC(inner_ksp,&inner_pc);CHKERRQ(ierr);
      ierr = PCFactorSetReuseFill(inner_pc,PETSC_TRUE);CHKERRQ(ierr);
    }

    /* assemble coarse matrix */
    if (coarse_reuse) {
      ierr = KSPGetOperators(pcbddc->coarse_ksp,&coarse_mat,NULL);CHKERRQ(ierr);
      ierr = PetscObjectReference((PetscObject)coarse_mat);CHKERRQ(ierr);
      coarse_mat_reuse = MAT_REUSE_MATRIX;
    } else {
      coarse_mat_reuse = MAT_INITIAL_MATRIX;
    }
    if (isbddc || isnn) {
      if (pcbddc->coarsening_ratio > 1) {
        if (!pcbddc->coarse_subassembling) { /* subassembling info is not present */
          ierr = MatISGetSubassemblingPattern(coarse_mat_is,active_procs/pcbddc->coarsening_ratio,pcbddc->coarse_adj_red,&pcbddc->coarse_subassembling);CHKERRQ(ierr);
          if (pcbddc->dbg_flag) {
            ierr = PetscViewerASCIIPrintf(dbg_viewer,"--------------------------------------------------\n");CHKERRQ(ierr);
            ierr = PetscViewerASCIIPrintf(dbg_viewer,"Subassembling pattern\n");CHKERRQ(ierr);
            ierr = ISView(pcbddc->coarse_subassembling,dbg_viewer);CHKERRQ(ierr);
            ierr = PetscViewerFlush(dbg_viewer);CHKERRQ(ierr);
          }
        }
        ierr = MatISSubassemble(coarse_mat_is,pcbddc->coarse_subassembling,0,PETSC_FALSE,PETSC_FALSE,coarse_mat_reuse,&coarse_mat,0,NULL);CHKERRQ(ierr);
      } else {
        ierr = PetscObjectReference((PetscObject)coarse_mat_is);CHKERRQ(ierr);
        coarse_mat = coarse_mat_is;
      }
    } else {
      ierr = MatISGetMPIXAIJ(coarse_mat_is,coarse_mat_reuse,&coarse_mat);CHKERRQ(ierr);
    }
    ierr = MatDestroy(&coarse_mat_is);CHKERRQ(ierr);

    /* propagate symmetry info of coarse matrix */
    ierr = MatSetOption(coarse_mat,MAT_STRUCTURALLY_SYMMETRIC,PETSC_TRUE);CHKERRQ(ierr);
    if (pc->pmat->symmetric_set) {
      ierr = MatSetOption(coarse_mat,MAT_SYMMETRIC,pc->pmat->symmetric);CHKERRQ(ierr);
    }
    if (pc->pmat->hermitian_set) {
      ierr = MatSetOption(coarse_mat,MAT_HERMITIAN,pc->pmat->hermitian);CHKERRQ(ierr);
    }
    if (pc->pmat->spd_set) {
      ierr = MatSetOption(coarse_mat,MAT_SPD,pc->pmat->spd);CHKERRQ(ierr);
    }
    /* set operators */
    ierr = KSPSetOperators(pcbddc->coarse_ksp,coarse_mat,coarse_mat);CHKERRQ(ierr);
    if (pcbddc->dbg_flag) {
      ierr = PetscViewerASCIISubtractTab(dbg_viewer,2*pcbddc->current_level);CHKERRQ(ierr);
    }
  } else { /* processes non partecipating to coarse solver (if any) */
    coarse_mat = 0;
  }
  ierr = PetscFree(isarray);CHKERRQ(ierr);
#if 0
  {
    PetscViewer viewer;
    char filename[256];
    sprintf(filename,"coarse_mat.m");
    ierr = PetscViewerASCIIOpen(PETSC_COMM_WORLD,filename,&viewer);CHKERRQ(ierr);
    ierr = PetscViewerSetFormat(viewer,PETSC_VIEWER_ASCII_MATLAB);CHKERRQ(ierr);
    ierr = MatView(coarse_mat,viewer);CHKERRQ(ierr);
    ierr = PetscViewerDestroy(&viewer);CHKERRQ(ierr);
  }
#endif

  /* Compute coarse null space (special handling by BDDC only) */
  if (pcbddc->NullSpace) {
    ierr = PCBDDCNullSpaceAssembleCoarse(pc,coarse_mat,&CoarseNullSpace);CHKERRQ(ierr);
  }

  if (pcbddc->coarse_ksp) {
    Vec crhs,csol;
    PetscBool ispreonly;

    if (CoarseNullSpace) {
      if (isbddc) {
        ierr = PCBDDCSetNullSpace(pc_temp,CoarseNullSpace);CHKERRQ(ierr);
      } else {
        ierr = MatSetNullSpace(coarse_mat,CoarseNullSpace);CHKERRQ(ierr);
      }
    }
    /* setup coarse ksp */
    ierr = KSPSetUp(pcbddc->coarse_ksp);CHKERRQ(ierr);
    ierr = KSPGetSolution(pcbddc->coarse_ksp,&csol);CHKERRQ(ierr);
    ierr = KSPGetRhs(pcbddc->coarse_ksp,&crhs);CHKERRQ(ierr);
    /* hack */
    if (!csol) {
      ierr = MatCreateVecs(coarse_mat,&((pcbddc->coarse_ksp)->vec_sol),NULL);CHKERRQ(ierr);
    }
    if (!crhs) {
      ierr = MatCreateVecs(coarse_mat,NULL,&((pcbddc->coarse_ksp)->vec_rhs));CHKERRQ(ierr);
    }
    /* Check coarse problem if in debug mode or if solving with an iterative method */
    ierr = PetscObjectTypeCompare((PetscObject)pcbddc->coarse_ksp,KSPPREONLY,&ispreonly);CHKERRQ(ierr);
    if (pcbddc->dbg_flag || (!ispreonly && pcbddc->use_coarse_estimates) ) {
      KSP       check_ksp;
      KSPType   check_ksp_type;
      PC        check_pc;
      Vec       check_vec,coarse_vec;
      PetscReal abs_infty_error,infty_error,lambda_min=1.0,lambda_max=1.0;
      PetscInt  its;
      PetscBool compute_eigs;
      PetscReal *eigs_r,*eigs_c;
      PetscInt  neigs;
      const char *prefix;

      /* Create ksp object suitable for estimation of extreme eigenvalues */
      ierr = KSPCreate(PetscObjectComm((PetscObject)pcbddc->coarse_ksp),&check_ksp);CHKERRQ(ierr);
      ierr = KSPSetErrorIfNotConverged(pcbddc->coarse_ksp,pc->erroriffailure);CHKERRQ(ierr);
      ierr = KSPSetOperators(check_ksp,coarse_mat,coarse_mat);CHKERRQ(ierr);
      ierr = KSPSetTolerances(check_ksp,1.e-12,1.e-12,PETSC_DEFAULT,pcbddc->coarse_size);CHKERRQ(ierr);
      if (ispreonly) {
        check_ksp_type = KSPPREONLY;
        compute_eigs = PETSC_FALSE;
      } else {
        check_ksp_type = KSPGMRES;
        compute_eigs = PETSC_TRUE;
      }
      ierr = KSPSetType(check_ksp,check_ksp_type);CHKERRQ(ierr);
      ierr = KSPSetComputeSingularValues(check_ksp,compute_eigs);CHKERRQ(ierr);
      ierr = KSPSetComputeEigenvalues(check_ksp,compute_eigs);CHKERRQ(ierr);
      ierr = KSPGMRESSetRestart(check_ksp,pcbddc->coarse_size+1);CHKERRQ(ierr);
      ierr = KSPGetOptionsPrefix(pcbddc->coarse_ksp,&prefix);CHKERRQ(ierr);
      ierr = KSPSetOptionsPrefix(check_ksp,prefix);CHKERRQ(ierr);
      ierr = KSPAppendOptionsPrefix(check_ksp,"check_");CHKERRQ(ierr);
      ierr = KSPSetFromOptions(check_ksp);CHKERRQ(ierr);
      ierr = KSPSetUp(check_ksp);CHKERRQ(ierr);
      ierr = KSPGetPC(pcbddc->coarse_ksp,&check_pc);CHKERRQ(ierr);
      ierr = KSPSetPC(check_ksp,check_pc);CHKERRQ(ierr);
      /* create random vec */
      ierr = KSPGetSolution(pcbddc->coarse_ksp,&coarse_vec);CHKERRQ(ierr);
      ierr = VecDuplicate(coarse_vec,&check_vec);CHKERRQ(ierr);
      ierr = VecSetRandom(check_vec,NULL);CHKERRQ(ierr);
      if (CoarseNullSpace) {
        ierr = MatNullSpaceRemove(CoarseNullSpace,check_vec);CHKERRQ(ierr);
      }
      ierr = MatMult(coarse_mat,check_vec,coarse_vec);CHKERRQ(ierr);
      /* solve coarse problem */
      ierr = KSPSolve(check_ksp,coarse_vec,coarse_vec);CHKERRQ(ierr);
      if (CoarseNullSpace) {
        ierr = MatNullSpaceRemove(CoarseNullSpace,coarse_vec);CHKERRQ(ierr);
      }
      /* set eigenvalue estimation if preonly has not been requested */
      if (compute_eigs) {
        ierr = PetscMalloc1(pcbddc->coarse_size+1,&eigs_r);CHKERRQ(ierr);
        ierr = PetscMalloc1(pcbddc->coarse_size+1,&eigs_c);CHKERRQ(ierr);
        ierr = KSPComputeEigenvalues(check_ksp,pcbddc->coarse_size+1,eigs_r,eigs_c,&neigs);CHKERRQ(ierr);
        lambda_max = eigs_r[neigs-1];
        lambda_min = eigs_r[0];
        if (pcbddc->use_coarse_estimates) {
          if (lambda_max>lambda_min) {
            ierr = KSPChebyshevSetEigenvalues(pcbddc->coarse_ksp,lambda_max,lambda_min);CHKERRQ(ierr);
            ierr = KSPRichardsonSetScale(pcbddc->coarse_ksp,2.0/(lambda_max+lambda_min));CHKERRQ(ierr);
          }
        }
      }

      /* check coarse problem residual error */
      if (pcbddc->dbg_flag) {
        PetscViewer dbg_viewer = PETSC_VIEWER_STDOUT_(PetscObjectComm((PetscObject)pcbddc->coarse_ksp));
        ierr = PetscViewerASCIIAddTab(dbg_viewer,2*(pcbddc->current_level+1));CHKERRQ(ierr);
        ierr = VecAXPY(check_vec,-1.0,coarse_vec);CHKERRQ(ierr);
        ierr = VecNorm(check_vec,NORM_INFINITY,&infty_error);CHKERRQ(ierr);
        ierr = MatMult(coarse_mat,check_vec,coarse_vec);CHKERRQ(ierr);
        ierr = VecNorm(coarse_vec,NORM_INFINITY,&abs_infty_error);CHKERRQ(ierr);
        ierr = VecDestroy(&check_vec);CHKERRQ(ierr);
        ierr = PetscViewerASCIIPrintf(dbg_viewer,"Coarse problem details (use estimates %d)\n",pcbddc->use_coarse_estimates);CHKERRQ(ierr);
        ierr = PetscObjectPrintClassNamePrefixType((PetscObject)(pcbddc->coarse_ksp),dbg_viewer);CHKERRQ(ierr);
        ierr = PetscObjectPrintClassNamePrefixType((PetscObject)(check_pc),dbg_viewer);CHKERRQ(ierr);
        ierr = PetscViewerASCIIPrintf(dbg_viewer,"Coarse problem exact infty_error   : %1.6e\n",infty_error);CHKERRQ(ierr);
        ierr = PetscViewerASCIIPrintf(dbg_viewer,"Coarse problem residual infty_error: %1.6e\n",abs_infty_error);CHKERRQ(ierr);
        if (compute_eigs) {
          PetscReal lambda_max_s,lambda_min_s;
          ierr = KSPGetType(check_ksp,&check_ksp_type);CHKERRQ(ierr);
          ierr = KSPGetIterationNumber(check_ksp,&its);CHKERRQ(ierr);
          ierr = KSPComputeExtremeSingularValues(check_ksp,&lambda_max_s,&lambda_min_s);CHKERRQ(ierr);
          ierr = PetscViewerASCIIPrintf(dbg_viewer,"Coarse problem eigenvalues (estimated with %d iterations of %s): %1.6e %1.6e (%1.6e %1.6e)\n",its,check_ksp_type,lambda_min,lambda_max,lambda_min_s,lambda_max_s);CHKERRQ(ierr);
          for (i=0;i<neigs;i++) {
            ierr = PetscViewerASCIIPrintf(dbg_viewer,"%1.6e %1.6ei\n",eigs_r[i],eigs_c[i]);CHKERRQ(ierr);
          }
        }
        ierr = PetscViewerFlush(dbg_viewer);CHKERRQ(ierr);
        ierr = PetscViewerASCIISubtractTab(dbg_viewer,2*(pcbddc->current_level+1));CHKERRQ(ierr);
      }
      ierr = KSPDestroy(&check_ksp);CHKERRQ(ierr);
      if (compute_eigs) {
        ierr = PetscFree(eigs_r);CHKERRQ(ierr);
        ierr = PetscFree(eigs_c);CHKERRQ(ierr);
      }
    }
  }
  /* print additional info */
  if (pcbddc->dbg_flag) {
    /* waits until all processes reaches this point */
    ierr = PetscBarrier((PetscObject)pc);CHKERRQ(ierr);
    ierr = PetscViewerASCIIPrintf(pcbddc->dbg_viewer,"Coarse solver setup completed at level %d\n",pcbddc->current_level);CHKERRQ(ierr);
    ierr = PetscViewerFlush(pcbddc->dbg_viewer);CHKERRQ(ierr);
  }

  /* free memory */
  ierr = MatNullSpaceDestroy(&CoarseNullSpace);CHKERRQ(ierr);
  ierr = MatDestroy(&coarse_mat);CHKERRQ(ierr);
  PetscFunctionReturn(0);
}

#undef __FUNCT__
#define __FUNCT__ "PCBDDCComputePrimalNumbering"
PetscErrorCode PCBDDCComputePrimalNumbering(PC pc,PetscInt* coarse_size_n,PetscInt** local_primal_indices_n)
{
  PC_BDDC*       pcbddc = (PC_BDDC*)pc->data;
  PC_IS*         pcis = (PC_IS*)pc->data;
  Mat_IS*        matis = (Mat_IS*)pc->pmat->data;
  IS             subset,subset_mult,subset_n;
  PetscInt       local_size,coarse_size=0;
  PetscInt       *local_primal_indices=NULL;
  const PetscInt *t_local_primal_indices;
  PetscErrorCode ierr;

  PetscFunctionBegin;
  /* Compute global number of coarse dofs */
  if (pcbddc->local_primal_size && !pcbddc->local_primal_ref_node) {
    SETERRQ(PETSC_COMM_SELF,PETSC_ERR_PLIB,"BDDC ConstraintsSetUp should be called first");
  }
  ierr = ISCreateGeneral(PetscObjectComm((PetscObject)(pc->pmat)),pcbddc->local_primal_size_cc,pcbddc->local_primal_ref_node,PETSC_COPY_VALUES,&subset_n);CHKERRQ(ierr);
  ierr = ISLocalToGlobalMappingApplyIS(matis->mapping,subset_n,&subset);CHKERRQ(ierr);
  ierr = ISDestroy(&subset_n);CHKERRQ(ierr);
  ierr = ISCreateGeneral(PetscObjectComm((PetscObject)(pc->pmat)),pcbddc->local_primal_size_cc,pcbddc->local_primal_ref_mult,PETSC_COPY_VALUES,&subset_mult);CHKERRQ(ierr);
  ierr = PCBDDCSubsetNumbering(subset,subset_mult,&coarse_size,&subset_n);CHKERRQ(ierr);
  ierr = ISDestroy(&subset);CHKERRQ(ierr);
  ierr = ISDestroy(&subset_mult);CHKERRQ(ierr);
  ierr = ISGetLocalSize(subset_n,&local_size);CHKERRQ(ierr);
  if (local_size != pcbddc->local_primal_size) {
    SETERRQ2(PETSC_COMM_SELF,PETSC_ERR_PLIB,"Invalid number of local primal indices computed %d != %d",local_size,pcbddc->local_primal_size);
  }
  ierr = PetscMalloc1(local_size,&local_primal_indices);CHKERRQ(ierr);
  ierr = ISGetIndices(subset_n,&t_local_primal_indices);CHKERRQ(ierr);
  ierr = PetscMemcpy(local_primal_indices,t_local_primal_indices,local_size*sizeof(PetscInt));CHKERRQ(ierr);
  ierr = ISRestoreIndices(subset_n,&t_local_primal_indices);CHKERRQ(ierr);
  ierr = ISDestroy(&subset_n);CHKERRQ(ierr);

  /* check numbering */
  if (pcbddc->dbg_flag) {
    PetscScalar coarsesum,*array;
    PetscInt    i;
    PetscBool   set_error = PETSC_FALSE,set_error_reduced = PETSC_FALSE;

    ierr = PetscViewerFlush(pcbddc->dbg_viewer);CHKERRQ(ierr);
    ierr = PetscViewerASCIIPrintf(pcbddc->dbg_viewer,"--------------------------------------------------\n");CHKERRQ(ierr);
    ierr = PetscViewerASCIIPrintf(pcbddc->dbg_viewer,"Check coarse indices\n");CHKERRQ(ierr);
    ierr = PetscViewerASCIISynchronizedAllow(pcbddc->dbg_viewer,PETSC_TRUE);CHKERRQ(ierr);
    ierr = VecSet(pcis->vec1_N,0.0);CHKERRQ(ierr);
    for (i=0;i<pcbddc->local_primal_size;i++) {
      ierr = VecSetValue(pcis->vec1_N,pcbddc->primal_indices_local_idxs[i],1.0,INSERT_VALUES);CHKERRQ(ierr);
    }
    ierr = VecAssemblyBegin(pcis->vec1_N);CHKERRQ(ierr);
    ierr = VecAssemblyEnd(pcis->vec1_N);CHKERRQ(ierr);
    ierr = VecSet(pcis->vec1_global,0.0);CHKERRQ(ierr);
    ierr = VecScatterBegin(matis->ctx,pcis->vec1_N,pcis->vec1_global,ADD_VALUES,SCATTER_REVERSE);CHKERRQ(ierr);
    ierr = VecScatterEnd(matis->ctx,pcis->vec1_N,pcis->vec1_global,ADD_VALUES,SCATTER_REVERSE);CHKERRQ(ierr);
    ierr = VecScatterBegin(matis->ctx,pcis->vec1_global,pcis->vec1_N,INSERT_VALUES,SCATTER_FORWARD);CHKERRQ(ierr);
    ierr = VecScatterEnd(matis->ctx,pcis->vec1_global,pcis->vec1_N,INSERT_VALUES,SCATTER_FORWARD);CHKERRQ(ierr);
    ierr = VecGetArray(pcis->vec1_N,&array);CHKERRQ(ierr);
    for (i=0;i<pcis->n;i++) {
      if (array[i] == 1.0) {
        set_error = PETSC_TRUE;
        ierr = PetscViewerASCIISynchronizedPrintf(pcbddc->dbg_viewer,"Subdomain %04d: local index %d owned by a single process!\n",PetscGlobalRank,i);CHKERRQ(ierr);
      }
    }
    ierr = MPI_Allreduce(&set_error,&set_error_reduced,1,MPIU_BOOL,MPI_LOR,PetscObjectComm((PetscObject)pc));CHKERRQ(ierr);
    ierr = PetscViewerFlush(pcbddc->dbg_viewer);CHKERRQ(ierr);
    for (i=0;i<pcis->n;i++) {
      if (PetscRealPart(array[i]) > 0.0) array[i] = 1.0/PetscRealPart(array[i]);
    }
    ierr = VecRestoreArray(pcis->vec1_N,&array);CHKERRQ(ierr);
    ierr = VecSet(pcis->vec1_global,0.0);CHKERRQ(ierr);
    ierr = VecScatterBegin(matis->ctx,pcis->vec1_N,pcis->vec1_global,ADD_VALUES,SCATTER_REVERSE);CHKERRQ(ierr);
    ierr = VecScatterEnd(matis->ctx,pcis->vec1_N,pcis->vec1_global,ADD_VALUES,SCATTER_REVERSE);CHKERRQ(ierr);
    ierr = VecSum(pcis->vec1_global,&coarsesum);CHKERRQ(ierr);
    ierr = PetscViewerASCIIPrintf(pcbddc->dbg_viewer,"Size of coarse problem is %d (%lf)\n",coarse_size,PetscRealPart(coarsesum));CHKERRQ(ierr);
    if (pcbddc->dbg_flag > 1 || set_error_reduced) {
      PetscInt *gidxs;

      ierr = PetscMalloc1(pcbddc->local_primal_size,&gidxs);CHKERRQ(ierr);
      ierr = ISLocalToGlobalMappingApply(matis->mapping,pcbddc->local_primal_size,pcbddc->primal_indices_local_idxs,gidxs);CHKERRQ(ierr);
      ierr = PetscViewerASCIIPrintf(pcbddc->dbg_viewer,"Distribution of local primal indices\n");CHKERRQ(ierr);
      ierr = PetscViewerFlush(pcbddc->dbg_viewer);CHKERRQ(ierr);
      ierr = PetscViewerASCIISynchronizedPrintf(pcbddc->dbg_viewer,"Subdomain %04d\n",PetscGlobalRank);CHKERRQ(ierr);
      for (i=0;i<pcbddc->local_primal_size;i++) {
        ierr = PetscViewerASCIISynchronizedPrintf(pcbddc->dbg_viewer,"local_primal_indices[%d]=%d (%d,%d)\n",i,local_primal_indices[i],pcbddc->primal_indices_local_idxs[i],gidxs[i]);CHKERRQ(ierr);
      }
      ierr = PetscViewerFlush(pcbddc->dbg_viewer);CHKERRQ(ierr);
      ierr = PetscFree(gidxs);CHKERRQ(ierr);
    }
    ierr = PetscViewerFlush(pcbddc->dbg_viewer);CHKERRQ(ierr);
    if (set_error_reduced) SETERRQ(PetscObjectComm((PetscObject)pc),PETSC_ERR_PLIB,"BDDC Numbering of coarse dofs failed");
  }
  /* ierr = PetscPrintf(PetscObjectComm((PetscObject)pc),"Size of coarse problem is %d\n",coarse_size);CHKERRQ(ierr); */
  /* get back data */
  *coarse_size_n = coarse_size;
  *local_primal_indices_n = local_primal_indices;
  PetscFunctionReturn(0);
}

#undef __FUNCT__
#define __FUNCT__ "PCBDDCGlobalToLocal"
PetscErrorCode PCBDDCGlobalToLocal(VecScatter g2l_ctx,Vec gwork, Vec lwork, IS globalis, IS* localis)
{
  IS             localis_t;
  PetscInt       i,lsize,*idxs,n;
  PetscScalar    *vals;
  PetscErrorCode ierr;

  PetscFunctionBegin;
  /* get indices in local ordering exploiting local to global map */
  ierr = ISGetLocalSize(globalis,&lsize);CHKERRQ(ierr);
  ierr = PetscMalloc1(lsize,&vals);CHKERRQ(ierr);
  for (i=0;i<lsize;i++) vals[i] = 1.0;
  ierr = ISGetIndices(globalis,(const PetscInt**)&idxs);CHKERRQ(ierr);
  ierr = VecSet(gwork,0.0);CHKERRQ(ierr);
  ierr = VecSet(lwork,0.0);CHKERRQ(ierr);
  if (idxs) { /* multilevel guard */
    ierr = VecSetValues(gwork,lsize,idxs,vals,INSERT_VALUES);CHKERRQ(ierr);
  }
  ierr = VecAssemblyBegin(gwork);CHKERRQ(ierr);
  ierr = ISRestoreIndices(globalis,(const PetscInt**)&idxs);CHKERRQ(ierr);
  ierr = PetscFree(vals);CHKERRQ(ierr);
  ierr = VecAssemblyEnd(gwork);CHKERRQ(ierr);
  /* now compute set in local ordering */
  ierr = VecScatterBegin(g2l_ctx,gwork,lwork,INSERT_VALUES,SCATTER_FORWARD);CHKERRQ(ierr);
  ierr = VecScatterEnd(g2l_ctx,gwork,lwork,INSERT_VALUES,SCATTER_FORWARD);CHKERRQ(ierr);
  ierr = VecGetArrayRead(lwork,(const PetscScalar**)&vals);CHKERRQ(ierr);
  ierr = VecGetSize(lwork,&n);CHKERRQ(ierr);
  for (i=0,lsize=0;i<n;i++) {
    if (PetscRealPart(vals[i]) > 0.5) {
      lsize++;
    }
  }
  ierr = PetscMalloc1(lsize,&idxs);CHKERRQ(ierr);
  for (i=0,lsize=0;i<n;i++) {
    if (PetscRealPart(vals[i]) > 0.5) {
      idxs[lsize++] = i;
    }
  }
  ierr = VecRestoreArrayRead(lwork,(const PetscScalar**)&vals);CHKERRQ(ierr);
  ierr = ISCreateGeneral(PetscObjectComm((PetscObject)gwork),lsize,idxs,PETSC_OWN_POINTER,&localis_t);CHKERRQ(ierr);
  *localis = localis_t;
  PetscFunctionReturn(0);
}

/* the next two functions will be called in KSPMatMult if a change of basis has been requested */
#undef __FUNCT__
#define __FUNCT__ "PCBDDCMatMult_Private"
static PetscErrorCode PCBDDCMatMult_Private(Mat A, Vec x, Vec y)
{
  PCBDDCChange_ctx change_ctx;
  PetscErrorCode   ierr;

  PetscFunctionBegin;
  ierr = MatShellGetContext(A,&change_ctx);CHKERRQ(ierr);
  ierr = MatMult(change_ctx->global_change,x,change_ctx->work[0]);CHKERRQ(ierr);
  ierr = MatMult(change_ctx->original_mat,change_ctx->work[0],change_ctx->work[1]);CHKERRQ(ierr);
  ierr = MatMultTranspose(change_ctx->global_change,change_ctx->work[1],y);CHKERRQ(ierr);
  PetscFunctionReturn(0);
}

#undef __FUNCT__
#define __FUNCT__ "PCBDDCMatMultTranspose_Private"
static PetscErrorCode PCBDDCMatMultTranspose_Private(Mat A, Vec x, Vec y)
{
  PCBDDCChange_ctx change_ctx;
  PetscErrorCode   ierr;

  PetscFunctionBegin;
  ierr = MatShellGetContext(A,&change_ctx);CHKERRQ(ierr);
  ierr = MatMult(change_ctx->global_change,x,change_ctx->work[0]);CHKERRQ(ierr);
  ierr = MatMultTranspose(change_ctx->original_mat,change_ctx->work[0],change_ctx->work[1]);CHKERRQ(ierr);
  ierr = MatMultTranspose(change_ctx->global_change,change_ctx->work[1],y);CHKERRQ(ierr);
  PetscFunctionReturn(0);
}

#undef __FUNCT__
#define __FUNCT__ "PCBDDCSetUpSubSchurs"
PetscErrorCode PCBDDCSetUpSubSchurs(PC pc)
{
  PC_IS               *pcis=(PC_IS*)pc->data;
  PC_BDDC             *pcbddc=(PC_BDDC*)pc->data;
  PCBDDCSubSchurs     sub_schurs=pcbddc->sub_schurs;
  Mat                 S_j;
  PetscInt            *used_xadj,*used_adjncy;
  PetscBool           free_used_adj;
  PetscErrorCode      ierr;

  PetscFunctionBegin;
  /* decide the adjacency to be used for determining internal problems for local schur on subsets */
  free_used_adj = PETSC_FALSE;
  if (pcbddc->sub_schurs_layers == -1) {
    used_xadj = NULL;
    used_adjncy = NULL;
  } else {
    if (pcbddc->sub_schurs_use_useradj && pcbddc->mat_graph->xadj) {
      used_xadj = pcbddc->mat_graph->xadj;
      used_adjncy = pcbddc->mat_graph->adjncy;
    } else if (pcbddc->computed_rowadj) {
      used_xadj = pcbddc->mat_graph->xadj;
      used_adjncy = pcbddc->mat_graph->adjncy;
    } else {
      PetscBool      flg_row=PETSC_FALSE;
      const PetscInt *xadj,*adjncy;
      PetscInt       nvtxs;

      ierr = MatGetRowIJ(pcbddc->local_mat,0,PETSC_TRUE,PETSC_FALSE,&nvtxs,&xadj,&adjncy,&flg_row);CHKERRQ(ierr);
      if (flg_row) {
        ierr = PetscMalloc2(nvtxs+1,&used_xadj,xadj[nvtxs],&used_adjncy);CHKERRQ(ierr);
        ierr = PetscMemcpy(used_xadj,xadj,(nvtxs+1)*sizeof(*xadj));CHKERRQ(ierr);
        ierr = PetscMemcpy(used_adjncy,adjncy,(xadj[nvtxs])*sizeof(*adjncy));CHKERRQ(ierr);
        free_used_adj = PETSC_TRUE;
      } else {
        pcbddc->sub_schurs_layers = -1;
        used_xadj = NULL;
        used_adjncy = NULL;
      }
      ierr = MatRestoreRowIJ(pcbddc->local_mat,0,PETSC_TRUE,PETSC_FALSE,&nvtxs,&xadj,&adjncy,&flg_row);CHKERRQ(ierr);
    }
  }

  /* setup sub_schurs data */
  ierr = MatCreateSchurComplement(pcis->A_II,pcis->A_II,pcis->A_IB,pcis->A_BI,pcis->A_BB,&S_j);CHKERRQ(ierr);
  if (!sub_schurs->use_mumps) {
    /* pcbddc->ksp_D up to date only if not using MUMPS */
    ierr = MatSchurComplementSetKSP(S_j,pcbddc->ksp_D);CHKERRQ(ierr);
    ierr = PCBDDCSubSchursSetUp(sub_schurs,NULL,S_j,used_xadj,used_adjncy,pcbddc->sub_schurs_layers,pcbddc->faster_deluxe,pcbddc->adaptive_selection,PETSC_FALSE);CHKERRQ(ierr);
  } else {
    PetscBool reuse_solvers = (PetscBool)!pcbddc->use_change_of_basis;
    PetscBool isseqaij;
    if (!pcbddc->use_vertices && reuse_solvers) {
      PetscInt n_vertices;

      ierr = ISGetLocalSize(sub_schurs->is_vertices,&n_vertices);CHKERRQ(ierr);
      reuse_solvers = (PetscBool)!n_vertices;
    }
    ierr = PetscObjectTypeCompare((PetscObject)pcbddc->local_mat,MATSEQAIJ,&isseqaij);CHKERRQ(ierr);
    if (!isseqaij) {
      Mat_IS* matis = (Mat_IS*)pc->pmat->data;
      if (matis->A == pcbddc->local_mat) {
        ierr = MatDestroy(&pcbddc->local_mat);CHKERRQ(ierr);
        ierr = MatConvert(matis->A,MATSEQAIJ,MAT_INITIAL_MATRIX,&pcbddc->local_mat);CHKERRQ(ierr);
      } else {
        ierr = MatConvert(pcbddc->local_mat,MATSEQAIJ,MAT_REUSE_MATRIX,&pcbddc->local_mat);CHKERRQ(ierr);
      }
    }
    ierr = PCBDDCSubSchursSetUp(sub_schurs,pcbddc->local_mat,S_j,used_xadj,used_adjncy,pcbddc->sub_schurs_layers,pcbddc->faster_deluxe,pcbddc->adaptive_selection,reuse_solvers);CHKERRQ(ierr);
  }
  ierr = MatDestroy(&S_j);CHKERRQ(ierr);

  /* free adjacency */
  if (free_used_adj) {
    ierr = PetscFree2(used_xadj,used_adjncy);CHKERRQ(ierr);
  }
  PetscFunctionReturn(0);
}

#undef __FUNCT__
#define __FUNCT__ "PCBDDCInitSubSchurs"
PetscErrorCode PCBDDCInitSubSchurs(PC pc)
{
  PC_IS               *pcis=(PC_IS*)pc->data;
  PC_BDDC             *pcbddc=(PC_BDDC*)pc->data;
  PCBDDCSubSchurs     sub_schurs=pcbddc->sub_schurs;
  PCBDDCGraph         graph;
  PetscErrorCode      ierr;

  PetscFunctionBegin;
  /* attach interface graph for determining subsets */
  if (pcbddc->sub_schurs_rebuild) { /* in case rebuild has been requested, it uses a graph generated only by the neighbouring information */
    IS       verticesIS,verticescomm;
    PetscInt vsize,*idxs;

    ierr = PCBDDCGraphGetCandidatesIS(pcbddc->mat_graph,NULL,NULL,NULL,NULL,&verticesIS);CHKERRQ(ierr);
    ierr = ISGetSize(verticesIS,&vsize);CHKERRQ(ierr);
    ierr = ISGetIndices(verticesIS,(const PetscInt**)&idxs);CHKERRQ(ierr);
    ierr = ISCreateGeneral(PetscObjectComm((PetscObject)pc),vsize,idxs,PETSC_COPY_VALUES,&verticescomm);CHKERRQ(ierr);
    ierr = ISRestoreIndices(verticesIS,(const PetscInt**)&idxs);CHKERRQ(ierr);
    ierr = ISDestroy(&verticesIS);CHKERRQ(ierr);
    ierr = PCBDDCGraphCreate(&graph);CHKERRQ(ierr);
    ierr = PCBDDCGraphInit(graph,pcbddc->mat_graph->l2gmap,pcbddc->mat_graph->nvtxs_global);CHKERRQ(ierr);
    ierr = PCBDDCGraphSetUp(graph,0,NULL,pcbddc->DirichletBoundariesLocal,0,NULL,verticescomm);CHKERRQ(ierr);
    ierr = ISDestroy(&verticescomm);CHKERRQ(ierr);
    ierr = PCBDDCGraphComputeConnectedComponents(graph);CHKERRQ(ierr);
/*
    if (pcbddc->dbg_flag) {
      ierr = PCBDDCGraphASCIIView(graph,pcbddc->dbg_flag,pcbddc->dbg_viewer);CHKERRQ(ierr);
    }
*/
  } else {
    graph = pcbddc->mat_graph;
  }

  /* sub_schurs init */
  ierr = PCBDDCSubSchursInit(sub_schurs,pcis->is_I_local,pcis->is_B_local,graph,pcis->BtoNmap);CHKERRQ(ierr);

  /* free graph struct */
  if (pcbddc->sub_schurs_rebuild) {
    ierr = PCBDDCGraphDestroy(&graph);CHKERRQ(ierr);
  }
  PetscFunctionReturn(0);
}<|MERGE_RESOLUTION|>--- conflicted
+++ resolved
@@ -57,9 +57,9 @@
   nmax = pcbddc->adaptive_nmax > 0 ? pcbddc->adaptive_nmax : mss;
   nmin = pcbddc->adaptive_nmin > 0 ? pcbddc->adaptive_nmin : 0;
   nmax = PetscMax(nmin,nmax);
-  allocated_S_St = PETSC_FALSE; 
+  allocated_S_St = PETSC_FALSE;
   if (nmin) {
-    allocated_S_St = PETSC_TRUE; 
+    allocated_S_St = PETSC_TRUE;
   }
 
   /* allocate lapack workspace */
@@ -1525,23 +1525,6 @@
   }
 
   /* DIRICHLET PROBLEM */
-<<<<<<< HEAD
-  /* Matrix for Dirichlet problem is pcis->A_II */
-  ierr = ISGetSize(pcis->is_I_local,&n_D);CHKERRQ(ierr);
-  if (!pcbddc->ksp_D) { /* create object if not yet build */
-    ierr = KSPCreate(PETSC_COMM_SELF,&pcbddc->ksp_D);CHKERRQ(ierr);
-    ierr = KSPSetErrorIfNotConverged(pcbddc->ksp_D,pc->erroriffailure);CHKERRQ(ierr);
-    ierr = PetscObjectIncrementTabLevel((PetscObject)pcbddc->ksp_D,(PetscObject)pc,1);CHKERRQ(ierr);
-    /* default */
-    ierr = KSPSetType(pcbddc->ksp_D,KSPPREONLY);CHKERRQ(ierr);
-    ierr = KSPSetOptionsPrefix(pcbddc->ksp_D,dir_prefix);CHKERRQ(ierr);
-    ierr = PetscObjectTypeCompare((PetscObject)pcis->A_II,MATSEQSBAIJ,&issbaij);CHKERRQ(ierr);
-    ierr = KSPGetPC(pcbddc->ksp_D,&pc_temp);CHKERRQ(ierr);
-    if (issbaij) {
-      ierr = PCSetType(pc_temp,PCCHOLESKY);CHKERRQ(ierr);
-    } else {
-      ierr = PCSetType(pc_temp,PCLU);CHKERRQ(ierr);
-=======
   if (dirichlet) {
     PCBDDCSubSchurs sub_schurs = pcbddc->sub_schurs;
     if (pcbddc->local_mat->symmetric_set) {
@@ -1565,7 +1548,6 @@
       /* Allow user's customization */
       ierr = KSPSetFromOptions(pcbddc->ksp_D);CHKERRQ(ierr);
       ierr = PCFactorSetReuseFill(pc_temp,PETSC_TRUE);CHKERRQ(ierr);
->>>>>>> 45951f25
     }
     ierr = KSPSetOperators(pcbddc->ksp_D,pcis->A_II,pcis->A_II);CHKERRQ(ierr);
     if (sub_schurs->reuse_mumps) {
@@ -1620,33 +1602,6 @@
     } else { /* first time, so we need to create the matrix */
       reuse = MAT_INITIAL_MATRIX;
     }
-<<<<<<< HEAD
-  } else { /* first time, so we need to create the matrix */
-    reuse = MAT_INITIAL_MATRIX;
-  }
-  /* extract A_RR */
-  ierr = MatGetBlockSize(pcbddc->local_mat,&mbs);CHKERRQ(ierr);
-  ierr = ISGetBlockSize(pcbddc->is_R_local,&ibs);CHKERRQ(ierr);
-  if (ibs != mbs) {
-    Mat newmat;
-    ierr = MatConvert(pcbddc->local_mat,MATSEQAIJ,MAT_INITIAL_MATRIX,&newmat);CHKERRQ(ierr);
-    ierr = MatGetSubMatrix(newmat,pcbddc->is_R_local,pcbddc->is_R_local,reuse,&A_RR);CHKERRQ(ierr);
-    ierr = MatDestroy(&newmat);CHKERRQ(ierr);
-  } else {
-    ierr = MatGetSubMatrix(pcbddc->local_mat,pcbddc->is_R_local,pcbddc->is_R_local,reuse,&A_RR);CHKERRQ(ierr);
-  }
-  if (!pcbddc->ksp_R) { /* create object if not present */
-    ierr = KSPCreate(PETSC_COMM_SELF,&pcbddc->ksp_R);CHKERRQ(ierr);
-    ierr = KSPSetErrorIfNotConverged(pcbddc->ksp_R,pc->erroriffailure);CHKERRQ(ierr);
-    ierr = PetscObjectIncrementTabLevel((PetscObject)pcbddc->ksp_R,(PetscObject)pc,1);CHKERRQ(ierr);
-    /* default */
-    ierr = KSPSetType(pcbddc->ksp_R,KSPPREONLY);CHKERRQ(ierr);
-    ierr = KSPSetOptionsPrefix(pcbddc->ksp_R,neu_prefix);CHKERRQ(ierr);
-    ierr = KSPGetPC(pcbddc->ksp_R,&pc_temp);CHKERRQ(ierr);
-    ierr = PetscObjectTypeCompare((PetscObject)A_RR,MATSEQSBAIJ,&issbaij);CHKERRQ(ierr);
-    if (issbaij) {
-      ierr = PCSetType(pc_temp,PCCHOLESKY);CHKERRQ(ierr);
-=======
     /* extract A_RR */
     ierr = MatGetBlockSize(pcbddc->local_mat,&mbs);CHKERRQ(ierr);
     ierr = ISGetBlockSize(pcbddc->is_R_local,&ibs);CHKERRQ(ierr);
@@ -1671,7 +1626,6 @@
       if (pcbddc->local_mat->symmetric_set) {
         ierr = MatSetOption(A_RR,MAT_SYMMETRIC,pcbddc->local_mat->symmetric_set);CHKERRQ(ierr);
       }
->>>>>>> 45951f25
     } else {
       PCBDDCReuseMumps reuse_mumps = sub_schurs->reuse_mumps;
 
