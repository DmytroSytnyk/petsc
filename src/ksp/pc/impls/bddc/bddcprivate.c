--- conflicted
+++ resolved
@@ -1868,22 +1868,15 @@
     skip_lapack = PETSC_TRUE;
     if (n_ISForFaces+n_ISForEdges && max_constraints > 1 && !pcbddc->use_nnsp_true) skip_lapack = PETSC_FALSE;
 
-<<<<<<< HEAD
     /* allocate some auxiliary stuff */
     if (!skip_lapack || pcbddc->use_qr_single) {
       ierr = PetscMalloc4(max_size_of_constraint,&gidxs,max_size_of_constraint,&permutation,max_size_of_constraint,&temp_indices_to_constraint_work,max_size_of_constraint,&temp_quadrature_constraint_work);CHKERRQ(ierr);
-    }
-=======
-  /* allocate some auxiliary stuff */
-  if (!skip_lapack || pcbddc->use_qr_single) {
-    ierr = PetscMalloc4(max_size_of_constraint,&gidxs,max_size_of_constraint,&permutation,max_size_of_constraint,&temp_indices_to_constraint_work,max_size_of_constraint,&temp_quadrature_constraint_work);CHKERRQ(ierr);
-  } else {
-    gidxs = NULL;
-    permutation = NULL;
-    temp_indices_to_constraint_work = NULL;
-    temp_quadrature_constraint_work = NULL;
-  }
->>>>>>> 2fa4b5c2
+    } else {
+      gidxs = NULL;
+      permutation = NULL;
+      temp_indices_to_constraint_work = NULL;
+      temp_quadrature_constraint_work = NULL;
+    }
 
     /* First we issue queries to allocate optimal workspace for LAPACKgesvd (or LAPACKsyev if SVD is missing) */
     if (!skip_lapack) {
@@ -2146,40 +2139,12 @@
         }
       }
     }
-<<<<<<< HEAD
     /* free workspace */
     if (!skip_lapack || pcbddc->use_qr_single) {
       ierr = PetscFree4(gidxs,permutation,temp_indices_to_constraint_work,temp_quadrature_constraint_work);CHKERRQ(ierr);
     }
     if (!skip_lapack) {
       ierr = PetscFree(work);CHKERRQ(ierr);
-=======
-  }
-  /* free index sets of faces, edges and vertices */
-  for (i=0;i<n_ISForFaces;i++) {
-    ierr = ISDestroy(&ISForFaces[i]);CHKERRQ(ierr);
-  }
-  if (n_ISForFaces) {
-    ierr = PetscFree(ISForFaces);CHKERRQ(ierr);
-  }
-  for (i=0;i<n_ISForEdges;i++) {
-    ierr = ISDestroy(&ISForEdges[i]);CHKERRQ(ierr);
-  }
-  if (n_ISForEdges) {
-    ierr = PetscFree(ISForEdges);CHKERRQ(ierr);
-  }
-  ierr = ISDestroy(&ISForVertices);CHKERRQ(ierr);
-  /* map temp_indices_to_constraint in boundary numbering */
-  ierr = ISGlobalToLocalMappingApply(pcbddc->BtoNmap,IS_GTOLM_DROP,temp_indices[total_counts],temp_indices_to_constraint,&i,temp_indices_to_constraint_B);CHKERRQ(ierr);
-  if (i != temp_indices[total_counts]) {
-    SETERRQ2(PETSC_COMM_SELF,PETSC_ERR_SUP,"Error in boundary numbering for constraints indices %d != %d\n",temp_indices[total_counts],i);
-  }
-
-  /* free workspace */
-  ierr = PetscFree4(gidxs,permutation,temp_indices_to_constraint_work,temp_quadrature_constraint_work);CHKERRQ(ierr);
-  if (!skip_lapack) {
-    ierr = PetscFree(work);CHKERRQ(ierr);
->>>>>>> 2fa4b5c2
 #if defined(PETSC_USE_COMPLEX)
       ierr = PetscFree(rwork);CHKERRQ(ierr);
 #endif
