#include "bddc.h"
#include "bddcprivate.h"
#include <petscblaslapack.h>

#undef __FUNCT__
#define __FUNCT__ "PCBDDCSetUpSolvers"
PetscErrorCode PCBDDCSetUpSolvers(PC pc)
{
  PC_BDDC*       pcbddc = (PC_BDDC*)pc->data;
  PetscScalar    *coarse_submat_vals;
  PetscErrorCode ierr;

  PetscFunctionBegin;
  /* Compute matrix after change of basis and extract local submatrices */
  ierr = PCBDDCSetUpLocalMatrices(pc);CHKERRQ(ierr);

  /* Setup local scatters R_to_B and (optionally) R_to_D */
  /* PCBDDCSetUpLocalWorkVectors and PCBDDCSetUpLocalMatrices should be called first! */
  ierr = PCBDDCSetUpLocalScatters(pc);CHKERRQ(ierr);

  /* Setup local solvers ksp_D and ksp_R */
  /* PCBDDCSetUpLocalScatters should be called first! */
  ierr = PCBDDCSetUpLocalSolvers(pc);CHKERRQ(ierr);

  /* Change global null space passed in by the user if change of basis has been requested */
  if (pcbddc->NullSpace && pcbddc->use_change_of_basis) {
    ierr = PCBDDCNullSpaceAdaptGlobal(pc);CHKERRQ(ierr);
  }

  /*
     Setup local correction and local part of coarse basis.
     Gives back the dense local part of the coarse matrix in column major ordering
  */
  ierr = PCBDDCSetUpCorrection(pc,&coarse_submat_vals);CHKERRQ(ierr);

  /* Compute total number of coarse nodes and setup coarse solver */
  ierr = PCBDDCSetUpCoarseSolver(pc,coarse_submat_vals);CHKERRQ(ierr);

  /* free */
  ierr = PetscFree(coarse_submat_vals);CHKERRQ(ierr);
  PetscFunctionReturn(0);
}

#undef __FUNCT__
#define __FUNCT__ "PCBDDCResetCustomization"
PetscErrorCode PCBDDCResetCustomization(PC pc)
{
  PC_BDDC        *pcbddc = (PC_BDDC*)pc->data;
  PetscErrorCode ierr;

  PetscFunctionBegin;
  ierr = PCBDDCGraphResetCSR(pcbddc->mat_graph);CHKERRQ(ierr);
  ierr = ISDestroy(&pcbddc->user_primal_vertices);CHKERRQ(ierr);
  ierr = MatNullSpaceDestroy(&pcbddc->NullSpace);CHKERRQ(ierr);
  ierr = ISDestroy(&pcbddc->NeumannBoundaries);CHKERRQ(ierr);
  ierr = ISDestroy(&pcbddc->NeumannBoundariesLocal);CHKERRQ(ierr);
  ierr = ISDestroy(&pcbddc->DirichletBoundaries);CHKERRQ(ierr);
<<<<<<< HEAD
  for (i=0;i<pcbddc->n_ISForDofs;i++) {
    ierr = ISDestroy(&pcbddc->ISForDofs[i]);CHKERRQ(ierr);
  }
  ierr = PetscFree(pcbddc->ISForDofs);CHKERRQ(ierr);
  pcbddc->n_ISForDofs = 0;
  ierr = MatNullSpaceDestroy(&pcbddc->onearnullspace);CHKERRQ(ierr);
  ierr = PetscFree(pcbddc->onearnullvecs_state);CHKERRQ(ierr);
=======
  ierr = ISDestroy(&pcbddc->DirichletBoundariesLocal);CHKERRQ(ierr);
  ierr = PCBDDCSetDofsSplitting(pc,0,NULL);CHKERRQ(ierr);
  ierr = PCBDDCSetDofsSplittingLocal(pc,0,NULL);CHKERRQ(ierr);
>>>>>>> 48937de6
  PetscFunctionReturn(0);
}

#undef __FUNCT__
#define __FUNCT__ "PCBDDCResetTopography"
PetscErrorCode PCBDDCResetTopography(PC pc)
{
  PC_BDDC        *pcbddc = (PC_BDDC*)pc->data;
  PetscErrorCode ierr;

  PetscFunctionBegin;
  ierr = MatDestroy(&pcbddc->ChangeOfBasisMatrix);CHKERRQ(ierr);
  ierr = MatDestroy(&pcbddc->ConstraintMatrix);CHKERRQ(ierr);
  ierr = PCBDDCGraphReset(pcbddc->mat_graph);CHKERRQ(ierr);
  PetscFunctionReturn(0);
}

#undef __FUNCT__
#define __FUNCT__ "PCBDDCResetSolvers"
PetscErrorCode PCBDDCResetSolvers(PC pc)
{
  PC_BDDC        *pcbddc = (PC_BDDC*)pc->data;
  PetscErrorCode ierr;

  PetscFunctionBegin;
  ierr = VecDestroy(&pcbddc->coarse_vec);CHKERRQ(ierr);
  ierr = VecDestroy(&pcbddc->coarse_rhs);CHKERRQ(ierr);
  ierr = MatDestroy(&pcbddc->coarse_phi_B);CHKERRQ(ierr);
  ierr = MatDestroy(&pcbddc->coarse_phi_D);CHKERRQ(ierr);
  ierr = MatDestroy(&pcbddc->coarse_psi_B);CHKERRQ(ierr);
  ierr = MatDestroy(&pcbddc->coarse_psi_D);CHKERRQ(ierr);
  ierr = VecDestroy(&pcbddc->vec1_P);CHKERRQ(ierr);
  ierr = VecDestroy(&pcbddc->vec1_C);CHKERRQ(ierr);
  ierr = MatDestroy(&pcbddc->local_auxmat1);CHKERRQ(ierr);
  ierr = MatDestroy(&pcbddc->local_auxmat2);CHKERRQ(ierr);
  ierr = VecDestroy(&pcbddc->vec1_R);CHKERRQ(ierr);
  ierr = VecDestroy(&pcbddc->vec2_R);CHKERRQ(ierr);
  ierr = ISDestroy(&pcbddc->is_R_local);CHKERRQ(ierr);
  ierr = VecScatterDestroy(&pcbddc->R_to_B);CHKERRQ(ierr);
  ierr = VecScatterDestroy(&pcbddc->R_to_D);CHKERRQ(ierr);
  ierr = VecScatterDestroy(&pcbddc->coarse_loc_to_glob);CHKERRQ(ierr);
  ierr = KSPDestroy(&pcbddc->ksp_D);CHKERRQ(ierr);
  ierr = KSPDestroy(&pcbddc->ksp_R);CHKERRQ(ierr);
  ierr = KSPDestroy(&pcbddc->coarse_ksp);CHKERRQ(ierr);
  ierr = MatDestroy(&pcbddc->local_mat);CHKERRQ(ierr);
  ierr = PetscFree(pcbddc->primal_indices_local_idxs);CHKERRQ(ierr);
  ierr = PetscFree(pcbddc->global_primal_indices);CHKERRQ(ierr);
  PetscFunctionReturn(0);
}

#undef __FUNCT__
#define __FUNCT__ "PCBDDCSetUpLocalWorkVectors"
PetscErrorCode PCBDDCSetUpLocalWorkVectors(PC pc)
{
  PC_BDDC        *pcbddc = (PC_BDDC*)pc->data;
  PC_IS          *pcis = (PC_IS*)pc->data;
  VecType        impVecType;
  PetscInt       n_constraints,n_R,old_size;
  PetscErrorCode ierr;

  PetscFunctionBegin;
  if (!pcbddc->ConstraintMatrix) {
    SETERRQ(PetscObjectComm((PetscObject)pc),PETSC_ERR_PLIB,"BDDC Constraint matrix has not been created");
  }
  /* get sizes */
  n_constraints = pcbddc->local_primal_size - pcbddc->n_actual_vertices;
  n_R = pcis->n-pcbddc->n_actual_vertices;
  ierr = VecGetType(pcis->vec1_N,&impVecType);CHKERRQ(ierr);
  /* local work vectors (try to avoid unneeded work)*/
  /* R nodes */
  old_size = -1;
  if (pcbddc->vec1_R) {
    ierr = VecGetSize(pcbddc->vec1_R,&old_size);CHKERRQ(ierr);
  }
  if (n_R != old_size) {
    ierr = VecDestroy(&pcbddc->vec1_R);CHKERRQ(ierr);
    ierr = VecDestroy(&pcbddc->vec2_R);CHKERRQ(ierr);
    ierr = VecCreate(PetscObjectComm((PetscObject)pcis->vec1_N),&pcbddc->vec1_R);CHKERRQ(ierr);
    ierr = VecSetSizes(pcbddc->vec1_R,PETSC_DECIDE,n_R);CHKERRQ(ierr);
    ierr = VecSetType(pcbddc->vec1_R,impVecType);CHKERRQ(ierr);
    ierr = VecDuplicate(pcbddc->vec1_R,&pcbddc->vec2_R);CHKERRQ(ierr);
  }
  /* local primal dofs */
  old_size = -1;
  if (pcbddc->vec1_P) {
    ierr = VecGetSize(pcbddc->vec1_P,&old_size);CHKERRQ(ierr);
  }
  if (pcbddc->local_primal_size != old_size) {
    ierr = VecDestroy(&pcbddc->vec1_P);CHKERRQ(ierr);
    ierr = VecCreate(PetscObjectComm((PetscObject)pcis->vec1_N),&pcbddc->vec1_P);CHKERRQ(ierr);
    ierr = VecSetSizes(pcbddc->vec1_P,PETSC_DECIDE,pcbddc->local_primal_size);CHKERRQ(ierr);
    ierr = VecSetType(pcbddc->vec1_P,impVecType);CHKERRQ(ierr);
  }
  /* local explicit constraints */
  old_size = -1;
  if (pcbddc->vec1_C) {
    ierr = VecGetSize(pcbddc->vec1_C,&old_size);CHKERRQ(ierr);
  }
  if (n_constraints && n_constraints != old_size) {
    ierr = VecDestroy(&pcbddc->vec1_C);CHKERRQ(ierr);
    ierr = VecCreate(PetscObjectComm((PetscObject)pcis->vec1_N),&pcbddc->vec1_C);CHKERRQ(ierr);
    ierr = VecSetSizes(pcbddc->vec1_C,PETSC_DECIDE,n_constraints);CHKERRQ(ierr);
    ierr = VecSetType(pcbddc->vec1_C,impVecType);CHKERRQ(ierr);
  }
  PetscFunctionReturn(0);
}

#undef __FUNCT__
#define __FUNCT__ "PCBDDCSetUpCorrection"
PetscErrorCode PCBDDCSetUpCorrection(PC pc, PetscScalar **coarse_submat_vals_n)
{
  PetscErrorCode         ierr;
  /* pointers to pcis and pcbddc */
  PC_IS*                 pcis = (PC_IS*)pc->data;
  PC_BDDC*               pcbddc = (PC_BDDC*)pc->data;
  /* submatrices of local problem */
  Mat                    A_RV,A_VR,A_VV;
  /* working matrices */
  Mat                    M1,M2,M3,C_CR;
  /* working vectors */
  Vec                    vec1_C,vec2_C,vec1_V,vec2_V;
  /* additional working stuff */
  IS                     is_aux;
  PetscScalar            *coarse_submat_vals; /* TODO: use a PETSc matrix */
  const PetscScalar      *array,*row_cmat_values;
  const PetscInt         *row_cmat_indices,*idx_R_local;
  PetscInt               *idx_V_B,*auxindices;
  PetscInt               n_vertices,n_constraints,size_of_constraint;
  PetscInt               i,j,n_R,n_D,n_B;
  PetscBool              setsym=PETSC_FALSE,issym=PETSC_FALSE;
  /* matrix type (vector type propagated downstream from vec1_C and local matrix type) */
  MatType                impMatType;
  /* some shortcuts to scalars */
  PetscScalar            zero=0.0,one=1.0,m_one=-1.0;
  /* for debugging purposes */
  PetscReal              *coarsefunctions_errors,*constraints_errors;

  PetscFunctionBegin;
  /* get number of vertices (corners plus constraints with change of basis)
     pcbddc->n_actual_vertices stores the actual number of vertices, pcbddc->n_vertices the number of corners computed */
  n_vertices = pcbddc->n_actual_vertices;
  n_constraints = pcbddc->local_primal_size-n_vertices;
  /* Set Non-overlapping dimensions */
  n_B = pcis->n_B; n_D = pcis->n - n_B;
  n_R = pcis->n-n_vertices;

  /* Set types for local objects needed by BDDC precondtioner */
  impMatType = MATSEQDENSE;

  /* Allocating some extra storage just to be safe */
  ierr = PetscMalloc (pcis->n*sizeof(PetscInt),&auxindices);CHKERRQ(ierr);
  for (i=0;i<pcis->n;i++) auxindices[i]=i;

  /* vertices in boundary numbering */
  ierr = PetscMalloc(n_vertices*sizeof(PetscInt),&idx_V_B);CHKERRQ(ierr);
  ierr = ISGlobalToLocalMappingApply(pcbddc->BtoNmap,IS_GTOLM_DROP,n_vertices,pcbddc->primal_indices_local_idxs,&i,idx_V_B);CHKERRQ(ierr);
  if (i != n_vertices) {
    SETERRQ2(PETSC_COMM_SELF,PETSC_ERR_SUP,"Error in boundary numbering for BDDC vertices! %d != %d\n",n_vertices,i);
  }

  /* Precompute stuffs needed for preprocessing and application of BDDC*/
  if (n_constraints) {
    /* see if we can save some allocations */
    if (pcbddc->local_auxmat2) {
      PetscInt on_R,on_constraints;
      ierr = MatGetSize(pcbddc->local_auxmat2,&on_R,&on_constraints);CHKERRQ(ierr);
      if (on_R != n_R || on_constraints != n_constraints) {
        ierr = MatDestroy(&pcbddc->local_auxmat2);CHKERRQ(ierr);
        ierr = MatDestroy(&pcbddc->local_auxmat1);CHKERRQ(ierr);
      }
    }
    /* work vectors */
    ierr = VecDuplicate(pcbddc->vec1_C,&vec1_C);CHKERRQ(ierr);
    ierr = VecDuplicate(pcbddc->vec1_C,&vec2_C);CHKERRQ(ierr);
    /* auxiliary matrices */
    if (!pcbddc->local_auxmat2) {
      ierr = MatCreate(PETSC_COMM_SELF,&pcbddc->local_auxmat2);CHKERRQ(ierr);
      ierr = MatSetSizes(pcbddc->local_auxmat2,n_R,n_constraints,PETSC_DECIDE,PETSC_DECIDE);CHKERRQ(ierr);
      ierr = MatSetType(pcbddc->local_auxmat2,impMatType);CHKERRQ(ierr);
      ierr = MatSetUp(pcbddc->local_auxmat2);CHKERRQ(ierr);
    }

    /* Extract constraints on R nodes: C_{CR}  */
    ierr = ISCreateStride(PETSC_COMM_SELF,n_constraints,n_vertices,1,&is_aux);CHKERRQ(ierr);
    ierr = MatGetSubMatrix(pcbddc->ConstraintMatrix,is_aux,pcbddc->is_R_local,MAT_INITIAL_MATRIX,&C_CR);CHKERRQ(ierr);
    ierr = ISDestroy(&is_aux);CHKERRQ(ierr);

    /* Assemble local_auxmat2 = - A_{RR}^{-1} C^T_{CR} needed by BDDC application */
    for (i=0;i<n_constraints;i++) {
      ierr = VecSet(pcbddc->vec1_R,zero);CHKERRQ(ierr);
      /* Get row of constraint matrix in R numbering */
      ierr = MatGetRow(C_CR,i,&size_of_constraint,&row_cmat_indices,&row_cmat_values);CHKERRQ(ierr);
      ierr = VecSetValues(pcbddc->vec1_R,size_of_constraint,row_cmat_indices,row_cmat_values,INSERT_VALUES);CHKERRQ(ierr);
      ierr = MatRestoreRow(C_CR,i,&size_of_constraint,&row_cmat_indices,&row_cmat_values);CHKERRQ(ierr);
      ierr = VecAssemblyBegin(pcbddc->vec1_R);CHKERRQ(ierr);
      ierr = VecAssemblyEnd(pcbddc->vec1_R);CHKERRQ(ierr);
      /* Solve for row of constraint matrix in R numbering */
      ierr = KSPSolve(pcbddc->ksp_R,pcbddc->vec1_R,pcbddc->vec2_R);CHKERRQ(ierr);
      /* Set values in local_auxmat2 */
      ierr = VecGetArrayRead(pcbddc->vec2_R,&array);CHKERRQ(ierr);
      ierr = MatSetValues(pcbddc->local_auxmat2,n_R,auxindices,1,&i,array,INSERT_VALUES);CHKERRQ(ierr);
      ierr = VecRestoreArrayRead(pcbddc->vec2_R,&array);CHKERRQ(ierr);
    }
    ierr = MatAssemblyBegin(pcbddc->local_auxmat2,MAT_FINAL_ASSEMBLY);CHKERRQ(ierr);
    ierr = MatAssemblyEnd(pcbddc->local_auxmat2,MAT_FINAL_ASSEMBLY);CHKERRQ(ierr);
    ierr = MatScale(pcbddc->local_auxmat2,m_one);CHKERRQ(ierr);

    /* Assemble explicitly M1 = ( C_{CR} A_{RR}^{-1} C^T_{CR} )^{-1} needed in preproc  */
    ierr = MatMatMult(C_CR,pcbddc->local_auxmat2,MAT_INITIAL_MATRIX,PETSC_DEFAULT,&M3);CHKERRQ(ierr);
    ierr = MatLUFactor(M3,NULL,NULL,NULL);CHKERRQ(ierr);
    ierr = MatCreate(PETSC_COMM_SELF,&M1);CHKERRQ(ierr);
    ierr = MatSetSizes(M1,n_constraints,n_constraints,n_constraints,n_constraints);CHKERRQ(ierr);
    ierr = MatSetType(M1,impMatType);CHKERRQ(ierr);
    ierr = MatSetUp(M1);CHKERRQ(ierr);
    ierr = MatDuplicate(M1,MAT_DO_NOT_COPY_VALUES,&M2);CHKERRQ(ierr);
    ierr = MatZeroEntries(M2);CHKERRQ(ierr);
    ierr = VecSet(vec1_C,m_one);CHKERRQ(ierr);
    ierr = MatDiagonalSet(M2,vec1_C,INSERT_VALUES);CHKERRQ(ierr);
    ierr = MatMatSolve(M3,M2,M1);CHKERRQ(ierr);
    ierr = MatDestroy(&M2);CHKERRQ(ierr);
    ierr = MatDestroy(&M3);CHKERRQ(ierr);
    /* Assemble local_auxmat1 = M1*C_{CR} needed by BDDC application in KSP and in preproc */
    if (!pcbddc->local_auxmat1) {
      ierr = MatMatMult(M1,C_CR,MAT_INITIAL_MATRIX,PETSC_DEFAULT,&pcbddc->local_auxmat1);CHKERRQ(ierr);
    } else {
      ierr = MatMatMult(M1,C_CR,MAT_REUSE_MATRIX,PETSC_DEFAULT,&pcbddc->local_auxmat1);CHKERRQ(ierr);
    }
  }

  /* Get submatrices from subdomain matrix */
  if (n_vertices) {
    PetscInt ibs,mbs;
    PetscBool issbaij;
    Mat newmat;

    ierr = ISComplement(pcbddc->is_R_local,0,pcis->n,&is_aux);CHKERRQ(ierr);
    ierr = MatGetBlockSize(pcbddc->local_mat,&mbs);CHKERRQ(ierr);
    ierr = ISGetBlockSize(pcbddc->is_R_local,&ibs);CHKERRQ(ierr);
    if (ibs != mbs) { /* need to convert to SEQAIJ */
      ierr = MatConvert(pcbddc->local_mat,MATSEQAIJ,MAT_INITIAL_MATRIX,&newmat);CHKERRQ(ierr);
      ierr = MatGetSubMatrix(newmat,pcbddc->is_R_local,is_aux,MAT_INITIAL_MATRIX,&A_RV);CHKERRQ(ierr);
      ierr = MatGetSubMatrix(newmat,is_aux,pcbddc->is_R_local,MAT_INITIAL_MATRIX,&A_VR);CHKERRQ(ierr);
      ierr = MatGetSubMatrix(newmat,is_aux,is_aux,MAT_INITIAL_MATRIX,&A_VV);CHKERRQ(ierr);
      ierr = MatDestroy(&newmat);CHKERRQ(ierr);
    } else {
      /* this is safe */
      ierr = MatGetSubMatrix(pcbddc->local_mat,is_aux,is_aux,MAT_INITIAL_MATRIX,&A_VV);CHKERRQ(ierr);
      ierr = PetscObjectTypeCompare((PetscObject)pcbddc->local_mat,MATSEQSBAIJ,&issbaij);CHKERRQ(ierr);
      if (issbaij) { /* need to convert to BAIJ to get offdiagonal blocks */
        ierr = MatConvert(pcbddc->local_mat,MATSEQBAIJ,MAT_INITIAL_MATRIX,&newmat);CHKERRQ(ierr);
        /* which of the two approaches is faster? */
        /* ierr = MatGetSubMatrix(newmat,pcbddc->is_R_local,is_aux,MAT_INITIAL_MATRIX,&A_RV);CHKERRQ(ierr);
        ierr = MatCreateTranspose(A_RV,&A_VR);CHKERRQ(ierr);*/
        ierr = MatGetSubMatrix(newmat,is_aux,pcbddc->is_R_local,MAT_INITIAL_MATRIX,&A_VR);CHKERRQ(ierr);
        ierr = MatCreateTranspose(A_VR,&A_RV);CHKERRQ(ierr);
        ierr = MatDestroy(&newmat);CHKERRQ(ierr);
      } else {
        ierr = MatGetSubMatrix(pcbddc->local_mat,pcbddc->is_R_local,is_aux,MAT_INITIAL_MATRIX,&A_RV);CHKERRQ(ierr);
        ierr = MatGetSubMatrix(pcbddc->local_mat,is_aux,pcbddc->is_R_local,MAT_INITIAL_MATRIX,&A_VR);CHKERRQ(ierr);
      }
    }
    ierr = MatGetVecs(A_RV,&vec1_V,NULL);CHKERRQ(ierr);
    ierr = VecDuplicate(vec1_V,&vec2_V);CHKERRQ(ierr);
    ierr = ISDestroy(&is_aux);CHKERRQ(ierr);
  }

  /* Matrix of coarse basis functions (local) */
  if (pcbddc->coarse_phi_B) {
    PetscInt on_B,on_primal;
    ierr = MatGetSize(pcbddc->coarse_phi_B,&on_B,&on_primal);CHKERRQ(ierr);
    if (on_B != n_B || on_primal != pcbddc->local_primal_size) {
      ierr = MatDestroy(&pcbddc->coarse_phi_B);CHKERRQ(ierr);
      ierr = MatDestroy(&pcbddc->coarse_psi_B);CHKERRQ(ierr);
    }
  }
  if (pcbddc->coarse_phi_D) {
    PetscInt on_D,on_primal;
    ierr = MatGetSize(pcbddc->coarse_phi_D,&on_D,&on_primal);CHKERRQ(ierr);
    if (on_D != n_D || on_primal != pcbddc->local_primal_size) {
      ierr = MatDestroy(&pcbddc->coarse_phi_D);CHKERRQ(ierr);
      ierr = MatDestroy(&pcbddc->coarse_psi_D);CHKERRQ(ierr);
    }
  }
  if (!pcbddc->coarse_phi_B) {
    ierr = MatCreate(PETSC_COMM_SELF,&pcbddc->coarse_phi_B);CHKERRQ(ierr);
    ierr = MatSetSizes(pcbddc->coarse_phi_B,n_B,pcbddc->local_primal_size,n_B,pcbddc->local_primal_size);CHKERRQ(ierr);
    ierr = MatSetType(pcbddc->coarse_phi_B,impMatType);CHKERRQ(ierr);
    ierr = MatSetUp(pcbddc->coarse_phi_B);CHKERRQ(ierr);
  }
  if ( (pcbddc->switch_static || pcbddc->dbg_flag) && !pcbddc->coarse_phi_D ) {
    ierr = MatCreate(PETSC_COMM_SELF,&pcbddc->coarse_phi_D);CHKERRQ(ierr);
    ierr = MatSetSizes(pcbddc->coarse_phi_D,n_D,pcbddc->local_primal_size,n_D,pcbddc->local_primal_size);CHKERRQ(ierr);
    ierr = MatSetType(pcbddc->coarse_phi_D,impMatType);CHKERRQ(ierr);
    ierr = MatSetUp(pcbddc->coarse_phi_D);CHKERRQ(ierr);
  }

  if (pcbddc->dbg_flag) {
    ierr = ISGetIndices(pcbddc->is_R_local,&idx_R_local);CHKERRQ(ierr);
    ierr = PetscMalloc(2*pcbddc->local_primal_size*sizeof(*coarsefunctions_errors),&coarsefunctions_errors);CHKERRQ(ierr);
    ierr = PetscMalloc(2*pcbddc->local_primal_size*sizeof(*constraints_errors),&constraints_errors);CHKERRQ(ierr);
  }
  /* Subdomain contribution (Non-overlapping) to coarse matrix  */
  ierr = PetscMalloc((pcbddc->local_primal_size)*(pcbddc->local_primal_size)*sizeof(PetscScalar),&coarse_submat_vals);CHKERRQ(ierr);

  /* We are now ready to evaluate coarse basis functions and subdomain contribution to coarse problem */

  /* vertices */
  for (i=0;i<n_vertices;i++) {
    /* this should not be needed, but MatMult_BAIJ is broken when using compressed row routines */
    ierr = VecSet(pcbddc->vec1_R,zero);CHKERRQ(ierr); /* TODO: REMOVE IT */
    ierr = VecSet(vec1_V,zero);CHKERRQ(ierr);
    ierr = VecSetValue(vec1_V,i,one,INSERT_VALUES);CHKERRQ(ierr);
    ierr = VecAssemblyBegin(vec1_V);CHKERRQ(ierr);
    ierr = VecAssemblyEnd(vec1_V);CHKERRQ(ierr);
    /* simplified solution of saddle point problem with null rhs on constraints multipliers */
    ierr = MatMult(A_RV,vec1_V,pcbddc->vec1_R);CHKERRQ(ierr);
    ierr = KSPSolve(pcbddc->ksp_R,pcbddc->vec1_R,pcbddc->vec1_R);CHKERRQ(ierr);
    ierr = VecScale(pcbddc->vec1_R,m_one);CHKERRQ(ierr);
    if (n_constraints) {
      ierr = MatMult(pcbddc->local_auxmat1,pcbddc->vec1_R,vec1_C);CHKERRQ(ierr);
      ierr = MatMultAdd(pcbddc->local_auxmat2,vec1_C,pcbddc->vec1_R,pcbddc->vec1_R);CHKERRQ(ierr);
      ierr = VecScale(vec1_C,m_one);CHKERRQ(ierr);
    }
    ierr = MatMult(A_VR,pcbddc->vec1_R,vec2_V);CHKERRQ(ierr);
    ierr = MatMultAdd(A_VV,vec1_V,vec2_V,vec2_V);CHKERRQ(ierr);

    /* Set values in coarse basis function and subdomain part of coarse_mat */
    /* coarse basis functions */
    ierr = VecSet(pcis->vec1_B,zero);CHKERRQ(ierr);
    ierr = VecScatterBegin(pcbddc->R_to_B,pcbddc->vec1_R,pcis->vec1_B,INSERT_VALUES,SCATTER_FORWARD);CHKERRQ(ierr);
    ierr = VecScatterEnd(pcbddc->R_to_B,pcbddc->vec1_R,pcis->vec1_B,INSERT_VALUES,SCATTER_FORWARD);CHKERRQ(ierr);
    ierr = VecGetArrayRead(pcis->vec1_B,&array);CHKERRQ(ierr);
    ierr = MatSetValues(pcbddc->coarse_phi_B,n_B,auxindices,1,&i,array,INSERT_VALUES);CHKERRQ(ierr);
    ierr = VecRestoreArrayRead(pcis->vec1_B,&array);CHKERRQ(ierr);
    ierr = MatSetValue(pcbddc->coarse_phi_B,idx_V_B[i],i,one,INSERT_VALUES);CHKERRQ(ierr);
    if (pcbddc->switch_static || pcbddc->dbg_flag) {
      ierr = VecScatterBegin(pcbddc->R_to_D,pcbddc->vec1_R,pcis->vec1_D,INSERT_VALUES,SCATTER_FORWARD);CHKERRQ(ierr);
      ierr = VecScatterEnd(pcbddc->R_to_D,pcbddc->vec1_R,pcis->vec1_D,INSERT_VALUES,SCATTER_FORWARD);CHKERRQ(ierr);
      ierr = VecGetArrayRead(pcis->vec1_D,&array);CHKERRQ(ierr);
      ierr = MatSetValues(pcbddc->coarse_phi_D,n_D,auxindices,1,&i,array,INSERT_VALUES);CHKERRQ(ierr);
      ierr = VecRestoreArrayRead(pcis->vec1_D,&array);CHKERRQ(ierr);
    }
    /* subdomain contribution to coarse matrix. WARNING -> column major ordering */
    ierr = VecGetArrayRead(vec2_V,&array);CHKERRQ(ierr);
    ierr = PetscMemcpy(&coarse_submat_vals[i*pcbddc->local_primal_size],array,n_vertices*sizeof(PetscScalar));CHKERRQ(ierr);
    ierr = VecRestoreArrayRead(vec2_V,&array);CHKERRQ(ierr);
    if (n_constraints) {
      ierr = VecGetArrayRead(vec1_C,&array);CHKERRQ(ierr);
      ierr = PetscMemcpy(&coarse_submat_vals[i*pcbddc->local_primal_size+n_vertices],array,n_constraints*sizeof(PetscScalar));CHKERRQ(ierr);
      ierr = VecRestoreArrayRead(vec1_C,&array);CHKERRQ(ierr);
    }

    /* check */
    if (pcbddc->dbg_flag) {
      /* assemble subdomain vector on local nodes */
      ierr = VecSet(pcis->vec1_N,zero);CHKERRQ(ierr);
      ierr = VecGetArrayRead(pcbddc->vec1_R,&array);CHKERRQ(ierr);
      ierr = VecSetValues(pcis->vec1_N,n_R,idx_R_local,array,INSERT_VALUES);CHKERRQ(ierr);
      ierr = VecRestoreArrayRead(pcbddc->vec1_R,&array);CHKERRQ(ierr);
      ierr = VecSetValue(pcis->vec1_N,pcbddc->primal_indices_local_idxs[i],one,INSERT_VALUES);CHKERRQ(ierr);
      ierr = VecAssemblyBegin(pcis->vec1_N);CHKERRQ(ierr);
      ierr = VecAssemblyEnd(pcis->vec1_N);CHKERRQ(ierr);
      /* assemble subdomain vector of lagrange multipliers (i.e. primal nodes) */
      ierr = VecSet(pcbddc->vec1_P,zero);CHKERRQ(ierr);
      ierr = VecGetArrayRead(vec2_V,&array);CHKERRQ(ierr);
      ierr = VecSetValues(pcbddc->vec1_P,n_vertices,auxindices,array,INSERT_VALUES);CHKERRQ(ierr);
      ierr = VecRestoreArrayRead(vec2_V,&array);CHKERRQ(ierr);
      if (n_constraints) {
        ierr = VecGetArrayRead(vec1_C,&array);CHKERRQ(ierr);
        ierr = VecSetValues(pcbddc->vec1_P,n_constraints,&auxindices[n_vertices],array,INSERT_VALUES);CHKERRQ(ierr);
        ierr = VecRestoreArrayRead(vec1_C,&array);CHKERRQ(ierr);
      }
      ierr = VecAssemblyBegin(pcbddc->vec1_P);CHKERRQ(ierr);
      ierr = VecAssemblyEnd(pcbddc->vec1_P);CHKERRQ(ierr);
      ierr = VecScale(pcbddc->vec1_P,m_one);CHKERRQ(ierr);
      /* check saddle point solution */
      ierr = MatMult(pcbddc->local_mat,pcis->vec1_N,pcis->vec2_N);CHKERRQ(ierr);
      ierr = MatMultTransposeAdd(pcbddc->ConstraintMatrix,pcbddc->vec1_P,pcis->vec2_N,pcis->vec2_N);CHKERRQ(ierr);
      ierr = VecNorm(pcis->vec2_N,NORM_INFINITY,&coarsefunctions_errors[i]);CHKERRQ(ierr);
      ierr = MatMult(pcbddc->ConstraintMatrix,pcis->vec1_N,pcbddc->vec1_P);CHKERRQ(ierr);
      /* shift by the identity matrix */
      ierr = VecSetValue(pcbddc->vec1_P,i,m_one,ADD_VALUES);CHKERRQ(ierr);
      ierr = VecAssemblyBegin(pcbddc->vec1_P);CHKERRQ(ierr);
      ierr = VecAssemblyEnd(pcbddc->vec1_P);CHKERRQ(ierr);
      ierr = VecNorm(pcbddc->vec1_P,NORM_INFINITY,&constraints_errors[i]);CHKERRQ(ierr);
    }
  }

  /* constraints */
  for (i=0;i<n_constraints;i++) {
    ierr = VecSet(vec2_C,zero);CHKERRQ(ierr);
    ierr = VecSetValue(vec2_C,i,m_one,INSERT_VALUES);CHKERRQ(ierr);
    ierr = VecAssemblyBegin(vec2_C);CHKERRQ(ierr);
    ierr = VecAssemblyEnd(vec2_C);CHKERRQ(ierr);
    /* simplified solution of saddle point problem with null rhs on vertices multipliers */
    ierr = MatMult(M1,vec2_C,vec1_C);CHKERRQ(ierr);
    ierr = MatMult(pcbddc->local_auxmat2,vec1_C,pcbddc->vec1_R);CHKERRQ(ierr);
    ierr = VecScale(vec1_C,m_one);CHKERRQ(ierr);
    if (n_vertices) {
      ierr = MatMult(A_VR,pcbddc->vec1_R,vec2_V);CHKERRQ(ierr);
    }
    /* Set values in coarse basis function and subdomain part of coarse_mat */
    /* coarse basis functions */
    j = i+n_vertices; /* don't touch this! */
    ierr = VecSet(pcis->vec1_B,zero);CHKERRQ(ierr);
    ierr = VecScatterBegin(pcbddc->R_to_B,pcbddc->vec1_R,pcis->vec1_B,INSERT_VALUES,SCATTER_FORWARD);CHKERRQ(ierr);
    ierr = VecScatterEnd(pcbddc->R_to_B,pcbddc->vec1_R,pcis->vec1_B,INSERT_VALUES,SCATTER_FORWARD);CHKERRQ(ierr);
    ierr = VecGetArrayRead(pcis->vec1_B,&array);CHKERRQ(ierr);
    ierr = MatSetValues(pcbddc->coarse_phi_B,n_B,auxindices,1,&j,array,INSERT_VALUES);CHKERRQ(ierr);
    ierr = VecRestoreArrayRead(pcis->vec1_B,&array);CHKERRQ(ierr);
    if (pcbddc->switch_static || pcbddc->dbg_flag) {
      ierr = VecScatterBegin(pcbddc->R_to_D,pcbddc->vec1_R,pcis->vec1_D,INSERT_VALUES,SCATTER_FORWARD);CHKERRQ(ierr);
      ierr = VecScatterEnd(pcbddc->R_to_D,pcbddc->vec1_R,pcis->vec1_D,INSERT_VALUES,SCATTER_FORWARD);CHKERRQ(ierr);
      ierr = VecGetArrayRead(pcis->vec1_D,&array);CHKERRQ(ierr);
      ierr = MatSetValues(pcbddc->coarse_phi_D,n_D,auxindices,1,&j,array,INSERT_VALUES);CHKERRQ(ierr);
      ierr = VecRestoreArrayRead(pcis->vec1_D,&array);CHKERRQ(ierr);
    }
    /* subdomain contribution to coarse matrix. WARNING -> column major ordering */
    if (n_vertices) {
      ierr = VecGetArrayRead(vec2_V,&array);CHKERRQ(ierr);
      ierr = PetscMemcpy(&coarse_submat_vals[j*pcbddc->local_primal_size],array,n_vertices*sizeof(PetscScalar));CHKERRQ(ierr);
      ierr = VecRestoreArrayRead(vec2_V,&array);CHKERRQ(ierr);
    }
    ierr = VecGetArrayRead(vec1_C,&array);CHKERRQ(ierr);
    ierr = PetscMemcpy(&coarse_submat_vals[j*pcbddc->local_primal_size+n_vertices],array,n_constraints*sizeof(PetscScalar));CHKERRQ(ierr);
    ierr = VecRestoreArrayRead(vec1_C,&array);CHKERRQ(ierr);

    if (pcbddc->dbg_flag) {
      /* assemble subdomain vector on nodes */
      ierr = VecSet(pcis->vec1_N,zero);CHKERRQ(ierr);
      ierr = VecGetArrayRead(pcbddc->vec1_R,&array);CHKERRQ(ierr);
      ierr = VecSetValues(pcis->vec1_N,n_R,idx_R_local,array,INSERT_VALUES);CHKERRQ(ierr);
      ierr = VecRestoreArrayRead(pcbddc->vec1_R,&array);CHKERRQ(ierr);
      ierr = VecAssemblyBegin(pcis->vec1_N);CHKERRQ(ierr);
      ierr = VecAssemblyEnd(pcis->vec1_N);CHKERRQ(ierr);
      /* assemble subdomain vector of lagrange multipliers */
      ierr = VecSet(pcbddc->vec1_P,zero);CHKERRQ(ierr);
      if (n_vertices) {
        ierr = VecGetArrayRead(vec2_V,&array);CHKERRQ(ierr);
        ierr = VecSetValues(pcbddc->vec1_P,n_vertices,auxindices,array,INSERT_VALUES);CHKERRQ(ierr);
        ierr = VecRestoreArrayRead(vec2_V,&array);CHKERRQ(ierr);
      }
      ierr = VecGetArrayRead(vec1_C,&array);CHKERRQ(ierr);
      ierr = VecSetValues(pcbddc->vec1_P,n_constraints,&auxindices[n_vertices],array,INSERT_VALUES);CHKERRQ(ierr);
      ierr = VecRestoreArrayRead(vec1_C,&array);CHKERRQ(ierr);
      ierr = VecAssemblyBegin(pcbddc->vec1_P);CHKERRQ(ierr);
      ierr = VecAssemblyEnd(pcbddc->vec1_P);CHKERRQ(ierr);
      ierr = VecScale(pcbddc->vec1_P,m_one);CHKERRQ(ierr);
      /* check saddle point solution */
      ierr = MatMult(pcbddc->local_mat,pcis->vec1_N,pcis->vec2_N);CHKERRQ(ierr);
      ierr = MatMultTransposeAdd(pcbddc->ConstraintMatrix,pcbddc->vec1_P,pcis->vec2_N,pcis->vec2_N);CHKERRQ(ierr);
      ierr = VecNorm(pcis->vec2_N,NORM_INFINITY,&coarsefunctions_errors[j]);CHKERRQ(ierr);
      ierr = MatMult(pcbddc->ConstraintMatrix,pcis->vec1_N,pcbddc->vec1_P);CHKERRQ(ierr);
      /* shift by the identity matrix */
      ierr = VecSetValue(pcbddc->vec1_P,j,m_one,ADD_VALUES);CHKERRQ(ierr);
      ierr = VecAssemblyBegin(pcbddc->vec1_P);CHKERRQ(ierr);
      ierr = VecAssemblyEnd(pcbddc->vec1_P);CHKERRQ(ierr);
      ierr = VecNorm(pcbddc->vec1_P,NORM_INFINITY,&constraints_errors[j]);CHKERRQ(ierr);
    }
  }
  /* call assembling routines for local coarse basis */
  ierr = MatAssemblyBegin(pcbddc->coarse_phi_B,MAT_FINAL_ASSEMBLY);CHKERRQ(ierr);
  ierr = MatAssemblyEnd(pcbddc->coarse_phi_B,MAT_FINAL_ASSEMBLY);CHKERRQ(ierr);
  if (pcbddc->switch_static || pcbddc->dbg_flag) {
    ierr = MatAssemblyBegin(pcbddc->coarse_phi_D,MAT_FINAL_ASSEMBLY);CHKERRQ(ierr);
    ierr = MatAssemblyEnd(pcbddc->coarse_phi_D,MAT_FINAL_ASSEMBLY);CHKERRQ(ierr);
  }

  /* compute other basis functions for non-symmetric problems */
  ierr = MatIsSymmetricKnown(pc->pmat,&setsym,&issym);CHKERRQ(ierr);
  if (!setsym || (setsym && !issym)) {
    if (!pcbddc->coarse_psi_B) {
      ierr = MatCreate(PETSC_COMM_SELF,&pcbddc->coarse_psi_B);CHKERRQ(ierr);
      ierr = MatSetSizes(pcbddc->coarse_psi_B,n_B,pcbddc->local_primal_size,n_B,pcbddc->local_primal_size);CHKERRQ(ierr);
      ierr = MatSetType(pcbddc->coarse_psi_B,impMatType);CHKERRQ(ierr);
      ierr = MatSetUp(pcbddc->coarse_psi_B);CHKERRQ(ierr);
    }
    if ( (pcbddc->switch_static || pcbddc->dbg_flag) && !pcbddc->coarse_psi_D) {
      ierr = MatCreate(PETSC_COMM_SELF,&pcbddc->coarse_psi_D);CHKERRQ(ierr);
      ierr = MatSetSizes(pcbddc->coarse_psi_D,n_D,pcbddc->local_primal_size,n_D,pcbddc->local_primal_size);CHKERRQ(ierr);
      ierr = MatSetType(pcbddc->coarse_psi_D,impMatType);CHKERRQ(ierr);
      ierr = MatSetUp(pcbddc->coarse_psi_D);CHKERRQ(ierr);
    }
    for (i=0;i<pcbddc->local_primal_size;i++) {
      if (n_constraints) {
        ierr = VecSet(vec1_C,zero);CHKERRQ(ierr);
        for (j=0;j<n_constraints;j++) {
          ierr = VecSetValue(vec1_C,j,coarse_submat_vals[(j+n_vertices)*pcbddc->local_primal_size+i],INSERT_VALUES);CHKERRQ(ierr);
        }
        ierr = VecAssemblyBegin(vec1_C);CHKERRQ(ierr);
        ierr = VecAssemblyEnd(vec1_C);CHKERRQ(ierr);
      }
      if (i<n_vertices) {
        ierr = VecSet(vec1_V,zero);CHKERRQ(ierr);
        ierr = VecSetValue(vec1_V,i,m_one,INSERT_VALUES);CHKERRQ(ierr);
        ierr = VecAssemblyBegin(vec1_V);CHKERRQ(ierr);
        ierr = VecAssemblyEnd(vec1_V);CHKERRQ(ierr);
        ierr = MatMultTranspose(A_VR,vec1_V,pcbddc->vec1_R);CHKERRQ(ierr);
        if (n_constraints) {
          ierr = MatMultTransposeAdd(C_CR,vec1_C,pcbddc->vec1_R,pcbddc->vec1_R);CHKERRQ(ierr);
        }
      } else {
        ierr = MatMultTranspose(C_CR,vec1_C,pcbddc->vec1_R);CHKERRQ(ierr);
      }
      ierr = KSPSolveTranspose(pcbddc->ksp_R,pcbddc->vec1_R,pcbddc->vec1_R);CHKERRQ(ierr);
      ierr = VecSet(pcis->vec1_B,zero);CHKERRQ(ierr);
      ierr = VecScatterBegin(pcbddc->R_to_B,pcbddc->vec1_R,pcis->vec1_B,INSERT_VALUES,SCATTER_FORWARD);CHKERRQ(ierr);
      ierr = VecScatterEnd(pcbddc->R_to_B,pcbddc->vec1_R,pcis->vec1_B,INSERT_VALUES,SCATTER_FORWARD);CHKERRQ(ierr);
      ierr = VecGetArrayRead(pcis->vec1_B,&array);CHKERRQ(ierr);
      ierr = MatSetValues(pcbddc->coarse_psi_B,n_B,auxindices,1,&i,array,INSERT_VALUES);CHKERRQ(ierr);
      ierr = VecRestoreArrayRead(pcis->vec1_B,&array);CHKERRQ(ierr);
      if (i<n_vertices) {
        ierr = MatSetValue(pcbddc->coarse_psi_B,idx_V_B[i],i,one,INSERT_VALUES);CHKERRQ(ierr);
      }
      if (pcbddc->switch_static || pcbddc->dbg_flag) {
        ierr = VecScatterBegin(pcbddc->R_to_D,pcbddc->vec1_R,pcis->vec1_D,INSERT_VALUES,SCATTER_FORWARD);CHKERRQ(ierr);
        ierr = VecScatterEnd(pcbddc->R_to_D,pcbddc->vec1_R,pcis->vec1_D,INSERT_VALUES,SCATTER_FORWARD);CHKERRQ(ierr);
        ierr = VecGetArrayRead(pcis->vec1_D,&array);CHKERRQ(ierr);
        ierr = MatSetValues(pcbddc->coarse_psi_D,n_D,auxindices,1,&i,array,INSERT_VALUES);CHKERRQ(ierr);
        ierr = VecRestoreArrayRead(pcis->vec1_D,&array);CHKERRQ(ierr);
      }

      if (pcbddc->dbg_flag) {
        /* assemble subdomain vector on nodes */
        ierr = VecSet(pcis->vec1_N,zero);CHKERRQ(ierr);
        ierr = VecGetArrayRead(pcbddc->vec1_R,&array);CHKERRQ(ierr);
        ierr = VecSetValues(pcis->vec1_N,n_R,idx_R_local,array,INSERT_VALUES);CHKERRQ(ierr);
        ierr = VecRestoreArrayRead(pcbddc->vec1_R,&array);CHKERRQ(ierr);
        if (i<n_vertices) {
          ierr = VecSetValue(pcis->vec1_N,pcbddc->primal_indices_local_idxs[i],one,INSERT_VALUES);CHKERRQ(ierr);
        }
        ierr = VecAssemblyBegin(pcis->vec1_N);CHKERRQ(ierr);
        ierr = VecAssemblyEnd(pcis->vec1_N);CHKERRQ(ierr);
        /* assemble subdomain vector of lagrange multipliers */
        for (j=0;j<pcbddc->local_primal_size;j++) {
          ierr = VecSetValue(pcbddc->vec1_P,j,-coarse_submat_vals[j*pcbddc->local_primal_size+i],INSERT_VALUES);CHKERRQ(ierr);
        }
        ierr = VecAssemblyBegin(pcbddc->vec1_P);CHKERRQ(ierr);
        ierr = VecAssemblyEnd(pcbddc->vec1_P);CHKERRQ(ierr);
        /* check saddle point solution */
        ierr = MatMultTranspose(pcbddc->local_mat,pcis->vec1_N,pcis->vec2_N);CHKERRQ(ierr);
        ierr = MatMultTransposeAdd(pcbddc->ConstraintMatrix,pcbddc->vec1_P,pcis->vec2_N,pcis->vec2_N);CHKERRQ(ierr);
        ierr = VecNorm(pcis->vec2_N,NORM_INFINITY,&coarsefunctions_errors[i+pcbddc->local_primal_size]);CHKERRQ(ierr);
        ierr = MatMult(pcbddc->ConstraintMatrix,pcis->vec1_N,pcbddc->vec1_P);CHKERRQ(ierr);
        /* shift by the identity matrix */
        ierr = VecSetValue(pcbddc->vec1_P,i,m_one,ADD_VALUES);CHKERRQ(ierr);
        ierr = VecAssemblyBegin(pcbddc->vec1_P);CHKERRQ(ierr);
        ierr = VecAssemblyEnd(pcbddc->vec1_P);CHKERRQ(ierr);
        ierr = VecNorm(pcbddc->vec1_P,NORM_INFINITY,&constraints_errors[i+pcbddc->local_primal_size]);CHKERRQ(ierr);
      }
    }
    ierr = MatAssemblyBegin(pcbddc->coarse_psi_B,MAT_FINAL_ASSEMBLY);CHKERRQ(ierr);
    ierr = MatAssemblyEnd(pcbddc->coarse_psi_B,MAT_FINAL_ASSEMBLY);CHKERRQ(ierr);
    if (pcbddc->switch_static || pcbddc->dbg_flag) {
      ierr = MatAssemblyBegin(pcbddc->coarse_psi_D,MAT_FINAL_ASSEMBLY);CHKERRQ(ierr);
      ierr = MatAssemblyEnd(pcbddc->coarse_psi_D,MAT_FINAL_ASSEMBLY);CHKERRQ(ierr);
    }
  }
  ierr = PetscFree(idx_V_B);CHKERRQ(ierr);
  /* Checking coarse_sub_mat and coarse basis functios */
  /* Symmetric case     : It should be \Phi^{(j)^T} A^{(j)} \Phi^{(j)}=coarse_sub_mat */
  /* Non-symmetric case : It should be \Psi^{(j)^T} A^{(j)} \Phi^{(j)}=coarse_sub_mat */
  if (pcbddc->dbg_flag) {
    Mat         coarse_sub_mat;
    Mat         AUXMAT,TM1,TM2,TM3,TM4;
    Mat         coarse_phi_D,coarse_phi_B;
    Mat         coarse_psi_D,coarse_psi_B;
    Mat         A_II,A_BB,A_IB,A_BI;
    MatType     checkmattype=MATSEQAIJ;
    PetscReal   real_value;

    ierr = MatConvert(pcis->A_II,checkmattype,MAT_INITIAL_MATRIX,&A_II);CHKERRQ(ierr);
    ierr = MatConvert(pcis->A_IB,checkmattype,MAT_INITIAL_MATRIX,&A_IB);CHKERRQ(ierr);
    ierr = MatConvert(pcis->A_BI,checkmattype,MAT_INITIAL_MATRIX,&A_BI);CHKERRQ(ierr);
    ierr = MatConvert(pcis->A_BB,checkmattype,MAT_INITIAL_MATRIX,&A_BB);CHKERRQ(ierr);
    ierr = MatConvert(pcbddc->coarse_phi_D,checkmattype,MAT_INITIAL_MATRIX,&coarse_phi_D);CHKERRQ(ierr);
    ierr = MatConvert(pcbddc->coarse_phi_B,checkmattype,MAT_INITIAL_MATRIX,&coarse_phi_B);CHKERRQ(ierr);
    if (pcbddc->coarse_psi_B) {
      ierr = MatConvert(pcbddc->coarse_psi_D,checkmattype,MAT_INITIAL_MATRIX,&coarse_psi_D);CHKERRQ(ierr);
      ierr = MatConvert(pcbddc->coarse_psi_B,checkmattype,MAT_INITIAL_MATRIX,&coarse_psi_B);CHKERRQ(ierr);
    }
    ierr = MatCreateSeqDense(PETSC_COMM_SELF,pcbddc->local_primal_size,pcbddc->local_primal_size,coarse_submat_vals,&coarse_sub_mat);CHKERRQ(ierr);

    ierr = PetscViewerASCIIPrintf(pcbddc->dbg_viewer,"--------------------------------------------------\n");CHKERRQ(ierr);
    ierr = PetscViewerASCIIPrintf(pcbddc->dbg_viewer,"Check coarse sub mat and local basis functions\n");CHKERRQ(ierr);
    ierr = PetscViewerFlush(pcbddc->dbg_viewer);CHKERRQ(ierr);
    if (pcbddc->coarse_psi_B) {
      ierr = MatMatMult(A_II,coarse_phi_D,MAT_INITIAL_MATRIX,1.0,&AUXMAT);CHKERRQ(ierr);
      ierr = MatTransposeMatMult(coarse_psi_D,AUXMAT,MAT_INITIAL_MATRIX,1.0,&TM1);CHKERRQ(ierr);
      ierr = MatDestroy(&AUXMAT);CHKERRQ(ierr);
      ierr = MatMatMult(A_BB,coarse_phi_B,MAT_INITIAL_MATRIX,1.0,&AUXMAT);CHKERRQ(ierr);
      ierr = MatTransposeMatMult(coarse_psi_B,AUXMAT,MAT_INITIAL_MATRIX,1.0,&TM2);CHKERRQ(ierr);
      ierr = MatDestroy(&AUXMAT);CHKERRQ(ierr);
      ierr = MatMatMult(A_IB,coarse_phi_B,MAT_INITIAL_MATRIX,1.0,&AUXMAT);CHKERRQ(ierr);
      ierr = MatTransposeMatMult(coarse_psi_D,AUXMAT,MAT_INITIAL_MATRIX,1.0,&TM3);CHKERRQ(ierr);
      ierr = MatDestroy(&AUXMAT);CHKERRQ(ierr);
      ierr = MatMatMult(A_BI,coarse_phi_D,MAT_INITIAL_MATRIX,1.0,&AUXMAT);CHKERRQ(ierr);
      ierr = MatTransposeMatMult(coarse_psi_B,AUXMAT,MAT_INITIAL_MATRIX,1.0,&TM4);CHKERRQ(ierr);
      ierr = MatDestroy(&AUXMAT);CHKERRQ(ierr);
    } else {
      ierr = MatPtAP(A_II,coarse_phi_D,MAT_INITIAL_MATRIX,1.0,&TM1);CHKERRQ(ierr);
      ierr = MatPtAP(A_BB,coarse_phi_B,MAT_INITIAL_MATRIX,1.0,&TM2);CHKERRQ(ierr);
      ierr = MatMatMult(A_IB,coarse_phi_B,MAT_INITIAL_MATRIX,1.0,&AUXMAT);CHKERRQ(ierr);
      ierr = MatTransposeMatMult(coarse_phi_D,AUXMAT,MAT_INITIAL_MATRIX,1.0,&TM3);CHKERRQ(ierr);
      ierr = MatDestroy(&AUXMAT);CHKERRQ(ierr);
      ierr = MatMatMult(A_BI,coarse_phi_D,MAT_INITIAL_MATRIX,1.0,&AUXMAT);CHKERRQ(ierr);
      ierr = MatTransposeMatMult(coarse_phi_B,AUXMAT,MAT_INITIAL_MATRIX,1.0,&TM4);CHKERRQ(ierr);
      ierr = MatDestroy(&AUXMAT);CHKERRQ(ierr);
    }
    ierr = MatAXPY(TM1,one,TM2,DIFFERENT_NONZERO_PATTERN);CHKERRQ(ierr);
    ierr = MatAXPY(TM1,one,TM3,DIFFERENT_NONZERO_PATTERN);CHKERRQ(ierr);
    ierr = MatAXPY(TM1,one,TM4,DIFFERENT_NONZERO_PATTERN);CHKERRQ(ierr);
    ierr = MatConvert(TM1,MATSEQDENSE,MAT_REUSE_MATRIX,&TM1);CHKERRQ(ierr);
    ierr = MatAXPY(TM1,m_one,coarse_sub_mat,SAME_NONZERO_PATTERN);CHKERRQ(ierr);
    ierr = MatNorm(TM1,NORM_INFINITY,&real_value);CHKERRQ(ierr);
    ierr = PetscViewerASCIISynchronizedAllow(pcbddc->dbg_viewer,PETSC_TRUE);CHKERRQ(ierr);
    ierr = PetscViewerASCIISynchronizedPrintf(pcbddc->dbg_viewer,"----------------------------------\n");CHKERRQ(ierr);
    ierr = PetscViewerASCIISynchronizedPrintf(pcbddc->dbg_viewer,"Subdomain %04d \n",PetscGlobalRank);CHKERRQ(ierr);
    ierr = PetscViewerASCIISynchronizedPrintf(pcbddc->dbg_viewer,"matrix error = % 1.14e\n",real_value);CHKERRQ(ierr);
    ierr = PetscViewerASCIISynchronizedPrintf(pcbddc->dbg_viewer,"coarse functions (phi) errors\n");CHKERRQ(ierr);
    for (i=0;i<pcbddc->local_primal_size;i++) {
      ierr = PetscViewerASCIISynchronizedPrintf(pcbddc->dbg_viewer,"local %02d-th function error = % 1.14e\n",i,coarsefunctions_errors[i]);CHKERRQ(ierr);
    }
    ierr = PetscViewerASCIISynchronizedPrintf(pcbddc->dbg_viewer,"constraints (phi) errors\n");CHKERRQ(ierr);
    for (i=0;i<pcbddc->local_primal_size;i++) {
      ierr = PetscViewerASCIISynchronizedPrintf(pcbddc->dbg_viewer,"local %02d-th function error = % 1.14e\n",i,constraints_errors[i]);CHKERRQ(ierr);
    }
    if (pcbddc->coarse_psi_B) {
      ierr = PetscViewerASCIISynchronizedPrintf(pcbddc->dbg_viewer,"coarse functions (psi) errors\n");CHKERRQ(ierr);
      for (i=pcbddc->local_primal_size;i<2*pcbddc->local_primal_size;i++) {
        ierr = PetscViewerASCIISynchronizedPrintf(pcbddc->dbg_viewer,"local %02d-th function error = % 1.14e\n",i-pcbddc->local_primal_size,coarsefunctions_errors[i]);CHKERRQ(ierr);
      }
      ierr = PetscViewerASCIISynchronizedPrintf(pcbddc->dbg_viewer,"constraints (psi) errors\n");CHKERRQ(ierr);
      for (i=pcbddc->local_primal_size;i<2*pcbddc->local_primal_size;i++) {
        ierr = PetscViewerASCIISynchronizedPrintf(pcbddc->dbg_viewer,"local %02d-th function error = % 1.14e\n",i-pcbddc->local_primal_size,constraints_errors[i]);CHKERRQ(ierr);
      }
    }
    ierr = PetscViewerFlush(pcbddc->dbg_viewer);CHKERRQ(ierr);
    ierr = MatDestroy(&A_II);CHKERRQ(ierr);
    ierr = MatDestroy(&A_BB);CHKERRQ(ierr);
    ierr = MatDestroy(&A_IB);CHKERRQ(ierr);
    ierr = MatDestroy(&A_BI);CHKERRQ(ierr);
    ierr = MatDestroy(&TM1);CHKERRQ(ierr);
    ierr = MatDestroy(&TM2);CHKERRQ(ierr);
    ierr = MatDestroy(&TM3);CHKERRQ(ierr);
    ierr = MatDestroy(&TM4);CHKERRQ(ierr);
    ierr = MatDestroy(&coarse_phi_D);CHKERRQ(ierr);
    ierr = MatDestroy(&coarse_phi_B);CHKERRQ(ierr);
    if (pcbddc->coarse_psi_B) {
      ierr = MatDestroy(&coarse_psi_D);CHKERRQ(ierr);
      ierr = MatDestroy(&coarse_psi_B);CHKERRQ(ierr);
    }
    ierr = MatDestroy(&coarse_sub_mat);CHKERRQ(ierr);
    ierr = ISRestoreIndices(pcbddc->is_R_local,&idx_R_local);CHKERRQ(ierr);
    ierr = PetscFree(coarsefunctions_errors);CHKERRQ(ierr);
    ierr = PetscFree(constraints_errors);CHKERRQ(ierr);
  }
  /* free memory */
  if (n_vertices) {
    ierr = VecDestroy(&vec1_V);CHKERRQ(ierr);
    ierr = VecDestroy(&vec2_V);CHKERRQ(ierr);
    ierr = MatDestroy(&A_RV);CHKERRQ(ierr);
    ierr = MatDestroy(&A_VR);CHKERRQ(ierr);
    ierr = MatDestroy(&A_VV);CHKERRQ(ierr);
  }
  if (n_constraints) {
    ierr = VecDestroy(&vec1_C);CHKERRQ(ierr);
    ierr = VecDestroy(&vec2_C);CHKERRQ(ierr);
    ierr = MatDestroy(&M1);CHKERRQ(ierr);
    ierr = MatDestroy(&C_CR);CHKERRQ(ierr);
  }
  ierr = PetscFree(auxindices);CHKERRQ(ierr);
  /* get back data */
  *coarse_submat_vals_n = coarse_submat_vals;
  PetscFunctionReturn(0);
}

#undef __FUNCT__
#define __FUNCT__ "PCBDDCSetUpLocalMatrices"
PetscErrorCode PCBDDCSetUpLocalMatrices(PC pc)
{
  PC_IS*            pcis = (PC_IS*)(pc->data);
  PC_BDDC*          pcbddc = (PC_BDDC*)pc->data;
  Mat_IS*           matis = (Mat_IS*)pc->pmat->data;
  PetscBool         issbaij,isbaij;
  /* manage repeated solves */
  MatReuse          reuse;
  MatStructure      matstruct;
  PetscErrorCode    ierr;

  PetscFunctionBegin;
  if (pcbddc->use_change_of_basis && !pcbddc->ChangeOfBasisMatrix) {
    SETERRQ(PetscObjectComm((PetscObject)pc),PETSC_ERR_PLIB,"BDDC Change of basis matrix has not been created");
  }
  /* get mat flags */
  ierr = PCGetOperators(pc,NULL,NULL,&matstruct);CHKERRQ(ierr);
  reuse = MAT_INITIAL_MATRIX;
  if (pc->setupcalled) {
    /* when matstruct is SAME_PRECONDITIONER, we shouldn't be here */
    if (matstruct == SAME_PRECONDITIONER) SETERRQ(PetscObjectComm((PetscObject)pc),PETSC_ERR_PLIB,"This should not happen");
    if (matstruct == SAME_NONZERO_PATTERN) {
      reuse = MAT_REUSE_MATRIX;
    } else {
      reuse = MAT_INITIAL_MATRIX;
    }
  }
  if (reuse == MAT_INITIAL_MATRIX) {
    ierr = MatDestroy(&pcis->A_II);CHKERRQ(ierr);
    ierr = MatDestroy(&pcis->A_IB);CHKERRQ(ierr);
    ierr = MatDestroy(&pcis->A_BI);CHKERRQ(ierr);
    ierr = MatDestroy(&pcis->A_BB);CHKERRQ(ierr);
    ierr = MatDestroy(&pcbddc->local_mat);CHKERRQ(ierr);
  }

  /* transform local matrices if needed */
  if (pcbddc->use_change_of_basis) {
    Mat         change_mat_all;
    PetscScalar *row_cmat_values;
    PetscInt    *row_cmat_indices;
    PetscInt    *nnz,*is_indices,*temp_indices;
    PetscInt    i,j,k,n_D,n_B;

    /* Get Non-overlapping dimensions */
    n_B = pcis->n_B;
    n_D = pcis->n-n_B;

    /* compute nonzero structure of change of basis on all local nodes */
    ierr = PetscMalloc(pcis->n*sizeof(PetscInt),&nnz);CHKERRQ(ierr);
    ierr = ISGetIndices(pcis->is_I_local,(const PetscInt**)&is_indices);CHKERRQ(ierr);
    for (i=0;i<n_D;i++) nnz[is_indices[i]] = 1;
    ierr = ISRestoreIndices(pcis->is_I_local,(const PetscInt**)&is_indices);CHKERRQ(ierr);
    ierr = ISGetIndices(pcis->is_B_local,(const PetscInt**)&is_indices);CHKERRQ(ierr);
    k=1;
    for (i=0;i<n_B;i++) {
      ierr = MatGetRow(pcbddc->ChangeOfBasisMatrix,i,&j,NULL,NULL);CHKERRQ(ierr);
      nnz[is_indices[i]]=j;
      if (k < j) k = j;
      ierr = MatRestoreRow(pcbddc->ChangeOfBasisMatrix,i,&j,NULL,NULL);CHKERRQ(ierr);
    }
    ierr = ISRestoreIndices(pcis->is_B_local,(const PetscInt**)&is_indices);CHKERRQ(ierr);
    /* assemble change of basis matrix on the whole set of local dofs */
    ierr = PetscMalloc(k*sizeof(PetscInt),&temp_indices);CHKERRQ(ierr);
    ierr = MatCreate(PETSC_COMM_SELF,&change_mat_all);CHKERRQ(ierr);
    ierr = MatSetSizes(change_mat_all,pcis->n,pcis->n,pcis->n,pcis->n);CHKERRQ(ierr);
    ierr = MatSetType(change_mat_all,MATSEQAIJ);CHKERRQ(ierr);
    ierr = MatSeqAIJSetPreallocation(change_mat_all,0,nnz);CHKERRQ(ierr);
    ierr = ISGetIndices(pcis->is_I_local,(const PetscInt**)&is_indices);CHKERRQ(ierr);
    for (i=0;i<n_D;i++) {
      ierr = MatSetValue(change_mat_all,is_indices[i],is_indices[i],1.0,INSERT_VALUES);CHKERRQ(ierr);
    }
    ierr = ISRestoreIndices(pcis->is_I_local,(const PetscInt**)&is_indices);CHKERRQ(ierr);
    ierr = ISGetIndices(pcis->is_B_local,(const PetscInt**)&is_indices);CHKERRQ(ierr);
    for (i=0;i<n_B;i++) {
      ierr = MatGetRow(pcbddc->ChangeOfBasisMatrix,i,&j,(const PetscInt**)&row_cmat_indices,(const PetscScalar**)&row_cmat_values);CHKERRQ(ierr);
      for (k=0; k<j; k++) temp_indices[k]=is_indices[row_cmat_indices[k]];
      ierr = MatSetValues(change_mat_all,1,&is_indices[i],j,temp_indices,row_cmat_values,INSERT_VALUES);CHKERRQ(ierr);
      ierr = MatRestoreRow(pcbddc->ChangeOfBasisMatrix,i,&j,(const PetscInt**)&row_cmat_indices,(const PetscScalar**)&row_cmat_values);CHKERRQ(ierr);
    }
    ierr = MatAssemblyBegin(change_mat_all,MAT_FINAL_ASSEMBLY);CHKERRQ(ierr);
    ierr = MatAssemblyEnd(change_mat_all,MAT_FINAL_ASSEMBLY);CHKERRQ(ierr);
    /* TODO: HOW TO WORK WITH BAIJ and SBAIJ? PtAP not provided */
    ierr = PetscObjectTypeCompare((PetscObject)matis->A,MATSEQSBAIJ,&issbaij);CHKERRQ(ierr);
    ierr = PetscObjectTypeCompare((PetscObject)matis->A,MATSEQBAIJ,&isbaij);CHKERRQ(ierr);
    if (!issbaij && !isbaij) {
      ierr = MatPtAP(matis->A,change_mat_all,reuse,2.0,&pcbddc->local_mat);CHKERRQ(ierr);
    } else {
      Mat work_mat;
      ierr = MatConvert(matis->A,MATSEQAIJ,MAT_INITIAL_MATRIX,&work_mat);CHKERRQ(ierr);
      ierr = MatPtAP(work_mat,change_mat_all,reuse,2.0,&pcbddc->local_mat);CHKERRQ(ierr);
      ierr = MatDestroy(&work_mat);CHKERRQ(ierr);
    }
    /*
    ierr = PetscViewerSetFormat(PETSC_VIEWER_STDOUT_SELF,PETSC_VIEWER_ASCII_MATLAB);CHKERRQ(ierr);
    ierr = MatView(change_mat_all,(PetscViewer)0);CHKERRQ(ierr);
    */
    ierr = MatDestroy(&change_mat_all);CHKERRQ(ierr);
    ierr = PetscFree(nnz);CHKERRQ(ierr);
    ierr = PetscFree(temp_indices);CHKERRQ(ierr);
  } else {
    /* without change of basis, the local matrix is unchanged */
    if (!pcbddc->local_mat) {
      ierr = PetscObjectReference((PetscObject)matis->A);CHKERRQ(ierr);
      pcbddc->local_mat = matis->A;
    }
  }

  /* get submatrices */
  ierr = MatGetSubMatrix(pcbddc->local_mat,pcis->is_I_local,pcis->is_I_local,reuse,&pcis->A_II);CHKERRQ(ierr);
  ierr = MatGetSubMatrix(pcbddc->local_mat,pcis->is_B_local,pcis->is_B_local,reuse,&pcis->A_BB);CHKERRQ(ierr);
  ierr = PetscObjectTypeCompare((PetscObject)pcbddc->local_mat,MATSEQSBAIJ,&issbaij);CHKERRQ(ierr);
  if (!issbaij) {
    ierr = MatGetSubMatrix(pcbddc->local_mat,pcis->is_I_local,pcis->is_B_local,reuse,&pcis->A_IB);CHKERRQ(ierr);
    ierr = MatGetSubMatrix(pcbddc->local_mat,pcis->is_B_local,pcis->is_I_local,reuse,&pcis->A_BI);CHKERRQ(ierr);
  } else {
    Mat newmat;
    ierr = MatConvert(pcbddc->local_mat,MATSEQBAIJ,MAT_INITIAL_MATRIX,&newmat);CHKERRQ(ierr);
    ierr = MatGetSubMatrix(newmat,pcis->is_I_local,pcis->is_B_local,reuse,&pcis->A_IB);CHKERRQ(ierr);
    ierr = MatGetSubMatrix(newmat,pcis->is_B_local,pcis->is_I_local,reuse,&pcis->A_BI);CHKERRQ(ierr);
    ierr = MatDestroy(&newmat);CHKERRQ(ierr);
  }
  PetscFunctionReturn(0);
}

#undef __FUNCT__
#define __FUNCT__ "PCBDDCSetUpLocalScatters"
PetscErrorCode PCBDDCSetUpLocalScatters(PC pc)
{
  PC_IS*         pcis = (PC_IS*)(pc->data);
  PC_BDDC*       pcbddc = (PC_BDDC*)pc->data;
  IS             is_aux1,is_aux2;
  PetscInt       *aux_array1,*aux_array2,*is_indices,*idx_R_local;
  PetscInt       n_vertices,i,j,n_R,n_D,n_B;
  PetscInt       vbs,bs;
  PetscBT        bitmask;
  PetscErrorCode ierr;

  PetscFunctionBegin;
  /* No need to setup local scatters if primal space is unchanged */
  if (!pcbddc->new_primal_space_local) {
    PetscFunctionReturn(0);
  }
  /* destroy old objects */
  ierr = ISDestroy(&pcbddc->is_R_local);CHKERRQ(ierr);
  ierr = VecScatterDestroy(&pcbddc->R_to_B);CHKERRQ(ierr);
  ierr = VecScatterDestroy(&pcbddc->R_to_D);CHKERRQ(ierr);
  /* Set Non-overlapping dimensions */
  n_B = pcis->n_B; n_D = pcis->n - n_B;
  n_vertices = pcbddc->n_actual_vertices;
  /* create auxiliary bitmask */
  ierr = PetscBTCreate(pcis->n,&bitmask);CHKERRQ(ierr);
  for (i=0;i<n_vertices;i++) {
    ierr = PetscBTSet(bitmask,pcbddc->primal_indices_local_idxs[i]);CHKERRQ(ierr);
  }

  /* Dohrmann's notation: dofs splitted in R (Remaining: all dofs but the vertices) and V (Vertices) */
  ierr = PetscMalloc((pcis->n-n_vertices)*sizeof(PetscInt),&idx_R_local);CHKERRQ(ierr);
  for (i=0, n_R=0; i<pcis->n; i++) {
    if (!PetscBTLookup(bitmask,i)) {
      idx_R_local[n_R] = i;
      n_R++;
    }
  }

  /* Block code */
  vbs = 1;
  ierr = MatGetBlockSize(pcbddc->local_mat,&bs);CHKERRQ(ierr);
  if (bs>1 && !(n_vertices%bs)) {
    PetscBool is_blocked = PETSC_TRUE;
    PetscInt  *vary;
    /* Verify if the vertex indices correspond to each element in a block (code taken from sbaij2.c) */
    ierr = PetscMalloc(pcis->n/bs*sizeof(PetscInt),&vary);CHKERRQ(ierr);
    ierr = PetscMemzero(vary,pcis->n/bs*sizeof(PetscInt));CHKERRQ(ierr);
    for (i=0; i<n_vertices; i++) vary[pcbddc->primal_indices_local_idxs[i]/bs]++;
    for (i=0; i<n_vertices; i++) {
      if (vary[i]!=0 && vary[i]!=bs) {
        is_blocked = PETSC_FALSE;
        break;
      }
    }
    if (is_blocked) { /* build compressed IS for R nodes (complement of vertices) */
      vbs = bs;
      for (i=0;i<n_R/vbs;i++) {
        idx_R_local[i] = idx_R_local[vbs*i]/vbs;
      }
    }
    ierr = PetscFree(vary);CHKERRQ(ierr);
  }
  ierr = ISCreateBlock(PETSC_COMM_SELF,vbs,n_R/vbs,idx_R_local,PETSC_COPY_VALUES,&pcbddc->is_R_local);CHKERRQ(ierr);
  ierr = PetscFree(idx_R_local);CHKERRQ(ierr);

  /* print some info if requested */
  if (pcbddc->dbg_flag) {
    ierr = PetscViewerASCIIPrintf(pcbddc->dbg_viewer,"--------------------------------------------------\n");CHKERRQ(ierr);
    ierr = PetscViewerFlush(pcbddc->dbg_viewer);CHKERRQ(ierr);
    ierr = PetscViewerASCIISynchronizedAllow(pcbddc->dbg_viewer,PETSC_TRUE);CHKERRQ(ierr);
    ierr = PetscViewerASCIISynchronizedPrintf(pcbddc->dbg_viewer,"Subdomain %04d local dimensions\n",PetscGlobalRank);CHKERRQ(ierr);
    ierr = PetscViewerASCIISynchronizedPrintf(pcbddc->dbg_viewer,"local_size = %d, dirichlet_size = %d, boundary_size = %d\n",pcis->n,n_D,n_B);CHKERRQ(ierr);
    ierr = PetscViewerASCIISynchronizedPrintf(pcbddc->dbg_viewer,"r_size = %d, v_size = %d, constraints = %d, local_primal_size = %d\n",n_R,n_vertices,pcbddc->local_primal_size-n_vertices,pcbddc->local_primal_size);CHKERRQ(ierr);
    ierr = PetscViewerASCIISynchronizedPrintf(pcbddc->dbg_viewer,"pcbddc->n_vertices = %d, pcbddc->n_constraints = %d\n",pcbddc->n_vertices,pcbddc->n_constraints);CHKERRQ(ierr);
    ierr = PetscViewerFlush(pcbddc->dbg_viewer);CHKERRQ(ierr);
  }

  /* VecScatters pcbddc->R_to_B and (optionally) pcbddc->R_to_D */
  ierr = ISGetIndices(pcbddc->is_R_local,(const PetscInt**)&idx_R_local);CHKERRQ(ierr);
  ierr = PetscMalloc((pcis->n_B-n_vertices)*sizeof(PetscInt),&aux_array1);CHKERRQ(ierr);
  ierr = PetscMalloc((pcis->n_B-n_vertices)*sizeof(PetscInt),&aux_array2);CHKERRQ(ierr);
  ierr = ISGetIndices(pcis->is_I_local,(const PetscInt**)&is_indices);CHKERRQ(ierr);
  for (i=0; i<n_D; i++) {
    ierr = PetscBTSet(bitmask,is_indices[i]);CHKERRQ(ierr);
  }
  ierr = ISRestoreIndices(pcis->is_I_local,(const PetscInt**)&is_indices);CHKERRQ(ierr);
  for (i=0, j=0; i<n_R; i++) {
    if (!PetscBTLookup(bitmask,idx_R_local[i])) {
      aux_array1[j++] = i;
    }
  }
  ierr = ISCreateGeneral(PETSC_COMM_SELF,j,aux_array1,PETSC_OWN_POINTER,&is_aux1);CHKERRQ(ierr);
  ierr = ISGetIndices(pcis->is_B_local,(const PetscInt**)&is_indices);CHKERRQ(ierr);
  for (i=0, j=0; i<n_B; i++) {
    if (!PetscBTLookup(bitmask,is_indices[i])) {
      aux_array2[j++] = i;
    }
  }
  ierr = ISRestoreIndices(pcis->is_B_local,(const PetscInt**)&is_indices);CHKERRQ(ierr);
  ierr = ISCreateGeneral(PETSC_COMM_SELF,j,aux_array2,PETSC_OWN_POINTER,&is_aux2);CHKERRQ(ierr);
  ierr = VecScatterCreate(pcbddc->vec1_R,is_aux1,pcis->vec1_B,is_aux2,&pcbddc->R_to_B);CHKERRQ(ierr);
  ierr = ISDestroy(&is_aux1);CHKERRQ(ierr);
  ierr = ISDestroy(&is_aux2);CHKERRQ(ierr);

  if (pcbddc->switch_static || pcbddc->dbg_flag) {
    ierr = PetscMalloc(n_D*sizeof(PetscInt),&aux_array1);CHKERRQ(ierr);
    for (i=0, j=0; i<n_R; i++) {
      if (PetscBTLookup(bitmask,idx_R_local[i])) {
        aux_array1[j++] = i;
      }
    }
    ierr = ISCreateGeneral(PETSC_COMM_SELF,j,aux_array1,PETSC_OWN_POINTER,&is_aux1);CHKERRQ(ierr);
    ierr = VecScatterCreate(pcbddc->vec1_R,is_aux1,pcis->vec1_D,(IS)0,&pcbddc->R_to_D);CHKERRQ(ierr);
    ierr = ISDestroy(&is_aux1);CHKERRQ(ierr);
  }
  ierr = PetscBTDestroy(&bitmask);CHKERRQ(ierr);
  ierr = ISRestoreIndices(pcbddc->is_R_local,(const PetscInt**)&idx_R_local);CHKERRQ(ierr);
  PetscFunctionReturn(0);
}


#undef __FUNCT__
#define __FUNCT__ "PCBDDCSetUpLocalSolvers"
PetscErrorCode PCBDDCSetUpLocalSolvers(PC pc)
{
  PC_BDDC        *pcbddc = (PC_BDDC*)pc->data;
  PC_IS          *pcis = (PC_IS*)pc->data;
  PC             pc_temp;
  Mat            A_RR;
  MatStructure   matstruct;
  MatReuse       reuse;
  PetscScalar    m_one = -1.0;
  PetscReal      value;
  PetscInt       n_D,n_R,ibs,mbs;
  PetscBool      use_exact,use_exact_reduced,issbaij;
  PetscErrorCode ierr;
  /* prefixes stuff */
  char           dir_prefix[256],neu_prefix[256],str_level[3];
  size_t         len;

  PetscFunctionBegin;
  ierr = PCGetOperators(pc,NULL,NULL,&matstruct);CHKERRQ(ierr);

  /* compute prefixes */
  ierr = PetscStrcpy(dir_prefix,"");CHKERRQ(ierr);
  ierr = PetscStrcpy(neu_prefix,"");CHKERRQ(ierr);
  if (!pcbddc->current_level) {
    ierr = PetscStrcpy(dir_prefix,((PetscObject)pc)->prefix);CHKERRQ(ierr);
    ierr = PetscStrcpy(neu_prefix,((PetscObject)pc)->prefix);CHKERRQ(ierr);
    ierr = PetscStrcat(dir_prefix,"pc_bddc_dirichlet_");CHKERRQ(ierr);
    ierr = PetscStrcat(neu_prefix,"pc_bddc_neumann_");CHKERRQ(ierr);
  } else {
    ierr = PetscStrcpy(str_level,"");CHKERRQ(ierr);
    sprintf(str_level,"%d_",(int)(pcbddc->current_level));
    ierr = PetscStrlen(((PetscObject)pc)->prefix,&len);CHKERRQ(ierr);
    len -= 15; /* remove "pc_bddc_coarse_" */
    if (pcbddc->current_level>1) len -= 2; /* remove "X_" with X level number (works with 9 levels max) */
    ierr = PetscStrncpy(dir_prefix,((PetscObject)pc)->prefix,len);CHKERRQ(ierr);
    ierr = PetscStrncpy(neu_prefix,((PetscObject)pc)->prefix,len);CHKERRQ(ierr);
    *(dir_prefix+len)='\0';
    *(neu_prefix+len)='\0';
    ierr = PetscStrcat(dir_prefix,"pc_bddc_dirichlet_");CHKERRQ(ierr);
    ierr = PetscStrcat(neu_prefix,"pc_bddc_neumann_");CHKERRQ(ierr);
    ierr = PetscStrcat(dir_prefix,str_level);CHKERRQ(ierr);
    ierr = PetscStrcat(neu_prefix,str_level);CHKERRQ(ierr);
  }

  /* DIRICHLET PROBLEM */
  /* Matrix for Dirichlet problem is pcis->A_II */
  ierr = ISGetSize(pcis->is_I_local,&n_D);CHKERRQ(ierr);
  if (!pcbddc->ksp_D) { /* create object if not yet build */
    ierr = KSPCreate(PETSC_COMM_SELF,&pcbddc->ksp_D);CHKERRQ(ierr);
    ierr = PetscObjectIncrementTabLevel((PetscObject)pcbddc->ksp_D,(PetscObject)pc,1);CHKERRQ(ierr);
    /* default */
    ierr = KSPSetType(pcbddc->ksp_D,KSPPREONLY);CHKERRQ(ierr);
    ierr = KSPSetOptionsPrefix(pcbddc->ksp_D,dir_prefix);CHKERRQ(ierr);
    ierr = PetscObjectTypeCompare((PetscObject)pcis->A_II,MATSEQSBAIJ,&issbaij);CHKERRQ(ierr);
    ierr = KSPGetPC(pcbddc->ksp_D,&pc_temp);CHKERRQ(ierr);
    if (issbaij) {
      ierr = PCSetType(pc_temp,PCCHOLESKY);CHKERRQ(ierr);
    } else {
      ierr = PCSetType(pc_temp,PCLU);CHKERRQ(ierr);
    }
    ierr = PCFactorSetReuseFill(pc_temp,PETSC_TRUE);CHKERRQ(ierr);
  }
  ierr = KSPSetOperators(pcbddc->ksp_D,pcis->A_II,pcis->A_II,matstruct);CHKERRQ(ierr);
  /* Allow user's customization */
  ierr = KSPSetFromOptions(pcbddc->ksp_D);CHKERRQ(ierr);
  /* umfpack interface has a bug when matrix dimension is zero. TODO solve from umfpack interface */
  if (!n_D) {
    ierr = KSPGetPC(pcbddc->ksp_D,&pc_temp);CHKERRQ(ierr);
    ierr = PCSetType(pc_temp,PCNONE);CHKERRQ(ierr);
  }
  /* Set Up KSP for Dirichlet problem of BDDC */
  ierr = KSPSetUp(pcbddc->ksp_D);CHKERRQ(ierr);
  /* set ksp_D into pcis data */
  ierr = KSPDestroy(&pcis->ksp_D);CHKERRQ(ierr);
  ierr = PetscObjectReference((PetscObject)pcbddc->ksp_D);CHKERRQ(ierr);
  pcis->ksp_D = pcbddc->ksp_D;

  /* NEUMANN PROBLEM */
  /* Matrix for Neumann problem is A_RR -> we need to create/reuse it at this point */
  ierr = ISGetSize(pcbddc->is_R_local,&n_R);CHKERRQ(ierr);
  if (pcbddc->ksp_R) { /* already created ksp */
    PetscInt nn_R;
    ierr = KSPGetOperators(pcbddc->ksp_R,NULL,&A_RR,NULL);CHKERRQ(ierr);
    ierr = PetscObjectReference((PetscObject)A_RR);CHKERRQ(ierr);
    ierr = MatGetSize(A_RR,&nn_R,NULL);CHKERRQ(ierr);
    if (nn_R != n_R) { /* old ksp is not reusable, so reset it */
      ierr = KSPReset(pcbddc->ksp_R);CHKERRQ(ierr);
      ierr = MatDestroy(&A_RR);CHKERRQ(ierr);
      reuse = MAT_INITIAL_MATRIX;
    } else { /* same sizes, but nonzero pattern depend on primal vertices so it can be changed */
      if (pcbddc->new_primal_space_local) { /* we are not sure the matrix will have the same nonzero pattern */
        ierr = MatDestroy(&A_RR);CHKERRQ(ierr);
        reuse = MAT_INITIAL_MATRIX;
      } else { /* safe to reuse the matrix */
        reuse = MAT_REUSE_MATRIX;
      }
    }
    /* last check */
    if (matstruct == DIFFERENT_NONZERO_PATTERN) {
      ierr = MatDestroy(&A_RR);CHKERRQ(ierr);
      reuse = MAT_INITIAL_MATRIX;
    }
  } else { /* first time, so we need to create the matrix */
    reuse = MAT_INITIAL_MATRIX;
  }
  /* extract A_RR */
  ierr = MatGetBlockSize(pcbddc->local_mat,&mbs);CHKERRQ(ierr);
  ierr = ISGetBlockSize(pcbddc->is_R_local,&ibs);CHKERRQ(ierr);
  if (ibs != mbs) {
    Mat newmat;
    ierr = MatConvert(pcbddc->local_mat,MATSEQAIJ,MAT_INITIAL_MATRIX,&newmat);CHKERRQ(ierr);
    ierr = MatGetSubMatrix(newmat,pcbddc->is_R_local,pcbddc->is_R_local,reuse,&A_RR);CHKERRQ(ierr);
    ierr = MatDestroy(&newmat);CHKERRQ(ierr);
  } else {
    ierr = MatGetSubMatrix(pcbddc->local_mat,pcbddc->is_R_local,pcbddc->is_R_local,reuse,&A_RR);CHKERRQ(ierr);
  }
  if (!pcbddc->ksp_R) { /* create object if not present */
    ierr = KSPCreate(PETSC_COMM_SELF,&pcbddc->ksp_R);CHKERRQ(ierr);
    ierr = PetscObjectIncrementTabLevel((PetscObject)pcbddc->ksp_R,(PetscObject)pc,1);CHKERRQ(ierr);
    /* default */
    ierr = KSPSetType(pcbddc->ksp_R,KSPPREONLY);CHKERRQ(ierr);
    ierr = KSPSetOptionsPrefix(pcbddc->ksp_R,neu_prefix);CHKERRQ(ierr);
    ierr = KSPGetPC(pcbddc->ksp_R,&pc_temp);CHKERRQ(ierr);
    ierr = PetscObjectTypeCompare((PetscObject)A_RR,MATSEQSBAIJ,&issbaij);CHKERRQ(ierr);
    if (issbaij) {
      ierr = PCSetType(pc_temp,PCCHOLESKY);CHKERRQ(ierr);
    } else {
      ierr = PCSetType(pc_temp,PCLU);CHKERRQ(ierr);
    }
    ierr = PCFactorSetReuseFill(pc_temp,PETSC_TRUE);CHKERRQ(ierr);
  }
  ierr = KSPSetOperators(pcbddc->ksp_R,A_RR,A_RR,matstruct);CHKERRQ(ierr);
  /* Allow user's customization */
  ierr = KSPSetFromOptions(pcbddc->ksp_R);CHKERRQ(ierr);
  /* umfpack interface has a bug when matrix dimension is zero. TODO solve from umfpack interface */
  if (!n_R) {
    ierr = KSPGetPC(pcbddc->ksp_R,&pc_temp);CHKERRQ(ierr);
    ierr = PCSetType(pc_temp,PCNONE);CHKERRQ(ierr);
  }
  /* Set Up KSP for Neumann problem of BDDC */
  ierr = KSPSetUp(pcbddc->ksp_R);CHKERRQ(ierr);

  /* check Dirichlet and Neumann solvers and adapt them if a nullspace correction is needed */
  if (pcbddc->NullSpace || pcbddc->dbg_flag) {
    /* Dirichlet */
    ierr = VecSetRandom(pcis->vec1_D,NULL);CHKERRQ(ierr);
    ierr = MatMult(pcis->A_II,pcis->vec1_D,pcis->vec2_D);CHKERRQ(ierr);
    ierr = KSPSolve(pcbddc->ksp_D,pcis->vec2_D,pcis->vec2_D);CHKERRQ(ierr);
    ierr = VecAXPY(pcis->vec1_D,m_one,pcis->vec2_D);CHKERRQ(ierr);
    ierr = VecNorm(pcis->vec1_D,NORM_INFINITY,&value);CHKERRQ(ierr);
    /* need to be adapted? */
    use_exact = (PetscAbsReal(value) > 1.e-4 ? PETSC_FALSE : PETSC_TRUE);
    ierr = MPI_Allreduce(&use_exact,&use_exact_reduced,1,MPIU_BOOL,MPI_LAND,PetscObjectComm((PetscObject)pc));CHKERRQ(ierr);
    ierr = PCBDDCSetUseExactDirichlet(pc,use_exact_reduced);CHKERRQ(ierr);
    /* print info */
    if (pcbddc->dbg_flag) {
      ierr = PetscViewerFlush(pcbddc->dbg_viewer);CHKERRQ(ierr);
      ierr = PetscViewerASCIISynchronizedAllow(pcbddc->dbg_viewer,PETSC_TRUE);CHKERRQ(ierr);
      ierr = PetscViewerASCIIPrintf(pcbddc->dbg_viewer,"--------------------------------------------------\n");CHKERRQ(ierr);
      ierr = PetscViewerASCIIPrintf(pcbddc->dbg_viewer,"Checking solution of Dirichlet and Neumann problems\n");CHKERRQ(ierr);
      ierr = PetscViewerASCIISynchronizedPrintf(pcbddc->dbg_viewer,"Subdomain %04d infinity error for Dirichlet solve (%s) = % 1.14e \n",PetscGlobalRank,((PetscObject)(pcbddc->ksp_D))->prefix,value);CHKERRQ(ierr);
      ierr = PetscViewerFlush(pcbddc->dbg_viewer);CHKERRQ(ierr);
    }
    if (pcbddc->NullSpace && !use_exact_reduced && !pcbddc->switch_static) {
      ierr = PCBDDCNullSpaceAssembleCorrection(pc,pcis->is_I_local);CHKERRQ(ierr);
    }

    /* Neumann */
    ierr = VecSetRandom(pcbddc->vec1_R,NULL);CHKERRQ(ierr);
    ierr = MatMult(A_RR,pcbddc->vec1_R,pcbddc->vec2_R);CHKERRQ(ierr);
    ierr = KSPSolve(pcbddc->ksp_R,pcbddc->vec2_R,pcbddc->vec2_R);CHKERRQ(ierr);
    ierr = VecAXPY(pcbddc->vec1_R,m_one,pcbddc->vec2_R);CHKERRQ(ierr);
    ierr = VecNorm(pcbddc->vec1_R,NORM_INFINITY,&value);CHKERRQ(ierr);
    /* need to be adapted? */
    use_exact = (PetscAbsReal(value) > 1.e-4 ? PETSC_FALSE : PETSC_TRUE);
    ierr = MPI_Allreduce(&use_exact,&use_exact_reduced,1,MPIU_BOOL,MPI_LAND,PetscObjectComm((PetscObject)pc));CHKERRQ(ierr);
    /* print info */
    if (pcbddc->dbg_flag) {
      ierr = PetscViewerASCIISynchronizedPrintf(pcbddc->dbg_viewer,"Subdomain %04d infinity error for Neumann solve (%s) = % 1.14e \n",PetscGlobalRank,((PetscObject)(pcbddc->ksp_R))->prefix,value);CHKERRQ(ierr);
      ierr = PetscViewerFlush(pcbddc->dbg_viewer);CHKERRQ(ierr);
    }
    if (pcbddc->NullSpace && !use_exact_reduced) { /* is it the right logic? */
      ierr = PCBDDCNullSpaceAssembleCorrection(pc,pcbddc->is_R_local);CHKERRQ(ierr);
    }
  }
  /* free Neumann problem's matrix */
  ierr = MatDestroy(&A_RR);CHKERRQ(ierr);
  PetscFunctionReturn(0);
}

#undef __FUNCT__
#define __FUNCT__ "PCBDDCSolveSaddlePoint"
static PetscErrorCode  PCBDDCSolveSaddlePoint(PC pc)
{
  PetscErrorCode ierr;
  PC_BDDC*       pcbddc = (PC_BDDC*)(pc->data);

  PetscFunctionBegin;
  ierr = KSPSolve(pcbddc->ksp_R,pcbddc->vec1_R,pcbddc->vec2_R);CHKERRQ(ierr);
  if (pcbddc->local_auxmat1) {
    ierr = MatMult(pcbddc->local_auxmat1,pcbddc->vec2_R,pcbddc->vec1_C);CHKERRQ(ierr);
    ierr = MatMultAdd(pcbddc->local_auxmat2,pcbddc->vec1_C,pcbddc->vec2_R,pcbddc->vec2_R);CHKERRQ(ierr);
  }
  PetscFunctionReturn(0);
}

#undef __FUNCT__
#define __FUNCT__ "PCBDDCApplyInterfacePreconditioner"
PetscErrorCode  PCBDDCApplyInterfacePreconditioner(PC pc)
{
  PetscErrorCode ierr;
  PC_BDDC*        pcbddc = (PC_BDDC*)(pc->data);
  PC_IS*            pcis = (PC_IS*)  (pc->data);
  const PetscScalar zero = 0.0;

  PetscFunctionBegin;
  /* Application of PHI^T (or PSI^T)  */
  if (pcbddc->coarse_psi_B) {
    ierr = MatMultTranspose(pcbddc->coarse_psi_B,pcis->vec1_B,pcbddc->vec1_P);CHKERRQ(ierr);
    if (pcbddc->switch_static) { ierr = MatMultTransposeAdd(pcbddc->coarse_psi_D,pcis->vec1_D,pcbddc->vec1_P,pcbddc->vec1_P);CHKERRQ(ierr); }
  } else {
    ierr = MatMultTranspose(pcbddc->coarse_phi_B,pcis->vec1_B,pcbddc->vec1_P);CHKERRQ(ierr);
    if (pcbddc->switch_static) { ierr = MatMultTransposeAdd(pcbddc->coarse_phi_D,pcis->vec1_D,pcbddc->vec1_P,pcbddc->vec1_P);CHKERRQ(ierr); }
  }
  /* Scatter data of coarse_rhs */
  if (pcbddc->coarse_rhs) { ierr = VecSet(pcbddc->coarse_rhs,zero);CHKERRQ(ierr); }
  ierr = PCBDDCScatterCoarseDataBegin(pc,pcbddc->vec1_P,pcbddc->coarse_rhs,ADD_VALUES,SCATTER_FORWARD);CHKERRQ(ierr);

  /* Local solution on R nodes */
  ierr = VecSet(pcbddc->vec1_R,zero);CHKERRQ(ierr);
  ierr = VecScatterBegin(pcbddc->R_to_B,pcis->vec1_B,pcbddc->vec1_R,INSERT_VALUES,SCATTER_REVERSE);CHKERRQ(ierr);
  ierr = VecScatterEnd  (pcbddc->R_to_B,pcis->vec1_B,pcbddc->vec1_R,INSERT_VALUES,SCATTER_REVERSE);CHKERRQ(ierr);
  if (pcbddc->switch_static) {
    ierr = VecScatterBegin(pcbddc->R_to_D,pcis->vec1_D,pcbddc->vec1_R,INSERT_VALUES,SCATTER_REVERSE);CHKERRQ(ierr);
    ierr = VecScatterEnd  (pcbddc->R_to_D,pcis->vec1_D,pcbddc->vec1_R,INSERT_VALUES,SCATTER_REVERSE);CHKERRQ(ierr);
  }
  ierr = PCBDDCSolveSaddlePoint(pc);CHKERRQ(ierr);
  ierr = VecSet(pcis->vec1_B,zero);CHKERRQ(ierr);
  ierr = VecScatterBegin(pcbddc->R_to_B,pcbddc->vec2_R,pcis->vec1_B,INSERT_VALUES,SCATTER_FORWARD);CHKERRQ(ierr);
  ierr = VecScatterEnd  (pcbddc->R_to_B,pcbddc->vec2_R,pcis->vec1_B,INSERT_VALUES,SCATTER_FORWARD);CHKERRQ(ierr);
  if (pcbddc->switch_static) {
    ierr = VecScatterBegin(pcbddc->R_to_D,pcbddc->vec2_R,pcis->vec1_D,INSERT_VALUES,SCATTER_FORWARD);CHKERRQ(ierr);
    ierr = VecScatterEnd  (pcbddc->R_to_D,pcbddc->vec2_R,pcis->vec1_D,INSERT_VALUES,SCATTER_FORWARD);CHKERRQ(ierr);
  }

  /* Coarse solution */
  ierr = PCBDDCScatterCoarseDataEnd(pc,pcbddc->vec1_P,pcbddc->coarse_rhs,ADD_VALUES,SCATTER_FORWARD);CHKERRQ(ierr);
  if (pcbddc->coarse_rhs) { /* TODO remove null space when doing multilevel */
    ierr = KSPSolve(pcbddc->coarse_ksp,pcbddc->coarse_rhs,pcbddc->coarse_vec);CHKERRQ(ierr);
  }
  ierr = PCBDDCScatterCoarseDataBegin(pc,pcbddc->coarse_vec,pcbddc->vec1_P,INSERT_VALUES,SCATTER_REVERSE);CHKERRQ(ierr);
  ierr = PCBDDCScatterCoarseDataEnd  (pc,pcbddc->coarse_vec,pcbddc->vec1_P,INSERT_VALUES,SCATTER_REVERSE);CHKERRQ(ierr);

  /* Sum contributions from two levels */
  ierr = MatMultAdd(pcbddc->coarse_phi_B,pcbddc->vec1_P,pcis->vec1_B,pcis->vec1_B);CHKERRQ(ierr);
  if (pcbddc->switch_static) { ierr = MatMultAdd(pcbddc->coarse_phi_D,pcbddc->vec1_P,pcis->vec1_D,pcis->vec1_D);CHKERRQ(ierr); }
  PetscFunctionReturn(0);
}

#undef __FUNCT__
#define __FUNCT__ "PCBDDCScatterCoarseDataBegin"
PetscErrorCode PCBDDCScatterCoarseDataBegin(PC pc,Vec vec_from, Vec vec_to, InsertMode imode, ScatterMode smode)
{
  PetscErrorCode ierr;
  PC_BDDC*       pcbddc = (PC_BDDC*)(pc->data);

  PetscFunctionBegin;
  ierr = VecScatterBegin(pcbddc->coarse_loc_to_glob,vec_from,vec_to,imode,smode);CHKERRQ(ierr);
  PetscFunctionReturn(0);
}

#undef __FUNCT__
#define __FUNCT__ "PCBDDCScatterCoarseDataEnd"
PetscErrorCode PCBDDCScatterCoarseDataEnd(PC pc,Vec vec_from, Vec vec_to, InsertMode imode, ScatterMode smode)
{
  PetscErrorCode ierr;
  PC_BDDC*       pcbddc = (PC_BDDC*)(pc->data);

  PetscFunctionBegin;
  ierr = VecScatterEnd(pcbddc->coarse_loc_to_glob,vec_from,vec_to,imode,smode);CHKERRQ(ierr);
  PetscFunctionReturn(0);
}

/* uncomment for testing purposes */
/* #define PETSC_MISSING_LAPACK_GESVD 1 */
#undef __FUNCT__
#define __FUNCT__ "PCBDDCConstraintsSetUp"
PetscErrorCode PCBDDCConstraintsSetUp(PC pc)
{
  PetscErrorCode    ierr;
  PC_IS*            pcis = (PC_IS*)(pc->data);
  PC_BDDC*          pcbddc = (PC_BDDC*)pc->data;
  Mat_IS*           matis = (Mat_IS*)pc->pmat->data;
  /* constraint and (optionally) change of basis matrix implemented as SeqAIJ */
  MatType           impMatType=MATSEQAIJ;
  /* one and zero */
  PetscScalar       one=1.0,zero=0.0;
  /* space to store constraints and their local indices */
  PetscScalar       *temp_quadrature_constraint;
  PetscInt          *temp_indices,*temp_indices_to_constraint,*temp_indices_to_constraint_B;
  /* iterators */
  PetscInt          i,j,k,total_counts,temp_start_ptr;
  /* stuff to store connected components stored in pcbddc->mat_graph */
  IS                ISForVertices,*ISForFaces,*ISForEdges,*used_IS;
  PetscInt          n_ISForFaces,n_ISForEdges;
  /* near null space stuff */
  MatNullSpace      nearnullsp;
  const Vec         *nearnullvecs;
  Vec               *localnearnullsp;
  PetscBool         nnsp_has_cnst;
  PetscInt          nnsp_size;
  PetscScalar       *array;
  /* BLAS integers */
  PetscBLASInt      lwork,lierr;
  PetscBLASInt      Blas_N,Blas_M,Blas_K,Blas_one=1;
  PetscBLASInt      Blas_LDA,Blas_LDB,Blas_LDC;
  /* LAPACK working arrays for SVD or POD */
  PetscBool         skip_lapack;
  PetscScalar       *work;
  PetscReal         *singular_vals;
#if defined(PETSC_USE_COMPLEX)
  PetscReal         *rwork;
#endif
#if defined(PETSC_MISSING_LAPACK_GESVD)
  PetscBLASInt      Blas_one_2=1;
  PetscScalar       *temp_basis,*correlation_mat;
#else
  PetscBLASInt      dummy_int_1=1,dummy_int_2=1;
  PetscScalar       dummy_scalar_1=0.0,dummy_scalar_2=0.0;
#endif
  /* reuse */
  PetscInt          olocal_primal_size;
  PetscInt          *oprimal_indices_local_idxs;
  /* change of basis */
  PetscInt          *aux_primal_numbering,*aux_primal_minloc,*global_indices;
  PetscBool         boolforchange,qr_needed;
  PetscBT           touched,change_basis,qr_needed_idx;
  /* auxiliary stuff */
  PetscInt          *nnz,*is_indices,*aux_primal_numbering_B;
  /* some quantities */
  PetscInt          n_vertices,total_primal_vertices,valid_constraints;
  PetscInt          size_of_constraint,max_size_of_constraint,max_constraints,temp_constraints;


  PetscFunctionBegin;
  /* Destroy Mat objects computed previously */
  ierr = MatDestroy(&pcbddc->ChangeOfBasisMatrix);CHKERRQ(ierr);
  ierr = MatDestroy(&pcbddc->ConstraintMatrix);CHKERRQ(ierr);
  /* Get index sets for faces, edges and vertices from graph */
  if (!pcbddc->use_faces && !pcbddc->use_edges && !pcbddc->use_vertices) {
    pcbddc->use_vertices = PETSC_TRUE;
  }
  ierr = PCBDDCGraphGetCandidatesIS(pcbddc->mat_graph,pcbddc->use_faces,pcbddc->use_edges,pcbddc->use_vertices,&n_ISForFaces,&ISForFaces,&n_ISForEdges,&ISForEdges,&ISForVertices);
  /* HACK: provide functions to set change of basis */
  if (!ISForVertices && pcbddc->NullSpace) {
    pcbddc->use_change_of_basis = PETSC_TRUE;
    pcbddc->use_change_on_faces = PETSC_FALSE;
  }
  /* print some info */
  if (pcbddc->dbg_flag) {
    ierr = PetscViewerASCIISynchronizedAllow(pcbddc->dbg_viewer,PETSC_TRUE);CHKERRQ(ierr);
    ierr = PetscViewerASCIISynchronizedPrintf(pcbddc->dbg_viewer,"--------------------------------------------------------------\n");CHKERRQ(ierr);
    i = 0;
    if (ISForVertices) {
      ierr = ISGetSize(ISForVertices,&i);CHKERRQ(ierr);
    }
    ierr = PetscViewerASCIISynchronizedPrintf(pcbddc->dbg_viewer,"Subdomain %04d got %02d local candidate vertices\n",PetscGlobalRank,i);CHKERRQ(ierr);
    ierr = PetscViewerASCIISynchronizedPrintf(pcbddc->dbg_viewer,"Subdomain %04d got %02d local candidate edges\n",PetscGlobalRank,n_ISForEdges);CHKERRQ(ierr);
    ierr = PetscViewerASCIISynchronizedPrintf(pcbddc->dbg_viewer,"Subdomain %04d got %02d local candidate faces\n",PetscGlobalRank,n_ISForFaces);CHKERRQ(ierr);
    ierr = PetscViewerFlush(pcbddc->dbg_viewer);CHKERRQ(ierr);
  }
  /* check if near null space is attached to global mat */
  ierr = MatGetNearNullSpace(pc->pmat,&nearnullsp);CHKERRQ(ierr);
  if (nearnullsp) {
    ierr = MatNullSpaceGetVecs(nearnullsp,&nnsp_has_cnst,&nnsp_size,&nearnullvecs);CHKERRQ(ierr);
    /* remove any stored info */
    ierr = MatNullSpaceDestroy(&pcbddc->onearnullspace);CHKERRQ(ierr);
    ierr = PetscFree(pcbddc->onearnullvecs_state);CHKERRQ(ierr);
    /* store information for BDDC solver reuse */
    ierr = PetscObjectReference((PetscObject)nearnullsp);CHKERRQ(ierr);
    pcbddc->onearnullspace = nearnullsp;
    ierr = PetscMalloc(nnsp_size*sizeof(PetscObjectState),&pcbddc->onearnullvecs_state);CHKERRQ(ierr);
    for (i=0;i<nnsp_size;i++) {
      ierr = PetscObjectStateGet((PetscObject)nearnullvecs[i],&pcbddc->onearnullvecs_state[i]);CHKERRQ(ierr);
    }
  } else { /* if near null space is not provided BDDC uses constants by default */
    nnsp_size = 0;
    nnsp_has_cnst = PETSC_TRUE;
  }
  /* get max number of constraints on a single cc */
  max_constraints = nnsp_size;
  if (nnsp_has_cnst) max_constraints++;

  /*
       Evaluate maximum storage size needed by the procedure
       - temp_indices will contain start index of each constraint stored as follows
       - temp_indices_to_constraint  [temp_indices[i],...,temp[indices[i+1]-1] will contain the indices (in local numbering) on which the constraint acts
       - temp_indices_to_constraint_B[temp_indices[i],...,temp[indices[i+1]-1] will contain the indices (in boundary numbering) on which the constraint acts
       - temp_quadrature_constraint  [temp_indices[i],...,temp[indices[i+1]-1] will contain the scalars representing the constraint itself
                                                                                                                                                         */
  total_counts = n_ISForFaces+n_ISForEdges;
  total_counts *= max_constraints;
  n_vertices = 0;
  if (ISForVertices) {
    ierr = ISGetSize(ISForVertices,&n_vertices);CHKERRQ(ierr);
  }
  total_counts += n_vertices;
  ierr = PetscMalloc((total_counts+1)*sizeof(PetscInt),&temp_indices);CHKERRQ(ierr);
  ierr = PetscBTCreate(total_counts,&change_basis);CHKERRQ(ierr);
  total_counts = 0;
  max_size_of_constraint = 0;
  for (i=0;i<n_ISForEdges+n_ISForFaces;i++) {
    if (i<n_ISForEdges) {
      used_IS = &ISForEdges[i];
    } else {
      used_IS = &ISForFaces[i-n_ISForEdges];
    }
    ierr = ISGetSize(*used_IS,&j);CHKERRQ(ierr);
    total_counts += j;
    max_size_of_constraint = PetscMax(j,max_size_of_constraint);
  }
  total_counts *= max_constraints;
  total_counts += n_vertices;
  ierr = PetscMalloc(total_counts*sizeof(PetscScalar),&temp_quadrature_constraint);CHKERRQ(ierr);
  ierr = PetscMalloc(total_counts*sizeof(PetscInt),&temp_indices_to_constraint);CHKERRQ(ierr);
  ierr = PetscMalloc(total_counts*sizeof(PetscInt),&temp_indices_to_constraint_B);CHKERRQ(ierr);
  /* get local part of global near null space vectors */
  ierr = PetscMalloc(nnsp_size*sizeof(Vec),&localnearnullsp);CHKERRQ(ierr);
  for (k=0;k<nnsp_size;k++) {
    ierr = VecDuplicate(pcis->vec1_N,&localnearnullsp[k]);CHKERRQ(ierr);
    ierr = VecScatterBegin(matis->ctx,nearnullvecs[k],localnearnullsp[k],INSERT_VALUES,SCATTER_FORWARD);CHKERRQ(ierr);
    ierr = VecScatterEnd(matis->ctx,nearnullvecs[k],localnearnullsp[k],INSERT_VALUES,SCATTER_FORWARD);CHKERRQ(ierr);
  }

  /* whether or not to skip lapack calls */
  skip_lapack = PETSC_TRUE;
  if (n_ISForFaces+n_ISForEdges) skip_lapack = PETSC_FALSE;

  /* First we issue queries to allocate optimal workspace for LAPACKgesvd (or LAPACKsyev if SVD is missing) */
  if (!pcbddc->use_nnsp_true && !skip_lapack) {
    PetscScalar temp_work;
#if defined(PETSC_MISSING_LAPACK_GESVD)
    /* Proper Orthogonal Decomposition (POD) using the snapshot method */
    ierr = PetscMalloc(max_constraints*max_constraints*sizeof(PetscScalar),&correlation_mat);CHKERRQ(ierr);
    ierr = PetscMalloc(max_constraints*sizeof(PetscReal),&singular_vals);CHKERRQ(ierr);
    ierr = PetscMalloc(max_size_of_constraint*max_constraints*sizeof(PetscScalar),&temp_basis);CHKERRQ(ierr);
#if defined(PETSC_USE_COMPLEX)
    ierr = PetscMalloc(3*max_constraints*sizeof(PetscReal),&rwork);CHKERRQ(ierr);
#endif
    /* now we evaluate the optimal workspace using query with lwork=-1 */
    ierr = PetscBLASIntCast(max_constraints,&Blas_N);CHKERRQ(ierr);
    ierr = PetscBLASIntCast(max_constraints,&Blas_LDA);CHKERRQ(ierr);
    lwork = -1;
    ierr = PetscFPTrapPush(PETSC_FP_TRAP_OFF);CHKERRQ(ierr);
#if !defined(PETSC_USE_COMPLEX)
    PetscStackCallBLAS("LAPACKsyev",LAPACKsyev_("V","U",&Blas_N,correlation_mat,&Blas_LDA,singular_vals,&temp_work,&lwork,&lierr));
#else
    PetscStackCallBLAS("LAPACKsyev",LAPACKsyev_("V","U",&Blas_N,correlation_mat,&Blas_LDA,singular_vals,&temp_work,&lwork,rwork,&lierr));
#endif
    ierr = PetscFPTrapPop();CHKERRQ(ierr);
    if (lierr) SETERRQ1(PETSC_COMM_SELF,PETSC_ERR_LIB,"Error in query to SYEV Lapack routine %d",(int)lierr);
#else /* on missing GESVD */
    /* SVD */
    PetscInt max_n,min_n;
    max_n = max_size_of_constraint;
    min_n = max_constraints;
    if (max_size_of_constraint < max_constraints) {
      min_n = max_size_of_constraint;
      max_n = max_constraints;
    }
    ierr = PetscMalloc(min_n*sizeof(PetscReal),&singular_vals);CHKERRQ(ierr);
#if defined(PETSC_USE_COMPLEX)
    ierr = PetscMalloc(5*min_n*sizeof(PetscReal),&rwork);CHKERRQ(ierr);
#endif
    /* now we evaluate the optimal workspace using query with lwork=-1 */
    lwork = -1;
    ierr = PetscBLASIntCast(max_n,&Blas_M);CHKERRQ(ierr);
    ierr = PetscBLASIntCast(min_n,&Blas_N);CHKERRQ(ierr);
    ierr = PetscBLASIntCast(max_n,&Blas_LDA);CHKERRQ(ierr);
    ierr = PetscFPTrapPush(PETSC_FP_TRAP_OFF);CHKERRQ(ierr);
#if !defined(PETSC_USE_COMPLEX)
    PetscStackCallBLAS("LAPACKgesvd",LAPACKgesvd_("O","N",&Blas_M,&Blas_N,&temp_quadrature_constraint[0],&Blas_LDA,singular_vals,&dummy_scalar_1,&dummy_int_1,&dummy_scalar_2,&dummy_int_2,&temp_work,&lwork,&lierr));
#else
    PetscStackCallBLAS("LAPACKgesvd",LAPACKgesvd_("O","N",&Blas_M,&Blas_N,&temp_quadrature_constraint[0],&Blas_LDA,singular_vals,&dummy_scalar_1,&dummy_int_1,&dummy_scalar_2,&dummy_int_2,&temp_work,&lwork,rwork,&lierr));
#endif
    ierr = PetscFPTrapPop();CHKERRQ(ierr);
    if (lierr) SETERRQ1(PETSC_COMM_SELF,PETSC_ERR_LIB,"Error in query to GESVD Lapack routine %d",(int)lierr);
#endif /* on missing GESVD */
    /* Allocate optimal workspace */
    ierr = PetscBLASIntCast((PetscInt)PetscRealPart(temp_work),&lwork);CHKERRQ(ierr);
    ierr = PetscMalloc((PetscInt)lwork*sizeof(PetscScalar),&work);CHKERRQ(ierr);
  }
  /* Now we can loop on constraining sets */
  total_counts = 0;
  temp_indices[0] = 0;
  /* vertices */
  if (ISForVertices) {
    ierr = ISGetIndices(ISForVertices,(const PetscInt**)&is_indices);CHKERRQ(ierr);
    if (nnsp_has_cnst) { /* consider all vertices */
      ierr = PetscMemcpy(&temp_indices_to_constraint[temp_indices[total_counts]],is_indices,n_vertices*sizeof(PetscInt));CHKERRQ(ierr);
      for (i=0;i<n_vertices;i++) {
        temp_quadrature_constraint[temp_indices[total_counts]]=1.0;
        temp_indices[total_counts+1]=temp_indices[total_counts]+1;
        total_counts++;
      }
    } else { /* consider vertices for which exist at least a localnearnullsp which is not null there */
      PetscBool used_vertex;
      for (i=0;i<n_vertices;i++) {
        used_vertex = PETSC_FALSE;
        k = 0;
        while (!used_vertex && k<nnsp_size) {
          ierr = VecGetArrayRead(localnearnullsp[k],(const PetscScalar**)&array);CHKERRQ(ierr);
          if (PetscAbsScalar(array[is_indices[i]])>0.0) {
            temp_indices_to_constraint[temp_indices[total_counts]]=is_indices[i];
            temp_quadrature_constraint[temp_indices[total_counts]]=1.0;
            temp_indices[total_counts+1]=temp_indices[total_counts]+1;
            total_counts++;
            used_vertex = PETSC_TRUE;
          }
          ierr = VecRestoreArrayRead(localnearnullsp[k],(const PetscScalar**)&array);CHKERRQ(ierr);
          k++;
        }
      }
    }
    ierr = ISRestoreIndices(ISForVertices,(const PetscInt**)&is_indices);CHKERRQ(ierr);
    n_vertices = total_counts;
  }

  /* edges and faces */
  for (i=0;i<n_ISForEdges+n_ISForFaces;i++) {
    if (i<n_ISForEdges) {
      used_IS = &ISForEdges[i];
      boolforchange = pcbddc->use_change_of_basis; /* change or not the basis on the edge */
    } else {
      used_IS = &ISForFaces[i-n_ISForEdges];
      boolforchange = (PetscBool)(pcbddc->use_change_of_basis && pcbddc->use_change_on_faces); /* change or not the basis on the face */
    }
    temp_constraints = 0;          /* zero the number of constraints I have on this conn comp */
    temp_start_ptr = total_counts; /* need to know the starting index of constraints stored */
    ierr = ISGetSize(*used_IS,&size_of_constraint);CHKERRQ(ierr);
    ierr = ISGetIndices(*used_IS,(const PetscInt**)&is_indices);CHKERRQ(ierr);
    /* change of basis should not be performed on local periodic nodes */
    if (pcbddc->mat_graph->mirrors && pcbddc->mat_graph->mirrors[is_indices[0]]) boolforchange = PETSC_FALSE;
    if (nnsp_has_cnst) {
      PetscScalar quad_value;
      temp_constraints++;
      quad_value = (PetscScalar)(1.0/PetscSqrtReal((PetscReal)size_of_constraint));
      ierr = PetscMemcpy(&temp_indices_to_constraint[temp_indices[total_counts]],is_indices,size_of_constraint*sizeof(PetscInt));CHKERRQ(ierr);
      for (j=0;j<size_of_constraint;j++) {
        temp_quadrature_constraint[temp_indices[total_counts]+j]=quad_value;
      }
      temp_indices[total_counts+1]=temp_indices[total_counts]+size_of_constraint;  /* store new starting point */
      total_counts++;
    }
    for (k=0;k<nnsp_size;k++) {
      PetscReal real_value;
      ierr = VecGetArrayRead(localnearnullsp[k],(const PetscScalar**)&array);CHKERRQ(ierr);
      ierr = PetscMemcpy(&temp_indices_to_constraint[temp_indices[total_counts]],is_indices,size_of_constraint*sizeof(PetscInt));CHKERRQ(ierr);
      for (j=0;j<size_of_constraint;j++) {
        temp_quadrature_constraint[temp_indices[total_counts]+j]=array[is_indices[j]];
      }
      ierr = VecRestoreArrayRead(localnearnullsp[k],(const PetscScalar**)&array);CHKERRQ(ierr);
      /* check if array is null on the connected component */
      ierr = PetscBLASIntCast(size_of_constraint,&Blas_N);CHKERRQ(ierr);
      PetscStackCallBLAS("BLASasum",real_value = BLASasum_(&Blas_N,&temp_quadrature_constraint[temp_indices[total_counts]],&Blas_one));
      if (real_value > 0.0) { /* keep indices and values */
        temp_constraints++;
        temp_indices[total_counts+1]=temp_indices[total_counts]+size_of_constraint;  /* store new starting point */
        total_counts++;
      }
    }
    ierr = ISRestoreIndices(*used_IS,(const PetscInt**)&is_indices);CHKERRQ(ierr);
    valid_constraints = temp_constraints;
    /* perform SVD on the constraints if use_nnsp_true has not be requested by the user and there are non-null constraints on the cc */
    if (!pcbddc->use_nnsp_true && temp_constraints) {
      PetscReal tol = 1.0e-8; /* tolerance for retaining eigenmodes */

#if defined(PETSC_MISSING_LAPACK_GESVD)
      /* SVD: Y = U*S*V^H                -> U (eigenvectors of Y*Y^H) = Y*V*(S)^\dag
         POD: Y^H*Y = V*D*V^H, D = S^H*S -> U = Y*V*D^(-1/2)
         -> When PETSC_USE_COMPLEX and PETSC_MISSING_LAPACK_GESVD are defined
            the constraints basis will differ (by a complex factor with absolute value equal to 1)
            from that computed using LAPACKgesvd
         -> This is due to a different computation of eigenvectors in LAPACKheev
         -> The quality of the POD-computed basis will be the same */
      ierr = PetscMemzero(correlation_mat,temp_constraints*temp_constraints*sizeof(PetscScalar));CHKERRQ(ierr);
      /* Store upper triangular part of correlation matrix */
      ierr = PetscBLASIntCast(size_of_constraint,&Blas_N);CHKERRQ(ierr);
      ierr = PetscFPTrapPush(PETSC_FP_TRAP_OFF);CHKERRQ(ierr);
      for (j=0;j<temp_constraints;j++) {
        for (k=0;k<j+1;k++) {
          PetscStackCallBLAS("BLASdot",correlation_mat[j*temp_constraints+k]=BLASdot_(&Blas_N,&temp_quadrature_constraint[temp_indices[temp_start_ptr+k]],&Blas_one,&temp_quadrature_constraint[temp_indices[temp_start_ptr+j]],&Blas_one_2));
        }
      }
      /* compute eigenvalues and eigenvectors of correlation matrix */
      ierr = PetscBLASIntCast(temp_constraints,&Blas_N);CHKERRQ(ierr);
      ierr = PetscBLASIntCast(temp_constraints,&Blas_LDA);CHKERRQ(ierr);
#if !defined(PETSC_USE_COMPLEX)
      PetscStackCallBLAS("LAPACKsyev",LAPACKsyev_("V","U",&Blas_N,correlation_mat,&Blas_LDA,singular_vals,work,&lwork,&lierr));
#else
      PetscStackCallBLAS("LAPACKsyev",LAPACKsyev_("V","U",&Blas_N,correlation_mat,&Blas_LDA,singular_vals,work,&lwork,rwork,&lierr));
#endif
      ierr = PetscFPTrapPop();CHKERRQ(ierr);
      if (lierr) SETERRQ1(PETSC_COMM_SELF,PETSC_ERR_LIB,"Error in SYEV Lapack routine %d",(int)lierr);
      /* retain eigenvalues greater than tol: note that LAPACKsyev gives eigs in ascending order */
      j=0;
      while (j < temp_constraints && singular_vals[j] < tol) j++;
      total_counts=total_counts-j;
      valid_constraints = temp_constraints-j;
      /* scale and copy POD basis into used quadrature memory */
      ierr = PetscBLASIntCast(size_of_constraint,&Blas_M);CHKERRQ(ierr);
      ierr = PetscBLASIntCast(temp_constraints,&Blas_N);CHKERRQ(ierr);
      ierr = PetscBLASIntCast(temp_constraints,&Blas_K);CHKERRQ(ierr);
      ierr = PetscBLASIntCast(size_of_constraint,&Blas_LDA);CHKERRQ(ierr);
      ierr = PetscBLASIntCast(temp_constraints,&Blas_LDB);CHKERRQ(ierr);
      ierr = PetscBLASIntCast(size_of_constraint,&Blas_LDC);CHKERRQ(ierr);
      if (j<temp_constraints) {
        PetscInt ii;
        for (k=j;k<temp_constraints;k++) singular_vals[k]=1.0/PetscSqrtReal(singular_vals[k]);
        ierr = PetscFPTrapPush(PETSC_FP_TRAP_OFF);CHKERRQ(ierr);
        PetscStackCallBLAS("BLASgemm",BLASgemm_("N","N",&Blas_M,&Blas_N,&Blas_K,&one,&temp_quadrature_constraint[temp_indices[temp_start_ptr]],&Blas_LDA,correlation_mat,&Blas_LDB,&zero,temp_basis,&Blas_LDC));
        ierr = PetscFPTrapPop();CHKERRQ(ierr);
        for (k=0;k<temp_constraints-j;k++) {
          for (ii=0;ii<size_of_constraint;ii++) {
            temp_quadrature_constraint[temp_indices[temp_start_ptr+k]+ii]=singular_vals[temp_constraints-1-k]*temp_basis[(temp_constraints-1-k)*size_of_constraint+ii];
          }
        }
      }
#else  /* on missing GESVD */
      ierr = PetscBLASIntCast(size_of_constraint,&Blas_M);CHKERRQ(ierr);
      ierr = PetscBLASIntCast(temp_constraints,&Blas_N);CHKERRQ(ierr);
      ierr = PetscBLASIntCast(size_of_constraint,&Blas_LDA);CHKERRQ(ierr);
      ierr = PetscFPTrapPush(PETSC_FP_TRAP_OFF);CHKERRQ(ierr);
#if !defined(PETSC_USE_COMPLEX)
      PetscStackCallBLAS("LAPACKgesvd",LAPACKgesvd_("O","N",&Blas_M,&Blas_N,&temp_quadrature_constraint[temp_indices[temp_start_ptr]],&Blas_LDA,singular_vals,&dummy_scalar_1,&dummy_int_1,&dummy_scalar_2,&dummy_int_2,work,&lwork,&lierr));
#else
      PetscStackCallBLAS("LAPACKgesvd",LAPACKgesvd_("O","N",&Blas_M,&Blas_N,&temp_quadrature_constraint[temp_indices[temp_start_ptr]],&Blas_LDA,singular_vals,&dummy_scalar_1,&dummy_int_1,&dummy_scalar_2,&dummy_int_2,work,&lwork,rwork,&lierr));
#endif
      if (lierr) SETERRQ1(PETSC_COMM_SELF,PETSC_ERR_LIB,"Error in GESVD Lapack routine %d",(int)lierr);
      ierr = PetscFPTrapPop();CHKERRQ(ierr);
      /* retain eigenvalues greater than tol: note that LAPACKgesvd gives eigs in descending order */
      k = temp_constraints;
      if (k > size_of_constraint) k = size_of_constraint;
      j = 0;
      while (j < k && singular_vals[k-j-1] < tol) j++;
      total_counts = total_counts-temp_constraints+k-j;
      valid_constraints = k-j;
#endif /* on missing GESVD */
    }
    /* setting change_of_basis flag is safe now */
    if (boolforchange) {
      for (j=0;j<valid_constraints;j++) {
        PetscBTSet(change_basis,total_counts-j-1);
      }
    }
  }
  /* free index sets of faces, edges and vertices */
  for (i=0;i<n_ISForFaces;i++) {
    ierr = ISDestroy(&ISForFaces[i]);CHKERRQ(ierr);
  }
  ierr = PetscFree(ISForFaces);CHKERRQ(ierr);
  for (i=0;i<n_ISForEdges;i++) {
    ierr = ISDestroy(&ISForEdges[i]);CHKERRQ(ierr);
  }
  ierr = PetscFree(ISForEdges);CHKERRQ(ierr);
  ierr = ISDestroy(&ISForVertices);CHKERRQ(ierr);
  /* map temp_indices_to_constraint in boundary numbering */
  ierr = ISGlobalToLocalMappingApply(pcbddc->BtoNmap,IS_GTOLM_DROP,temp_indices[total_counts],temp_indices_to_constraint,&i,temp_indices_to_constraint_B);CHKERRQ(ierr);
  if (i != temp_indices[total_counts]) {
    SETERRQ2(PETSC_COMM_SELF,PETSC_ERR_SUP,"Error in boundary numbering for constraints indices %d != %d\n",temp_indices[total_counts],i);
  }

  /* free workspace */
  if (!pcbddc->use_nnsp_true && !skip_lapack) {
    ierr = PetscFree(work);CHKERRQ(ierr);
#if defined(PETSC_USE_COMPLEX)
    ierr = PetscFree(rwork);CHKERRQ(ierr);
#endif
    ierr = PetscFree(singular_vals);CHKERRQ(ierr);
#if defined(PETSC_MISSING_LAPACK_GESVD)
    ierr = PetscFree(correlation_mat);CHKERRQ(ierr);
    ierr = PetscFree(temp_basis);CHKERRQ(ierr);
#endif
  }
  for (k=0;k<nnsp_size;k++) {
    ierr = VecDestroy(&localnearnullsp[k]);CHKERRQ(ierr);
  }
  ierr = PetscFree(localnearnullsp);CHKERRQ(ierr);

  /* set quantities in pcbddc data structure and store previous primal size */
  /* n_vertices defines the number of subdomain corners in the primal space */
  /* n_constraints defines the number of averages (they can be point primal dofs if change of basis is requested) */
  olocal_primal_size = pcbddc->local_primal_size;
  pcbddc->local_primal_size = total_counts;
  pcbddc->n_vertices = n_vertices;
  pcbddc->n_constraints = pcbddc->local_primal_size-pcbddc->n_vertices;

  /* Create constraint matrix */
  /* The constraint matrix is used to compute the l2g map of primal dofs */
  /* so we need to set it up properly either with or without change of basis */
  ierr = MatCreate(PETSC_COMM_SELF,&pcbddc->ConstraintMatrix);CHKERRQ(ierr);
  ierr = MatSetType(pcbddc->ConstraintMatrix,impMatType);CHKERRQ(ierr);
  ierr = MatSetSizes(pcbddc->ConstraintMatrix,pcbddc->local_primal_size,pcis->n,pcbddc->local_primal_size,pcis->n);CHKERRQ(ierr);
  /* array to compute a local numbering of constraints : vertices first then constraints */
  ierr = PetscMalloc(pcbddc->local_primal_size*sizeof(PetscInt),&aux_primal_numbering);CHKERRQ(ierr);
  /* array to select the proper local node (of minimum index with respect to global ordering) when changing the basis */
  /* note: it should not be needed since IS for faces and edges are already sorted by global ordering when analyzing the graph but... just in case */
  ierr = PetscMalloc(pcbddc->local_primal_size*sizeof(PetscInt),&aux_primal_minloc);CHKERRQ(ierr);
  /* auxiliary stuff for basis change */
  ierr = PetscMalloc(max_size_of_constraint*sizeof(PetscInt),&global_indices);CHKERRQ(ierr);
  ierr = PetscBTCreate(pcis->n_B,&touched);CHKERRQ(ierr);

  /* find primal_dofs: subdomain corners plus dofs selected as primal after change of basis */
  total_primal_vertices=0;
  for (i=0;i<pcbddc->local_primal_size;i++) {
    size_of_constraint=temp_indices[i+1]-temp_indices[i];
    if (size_of_constraint == 1) {
      ierr = PetscBTSet(touched,temp_indices_to_constraint_B[temp_indices[i]]);CHKERRQ(ierr);
      aux_primal_numbering[total_primal_vertices]=temp_indices_to_constraint[temp_indices[i]];
      aux_primal_minloc[total_primal_vertices]=0;
      total_primal_vertices++;
    } else if (PetscBTLookup(change_basis,i)) { /* Same procedure used in PCBDDCGetPrimalConstraintsLocalIdx */
      PetscInt min_loc,min_index;
      ierr = ISLocalToGlobalMappingApply(pcbddc->mat_graph->l2gmap,size_of_constraint,&temp_indices_to_constraint[temp_indices[i]],global_indices);CHKERRQ(ierr);
      /* find first untouched local node */
      k = 0;
      while (PetscBTLookup(touched,temp_indices_to_constraint_B[temp_indices[i]+k])) k++;
      min_index = global_indices[k];
      min_loc = k;
      /* search the minimum among global nodes already untouched on the cc */
      for (k=1;k<size_of_constraint;k++) {
        /* there can be more than one constraint on a single connected component */
        if (!PetscBTLookup(touched,temp_indices_to_constraint_B[temp_indices[i]+k]) && min_index > global_indices[k]) {
          min_index = global_indices[k];
          min_loc = k;
        }
      }
      ierr = PetscBTSet(touched,temp_indices_to_constraint_B[temp_indices[i]+min_loc]);CHKERRQ(ierr);
      aux_primal_numbering[total_primal_vertices]=temp_indices_to_constraint[temp_indices[i]+min_loc];
      aux_primal_minloc[total_primal_vertices]=min_loc;
      total_primal_vertices++;
    }
  }
  /* determine if a QR strategy is needed for change of basis */
  qr_needed = PETSC_FALSE;
  ierr = PetscBTCreate(pcbddc->local_primal_size,&qr_needed_idx);CHKERRQ(ierr);
  for (i=pcbddc->n_vertices;i<pcbddc->local_primal_size;i++) {
    if (PetscBTLookup(change_basis,i)) {
      size_of_constraint = temp_indices[i+1]-temp_indices[i];
      j = 0;
      for (k=0;k<size_of_constraint;k++) {
        if (PetscBTLookup(touched,temp_indices_to_constraint_B[temp_indices[i]+k])) {
          j++;
        }
      }
      /* found more than one primal dof on the cc */
      if (j > 1) {
        PetscBTSet(qr_needed_idx,i);
        qr_needed = PETSC_TRUE;
      }
    }
  }
  /* free workspace */
  ierr = PetscFree(global_indices);CHKERRQ(ierr);

  /* permute indices in order to have a sorted set of vertices */
  ierr = PetscSortInt(total_primal_vertices,aux_primal_numbering);CHKERRQ(ierr);

  /* nonzero structure of constraint matrix */
  ierr = PetscMalloc(pcbddc->local_primal_size*sizeof(PetscInt),&nnz);CHKERRQ(ierr);
  for (i=0;i<total_primal_vertices;i++) nnz[i]=1;
  j=total_primal_vertices;
  for (i=pcbddc->n_vertices;i<pcbddc->local_primal_size;i++) {
    if (!PetscBTLookup(change_basis,i)) {
      nnz[j]=temp_indices[i+1]-temp_indices[i];
      j++;
    }
  }
  ierr = MatSeqAIJSetPreallocation(pcbddc->ConstraintMatrix,0,nnz);CHKERRQ(ierr);
  ierr = PetscFree(nnz);CHKERRQ(ierr);
  /* set values in constraint matrix */
  for (i=0;i<total_primal_vertices;i++) {
    ierr = MatSetValue(pcbddc->ConstraintMatrix,i,aux_primal_numbering[i],1.0,INSERT_VALUES);CHKERRQ(ierr);
  }
  total_counts = total_primal_vertices;
  for (i=pcbddc->n_vertices;i<pcbddc->local_primal_size;i++) {
    if (!PetscBTLookup(change_basis,i)) {
      size_of_constraint=temp_indices[i+1]-temp_indices[i];
      ierr = MatSetValues(pcbddc->ConstraintMatrix,1,&total_counts,size_of_constraint,&temp_indices_to_constraint[temp_indices[i]],&temp_quadrature_constraint[temp_indices[i]],INSERT_VALUES);CHKERRQ(ierr);
      total_counts++;
    }
  }
  /* assembling */
  ierr = MatAssemblyBegin(pcbddc->ConstraintMatrix,MAT_FINAL_ASSEMBLY);CHKERRQ(ierr);
  ierr = MatAssemblyEnd(pcbddc->ConstraintMatrix,MAT_FINAL_ASSEMBLY);CHKERRQ(ierr);
  /*
  ierr = PetscViewerSetFormat(PETSC_VIEWER_STDOUT_SELF,PETSC_VIEWER_ASCII_MATLAB);CHKERRQ(ierr);
  ierr = MatView(pcbddc->ConstraintMatrix,(PetscViewer)0);CHKERRQ(ierr);
  */
  /* Create matrix for change of basis. We don't need it in case pcbddc->use_change_of_basis is FALSE */
  if (pcbddc->use_change_of_basis) {
    /* dual and primal dofs on a single cc */
    PetscInt     dual_dofs,primal_dofs;
    /* iterator on aux_primal_minloc (ordered as read from nearnullspace: vertices, edges and then constraints) */
    PetscInt     primal_counter;
    /* working stuff for GEQRF */
    PetscScalar  *qr_basis,*qr_tau,*qr_work,lqr_work_t;
    PetscBLASInt lqr_work;
    /* working stuff for UNGQR */
    PetscScalar  *gqr_work,lgqr_work_t;
    PetscBLASInt lgqr_work;
    /* working stuff for TRTRS */
    PetscScalar  *trs_rhs;
    PetscBLASInt Blas_NRHS;
    /* pointers for values insertion into change of basis matrix */
    PetscInt     *start_rows,*start_cols;
    PetscScalar  *start_vals;
    /* working stuff for values insertion */
    PetscBT      is_primal;

    /* change of basis acts on local interfaces -> dimension is n_B x n_B */
    ierr = MatCreate(PETSC_COMM_SELF,&pcbddc->ChangeOfBasisMatrix);CHKERRQ(ierr);
    ierr = MatSetType(pcbddc->ChangeOfBasisMatrix,impMatType);CHKERRQ(ierr);
    ierr = MatSetSizes(pcbddc->ChangeOfBasisMatrix,pcis->n_B,pcis->n_B,pcis->n_B,pcis->n_B);CHKERRQ(ierr);
    /* work arrays */
    ierr = PetscMalloc(pcis->n_B*sizeof(PetscInt),&nnz);CHKERRQ(ierr);
    for (i=0;i<pcis->n_B;i++) nnz[i]=1;
    /* nonzeros per row */
    for (i=pcbddc->n_vertices;i<pcbddc->local_primal_size;i++) {
      if (PetscBTLookup(change_basis,i)) {
        size_of_constraint = temp_indices[i+1]-temp_indices[i];
        if (PetscBTLookup(qr_needed_idx,i)) {
          for (j=0;j<size_of_constraint;j++) nnz[temp_indices_to_constraint_B[temp_indices[i]+j]] = size_of_constraint;
        } else {
          for (j=0;j<size_of_constraint;j++) nnz[temp_indices_to_constraint_B[temp_indices[i]+j]] = 2;
          /* get local primal index on the cc */
          j = 0;
          while (!PetscBTLookup(touched,temp_indices_to_constraint_B[temp_indices[i]+j])) j++;
          nnz[temp_indices_to_constraint_B[temp_indices[i]+j]] = size_of_constraint;
        }
      }
    }
    ierr = MatSeqAIJSetPreallocation(pcbddc->ChangeOfBasisMatrix,0,nnz);CHKERRQ(ierr);
    ierr = PetscFree(nnz);CHKERRQ(ierr);
    /* Set initial identity in the matrix */
    for (i=0;i<pcis->n_B;i++) {
      ierr = MatSetValue(pcbddc->ChangeOfBasisMatrix,i,i,1.0,INSERT_VALUES);CHKERRQ(ierr);
    }

    if (pcbddc->dbg_flag) {
      ierr = PetscViewerASCIISynchronizedPrintf(pcbddc->dbg_viewer,"--------------------------------------------------------------\n");CHKERRQ(ierr);
      ierr = PetscViewerASCIISynchronizedPrintf(pcbddc->dbg_viewer,"Checking change of basis computation for subdomain %04d\n",PetscGlobalRank);CHKERRQ(ierr);
    }


    /* Now we loop on the constraints which need a change of basis */
    /*
       Change of basis matrix is evaluated similarly to the FIRST APPROACH in
       Klawonn and Widlund, Dual-primal FETI-DP methods for linear elasticity, (see Sect 6.2.1)

       Basic blocks of change of basis matrix T computed

          - Using the following block transformation if there is only a primal dof on the cc
            (in the example, primal dof is the last one of the edge in LOCAL ordering
             in this code, primal dof is the first one of the edge in GLOBAL ordering)
            | 1        0   ...        0     1 |
            | 0        1   ...        0     1 |
            |              ...                |
            | 0        ...            1     1 |
            | -s_1/s_n ...    -s_{n-1}/-s_n 1 |

          - via QR decomposition of constraints otherwise
    */
    if (qr_needed) {
      /* space to store Q */
      ierr = PetscMalloc((max_size_of_constraint)*(max_size_of_constraint)*sizeof(PetscScalar),&qr_basis);CHKERRQ(ierr);
      /* first we issue queries for optimal work */
      ierr = PetscBLASIntCast(max_size_of_constraint,&Blas_M);CHKERRQ(ierr);
      ierr = PetscBLASIntCast(max_constraints,&Blas_N);CHKERRQ(ierr);
      ierr = PetscBLASIntCast(max_size_of_constraint,&Blas_LDA);CHKERRQ(ierr);
      lqr_work = -1;
      PetscStackCallBLAS("LAPACKgeqrf",LAPACKgeqrf_(&Blas_M,&Blas_N,qr_basis,&Blas_LDA,qr_tau,&lqr_work_t,&lqr_work,&lierr));
      if (lierr) SETERRQ1(PETSC_COMM_SELF,PETSC_ERR_LIB,"Error in query to GEQRF Lapack routine %d",(int)lierr);
      ierr = PetscBLASIntCast((PetscInt)PetscRealPart(lqr_work_t),&lqr_work);CHKERRQ(ierr);
      ierr = PetscMalloc((PetscInt)PetscRealPart(lqr_work_t)*sizeof(*qr_work),&qr_work);CHKERRQ(ierr);
      lgqr_work = -1;
      ierr = PetscBLASIntCast(max_size_of_constraint,&Blas_M);CHKERRQ(ierr);
      ierr = PetscBLASIntCast(max_size_of_constraint,&Blas_N);CHKERRQ(ierr);
      ierr = PetscBLASIntCast(max_constraints,&Blas_K);CHKERRQ(ierr);
      ierr = PetscBLASIntCast(max_size_of_constraint,&Blas_LDA);CHKERRQ(ierr);
      if (Blas_K>Blas_M) Blas_K=Blas_M; /* adjust just for computing optimal work */
      PetscStackCallBLAS("LAPACKungqr",LAPACKungqr_(&Blas_M,&Blas_N,&Blas_K,qr_basis,&Blas_LDA,qr_tau,&lgqr_work_t,&lgqr_work,&lierr));
      if (lierr) SETERRQ1(PETSC_COMM_SELF,PETSC_ERR_LIB,"Error in query to UNGQR Lapack routine %d",(int)lierr);
      ierr = PetscBLASIntCast((PetscInt)PetscRealPart(lgqr_work_t),&lgqr_work);CHKERRQ(ierr);
      ierr = PetscMalloc((PetscInt)PetscRealPart(lgqr_work_t)*sizeof(*gqr_work),&gqr_work);CHKERRQ(ierr);
      /* array to store scaling factors for reflectors */
      ierr = PetscMalloc(max_constraints*sizeof(*qr_tau),&qr_tau);CHKERRQ(ierr);
      /* array to store rhs and solution of triangular solver */
      ierr = PetscMalloc(max_constraints*max_constraints*sizeof(*trs_rhs),&trs_rhs);CHKERRQ(ierr);
      /* allocating workspace for check */
      if (pcbddc->dbg_flag) {
        ierr = PetscMalloc(max_size_of_constraint*(max_constraints+max_size_of_constraint)*sizeof(*work),&work);CHKERRQ(ierr);
      }
    }
    /* array to store whether a node is primal or not */
    ierr = PetscBTCreate(pcis->n_B,&is_primal);CHKERRQ(ierr);
    ierr = PetscMalloc(total_primal_vertices*sizeof(PetscInt),&aux_primal_numbering_B);CHKERRQ(ierr);
    ierr = ISGlobalToLocalMappingApply(pcbddc->BtoNmap,IS_GTOLM_DROP,total_primal_vertices,aux_primal_numbering,&i,aux_primal_numbering_B);CHKERRQ(ierr);
    if (i != total_primal_vertices) {
      SETERRQ2(PETSC_COMM_SELF,PETSC_ERR_SUP,"Error in boundary numbering for BDDC vertices! %d != %d\n",total_primal_vertices,i);
    }
    for (i=0;i<total_primal_vertices;i++) {
      ierr = PetscBTSet(is_primal,aux_primal_numbering_B[i]);CHKERRQ(ierr);
    }
    ierr = PetscFree(aux_primal_numbering_B);CHKERRQ(ierr);

    /* loop on constraints and see whether or not they need a change of basis and compute it */
    /* -> using implicit ordering contained in temp_indices data */
    total_counts = pcbddc->n_vertices;
    primal_counter = total_counts;
    while (total_counts<pcbddc->local_primal_size) {
      primal_dofs = 1;
      if (PetscBTLookup(change_basis,total_counts)) {
        /* get all constraints with same support: if more then one constraint is present on the cc then surely indices are stored contiguosly */
        while (total_counts+primal_dofs < pcbddc->local_primal_size && temp_indices_to_constraint_B[temp_indices[total_counts]] == temp_indices_to_constraint_B[temp_indices[total_counts+primal_dofs]]) {
          primal_dofs++;
        }
        /* get constraint info */
        size_of_constraint = temp_indices[total_counts+1]-temp_indices[total_counts];
        dual_dofs = size_of_constraint-primal_dofs;

        if (pcbddc->dbg_flag) {
          ierr = PetscViewerASCIISynchronizedPrintf(pcbddc->dbg_viewer,"Constraints %d to %d (incl) need a change of basis (size %d)\n",total_counts,total_counts+primal_dofs-1,size_of_constraint);CHKERRQ(ierr);
        }

        if (primal_dofs > 1) { /* QR */

          /* copy quadrature constraints for change of basis check */
          if (pcbddc->dbg_flag) {
            ierr = PetscMemcpy(work,&temp_quadrature_constraint[temp_indices[total_counts]],size_of_constraint*primal_dofs*sizeof(PetscScalar));CHKERRQ(ierr);
          }
          /* copy temporary constraints into larger work vector (in order to store all columns of Q) */
          ierr = PetscMemcpy(qr_basis,&temp_quadrature_constraint[temp_indices[total_counts]],size_of_constraint*primal_dofs*sizeof(PetscScalar));CHKERRQ(ierr);

          /* compute QR decomposition of constraints */
          ierr = PetscBLASIntCast(size_of_constraint,&Blas_M);CHKERRQ(ierr);
          ierr = PetscBLASIntCast(primal_dofs,&Blas_N);CHKERRQ(ierr);
          ierr = PetscBLASIntCast(size_of_constraint,&Blas_LDA);CHKERRQ(ierr);
          ierr = PetscFPTrapPush(PETSC_FP_TRAP_OFF);CHKERRQ(ierr);
          PetscStackCallBLAS("LAPACKgeqrf",LAPACKgeqrf_(&Blas_M,&Blas_N,qr_basis,&Blas_LDA,qr_tau,qr_work,&lqr_work,&lierr));
          if (lierr) SETERRQ1(PETSC_COMM_SELF,PETSC_ERR_LIB,"Error in GEQRF Lapack routine %d",(int)lierr);
          ierr = PetscFPTrapPop();CHKERRQ(ierr);

          /* explictly compute R^-T */
          ierr = PetscMemzero(trs_rhs,primal_dofs*primal_dofs*sizeof(*trs_rhs));CHKERRQ(ierr);
          for (j=0;j<primal_dofs;j++) trs_rhs[j*(primal_dofs+1)] = 1.0;
          ierr = PetscBLASIntCast(primal_dofs,&Blas_N);CHKERRQ(ierr);
          ierr = PetscBLASIntCast(primal_dofs,&Blas_NRHS);CHKERRQ(ierr);
          ierr = PetscBLASIntCast(size_of_constraint,&Blas_LDA);CHKERRQ(ierr);
          ierr = PetscBLASIntCast(primal_dofs,&Blas_LDB);CHKERRQ(ierr);
          ierr = PetscFPTrapPush(PETSC_FP_TRAP_OFF);CHKERRQ(ierr);
          PetscStackCallBLAS("LAPACKtrtrs",LAPACKtrtrs_("U","T","N",&Blas_N,&Blas_NRHS,qr_basis,&Blas_LDA,trs_rhs,&Blas_LDB,&lierr));
          if (lierr) SETERRQ1(PETSC_COMM_SELF,PETSC_ERR_LIB,"Error in TRTRS Lapack routine %d",(int)lierr);
          ierr = PetscFPTrapPop();CHKERRQ(ierr);

          /* explicitly compute all columns of Q (Q = [Q1 | Q2] ) overwriting QR factorization in qr_basis */
          ierr = PetscBLASIntCast(size_of_constraint,&Blas_M);CHKERRQ(ierr);
          ierr = PetscBLASIntCast(size_of_constraint,&Blas_N);CHKERRQ(ierr);
          ierr = PetscBLASIntCast(primal_dofs,&Blas_K);CHKERRQ(ierr);
          ierr = PetscBLASIntCast(size_of_constraint,&Blas_LDA);CHKERRQ(ierr);
          ierr = PetscFPTrapPush(PETSC_FP_TRAP_OFF);CHKERRQ(ierr);
          PetscStackCallBLAS("LAPACKungqr",LAPACKungqr_(&Blas_M,&Blas_N,&Blas_K,qr_basis,&Blas_LDA,qr_tau,gqr_work,&lgqr_work,&lierr));
          if (lierr) SETERRQ1(PETSC_COMM_SELF,PETSC_ERR_LIB,"Error in UNGQR Lapack routine %d",(int)lierr);
          ierr = PetscFPTrapPop();CHKERRQ(ierr);

          /* first primal_dofs columns of Q need to be re-scaled in order to be unitary w.r.t constraints
             i.e. C_{pxn}*Q_{nxn} should be equal to [I_pxp | 0_pxd] (see check below)
             where n=size_of_constraint, p=primal_dofs, d=dual_dofs (n=p+d), I and 0 identity and null matrix resp. */
          ierr = PetscBLASIntCast(size_of_constraint,&Blas_M);CHKERRQ(ierr);
          ierr = PetscBLASIntCast(primal_dofs,&Blas_N);CHKERRQ(ierr);
          ierr = PetscBLASIntCast(primal_dofs,&Blas_K);CHKERRQ(ierr);
          ierr = PetscBLASIntCast(size_of_constraint,&Blas_LDA);CHKERRQ(ierr);
          ierr = PetscBLASIntCast(primal_dofs,&Blas_LDB);CHKERRQ(ierr);
          ierr = PetscBLASIntCast(size_of_constraint,&Blas_LDC);CHKERRQ(ierr);
          ierr = PetscFPTrapPush(PETSC_FP_TRAP_OFF);CHKERRQ(ierr);
          PetscStackCallBLAS("BLASgemm",BLASgemm_("N","N",&Blas_M,&Blas_N,&Blas_K,&one,qr_basis,&Blas_LDA,trs_rhs,&Blas_LDB,&zero,&temp_quadrature_constraint[temp_indices[total_counts]],&Blas_LDC));
          ierr = PetscFPTrapPop();CHKERRQ(ierr);
          ierr = PetscMemcpy(qr_basis,&temp_quadrature_constraint[temp_indices[total_counts]],size_of_constraint*primal_dofs*sizeof(PetscScalar));CHKERRQ(ierr);

          /* insert values in change of basis matrix respecting global ordering of new primal dofs */
          start_rows = &temp_indices_to_constraint_B[temp_indices[total_counts]];
          /* insert cols for primal dofs */
          for (j=0;j<primal_dofs;j++) {
            start_vals = &qr_basis[j*size_of_constraint];
            start_cols = &temp_indices_to_constraint_B[temp_indices[total_counts]+aux_primal_minloc[primal_counter+j]];
            ierr = MatSetValues(pcbddc->ChangeOfBasisMatrix,size_of_constraint,start_rows,1,start_cols,start_vals,INSERT_VALUES);CHKERRQ(ierr);
          }
          /* insert cols for dual dofs */
          for (j=0,k=0;j<dual_dofs;k++) {
            if (!PetscBTLookup(is_primal,temp_indices_to_constraint_B[temp_indices[total_counts]+k])) {
              start_vals = &qr_basis[(primal_dofs+j)*size_of_constraint];
              start_cols = &temp_indices_to_constraint_B[temp_indices[total_counts]+k];
              ierr = MatSetValues(pcbddc->ChangeOfBasisMatrix,size_of_constraint,start_rows,1,start_cols,start_vals,INSERT_VALUES);CHKERRQ(ierr);
              j++;
            }
          }

          /* check change of basis */
          if (pcbddc->dbg_flag) {
            PetscInt   ii,jj;
            PetscBool valid_qr=PETSC_TRUE;
            ierr = PetscBLASIntCast(primal_dofs,&Blas_M);CHKERRQ(ierr);
            ierr = PetscBLASIntCast(size_of_constraint,&Blas_N);CHKERRQ(ierr);
            ierr = PetscBLASIntCast(size_of_constraint,&Blas_K);CHKERRQ(ierr);
            ierr = PetscBLASIntCast(size_of_constraint,&Blas_LDA);CHKERRQ(ierr);
            ierr = PetscBLASIntCast(size_of_constraint,&Blas_LDB);CHKERRQ(ierr);
            ierr = PetscBLASIntCast(primal_dofs,&Blas_LDC);CHKERRQ(ierr);
            ierr = PetscFPTrapPush(PETSC_FP_TRAP_OFF);CHKERRQ(ierr);
            PetscStackCallBLAS("BLASgemm",BLASgemm_("T","N",&Blas_M,&Blas_N,&Blas_K,&one,work,&Blas_LDA,qr_basis,&Blas_LDB,&zero,&work[size_of_constraint*primal_dofs],&Blas_LDC));
            ierr = PetscFPTrapPop();CHKERRQ(ierr);
            for (jj=0;jj<size_of_constraint;jj++) {
              for (ii=0;ii<primal_dofs;ii++) {
                if (ii != jj && PetscAbsScalar(work[size_of_constraint*primal_dofs+jj*primal_dofs+ii]) > 1.e-12) valid_qr = PETSC_FALSE;
                if (ii == jj && PetscAbsScalar(work[size_of_constraint*primal_dofs+jj*primal_dofs+ii]-1.0) > 1.e-12) valid_qr = PETSC_FALSE;
              }
            }
            if (!valid_qr) {
              ierr = PetscViewerASCIISynchronizedPrintf(pcbddc->dbg_viewer,"\t-> wrong change of basis!\n",PetscGlobalRank);CHKERRQ(ierr);
              for (jj=0;jj<size_of_constraint;jj++) {
                for (ii=0;ii<primal_dofs;ii++) {
                  if (ii != jj && PetscAbsScalar(work[size_of_constraint*primal_dofs+jj*primal_dofs+ii]) > 1.e-12) {
                    PetscViewerASCIISynchronizedPrintf(pcbddc->dbg_viewer,"\tQr basis function %d is not orthogonal to constraint %d (%1.14e)!\n",jj,ii,PetscAbsScalar(work[size_of_constraint*primal_dofs+jj*primal_dofs+ii]));
                  }
                  if (ii == jj && PetscAbsScalar(work[size_of_constraint*primal_dofs+jj*primal_dofs+ii]-1.0) > 1.e-12) {
                    PetscViewerASCIISynchronizedPrintf(pcbddc->dbg_viewer,"\tQr basis function %d is not unitary w.r.t constraint %d (%1.14e)!\n",jj,ii,PetscAbsScalar(work[size_of_constraint*primal_dofs+jj*primal_dofs+ii]));
                  }
                }
              }
            } else {
              ierr = PetscViewerASCIISynchronizedPrintf(pcbddc->dbg_viewer,"\t-> right change of basis!\n",PetscGlobalRank);CHKERRQ(ierr);
            }
          }
        } else { /* simple transformation block */
          PetscInt row,col;
          PetscScalar val;
          for (j=0;j<size_of_constraint;j++) {
            row = temp_indices_to_constraint_B[temp_indices[total_counts]+j];
            if (!PetscBTLookup(is_primal,row)) {
              col = temp_indices_to_constraint_B[temp_indices[total_counts]+aux_primal_minloc[primal_counter]];
              ierr = MatSetValue(pcbddc->ChangeOfBasisMatrix,row,row,1.0,INSERT_VALUES);CHKERRQ(ierr);
              ierr = MatSetValue(pcbddc->ChangeOfBasisMatrix,row,col,1.0,INSERT_VALUES);CHKERRQ(ierr);
            } else {
              for (k=0;k<size_of_constraint;k++) {
                col = temp_indices_to_constraint_B[temp_indices[total_counts]+k];
                if (row != col) {
                  val = -temp_quadrature_constraint[temp_indices[total_counts]+k]/temp_quadrature_constraint[temp_indices[total_counts]+aux_primal_minloc[primal_counter]];
                } else {
                  val = 1.0;
                }
                ierr = MatSetValue(pcbddc->ChangeOfBasisMatrix,row,col,val,INSERT_VALUES);CHKERRQ(ierr);
              }
            }
          }
        }
        /* increment primal counter */
        primal_counter += primal_dofs;
      } else {
        if (pcbddc->dbg_flag) {
          ierr = PetscViewerASCIISynchronizedPrintf(pcbddc->dbg_viewer,"Constraint %d does not need a change of basis (size %d)\n",total_counts,temp_indices[total_counts+1]-temp_indices[total_counts]);CHKERRQ(ierr);
        }
      }
      /* increment constraint counter total_counts */
      total_counts += primal_dofs;
    }

    /* free workspace */
    if (qr_needed) {
      if (pcbddc->dbg_flag) {
        ierr = PetscFree(work);CHKERRQ(ierr);
      }
      ierr = PetscFree(trs_rhs);CHKERRQ(ierr);
      ierr = PetscFree(qr_tau);CHKERRQ(ierr);
      ierr = PetscFree(qr_work);CHKERRQ(ierr);
      ierr = PetscFree(gqr_work);CHKERRQ(ierr);
      ierr = PetscFree(qr_basis);CHKERRQ(ierr);
    }
    ierr = PetscBTDestroy(&is_primal);CHKERRQ(ierr);
    /* assembling */
    ierr = MatAssemblyBegin(pcbddc->ChangeOfBasisMatrix,MAT_FINAL_ASSEMBLY);CHKERRQ(ierr);
    ierr = MatAssemblyEnd(pcbddc->ChangeOfBasisMatrix,MAT_FINAL_ASSEMBLY);CHKERRQ(ierr);
    /*
    ierr = PetscViewerSetFormat(PETSC_VIEWER_STDOUT_SELF,PETSC_VIEWER_ASCII_MATLAB);CHKERRQ(ierr);
    ierr = MatView(pcbddc->ChangeOfBasisMatrix,(PetscViewer)0);CHKERRQ(ierr);
    */
  }

  /* get indices in local ordering for vertices and constraints */
  if (olocal_primal_size == pcbddc->local_primal_size) { /* if this is true, I need to check if a new primal space has been introduced */
    ierr = PetscMalloc(olocal_primal_size*sizeof(PetscInt),&oprimal_indices_local_idxs);CHKERRQ(ierr);
    ierr = PetscMemcpy(oprimal_indices_local_idxs,pcbddc->primal_indices_local_idxs,olocal_primal_size*sizeof(PetscInt));CHKERRQ(ierr);
  }
  ierr = PetscFree(aux_primal_numbering);CHKERRQ(ierr);
  ierr = PetscMalloc(pcbddc->local_primal_size*sizeof(PetscInt),&pcbddc->primal_indices_local_idxs);CHKERRQ(ierr);
  ierr = PCBDDCGetPrimalVerticesLocalIdx(pc,&i,&aux_primal_numbering);CHKERRQ(ierr);
  ierr = PetscMemcpy(pcbddc->primal_indices_local_idxs,aux_primal_numbering,i*sizeof(PetscInt));CHKERRQ(ierr);
  ierr = PetscFree(aux_primal_numbering);CHKERRQ(ierr);
  ierr = PCBDDCGetPrimalConstraintsLocalIdx(pc,&j,&aux_primal_numbering);CHKERRQ(ierr);
  ierr = PetscMemcpy(&pcbddc->primal_indices_local_idxs[i],aux_primal_numbering,j*sizeof(PetscInt));CHKERRQ(ierr);
  ierr = PetscFree(aux_primal_numbering);CHKERRQ(ierr);
  /* set quantities in PCBDDC data struct */
  pcbddc->n_actual_vertices = i;
  /* check if a new primal space has been introduced */
  pcbddc->new_primal_space_local = PETSC_TRUE;
  if (olocal_primal_size == pcbddc->local_primal_size) {
    ierr = PetscMemcmp(pcbddc->primal_indices_local_idxs,oprimal_indices_local_idxs,olocal_primal_size,&pcbddc->new_primal_space_local);CHKERRQ(ierr);
    pcbddc->new_primal_space_local = (PetscBool)(!pcbddc->new_primal_space_local);
    ierr = PetscFree(oprimal_indices_local_idxs);CHKERRQ(ierr);
  }
  /* need to set pcbddc->new_primal_space_local to true when the local primal space is empty, otherwise pcbddc->is_R_local will not be created */
  if (!pcbddc->local_primal_size) pcbddc->new_primal_space_local = PETSC_TRUE;
  /* new_primal_space will be used for numbering of coarse dofs, so it should be the same across all subdomains */
  ierr = MPI_Allreduce(&pcbddc->new_primal_space_local,&pcbddc->new_primal_space,1,MPIU_BOOL,MPI_LOR,PetscObjectComm((PetscObject)pc));CHKERRQ(ierr);

  /* flush dbg viewer */
  if (pcbddc->dbg_flag) {
    ierr = PetscViewerFlush(pcbddc->dbg_viewer);CHKERRQ(ierr);
  }

  /* free workspace */
  ierr = PetscBTDestroy(&touched);CHKERRQ(ierr);
  ierr = PetscBTDestroy(&qr_needed_idx);CHKERRQ(ierr);
  ierr = PetscFree(aux_primal_minloc);CHKERRQ(ierr);
  ierr = PetscFree(temp_indices);CHKERRQ(ierr);
  ierr = PetscBTDestroy(&change_basis);CHKERRQ(ierr);
  ierr = PetscFree(temp_indices_to_constraint);CHKERRQ(ierr);
  ierr = PetscFree(temp_indices_to_constraint_B);CHKERRQ(ierr);
  ierr = PetscFree(temp_quadrature_constraint);CHKERRQ(ierr);
  PetscFunctionReturn(0);
}

#undef __FUNCT__
#define __FUNCT__ "PCBDDCAnalyzeInterface"
PetscErrorCode PCBDDCAnalyzeInterface(PC pc)
{
  PC_BDDC     *pcbddc = (PC_BDDC*)pc->data;
  PC_IS       *pcis = (PC_IS*)pc->data;
  Mat_IS      *matis  = (Mat_IS*)pc->pmat->data;
  PetscInt    ierr,i,vertex_size;
  PetscViewer viewer=pcbddc->dbg_viewer;

  PetscFunctionBegin;
  /* Reset previously computed graph */
  ierr = PCBDDCGraphReset(pcbddc->mat_graph);CHKERRQ(ierr);
  /* Init local Graph struct */
  ierr = PCBDDCGraphInit(pcbddc->mat_graph,matis->mapping);CHKERRQ(ierr);

  /* Check validity of the csr graph passed in by the user */
  if (pcbddc->mat_graph->nvtxs_csr != pcbddc->mat_graph->nvtxs) {
    ierr = PCBDDCGraphResetCSR(pcbddc->mat_graph);CHKERRQ(ierr);
  }

  /* Set default CSR adjacency of local dofs if not provided by the user with PCBDDCSetLocalAdjacencyGraph */
  if (!pcbddc->mat_graph->xadj || !pcbddc->mat_graph->adjncy) {
    Mat mat_adj;
    const PetscInt *xadj,*adjncy;
    PetscBool flg_row=PETSC_TRUE;

    ierr = MatConvert(matis->A,MATMPIADJ,MAT_INITIAL_MATRIX,&mat_adj);CHKERRQ(ierr);
    ierr = MatGetRowIJ(mat_adj,0,PETSC_TRUE,PETSC_FALSE,&i,&xadj,&adjncy,&flg_row);CHKERRQ(ierr);
    if (!flg_row) {
      SETERRQ1(PETSC_COMM_SELF,PETSC_ERR_PLIB,"Error in MatGetRowIJ called in %s\n",__FUNCT__);
    }
    ierr = PCBDDCSetLocalAdjacencyGraph(pc,i,xadj,adjncy,PETSC_COPY_VALUES);CHKERRQ(ierr);
    ierr = MatRestoreRowIJ(mat_adj,0,PETSC_TRUE,PETSC_FALSE,&i,&xadj,&adjncy,&flg_row);CHKERRQ(ierr);
    if (!flg_row) {
      SETERRQ1(PETSC_COMM_SELF,PETSC_ERR_PLIB,"Error in MatRestoreRowIJ called in %s\n",__FUNCT__);
    }
    ierr = MatDestroy(&mat_adj);CHKERRQ(ierr);
  }

  /* Set default dofs' splitting if no information has been provided by the user with PCBDDCSetDofsSplitting or PCBDDCSetDofsSplittingLocal */
  vertex_size = 1;
<<<<<<< HEAD
  if (!pcbddc->user_provided_isfordofs) {
    if (!pcbddc->n_ISForDofs) {
      IS *custom_ISForDofs;

      ierr = MatGetBlockSize(matis->A,&bs);CHKERRQ(ierr);
      ierr = PetscMalloc(bs*sizeof(IS),&custom_ISForDofs);CHKERRQ(ierr);
      for (i=0;i<bs;i++) {
        ierr = ISCreateStride(PETSC_COMM_SELF,pcis->n/bs,i,bs,&custom_ISForDofs[i]);CHKERRQ(ierr);
      }
      ierr = PCBDDCSetDofsSplitting(pc,bs,custom_ISForDofs);CHKERRQ(ierr);
      pcbddc->user_provided_isfordofs = PETSC_FALSE;
      /* remove my references to IS objects */
      for (i=0;i<bs;i++) {
        ierr = ISDestroy(&custom_ISForDofs[i]);CHKERRQ(ierr);
=======
  if (pcbddc->user_provided_isfordofs) {
    if (pcbddc->n_ISForDofs) { /* need to convert from global to local and remove references to global dofs splitting */
      ierr = PetscMalloc(pcbddc->n_ISForDofs*sizeof(IS),&pcbddc->ISForDofsLocal);CHKERRQ(ierr);
      for (i=0;i<pcbddc->n_ISForDofs;i++) {
        ierr = PCBDDCGlobalToLocal(pc,matis->ctx,pcbddc->ISForDofs[i],&pcbddc->ISForDofsLocal[i]);CHKERRQ(ierr);
        ierr = ISDestroy(&pcbddc->ISForDofs[i]);CHKERRQ(ierr);
>>>>>>> 48937de6
      }
      pcbddc->n_ISForDofsLocal = pcbddc->n_ISForDofs;
      pcbddc->n_ISForDofs = 0;
      ierr = PetscFree(pcbddc->ISForDofs);CHKERRQ(ierr);
    }
    /* mat block size as vertex size (used for elasticity with rigid body modes as nearnullspace) */
    ierr = MatGetBlockSize(matis->A,&vertex_size);CHKERRQ(ierr);
  } else {
    if (!pcbddc->n_ISForDofsLocal) { /* field split not present, create it in local ordering */
      ierr = MatGetBlockSize(pc->pmat,&pcbddc->n_ISForDofsLocal);CHKERRQ(ierr);
      ierr = PetscMalloc(pcbddc->n_ISForDofsLocal*sizeof(IS),&pcbddc->ISForDofsLocal);CHKERRQ(ierr);
      for (i=0;i<pcbddc->n_ISForDofsLocal;i++) {
        ierr = ISCreateStride(PetscObjectComm((PetscObject)pc),pcis->n/pcbddc->n_ISForDofsLocal,i,pcbddc->n_ISForDofsLocal,&pcbddc->ISForDofsLocal[i]);CHKERRQ(ierr);
      }
    }
  }

  /* Setup of Graph */
  if (!pcbddc->DirichletBoundariesLocal && pcbddc->DirichletBoundaries) { /* need to convert from global to local */
    ierr = PCBDDCGlobalToLocal(pc,matis->ctx,pcbddc->DirichletBoundaries,&pcbddc->DirichletBoundariesLocal);CHKERRQ(ierr);
  }
  if (!pcbddc->NeumannBoundariesLocal && pcbddc->NeumannBoundaries) { /* need to convert from global to local */
    ierr = PCBDDCGlobalToLocal(pc,matis->ctx,pcbddc->NeumannBoundaries,&pcbddc->NeumannBoundariesLocal);CHKERRQ(ierr);
  }
  ierr = PCBDDCGraphSetUp(pcbddc->mat_graph,vertex_size,pcbddc->NeumannBoundariesLocal,pcbddc->DirichletBoundariesLocal,pcbddc->n_ISForDofsLocal,pcbddc->ISForDofsLocal,pcbddc->user_primal_vertices);

  /* Graph's connected components analysis */
  ierr = PCBDDCGraphComputeConnectedComponents(pcbddc->mat_graph);CHKERRQ(ierr);

  /* print some info to stdout */
  if (pcbddc->dbg_flag) {
    ierr = PCBDDCGraphASCIIView(pcbddc->mat_graph,pcbddc->dbg_flag,viewer);
  }

  /* mark topography has done */
  pcbddc->recompute_topography = PETSC_FALSE;
  PetscFunctionReturn(0);
}

#undef __FUNCT__
#define __FUNCT__ "PCBDDCGetPrimalVerticesLocalIdx"
PetscErrorCode  PCBDDCGetPrimalVerticesLocalIdx(PC pc, PetscInt *n_vertices, PetscInt **vertices_idx)
{
  PC_BDDC        *pcbddc = (PC_BDDC*)(pc->data);
  PetscInt       *vertices,*row_cmat_indices,n,i,size_of_constraint,local_primal_size;
  PetscErrorCode ierr;

  PetscFunctionBegin;
  n = 0;
  vertices = 0;
  if (pcbddc->ConstraintMatrix) {
    ierr = MatGetSize(pcbddc->ConstraintMatrix,&local_primal_size,&i);CHKERRQ(ierr);
    for (i=0;i<local_primal_size;i++) {
      ierr = MatGetRow(pcbddc->ConstraintMatrix,i,&size_of_constraint,NULL,NULL);CHKERRQ(ierr);
      if (size_of_constraint == 1) n++;
      ierr = MatRestoreRow(pcbddc->ConstraintMatrix,i,&size_of_constraint,NULL,NULL);CHKERRQ(ierr);
    }
    if (vertices_idx) {
      ierr = PetscMalloc(n*sizeof(PetscInt),&vertices);CHKERRQ(ierr);
      n = 0;
      for (i=0;i<local_primal_size;i++) {
        ierr = MatGetRow(pcbddc->ConstraintMatrix,i,&size_of_constraint,(const PetscInt**)&row_cmat_indices,NULL);CHKERRQ(ierr);
        if (size_of_constraint == 1) {
          vertices[n++]=row_cmat_indices[0];
        }
        ierr = MatRestoreRow(pcbddc->ConstraintMatrix,i,&size_of_constraint,(const PetscInt**)&row_cmat_indices,NULL);CHKERRQ(ierr);
      }
    }
  }
  *n_vertices = n;
  if (vertices_idx) *vertices_idx = vertices;
  PetscFunctionReturn(0);
}

#undef __FUNCT__
#define __FUNCT__ "PCBDDCGetPrimalConstraintsLocalIdx"
PetscErrorCode  PCBDDCGetPrimalConstraintsLocalIdx(PC pc, PetscInt *n_constraints, PetscInt **constraints_idx)
{
  PC_BDDC        *pcbddc = (PC_BDDC*)(pc->data);
  PetscInt       *constraints_index,*row_cmat_indices,*row_cmat_global_indices;
  PetscInt       n,i,j,size_of_constraint,local_primal_size,local_size,max_size_of_constraint,min_index,min_loc;
  PetscBT        touched;
  PetscErrorCode ierr;

    /* This function assumes that the number of local constraints per connected component
       is not greater than the number of nodes defined for the connected component
       (otherwise we will surely have linear dependence between constraints and thus a singular coarse problem) */
  PetscFunctionBegin;
  n = 0;
  constraints_index = 0;
  if (pcbddc->ConstraintMatrix) {
    ierr = MatGetSize(pcbddc->ConstraintMatrix,&local_primal_size,&local_size);CHKERRQ(ierr);
    max_size_of_constraint = 0;
    for (i=0;i<local_primal_size;i++) {
      ierr = MatGetRow(pcbddc->ConstraintMatrix,i,&size_of_constraint,NULL,NULL);CHKERRQ(ierr);
      if (size_of_constraint > 1) {
        n++;
      }
      max_size_of_constraint = PetscMax(size_of_constraint,max_size_of_constraint);
      ierr = MatRestoreRow(pcbddc->ConstraintMatrix,i,&size_of_constraint,NULL,NULL);CHKERRQ(ierr);
    }
    if (constraints_idx) {
      ierr = PetscMalloc(n*sizeof(PetscInt),&constraints_index);CHKERRQ(ierr);
      ierr = PetscMalloc(max_size_of_constraint*sizeof(PetscInt),&row_cmat_global_indices);CHKERRQ(ierr);
      ierr = PetscBTCreate(local_size,&touched);CHKERRQ(ierr);
      n = 0;
      for (i=0;i<local_primal_size;i++) {
        ierr = MatGetRow(pcbddc->ConstraintMatrix,i,&size_of_constraint,(const PetscInt**)&row_cmat_indices,NULL);CHKERRQ(ierr);
        if (size_of_constraint > 1) {
          ierr = ISLocalToGlobalMappingApply(pcbddc->mat_graph->l2gmap,size_of_constraint,row_cmat_indices,row_cmat_global_indices);CHKERRQ(ierr);
          /* find first untouched local node */
          j = 0;
          while (PetscBTLookup(touched,row_cmat_indices[j])) j++;
          min_index = row_cmat_global_indices[j];
          min_loc = j;
          /* search the minimum among nodes not yet touched on the connected component
             since there can be more than one constraint on a single cc */
          for (j=1;j<size_of_constraint;j++) {
            if (!PetscBTLookup(touched,row_cmat_indices[j]) && min_index > row_cmat_global_indices[j]) {
              min_index = row_cmat_global_indices[j];
              min_loc = j;
            }
          }
          ierr = PetscBTSet(touched,row_cmat_indices[min_loc]);CHKERRQ(ierr);
          constraints_index[n++] = row_cmat_indices[min_loc];
        }
        ierr = MatRestoreRow(pcbddc->ConstraintMatrix,i,&size_of_constraint,(const PetscInt**)&row_cmat_indices,NULL);CHKERRQ(ierr);
      }
      ierr = PetscBTDestroy(&touched);CHKERRQ(ierr);
      ierr = PetscFree(row_cmat_global_indices);CHKERRQ(ierr);
    }
  }
  *n_constraints = n;
  if (constraints_idx) *constraints_idx = constraints_index;
  PetscFunctionReturn(0);
}

/* the next two functions has been adapted from pcis.c */
#undef __FUNCT__
#define __FUNCT__ "PCBDDCApplySchur"
PetscErrorCode  PCBDDCApplySchur(PC pc, Vec v, Vec vec1_B, Vec vec2_B, Vec vec1_D, Vec vec2_D)
{
  PetscErrorCode ierr;
  PC_IS          *pcis = (PC_IS*)(pc->data);

  PetscFunctionBegin;
  if (!vec2_B) { vec2_B = v; }
  ierr = MatMult(pcis->A_BB,v,vec1_B);CHKERRQ(ierr);
  ierr = MatMult(pcis->A_IB,v,vec1_D);CHKERRQ(ierr);
  ierr = KSPSolve(pcis->ksp_D,vec1_D,vec2_D);CHKERRQ(ierr);
  ierr = MatMult(pcis->A_BI,vec2_D,vec2_B);CHKERRQ(ierr);
  ierr = VecAXPY(vec1_B,-1.0,vec2_B);CHKERRQ(ierr);
  PetscFunctionReturn(0);
}

#undef __FUNCT__
#define __FUNCT__ "PCBDDCApplySchurTranspose"
PetscErrorCode  PCBDDCApplySchurTranspose(PC pc, Vec v, Vec vec1_B, Vec vec2_B, Vec vec1_D, Vec vec2_D)
{
  PetscErrorCode ierr;
  PC_IS          *pcis = (PC_IS*)(pc->data);

  PetscFunctionBegin;
  if (!vec2_B) { vec2_B = v; }
  ierr = MatMultTranspose(pcis->A_BB,v,vec1_B);CHKERRQ(ierr);
  ierr = MatMultTranspose(pcis->A_BI,v,vec1_D);CHKERRQ(ierr);
  ierr = KSPSolveTranspose(pcis->ksp_D,vec1_D,vec2_D);CHKERRQ(ierr);
  ierr = MatMultTranspose(pcis->A_IB,vec2_D,vec2_B);CHKERRQ(ierr);
  ierr = VecAXPY(vec1_B,-1.0,vec2_B);CHKERRQ(ierr);
  PetscFunctionReturn(0);
}

#undef __FUNCT__
#define __FUNCT__ "PCBDDCSubsetNumbering"
PetscErrorCode PCBDDCSubsetNumbering(MPI_Comm comm,ISLocalToGlobalMapping l2gmap, PetscInt n_local_dofs, PetscInt local_dofs[], PetscInt local_dofs_mult[], PetscInt* n_global_subset, PetscInt* global_numbering_subset[])
{
  Vec            local_vec,global_vec;
  IS             seqis,paris;
  VecScatter     scatter_ctx;
  PetscScalar    *array;
  PetscInt       *temp_global_dofs;
  PetscScalar    globalsum;
  PetscInt       i,j,s;
  PetscInt       nlocals,first_index,old_index,max_local;
  PetscMPIInt    rank_prec_comm,size_prec_comm,max_global;
  PetscMPIInt    *dof_sizes,*dof_displs;
  PetscBool      first_found;
  PetscErrorCode ierr;

  PetscFunctionBegin;
  /* mpi buffers */
  MPI_Comm_size(comm,&size_prec_comm);
  MPI_Comm_rank(comm,&rank_prec_comm);
  j = ( !rank_prec_comm ? size_prec_comm : 0);
  ierr = PetscMalloc(j*sizeof(*dof_sizes),&dof_sizes);CHKERRQ(ierr);
  ierr = PetscMalloc(j*sizeof(*dof_displs),&dof_displs);CHKERRQ(ierr);
  /* get maximum size of subset */
  ierr = PetscMalloc(n_local_dofs*sizeof(PetscInt),&temp_global_dofs);CHKERRQ(ierr);
  ierr = ISLocalToGlobalMappingApply(l2gmap,n_local_dofs,local_dofs,temp_global_dofs);CHKERRQ(ierr);
  max_local = 0;
  if (n_local_dofs) {
    max_local = temp_global_dofs[0];
    for (i=1;i<n_local_dofs;i++) {
      if (max_local < temp_global_dofs[i] ) {
        max_local = temp_global_dofs[i];
      }
    }
  }
  ierr = MPI_Allreduce(&max_local,&max_global,1,MPIU_INT,MPI_MAX,comm);
  max_global++;
  max_local = 0;
  if (n_local_dofs) {
    max_local = local_dofs[0];
    for (i=1;i<n_local_dofs;i++) {
      if (max_local < local_dofs[i] ) {
        max_local = local_dofs[i];
      }
    }
  }
  max_local++;
  /* allocate workspace */
  ierr = VecCreate(PETSC_COMM_SELF,&local_vec);CHKERRQ(ierr);
  ierr = VecSetSizes(local_vec,PETSC_DECIDE,max_local);CHKERRQ(ierr);
  ierr = VecSetType(local_vec,VECSEQ);CHKERRQ(ierr);
  ierr = VecCreate(comm,&global_vec);CHKERRQ(ierr);
  ierr = VecSetSizes(global_vec,PETSC_DECIDE,max_global);CHKERRQ(ierr);
  ierr = VecSetType(global_vec,VECMPI);CHKERRQ(ierr);
  /* create scatter */
  ierr = ISCreateGeneral(PETSC_COMM_SELF,n_local_dofs,local_dofs,PETSC_COPY_VALUES,&seqis);CHKERRQ(ierr);
  ierr = ISCreateGeneral(comm,n_local_dofs,temp_global_dofs,PETSC_COPY_VALUES,&paris);CHKERRQ(ierr);
  ierr = VecScatterCreate(local_vec,seqis,global_vec,paris,&scatter_ctx);CHKERRQ(ierr);
  ierr = ISDestroy(&seqis);CHKERRQ(ierr);
  ierr = ISDestroy(&paris);CHKERRQ(ierr);
  /* init array */
  ierr = VecSet(global_vec,0.0);CHKERRQ(ierr);
  ierr = VecSet(local_vec,0.0);CHKERRQ(ierr);
  ierr = VecGetArray(local_vec,&array);CHKERRQ(ierr);
  if (local_dofs_mult) {
    for (i=0;i<n_local_dofs;i++) {
      array[local_dofs[i]]=(PetscScalar)local_dofs_mult[i];
    }
  } else {
    for (i=0;i<n_local_dofs;i++) {
      array[local_dofs[i]]=1.0;
    }
  }
  ierr = VecRestoreArray(local_vec,&array);CHKERRQ(ierr);
  /* scatter into global vec and get total number of global dofs */
  ierr = VecScatterBegin(scatter_ctx,local_vec,global_vec,INSERT_VALUES,SCATTER_FORWARD);CHKERRQ(ierr);
  ierr = VecScatterEnd(scatter_ctx,local_vec,global_vec,INSERT_VALUES,SCATTER_FORWARD);CHKERRQ(ierr);
  ierr = VecSum(global_vec,&globalsum);CHKERRQ(ierr);
  *n_global_subset = (PetscInt)PetscRealPart(globalsum);
  /* Fill global_vec with cumulative function for global numbering */
  ierr = VecGetArray(global_vec,&array);CHKERRQ(ierr);
  ierr = VecGetLocalSize(global_vec,&s);CHKERRQ(ierr);
  nlocals = 0;
  first_index = -1;
  first_found = PETSC_FALSE;
  for (i=0;i<s;i++) {
    if (!first_found && PetscRealPart(array[i]) > 0.0) {
      first_found = PETSC_TRUE;
      first_index = i;
    }
    nlocals += (PetscInt)PetscRealPart(array[i]);
  }
  ierr = MPI_Gather(&nlocals,1,MPIU_INT,dof_sizes,1,MPIU_INT,0,comm);CHKERRQ(ierr);
  if (!rank_prec_comm) {
    dof_displs[0]=0;
    for (i=1;i<size_prec_comm;i++) {
      dof_displs[i] = dof_displs[i-1]+dof_sizes[i-1];
    }
  }
  ierr = MPI_Scatter(dof_displs,1,MPIU_INT,&nlocals,1,MPIU_INT,0,comm);CHKERRQ(ierr);
  if (first_found) {
    array[first_index] += (PetscScalar)nlocals;
    old_index = first_index;
    for (i=first_index+1;i<s;i++) {
      if (PetscRealPart(array[i]) > 0.0) {
        array[i] += array[old_index];
        old_index = i;
      }
    }
  }
  ierr = VecRestoreArray(global_vec,&array);CHKERRQ(ierr);
  ierr = VecSet(local_vec,0.0);CHKERRQ(ierr);
  ierr = VecScatterBegin(scatter_ctx,global_vec,local_vec,INSERT_VALUES,SCATTER_REVERSE);CHKERRQ(ierr);
  ierr = VecScatterEnd  (scatter_ctx,global_vec,local_vec,INSERT_VALUES,SCATTER_REVERSE);CHKERRQ(ierr);
  /* get global ordering of local dofs */
  ierr = VecGetArray(local_vec,&array);CHKERRQ(ierr);
  if (local_dofs_mult) {
    for (i=0;i<n_local_dofs;i++) {
      temp_global_dofs[i] = (PetscInt)PetscRealPart(array[local_dofs[i]])-local_dofs_mult[i];
    }
  } else {
    for (i=0;i<n_local_dofs;i++) {
      temp_global_dofs[i] = (PetscInt)PetscRealPart(array[local_dofs[i]])-1;
    }
  }
  ierr = VecRestoreArray(local_vec,&array);CHKERRQ(ierr);
  /* free workspace */
  ierr = VecScatterDestroy(&scatter_ctx);CHKERRQ(ierr);
  ierr = VecDestroy(&local_vec);CHKERRQ(ierr);
  ierr = VecDestroy(&global_vec);CHKERRQ(ierr);
  ierr = PetscFree(dof_sizes);CHKERRQ(ierr);
  ierr = PetscFree(dof_displs);CHKERRQ(ierr);
  /* return pointer to global ordering of local dofs */
  *global_numbering_subset = temp_global_dofs;
  PetscFunctionReturn(0);
}

#undef __FUNCT__
#define __FUNCT__ "PCBDDCOrthonormalizeVecs"
PetscErrorCode PCBDDCOrthonormalizeVecs(PetscInt n, Vec vecs[])
{
  PetscInt       i,j;
  PetscScalar    *alphas;
  PetscErrorCode ierr;

  PetscFunctionBegin;
  /* this implements stabilized Gram-Schmidt */
  ierr = PetscMalloc(n*sizeof(PetscScalar),&alphas);CHKERRQ(ierr);
  for (i=0;i<n;i++) {
    ierr = VecNormalize(vecs[i],NULL);CHKERRQ(ierr);
    if (i<n) { ierr = VecMDot(vecs[i],n-i-1,&vecs[i+1],&alphas[i+1]);CHKERRQ(ierr); }
    for (j=i+1;j<n;j++) { ierr = VecAXPY(vecs[j],PetscConj(-alphas[j]),vecs[i]);CHKERRQ(ierr); }
  }
  ierr = PetscFree(alphas);CHKERRQ(ierr);
  PetscFunctionReturn(0);
}

/* TODO
   - now preallocation is done assuming SEQDENSE local matrices
*/
#undef __FUNCT__
#define __FUNCT__ "MatISGetMPIXAIJ"
static PetscErrorCode MatISGetMPIXAIJ(Mat mat, MatType Mtype, MatReuse reuse, Mat *M)
{
  Mat                    new_mat;
  Mat_IS                 *matis = (Mat_IS*)(mat->data);
  /* info on mat */
  /* ISLocalToGlobalMapping rmapping,cmapping; */
  PetscInt               bs,rows,cols;
  PetscInt               lrows,lcols;
  PetscInt               local_rows,local_cols;
  PetscBool              isdense;
  /* values insertion */
  PetscScalar            *array;
  PetscInt               *local_indices,*global_indices;
  /* work */
  PetscInt               i,j,index_row;
  PetscErrorCode         ierr;

  PetscFunctionBegin;
  /* MISSING CHECKS
    - rectangular case not covered (it is not allowed by MATIS)
  */
  /* get info from mat */
  /* ierr = MatGetLocalToGlobalMapping(mat,&rmapping,&cmapping);CHKERRQ(ierr); */
  ierr = MatGetSize(mat,&rows,&cols);CHKERRQ(ierr);
  ierr = MatGetBlockSize(mat,&bs);CHKERRQ(ierr);
  ierr = MatGetSize(matis->A,&local_rows,&local_cols);CHKERRQ(ierr);

  /* work */
  ierr = PetscMalloc(local_rows*sizeof(*local_indices),&local_indices);CHKERRQ(ierr);
  for (i=0;i<local_rows;i++) local_indices[i]=i;
  /* map indices of local mat to global values */
  ierr = PetscMalloc(PetscMax(local_cols,local_rows)*sizeof(*global_indices),&global_indices);CHKERRQ(ierr);
  /* ierr = ISLocalToGlobalMappingApply(rmapping,local_rows,local_indices,global_indices);CHKERRQ(ierr); */
  ierr = ISLocalToGlobalMappingApply(matis->mapping,local_rows,local_indices,global_indices);CHKERRQ(ierr);

  if (reuse==MAT_INITIAL_MATRIX) {
    Vec         vec_dnz,vec_onz;
    PetscScalar *my_dnz,*my_onz;
    PetscInt    *dnz,*onz,*mat_ranges,*row_ownership;
    PetscInt    index_col,owner;
    PetscMPIInt nsubdomains;

    ierr = MPI_Comm_size(PetscObjectComm((PetscObject)mat),&nsubdomains);CHKERRQ(ierr);
    ierr = MatCreate(PetscObjectComm((PetscObject)mat),&new_mat);CHKERRQ(ierr);
    ierr = MatSetSizes(new_mat,PETSC_DECIDE,PETSC_DECIDE,rows,cols);CHKERRQ(ierr);
    ierr = MatSetBlockSize(new_mat,bs);CHKERRQ(ierr);
    ierr = MatSetType(new_mat,Mtype);CHKERRQ(ierr);
    ierr = MatSetUp(new_mat);CHKERRQ(ierr);
    ierr = MatGetLocalSize(new_mat,&lrows,&lcols);CHKERRQ(ierr);

    /*
      preallocation
    */

    ierr = MatPreallocateInitialize(PetscObjectComm((PetscObject)new_mat),lrows,lcols,dnz,onz);CHKERRQ(ierr);
    /*
       Some vectors are needed to sum up properly on shared interface dofs.
       Preallocation macros cannot do the job.
       Note that preallocation is not exact, since it overestimates nonzeros
    */
    ierr = MatGetVecs(new_mat,NULL,&vec_dnz);CHKERRQ(ierr);
    /* ierr = VecSetLocalToGlobalMapping(vec_dnz,rmapping);CHKERRQ(ierr); */
    ierr = VecSetLocalToGlobalMapping(vec_dnz,matis->mapping);CHKERRQ(ierr);
    ierr = VecDuplicate(vec_dnz,&vec_onz);CHKERRQ(ierr);
    /* All processes need to compute entire row ownership */
    ierr = PetscMalloc(rows*sizeof(*row_ownership),&row_ownership);CHKERRQ(ierr);
    ierr = MatGetOwnershipRanges(new_mat,(const PetscInt**)&mat_ranges);CHKERRQ(ierr);
    for (i=0;i<nsubdomains;i++) {
      for (j=mat_ranges[i];j<mat_ranges[i+1];j++) {
        row_ownership[j]=i;
      }
    }

    /*
       my_dnz and my_onz contains exact contribution to preallocation from each local mat
       then, they will be summed up properly. This way, preallocation is always sufficient
    */
    ierr = PetscMalloc(local_rows*sizeof(*my_dnz),&my_dnz);CHKERRQ(ierr);
    ierr = PetscMalloc(local_rows*sizeof(*my_onz),&my_onz);CHKERRQ(ierr);
    ierr = PetscMemzero(my_dnz,local_rows*sizeof(*my_dnz));CHKERRQ(ierr);
    ierr = PetscMemzero(my_onz,local_rows*sizeof(*my_onz));CHKERRQ(ierr);
    for (i=0;i<local_rows;i++) {
      index_row = global_indices[i];
      for (j=i;j<local_rows;j++) {
        owner = row_ownership[index_row];
        index_col = global_indices[j];
        if (index_col > mat_ranges[owner]-1 && index_col < mat_ranges[owner+1] ) { /* diag block */
          my_dnz[i] += 1.0;
        } else { /* offdiag block */
          my_onz[i] += 1.0;
        }
        /* same as before, interchanging rows and cols */
        if (i != j) {
          owner = row_ownership[index_col];
          if (index_row > mat_ranges[owner]-1 && index_row < mat_ranges[owner+1] ) {
            my_dnz[j] += 1.0;
          } else {
            my_onz[j] += 1.0;
          }
        }
      }
    }
    ierr = VecSet(vec_dnz,0.0);CHKERRQ(ierr);
    ierr = VecSet(vec_onz,0.0);CHKERRQ(ierr);
    if (local_rows) { /* multilevel guard */
      ierr = VecSetValuesLocal(vec_dnz,local_rows,local_indices,my_dnz,ADD_VALUES);CHKERRQ(ierr);
      ierr = VecSetValuesLocal(vec_onz,local_rows,local_indices,my_onz,ADD_VALUES);CHKERRQ(ierr);
    }
    ierr = VecAssemblyBegin(vec_dnz);CHKERRQ(ierr);
    ierr = VecAssemblyBegin(vec_onz);CHKERRQ(ierr);
    ierr = VecAssemblyEnd(vec_dnz);CHKERRQ(ierr);
    ierr = VecAssemblyEnd(vec_onz);CHKERRQ(ierr);
    ierr = PetscFree(my_dnz);CHKERRQ(ierr);
    ierr = PetscFree(my_onz);CHKERRQ(ierr);
    ierr = PetscFree(row_ownership);CHKERRQ(ierr);

    /* set computed preallocation in dnz and onz */
    ierr = VecGetArray(vec_dnz,&array);CHKERRQ(ierr);
    for (i=0; i<lrows; i++) dnz[i] = (PetscInt)PetscRealPart(array[i]);
    ierr = VecRestoreArray(vec_dnz,&array);CHKERRQ(ierr);
    ierr = VecGetArray(vec_onz,&array);CHKERRQ(ierr);
    for (i=0;i<lrows;i++) onz[i] = (PetscInt)PetscRealPart(array[i]);
    ierr = VecRestoreArray(vec_onz,&array);CHKERRQ(ierr);
    ierr = VecDestroy(&vec_dnz);CHKERRQ(ierr);
    ierr = VecDestroy(&vec_onz);CHKERRQ(ierr);

    /* Resize preallocation if overestimated */
    for (i=0;i<lrows;i++) {
      dnz[i] = PetscMin(dnz[i],lcols);
      onz[i] = PetscMin(onz[i],cols-lcols);
    }
    /* set preallocation */
    ierr = MatMPIAIJSetPreallocation(new_mat,0,dnz,0,onz);CHKERRQ(ierr);
    for (i=0;i<lrows/bs;i++) {
      dnz[i] = dnz[i*bs]/bs;
      onz[i] = onz[i*bs]/bs;
    }
    ierr = MatMPIBAIJSetPreallocation(new_mat,bs,0,dnz,0,onz);CHKERRQ(ierr);
    for (i=0;i<lrows/bs;i++) {
      dnz[i] = dnz[i]-i;
    }
    ierr = MatMPISBAIJSetPreallocation(new_mat,bs,0,dnz,0,onz);CHKERRQ(ierr);
    ierr = MatPreallocateFinalize(dnz,onz);CHKERRQ(ierr);
    *M = new_mat;
  } else {
    PetscInt mbs,mrows,mcols;
    /* some checks */
    ierr = MatGetBlockSize(*M,&mbs);CHKERRQ(ierr);
    ierr = MatGetSize(*M,&mrows,&mcols);CHKERRQ(ierr);
    if (mrows != rows) {
      SETERRQ2(PetscObjectComm((PetscObject)mat),PETSC_ERR_SUP,"Cannot reuse matrix. Wrong number of rows (%d != %d)",rows,mrows);
    }
    if (mrows != rows) {
      SETERRQ2(PetscObjectComm((PetscObject)mat),PETSC_ERR_SUP,"Cannot reuse matrix. Wrong number of cols (%d != %d)",cols,mcols);
    }
    if (mbs != bs) {
      SETERRQ2(PetscObjectComm((PetscObject)mat),PETSC_ERR_SUP,"Cannot reuse matrix. Wrong block size (%d != %d)",bs,mbs);
    }
    ierr = MatZeroEntries(*M);CHKERRQ(ierr);
  }
  /* set local to global mappings */
  /* ierr = MatSetLocalToGlobalMapping(*M,rmapping,cmapping);CHKERRQ(ierr); */
  /* Set values */
  ierr = PetscObjectTypeCompare((PetscObject)matis->A,MATSEQDENSE,&isdense);CHKERRQ(ierr);
  if (isdense) { /* special case for dense local matrices */
    ierr = MatSetOption(*M,MAT_ROW_ORIENTED,PETSC_FALSE);CHKERRQ(ierr);
    ierr = MatDenseGetArray(matis->A,&array);CHKERRQ(ierr);
    ierr = MatSetValues(*M,local_rows,global_indices,local_cols,global_indices,array,ADD_VALUES);CHKERRQ(ierr);
    ierr = MatDenseRestoreArray(matis->A,&array);CHKERRQ(ierr);
    ierr = PetscFree(local_indices);CHKERRQ(ierr);
    ierr = PetscFree(global_indices);CHKERRQ(ierr);
  } else { /* very basic values insertion for all other matrix types */
    ierr = PetscFree(local_indices);CHKERRQ(ierr);
    ierr = PetscFree(global_indices);CHKERRQ(ierr);
    for (i=0;i<local_rows;i++) {
      ierr = MatGetRow(matis->A,i,&j,(const PetscInt**)&local_indices,(const PetscScalar**)&array);CHKERRQ(ierr);
      /* ierr = MatSetValuesLocal(*M,1,&i,j,local_indices,array,ADD_VALUES);CHKERRQ(ierr); */
      ierr = ISLocalToGlobalMappingApply(matis->mapping,j,local_indices,global_indices);CHKERRQ(ierr);
      ierr = ISLocalToGlobalMappingApply(matis->mapping,1,&i,&index_row);CHKERRQ(ierr);
      ierr = MatSetValues(*M,1,&index_row,j,global_indices,array,ADD_VALUES);CHKERRQ(ierr);
      ierr = MatRestoreRow(matis->A,i,&j,(const PetscInt**)&local_indices,(const PetscScalar**)&array);CHKERRQ(ierr);
    }
  }
  ierr = MatAssemblyBegin(*M,MAT_FINAL_ASSEMBLY);CHKERRQ(ierr);
  ierr = MatAssemblyEnd(*M,MAT_FINAL_ASSEMBLY);CHKERRQ(ierr);
  if (isdense) {
    ierr = MatSetOption(*M,MAT_ROW_ORIENTED,PETSC_TRUE);CHKERRQ(ierr);
  }
  PetscFunctionReturn(0);
}

#undef __FUNCT__
#define __FUNCT__ "MatISSubassemble_Private"
PetscErrorCode MatISSubassemble_Private(Mat mat, PetscInt coarsening_ratio, IS* is_sends)
{
  Mat             subdomain_adj;
  IS              new_ranks,ranks_send_to;
  MatPartitioning partitioner;
  Mat_IS          *matis;
  PetscInt        n_neighs,*neighs,*n_shared,**shared;
  PetscInt        prank;
  PetscMPIInt     size,rank,color;
  PetscInt        *xadj,*adjncy,*oldranks;
  PetscInt        *adjncy_wgt,*v_wgt,*is_indices,*ranks_send_to_idx;
  PetscInt        i,j,n_subdomains,local_size,threshold=0;
  PetscErrorCode  ierr;
  PetscBool       use_vwgt=PETSC_FALSE,use_square=PETSC_FALSE;
  PetscSubcomm    subcomm;

  PetscFunctionBegin;
  ierr = PetscOptionsGetBool(NULL,"-matis_partitioning_use_square",&use_square,NULL);CHKERRQ(ierr);
  ierr = PetscOptionsGetBool(NULL,"-matis_partitioning_use_vwgt",&use_vwgt,NULL);CHKERRQ(ierr);
  ierr = PetscOptionsGetInt(NULL,"-matis_partitioning_threshold",&threshold,NULL);CHKERRQ(ierr);

  /* Get info on mapping */
  matis = (Mat_IS*)(mat->data);
  ierr = ISLocalToGlobalMappingGetSize(matis->mapping,&local_size);CHKERRQ(ierr);
  ierr = ISLocalToGlobalMappingGetInfo(matis->mapping,&n_neighs,&neighs,&n_shared,&shared);CHKERRQ(ierr);

  /* build local CSR graph of subdomains' connectivity */
  ierr = PetscMalloc(2*sizeof(*xadj),&xadj);CHKERRQ(ierr);
  xadj[0] = 0;
  xadj[1] = PetscMax(n_neighs-1,0);
  ierr = PetscMalloc(xadj[1]*sizeof(*adjncy),&adjncy);CHKERRQ(ierr);
  ierr = PetscMalloc(xadj[1]*sizeof(*adjncy_wgt),&adjncy_wgt);CHKERRQ(ierr);

  if (threshold) {
    PetscInt* count,min_threshold;
    ierr = PetscMalloc(local_size*sizeof(PetscInt),&count);CHKERRQ(ierr);
    ierr = PetscMemzero(count,local_size*sizeof(PetscInt));CHKERRQ(ierr);
    for (i=1;i<n_neighs;i++) {/* i=1 so I don't count myself -> faces nodes counts to 1 */
      for (j=0;j<n_shared[i];j++) {
        count[shared[i][j]] += 1;
      }
    }
    /* adapt threshold since we dont want to lose significant connections */
    min_threshold = n_neighs;
    for (i=1;i<n_neighs;i++) {
      for (j=0;j<n_shared[i];j++) {
        min_threshold = PetscMin(count[shared[i][j]],min_threshold);
      }
    }
    threshold = PetscMax(min_threshold+1,threshold);
    xadj[1] = 0;
    for (i=1;i<n_neighs;i++) {
      for (j=0;j<n_shared[i];j++) {
        if (count[shared[i][j]] < threshold) {
          adjncy[xadj[1]] = neighs[i];
          adjncy_wgt[xadj[1]] = n_shared[i];
          xadj[1]++;
          break;
        }
      }
    }
    ierr = PetscFree(count);CHKERRQ(ierr);
  } else {
    if (xadj[1]) {
      ierr = PetscMemcpy(adjncy,&neighs[1],xadj[1]*sizeof(*adjncy));CHKERRQ(ierr);
      ierr = PetscMemcpy(adjncy_wgt,&n_shared[1],xadj[1]*sizeof(*adjncy_wgt));CHKERRQ(ierr);
    }
  }
  ierr = ISLocalToGlobalMappingRestoreInfo(matis->mapping,&n_neighs,&neighs,&n_shared,&shared);CHKERRQ(ierr);
  if (use_square) {
    for (i=0;i<xadj[1];i++) {
      adjncy_wgt[i] = adjncy_wgt[i]*adjncy_wgt[i];
    }
  }
  ierr = PetscSortIntWithArray(xadj[1],adjncy,adjncy_wgt);CHKERRQ(ierr);

  ierr = PetscMalloc(sizeof(PetscInt),&ranks_send_to_idx);CHKERRQ(ierr);

  /*
    Restrict work on active processes only.
  */
  ierr = PetscSubcommCreate(PetscObjectComm((PetscObject)mat),&subcomm);CHKERRQ(ierr);
  ierr = PetscSubcommSetNumber(subcomm,2);CHKERRQ(ierr); /* 2 groups, active process and not active processes */
  ierr = MPI_Comm_rank(PetscObjectComm((PetscObject)mat),&rank);CHKERRQ(ierr);
  ierr = PetscMPIIntCast(!local_size,&color);CHKERRQ(ierr);
  ierr = PetscSubcommSetTypeGeneral(subcomm,color,rank);CHKERRQ(ierr);
  if (color) {
    ierr = PetscFree(xadj);CHKERRQ(ierr);
    ierr = PetscFree(adjncy);CHKERRQ(ierr);
    ierr = PetscFree(adjncy_wgt);CHKERRQ(ierr);
  } else {
    ierr = MPI_Comm_size(subcomm->comm,&size);CHKERRQ(ierr);
    ierr = PetscMalloc(size*sizeof(*oldranks),&oldranks);CHKERRQ(ierr);
    prank = rank;
    ierr = MPI_Allgather(&prank,1,MPIU_INT,oldranks,1,MPIU_INT,subcomm->comm);CHKERRQ(ierr);
    for (i=0;i<size;i++) {
      PetscPrintf(subcomm->comm,"oldranks[%d] = %d\n",i,oldranks[i]);
    }
    for (i=0;i<xadj[1];i++) {
      ierr = PetscFindInt(adjncy[i],size,oldranks,&adjncy[i]);CHKERRQ(ierr);
    }
    ierr = PetscSortIntWithArray(xadj[1],adjncy,adjncy_wgt);CHKERRQ(ierr);
    ierr = MatCreateMPIAdj(subcomm->comm,1,(PetscInt)size,xadj,adjncy,adjncy_wgt,&subdomain_adj);CHKERRQ(ierr);
    n_subdomains = (PetscInt)size;
    ierr = MatView(subdomain_adj,0);CHKERRQ(ierr);

    /* Partition */
    ierr = MatPartitioningCreate(subcomm->comm,&partitioner);CHKERRQ(ierr);
    ierr = MatPartitioningSetAdjacency(partitioner,subdomain_adj);CHKERRQ(ierr);
    if (use_vwgt) {
      ierr = PetscMalloc(sizeof(*v_wgt),&v_wgt);CHKERRQ(ierr);
      v_wgt[0] = local_size;
      ierr = MatPartitioningSetVertexWeights(partitioner,v_wgt);CHKERRQ(ierr);
    }
    ierr = PetscPrintf(PetscObjectComm((PetscObject)partitioner),"NPARTS %d\n",n_subdomains/coarsening_ratio);CHKERRQ(ierr);
    ierr = MatPartitioningSetNParts(partitioner,n_subdomains/coarsening_ratio);CHKERRQ(ierr);
    ierr = MatPartitioningSetFromOptions(partitioner);CHKERRQ(ierr);
    ierr = MatPartitioningApply(partitioner,&new_ranks);CHKERRQ(ierr);
    ierr = MatPartitioningView(partitioner,0);CHKERRQ(ierr);

    ierr = ISGetIndices(new_ranks,(const PetscInt**)&is_indices);CHKERRQ(ierr);
    ranks_send_to_idx[0] = oldranks[is_indices[0]];
    ierr = ISRestoreIndices(new_ranks,(const PetscInt**)&is_indices);CHKERRQ(ierr);
    /* clean up */
    ierr = PetscFree(oldranks);CHKERRQ(ierr);
    ierr = ISDestroy(&new_ranks);CHKERRQ(ierr);
    ierr = MatDestroy(&subdomain_adj);CHKERRQ(ierr);
    ierr = MatPartitioningDestroy(&partitioner);CHKERRQ(ierr);
  }
  ierr = PetscSubcommDestroy(&subcomm);CHKERRQ(ierr);

  /* assemble parallel IS for sends */
  i = 1;
  if (color) i=0;
  ierr = ISCreateGeneral(PetscObjectComm((PetscObject)mat),i,ranks_send_to_idx,PETSC_OWN_POINTER,&ranks_send_to);CHKERRQ(ierr);
  ierr = ISView(ranks_send_to,0);CHKERRQ(ierr);

  /* get back IS */
  *is_sends = ranks_send_to;
  PetscFunctionReturn(0);
}

typedef enum {MATDENSE_PRIVATE=0,MATAIJ_PRIVATE,MATBAIJ_PRIVATE,MATSBAIJ_PRIVATE}MatTypePrivate;

#undef __FUNCT__
#define __FUNCT__ "MatISSubassemble"
PetscErrorCode MatISSubassemble(Mat mat, IS is_sends, PetscInt coarsening_ratio, Mat *mat_n)
{
  Mat                    local_mat,new_mat;
  Mat_IS                 *matis;
  IS                     is_sends_internal;
  PetscInt               rows,cols;
  PetscInt               i,bs,buf_size_idxs,buf_size_vals;
  PetscBool              ismatis,isdense;
  ISLocalToGlobalMapping l2gmap;
  PetscInt*              l2gmap_indices;
  const PetscInt*        is_indices;
  MatType                new_local_type;
  MatTypePrivate         new_local_type_private;
  /* buffers */
  PetscInt               *ptr_idxs,*send_buffer_idxs,*recv_buffer_idxs;
  PetscScalar            *ptr_vals,*send_buffer_vals,*recv_buffer_vals;
  /* MPI */
  MPI_Comm               comm;
  PetscMPIInt            n_sends,n_recvs,commsize;
  PetscMPIInt            *iflags,*ilengths_idxs,*ilengths_vals;
  PetscMPIInt            *onodes,*olengths_idxs,*olengths_vals;
  PetscMPIInt            len,tag_idxs,tag_vals,source_dest;
  MPI_Request            *send_req_idxs,*send_req_vals,*recv_req_idxs,*recv_req_vals;
  PetscErrorCode         ierr;

  PetscFunctionBegin;
  /* checks */
  ierr = PetscObjectTypeCompare((PetscObject)mat,MATIS,&ismatis);CHKERRQ(ierr);
  if (!ismatis) SETERRQ1(PetscObjectComm((PetscObject)mat),PETSC_ERR_SUP,"Cannot use %s on an matrix object which is not of type MATIS",__FUNCT__);
  ierr = MatISGetLocalMat(mat,&local_mat);CHKERRQ(ierr);
  ierr = PetscObjectTypeCompare((PetscObject)local_mat,MATSEQDENSE,&isdense);CHKERRQ(ierr);
  if (!isdense) SETERRQ(PetscObjectComm((PetscObject)mat),PETSC_ERR_SUP,"Currently cannot subassemble MATIS when local matrix type is not of type SEQDENSE");
  ierr = MatGetSize(local_mat,&rows,&cols);CHKERRQ(ierr);
  if (rows != cols) SETERRQ(PetscObjectComm((PetscObject)mat),PETSC_ERR_SUP,"Local MATIS matrices should be square");
  ierr = MatGetBlockSize(local_mat,&bs);CHKERRQ(ierr);
  PetscValidLogicalCollectiveInt(mat,bs,0);
  /* prepare IS for sending if not provided */
  if (!is_sends) {
    if (!coarsening_ratio) SETERRQ(PetscObjectComm((PetscObject)mat),PETSC_ERR_SUP,"You should specify either an IS or a coarsening ratio");
    ierr = MatISSubassemble_Private(mat,coarsening_ratio,&is_sends_internal);CHKERRQ(ierr);
  } else {
    ierr = PetscObjectReference((PetscObject)is_sends);CHKERRQ(ierr);
    is_sends_internal = is_sends;
  }

  /* get pointer of MATIS data */
  matis = (Mat_IS*)mat->data;

  /* get comm */
  comm = PetscObjectComm((PetscObject)mat);

  /* compute number of sends */
  ierr = ISGetLocalSize(is_sends_internal,&i);CHKERRQ(ierr);
  ierr = PetscMPIIntCast(i,&n_sends);CHKERRQ(ierr);

  /* compute number of receives */
  ierr = MPI_Comm_size(comm,&commsize);CHKERRQ(ierr);
  ierr = PetscMalloc(commsize*sizeof(*iflags),&iflags);CHKERRQ(ierr);
  ierr = PetscMemzero(iflags,commsize*sizeof(*iflags));CHKERRQ(ierr);
  ierr = ISGetIndices(is_sends_internal,&is_indices);CHKERRQ(ierr);
  for (i=0;i<n_sends;i++) iflags[is_indices[i]] = 1;
  ierr = PetscGatherNumberOfMessages(comm,iflags,NULL,&n_recvs);CHKERRQ(ierr);
  ierr = PetscFree(iflags);CHKERRQ(ierr);

  /* prepare send/receive buffers */
  ierr = PetscMalloc(commsize*sizeof(*ilengths_idxs),&ilengths_idxs);CHKERRQ(ierr);
  ierr = PetscMemzero(ilengths_idxs,commsize*sizeof(*ilengths_idxs));CHKERRQ(ierr);
  ierr = PetscMalloc(commsize*sizeof(*ilengths_vals),&ilengths_vals);CHKERRQ(ierr);
  ierr = PetscMemzero(ilengths_vals,commsize*sizeof(*ilengths_vals));CHKERRQ(ierr);

  /* Get data from local mat */
  if (!isdense) {
    /* TODO: See below some guidelines on how to prepare the local buffers */
    /*
       send_buffer_vals should contain the raw values of the local matrix
       send_buffer_idxs should contain:
       - MatType_PRIVATE type
       - PetscInt        size_of_l2gmap
       - PetscInt        global_row_indices[size_of_l2gmap]
       - PetscInt        all_other_info_which_is_needed_to_compute_preallocation_and_set_values
    */
  } else {
    ierr = MatDenseGetArray(local_mat,&send_buffer_vals);CHKERRQ(ierr);
    ierr = ISLocalToGlobalMappingGetSize(matis->mapping,&i);CHKERRQ(ierr);
    ierr = PetscMalloc((i+2)*sizeof(PetscInt),&send_buffer_idxs);CHKERRQ(ierr);
    send_buffer_idxs[0] = (PetscInt)MATDENSE_PRIVATE;
    send_buffer_idxs[1] = i;
    ierr = ISLocalToGlobalMappingGetIndices(matis->mapping,(const PetscInt**)&ptr_idxs);CHKERRQ(ierr);
    ierr = PetscMemcpy(&send_buffer_idxs[2],ptr_idxs,i*sizeof(PetscInt));CHKERRQ(ierr);
    ierr = ISLocalToGlobalMappingRestoreIndices(matis->mapping,(const PetscInt**)&ptr_idxs);CHKERRQ(ierr);
    ierr = PetscMPIIntCast(i,&len);CHKERRQ(ierr);
    for (i=0;i<n_sends;i++) {
      ilengths_vals[is_indices[i]] = len*len;
      ilengths_idxs[is_indices[i]] = len+2;
    }
  }
  ierr = PetscGatherMessageLengths2(comm,n_sends,n_recvs,ilengths_idxs,ilengths_vals,&onodes,&olengths_idxs,&olengths_vals);CHKERRQ(ierr);
  buf_size_idxs = 0;
  buf_size_vals = 0;
  for (i=0;i<n_recvs;i++) {
    buf_size_idxs += (PetscInt)olengths_idxs[i];
    buf_size_vals += (PetscInt)olengths_vals[i];
  }
  ierr = PetscMalloc(buf_size_idxs*sizeof(PetscInt),&recv_buffer_idxs);CHKERRQ(ierr);
  ierr = PetscMalloc(buf_size_vals*sizeof(PetscScalar),&recv_buffer_vals);CHKERRQ(ierr);

  /* get new tags for clean communications */
  ierr = PetscObjectGetNewTag((PetscObject)mat,&tag_idxs);CHKERRQ(ierr);
  ierr = PetscObjectGetNewTag((PetscObject)mat,&tag_vals);CHKERRQ(ierr);

  /* allocate for requests */
  ierr = PetscMalloc(n_sends*sizeof(MPI_Request),&send_req_idxs);CHKERRQ(ierr);
  ierr = PetscMalloc(n_sends*sizeof(MPI_Request),&send_req_vals);CHKERRQ(ierr);
  ierr = PetscMalloc(n_recvs*sizeof(MPI_Request),&recv_req_idxs);CHKERRQ(ierr);
  ierr = PetscMalloc(n_recvs*sizeof(MPI_Request),&recv_req_vals);CHKERRQ(ierr);

  /* communications */
  ptr_idxs = recv_buffer_idxs;
  ptr_vals = recv_buffer_vals;
  for (i=0;i<n_recvs;i++) {
    source_dest = onodes[i];
    ierr = MPI_Irecv(ptr_idxs,olengths_idxs[i],MPIU_INT,source_dest,tag_idxs,comm,&recv_req_idxs[i]);CHKERRQ(ierr);
    ierr = MPI_Irecv(ptr_vals,olengths_vals[i],MPIU_SCALAR,source_dest,tag_vals,comm,&recv_req_vals[i]);CHKERRQ(ierr);
    ptr_idxs += olengths_idxs[i];
    ptr_vals += olengths_vals[i];
  }
  for (i=0;i<n_sends;i++) {
    ierr = PetscMPIIntCast(is_indices[i],&source_dest);CHKERRQ(ierr);
    ierr = MPI_Isend(send_buffer_idxs,ilengths_idxs[source_dest],MPIU_INT,source_dest,tag_idxs,comm,&send_req_idxs[i]);CHKERRQ(ierr);
    ierr = MPI_Isend(send_buffer_vals,ilengths_vals[source_dest],MPIU_SCALAR,source_dest,tag_vals,comm,&send_req_vals[i]);CHKERRQ(ierr);
  }
  ierr = ISRestoreIndices(is_sends_internal,&is_indices);CHKERRQ(ierr);
  ierr = ISDestroy(&is_sends_internal);CHKERRQ(ierr);

  /* assemble new l2g map */
  ierr = MPI_Waitall(n_recvs,recv_req_idxs,MPI_STATUSES_IGNORE);CHKERRQ(ierr);
  ptr_idxs = recv_buffer_idxs;
  buf_size_idxs = 0;
  for (i=0;i<n_recvs;i++) {
    buf_size_idxs += *(ptr_idxs+1); /* second element is the local size of the l2gmap */
    ptr_idxs += olengths_idxs[i];
  }
  ierr = PetscMalloc(buf_size_idxs*sizeof(PetscInt),&l2gmap_indices);CHKERRQ(ierr);
  ptr_idxs = recv_buffer_idxs;
  buf_size_idxs = 0;
  for (i=0;i<n_recvs;i++) {
    ierr = PetscMemcpy(&l2gmap_indices[buf_size_idxs],ptr_idxs+2,(*(ptr_idxs+1))*sizeof(PetscInt));CHKERRQ(ierr);
    buf_size_idxs += *(ptr_idxs+1); /* second element is the local size of the l2gmap */
    ptr_idxs += olengths_idxs[i];
  }
  ierr = PetscSortRemoveDupsInt(&buf_size_idxs,l2gmap_indices);CHKERRQ(ierr);
  ierr = ISLocalToGlobalMappingCreate(comm,buf_size_idxs,l2gmap_indices,PETSC_COPY_VALUES,&l2gmap);CHKERRQ(ierr);
  ierr = PetscFree(l2gmap_indices);CHKERRQ(ierr);

  /* infer new local matrix type from received local matrices type */
  /* currently if all local matrices are of type X, then the resulting matrix will be of type X, except for the dense case */
  /* it also assumes that if the block size is set, than it is the same among all local matrices (see checks at the beginning of the function) */
  new_local_type_private = MATAIJ_PRIVATE;
  new_local_type = MATSEQAIJ;
  if (n_recvs) {
    new_local_type_private = (MatTypePrivate)send_buffer_idxs[0];
    ptr_idxs = recv_buffer_idxs;
    for (i=0;i<n_recvs;i++) {
      if ((PetscInt)new_local_type_private != *ptr_idxs) {
        new_local_type_private = MATAIJ_PRIVATE;
        break;
      }
      ptr_idxs += olengths_idxs[i];
    }
    switch (new_local_type_private) {
      case MATDENSE_PRIVATE: /* subassembling of dense matrices does not give a dense matrix! */
        new_local_type = MATSEQAIJ;
        bs = 1;
        break;
      case MATAIJ_PRIVATE:
        new_local_type = MATSEQAIJ;
        bs = 1;
        break;
      case MATBAIJ_PRIVATE:
        new_local_type = MATSEQBAIJ;
        break;
      case MATSBAIJ_PRIVATE:
        new_local_type = MATSEQSBAIJ;
        break;
      default:
        SETERRQ2(comm,PETSC_ERR_LIB,"Unkwown private type %d in %s",new_local_type_private,__FUNCT__);
        break;
    }
  }

  /* create MATIS object */
  ierr = MatGetSize(mat,&rows,&cols);CHKERRQ(ierr);
  ierr = MatCreateIS(comm,bs,PETSC_DECIDE,PETSC_DECIDE,rows,cols,l2gmap,&new_mat);CHKERRQ(ierr);
  ierr = ISLocalToGlobalMappingDestroy(&l2gmap);CHKERRQ(ierr);
  ierr = MatISGetLocalMat(new_mat,&local_mat);CHKERRQ(ierr);
  ierr = MatSetType(local_mat,new_local_type);CHKERRQ(ierr);
  ierr = MatSetUp(local_mat);CHKERRQ(ierr); /* WARNING -> no preallocation yet */

  /* set values */
  ierr = MPI_Waitall(n_recvs,recv_req_vals,MPI_STATUSES_IGNORE);CHKERRQ(ierr);
  ptr_vals = recv_buffer_vals;
  ptr_idxs = recv_buffer_idxs;
  for (i=0;i<n_recvs;i++) {
    if (*ptr_idxs == (PetscInt)MATDENSE_PRIVATE) { /* values insertion provided for dense case only */
      ierr = MatSetOption(local_mat,MAT_ROW_ORIENTED,PETSC_FALSE);CHKERRQ(ierr);
      ierr = MatSetValues(new_mat,*(ptr_idxs+1),ptr_idxs+2,*(ptr_idxs+1),ptr_idxs+2,ptr_vals,ADD_VALUES);CHKERRQ(ierr);
      ierr = MatAssemblyBegin(local_mat,MAT_FLUSH_ASSEMBLY);CHKERRQ(ierr);
      ierr = MatAssemblyEnd(local_mat,MAT_FLUSH_ASSEMBLY);CHKERRQ(ierr);
      ierr = MatSetOption(local_mat,MAT_ROW_ORIENTED,PETSC_TRUE);CHKERRQ(ierr);
    }
    ptr_idxs += olengths_idxs[i];
    ptr_vals += olengths_vals[i];
  }
  ierr = MatAssemblyBegin(local_mat,MAT_FINAL_ASSEMBLY);CHKERRQ(ierr);
  ierr = MatAssemblyEnd(local_mat,MAT_FINAL_ASSEMBLY);CHKERRQ(ierr);
  ierr = MatAssemblyBegin(new_mat,MAT_FINAL_ASSEMBLY);CHKERRQ(ierr);
  ierr = MatAssemblyEnd(new_mat,MAT_FINAL_ASSEMBLY);CHKERRQ(ierr);

  { /* check */
    Vec       lvec,rvec;
    PetscReal infty_error;

    ierr = MatGetVecs(mat,&rvec,&lvec);CHKERRQ(ierr);
    ierr = VecSetRandom(rvec,NULL);CHKERRQ(ierr);
    ierr = MatMult(mat,rvec,lvec);CHKERRQ(ierr);
    ierr = VecScale(lvec,-1.0);CHKERRQ(ierr);
    ierr = MatMultAdd(new_mat,rvec,lvec,lvec);CHKERRQ(ierr);
    ierr = VecNorm(lvec,NORM_INFINITY,&infty_error);CHKERRQ(ierr);
    ierr = PetscPrintf(PetscObjectComm((PetscObject)mat),"Infinity error subassembling %1.6e\n",infty_error);
    ierr = VecDestroy(&rvec);CHKERRQ(ierr);
    ierr = VecDestroy(&lvec);CHKERRQ(ierr);
  }

  /* free workspace */
  ierr = PetscFree(recv_buffer_idxs);CHKERRQ(ierr);
  ierr = PetscFree(recv_buffer_vals);CHKERRQ(ierr);
  ierr = MPI_Waitall(n_sends,send_req_idxs,MPI_STATUSES_IGNORE);CHKERRQ(ierr);
  ierr = PetscFree(send_buffer_idxs);CHKERRQ(ierr);
  ierr = MPI_Waitall(n_sends,send_req_vals,MPI_STATUSES_IGNORE);CHKERRQ(ierr);
  if (isdense) {
    ierr = MatISGetLocalMat(mat,&local_mat);CHKERRQ(ierr);
    ierr = MatDenseRestoreArray(local_mat,&send_buffer_vals);CHKERRQ(ierr);
  } else {
    /* ierr = PetscFree(send_buffer_vals);CHKERRQ(ierr); */
  }
  ierr = PetscFree(recv_req_idxs);CHKERRQ(ierr);
  ierr = PetscFree(recv_req_vals);CHKERRQ(ierr);
  ierr = PetscFree(send_req_idxs);CHKERRQ(ierr);
  ierr = PetscFree(send_req_vals);CHKERRQ(ierr);
  ierr = PetscFree(ilengths_vals);CHKERRQ(ierr);
  ierr = PetscFree(ilengths_idxs);CHKERRQ(ierr);
  ierr = PetscFree(olengths_vals);CHKERRQ(ierr);
  ierr = PetscFree(olengths_idxs);CHKERRQ(ierr);
  ierr = PetscFree(onodes);CHKERRQ(ierr);
  /* get back new mat */
  *mat_n = new_mat;
  PetscFunctionReturn(0);
}

#undef __FUNCT__
#define __FUNCT__ "PCBDDCSetUpCoarseSolver"
PetscErrorCode PCBDDCSetUpCoarseSolver(PC pc,PetscScalar* coarse_submat_vals)
{
  PC_BDDC                *pcbddc = (PC_BDDC*)pc->data;
  PC_IS                  *pcis = (PC_IS*)pc->data;
  Mat                    coarse_mat,coarse_mat_is,coarse_submat_dense;
  MatNullSpace           CoarseNullSpace=NULL;
  ISLocalToGlobalMapping coarse_islg;
  IS                     coarse_is;
  PetscInt               max_it;
  PetscInt               im_active=-1,active_procs=-1;
  PC                     pc_temp;
  PCType                 coarse_pc_type;
  KSPType                coarse_ksp_type;
  PetscBool              multilevel_requested,multilevel_allowed;
  PetscBool              setsym,issym,isbddc,isnn,coarse_reuse;
  MatStructure           matstruct;
  PetscErrorCode         ierr;

  PetscFunctionBegin;
  /* Assign global numbering to coarse dofs */
  if (pcbddc->new_primal_space) { /* a new primal space is present, so recompute global numbering */
    PetscInt ocoarse_size;
    ocoarse_size = pcbddc->coarse_size;
    ierr = PetscFree(pcbddc->global_primal_indices);CHKERRQ(ierr);
    ierr = PCBDDCComputePrimalNumbering(pc,&pcbddc->coarse_size,&pcbddc->global_primal_indices);CHKERRQ(ierr);
    /* see if we can avoid some work */
    if (pcbddc->coarse_ksp) { /* coarse ksp has already been created */
      if (ocoarse_size != pcbddc->coarse_size) { /* ...but with different size, so reset it and set reuse flag to false */
        ierr = KSPReset(pcbddc->coarse_ksp);CHKERRQ(ierr);
        coarse_reuse = PETSC_FALSE;
      } else { /* we can safely reuse already computed coarse matrix */
        coarse_reuse = PETSC_TRUE;
      }
    } else { /* there's no coarse ksp, so we need to create the coarse matrix too */
      coarse_reuse = PETSC_FALSE;
    }
  } else { /* primal space has not been changed, so we can reuse coarse matrix */
    coarse_reuse = PETSC_TRUE;
  }

  /* infer some info from user */
  issym = PETSC_FALSE;
  ierr = MatIsSymmetricKnown(pc->pmat,&setsym,&issym);CHKERRQ(ierr);
  multilevel_allowed = PETSC_FALSE;
  multilevel_requested = PETSC_FALSE;
  if (pcbddc->current_level < pcbddc->max_levels) multilevel_requested = PETSC_TRUE;
  if (multilevel_requested) {
    /* count "active processes" */
    im_active = !!(pcis->n);
    ierr = MPI_Allreduce(&im_active,&active_procs,1,MPIU_INT,MPI_SUM,PetscObjectComm((PetscObject)pc));CHKERRQ(ierr);
    if (active_procs/pcbddc->coarsening_ratio < 2) {
      multilevel_allowed = PETSC_FALSE;
    } else {
      multilevel_allowed = PETSC_TRUE;
    }
  }

  /* set defaults for coarse KSP and PC */
  if (multilevel_allowed) {
    if (issym) {
      coarse_ksp_type = KSPRICHARDSON;
    } else {
      coarse_ksp_type = KSPCHEBYSHEV;
    }
    coarse_pc_type = PCBDDC;
  } else {
    coarse_ksp_type = KSPPREONLY;
    coarse_pc_type = PCREDUNDANT;
  }

  /* create the coarse KSP object only once with defaults */
  if (!pcbddc->coarse_ksp) {
    char prefix[256],str_level[3];
    size_t len;
    ierr = KSPCreate(PetscObjectComm((PetscObject)pc),&pcbddc->coarse_ksp);CHKERRQ(ierr);
    ierr = PetscObjectIncrementTabLevel((PetscObject)pcbddc->coarse_ksp,(PetscObject)pc,1);CHKERRQ(ierr);
    ierr = KSPSetTolerances(pcbddc->coarse_ksp,PETSC_DEFAULT,PETSC_DEFAULT,PETSC_DEFAULT,1);CHKERRQ(ierr);
    ierr = KSPSetType(pcbddc->coarse_ksp,coarse_ksp_type);CHKERRQ(ierr);
    ierr = KSPGetPC(pcbddc->coarse_ksp,&pc_temp);CHKERRQ(ierr);
    ierr = PCSetType(pc_temp,coarse_pc_type);CHKERRQ(ierr);
    /* prefix */
    ierr = PetscStrcpy(prefix,"");CHKERRQ(ierr);
    ierr = PetscStrcpy(str_level,"");CHKERRQ(ierr);
    if (!pcbddc->current_level) {
      ierr = PetscStrcpy(prefix,((PetscObject)pc)->prefix);CHKERRQ(ierr);
      ierr = PetscStrcat(prefix,"pc_bddc_coarse_");CHKERRQ(ierr);
    } else {
      ierr = PetscStrlen(((PetscObject)pc)->prefix,&len);CHKERRQ(ierr);
      if (pcbddc->current_level>1) len -= 2;
      ierr = PetscStrncpy(prefix,((PetscObject)pc)->prefix,len);CHKERRQ(ierr);
      *(prefix+len)='\0';
      sprintf(str_level,"%d_",(int)(pcbddc->current_level));
      ierr = PetscStrcat(prefix,str_level);CHKERRQ(ierr);
    }
    ierr = KSPSetOptionsPrefix(pcbddc->coarse_ksp,prefix);CHKERRQ(ierr);
  }
  /* allow user customization */
  /* ierr = PetscPrintf(PETSC_COMM_WORLD,"Type of %s before setting from options %s\n",((PetscObject)pcbddc->coarse_ksp)->prefix,((PetscObject)pcbddc->coarse_ksp)->type_name);CHKERRQ(ierr); */
  ierr = KSPSetFromOptions(pcbddc->coarse_ksp);CHKERRQ(ierr);
  /* ierr = PetscPrintf(PETSC_COMM_WORLD,"Type of %s after setting from options %s\n",((PetscObject)pcbddc->coarse_ksp)->prefix,((PetscObject)pcbddc->coarse_ksp)->type_name);CHKERRQ(ierr); */

  /* get some info after set from options */
  ierr = KSPGetPC(pcbddc->coarse_ksp,&pc_temp);CHKERRQ(ierr);
  ierr = PetscObjectTypeCompare((PetscObject)pc_temp,PCNN,&isnn);CHKERRQ(ierr);
  ierr = PetscObjectTypeCompare((PetscObject)pc_temp,PCBDDC,&isbddc);CHKERRQ(ierr);
  if (isbddc && !multilevel_allowed) { /* prevent from infinite loop if user as requested bddc pc for coarse solver */
    ierr = KSPSetType(pcbddc->coarse_ksp,coarse_ksp_type);CHKERRQ(ierr);
    ierr = PCSetType(pc_temp,coarse_pc_type);CHKERRQ(ierr);
    isbddc = PETSC_FALSE;
  }

  /* propagate BDDC info to the next level */
  ierr = PCBDDCSetLevel(pc_temp,pcbddc->current_level+1);CHKERRQ(ierr);
  ierr = PCBDDCSetCoarseningRatio(pc_temp,pcbddc->coarsening_ratio);CHKERRQ(ierr);
  ierr = PCBDDCSetLevels(pc_temp,pcbddc->max_levels);CHKERRQ(ierr);

  /* creates temporary MATIS object for coarse matrix */
  ierr = ISCreateGeneral(PetscObjectComm((PetscObject)pc),pcbddc->local_primal_size,pcbddc->global_primal_indices,PETSC_COPY_VALUES,&coarse_is);CHKERRQ(ierr);
  ierr = ISLocalToGlobalMappingCreateIS(coarse_is,&coarse_islg);CHKERRQ(ierr);
  ierr = MatCreateSeqDense(PETSC_COMM_SELF,pcbddc->local_primal_size,pcbddc->local_primal_size,coarse_submat_vals,&coarse_submat_dense);CHKERRQ(ierr);
  ierr = MatCreateIS(PetscObjectComm((PetscObject)pc),1,PETSC_DECIDE,PETSC_DECIDE,pcbddc->coarse_size,pcbddc->coarse_size,coarse_islg,&coarse_mat_is);CHKERRQ(ierr);
  ierr = MatISSetLocalMat(coarse_mat_is,coarse_submat_dense);CHKERRQ(ierr);
  ierr = MatAssemblyBegin(coarse_mat_is,MAT_FINAL_ASSEMBLY);CHKERRQ(ierr);
  ierr = MatAssemblyEnd(coarse_mat_is,MAT_FINAL_ASSEMBLY);CHKERRQ(ierr);
  ierr = MatDestroy(&coarse_submat_dense);CHKERRQ(ierr);
  ierr = ISLocalToGlobalMappingDestroy(&coarse_islg);CHKERRQ(ierr);

  /* assemble coarse matrix */
  if (isbddc || isnn) {
    ierr = MatISSubassemble(coarse_mat_is,NULL,pcbddc->coarsening_ratio,&coarse_mat);CHKERRQ(ierr);
  } else {
    if (coarse_reuse) {
      ierr = KSPGetOperators(pcbddc->coarse_ksp,&coarse_mat,NULL,NULL);CHKERRQ(ierr);
      ierr = PetscObjectReference((PetscObject)coarse_mat);CHKERRQ(ierr);
      ierr = MatISGetMPIXAIJ(coarse_mat_is,MATMPIAIJ,MAT_REUSE_MATRIX,&coarse_mat);CHKERRQ(ierr);
    } else {
      ierr = MatISGetMPIXAIJ(coarse_mat_is,MATMPIAIJ,MAT_INITIAL_MATRIX,&coarse_mat);CHKERRQ(ierr);
    }
  }
  ierr = MatDestroy(&coarse_mat_is);CHKERRQ(ierr);

  /* create local to global scatters for coarse problem */
  if (pcbddc->new_primal_space) {
    ierr = VecDestroy(&pcbddc->coarse_vec);CHKERRQ(ierr);
    ierr = VecDestroy(&pcbddc->coarse_rhs);CHKERRQ(ierr);
    ierr = VecScatterDestroy(&pcbddc->coarse_loc_to_glob);CHKERRQ(ierr);
    ierr = MatGetVecs(coarse_mat,&pcbddc->coarse_vec,&pcbddc->coarse_rhs);CHKERRQ(ierr);
    ierr = VecScatterCreate(pcbddc->vec1_P,NULL,pcbddc->coarse_vec,coarse_is,&pcbddc->coarse_loc_to_glob);CHKERRQ(ierr);
  }
  ierr = ISDestroy(&coarse_is);CHKERRQ(ierr);

  /* propagate symmetry info to coarse matrix */
  ierr = MatSetOption(coarse_mat,MAT_SYMMETRIC,issym);CHKERRQ(ierr);

  /* Compute coarse null space (special handling by BDDC only) */
  if (pcbddc->NullSpace) {
    ierr = PCBDDCNullSpaceAssembleCoarse(pc,coarse_mat,&CoarseNullSpace);CHKERRQ(ierr);
    if (isbddc) {
      ierr = PCBDDCSetNullSpace(pc_temp,CoarseNullSpace);CHKERRQ(ierr);
    } else {
      ierr = KSPSetNullSpace(pcbddc->coarse_ksp,CoarseNullSpace);CHKERRQ(ierr);
    }
  }

  /* set operators */
  ierr = PCGetOperators(pc,NULL,NULL,&matstruct);CHKERRQ(ierr);
  ierr = KSPSetOperators(pcbddc->coarse_ksp,coarse_mat,coarse_mat,matstruct);CHKERRQ(ierr);

  /* additional KSP customization */
  ierr = KSPGetTolerances(pcbddc->coarse_ksp,NULL,NULL,NULL,&max_it);CHKERRQ(ierr);
  if (max_it < 5) {
    ierr = KSPSetNormType(pcbddc->coarse_ksp,KSP_NORM_NONE);CHKERRQ(ierr);
  }
  /* ierr = KSPChebyshevSetEstimateEigenvalues(pcbddc->coarse_ksp,1.0,0.0,0.0,1.1);CHKERRQ(ierr); */


  /* print some info if requested */
  if (pcbddc->dbg_flag) {
    ierr = KSPGetType(pcbddc->coarse_ksp,&coarse_ksp_type);CHKERRQ(ierr);
    ierr = PCGetType(pc_temp,&coarse_pc_type);CHKERRQ(ierr);
    if (!multilevel_allowed) {
      if (multilevel_requested) {
        ierr = PetscViewerASCIIPrintf(pcbddc->dbg_viewer,"Not enough active processes on level %d (active processes %d, coarsening ratio %d)\n",pcbddc->current_level,active_procs,pcbddc->coarsening_ratio);CHKERRQ(ierr);
      } else if (pcbddc->max_levels) {
        ierr = PetscViewerASCIIPrintf(pcbddc->dbg_viewer,"Maximum number of requested levels reached (%d)\n",pcbddc->max_levels);CHKERRQ(ierr);
      }
    }
    ierr = PetscViewerASCIIPrintf(pcbddc->dbg_viewer,"Calling %s/%s setup at level %d for coarse solver (%s)\n",coarse_ksp_type,coarse_pc_type,pcbddc->current_level,((PetscObject)pcbddc->coarse_ksp)->prefix);CHKERRQ(ierr);
    ierr = PetscViewerFlush(pcbddc->dbg_viewer);CHKERRQ(ierr);
  }

  /* setup coarse ksp */
  ierr = KSPSetUp(pcbddc->coarse_ksp);CHKERRQ(ierr);
  if (pcbddc->dbg_flag) {
    ierr = PetscViewerASCIIPrintf(pcbddc->dbg_viewer,"Coarse solver setup completed at level %d\n",pcbddc->current_level);CHKERRQ(ierr);
    ierr = PetscViewerFlush(pcbddc->dbg_viewer);CHKERRQ(ierr);
    ierr = KSPView(pcbddc->coarse_ksp,pcbddc->dbg_viewer);CHKERRQ(ierr);
    ierr = PetscViewerFlush(pcbddc->dbg_viewer);CHKERRQ(ierr);
  }

  /* Check coarse problem if requested */
  if (pcbddc->dbg_flag) {
    KSP       check_ksp;
    KSPType   check_ksp_type;
    PC        check_pc;
    Vec       check_vec;
    PetscReal abs_infty_error,infty_error,lambda_min,lambda_max;
    PetscInt  its;
    PetscBool ispreonly,compute;

    /* Create ksp object suitable for estimation of extreme eigenvalues */
    ierr = KSPCreate(PetscObjectComm((PetscObject)pc),&check_ksp);CHKERRQ(ierr);
    ierr = KSPSetOperators(check_ksp,coarse_mat,coarse_mat,SAME_PRECONDITIONER);CHKERRQ(ierr);
    ierr = KSPSetTolerances(check_ksp,1.e-12,1.e-12,PETSC_DEFAULT,pcbddc->coarse_size);CHKERRQ(ierr);
    ierr = PetscObjectTypeCompare((PetscObject)pcbddc->coarse_ksp,KSPPREONLY,&ispreonly);CHKERRQ(ierr);
    if (ispreonly) {
      check_ksp_type = KSPPREONLY;
      compute = PETSC_FALSE;
    } else {
      if (issym) check_ksp_type = KSPCG;
      else check_ksp_type = KSPGMRES;
      compute = PETSC_TRUE;
    }
    ierr = KSPSetType(check_ksp,check_ksp_type);CHKERRQ(ierr);
    ierr = KSPSetComputeSingularValues(check_ksp,compute);CHKERRQ(ierr);
    ierr = KSPSetUp(check_ksp);CHKERRQ(ierr);
    ierr = KSPGetPC(pcbddc->coarse_ksp,&check_pc);CHKERRQ(ierr);
    ierr = KSPSetPC(check_ksp,check_pc);CHKERRQ(ierr);
    /* create random vec */
    ierr = VecDuplicate(pcbddc->coarse_vec,&check_vec);CHKERRQ(ierr);
    ierr = VecSetRandom(check_vec,NULL);CHKERRQ(ierr);
    if (CoarseNullSpace) {
      ierr = MatNullSpaceRemove(CoarseNullSpace,check_vec);CHKERRQ(ierr);
    }
    ierr = MatMult(coarse_mat,check_vec,pcbddc->coarse_rhs);CHKERRQ(ierr);
    /* solve coarse problem */
    ierr = KSPSolve(check_ksp,pcbddc->coarse_rhs,pcbddc->coarse_vec);CHKERRQ(ierr);
    if (CoarseNullSpace) {
      ierr = MatNullSpaceRemove(CoarseNullSpace,pcbddc->coarse_vec);CHKERRQ(ierr);
    }
    /* check coarse problem residual error */
    ierr = VecAXPY(check_vec,-1.0,pcbddc->coarse_vec);CHKERRQ(ierr);
    ierr = VecNorm(check_vec,NORM_INFINITY,&infty_error);CHKERRQ(ierr);
    ierr = MatMult(coarse_mat,check_vec,pcbddc->coarse_rhs);CHKERRQ(ierr);
    ierr = VecNorm(pcbddc->coarse_rhs,NORM_INFINITY,&abs_infty_error);CHKERRQ(ierr);
    ierr = VecDestroy(&check_vec);CHKERRQ(ierr);
    ierr = PetscViewerASCIIPrintf(pcbddc->dbg_viewer,"Coarse problem (%s) details\n",((PetscObject)(pcbddc->coarse_ksp))->prefix);CHKERRQ(ierr);
    ierr = PetscViewerASCIIPrintf(pcbddc->dbg_viewer,"Coarse problem exact infty_error   : %1.6e\n",infty_error);CHKERRQ(ierr);
    ierr = PetscViewerASCIIPrintf(pcbddc->dbg_viewer,"Coarse problem residual infty_error: %1.6e\n",abs_infty_error);CHKERRQ(ierr);
    /* get eigenvalue estimation if preonly has not been requested */
    if (!ispreonly) {
      ierr = KSPComputeExtremeSingularValues(check_ksp,&lambda_max,&lambda_min);CHKERRQ(ierr);
      ierr = KSPGetIterationNumber(check_ksp,&its);CHKERRQ(ierr);
      ierr = PetscViewerASCIIPrintf(pcbddc->dbg_viewer,"Coarse problem eigenvalues (estimated with %d iterations of %s): %1.6e %1.6e\n",its,check_ksp_type,lambda_min,lambda_max);CHKERRQ(ierr);
    }
    ierr = PetscViewerFlush(pcbddc->dbg_viewer);CHKERRQ(ierr);
    ierr = KSPDestroy(&check_ksp);CHKERRQ(ierr);
  }
  /* free memory */
  ierr = MatNullSpaceDestroy(&CoarseNullSpace);CHKERRQ(ierr);
  ierr = MatDestroy(&coarse_mat);CHKERRQ(ierr);
  PetscFunctionReturn(0);
}

#undef __FUNCT__
#define __FUNCT__ "PCBDDCComputePrimalNumbering"
PetscErrorCode PCBDDCComputePrimalNumbering(PC pc,PetscInt* coarse_size_n,PetscInt** local_primal_indices_n)
{
  PC_BDDC*       pcbddc = (PC_BDDC*)pc->data;
  PC_IS*         pcis = (PC_IS*)pc->data;
  Mat_IS*        matis = (Mat_IS*)pc->pmat->data;
  PetscInt       i,coarse_size;
  PetscInt       *local_primal_indices;
  PetscErrorCode ierr;

  PetscFunctionBegin;
  /* Compute global number of coarse dofs */
  if (!pcbddc->primal_indices_local_idxs && pcbddc->local_primal_size) {
    SETERRQ(PetscObjectComm((PetscObject)pc),PETSC_ERR_PLIB,"BDDC Local primal indices have not been created");
  }
  ierr = PCBDDCSubsetNumbering(PetscObjectComm((PetscObject)(pc->pmat)),matis->mapping,pcbddc->local_primal_size,pcbddc->primal_indices_local_idxs,NULL,&coarse_size,&local_primal_indices);CHKERRQ(ierr);

  /* check numbering */
  if (pcbddc->dbg_flag) {
    PetscScalar coarsesum,*array;

    ierr = PetscViewerFlush(pcbddc->dbg_viewer);CHKERRQ(ierr);
    ierr = PetscViewerASCIIPrintf(pcbddc->dbg_viewer,"--------------------------------------------------\n");CHKERRQ(ierr);
    ierr = PetscViewerASCIIPrintf(pcbddc->dbg_viewer,"Check coarse indices\n");CHKERRQ(ierr);
    ierr = PetscViewerASCIISynchronizedAllow(pcbddc->dbg_viewer,PETSC_TRUE);CHKERRQ(ierr);
    ierr = VecSet(pcis->vec1_N,0.0);CHKERRQ(ierr);
    for (i=0;i<pcbddc->local_primal_size;i++) {
      ierr = VecSetValue(pcis->vec1_N,pcbddc->primal_indices_local_idxs[i],1.0,INSERT_VALUES);CHKERRQ(ierr);
    }
    ierr = VecAssemblyBegin(pcis->vec1_N);CHKERRQ(ierr);
    ierr = VecAssemblyEnd(pcis->vec1_N);CHKERRQ(ierr);
    ierr = VecSet(pcis->vec1_global,0.0);CHKERRQ(ierr);
    ierr = VecScatterBegin(matis->ctx,pcis->vec1_N,pcis->vec1_global,ADD_VALUES,SCATTER_REVERSE);CHKERRQ(ierr);
    ierr = VecScatterEnd(matis->ctx,pcis->vec1_N,pcis->vec1_global,ADD_VALUES,SCATTER_REVERSE);CHKERRQ(ierr);
    ierr = VecScatterBegin(matis->ctx,pcis->vec1_global,pcis->vec1_N,INSERT_VALUES,SCATTER_FORWARD);CHKERRQ(ierr);
    ierr = VecScatterEnd(matis->ctx,pcis->vec1_global,pcis->vec1_N,INSERT_VALUES,SCATTER_FORWARD);CHKERRQ(ierr);
    ierr = VecGetArray(pcis->vec1_N,&array);CHKERRQ(ierr);
    for (i=0;i<pcis->n;i++) {
      if (array[i] == 1.0) {
        ierr = PetscViewerASCIISynchronizedPrintf(pcbddc->dbg_viewer,"Subdomain %04d: local index %d owned by a single process!\n",PetscGlobalRank,i);CHKERRQ(ierr);
      }
    }
    ierr = PetscViewerFlush(pcbddc->dbg_viewer);CHKERRQ(ierr);
    for (i=0;i<pcis->n;i++) {
      if (PetscRealPart(array[i]) > 0.0) array[i] = 1.0/PetscRealPart(array[i]);
    }
    ierr = VecRestoreArray(pcis->vec1_N,&array);CHKERRQ(ierr);
    ierr = VecSet(pcis->vec1_global,0.0);CHKERRQ(ierr);
    ierr = VecScatterBegin(matis->ctx,pcis->vec1_N,pcis->vec1_global,ADD_VALUES,SCATTER_REVERSE);CHKERRQ(ierr);
    ierr = VecScatterEnd(matis->ctx,pcis->vec1_N,pcis->vec1_global,ADD_VALUES,SCATTER_REVERSE);CHKERRQ(ierr);
    ierr = VecSum(pcis->vec1_global,&coarsesum);CHKERRQ(ierr);
    ierr = PetscViewerASCIIPrintf(pcbddc->dbg_viewer,"Size of coarse problem is %d (%lf)\n",coarse_size,PetscRealPart(coarsesum));CHKERRQ(ierr);
    if (pcbddc->dbg_flag > 1) {
      ierr = PetscViewerASCIIPrintf(pcbddc->dbg_viewer,"Distribution of local primal indices\n");CHKERRQ(ierr);
      ierr = PetscViewerFlush(pcbddc->dbg_viewer);CHKERRQ(ierr);
      ierr = PetscViewerASCIISynchronizedPrintf(pcbddc->dbg_viewer,"Subdomain %04d\n",PetscGlobalRank);CHKERRQ(ierr);
      for (i=0;i<pcbddc->local_primal_size;i++) {
        ierr = PetscViewerASCIISynchronizedPrintf(pcbddc->dbg_viewer,"local_primal_indices[%d]=%d (%d)\n",i,local_primal_indices[i],pcbddc->primal_indices_local_idxs[i]);
      }
      ierr = PetscViewerFlush(pcbddc->dbg_viewer);CHKERRQ(ierr);
    }
    ierr = PetscViewerFlush(pcbddc->dbg_viewer);CHKERRQ(ierr);
  }
  /* get back data */
  *coarse_size_n = coarse_size;
  *local_primal_indices_n = local_primal_indices;
  PetscFunctionReturn(0);
}

#undef __FUNCT__
#define __FUNCT__ "PCBDDCGlobalToLocal"
PetscErrorCode PCBDDCGlobalToLocal(PC pc,VecScatter ctx,IS globalis,IS* localis)
{
  PC_IS*         pcis = (PC_IS*)pc->data;
  IS             localis_t;
  PetscInt       i,lsize,*idxs;
  PetscScalar    *vals;
  PetscErrorCode ierr;

  PetscFunctionBegin;
  /* get dirichlet indices in local ordering exploiting local to global map */
  ierr = ISGetLocalSize(globalis,&lsize);CHKERRQ(ierr);
  ierr = PetscMalloc(lsize*sizeof(PetscScalar),&vals);CHKERRQ(ierr);
  for (i=0;i<lsize;i++) vals[i] = 1.0;
  ierr = ISGetIndices(globalis,(const PetscInt**)&idxs);CHKERRQ(ierr);
  ierr = VecSet(pcis->vec1_global,0.0);CHKERRQ(ierr);
  ierr = VecSetValues(pcis->vec1_global,lsize,idxs,vals,INSERT_VALUES);CHKERRQ(ierr);
  ierr = VecAssemblyBegin(pcis->vec1_global);CHKERRQ(ierr);
  ierr = ISRestoreIndices(globalis,(const PetscInt**)&idxs);CHKERRQ(ierr);
  ierr = PetscFree(vals);CHKERRQ(ierr);
  ierr = VecAssemblyEnd(pcis->vec1_global);CHKERRQ(ierr);
  /* now compute dirichlet set in local ordering */
  ierr = VecScatterBegin(ctx,pcis->vec1_global,pcis->vec1_N,INSERT_VALUES,SCATTER_FORWARD);CHKERRQ(ierr);
  ierr = VecScatterEnd(ctx,pcis->vec1_global,pcis->vec1_N,INSERT_VALUES,SCATTER_FORWARD);CHKERRQ(ierr);
  ierr = VecGetArrayRead(pcis->vec1_N,(const PetscScalar**)&vals);CHKERRQ(ierr);
  for (i=0,lsize=0;i<pcis->n;i++) {
    if (vals[i] == 1.0) {
      lsize++;
    }
  }
  ierr = PetscMalloc(lsize*sizeof(PetscInt),&idxs);CHKERRQ(ierr);
  for (i=0,lsize=0;i<pcis->n;i++) {
    if (vals[i] == 1.0) {
      idxs[lsize++] = i;
    }
  }
  ierr = VecRestoreArrayRead(pcis->vec1_N,(const PetscScalar**)&vals);CHKERRQ(ierr);
  ierr = ISCreateGeneral(PetscObjectComm((PetscObject)pc),lsize,idxs,PETSC_OWN_POINTER,&localis_t);CHKERRQ(ierr);
  *localis = localis_t;
  PetscFunctionReturn(0);
}<|MERGE_RESOLUTION|>--- conflicted
+++ resolved
@@ -55,19 +55,11 @@
   ierr = ISDestroy(&pcbddc->NeumannBoundaries);CHKERRQ(ierr);
   ierr = ISDestroy(&pcbddc->NeumannBoundariesLocal);CHKERRQ(ierr);
   ierr = ISDestroy(&pcbddc->DirichletBoundaries);CHKERRQ(ierr);
-<<<<<<< HEAD
-  for (i=0;i<pcbddc->n_ISForDofs;i++) {
-    ierr = ISDestroy(&pcbddc->ISForDofs[i]);CHKERRQ(ierr);
-  }
-  ierr = PetscFree(pcbddc->ISForDofs);CHKERRQ(ierr);
-  pcbddc->n_ISForDofs = 0;
   ierr = MatNullSpaceDestroy(&pcbddc->onearnullspace);CHKERRQ(ierr);
   ierr = PetscFree(pcbddc->onearnullvecs_state);CHKERRQ(ierr);
-=======
   ierr = ISDestroy(&pcbddc->DirichletBoundariesLocal);CHKERRQ(ierr);
   ierr = PCBDDCSetDofsSplitting(pc,0,NULL);CHKERRQ(ierr);
   ierr = PCBDDCSetDofsSplittingLocal(pc,0,NULL);CHKERRQ(ierr);
->>>>>>> 48937de6
   PetscFunctionReturn(0);
 }
 
@@ -2178,29 +2170,12 @@
 
   /* Set default dofs' splitting if no information has been provided by the user with PCBDDCSetDofsSplitting or PCBDDCSetDofsSplittingLocal */
   vertex_size = 1;
-<<<<<<< HEAD
-  if (!pcbddc->user_provided_isfordofs) {
-    if (!pcbddc->n_ISForDofs) {
-      IS *custom_ISForDofs;
-
-      ierr = MatGetBlockSize(matis->A,&bs);CHKERRQ(ierr);
-      ierr = PetscMalloc(bs*sizeof(IS),&custom_ISForDofs);CHKERRQ(ierr);
-      for (i=0;i<bs;i++) {
-        ierr = ISCreateStride(PETSC_COMM_SELF,pcis->n/bs,i,bs,&custom_ISForDofs[i]);CHKERRQ(ierr);
-      }
-      ierr = PCBDDCSetDofsSplitting(pc,bs,custom_ISForDofs);CHKERRQ(ierr);
-      pcbddc->user_provided_isfordofs = PETSC_FALSE;
-      /* remove my references to IS objects */
-      for (i=0;i<bs;i++) {
-        ierr = ISDestroy(&custom_ISForDofs[i]);CHKERRQ(ierr);
-=======
   if (pcbddc->user_provided_isfordofs) {
     if (pcbddc->n_ISForDofs) { /* need to convert from global to local and remove references to global dofs splitting */
       ierr = PetscMalloc(pcbddc->n_ISForDofs*sizeof(IS),&pcbddc->ISForDofsLocal);CHKERRQ(ierr);
       for (i=0;i<pcbddc->n_ISForDofs;i++) {
         ierr = PCBDDCGlobalToLocal(pc,matis->ctx,pcbddc->ISForDofs[i],&pcbddc->ISForDofsLocal[i]);CHKERRQ(ierr);
         ierr = ISDestroy(&pcbddc->ISForDofs[i]);CHKERRQ(ierr);
->>>>>>> 48937de6
       }
       pcbddc->n_ISForDofsLocal = pcbddc->n_ISForDofs;
       pcbddc->n_ISForDofs = 0;
