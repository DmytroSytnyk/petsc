#include <../src/mat/impls/aij/seq/aij.h>
#include <../src/ksp/pc/impls/bddc/bddc.h>
#include <../src/ksp/pc/impls/bddc/bddcprivate.h>
#include <../src/mat/impls/dense/seq/dense.h>
#include <petscdmplex.h>
#include <petscblaslapack.h>
#include <petsc/private/sfimpl.h>
#include <petsc/private/dmpleximpl.h>
#include <petscdmda.h>

static PetscErrorCode MatMPIAIJRestrict(Mat,MPI_Comm,Mat*);

/* if range is true,  it returns B s.t. span{B} = range(A)
   if range is false, it returns B s.t. range(B) _|_ range(A) */
PetscErrorCode MatDenseOrthogonalRangeOrComplement(Mat A, PetscBool range, PetscInt lw, PetscScalar *work, PetscReal *rwork, Mat *B)
{
#if !defined(PETSC_USE_COMPLEX)
  PetscScalar    *uwork,*data,*U, ds = 0.;
  PetscReal      *sing;
  PetscBLASInt   bM,bN,lwork,lierr,di = 1;
  PetscInt       ulw,i,nr,nc,n;
  PetscErrorCode ierr;

  PetscFunctionBegin;
#if defined(PETSC_MISSING_LAPACK_GESVD)
  SETERRQ(PETSC_COMM_SELF,PETSC_ERR_SUP,"LAPACK _GESVD not available");
#else
  ierr = MatGetSize(A,&nr,&nc);CHKERRQ(ierr);
  if (!nr || !nc) PetscFunctionReturn(0);

  /* workspace */
  if (!work) {
    ulw  = PetscMax(PetscMax(1,5*PetscMin(nr,nc)),3*PetscMin(nr,nc)+PetscMax(nr,nc));
    ierr = PetscMalloc1(ulw,&uwork);CHKERRQ(ierr);
  } else {
    ulw   = lw;
    uwork = work;
  }
  n = PetscMin(nr,nc);
  if (!rwork) {
    ierr = PetscMalloc1(n,&sing);CHKERRQ(ierr);
  } else {
    sing = rwork;
  }

  /* SVD */
  ierr = PetscMalloc1(nr*nr,&U);CHKERRQ(ierr);
  ierr = PetscBLASIntCast(nr,&bM);CHKERRQ(ierr);
  ierr = PetscBLASIntCast(nc,&bN);CHKERRQ(ierr);
  ierr = PetscBLASIntCast(ulw,&lwork);CHKERRQ(ierr);
  ierr = MatDenseGetArray(A,&data);CHKERRQ(ierr);
  ierr = PetscFPTrapPush(PETSC_FP_TRAP_OFF);CHKERRQ(ierr);
  PetscStackCallBLAS("LAPACKgesvd",LAPACKgesvd_("A","N",&bM,&bN,data,&bM,sing,U,&bM,&ds,&di,uwork,&lwork,&lierr));
  ierr = PetscFPTrapPop();CHKERRQ(ierr);
  if (lierr) SETERRQ1(PETSC_COMM_SELF,PETSC_ERR_LIB,"Error in GESVD Lapack routine %d",(int)lierr);
  ierr = MatDenseRestoreArray(A,&data);CHKERRQ(ierr);
  for (i=0;i<n;i++) if (sing[i] < PETSC_SMALL) break;
  if (!rwork) {
    ierr = PetscFree(sing);CHKERRQ(ierr);
  }
  if (!work) {
    ierr = PetscFree(uwork);CHKERRQ(ierr);
  }
  /* create B */
  if (!range) {
    ierr = MatCreateSeqDense(PETSC_COMM_SELF,nr,nr-i,NULL,B);CHKERRQ(ierr);
    ierr = MatDenseGetArray(*B,&data);CHKERRQ(ierr);
    ierr = PetscMemcpy(data,U+nr*i,(nr-i)*nr*sizeof(PetscScalar));CHKERRQ(ierr);
  } else {
    ierr = MatCreateSeqDense(PETSC_COMM_SELF,nr,i,NULL,B);CHKERRQ(ierr);
    ierr = MatDenseGetArray(*B,&data);CHKERRQ(ierr);
    ierr = PetscMemcpy(data,U,i*nr*sizeof(PetscScalar));CHKERRQ(ierr);
  }
  ierr = MatDenseRestoreArray(*B,&data);CHKERRQ(ierr);
  ierr = PetscFree(U);CHKERRQ(ierr);
#endif
#else /* PETSC_USE_COMPLEX */
  PetscFunctionBegin;
  SETERRQ(PETSC_COMM_SELF,PETSC_ERR_SUP,"Not implemented for complexes");
#endif
  PetscFunctionReturn(0);
}

/* TODO REMOVE */
#if defined(PRINT_GDET)
static int inc = 0;
static int lev = 0;
#endif

PetscErrorCode PCBDDCComputeNedelecChangeEdge(Mat lG, IS edge, IS extrow, IS extcol, IS corners, Mat* Gins, Mat* GKins, PetscScalar cvals[2], PetscScalar *work, PetscReal *rwork)
{
  PetscErrorCode ierr;
  Mat            GE,GEd;
  PetscInt       rsize,csize,esize;
  PetscScalar    *ptr;

  PetscFunctionBegin;
  ierr = ISGetSize(edge,&esize);CHKERRQ(ierr);
  if (!esize) PetscFunctionReturn(0);
  ierr = ISGetSize(extrow,&rsize);CHKERRQ(ierr);
  ierr = ISGetSize(extcol,&csize);CHKERRQ(ierr);

  /* gradients */
  ptr  = work + 5*esize;
  ierr = MatCreateSubMatrix(lG,extrow,extcol,MAT_INITIAL_MATRIX,&GE);CHKERRQ(ierr);
  ierr = MatCreateSeqDense(PETSC_COMM_SELF,rsize,csize,ptr,Gins);CHKERRQ(ierr);
  ierr = MatConvert(GE,MATSEQDENSE,MAT_REUSE_MATRIX,Gins);CHKERRQ(ierr);
  ierr = MatDestroy(&GE);CHKERRQ(ierr);

  /* constants */
  ptr += rsize*csize;
  ierr = MatCreateSeqDense(PETSC_COMM_SELF,esize,csize,ptr,&GEd);CHKERRQ(ierr);
  ierr = MatCreateSubMatrix(lG,edge,extcol,MAT_INITIAL_MATRIX,&GE);CHKERRQ(ierr);
  ierr = MatConvert(GE,MATSEQDENSE,MAT_REUSE_MATRIX,&GEd);CHKERRQ(ierr);
  ierr = MatDestroy(&GE);CHKERRQ(ierr);
  ierr = MatDenseOrthogonalRangeOrComplement(GEd,PETSC_FALSE,5*esize,work,rwork,GKins);CHKERRQ(ierr);
  ierr = MatDestroy(&GEd);CHKERRQ(ierr);

  if (corners) {
    Mat            GEc;
    PetscScalar    *vals,v;

    ierr = MatCreateSubMatrix(lG,edge,corners,MAT_INITIAL_MATRIX,&GEc);CHKERRQ(ierr);
    ierr = MatTransposeMatMult(GEc,*GKins,MAT_INITIAL_MATRIX,1.0,&GEd);CHKERRQ(ierr);
    ierr = MatDenseGetArray(GEd,&vals);CHKERRQ(ierr);
    /* v    = PetscAbsScalar(vals[0]) */;
    v    = 1.;
    cvals[0] = vals[0]/v;
    cvals[1] = vals[1]/v;
    ierr = MatDenseRestoreArray(GEd,&vals);CHKERRQ(ierr);
    ierr = MatScale(*GKins,1./v);CHKERRQ(ierr);
#if defined(PRINT_GDET)
    {
      PetscViewer viewer;
      char filename[256];
      sprintf(filename,"Gdet_l%d_r%d_cc%d.m",lev,PetscGlobalRank,inc++);
      ierr = PetscViewerASCIIOpen(PETSC_COMM_SELF,filename,&viewer);CHKERRQ(ierr);
      ierr = PetscViewerPushFormat(viewer,PETSC_VIEWER_ASCII_MATLAB);CHKERRQ(ierr);
      ierr = PetscObjectSetName((PetscObject)GEc,"GEc");CHKERRQ(ierr);
      ierr = MatView(GEc,viewer);CHKERRQ(ierr);
      ierr = PetscObjectSetName((PetscObject)(*GKins),"GK");CHKERRQ(ierr);
      ierr = MatView(*GKins,viewer);CHKERRQ(ierr);
      ierr = PetscObjectSetName((PetscObject)GEd,"Gproj");CHKERRQ(ierr);
      ierr = MatView(GEd,viewer);CHKERRQ(ierr);
      ierr = PetscViewerDestroy(&viewer);CHKERRQ(ierr);
    }
#endif
    ierr = MatDestroy(&GEd);CHKERRQ(ierr);
    ierr = MatDestroy(&GEc);CHKERRQ(ierr);
  }

  PetscFunctionReturn(0);
}

PetscErrorCode PCBDDCNedelecSupport(PC pc)
{
  PC_BDDC                *pcbddc = (PC_BDDC*)pc->data;
  Mat_IS                 *matis = (Mat_IS*)pc->pmat->data;
  Mat                    G,T,conn,lG,lGt,lGis,lGall,lGe,lGinit;
  Vec                    tvec;
  PetscSF                sfv;
  ISLocalToGlobalMapping el2g,vl2g,fl2g,al2g;
  MPI_Comm               comm;
  IS                     lned,primals,allprimals,nedfieldlocal;
  IS                     *eedges,*extrows,*extcols,*alleedges;
  PetscBT                btv,bte,btvc,btb,btbd,btvcand,btvi,btee,bter;
  PetscScalar            *vals,*work;
  PetscReal              *rwork;
  const PetscInt         *idxs,*ii,*jj,*iit,*jjt;
  PetscInt               ne,nv,Lv,order,n,field;
  PetscInt               n_neigh,*neigh,*n_shared,**shared;
  PetscInt               i,j,extmem,cum,maxsize,nee;
  PetscInt               *extrow,*extrowcum,*marks,*vmarks,*gidxs;
  PetscInt               *sfvleaves,*sfvroots;
  PetscInt               *corners,*cedges;
  PetscInt               *ecount,**eneighs,*vcount,**vneighs;
#if defined(PETSC_USE_DEBUG)
  PetscInt               *emarks;
#endif
  PetscBool              print,eerr,done,lrc[2],conforming,global,singular,setprimal;
  PetscErrorCode         ierr;

  PetscFunctionBegin;
  /* If the discrete gradient is defined for a subset of dofs and global is true,
     it assumes G is given in global ordering for all the dofs.
     Otherwise, the ordering is global for the Nedelec field */
  order      = pcbddc->nedorder;
  conforming = pcbddc->conforming;
  field      = pcbddc->nedfield;
  global     = pcbddc->nedglobal;
  setprimal  = PETSC_FALSE;
  print      = PETSC_FALSE;
  singular   = PETSC_FALSE;

  /* Command line customization */
  ierr = PetscOptionsBegin(PetscObjectComm((PetscObject)pc),((PetscObject)pc)->prefix,"BDDC Nedelec options","PC");CHKERRQ(ierr);
  ierr = PetscOptionsBool("-pc_bddc_nedelec_field_primal","All edge dofs set as primals: Toselli's algorithm C",NULL,setprimal,&setprimal,NULL);CHKERRQ(ierr);
  ierr = PetscOptionsBool("-pc_bddc_nedelec_singular","Infer nullspace from discrete gradient",NULL,singular,&singular,NULL);CHKERRQ(ierr);
  ierr = PetscOptionsInt("-pc_bddc_nedelec_order","Test variable order code (to be removed)",NULL,order,&order,NULL);CHKERRQ(ierr);
  /* print debug info TODO: to be removed */
  ierr = PetscOptionsBool("-pc_bddc_nedelec_print","Print debug info",NULL,print,&print,NULL);CHKERRQ(ierr);
  ierr = PetscOptionsEnd();CHKERRQ(ierr);

  /* Return if there are no edges in the decomposition and the problem is not singular */
  ierr = MatGetLocalToGlobalMapping(pc->pmat,&al2g,NULL);CHKERRQ(ierr);
  ierr = ISLocalToGlobalMappingGetSize(al2g,&n);CHKERRQ(ierr);
  ierr = PetscObjectGetComm((PetscObject)pc,&comm);CHKERRQ(ierr);
  if (!singular) {
    ierr   = VecGetArrayRead(matis->counter,(const PetscScalar**)&vals);CHKERRQ(ierr);
    lrc[0] = PETSC_FALSE;
    for (i=0;i<n;i++) {
      if (PetscRealPart(vals[i]) > 2.) {
        lrc[0] = PETSC_TRUE;
        break;
      }
    }
    ierr = VecRestoreArrayRead(matis->counter,(const PetscScalar**)&vals);CHKERRQ(ierr);
    ierr = MPIU_Allreduce(&lrc[0],&lrc[1],1,MPIU_BOOL,MPI_LOR,comm);CHKERRQ(ierr);
    if (!lrc[1]) PetscFunctionReturn(0);
  }

  /* Get Nedelec field */
  ierr = MatISSetUpSF(pc->pmat);CHKERRQ(ierr);
  if (pcbddc->n_ISForDofsLocal && field >= pcbddc->n_ISForDofsLocal) SETERRQ2(comm,PETSC_ERR_USER,"Invalid field for Nedelec %D: number of fields is %D",field,pcbddc->n_ISForDofsLocal);
  if (pcbddc->n_ISForDofsLocal && field >= 0) {
    ierr          = PetscObjectReference((PetscObject)pcbddc->ISForDofsLocal[field]);CHKERRQ(ierr);
    nedfieldlocal = pcbddc->ISForDofsLocal[field];
    ierr          = ISGetLocalSize(nedfieldlocal,&ne);CHKERRQ(ierr);
  } else if (!pcbddc->n_ISForDofsLocal && field != PETSC_DECIDE) {
    ne            = n;
    nedfieldlocal = NULL;
    global        = PETSC_TRUE;
  } else if (field == PETSC_DECIDE) {
    PetscInt rst,ren,*idx;

    ierr = PetscMemzero(matis->sf_leafdata,n*sizeof(PetscInt));CHKERRQ(ierr);
    ierr = PetscMemzero(matis->sf_rootdata,pc->pmat->rmap->n*sizeof(PetscInt));CHKERRQ(ierr);
    ierr = MatGetOwnershipRange(pcbddc->discretegradient,&rst,&ren);CHKERRQ(ierr);
    for (i=rst;i<ren;i++) {
      PetscInt nc;

      ierr = MatGetRow(pcbddc->discretegradient,i,&nc,NULL,NULL);CHKERRQ(ierr);
      if (nc > 1) matis->sf_rootdata[i-rst] = 1;
      ierr = MatRestoreRow(pcbddc->discretegradient,i,&nc,NULL,NULL);CHKERRQ(ierr);
    }
    ierr = PetscSFBcastBegin(matis->sf,MPIU_INT,matis->sf_rootdata,matis->sf_leafdata);CHKERRQ(ierr);
    ierr = PetscSFBcastEnd(matis->sf,MPIU_INT,matis->sf_rootdata,matis->sf_leafdata);CHKERRQ(ierr);
    ierr = PetscMalloc1(n,&idx);CHKERRQ(ierr);
    for (i=0,ne=0;i<n;i++) if (matis->sf_leafdata[i]) idx[ne++] = i;
    ierr = ISCreateGeneral(comm,ne,idx,PETSC_OWN_POINTER,&nedfieldlocal);CHKERRQ(ierr);
  } else {
    SETERRQ(comm,PETSC_ERR_USER,"When multiple fields are present, the Nedelec field has to be specified");
  }

  /* Sanity checks */
  if (!order && !conforming) SETERRQ(comm,PETSC_ERR_SUP,"Variable order and non-conforming spaces are not supported at the same time");
  if (pcbddc->user_ChangeOfBasisMatrix) SETERRQ(comm,PETSC_ERR_SUP,"Cannot generate Nedelec support with user defined change of basis");
  if (order && ne%order) SETERRQ2(PETSC_COMM_SELF,PETSC_ERR_USER,"The number of local edge dofs %D it's not a multiple of the order %D",ne,order);

  /* Just set primal dofs and return */
  if (setprimal) {
    IS       enedfieldlocal;
    PetscInt *eidxs;

    ierr = PetscMalloc1(ne,&eidxs);CHKERRQ(ierr);
    ierr = VecGetArrayRead(matis->counter,(const PetscScalar**)&vals);CHKERRQ(ierr);
    if (nedfieldlocal) {
      ierr = ISGetIndices(nedfieldlocal,&idxs);CHKERRQ(ierr);
      for (i=0,cum=0;i<ne;i++) {
        if (PetscRealPart(vals[idxs[i]]) > 2.) {
          eidxs[cum++] = idxs[i];
        }
      }
      ierr = ISRestoreIndices(nedfieldlocal,&idxs);CHKERRQ(ierr);
    } else {
      for (i=0,cum=0;i<ne;i++) {
        if (PetscRealPart(vals[i]) > 2.) {
          eidxs[cum++] = i;
        }
      }
    }
    ierr = VecRestoreArrayRead(matis->counter,(const PetscScalar**)&vals);CHKERRQ(ierr);
    ierr = ISCreateGeneral(comm,cum,eidxs,PETSC_COPY_VALUES,&enedfieldlocal);CHKERRQ(ierr);
    ierr = PCBDDCSetPrimalVerticesLocalIS(pc,enedfieldlocal);CHKERRQ(ierr);
    ierr = PetscFree(eidxs);CHKERRQ(ierr);
    ierr = ISDestroy(&nedfieldlocal);CHKERRQ(ierr);
    ierr = ISDestroy(&enedfieldlocal);CHKERRQ(ierr);
    PetscFunctionReturn(0);
  }

  /* Compute some l2g maps */
  if (nedfieldlocal) {
    IS is;

    /* need to map from the local Nedelec field to local numbering */
    ierr = ISLocalToGlobalMappingCreateIS(nedfieldlocal,&fl2g);CHKERRQ(ierr);
    /* need to map from the local Nedelec field to global numbering for the whole dofs*/
    ierr = ISLocalToGlobalMappingApplyIS(al2g,nedfieldlocal,&is);CHKERRQ(ierr);
    ierr = ISLocalToGlobalMappingCreateIS(is,&al2g);CHKERRQ(ierr);
    /* need to map from the local Nedelec field to global numbering (for Nedelec only) */
    if (global) {
      ierr = PetscObjectReference((PetscObject)al2g);CHKERRQ(ierr);
      el2g = al2g;
    } else {
      IS gis;

      ierr = ISRenumber(is,NULL,NULL,&gis);CHKERRQ(ierr);
      ierr = ISLocalToGlobalMappingCreateIS(gis,&el2g);CHKERRQ(ierr);
      ierr = ISDestroy(&gis);CHKERRQ(ierr);
    }
    ierr = ISDestroy(&is);CHKERRQ(ierr);
  } else {
    /* restore default */
    pcbddc->nedfield = -1;
    /* one ref for the destruction of al2g, one for el2g */
    ierr = PetscObjectReference((PetscObject)al2g);CHKERRQ(ierr);
    ierr = PetscObjectReference((PetscObject)al2g);CHKERRQ(ierr);
    el2g = al2g;
    fl2g = NULL;
  }

  /* Start communication to drop connections for interior edges (for cc analysis only) */
  ierr = PetscMemzero(matis->sf_leafdata,n*sizeof(PetscInt));CHKERRQ(ierr);
  ierr = PetscMemzero(matis->sf_rootdata,pc->pmat->rmap->n*sizeof(PetscInt));CHKERRQ(ierr);
  if (nedfieldlocal) {
    ierr = ISGetIndices(nedfieldlocal,&idxs);CHKERRQ(ierr);
    for (i=0;i<ne;i++) matis->sf_leafdata[idxs[i]] = 1;
    ierr = ISRestoreIndices(nedfieldlocal,&idxs);CHKERRQ(ierr);
  } else {
    for (i=0;i<ne;i++) matis->sf_leafdata[i] = 1;
  }
  ierr = PetscSFReduceBegin(matis->sf,MPIU_INT,matis->sf_leafdata,matis->sf_rootdata,MPI_SUM);CHKERRQ(ierr);
  ierr = PetscSFReduceEnd(matis->sf,MPIU_INT,matis->sf_leafdata,matis->sf_rootdata,MPI_SUM);CHKERRQ(ierr);

  if (!singular) { /* drop connections with interior edges to avoid unneeded communications and memory movements */
    ierr = MatDuplicate(pcbddc->discretegradient,MAT_COPY_VALUES,&G);CHKERRQ(ierr);
    ierr = MatSetOption(G,MAT_KEEP_NONZERO_PATTERN,PETSC_FALSE);CHKERRQ(ierr);
    if (global) {
      PetscInt rst;

      ierr = MatGetOwnershipRange(G,&rst,NULL);CHKERRQ(ierr);
      for (i=0,cum=0;i<pc->pmat->rmap->n;i++) {
        if (matis->sf_rootdata[i] < 2) {
          matis->sf_rootdata[cum++] = i + rst;
        }
      }
      ierr = MatSetOption(G,MAT_NO_OFF_PROC_ZERO_ROWS,PETSC_TRUE);CHKERRQ(ierr);
      ierr = MatZeroRows(G,cum,matis->sf_rootdata,0.,NULL,NULL);CHKERRQ(ierr);
    } else {
      PetscInt *tbz;

      ierr = PetscMalloc1(ne,&tbz);CHKERRQ(ierr);
      ierr = PetscSFBcastBegin(matis->sf,MPIU_INT,matis->sf_rootdata,matis->sf_leafdata);CHKERRQ(ierr);
      ierr = PetscSFBcastEnd(matis->sf,MPIU_INT,matis->sf_rootdata,matis->sf_leafdata);CHKERRQ(ierr);
      ierr = ISGetIndices(nedfieldlocal,&idxs);CHKERRQ(ierr);
      for (i=0,cum=0;i<ne;i++)
        if (matis->sf_leafdata[idxs[i]] == 1)
          tbz[cum++] = i;
      ierr = ISRestoreIndices(nedfieldlocal,&idxs);CHKERRQ(ierr);
      ierr = ISLocalToGlobalMappingApply(el2g,cum,tbz,tbz);CHKERRQ(ierr);
      ierr = MatZeroRows(G,cum,tbz,0.,NULL,NULL);CHKERRQ(ierr);
      ierr = PetscFree(tbz);CHKERRQ(ierr);
    }
  } else { /* we need the entire G to infer the nullspace */
    ierr = PetscObjectReference((PetscObject)pcbddc->discretegradient);CHKERRQ(ierr);
    G    = pcbddc->discretegradient;
  }

  /* Extract subdomain relevant rows of G */
  ierr = ISLocalToGlobalMappingGetIndices(el2g,&idxs);CHKERRQ(ierr);
  ierr = ISCreateGeneral(comm,ne,idxs,PETSC_USE_POINTER,&lned);CHKERRQ(ierr);
  ierr = MatCreateSubMatrix(G,lned,NULL,MAT_INITIAL_MATRIX,&lGall);CHKERRQ(ierr);
  ierr = ISLocalToGlobalMappingRestoreIndices(el2g,&idxs);CHKERRQ(ierr);
  ierr = ISDestroy(&lned);CHKERRQ(ierr);
  ierr = MatConvert(lGall,MATIS,MAT_INITIAL_MATRIX,&lGis);CHKERRQ(ierr);
  ierr = MatDestroy(&lGall);CHKERRQ(ierr);
  ierr = MatISGetLocalMat(lGis,&lG);CHKERRQ(ierr);

  /* SF for nodal dofs communications */
  ierr = MatGetLocalSize(G,NULL,&Lv);CHKERRQ(ierr);
  ierr = MatGetLocalToGlobalMapping(lGis,NULL,&vl2g);CHKERRQ(ierr);
  ierr = PetscObjectReference((PetscObject)vl2g);CHKERRQ(ierr);
  ierr = ISLocalToGlobalMappingGetSize(vl2g,&nv);CHKERRQ(ierr);
  ierr = PetscSFCreate(comm,&sfv);CHKERRQ(ierr);
  ierr = ISLocalToGlobalMappingGetIndices(vl2g,&idxs);CHKERRQ(ierr);
  ierr = PetscSFSetGraphLayout(sfv,lGis->cmap,nv,NULL,PETSC_OWN_POINTER,idxs);CHKERRQ(ierr);
  ierr = ISLocalToGlobalMappingRestoreIndices(vl2g,&idxs);CHKERRQ(ierr);
  i    = singular ? 2 : 1;
  ierr = PetscMalloc2(i*nv,&sfvleaves,i*Lv,&sfvroots);CHKERRQ(ierr);

  /* Destroy temporary G created in MATIS format and modified G */
  ierr = PetscObjectReference((PetscObject)lG);CHKERRQ(ierr);
  ierr = MatDestroy(&lGis);CHKERRQ(ierr);
  ierr = MatDestroy(&G);CHKERRQ(ierr);

  if (print) {
    ierr = PetscObjectSetName((PetscObject)lG,"initial_lG");CHKERRQ(ierr);
    ierr = MatView(lG,NULL);CHKERRQ(ierr);
  }

  /* Save lG for values insertion in change of basis */
  ierr = MatDuplicate(lG,MAT_COPY_VALUES,&lGinit);CHKERRQ(ierr);

  /* Analyze the edge-nodes connections (duplicate lG) */
  ierr = MatDuplicate(lG,MAT_COPY_VALUES,&lGe);CHKERRQ(ierr);
  ierr = MatSetOption(lGe,MAT_KEEP_NONZERO_PATTERN,PETSC_FALSE);CHKERRQ(ierr);
  ierr = PetscBTCreate(nv,&btv);CHKERRQ(ierr);
  ierr = PetscBTCreate(ne,&bte);CHKERRQ(ierr);
  ierr = PetscBTCreate(ne,&btb);CHKERRQ(ierr);
  ierr = PetscBTCreate(ne,&btbd);CHKERRQ(ierr);
  ierr = PetscBTCreate(nv,&btvcand);CHKERRQ(ierr);
  /* need to import the boundary specification to ensure the
     proper detection of coarse edges' endpoints */
  if (pcbddc->DirichletBoundariesLocal) {
    IS is;

    if (fl2g) {
      ierr = ISGlobalToLocalMappingApplyIS(fl2g,IS_GTOLM_MASK,pcbddc->DirichletBoundariesLocal,&is);CHKERRQ(ierr);
    } else {
      is = pcbddc->DirichletBoundariesLocal;
    }
    ierr = ISGetLocalSize(is,&cum);CHKERRQ(ierr);
    ierr = ISGetIndices(is,&idxs);CHKERRQ(ierr);
    for (i=0;i<cum;i++) {
      if (idxs[i] >= 0) {
        ierr = PetscBTSet(btb,idxs[i]);CHKERRQ(ierr);
        ierr = PetscBTSet(btbd,idxs[i]);CHKERRQ(ierr);
      }
    }
    ierr = ISRestoreIndices(is,&idxs);CHKERRQ(ierr);
    if (fl2g) {
      ierr = ISDestroy(&is);CHKERRQ(ierr);
    }
  }
  if (pcbddc->NeumannBoundariesLocal) {
    IS is;

    if (fl2g) {
      ierr = ISGlobalToLocalMappingApplyIS(fl2g,IS_GTOLM_MASK,pcbddc->NeumannBoundariesLocal,&is);CHKERRQ(ierr);
    } else {
      is = pcbddc->NeumannBoundariesLocal;
    }
    ierr = ISGetLocalSize(is,&cum);CHKERRQ(ierr);
    ierr = ISGetIndices(is,&idxs);CHKERRQ(ierr);
    for (i=0;i<cum;i++) {
      if (idxs[i] >= 0) {
        ierr = PetscBTSet(btb,idxs[i]);CHKERRQ(ierr);
      }
    }
    ierr = ISRestoreIndices(is,&idxs);CHKERRQ(ierr);
    if (fl2g) {
      ierr = ISDestroy(&is);CHKERRQ(ierr);
    }
  }

  /* Count neighs per dof */
  ierr = ISLocalToGlobalMappingGetNodeInfo(el2g,NULL,&ecount,&eneighs);CHKERRQ(ierr);
  ierr = ISLocalToGlobalMappingGetNodeInfo(vl2g,NULL,&vcount,&vneighs);CHKERRQ(ierr);

  /* need to remove coarse faces' dofs and coarse edges' dirichlet dofs
     for proper detection of coarse edges' endpoints */
  ierr = PetscBTCreate(ne,&btee);CHKERRQ(ierr);
  for (i=0;i<ne;i++) {
    if ((ecount[i] > 2 && !PetscBTLookup(btbd,i)) || (ecount[i] == 2 && PetscBTLookup(btb,i))) {
      ierr = PetscBTSet(btee,i);CHKERRQ(ierr);
    }
  }
  ierr = PetscMalloc1(ne,&marks);CHKERRQ(ierr);
  if (!conforming) {
    ierr = MatTranspose(lGe,MAT_INITIAL_MATRIX,&lGt);CHKERRQ(ierr);
    ierr = MatGetRowIJ(lGt,0,PETSC_FALSE,PETSC_FALSE,&i,&iit,&jjt,&done);CHKERRQ(ierr);
  }
  ierr = MatGetRowIJ(lGe,0,PETSC_FALSE,PETSC_FALSE,&i,&ii,&jj,&done);CHKERRQ(ierr);
  ierr = MatSeqAIJGetArray(lGe,&vals);CHKERRQ(ierr);
  cum  = 0;
  for (i=0;i<ne;i++) {
    /* eliminate rows corresponding to edge dofs belonging to coarse faces */
    if (!PetscBTLookup(btee,i)) {
      marks[cum++] = i;
      continue;
    }
    /* set badly connected edge dofs as primal */
    if (!conforming) {
      if (ii[i+1]-ii[i] != order + 1) { /* every row of G on the coarse edge should list order+1 nodal dofs */
        marks[cum++] = i;
        ierr = PetscBTSet(bte,i);CHKERRQ(ierr);
        for (j=ii[i];j<ii[i+1];j++) {
          ierr = PetscBTSet(btv,jj[j]);CHKERRQ(ierr);
        }
      } else {
        /* every edge dofs should be connected trough a certain number of nodal dofs
           to other edge dofs belonging to coarse edges
           - at most 2 endpoints
           - order-1 interior nodal dofs
           - no undefined nodal dofs (nconn < order)
        */
        PetscInt ends = 0,ints = 0, undef = 0;
        for (j=ii[i];j<ii[i+1];j++) {
          PetscInt v = jj[j],k;
          PetscInt nconn = iit[v+1]-iit[v];
          for (k=iit[v];k<iit[v+1];k++) if (!PetscBTLookup(btee,jjt[k])) nconn--;
          if (nconn > order) ends++;
          else if (nconn == order) ints++;
          else undef++;
        }
        if (undef || ends > 2 || ints != order -1) {
          marks[cum++] = i;
          ierr = PetscBTSet(bte,i);CHKERRQ(ierr);
          for (j=ii[i];j<ii[i+1];j++) {
            ierr = PetscBTSet(btv,jj[j]);CHKERRQ(ierr);
          }
        }
      }
    }
    /* We assume the order on the element edge is ii[i+1]-ii[i]-1 */
    if (!order && ii[i+1] != ii[i]) {
      PetscScalar val = 1./(ii[i+1]-ii[i]-1);
      for (j=ii[i];j<ii[i+1];j++) vals[j] = val;
    }
  }
  ierr = PetscBTDestroy(&btee);CHKERRQ(ierr);
  ierr = MatSeqAIJRestoreArray(lGe,&vals);CHKERRQ(ierr);
  ierr = MatRestoreRowIJ(lGe,0,PETSC_FALSE,PETSC_FALSE,&i,&ii,&jj,&done);CHKERRQ(ierr);
  if (!conforming) {
    ierr = MatRestoreRowIJ(lGt,0,PETSC_FALSE,PETSC_FALSE,&i,&iit,&jjt,&done);CHKERRQ(ierr);
    ierr = MatDestroy(&lGt);CHKERRQ(ierr);
  }
  ierr = MatZeroRows(lGe,cum,marks,0.,NULL,NULL);CHKERRQ(ierr);

  /* identify splitpoints and corner candidates */
  ierr = MatTranspose(lGe,MAT_INITIAL_MATRIX,&lGt);CHKERRQ(ierr);
  if (print) {
    ierr = PetscObjectSetName((PetscObject)lGe,"edgerestr_lG");CHKERRQ(ierr);
    ierr = MatView(lGe,NULL);CHKERRQ(ierr);
    ierr = PetscObjectSetName((PetscObject)lGt,"edgerestr_lGt");CHKERRQ(ierr);
    ierr = MatView(lGt,NULL);CHKERRQ(ierr);
  }
  ierr = MatGetRowIJ(lGt,0,PETSC_FALSE,PETSC_FALSE,&i,&ii,&jj,&done);CHKERRQ(ierr);
  ierr = MatSeqAIJGetArray(lGt,&vals);CHKERRQ(ierr);
  for (i=0;i<nv;i++) {
    PetscInt  ord = order, test = ii[i+1]-ii[i], vc = vcount[i];
    PetscBool sneighs = PETSC_TRUE, bdir = PETSC_FALSE;
    if (!order) { /* variable order */
      PetscReal vorder = 0.;

      for (j=ii[i];j<ii[i+1];j++) vorder += PetscRealPart(vals[j]);
      test = PetscFloorReal(vorder+10.*PETSC_SQRT_MACHINE_EPSILON);
      if (vorder-test > PETSC_SQRT_MACHINE_EPSILON) SETERRQ2(PETSC_COMM_SELF,PETSC_ERR_PLIB,"Unexpected value for vorder: %g (%D)",vorder,test);
      ord  = 1;
    }
#if defined(PETSC_USE_DEBUG)
    if (test%ord) SETERRQ3(PETSC_COMM_SELF,PETSC_ERR_PLIB,"Unexpected number of edge dofs %D connected with nodal dof %D with order %D",test,i,ord);
#endif
    for (j=ii[i];j<ii[i+1] && sneighs;j++) {
      if (PetscBTLookup(btbd,jj[j])) {
        bdir = PETSC_TRUE;
        break;
      }
      if (vc != ecount[jj[j]]) {
        sneighs = PETSC_FALSE;
      } else {
        PetscInt k,*vn = vneighs[i], *en = eneighs[jj[j]];
        for (k=0;k<vc;k++) {
          if (vn[k] != en[k]) {
            sneighs = PETSC_FALSE;
            break;
          }
        }
      }
    }
    if (!sneighs || test >= 3*ord || bdir) { /* splitpoints */
      if (print) PetscPrintf(PETSC_COMM_SELF,"SPLITPOINT %D (%D %D %D)\n",i,!sneighs,test >= 3*ord,bdir);
      ierr = PetscBTSet(btv,i);CHKERRQ(ierr);
    } else if (test == ord) {
      if (order == 1 || (!order && ii[i+1]-ii[i] == 1)) {
        if (print) PetscPrintf(PETSC_COMM_SELF,"ENDPOINT %D\n",i);
        ierr = PetscBTSet(btv,i);CHKERRQ(ierr);
      } else {
        if (print) PetscPrintf(PETSC_COMM_SELF,"CORNER CANDIDATE %D\n",i);
        ierr = PetscBTSet(btvcand,i);CHKERRQ(ierr);
      }
    }
  }
  ierr = ISLocalToGlobalMappingRestoreNodeInfo(el2g,NULL,&ecount,&eneighs);CHKERRQ(ierr);
  ierr = ISLocalToGlobalMappingRestoreNodeInfo(vl2g,NULL,&vcount,&vneighs);CHKERRQ(ierr);
  ierr = PetscBTDestroy(&btbd);CHKERRQ(ierr);

  /* a candidate is valid if it is connected to another candidate via a non-primal edge dof */
  if (order != 1) {
    if (print) PetscPrintf(PETSC_COMM_SELF,"INSPECTING CANDIDATES\n");
    ierr = MatGetRowIJ(lGe,0,PETSC_FALSE,PETSC_FALSE,&i,&iit,&jjt,&done);CHKERRQ(ierr);
    for (i=0;i<nv;i++) {
      if (PetscBTLookup(btvcand,i)) {
        PetscBool found = PETSC_FALSE;
        for (j=ii[i];j<ii[i+1] && !found;j++) {
          PetscInt k,e = jj[j];
          if (PetscBTLookup(bte,e)) continue;
          for (k=iit[e];k<iit[e+1];k++) {
            PetscInt v = jjt[k];
            if (v != i && PetscBTLookup(btvcand,v)) {
              found = PETSC_TRUE;
              break;
            }
          }
        }
        if (!found) {
          if (print) PetscPrintf(PETSC_COMM_SELF,"  CANDIDATE %D CLEARED\n",i);
          ierr = PetscBTClear(btvcand,i);CHKERRQ(ierr);
        } else {
          if (print) PetscPrintf(PETSC_COMM_SELF,"  CANDIDATE %D ACCEPTED\n",i);
        }
      }
    }
    ierr = MatRestoreRowIJ(lGe,0,PETSC_FALSE,PETSC_FALSE,&i,&iit,&jjt,&done);CHKERRQ(ierr);
  }
  ierr = MatSeqAIJRestoreArray(lGt,&vals);CHKERRQ(ierr);
  ierr = MatRestoreRowIJ(lGt,0,PETSC_FALSE,PETSC_FALSE,&i,&ii,&jj,&done);CHKERRQ(ierr);
  ierr = MatDestroy(&lGe);CHKERRQ(ierr);

  /* Get the local G^T explicitly */
  ierr = MatDestroy(&lGt);CHKERRQ(ierr);
  ierr = MatTranspose(lG,MAT_INITIAL_MATRIX,&lGt);CHKERRQ(ierr);
  ierr = MatSetOption(lGt,MAT_KEEP_NONZERO_PATTERN,PETSC_FALSE);CHKERRQ(ierr);

  /* Mark interior nodal dofs */
  ierr = ISLocalToGlobalMappingGetInfo(vl2g,&n_neigh,&neigh,&n_shared,&shared);CHKERRQ(ierr);
  ierr = PetscBTCreate(nv,&btvi);CHKERRQ(ierr);
  for (i=1;i<n_neigh;i++) {
    for (j=0;j<n_shared[i];j++) {
      ierr = PetscBTSet(btvi,shared[i][j]);CHKERRQ(ierr);
    }
  }
  ierr = ISLocalToGlobalMappingRestoreInfo(vl2g,&n_neigh,&neigh,&n_shared,&shared);CHKERRQ(ierr);

  /* communicate corners and splitpoints */
  ierr = PetscMalloc1(nv,&vmarks);CHKERRQ(ierr);
  ierr = PetscMemzero(sfvleaves,nv*sizeof(PetscInt));CHKERRQ(ierr);
  ierr = PetscMemzero(sfvroots,Lv*sizeof(PetscInt));CHKERRQ(ierr);
  for (i=0;i<nv;i++) if (PetscUnlikely(PetscBTLookup(btv,i))) sfvleaves[i] = 1;

  if (print) {
    IS tbz;

    cum = 0;
    for (i=0;i<nv;i++)
      if (sfvleaves[i])
        vmarks[cum++] = i;

    ierr = ISCreateGeneral(PETSC_COMM_SELF,cum,vmarks,PETSC_COPY_VALUES,&tbz);CHKERRQ(ierr);
    ierr = PetscObjectSetName((PetscObject)tbz,"corners_to_be_zeroed_local");CHKERRQ(ierr);
    ierr = ISView(tbz,NULL);CHKERRQ(ierr);
    ierr = ISDestroy(&tbz);CHKERRQ(ierr);
  }

  ierr = PetscSFReduceBegin(sfv,MPIU_INT,sfvleaves,sfvroots,MPI_SUM);CHKERRQ(ierr);
  ierr = PetscSFReduceEnd(sfv,MPIU_INT,sfvleaves,sfvroots,MPI_SUM);CHKERRQ(ierr);
  ierr = PetscSFBcastBegin(sfv,MPIU_INT,sfvroots,sfvleaves);CHKERRQ(ierr);
  ierr = PetscSFBcastEnd(sfv,MPIU_INT,sfvroots,sfvleaves);CHKERRQ(ierr);

  /* Zero rows of lGt corresponding to identified corners
     and interior nodal dofs */
  cum = 0;
  for (i=0;i<nv;i++) {
    if (sfvleaves[i]) {
      vmarks[cum++] = i;
      ierr = PetscBTSet(btv,i);CHKERRQ(ierr);
    }
    if (!PetscBTLookup(btvi,i)) vmarks[cum++] = i;
  }
  ierr = PetscBTDestroy(&btvi);CHKERRQ(ierr);
  if (print) {
    IS tbz;

    ierr = ISCreateGeneral(PETSC_COMM_SELF,cum,vmarks,PETSC_COPY_VALUES,&tbz);CHKERRQ(ierr);
    ierr = PetscObjectSetName((PetscObject)tbz,"corners_to_be_zeroed_with_interior");CHKERRQ(ierr);
    ierr = ISView(tbz,NULL);CHKERRQ(ierr);
    ierr = ISDestroy(&tbz);CHKERRQ(ierr);
  }
  ierr = MatZeroRows(lGt,cum,vmarks,0.,NULL,NULL);CHKERRQ(ierr);
  ierr = PetscFree(vmarks);CHKERRQ(ierr);
  ierr = PetscSFDestroy(&sfv);CHKERRQ(ierr);
  ierr = PetscFree2(sfvleaves,sfvroots);CHKERRQ(ierr);

  /* Recompute G */
  ierr = MatDestroy(&lG);CHKERRQ(ierr);
  ierr = MatTranspose(lGt,MAT_INITIAL_MATRIX,&lG);CHKERRQ(ierr);
  if (print) {
    ierr = PetscObjectSetName((PetscObject)lG,"used_lG");CHKERRQ(ierr);
    ierr = MatView(lG,NULL);CHKERRQ(ierr);
    ierr = PetscObjectSetName((PetscObject)lGt,"used_lGt");CHKERRQ(ierr);
    ierr = MatView(lGt,NULL);CHKERRQ(ierr);
  }

  /* Get primal dofs (if any) */
  cum = 0;
  for (i=0;i<ne;i++) {
    if (PetscUnlikely(PetscBTLookup(bte,i))) marks[cum++] = i;
  }
  if (fl2g) {
    ierr = ISLocalToGlobalMappingApply(fl2g,cum,marks,marks);CHKERRQ(ierr);
  }
  ierr = ISCreateGeneral(comm,cum,marks,PETSC_COPY_VALUES,&primals);CHKERRQ(ierr);
  if (print) {
    ierr = PetscObjectSetName((PetscObject)primals,"prescribed_primal_dofs");CHKERRQ(ierr);
    ierr = ISView(primals,NULL);CHKERRQ(ierr);
  }
  ierr = PetscBTDestroy(&bte);CHKERRQ(ierr);
  /* TODO: what if the user passed in some of them ?  */
  ierr = PCBDDCSetPrimalVerticesLocalIS(pc,primals);CHKERRQ(ierr);
  ierr = ISDestroy(&primals);CHKERRQ(ierr);

  /* Compute edge connectivity */
  ierr = PetscObjectSetOptionsPrefix((PetscObject)lG,"econn_");CHKERRQ(ierr);
  ierr = MatMatMultSymbolic(lG,lGt,PETSC_DEFAULT,&conn);CHKERRQ(ierr);
  ierr = MatGetRowIJ(conn,0,PETSC_FALSE,PETSC_FALSE,&i,&ii,&jj,&done);CHKERRQ(ierr);
  if (fl2g) {
    PetscBT   btf;
    PetscInt  *iia,*jja,*iiu,*jju;
    PetscBool rest = PETSC_FALSE,free = PETSC_FALSE;

    /* create CSR for all local dofs */
    ierr = PetscMalloc1(n+1,&iia);CHKERRQ(ierr);
    if (pcbddc->mat_graph->nvtxs_csr) { /* the user has passed in a CSR graph */
      if (pcbddc->mat_graph->nvtxs_csr != n) SETERRQ2(PETSC_COMM_SELF,PETSC_ERR_USER,"Invalid size of CSR graph %D. Should be %D",pcbddc->mat_graph->nvtxs_csr,n);
      iiu = pcbddc->mat_graph->xadj;
      jju = pcbddc->mat_graph->adjncy;
    } else if (pcbddc->use_local_adj) {
      rest = PETSC_TRUE;
      ierr = MatGetRowIJ(matis->A,0,PETSC_TRUE,PETSC_FALSE,&i,(const PetscInt**)&iiu,(const PetscInt**)&jju,&done);CHKERRQ(ierr);
    } else {
      free   = PETSC_TRUE;
      ierr   = PetscMalloc2(n+1,&iiu,n,&jju);CHKERRQ(ierr);
      iiu[0] = 0;
      for (i=0;i<n;i++) {
        iiu[i+1] = i+1;
        jju[i]   = -1;
      }
    }

    /* import sizes of CSR */
    iia[0] = 0;
    for (i=0;i<n;i++) iia[i+1] = iiu[i+1]-iiu[i];

    /* overwrite entries corresponding to the Nedelec field */
    ierr = PetscBTCreate(n,&btf);CHKERRQ(ierr);
    ierr = ISGetIndices(nedfieldlocal,&idxs);CHKERRQ(ierr);
    for (i=0;i<ne;i++) {
      ierr = PetscBTSet(btf,idxs[i]);CHKERRQ(ierr);
      iia[idxs[i]+1] = ii[i+1]-ii[i];
    }

    /* iia in CSR */
    for (i=0;i<n;i++) iia[i+1] += iia[i];

    /* jja in CSR */
    ierr = PetscMalloc1(iia[n],&jja);CHKERRQ(ierr);
    for (i=0;i<n;i++)
      if (!PetscBTLookup(btf,i))
        for (j=0;j<iiu[i+1]-iiu[i];j++)
          jja[iia[i]+j] = jju[iiu[i]+j];

    /* map edge dofs connectivity */
    if (jj) {
      ierr = ISLocalToGlobalMappingApply(fl2g,ii[ne],jj,(PetscInt *)jj);CHKERRQ(ierr);
      for (i=0;i<ne;i++) {
        PetscInt e = idxs[i];
        for (j=0;j<ii[i+1]-ii[i];j++) jja[iia[e]+j] = jj[ii[i]+j];
      }
    }
    ierr = ISRestoreIndices(nedfieldlocal,&idxs);CHKERRQ(ierr);
    ierr = PCBDDCSetLocalAdjacencyGraph(pc,n,iia,jja,PETSC_OWN_POINTER);CHKERRQ(ierr);
    if (rest) {
      ierr = MatRestoreRowIJ(matis->A,0,PETSC_TRUE,PETSC_FALSE,&i,(const PetscInt**)&iiu,(const PetscInt**)&jju,&done);CHKERRQ(ierr);
    }
    if (free) {
      ierr = PetscFree2(iiu,jju);CHKERRQ(ierr);
    }
    ierr = PetscBTDestroy(&btf);CHKERRQ(ierr);
  } else {
    ierr = PCBDDCSetLocalAdjacencyGraph(pc,n,ii,jj,PETSC_USE_POINTER);CHKERRQ(ierr);
  }

  /* Analyze interface for edge dofs */
  ierr = PCBDDCAnalyzeInterface(pc);CHKERRQ(ierr);
  pcbddc->mat_graph->twodim = PETSC_FALSE;

  /* Get coarse edges in the edge space */
  ierr = PCBDDCGraphGetCandidatesIS(pcbddc->mat_graph,NULL,NULL,&nee,&alleedges,&allprimals);CHKERRQ(ierr);
  ierr = MatRestoreRowIJ(conn,0,PETSC_FALSE,PETSC_FALSE,&i,&ii,&jj,&done);CHKERRQ(ierr);

  if (fl2g) {
    ierr = ISGlobalToLocalMappingApplyIS(fl2g,IS_GTOLM_DROP,allprimals,&primals);CHKERRQ(ierr);
    ierr = PetscMalloc1(nee,&eedges);CHKERRQ(ierr);
    for (i=0;i<nee;i++) {
      ierr = ISGlobalToLocalMappingApplyIS(fl2g,IS_GTOLM_DROP,alleedges[i],&eedges[i]);CHKERRQ(ierr);
    }
  } else {
    eedges  = alleedges;
    primals = allprimals;
  }

  /* Mark fine edge dofs with their coarse edge id */
  ierr = PetscMemzero(marks,ne*sizeof(PetscInt));CHKERRQ(ierr);
  ierr = ISGetLocalSize(primals,&cum);CHKERRQ(ierr);
  ierr = ISGetIndices(primals,&idxs);CHKERRQ(ierr);
  for (i=0;i<cum;i++) marks[idxs[i]] = nee+1;
  ierr = ISRestoreIndices(primals,&idxs);CHKERRQ(ierr);
  if (print) {
    ierr = PetscObjectSetName((PetscObject)primals,"obtained_primal_dofs");CHKERRQ(ierr);
    ierr = ISView(primals,NULL);CHKERRQ(ierr);
  }

  maxsize = 0;
  for (i=0;i<nee;i++) {
    PetscInt size,mark = i+1;

    ierr = ISGetLocalSize(eedges[i],&size);CHKERRQ(ierr);
    ierr = ISGetIndices(eedges[i],&idxs);CHKERRQ(ierr);
    for (j=0;j<size;j++) marks[idxs[j]] = mark;
    ierr = ISRestoreIndices(eedges[i],&idxs);CHKERRQ(ierr);
    maxsize = PetscMax(maxsize,size);
  }

  /* Find coarse edge endpoints */
  ierr = MatGetRowIJ(lG,0,PETSC_FALSE,PETSC_FALSE,&i,&ii,&jj,&done);CHKERRQ(ierr);
  ierr = MatGetRowIJ(lGt,0,PETSC_FALSE,PETSC_FALSE,&i,&iit,&jjt,&done);CHKERRQ(ierr);
  for (i=0;i<nee;i++) {
    PetscInt mark = i+1,size;

    ierr = ISGetLocalSize(eedges[i],&size);CHKERRQ(ierr);
    if (!size && nedfieldlocal) continue;
    if (!size) SETERRQ1(PETSC_COMM_SELF,PETSC_ERR_PLIB,"Unexpected zero sized edge %D",i);
    ierr = ISGetIndices(eedges[i],&idxs);CHKERRQ(ierr);
    if (print) {
      ierr = PetscPrintf(PETSC_COMM_SELF,"ENDPOINTS ANALYSIS EDGE %D\n",i);CHKERRQ(ierr);
      ierr = ISView(eedges[i],NULL);CHKERRQ(ierr);
    }
    for (j=0;j<size;j++) {
      PetscInt k, ee = idxs[j];
      if (print) PetscPrintf(PETSC_COMM_SELF,"  idx %D\n",ee);
      for (k=ii[ee];k<ii[ee+1];k++) {
        if (print) PetscPrintf(PETSC_COMM_SELF,"    inspect %D\n",jj[k]);
        if (PetscBTLookup(btv,jj[k])) {
          if (print) PetscPrintf(PETSC_COMM_SELF,"      corner found (already set) %D\n",jj[k]);
        } else if (PetscBTLookup(btvcand,jj[k])) { /* is it ok? */
          PetscInt  k2;
          PetscBool corner = PETSC_FALSE;
          for (k2 = iit[jj[k]];k2 < iit[jj[k]+1];k2++) {
            if (print) PetscPrintf(PETSC_COMM_SELF,"        INSPECTING %D: mark %D (ref mark %D), boundary %D\n",jjt[k2],marks[jjt[k2]],mark,!!PetscBTLookup(btb,jjt[k2]));
            /* it's a corner if either is connected with an edge dof belonging to a different cc or
               if the edge dof lie on the natural part of the boundary */
            if ((marks[jjt[k2]] && marks[jjt[k2]] != mark) || (!marks[jjt[k2]] && PetscBTLookup(btb,jjt[k2]))) {
              corner = PETSC_TRUE;
              break;
            }
          }
          if (corner) { /* found the nodal dof corresponding to the endpoint of the edge */
            if (print) PetscPrintf(PETSC_COMM_SELF,"        corner found %D\n",jj[k]);
            ierr = PetscBTSet(btv,jj[k]);CHKERRQ(ierr);
          } else {
            if (print) PetscPrintf(PETSC_COMM_SELF,"        no corners found\n");
          }
        }
      }
    }
    ierr = ISRestoreIndices(eedges[i],&idxs);CHKERRQ(ierr);
  }
  ierr = MatRestoreRowIJ(lGt,0,PETSC_FALSE,PETSC_FALSE,&i,&iit,&jjt,&done);CHKERRQ(ierr);
  ierr = MatRestoreRowIJ(lG,0,PETSC_FALSE,PETSC_FALSE,&i,&ii,&jj,&done);CHKERRQ(ierr);
  ierr = PetscBTDestroy(&btb);CHKERRQ(ierr);

  /* Reset marked primal dofs */
  ierr = ISGetLocalSize(primals,&cum);CHKERRQ(ierr);
  ierr = ISGetIndices(primals,&idxs);CHKERRQ(ierr);
  for (i=0;i<cum;i++) marks[idxs[i]] = 0;
  ierr = ISRestoreIndices(primals,&idxs);CHKERRQ(ierr);

  /* Now use the initial lG */
  ierr = MatDestroy(&lG);CHKERRQ(ierr);
  ierr = MatDestroy(&lGt);CHKERRQ(ierr);
  lG   = lGinit;
  ierr = MatTranspose(lG,MAT_INITIAL_MATRIX,&lGt);CHKERRQ(ierr);

  /* Compute extended cols indices */
  ierr = PetscBTCreate(nv,&btvc);CHKERRQ(ierr);
  ierr = PetscBTCreate(nee,&bter);CHKERRQ(ierr);
  ierr = MatGetRowIJ(lG,0,PETSC_FALSE,PETSC_FALSE,&i,&ii,&jj,&done);CHKERRQ(ierr);
  ierr = MatSeqAIJGetMaxRowNonzeros(lG,&i);CHKERRQ(ierr);
  i   *= maxsize;
  ierr = PetscCalloc1(nee,&extcols);CHKERRQ(ierr);
  ierr = PetscMalloc2(i,&extrow,i,&gidxs);CHKERRQ(ierr);
  eerr = PETSC_FALSE;
  for (i=0;i<nee;i++) {
    PetscInt size,found = 0;

    cum  = 0;
    ierr = ISGetLocalSize(eedges[i],&size);CHKERRQ(ierr);
    if (!size && nedfieldlocal) continue;
    if (!size) SETERRQ1(PETSC_COMM_SELF,PETSC_ERR_PLIB,"Unexpected zero sized edge %D",i);
    ierr = ISGetIndices(eedges[i],&idxs);CHKERRQ(ierr);
    ierr = PetscBTMemzero(nv,btvc);CHKERRQ(ierr);
    for (j=0;j<size;j++) {
      PetscInt k,ee = idxs[j];
      for (k=ii[ee];k<ii[ee+1];k++) {
        PetscInt vv = jj[k];
        if (!PetscBTLookup(btv,vv)) extrow[cum++] = vv;
        else if (!PetscBTLookupSet(btvc,vv)) found++;
      }
    }
    ierr = ISRestoreIndices(eedges[i],&idxs);CHKERRQ(ierr);
    ierr = PetscSortRemoveDupsInt(&cum,extrow);CHKERRQ(ierr);
    ierr = ISLocalToGlobalMappingApply(vl2g,cum,extrow,gidxs);CHKERRQ(ierr);
    ierr = PetscSortIntWithArray(cum,gidxs,extrow);CHKERRQ(ierr);
    ierr = ISCreateGeneral(PETSC_COMM_SELF,cum,extrow,PETSC_COPY_VALUES,&extcols[i]);CHKERRQ(ierr);
    /* it may happen that endpoints are not defined at this point
       if it is the case, mark this edge for a second pass */
    if (cum != size -1 || found != 2) {
      ierr = PetscBTSet(bter,i);CHKERRQ(ierr);
      if (print) {
        ierr = PetscObjectSetName((PetscObject)eedges[i],"error_edge");CHKERRQ(ierr);
        ierr = ISView(eedges[i],NULL);CHKERRQ(ierr);
        ierr = PetscObjectSetName((PetscObject)extcols[i],"error_extcol");CHKERRQ(ierr);
        ierr = ISView(extcols[i],NULL);CHKERRQ(ierr);
      }
      eerr = PETSC_TRUE;
    }
  }
  /* if (eerr) SETERRQ(PETSC_COMM_SELF,PETSC_ERR_PLIB,"Unexpected SIZE OF EDGE > EXTCOL FIRST PASS"); */
  ierr = MPIU_Allreduce(&eerr,&done,1,MPIU_BOOL,MPI_LOR,comm);CHKERRQ(ierr);
  if (done) {
    PetscInt *newprimals;

    ierr = PetscMalloc1(ne,&newprimals);CHKERRQ(ierr);
    ierr = ISGetLocalSize(primals,&cum);CHKERRQ(ierr);
    ierr = ISGetIndices(primals,&idxs);CHKERRQ(ierr);
    ierr = PetscMemcpy(newprimals,idxs,cum*sizeof(PetscInt));CHKERRQ(ierr);
    ierr = ISRestoreIndices(primals,&idxs);CHKERRQ(ierr);
    ierr = MatGetRowIJ(lGt,0,PETSC_FALSE,PETSC_FALSE,&i,&iit,&jjt,&done);CHKERRQ(ierr);
    if (print) PetscPrintf(PETSC_COMM_SELF,"DOING SECOND PASS (eerr %D)\n",eerr);
    for (i=0;i<nee;i++) {
      PetscBool has_candidates = PETSC_FALSE;
      if (PetscBTLookup(bter,i)) {
        PetscInt size,mark = i+1;

        ierr = ISGetLocalSize(eedges[i],&size);CHKERRQ(ierr);
        ierr = ISGetIndices(eedges[i],&idxs);CHKERRQ(ierr);
        /* for (j=0;j<size;j++) newprimals[cum++] = idxs[j]; */
        for (j=0;j<size;j++) {
          PetscInt k,ee = idxs[j];
          if (print) PetscPrintf(PETSC_COMM_SELF,"Inspecting edge dof %D [%D %D)\n",ee,ii[ee],ii[ee+1]);
          for (k=ii[ee];k<ii[ee+1];k++) {
            /* set all candidates located on the edge as corners */
            if (PetscBTLookup(btvcand,jj[k])) {
              PetscInt k2,vv = jj[k];
              has_candidates = PETSC_TRUE;
              if (print) PetscPrintf(PETSC_COMM_SELF,"  Candidate set to vertex %D\n",vv);
              ierr = PetscBTSet(btv,vv);CHKERRQ(ierr);
              /* set all edge dofs connected to candidate as primals */
              for (k2=iit[vv];k2<iit[vv+1];k2++) {
                if (marks[jjt[k2]] == mark) {
                  PetscInt k3,ee2 = jjt[k2];
                  if (print) PetscPrintf(PETSC_COMM_SELF,"    Connected edge dof set to primal %D\n",ee2);
                  newprimals[cum++] = ee2;
                  /* finally set the new corners */
                  for (k3=ii[ee2];k3<ii[ee2+1];k3++) {
                    if (print) PetscPrintf(PETSC_COMM_SELF,"      Connected nodal dof set to vertex %D\n",jj[k3]);
                    ierr = PetscBTSet(btv,jj[k3]);CHKERRQ(ierr);
                  }
                }
              }
            } else {
              if (print) PetscPrintf(PETSC_COMM_SELF,"  Not a candidate vertex %D\n",jj[k]);
            }
          }
        }
        if (!has_candidates) { /* circular edge */
          PetscInt k, ee = idxs[0],*tmarks;

          ierr = PetscCalloc1(ne,&tmarks);CHKERRQ(ierr);
          if (print) PetscPrintf(PETSC_COMM_SELF,"  Circular edge %D\n",i);
          for (k=ii[ee];k<ii[ee+1];k++) {
            PetscInt k2;
            if (print) PetscPrintf(PETSC_COMM_SELF,"    Set to corner %D\n",jj[k]);
            ierr = PetscBTSet(btv,jj[k]);CHKERRQ(ierr);
            for (k2=iit[jj[k]];k2<iit[jj[k]+1];k2++) tmarks[jjt[k2]]++;
          }
          for (j=0;j<size;j++) {
            if (tmarks[idxs[j]] > 1) {
              if (print) PetscPrintf(PETSC_COMM_SELF,"  Edge dof set to primal %D\n",idxs[j]);
              newprimals[cum++] = idxs[j];
            }
          }
          ierr = PetscFree(tmarks);CHKERRQ(ierr);
        }
        ierr = ISRestoreIndices(eedges[i],&idxs);CHKERRQ(ierr);
      }
      ierr = ISDestroy(&extcols[i]);CHKERRQ(ierr);
    }
    ierr = PetscFree(extcols);CHKERRQ(ierr);
    ierr = MatRestoreRowIJ(lGt,0,PETSC_FALSE,PETSC_FALSE,&i,&iit,&jjt,&done);CHKERRQ(ierr);
    ierr = PetscSortRemoveDupsInt(&cum,newprimals);CHKERRQ(ierr);
    if (fl2g) {
      ierr = ISLocalToGlobalMappingApply(fl2g,cum,newprimals,newprimals);CHKERRQ(ierr);
      ierr = ISDestroy(&primals);CHKERRQ(ierr);
      for (i=0;i<nee;i++) {
        ierr = ISDestroy(&eedges[i]);CHKERRQ(ierr);
      }
      ierr = PetscFree(eedges);CHKERRQ(ierr);
    }
    ierr = PCBDDCGraphRestoreCandidatesIS(pcbddc->mat_graph,NULL,NULL,&nee,&alleedges,&allprimals);CHKERRQ(ierr);
    ierr = ISCreateGeneral(comm,cum,newprimals,PETSC_COPY_VALUES,&primals);CHKERRQ(ierr);
    ierr = PetscFree(newprimals);CHKERRQ(ierr);
    ierr = PCBDDCSetPrimalVerticesLocalIS(pc,primals);CHKERRQ(ierr);
    ierr = ISDestroy(&primals);CHKERRQ(ierr);
    ierr = PCBDDCAnalyzeInterface(pc);CHKERRQ(ierr);
    pcbddc->mat_graph->twodim = PETSC_FALSE;
    ierr = PCBDDCGraphGetCandidatesIS(pcbddc->mat_graph,NULL,NULL,&nee,&alleedges,&allprimals);CHKERRQ(ierr);
    if (fl2g) {
      ierr = ISGlobalToLocalMappingApplyIS(fl2g,IS_GTOLM_DROP,allprimals,&primals);CHKERRQ(ierr);
      ierr = PetscMalloc1(nee,&eedges);CHKERRQ(ierr);
      for (i=0;i<nee;i++) {
        ierr = ISGlobalToLocalMappingApplyIS(fl2g,IS_GTOLM_DROP,alleedges[i],&eedges[i]);CHKERRQ(ierr);
      }
    } else {
      eedges  = alleedges;
      primals = allprimals;
    }
    ierr = PetscCalloc1(nee,&extcols);CHKERRQ(ierr);

    /* Mark again */
    ierr = PetscMemzero(marks,ne*sizeof(PetscInt));CHKERRQ(ierr);
    for (i=0;i<nee;i++) {
      PetscInt size,mark = i+1;

      ierr = ISGetLocalSize(eedges[i],&size);CHKERRQ(ierr);
      ierr = ISGetIndices(eedges[i],&idxs);CHKERRQ(ierr);
      for (j=0;j<size;j++) marks[idxs[j]] = mark;
      ierr = ISRestoreIndices(eedges[i],&idxs);CHKERRQ(ierr);
    }
    if (print) {
      ierr = PetscObjectSetName((PetscObject)primals,"obtained_primal_dofs_secondpass");CHKERRQ(ierr);
      ierr = ISView(primals,NULL);CHKERRQ(ierr);
    }

    /* Recompute extended cols */
    eerr = PETSC_FALSE;
    for (i=0;i<nee;i++) {
      PetscInt size;

      cum  = 0;
      ierr = ISGetLocalSize(eedges[i],&size);CHKERRQ(ierr);
      if (!size && nedfieldlocal) continue;
      if (!size) SETERRQ1(PETSC_COMM_SELF,PETSC_ERR_PLIB,"Unexpected zero sized edge %D",i);
      ierr = ISGetIndices(eedges[i],&idxs);CHKERRQ(ierr);
      for (j=0;j<size;j++) {
        PetscInt k,ee = idxs[j];
        for (k=ii[ee];k<ii[ee+1];k++) if (!PetscBTLookup(btv,jj[k])) extrow[cum++] = jj[k];
      }
      ierr = ISRestoreIndices(eedges[i],&idxs);CHKERRQ(ierr);
      ierr = PetscSortRemoveDupsInt(&cum,extrow);CHKERRQ(ierr);
      ierr = ISLocalToGlobalMappingApply(vl2g,cum,extrow,gidxs);CHKERRQ(ierr);
      ierr = PetscSortIntWithArray(cum,gidxs,extrow);CHKERRQ(ierr);
      ierr = ISCreateGeneral(PETSC_COMM_SELF,cum,extrow,PETSC_COPY_VALUES,&extcols[i]);CHKERRQ(ierr);
      if (cum != size -1) {
        if (print) {
          ierr = PetscObjectSetName((PetscObject)eedges[i],"error_edge_secondpass");CHKERRQ(ierr);
          ierr = ISView(eedges[i],NULL);CHKERRQ(ierr);
          ierr = PetscObjectSetName((PetscObject)extcols[i],"error_extcol_secondpass");CHKERRQ(ierr);
          ierr = ISView(extcols[i],NULL);CHKERRQ(ierr);
        }
        eerr = PETSC_TRUE;
      }
    }
  }
  ierr = MatRestoreRowIJ(lG,0,PETSC_FALSE,PETSC_FALSE,&i,&ii,&jj,&done);CHKERRQ(ierr);
  ierr = PetscFree2(extrow,gidxs);CHKERRQ(ierr);
  ierr = PetscBTDestroy(&bter);CHKERRQ(ierr);
  if (print) { ierr = PCBDDCGraphASCIIView(pcbddc->mat_graph,5,PETSC_VIEWER_STDOUT_SELF);CHKERRQ(ierr); }
  /* an error should not occur at this point */
  if (eerr) SETERRQ(PETSC_COMM_SELF,PETSC_ERR_PLIB,"Unexpected SIZE OF EDGE > EXTCOL SECOND PASS");

  /* Check the number of endpoints */
  ierr = MatGetRowIJ(lG,0,PETSC_FALSE,PETSC_FALSE,&i,&ii,&jj,&done);CHKERRQ(ierr);
  ierr = PetscMalloc1(2*nee,&corners);CHKERRQ(ierr);
  ierr = PetscMalloc1(nee,&cedges);CHKERRQ(ierr);
  for (i=0;i<nee;i++) {
    PetscInt size, found = 0, gc[2];

    /* init with defaults */
    cedges[i] = corners[i*2] = corners[i*2+1] = -1;
    ierr = ISGetLocalSize(eedges[i],&size);CHKERRQ(ierr);
    if (!size && nedfieldlocal) continue;
    if (!size) SETERRQ1(PETSC_COMM_SELF,PETSC_ERR_PLIB,"Unexpected zero sized edge %D",i);
    ierr = ISGetIndices(eedges[i],&idxs);CHKERRQ(ierr);
    ierr = PetscBTMemzero(nv,btvc);CHKERRQ(ierr);
    for (j=0;j<size;j++) {
      PetscInt k,ee = idxs[j];
      for (k=ii[ee];k<ii[ee+1];k++) {
        PetscInt vv = jj[k];
        if (PetscBTLookup(btv,vv) && !PetscBTLookupSet(btvc,vv)) {
          if (found == 2) SETERRQ1(PETSC_COMM_SELF,PETSC_ERR_PLIB,"Found more then two corners for edge %D",i);
          corners[i*2+found++] = vv;
        }
      }
    }
    if (found != 2) {
      PetscInt e;
      if (fl2g) {
        ierr = ISLocalToGlobalMappingApply(fl2g,1,idxs,&e);CHKERRQ(ierr);
      } else {
        e = idxs[0];
      }
      SETERRQ4(PETSC_COMM_SELF,PETSC_ERR_PLIB,"Found %D corners for edge %D (astart %D, estart %D)",found,i,e,idxs[0]);
    }

    /* get primal dof index on this coarse edge */
    ierr = ISLocalToGlobalMappingApply(vl2g,2,corners+2*i,gc);CHKERRQ(ierr);
    if (gc[0] > gc[1]) {
      PetscInt swap  = corners[2*i];
      corners[2*i]   = corners[2*i+1];
      corners[2*i+1] = swap;
    }
    cedges[i] = idxs[size-1];
    ierr = ISRestoreIndices(eedges[i],&idxs);CHKERRQ(ierr);
    if (print) PetscPrintf(PETSC_COMM_SELF,"EDGE %D: ce %D, corners (%D,%D)\n",i,cedges[i],corners[2*i],corners[2*i+1]);
  }
  ierr = MatRestoreRowIJ(lG,0,PETSC_FALSE,PETSC_FALSE,&i,&ii,&jj,&done);CHKERRQ(ierr);
  ierr = PetscBTDestroy(&btvc);CHKERRQ(ierr);

#if defined(PETSC_USE_DEBUG)
  /* Inspects columns of lG (rows of lGt) and make sure the change of basis will
     not interfere with neighbouring coarse edges */
  ierr = PetscMalloc1(nee+1,&emarks);CHKERRQ(ierr);
  ierr = MatGetRowIJ(lGt,0,PETSC_FALSE,PETSC_FALSE,&i,&ii,&jj,&done);CHKERRQ(ierr);
  for (i=0;i<nv;i++) {
    PetscInt emax = 0,eemax = 0;

    if (ii[i+1]==ii[i] || PetscBTLookup(btv,i)) continue;
    ierr = PetscMemzero(emarks,(nee+1)*sizeof(PetscInt));CHKERRQ(ierr);
    for (j=ii[i];j<ii[i+1];j++) emarks[marks[jj[j]]]++;
    for (j=1;j<nee+1;j++) {
      if (emax < emarks[j]) {
        emax = emarks[j];
        eemax = j;
      }
    }
    /* not relevant for edges */
    if (!eemax) continue;

    for (j=ii[i];j<ii[i+1];j++) {
      if (marks[jj[j]] && marks[jj[j]] != eemax) {
        SETERRQ4(PETSC_COMM_SELF,PETSC_ERR_SUP,"Found 2 coarse edges (id %D and %D) connected through the %D nodal dof at edge dof %D",marks[jj[j]]-1,eemax,i,jj[j]);
      }
    }
  }
  ierr = PetscFree(emarks);CHKERRQ(ierr);
  ierr = MatRestoreRowIJ(lGt,0,PETSC_FALSE,PETSC_FALSE,&i,&ii,&jj,&done);CHKERRQ(ierr);
#endif

  /* Compute extended rows indices for edge blocks of the change of basis */
  ierr = MatGetRowIJ(lGt,0,PETSC_FALSE,PETSC_FALSE,&i,&ii,&jj,&done);CHKERRQ(ierr);
  ierr = MatSeqAIJGetMaxRowNonzeros(lGt,&extmem);CHKERRQ(ierr);
  extmem *= maxsize;
  ierr = PetscMalloc1(extmem*nee,&extrow);CHKERRQ(ierr);
  ierr = PetscMalloc1(nee,&extrows);CHKERRQ(ierr);
  ierr = PetscCalloc1(nee,&extrowcum);CHKERRQ(ierr);
  for (i=0;i<nv;i++) {
    PetscInt mark = 0,size,start;

    if (ii[i+1]==ii[i] || PetscBTLookup(btv,i)) continue;
    for (j=ii[i];j<ii[i+1];j++)
      if (marks[jj[j]] && !mark)
        mark = marks[jj[j]];

    /* not relevant */
    if (!mark) continue;

    /* import extended row */
    mark--;
    start = mark*extmem+extrowcum[mark];
    size = ii[i+1]-ii[i];
    if (extrowcum[mark] + size > extmem) SETERRQ2(PETSC_COMM_SELF,PETSC_ERR_PLIB,"Not enough memory allocated %D > %D",extrowcum[mark] + size,extmem);
    ierr = PetscMemcpy(extrow+start,jj+ii[i],size*sizeof(PetscInt));CHKERRQ(ierr);
    extrowcum[mark] += size;
  }
  ierr = MatRestoreRowIJ(lGt,0,PETSC_FALSE,PETSC_FALSE,&i,&ii,&jj,&done);CHKERRQ(ierr);
  ierr = MatDestroy(&lGt);CHKERRQ(ierr);
  ierr = PetscFree(marks);CHKERRQ(ierr);

  /* Compress extrows */
  cum  = 0;
  for (i=0;i<nee;i++) {
    PetscInt size = extrowcum[i],*start = extrow + i*extmem;
    ierr = PetscSortRemoveDupsInt(&size,start);CHKERRQ(ierr);
    ierr = ISCreateGeneral(PETSC_COMM_SELF,size,start,PETSC_USE_POINTER,&extrows[i]);CHKERRQ(ierr);
    cum  = PetscMax(cum,size);
  }
  ierr = PetscFree(extrowcum);CHKERRQ(ierr);
  ierr = PetscBTDestroy(&btv);CHKERRQ(ierr);
  ierr = PetscBTDestroy(&btvcand);CHKERRQ(ierr);

  /* Workspace for lapack inner calls and VecSetValues */
  ierr = PetscMalloc2((5+cum+maxsize)*maxsize,&work,maxsize,&rwork);CHKERRQ(ierr);

  /* Create change of basis matrix (preallocation can be improved) */
  ierr = MatCreate(comm,&T);CHKERRQ(ierr);
  ierr = MatSetSizes(T,pc->pmat->rmap->n,pc->pmat->rmap->n,
                       pc->pmat->rmap->N,pc->pmat->rmap->N);CHKERRQ(ierr);
  ierr = MatSetType(T,MATAIJ);CHKERRQ(ierr);
  ierr = MatSeqAIJSetPreallocation(T,10,NULL);CHKERRQ(ierr);
  ierr = MatMPIAIJSetPreallocation(T,10,NULL,10,NULL);CHKERRQ(ierr);
  ierr = MatSetLocalToGlobalMapping(T,al2g,al2g);CHKERRQ(ierr);
  ierr = MatSetOption(T,MAT_NEW_NONZERO_ALLOCATION_ERR,PETSC_FALSE);CHKERRQ(ierr);
  ierr = MatSetOption(T,MAT_ROW_ORIENTED,PETSC_FALSE);CHKERRQ(ierr);
  ierr = ISLocalToGlobalMappingDestroy(&al2g);CHKERRQ(ierr);

  /* Defaults to identity */
  ierr = MatCreateVecs(pc->pmat,&tvec,NULL);CHKERRQ(ierr);
  ierr = VecSet(tvec,1.0);CHKERRQ(ierr);
  ierr = MatDiagonalSet(T,tvec,INSERT_VALUES);CHKERRQ(ierr);
  ierr = VecDestroy(&tvec);CHKERRQ(ierr);

  /* Create discrete gradient for the coarser level if needed */
  ierr = MatDestroy(&pcbddc->nedcG);CHKERRQ(ierr);
  ierr = ISDestroy(&pcbddc->nedclocal);CHKERRQ(ierr);
  if (pcbddc->current_level < pcbddc->max_levels) {
    ISLocalToGlobalMapping cel2g,cvl2g;
    IS                     wis,gwis;
    PetscInt               cnv,cne;

    ierr = ISCreateGeneral(comm,nee,cedges,PETSC_COPY_VALUES,&wis);CHKERRQ(ierr);
    if (fl2g) {
      ierr = ISLocalToGlobalMappingApplyIS(fl2g,wis,&pcbddc->nedclocal);CHKERRQ(ierr);
    } else {
      ierr = PetscObjectReference((PetscObject)wis);CHKERRQ(ierr);
      pcbddc->nedclocal = wis;
    }
    ierr = ISLocalToGlobalMappingApplyIS(el2g,wis,&gwis);CHKERRQ(ierr);
    ierr = ISDestroy(&wis);CHKERRQ(ierr);
    ierr = ISRenumber(gwis,NULL,&cne,&wis);CHKERRQ(ierr);
    ierr = ISLocalToGlobalMappingCreateIS(wis,&cel2g);CHKERRQ(ierr);
    ierr = ISDestroy(&wis);CHKERRQ(ierr);
    ierr = ISDestroy(&gwis);CHKERRQ(ierr);

    ierr = ISCreateGeneral(comm,2*nee,corners,PETSC_USE_POINTER,&wis);CHKERRQ(ierr);
    ierr = ISLocalToGlobalMappingApplyIS(vl2g,wis,&gwis);CHKERRQ(ierr);
    ierr = ISDestroy(&wis);CHKERRQ(ierr);
    ierr = ISRenumber(gwis,NULL,&cnv,&wis);CHKERRQ(ierr);
    ierr = ISLocalToGlobalMappingCreateIS(wis,&cvl2g);CHKERRQ(ierr);
    ierr = ISDestroy(&wis);CHKERRQ(ierr);
    ierr = ISDestroy(&gwis);CHKERRQ(ierr);

    ierr = MatCreate(comm,&pcbddc->nedcG);CHKERRQ(ierr);
    ierr = MatSetSizes(pcbddc->nedcG,PETSC_DECIDE,PETSC_DECIDE,cne,cnv);CHKERRQ(ierr);
    ierr = MatSetType(pcbddc->nedcG,MATAIJ);CHKERRQ(ierr);
    ierr = MatSeqAIJSetPreallocation(pcbddc->nedcG,2,NULL);CHKERRQ(ierr);
    ierr = MatMPIAIJSetPreallocation(pcbddc->nedcG,2,NULL,2,NULL);CHKERRQ(ierr);
    ierr = MatSetLocalToGlobalMapping(pcbddc->nedcG,cel2g,cvl2g);CHKERRQ(ierr);
    ierr = ISLocalToGlobalMappingDestroy(&cel2g);CHKERRQ(ierr);
    ierr = ISLocalToGlobalMappingDestroy(&cvl2g);CHKERRQ(ierr);
  }
  ierr = ISLocalToGlobalMappingDestroy(&vl2g);CHKERRQ(ierr);

#if defined(PRINT_GDET)
  inc = 0;
  lev = pcbddc->current_level;
#endif

  /* Insert values in the change of basis matrix */
  for (i=0;i<nee;i++) {
    Mat         Gins = NULL, GKins = NULL;
    IS          cornersis = NULL;
    PetscScalar cvals[2];

    if (pcbddc->nedcG) {
      ierr = ISCreateGeneral(PETSC_COMM_SELF,2,corners+2*i,PETSC_USE_POINTER,&cornersis);CHKERRQ(ierr);
    }
    ierr = PCBDDCComputeNedelecChangeEdge(lG,eedges[i],extrows[i],extcols[i],cornersis,&Gins,&GKins,cvals,work,rwork);CHKERRQ(ierr);
    if (Gins && GKins) {
      PetscScalar    *data;
      const PetscInt *rows,*cols;
      PetscInt       nrh,nch,nrc,ncc;

      ierr = ISGetIndices(eedges[i],&cols);CHKERRQ(ierr);
      /* H1 */
      ierr = ISGetIndices(extrows[i],&rows);CHKERRQ(ierr);
      ierr = MatGetSize(Gins,&nrh,&nch);CHKERRQ(ierr);
      ierr = MatDenseGetArray(Gins,&data);CHKERRQ(ierr);
      ierr = MatSetValuesLocal(T,nrh,rows,nch,cols,data,INSERT_VALUES);CHKERRQ(ierr);
      ierr = MatDenseRestoreArray(Gins,&data);CHKERRQ(ierr);
      ierr = ISRestoreIndices(extrows[i],&rows);CHKERRQ(ierr);
      /* complement */
      ierr = MatGetSize(GKins,&nrc,&ncc);CHKERRQ(ierr);
      if (!ncc) SETERRQ1(PETSC_COMM_SELF,PETSC_ERR_PLIB,"Constant function has not been generated for coarse edge %D",i);
      if (ncc + nch != nrc) SETERRQ4(PETSC_COMM_SELF,PETSC_ERR_PLIB,"The sum of the number of columns of GKins %D and Gins %D does not match %D for coarse edge %D",ncc,nch,nrc,i);
      if (ncc != 1 && pcbddc->nedcG) SETERRQ2(PETSC_COMM_SELF,PETSC_ERR_SUP,"Cannot generate the coarse discrete gradient for coarse edge %D with ncc %D",i,ncc);
      ierr = MatDenseGetArray(GKins,&data);CHKERRQ(ierr);
      ierr = MatSetValuesLocal(T,nrc,cols,ncc,cols+nch,data,INSERT_VALUES);CHKERRQ(ierr);
      ierr = MatDenseRestoreArray(GKins,&data);CHKERRQ(ierr);

      /* coarse discrete gradient */
      if (pcbddc->nedcG) {
        PetscInt cols[2];

        cols[0] = 2*i;
        cols[1] = 2*i+1;
        ierr = MatSetValuesLocal(pcbddc->nedcG,1,&i,2,cols,cvals,INSERT_VALUES);CHKERRQ(ierr);
      }
      ierr = ISRestoreIndices(eedges[i],&cols);CHKERRQ(ierr);
    }
    ierr = ISDestroy(&extrows[i]);CHKERRQ(ierr);
    ierr = ISDestroy(&extcols[i]);CHKERRQ(ierr);
    ierr = ISDestroy(&cornersis);CHKERRQ(ierr);
    ierr = MatDestroy(&Gins);CHKERRQ(ierr);
    ierr = MatDestroy(&GKins);CHKERRQ(ierr);
  }
  ierr = ISLocalToGlobalMappingDestroy(&el2g);CHKERRQ(ierr);

  /* Start assembling */
  ierr = MatAssemblyBegin(T,MAT_FINAL_ASSEMBLY);CHKERRQ(ierr);
  if (pcbddc->nedcG) {
    ierr = MatAssemblyBegin(pcbddc->nedcG,MAT_FINAL_ASSEMBLY);CHKERRQ(ierr);
  }

  /* Free */
  if (fl2g) {
    ierr = ISDestroy(&primals);CHKERRQ(ierr);
    for (i=0;i<nee;i++) {
      ierr = ISDestroy(&eedges[i]);CHKERRQ(ierr);
    }
    ierr = PetscFree(eedges);CHKERRQ(ierr);
  }

  /* hack mat_graph with primal dofs on the coarse edges */
  {
    PCBDDCGraph graph   = pcbddc->mat_graph;
    PetscInt    *oqueue = graph->queue;
    PetscInt    *ocptr  = graph->cptr;
    PetscInt    ncc,*idxs;

    /* find first primal edge */
    if (pcbddc->nedclocal) {
      ierr = ISGetIndices(pcbddc->nedclocal,(const PetscInt**)&idxs);CHKERRQ(ierr);
    } else {
      if (fl2g) {
        ierr = ISLocalToGlobalMappingApply(fl2g,nee,cedges,cedges);CHKERRQ(ierr);
      }
      idxs = cedges;
    }
    cum = 0;
    while (cum < nee && cedges[cum] < 0) cum++;

    /* adapt connected components */
    ierr = PetscMalloc2(graph->nvtxs+1,&graph->cptr,ocptr[graph->ncc],&graph->queue);CHKERRQ(ierr);
    graph->cptr[0] = 0;
    for (i=0,ncc=0;i<graph->ncc;i++) {
      PetscInt lc = ocptr[i+1]-ocptr[i];
      if (cum != nee && oqueue[ocptr[i+1]-1] == cedges[cum]) { /* this cc has a primal dof */
        graph->cptr[ncc+1] = graph->cptr[ncc]+1;
        graph->queue[graph->cptr[ncc]] = cedges[cum];
        ncc++;
        lc--;
        cum++;
        while (cum < nee && cedges[cum] < 0) cum++;
      }
      graph->cptr[ncc+1] = graph->cptr[ncc] + lc;
      for (j=0;j<lc;j++) graph->queue[graph->cptr[ncc]+j] = oqueue[ocptr[i]+j];
      ncc++;
    }
    graph->ncc = ncc;
    if (pcbddc->nedclocal) {
      ierr = ISRestoreIndices(pcbddc->nedclocal,(const PetscInt**)&idxs);CHKERRQ(ierr);
    }
    ierr = PetscFree2(ocptr,oqueue);CHKERRQ(ierr);
  }
  ierr = ISLocalToGlobalMappingDestroy(&fl2g);CHKERRQ(ierr);
  ierr = PCBDDCGraphRestoreCandidatesIS(pcbddc->mat_graph,NULL,NULL,&nee,&alleedges,&allprimals);CHKERRQ(ierr);
  ierr = PCBDDCGraphResetCSR(pcbddc->mat_graph);CHKERRQ(ierr);
  ierr = MatDestroy(&conn);CHKERRQ(ierr);

  ierr = ISDestroy(&nedfieldlocal);CHKERRQ(ierr);
  ierr = PetscFree(extrow);CHKERRQ(ierr);
  ierr = PetscFree2(work,rwork);CHKERRQ(ierr);
  ierr = PetscFree(corners);CHKERRQ(ierr);
  ierr = PetscFree(cedges);CHKERRQ(ierr);
  ierr = PetscFree(extrows);CHKERRQ(ierr);
  ierr = PetscFree(extcols);CHKERRQ(ierr);
  ierr = MatDestroy(&lG);CHKERRQ(ierr);

  /* Complete assembling */
  ierr = MatAssemblyEnd(T,MAT_FINAL_ASSEMBLY);CHKERRQ(ierr);
  if (pcbddc->nedcG) {
    ierr = MatAssemblyEnd(pcbddc->nedcG,MAT_FINAL_ASSEMBLY);CHKERRQ(ierr);
#if 0
    ierr = PetscObjectSetName((PetscObject)pcbddc->nedcG,"coarse_G");CHKERRQ(ierr);
    ierr = MatView(pcbddc->nedcG,NULL);CHKERRQ(ierr);
#endif
  }

  /* set change of basis */
  ierr = PCBDDCSetChangeOfBasisMat(pc,T,singular);CHKERRQ(ierr);
  ierr = MatDestroy(&T);CHKERRQ(ierr);

  PetscFunctionReturn(0);
}

/* the near-null space of BDDC carries information on quadrature weights,
   and these can be collinear -> so cheat with MatNullSpaceCreate
   and create a suitable set of basis vectors first */
PetscErrorCode PCBDDCNullSpaceCreate(MPI_Comm comm, PetscBool has_const, PetscInt nvecs, Vec quad_vecs[], MatNullSpace *nnsp)
{
  PetscErrorCode ierr;
  PetscInt       i;

  PetscFunctionBegin;
  for (i=0;i<nvecs;i++) {
    PetscInt first,last;

    ierr = VecGetOwnershipRange(quad_vecs[i],&first,&last);CHKERRQ(ierr);
    if (last-first < 2*nvecs && has_const) SETERRQ(PETSC_COMM_SELF,PETSC_ERR_SUP,"Not implemented");
    if (i>=first && i < last) {
      PetscScalar *data;
      ierr = VecGetArray(quad_vecs[i],&data);CHKERRQ(ierr);
      if (!has_const) {
        data[i-first] = 1.;
      } else {
        data[2*i-first] = 1./PetscSqrtReal(2.);
        data[2*i-first+1] = -1./PetscSqrtReal(2.);
      }
      ierr = VecRestoreArray(quad_vecs[i],&data);CHKERRQ(ierr);
    }
    ierr = PetscObjectStateIncrease((PetscObject)quad_vecs[i]);CHKERRQ(ierr);
  }
  ierr = MatNullSpaceCreate(comm,has_const,nvecs,quad_vecs,nnsp);CHKERRQ(ierr);
  for (i=0;i<nvecs;i++) { /* reset vectors */
    PetscInt first,last;
    ierr = VecLockPop(quad_vecs[i]);CHKERRQ(ierr);
    ierr = VecGetOwnershipRange(quad_vecs[i],&first,&last);CHKERRQ(ierr);
    if (i>=first && i < last) {
      PetscScalar *data;
      ierr = VecGetArray(quad_vecs[i],&data);CHKERRQ(ierr);
      if (!has_const) {
        data[i-first] = 0.;
      } else {
        data[2*i-first] = 0.;
        data[2*i-first+1] = 0.;
      }
      ierr = VecRestoreArray(quad_vecs[i],&data);CHKERRQ(ierr);
    }
    ierr = PetscObjectStateIncrease((PetscObject)quad_vecs[i]);CHKERRQ(ierr);
    ierr = VecLockPush(quad_vecs[i]);CHKERRQ(ierr);
  }
  PetscFunctionReturn(0);
}

PetscErrorCode PCBDDCComputeNoNetFlux(Mat A, Mat divudotp, PetscBool transpose, IS vl2l, PCBDDCGraph graph, MatNullSpace *nnsp)
{
  Mat                    loc_divudotp;
  Vec                    p,v,vins,quad_vec,*quad_vecs;
  ISLocalToGlobalMapping map;
  PetscScalar            *vals;
  const PetscScalar      *array;
  PetscInt               i,maxneighs,maxsize;
  PetscInt               n_neigh,*neigh,*n_shared,**shared;
  PetscMPIInt            rank;
  PetscErrorCode         ierr;

  PetscFunctionBegin;
  ierr = ISLocalToGlobalMappingGetInfo(graph->l2gmap,&n_neigh,&neigh,&n_shared,&shared);CHKERRQ(ierr);
  ierr = MPIU_Allreduce(&n_neigh,&maxneighs,1,MPIU_INT,MPI_MAX,PetscObjectComm((PetscObject)A));CHKERRQ(ierr);
  if (!maxneighs) {
    ierr  = ISLocalToGlobalMappingRestoreInfo(graph->l2gmap,&n_neigh,&neigh,&n_shared,&shared);CHKERRQ(ierr);
    *nnsp = NULL;
    PetscFunctionReturn(0);
  }
  maxsize = 0;
  for (i=0;i<n_neigh;i++) maxsize = PetscMax(n_shared[i],maxsize);
  ierr = PetscMalloc1(maxsize,&vals);CHKERRQ(ierr);
  /* create vectors to hold quadrature weights */
  ierr = MatCreateVecs(A,&quad_vec,NULL);CHKERRQ(ierr);
  if (!transpose) {
    ierr = MatGetLocalToGlobalMapping(A,&map,NULL);CHKERRQ(ierr);
  } else {
    ierr = MatGetLocalToGlobalMapping(A,NULL,&map);CHKERRQ(ierr);
  }
  ierr = VecDuplicateVecs(quad_vec,maxneighs,&quad_vecs);CHKERRQ(ierr);
  ierr = VecDestroy(&quad_vec);CHKERRQ(ierr);
  ierr = PCBDDCNullSpaceCreate(PetscObjectComm((PetscObject)A),PETSC_FALSE,maxneighs,quad_vecs,nnsp);CHKERRQ(ierr);
  for (i=0;i<maxneighs;i++) {
    ierr = VecLockPop(quad_vecs[i]);CHKERRQ(ierr);
    ierr = VecSetLocalToGlobalMapping(quad_vecs[i],map);CHKERRQ(ierr);
  }

  /* compute local quad vec */
  ierr = MatISGetLocalMat(divudotp,&loc_divudotp);CHKERRQ(ierr);
  if (!transpose) {
    ierr = MatCreateVecs(loc_divudotp,&v,&p);CHKERRQ(ierr);
  } else {
    ierr = MatCreateVecs(loc_divudotp,&p,&v);CHKERRQ(ierr);
  }
  ierr = VecSet(p,1.);CHKERRQ(ierr);
  if (!transpose) {
    ierr = MatMultTranspose(loc_divudotp,p,v);CHKERRQ(ierr);
  } else {
    ierr = MatMult(loc_divudotp,p,v);CHKERRQ(ierr);
  }
  if (vl2l) {
    Mat        lA;
    VecScatter sc;

    ierr = MatISGetLocalMat(A,&lA);CHKERRQ(ierr);
    ierr = MatCreateVecs(lA,&vins,NULL);CHKERRQ(ierr);
<<<<<<< HEAD
    ierr = VecScatterCreateWithData(v,vl2l,vins,NULL,&sc);CHKERRQ(ierr);
=======
    ierr = VecScatterCreate(v,NULL,vins,vl2l,&sc);CHKERRQ(ierr);
>>>>>>> 63f69d82
    ierr = VecScatterBegin(sc,v,vins,INSERT_VALUES,SCATTER_FORWARD);CHKERRQ(ierr);
    ierr = VecScatterEnd(sc,v,vins,INSERT_VALUES,SCATTER_FORWARD);CHKERRQ(ierr);
    ierr = VecScatterDestroy(&sc);CHKERRQ(ierr);
  } else {
    vins = v;
  }
  ierr = VecGetArrayRead(vins,&array);CHKERRQ(ierr);
  ierr = VecDestroy(&p);CHKERRQ(ierr);

  /* insert in global quadrature vecs */
  ierr = MPI_Comm_rank(PetscObjectComm((PetscObject)A),&rank);CHKERRQ(ierr);
  for (i=0;i<n_neigh;i++) {
    const PetscInt    *idxs;
    PetscInt          idx,nn,j;

    idxs = shared[i];
    nn   = n_shared[i];
    for (j=0;j<nn;j++) vals[j] = array[idxs[j]];
    ierr = PetscFindInt(rank,graph->count[idxs[0]],graph->neighbours_set[idxs[0]],&idx);CHKERRQ(ierr);
    idx  = -(idx+1);
    ierr = VecSetValuesLocal(quad_vecs[idx],nn,idxs,vals,INSERT_VALUES);CHKERRQ(ierr);
  }
  ierr = ISLocalToGlobalMappingRestoreInfo(graph->l2gmap,&n_neigh,&neigh,&n_shared,&shared);CHKERRQ(ierr);
  ierr = VecRestoreArrayRead(vins,&array);CHKERRQ(ierr);
  if (vl2l) {
    ierr = VecDestroy(&vins);CHKERRQ(ierr);
  }
  ierr = VecDestroy(&v);CHKERRQ(ierr);
  ierr = PetscFree(vals);CHKERRQ(ierr);

  /* assemble near null space */
  for (i=0;i<maxneighs;i++) {
    ierr = VecAssemblyBegin(quad_vecs[i]);CHKERRQ(ierr);
  }
  for (i=0;i<maxneighs;i++) {
    ierr = VecAssemblyEnd(quad_vecs[i]);CHKERRQ(ierr);
    ierr = VecViewFromOptions(quad_vecs[i],NULL,"-pc_bddc_quad_vecs_view");CHKERRQ(ierr);
    ierr = VecLockPush(quad_vecs[i]);CHKERRQ(ierr);
  }
  ierr = VecDestroyVecs(maxneighs,&quad_vecs);CHKERRQ(ierr);
  PetscFunctionReturn(0);
}

PetscErrorCode PCBDDCAddPrimalVerticesLocalIS(PC pc, IS primalv)
{
  PC_BDDC        *pcbddc = (PC_BDDC*)pc->data;
  PetscErrorCode ierr;

  PetscFunctionBegin;
  if (primalv) {
    if (pcbddc->user_primal_vertices_local) {
      IS list[2], newp;

      list[0] = primalv;
      list[1] = pcbddc->user_primal_vertices_local;
      ierr = ISConcatenate(PetscObjectComm((PetscObject)pc),2,list,&newp);CHKERRQ(ierr);
      ierr = ISSortRemoveDups(newp);CHKERRQ(ierr);
      ierr = ISDestroy(&list[1]);CHKERRQ(ierr);
      pcbddc->user_primal_vertices_local = newp;
    } else {
      ierr = PCBDDCSetPrimalVerticesLocalIS(pc,primalv);CHKERRQ(ierr);
    }
  }
  PetscFunctionReturn(0);
}

static PetscErrorCode func_coords_private(PetscInt dim, PetscReal t, const PetscReal X[], PetscInt Nf, PetscScalar *out, void *ctx)
{
  PetscInt f, *comp  = (PetscInt *)ctx;

  PetscFunctionBegin;
  for (f=0;f<Nf;f++) out[f] = X[*comp];
  PetscFunctionReturn(0);
}

PetscErrorCode PCBDDCComputeLocalTopologyInfo(PC pc)
{
  PetscErrorCode ierr;
  Vec            local,global;
  PC_BDDC        *pcbddc = (PC_BDDC*)pc->data;
  Mat_IS         *matis = (Mat_IS*)pc->pmat->data;
  PetscBool      monolithic = PETSC_FALSE;

  PetscFunctionBegin;
  ierr = PetscOptionsBegin(PetscObjectComm((PetscObject)pc),((PetscObject)pc)->prefix,"BDDC topology options","PC");CHKERRQ(ierr);
  ierr = PetscOptionsBool("-pc_bddc_monolithic","Discard any information on dofs splitting",NULL,monolithic,&monolithic,NULL);CHKERRQ(ierr);
  ierr = PetscOptionsEnd();CHKERRQ(ierr);
  /* need to convert from global to local topology information and remove references to information in global ordering */
  ierr = MatCreateVecs(pc->pmat,&global,NULL);CHKERRQ(ierr);
  ierr = MatCreateVecs(matis->A,&local,NULL);CHKERRQ(ierr);
  if (monolithic) { /* just get block size to properly compute vertices */
    if (pcbddc->vertex_size == 1) {
      ierr = MatGetBlockSize(pc->pmat,&pcbddc->vertex_size);CHKERRQ(ierr);
    }
    goto boundary;
  }

  if (pcbddc->user_provided_isfordofs) {
    if (pcbddc->n_ISForDofs) {
      PetscInt i;
      ierr = PetscMalloc1(pcbddc->n_ISForDofs,&pcbddc->ISForDofsLocal);CHKERRQ(ierr);
      for (i=0;i<pcbddc->n_ISForDofs;i++) {
        ierr = PCBDDCGlobalToLocal(matis->rctx,global,local,pcbddc->ISForDofs[i],&pcbddc->ISForDofsLocal[i]);CHKERRQ(ierr);
        ierr = ISDestroy(&pcbddc->ISForDofs[i]);CHKERRQ(ierr);
      }
      pcbddc->n_ISForDofsLocal = pcbddc->n_ISForDofs;
      pcbddc->n_ISForDofs = 0;
      ierr = PetscFree(pcbddc->ISForDofs);CHKERRQ(ierr);
    }
  } else {
    if (!pcbddc->n_ISForDofsLocal) { /* field split not present */
      DM dm;

      ierr = PCGetDM(pc, &dm);CHKERRQ(ierr);
      if (!dm) {
        ierr = MatGetDM(pc->pmat, &dm);CHKERRQ(ierr);
      }
      if (dm) {
        IS      *fields;
        PetscInt nf,i;
        ierr = DMCreateFieldDecomposition(dm,&nf,NULL,&fields,NULL);CHKERRQ(ierr);
        ierr = PetscMalloc1(nf,&pcbddc->ISForDofsLocal);CHKERRQ(ierr);
        for (i=0;i<nf;i++) {
          ierr = PCBDDCGlobalToLocal(matis->rctx,global,local,fields[i],&pcbddc->ISForDofsLocal[i]);CHKERRQ(ierr);
          ierr = ISDestroy(&fields[i]);CHKERRQ(ierr);
        }
        ierr = PetscFree(fields);CHKERRQ(ierr);
        pcbddc->n_ISForDofsLocal = nf;
      } else { /* See if MATIS has fields attached by the conversion from MatNest */
        PetscContainer   c;

        ierr = PetscObjectQuery((PetscObject)pc->pmat,"_convert_nest_lfields",(PetscObject*)&c);CHKERRQ(ierr);
        if (c) {
          MatISLocalFields lf;
          ierr = PetscContainerGetPointer(c,(void**)&lf);CHKERRQ(ierr);
          ierr = PCBDDCSetDofsSplittingLocal(pc,lf->nr,lf->rf);CHKERRQ(ierr);
        } else { /* fallback, create the default fields if bs > 1 */
          PetscInt i, n = matis->A->rmap->n;
          ierr = MatGetBlockSize(pc->pmat,&i);CHKERRQ(ierr);
          if (i > 1) {
            pcbddc->n_ISForDofsLocal = i;
            ierr = PetscMalloc1(pcbddc->n_ISForDofsLocal,&pcbddc->ISForDofsLocal);CHKERRQ(ierr);
            for (i=0;i<pcbddc->n_ISForDofsLocal;i++) {
              ierr = ISCreateStride(PetscObjectComm((PetscObject)pc),n/pcbddc->n_ISForDofsLocal,i,pcbddc->n_ISForDofsLocal,&pcbddc->ISForDofsLocal[i]);CHKERRQ(ierr);
            }
          }
        }
      }
    } else {
      PetscInt i;
      for (i=0;i<pcbddc->n_ISForDofsLocal;i++) {
        ierr = PCBDDCConsistencyCheckIS(pc,MPI_LAND,&pcbddc->ISForDofsLocal[i]);CHKERRQ(ierr);
      }
    }
  }

boundary:
  if (!pcbddc->DirichletBoundariesLocal && pcbddc->DirichletBoundaries) {
    ierr = PCBDDCGlobalToLocal(matis->rctx,global,local,pcbddc->DirichletBoundaries,&pcbddc->DirichletBoundariesLocal);CHKERRQ(ierr);
  } else if (pcbddc->DirichletBoundariesLocal) {
    ierr = PCBDDCConsistencyCheckIS(pc,MPI_LAND,&pcbddc->DirichletBoundariesLocal);CHKERRQ(ierr);
  }
  if (!pcbddc->NeumannBoundariesLocal && pcbddc->NeumannBoundaries) {
    ierr = PCBDDCGlobalToLocal(matis->rctx,global,local,pcbddc->NeumannBoundaries,&pcbddc->NeumannBoundariesLocal);CHKERRQ(ierr);
  } else if (pcbddc->NeumannBoundariesLocal) {
    ierr = PCBDDCConsistencyCheckIS(pc,MPI_LOR,&pcbddc->NeumannBoundariesLocal);CHKERRQ(ierr);
  }
  if (!pcbddc->user_primal_vertices_local && pcbddc->user_primal_vertices) {
    ierr = PCBDDCGlobalToLocal(matis->rctx,global,local,pcbddc->user_primal_vertices,&pcbddc->user_primal_vertices_local);CHKERRQ(ierr);
  }
  ierr = VecDestroy(&global);CHKERRQ(ierr);
  ierr = VecDestroy(&local);CHKERRQ(ierr);
  /* detect local disconnected subdomains if requested (use matis->A) */
  if (pcbddc->detect_disconnected) {
    IS        primalv = NULL;
    PetscInt  i;
    PetscBool filter = pcbddc->detect_disconnected_filter;

    for (i=0;i<pcbddc->n_local_subs;i++) {
      ierr = ISDestroy(&pcbddc->local_subs[i]);CHKERRQ(ierr);
    }
    ierr = PetscFree(pcbddc->local_subs);CHKERRQ(ierr);
    ierr = PCBDDCDetectDisconnectedComponents(pc,filter,&pcbddc->n_local_subs,&pcbddc->local_subs,&primalv);CHKERRQ(ierr);
    ierr = PCBDDCAddPrimalVerticesLocalIS(pc,primalv);CHKERRQ(ierr);
    ierr = ISDestroy(&primalv);CHKERRQ(ierr);
  }
  /* early stage corner detection */
  {
    DM dm;

    ierr = MatGetDM(pc->pmat,&dm);CHKERRQ(ierr);
    if (dm) {
      PetscBool isda;

      ierr = PetscObjectTypeCompare((PetscObject)dm,DMDA,&isda);CHKERRQ(ierr);
      if (isda) {
        ISLocalToGlobalMapping l2l;
        IS                     corners;
        Mat                    lA;

        ierr = DMDAGetSubdomainCornersIS(dm,&corners);CHKERRQ(ierr);
        ierr = MatISGetLocalMat(pc->pmat,&lA);CHKERRQ(ierr);
        ierr = MatGetLocalToGlobalMapping(lA,&l2l,NULL);CHKERRQ(ierr);
        ierr = MatISRestoreLocalMat(pc->pmat,&lA);CHKERRQ(ierr);
        if (l2l && corners) {
          const PetscInt *idx;
          PetscInt       dof,bs,*idxout,n;

          ierr = DMDAGetInfo(dm,NULL,NULL,NULL,NULL,NULL,NULL,NULL,&dof,NULL,NULL,NULL,NULL,NULL);CHKERRQ(ierr);
          ierr = ISLocalToGlobalMappingGetBlockSize(l2l,&bs);CHKERRQ(ierr);
          ierr = ISGetLocalSize(corners,&n);CHKERRQ(ierr);
          ierr = ISGetIndices(corners,&idx);CHKERRQ(ierr);
          if (bs == dof) {
            ierr = PetscMalloc1(n,&idxout);CHKERRQ(ierr);
            ierr = ISLocalToGlobalMappingApplyBlock(l2l,n,idx,idxout);CHKERRQ(ierr);
          } else { /* the original DMDA local-to-local map have been modified */
            PetscInt i,d;

            ierr = PetscMalloc1(dof*n,&idxout);CHKERRQ(ierr);
            for (i=0;i<n;i++) for (d=0;d<dof;d++) idxout[dof*i+d] = dof*idx[i]+d;
            ierr = ISLocalToGlobalMappingApply(l2l,dof*n,idxout,idxout);CHKERRQ(ierr);

            bs = 1;
            n *= dof;
          }
          ierr = ISRestoreIndices(corners,&idx);CHKERRQ(ierr);
          ierr = DMDARestoreSubdomainCornersIS(dm,&corners);CHKERRQ(ierr);
          ierr = ISCreateBlock(PetscObjectComm((PetscObject)pc),bs,n,idxout,PETSC_OWN_POINTER,&corners);CHKERRQ(ierr);
          ierr = PCBDDCAddPrimalVerticesLocalIS(pc,corners);CHKERRQ(ierr);
          ierr = ISDestroy(&corners);CHKERRQ(ierr);
          pcbddc->corner_selected = PETSC_TRUE;
        } else if (corners) { /* not from DMDA */
          ierr = DMDARestoreSubdomainCornersIS(dm,&corners);CHKERRQ(ierr);
        }
      }
    }
  }
  if (pcbddc->corner_selection && !pcbddc->mat_graph->cdim) {
    DM dm;

    ierr = PCGetDM(pc,&dm);CHKERRQ(ierr);
    if (!dm) {
      ierr = MatGetDM(pc->pmat,&dm);CHKERRQ(ierr);
    }
    if (dm) {
      Vec            vcoords;
      PetscSection   section;
      PetscReal      *coords;
      PetscInt       d,cdim,nl,nf,**ctxs;
      PetscErrorCode (**funcs)(PetscInt, PetscReal, const PetscReal *, PetscInt, PetscScalar *, void *);

      ierr = DMGetCoordinateDim(dm,&cdim);CHKERRQ(ierr);
      ierr = DMGetSection(dm,&section);CHKERRQ(ierr);
      ierr = PetscSectionGetNumFields(section,&nf);CHKERRQ(ierr);
      ierr = DMCreateGlobalVector(dm,&vcoords);CHKERRQ(ierr);
      ierr = VecGetLocalSize(vcoords,&nl);CHKERRQ(ierr);
      ierr = PetscMalloc1(nl*cdim,&coords);CHKERRQ(ierr);
      ierr = PetscMalloc2(nf,&funcs,nf,&ctxs);CHKERRQ(ierr);
      ierr = PetscMalloc1(nf,&ctxs[0]);CHKERRQ(ierr);
      for (d=0;d<nf;d++) funcs[d] = func_coords_private;
      for (d=1;d<nf;d++) ctxs[d] = ctxs[d-1] + 1;
      for (d=0;d<cdim;d++) {
        PetscInt          i;
        const PetscScalar *v;

        for (i=0;i<nf;i++) ctxs[i][0] = d;
        ierr = DMProjectFunction(dm,0.0,funcs,(void**)ctxs,INSERT_VALUES,vcoords);CHKERRQ(ierr);
        ierr = VecGetArrayRead(vcoords,&v);CHKERRQ(ierr);
        for (i=0;i<nl;i++) coords[i*cdim+d] = PetscRealPart(v[i]);
        ierr = VecRestoreArrayRead(vcoords,&v);CHKERRQ(ierr);
      }
      ierr = VecDestroy(&vcoords);CHKERRQ(ierr);
      ierr = PCSetCoordinates(pc,cdim,nl,coords);CHKERRQ(ierr);
      ierr = PetscFree(coords);CHKERRQ(ierr);
      ierr = PetscFree(ctxs[0]);CHKERRQ(ierr);
      ierr = PetscFree2(funcs,ctxs);CHKERRQ(ierr);
    }
  }
  PetscFunctionReturn(0);
}

PetscErrorCode PCBDDCConsistencyCheckIS(PC pc, MPI_Op mop, IS *is)
{
  Mat_IS          *matis = (Mat_IS*)(pc->pmat->data);
  PetscErrorCode  ierr;
  IS              nis;
  const PetscInt  *idxs;
  PetscInt        i,nd,n = matis->A->rmap->n,*nidxs,nnd;
  PetscBool       *ld;

  PetscFunctionBegin;
  if (mop != MPI_LAND && mop != MPI_LOR) SETERRQ(PetscObjectComm((PetscObject)(pc)),PETSC_ERR_SUP,"Supported are MPI_LAND and MPI_LOR");
  ierr = MatISSetUpSF(pc->pmat);CHKERRQ(ierr);
  if (mop == MPI_LAND) {
    /* init rootdata with true */
    ld   = (PetscBool*) matis->sf_rootdata;
    for (i=0;i<pc->pmat->rmap->n;i++) ld[i] = PETSC_TRUE;
  } else {
    ierr = PetscMemzero(matis->sf_rootdata,pc->pmat->rmap->n*sizeof(PetscBool));CHKERRQ(ierr);
  }
  ierr = PetscMemzero(matis->sf_leafdata,n*sizeof(PetscBool));CHKERRQ(ierr);
  ierr = ISGetLocalSize(*is,&nd);CHKERRQ(ierr);
  ierr = ISGetIndices(*is,&idxs);CHKERRQ(ierr);
  ld   = (PetscBool*) matis->sf_leafdata;
  for (i=0;i<nd;i++)
    if (-1 < idxs[i] && idxs[i] < n)
      ld[idxs[i]] = PETSC_TRUE;
  ierr = ISRestoreIndices(*is,&idxs);CHKERRQ(ierr);
  ierr = PetscSFReduceBegin(matis->sf,MPIU_BOOL,matis->sf_leafdata,matis->sf_rootdata,mop);CHKERRQ(ierr);
  ierr = PetscSFReduceEnd(matis->sf,MPIU_BOOL,matis->sf_leafdata,matis->sf_rootdata,mop);CHKERRQ(ierr);
  ierr = PetscSFBcastBegin(matis->sf,MPIU_BOOL,matis->sf_rootdata,matis->sf_leafdata);CHKERRQ(ierr);
  ierr = PetscSFBcastEnd(matis->sf,MPIU_BOOL,matis->sf_rootdata,matis->sf_leafdata);CHKERRQ(ierr);
  if (mop == MPI_LAND) {
    ierr = PetscMalloc1(nd,&nidxs);CHKERRQ(ierr);
  } else {
    ierr = PetscMalloc1(n,&nidxs);CHKERRQ(ierr);
  }
  for (i=0,nnd=0;i<n;i++)
    if (ld[i])
      nidxs[nnd++] = i;
  ierr = ISCreateGeneral(PetscObjectComm((PetscObject)(*is)),nnd,nidxs,PETSC_OWN_POINTER,&nis);CHKERRQ(ierr);
  ierr = ISDestroy(is);CHKERRQ(ierr);
  *is  = nis;
  PetscFunctionReturn(0);
}

PetscErrorCode PCBDDCBenignRemoveInterior(PC pc,Vec r,Vec z)
{
  PC_IS             *pcis = (PC_IS*)(pc->data);
  PC_BDDC           *pcbddc = (PC_BDDC*)(pc->data);
  PetscErrorCode    ierr;

  PetscFunctionBegin;
  if (!pcbddc->benign_have_null) {
    PetscFunctionReturn(0);
  }
  if (pcbddc->ChangeOfBasisMatrix) {
    Vec swap;

    ierr = MatMultTranspose(pcbddc->ChangeOfBasisMatrix,r,pcbddc->work_change);CHKERRQ(ierr);
    swap = pcbddc->work_change;
    pcbddc->work_change = r;
    r = swap;
  }
  ierr = VecScatterBegin(pcis->global_to_D,r,pcis->vec1_D,INSERT_VALUES,SCATTER_FORWARD);CHKERRQ(ierr);
  ierr = VecScatterEnd(pcis->global_to_D,r,pcis->vec1_D,INSERT_VALUES,SCATTER_FORWARD);CHKERRQ(ierr);
  ierr = KSPSolve(pcbddc->ksp_D,pcis->vec1_D,pcis->vec2_D);CHKERRQ(ierr);
  ierr = VecSet(z,0.);CHKERRQ(ierr);
  ierr = VecScatterBegin(pcis->global_to_D,pcis->vec2_D,z,INSERT_VALUES,SCATTER_REVERSE);CHKERRQ(ierr);
  ierr = VecScatterEnd(pcis->global_to_D,pcis->vec2_D,z,INSERT_VALUES,SCATTER_REVERSE);CHKERRQ(ierr);
  if (pcbddc->ChangeOfBasisMatrix) {
    pcbddc->work_change = r;
    ierr = VecCopy(z,pcbddc->work_change);CHKERRQ(ierr);
    ierr = MatMult(pcbddc->ChangeOfBasisMatrix,pcbddc->work_change,z);CHKERRQ(ierr);
  }
  PetscFunctionReturn(0);
}

PetscErrorCode PCBDDCBenignMatMult_Private_Private(Mat A, Vec x, Vec y, PetscBool transpose)
{
  PCBDDCBenignMatMult_ctx ctx;
  PetscErrorCode          ierr;
  PetscBool               apply_right,apply_left,reset_x;

  PetscFunctionBegin;
  ierr = MatShellGetContext(A,&ctx);CHKERRQ(ierr);
  if (transpose) {
    apply_right = ctx->apply_left;
    apply_left = ctx->apply_right;
  } else {
    apply_right = ctx->apply_right;
    apply_left = ctx->apply_left;
  }
  reset_x = PETSC_FALSE;
  if (apply_right) {
    const PetscScalar *ax;
    PetscInt          nl,i;

    ierr = VecGetLocalSize(x,&nl);CHKERRQ(ierr);
    ierr = VecGetArrayRead(x,&ax);CHKERRQ(ierr);
    ierr = PetscMemcpy(ctx->work,ax,nl*sizeof(PetscScalar));CHKERRQ(ierr);
    ierr = VecRestoreArrayRead(x,&ax);CHKERRQ(ierr);
    for (i=0;i<ctx->benign_n;i++) {
      PetscScalar    sum,val;
      const PetscInt *idxs;
      PetscInt       nz,j;
      ierr = ISGetLocalSize(ctx->benign_zerodiag_subs[i],&nz);CHKERRQ(ierr);
      ierr = ISGetIndices(ctx->benign_zerodiag_subs[i],&idxs);CHKERRQ(ierr);
      sum = 0.;
      if (ctx->apply_p0) {
        val = ctx->work[idxs[nz-1]];
        for (j=0;j<nz-1;j++) {
          sum += ctx->work[idxs[j]];
          ctx->work[idxs[j]] += val;
        }
      } else {
        for (j=0;j<nz-1;j++) {
          sum += ctx->work[idxs[j]];
        }
      }
      ctx->work[idxs[nz-1]] -= sum;
      ierr = ISRestoreIndices(ctx->benign_zerodiag_subs[i],&idxs);CHKERRQ(ierr);
    }
    ierr = VecPlaceArray(x,ctx->work);CHKERRQ(ierr);
    reset_x = PETSC_TRUE;
  }
  if (transpose) {
    ierr = MatMultTranspose(ctx->A,x,y);CHKERRQ(ierr);
  } else {
    ierr = MatMult(ctx->A,x,y);CHKERRQ(ierr);
  }
  if (reset_x) {
    ierr = VecResetArray(x);CHKERRQ(ierr);
  }
  if (apply_left) {
    PetscScalar *ay;
    PetscInt    i;

    ierr = VecGetArray(y,&ay);CHKERRQ(ierr);
    for (i=0;i<ctx->benign_n;i++) {
      PetscScalar    sum,val;
      const PetscInt *idxs;
      PetscInt       nz,j;
      ierr = ISGetLocalSize(ctx->benign_zerodiag_subs[i],&nz);CHKERRQ(ierr);
      ierr = ISGetIndices(ctx->benign_zerodiag_subs[i],&idxs);CHKERRQ(ierr);
      val = -ay[idxs[nz-1]];
      if (ctx->apply_p0) {
        sum = 0.;
        for (j=0;j<nz-1;j++) {
          sum += ay[idxs[j]];
          ay[idxs[j]] += val;
        }
        ay[idxs[nz-1]] += sum;
      } else {
        for (j=0;j<nz-1;j++) {
          ay[idxs[j]] += val;
        }
        ay[idxs[nz-1]] = 0.;
      }
      ierr = ISRestoreIndices(ctx->benign_zerodiag_subs[i],&idxs);CHKERRQ(ierr);
    }
    ierr = VecRestoreArray(y,&ay);CHKERRQ(ierr);
  }
  PetscFunctionReturn(0);
}

PetscErrorCode PCBDDCBenignMatMultTranspose_Private(Mat A, Vec x, Vec y)
{
  PetscErrorCode ierr;

  PetscFunctionBegin;
  ierr = PCBDDCBenignMatMult_Private_Private(A,x,y,PETSC_TRUE);CHKERRQ(ierr);
  PetscFunctionReturn(0);
}

PetscErrorCode PCBDDCBenignMatMult_Private(Mat A, Vec x, Vec y)
{
  PetscErrorCode ierr;

  PetscFunctionBegin;
  ierr = PCBDDCBenignMatMult_Private_Private(A,x,y,PETSC_FALSE);CHKERRQ(ierr);
  PetscFunctionReturn(0);
}

PetscErrorCode PCBDDCBenignShellMat(PC pc, PetscBool restore)
{
  PC_IS                   *pcis = (PC_IS*)pc->data;
  PC_BDDC                 *pcbddc = (PC_BDDC*)pc->data;
  PCBDDCBenignMatMult_ctx ctx;
  PetscErrorCode          ierr;

  PetscFunctionBegin;
  if (!restore) {
    Mat                A_IB,A_BI;
    PetscScalar        *work;
    PCBDDCReuseSolvers reuse = pcbddc->sub_schurs ? pcbddc->sub_schurs->reuse_solver : NULL;

    if (pcbddc->benign_original_mat) SETERRQ(PETSC_COMM_SELF,PETSC_ERR_PLIB,"Benign original mat has not been restored");
    if (!pcbddc->benign_change || !pcbddc->benign_n || pcbddc->benign_change_explicit) PetscFunctionReturn(0);
    ierr = PetscMalloc1(pcis->n,&work);CHKERRQ(ierr);
    ierr = MatCreate(PETSC_COMM_SELF,&A_IB);CHKERRQ(ierr);
    ierr = MatSetSizes(A_IB,pcis->n-pcis->n_B,pcis->n_B,PETSC_DECIDE,PETSC_DECIDE);CHKERRQ(ierr);
    ierr = MatSetType(A_IB,MATSHELL);CHKERRQ(ierr);
    ierr = MatShellSetOperation(A_IB,MATOP_MULT,(void (*)(void))PCBDDCBenignMatMult_Private);CHKERRQ(ierr);
    ierr = MatShellSetOperation(A_IB,MATOP_MULT_TRANSPOSE,(void (*)(void))PCBDDCBenignMatMultTranspose_Private);CHKERRQ(ierr);
    ierr = PetscNew(&ctx);CHKERRQ(ierr);
    ierr = MatShellSetContext(A_IB,ctx);CHKERRQ(ierr);
    ctx->apply_left = PETSC_TRUE;
    ctx->apply_right = PETSC_FALSE;
    ctx->apply_p0 = PETSC_FALSE;
    ctx->benign_n = pcbddc->benign_n;
    if (reuse) {
      ctx->benign_zerodiag_subs = reuse->benign_zerodiag_subs;
      ctx->free = PETSC_FALSE;
    } else { /* TODO: could be optimized for successive solves */
      ISLocalToGlobalMapping N_to_D;
      PetscInt               i;

      ierr = ISLocalToGlobalMappingCreateIS(pcis->is_I_local,&N_to_D);CHKERRQ(ierr);
      ierr = PetscMalloc1(pcbddc->benign_n,&ctx->benign_zerodiag_subs);CHKERRQ(ierr);
      for (i=0;i<pcbddc->benign_n;i++) {
        ierr = ISGlobalToLocalMappingApplyIS(N_to_D,IS_GTOLM_DROP,pcbddc->benign_zerodiag_subs[i],&ctx->benign_zerodiag_subs[i]);CHKERRQ(ierr);
      }
      ierr = ISLocalToGlobalMappingDestroy(&N_to_D);CHKERRQ(ierr);
      ctx->free = PETSC_TRUE;
    }
    ctx->A = pcis->A_IB;
    ctx->work = work;
    ierr = MatSetUp(A_IB);CHKERRQ(ierr);
    ierr = MatAssemblyBegin(A_IB,MAT_FINAL_ASSEMBLY);CHKERRQ(ierr);
    ierr = MatAssemblyEnd(A_IB,MAT_FINAL_ASSEMBLY);CHKERRQ(ierr);
    pcis->A_IB = A_IB;

    /* A_BI as A_IB^T */
    ierr = MatCreateTranspose(A_IB,&A_BI);CHKERRQ(ierr);
    pcbddc->benign_original_mat = pcis->A_BI;
    pcis->A_BI = A_BI;
  } else {
    if (!pcbddc->benign_original_mat) {
      PetscFunctionReturn(0);
    }
    ierr = MatShellGetContext(pcis->A_IB,&ctx);CHKERRQ(ierr);
    ierr = MatDestroy(&pcis->A_IB);CHKERRQ(ierr);
    pcis->A_IB = ctx->A;
    ctx->A = NULL;
    ierr = MatDestroy(&pcis->A_BI);CHKERRQ(ierr);
    pcis->A_BI = pcbddc->benign_original_mat;
    pcbddc->benign_original_mat = NULL;
    if (ctx->free) {
      PetscInt i;
      for (i=0;i<ctx->benign_n;i++) {
        ierr = ISDestroy(&ctx->benign_zerodiag_subs[i]);CHKERRQ(ierr);
      }
      ierr = PetscFree(ctx->benign_zerodiag_subs);CHKERRQ(ierr);
    }
    ierr = PetscFree(ctx->work);CHKERRQ(ierr);
    ierr = PetscFree(ctx);CHKERRQ(ierr);
  }
  PetscFunctionReturn(0);
}

/* used just in bddc debug mode */
PetscErrorCode PCBDDCBenignProject(PC pc, IS is1, IS is2, Mat *B)
{
  PC_BDDC        *pcbddc = (PC_BDDC*)pc->data;
  Mat_IS         *matis = (Mat_IS*)pc->pmat->data;
  Mat            An;
  PetscErrorCode ierr;

  PetscFunctionBegin;
  ierr = MatPtAP(matis->A,pcbddc->benign_change,MAT_INITIAL_MATRIX,2.0,&An);CHKERRQ(ierr);
  ierr = MatZeroRowsColumns(An,pcbddc->benign_n,pcbddc->benign_p0_lidx,1.0,NULL,NULL);CHKERRQ(ierr);
  if (is1) {
    ierr = MatCreateSubMatrix(An,is1,is2,MAT_INITIAL_MATRIX,B);CHKERRQ(ierr);
    ierr = MatDestroy(&An);CHKERRQ(ierr);
  } else {
    *B = An;
  }
  PetscFunctionReturn(0);
}

/* TODO: add reuse flag */
PetscErrorCode MatSeqAIJCompress(Mat A, Mat *B)
{
  Mat            Bt;
  PetscScalar    *a,*bdata;
  const PetscInt *ii,*ij;
  PetscInt       m,n,i,nnz,*bii,*bij;
  PetscBool      flg_row;
  PetscErrorCode ierr;

  PetscFunctionBegin;
  ierr = MatGetSize(A,&n,&m);CHKERRQ(ierr);
  ierr = MatGetRowIJ(A,0,PETSC_FALSE,PETSC_FALSE,&n,&ii,&ij,&flg_row);CHKERRQ(ierr);
  ierr = MatSeqAIJGetArray(A,&a);CHKERRQ(ierr);
  nnz = n;
  for (i=0;i<ii[n];i++) {
    if (PetscLikely(PetscAbsScalar(a[i]) > PETSC_SMALL)) nnz++;
  }
  ierr = PetscMalloc1(n+1,&bii);CHKERRQ(ierr);
  ierr = PetscMalloc1(nnz,&bij);CHKERRQ(ierr);
  ierr = PetscMalloc1(nnz,&bdata);CHKERRQ(ierr);
  nnz = 0;
  bii[0] = 0;
  for (i=0;i<n;i++) {
    PetscInt j;
    for (j=ii[i];j<ii[i+1];j++) {
      PetscScalar entry = a[j];
      if (PetscLikely(PetscAbsScalar(entry) > PETSC_SMALL) || (n == m && ij[j] == i)) {
        bij[nnz] = ij[j];
        bdata[nnz] = entry;
        nnz++;
      }
    }
    bii[i+1] = nnz;
  }
  ierr = MatSeqAIJRestoreArray(A,&a);CHKERRQ(ierr);
  ierr = MatCreateSeqAIJWithArrays(PetscObjectComm((PetscObject)A),n,m,bii,bij,bdata,&Bt);CHKERRQ(ierr);
  ierr = MatRestoreRowIJ(A,0,PETSC_FALSE,PETSC_FALSE,&n,&ii,&ij,&flg_row);CHKERRQ(ierr);
  {
    Mat_SeqAIJ *b = (Mat_SeqAIJ*)(Bt->data);
    b->free_a = PETSC_TRUE;
    b->free_ij = PETSC_TRUE;
  }
  if (*B == A) {
    ierr = MatDestroy(&A);CHKERRQ(ierr);
  }
  *B = Bt;
  PetscFunctionReturn(0);
}

PetscErrorCode PCBDDCDetectDisconnectedComponents(PC pc, PetscBool filter, PetscInt *ncc, IS* cc[], IS* primalv)
{
  Mat                    B = NULL;
  DM                     dm;
  IS                     is_dummy,*cc_n;
  ISLocalToGlobalMapping l2gmap_dummy;
  PCBDDCGraph            graph;
  PetscInt               *xadj_filtered = NULL,*adjncy_filtered = NULL;
  PetscInt               i,n;
  PetscInt               *xadj,*adjncy;
  PetscBool              isplex = PETSC_FALSE;
  PetscErrorCode         ierr;

  PetscFunctionBegin;
  if (ncc) *ncc = 0;
  if (cc) *cc = NULL;
  if (primalv) *primalv = NULL;
  ierr = PCBDDCGraphCreate(&graph);CHKERRQ(ierr);
  ierr = PCGetDM(pc,&dm);CHKERRQ(ierr);
  if (!dm) {
    ierr = MatGetDM(pc->pmat,&dm);CHKERRQ(ierr);
  }
  if (dm) {
    ierr = PetscObjectTypeCompare((PetscObject)dm,DMPLEX,&isplex);CHKERRQ(ierr);
  }
  if (filter) isplex = PETSC_FALSE;

  if (isplex) { /* this code has been modified from plexpartition.c */
    PetscInt       p, pStart, pEnd, a, adjSize, idx, size, nroots;
    PetscInt      *adj = NULL;
    IS             cellNumbering;
    const PetscInt *cellNum;
    PetscBool      useCone, useClosure;
    PetscSection   section;
    PetscSegBuffer adjBuffer;
    PetscSF        sfPoint;
    PetscErrorCode ierr;

    PetscFunctionBegin;
    ierr = DMPlexGetHeightStratum(dm, 0, &pStart, &pEnd);CHKERRQ(ierr);
    ierr = DMGetPointSF(dm, &sfPoint);CHKERRQ(ierr);
    ierr = PetscSFGetGraph(sfPoint, &nroots, NULL, NULL, NULL);CHKERRQ(ierr);
    /* Build adjacency graph via a section/segbuffer */
    ierr = PetscSectionCreate(PetscObjectComm((PetscObject) dm), &section);CHKERRQ(ierr);
    ierr = PetscSectionSetChart(section, pStart, pEnd);CHKERRQ(ierr);
    ierr = PetscSegBufferCreate(sizeof(PetscInt),1000,&adjBuffer);CHKERRQ(ierr);
    /* Always use FVM adjacency to create partitioner graph */
    ierr = DMPlexGetAdjacencyUseCone(dm, &useCone);CHKERRQ(ierr);
    ierr = DMPlexGetAdjacencyUseClosure(dm, &useClosure);CHKERRQ(ierr);
    ierr = DMPlexSetAdjacencyUseCone(dm, PETSC_TRUE);CHKERRQ(ierr);
    ierr = DMPlexSetAdjacencyUseClosure(dm, PETSC_FALSE);CHKERRQ(ierr);
    ierr = DMPlexGetCellNumbering(dm, &cellNumbering);CHKERRQ(ierr);
    ierr = ISGetIndices(cellNumbering, &cellNum);CHKERRQ(ierr);
    for (n = 0, p = pStart; p < pEnd; p++) {
      /* Skip non-owned cells in parallel (ParMetis expects no overlap) */
      if (nroots > 0) {if (cellNum[p] < 0) continue;}
      adjSize = PETSC_DETERMINE;
      ierr = DMPlexGetAdjacency(dm, p, &adjSize, &adj);CHKERRQ(ierr);
      for (a = 0; a < adjSize; ++a) {
        const PetscInt point = adj[a];
        if (pStart <= point && point < pEnd) {
          PetscInt *PETSC_RESTRICT pBuf;
          ierr = PetscSectionAddDof(section, p, 1);CHKERRQ(ierr);
          ierr = PetscSegBufferGetInts(adjBuffer, 1, &pBuf);CHKERRQ(ierr);
          *pBuf = point;
        }
      }
      n++;
    }
    ierr = DMPlexSetAdjacencyUseCone(dm, useCone);CHKERRQ(ierr);
    ierr = DMPlexSetAdjacencyUseClosure(dm, useClosure);CHKERRQ(ierr);
    /* Derive CSR graph from section/segbuffer */
    ierr = PetscSectionSetUp(section);CHKERRQ(ierr);
    ierr = PetscSectionGetStorageSize(section, &size);CHKERRQ(ierr);
    ierr = PetscMalloc1(n+1, &xadj);CHKERRQ(ierr);
    for (idx = 0, p = pStart; p < pEnd; p++) {
      if (nroots > 0) {if (cellNum[p] < 0) continue;}
      ierr = PetscSectionGetOffset(section, p, &(xadj[idx++]));CHKERRQ(ierr);
    }
    xadj[n] = size;
    ierr = PetscSegBufferExtractAlloc(adjBuffer, &adjncy);CHKERRQ(ierr);
    /* Clean up */
    ierr = PetscSegBufferDestroy(&adjBuffer);CHKERRQ(ierr);
    ierr = PetscSectionDestroy(&section);CHKERRQ(ierr);
    ierr = PetscFree(adj);CHKERRQ(ierr);
    graph->xadj = xadj;
    graph->adjncy = adjncy;
  } else {
    Mat       A;
    PetscBool isseqaij, flg_row;

    ierr = MatISGetLocalMat(pc->pmat,&A);CHKERRQ(ierr);
    if (!A->rmap->N || !A->cmap->N) {
      ierr = PCBDDCGraphDestroy(&graph);CHKERRQ(ierr);
      PetscFunctionReturn(0);
    }
    ierr = PetscObjectTypeCompare((PetscObject)A,MATSEQAIJ,&isseqaij);CHKERRQ(ierr);
    if (!isseqaij && filter) {
      PetscBool isseqdense;

      ierr = PetscObjectTypeCompare((PetscObject)A,MATSEQDENSE,&isseqdense);CHKERRQ(ierr);
      if (!isseqdense) {
        ierr = MatConvert(A,MATSEQAIJ,MAT_INITIAL_MATRIX,&B);CHKERRQ(ierr);
      } else { /* TODO: rectangular case and LDA */
        PetscScalar *array;
        PetscReal   chop=1.e-6;

        ierr = MatDuplicate(A,MAT_COPY_VALUES,&B);CHKERRQ(ierr);
        ierr = MatDenseGetArray(B,&array);CHKERRQ(ierr);
        ierr = MatGetSize(B,&n,NULL);CHKERRQ(ierr);
        for (i=0;i<n;i++) {
          PetscInt j;
          for (j=i+1;j<n;j++) {
            PetscReal thresh = chop*(PetscAbsScalar(array[i*(n+1)])+PetscAbsScalar(array[j*(n+1)]));
            if (PetscAbsScalar(array[i*n+j]) < thresh) array[i*n+j] = 0.;
            if (PetscAbsScalar(array[j*n+i]) < thresh) array[j*n+i] = 0.;
          }
        }
        ierr = MatDenseRestoreArray(B,&array);CHKERRQ(ierr);
        ierr = MatConvert(B,MATSEQAIJ,MAT_INPLACE_MATRIX,&B);CHKERRQ(ierr);
      }
    } else {
      ierr = PetscObjectReference((PetscObject)A);CHKERRQ(ierr);
      B = A;
    }
    ierr = MatGetRowIJ(B,0,PETSC_TRUE,PETSC_FALSE,&n,(const PetscInt**)&xadj,(const PetscInt**)&adjncy,&flg_row);CHKERRQ(ierr);

    /* if filter is true, then removes entries lower than PETSC_SMALL in magnitude */
    if (filter) {
      PetscScalar *data;
      PetscInt    j,cum;

      ierr = PetscCalloc2(n+1,&xadj_filtered,xadj[n],&adjncy_filtered);CHKERRQ(ierr);
      ierr = MatSeqAIJGetArray(B,&data);CHKERRQ(ierr);
      cum = 0;
      for (i=0;i<n;i++) {
        PetscInt t;

        for (j=xadj[i];j<xadj[i+1];j++) {
          if (PetscUnlikely(PetscAbsScalar(data[j]) < PETSC_SMALL)) {
            continue;
          }
          adjncy_filtered[cum+xadj_filtered[i]++] = adjncy[j];
        }
        t = xadj_filtered[i];
        xadj_filtered[i] = cum;
        cum += t;
      }
      ierr = MatSeqAIJRestoreArray(B,&data);CHKERRQ(ierr);
      graph->xadj = xadj_filtered;
      graph->adjncy = adjncy_filtered;
    } else {
      graph->xadj = xadj;
      graph->adjncy = adjncy;
    }
  }
  /* compute local connected components using PCBDDCGraph */
  ierr = ISCreateStride(PETSC_COMM_SELF,n,0,1,&is_dummy);CHKERRQ(ierr);
  ierr = ISLocalToGlobalMappingCreateIS(is_dummy,&l2gmap_dummy);CHKERRQ(ierr);
  ierr = ISDestroy(&is_dummy);CHKERRQ(ierr);
  ierr = PCBDDCGraphInit(graph,l2gmap_dummy,n,PETSC_MAX_INT);CHKERRQ(ierr);
  ierr = ISLocalToGlobalMappingDestroy(&l2gmap_dummy);CHKERRQ(ierr);
  ierr = PCBDDCGraphSetUp(graph,1,NULL,NULL,0,NULL,NULL);CHKERRQ(ierr);
  ierr = PCBDDCGraphComputeConnectedComponents(graph);CHKERRQ(ierr);

  /* partial clean up */
  ierr = PetscFree2(xadj_filtered,adjncy_filtered);CHKERRQ(ierr);
  if (B) {
    PetscBool flg_row;
    ierr = MatRestoreRowIJ(B,0,PETSC_TRUE,PETSC_FALSE,&n,(const PetscInt**)&xadj,(const PetscInt**)&adjncy,&flg_row);CHKERRQ(ierr);
    ierr = MatDestroy(&B);CHKERRQ(ierr);
  }
  if (isplex) {
    ierr = PetscFree(xadj);CHKERRQ(ierr);
    ierr = PetscFree(adjncy);CHKERRQ(ierr);
  }

  /* get back data */
  if (isplex) {
    if (ncc) *ncc = graph->ncc;
    if (cc || primalv) {
      Mat          A;
      PetscBT      btv,btvt;
      PetscSection subSection;
      PetscInt     *ids,cum,cump,*cids,*pids;

      ierr = DMPlexGetSubdomainSection(dm,&subSection);CHKERRQ(ierr);
      ierr = MatISGetLocalMat(pc->pmat,&A);CHKERRQ(ierr);
      ierr = PetscMalloc3(A->rmap->n,&ids,graph->ncc+1,&cids,A->rmap->n,&pids);CHKERRQ(ierr);
      ierr = PetscBTCreate(A->rmap->n,&btv);CHKERRQ(ierr);
      ierr = PetscBTCreate(A->rmap->n,&btvt);CHKERRQ(ierr);

      cids[0] = 0;
      for (i = 0, cump = 0, cum = 0; i < graph->ncc; i++) {
        PetscInt j;

        ierr = PetscBTMemzero(A->rmap->n,btvt);CHKERRQ(ierr);
        for (j = graph->cptr[i]; j < graph->cptr[i+1]; j++) {
          PetscInt k, size, *closure = NULL, cell = graph->queue[j];

          ierr = DMPlexGetTransitiveClosure(dm,cell,PETSC_TRUE,&size,&closure);CHKERRQ(ierr);
          for (k = 0; k < 2*size; k += 2) {
            PetscInt s, p = closure[k], off, dof, cdof;

            ierr = PetscSectionGetConstraintDof(subSection, p, &cdof);CHKERRQ(ierr);
            ierr = PetscSectionGetOffset(subSection,p,&off);CHKERRQ(ierr);
            ierr = PetscSectionGetDof(subSection,p,&dof);CHKERRQ(ierr);
            for (s = 0; s < dof-cdof; s++) {
              if (PetscBTLookupSet(btvt,off+s)) continue;
              if (!PetscBTLookup(btv,off+s)) {
                ids[cum++] = off+s;
              } else { /* cross-vertex */
                pids[cump++] = off+s;
              }
            }
          }
          ierr = DMPlexRestoreTransitiveClosure(dm,cell,PETSC_TRUE,&size,&closure);CHKERRQ(ierr);
        }
        cids[i+1] = cum;
        /* mark dofs as already assigned */
        for (j = cids[i]; j < cids[i+1]; j++) {
          ierr = PetscBTSet(btv,ids[j]);CHKERRQ(ierr);
        }
      }
      if (cc) {
        ierr = PetscMalloc1(graph->ncc,&cc_n);CHKERRQ(ierr);
        for (i = 0; i < graph->ncc; i++) {
          ierr = ISCreateGeneral(PETSC_COMM_SELF,cids[i+1]-cids[i],ids+cids[i],PETSC_COPY_VALUES,&cc_n[i]);CHKERRQ(ierr);
        }
        *cc = cc_n;
      }
      if (primalv) {
        ierr = ISCreateGeneral(PetscObjectComm((PetscObject)pc),cump,pids,PETSC_COPY_VALUES,primalv);CHKERRQ(ierr);
      }
      ierr = PetscFree3(ids,cids,pids);CHKERRQ(ierr);
      ierr = PetscBTDestroy(&btv);CHKERRQ(ierr);
      ierr = PetscBTDestroy(&btvt);CHKERRQ(ierr);
    }
  } else {
    if (ncc) *ncc = graph->ncc;
    if (cc) {
      ierr = PetscMalloc1(graph->ncc,&cc_n);CHKERRQ(ierr);
      for (i=0;i<graph->ncc;i++) {
        ierr = ISCreateGeneral(PETSC_COMM_SELF,graph->cptr[i+1]-graph->cptr[i],graph->queue+graph->cptr[i],PETSC_COPY_VALUES,&cc_n[i]);CHKERRQ(ierr);
      }
      *cc = cc_n;
    }
  }
  /* clean up graph */
  graph->xadj = 0;
  graph->adjncy = 0;
  ierr = PCBDDCGraphDestroy(&graph);CHKERRQ(ierr);
  PetscFunctionReturn(0);
}

PetscErrorCode PCBDDCBenignCheck(PC pc, IS zerodiag)
{
  PC_BDDC*       pcbddc = (PC_BDDC*)pc->data;
  PC_IS*         pcis = (PC_IS*)(pc->data);
  IS             dirIS = NULL;
  PetscInt       i;
  PetscErrorCode ierr;

  PetscFunctionBegin;
  ierr = PCBDDCGraphGetDirichletDofs(pcbddc->mat_graph,&dirIS);CHKERRQ(ierr);
  if (zerodiag) {
    Mat            A;
    Vec            vec3_N;
    PetscScalar    *vals;
    const PetscInt *idxs;
    PetscInt       nz,*count;

    /* p0 */
    ierr = VecSet(pcis->vec1_N,0.);CHKERRQ(ierr);
    ierr = PetscMalloc1(pcis->n,&vals);CHKERRQ(ierr);
    ierr = ISGetLocalSize(zerodiag,&nz);CHKERRQ(ierr);
    ierr = ISGetIndices(zerodiag,&idxs);CHKERRQ(ierr);
    for (i=0;i<nz;i++) vals[i] = 1.;
    ierr = VecSetValues(pcis->vec1_N,nz,idxs,vals,INSERT_VALUES);CHKERRQ(ierr);
    ierr = VecAssemblyBegin(pcis->vec1_N);CHKERRQ(ierr);
    ierr = VecAssemblyEnd(pcis->vec1_N);CHKERRQ(ierr);
    /* v_I */
    ierr = VecSetRandom(pcis->vec2_N,NULL);CHKERRQ(ierr);
    for (i=0;i<nz;i++) vals[i] = 0.;
    ierr = VecSetValues(pcis->vec2_N,nz,idxs,vals,INSERT_VALUES);CHKERRQ(ierr);
    ierr = ISRestoreIndices(zerodiag,&idxs);CHKERRQ(ierr);
    ierr = ISGetIndices(pcis->is_B_local,&idxs);CHKERRQ(ierr);
    for (i=0;i<pcis->n_B;i++) vals[i] = 0.;
    ierr = VecSetValues(pcis->vec2_N,pcis->n_B,idxs,vals,INSERT_VALUES);CHKERRQ(ierr);
    ierr = ISRestoreIndices(pcis->is_B_local,&idxs);CHKERRQ(ierr);
    if (dirIS) {
      PetscInt n;

      ierr = ISGetLocalSize(dirIS,&n);CHKERRQ(ierr);
      ierr = ISGetIndices(dirIS,&idxs);CHKERRQ(ierr);
      for (i=0;i<n;i++) vals[i] = 0.;
      ierr = VecSetValues(pcis->vec2_N,n,idxs,vals,INSERT_VALUES);CHKERRQ(ierr);
      ierr = ISRestoreIndices(dirIS,&idxs);CHKERRQ(ierr);
    }
    ierr = VecAssemblyBegin(pcis->vec2_N);CHKERRQ(ierr);
    ierr = VecAssemblyEnd(pcis->vec2_N);CHKERRQ(ierr);
    ierr = VecDuplicate(pcis->vec1_N,&vec3_N);CHKERRQ(ierr);
    ierr = VecSet(vec3_N,0.);CHKERRQ(ierr);
    ierr = MatISGetLocalMat(pc->pmat,&A);CHKERRQ(ierr);
    ierr = MatMult(A,pcis->vec1_N,vec3_N);CHKERRQ(ierr);
    ierr = VecDot(vec3_N,pcis->vec2_N,&vals[0]);CHKERRQ(ierr);
    if (PetscAbsScalar(vals[0]) > 1.e-1) SETERRQ1(PETSC_COMM_SELF,PETSC_ERR_SUP,"Benign trick can not be applied! b(v_I,p_0) = %1.6e (should be numerically 0.)",PetscAbsScalar(vals[0]));
    ierr = PetscFree(vals);CHKERRQ(ierr);
    ierr = VecDestroy(&vec3_N);CHKERRQ(ierr);

    /* there should not be any pressure dofs lying on the interface */
    ierr = PetscCalloc1(pcis->n,&count);CHKERRQ(ierr);
    ierr = ISGetIndices(pcis->is_B_local,&idxs);CHKERRQ(ierr);
    for (i=0;i<pcis->n_B;i++) count[idxs[i]]++;
    ierr = ISRestoreIndices(pcis->is_B_local,&idxs);CHKERRQ(ierr);
    ierr = ISGetIndices(zerodiag,&idxs);CHKERRQ(ierr);
    for (i=0;i<nz;i++) if (count[idxs[i]]) SETERRQ1(PETSC_COMM_SELF,PETSC_ERR_SUP,"Benign trick can not be applied! pressure dof %D is an interface dof",idxs[i]);
    ierr = ISRestoreIndices(zerodiag,&idxs);CHKERRQ(ierr);
    ierr = PetscFree(count);CHKERRQ(ierr);
  }
  ierr = ISDestroy(&dirIS);CHKERRQ(ierr);

  /* check PCBDDCBenignGetOrSetP0 */
  ierr = VecSetRandom(pcis->vec1_global,NULL);CHKERRQ(ierr);
  for (i=0;i<pcbddc->benign_n;i++) pcbddc->benign_p0[i] = -PetscGlobalRank-i;
  ierr = PCBDDCBenignGetOrSetP0(pc,pcis->vec1_global,PETSC_FALSE);CHKERRQ(ierr);
  for (i=0;i<pcbddc->benign_n;i++) pcbddc->benign_p0[i] = 1;
  ierr = PCBDDCBenignGetOrSetP0(pc,pcis->vec1_global,PETSC_TRUE);CHKERRQ(ierr);
  for (i=0;i<pcbddc->benign_n;i++) {
    PetscInt val = PetscRealPart(pcbddc->benign_p0[i]);
    if (val != -PetscGlobalRank-i) SETERRQ3(PETSC_COMM_SELF,PETSC_ERR_PLIB,"Error testing PCBDDCBenignGetOrSetP0! Found %g at %D instead of %g",PetscRealPart(pcbddc->benign_p0[i]),i,-PetscGlobalRank-i);
  }
  PetscFunctionReturn(0);
}

PetscErrorCode PCBDDCBenignDetectSaddlePoint(PC pc, IS *zerodiaglocal)
{
  PC_BDDC*       pcbddc = (PC_BDDC*)pc->data;
  IS             pressures,zerodiag,zerodiag_save,*zerodiag_subs;
  PetscInt       nz,n;
  PetscInt       *interior_dofs,n_interior_dofs,nneu;
  PetscBool      sorted,have_null,has_null_pressures,recompute_zerodiag,checkb;
  PetscErrorCode ierr;

  PetscFunctionBegin;
  ierr = PetscSFDestroy(&pcbddc->benign_sf);CHKERRQ(ierr);
  ierr = MatDestroy(&pcbddc->benign_B0);CHKERRQ(ierr);
  for (n=0;n<pcbddc->benign_n;n++) {
    ierr = ISDestroy(&pcbddc->benign_zerodiag_subs[n]);CHKERRQ(ierr);
  }
  ierr = PetscFree(pcbddc->benign_zerodiag_subs);CHKERRQ(ierr);
  pcbddc->benign_n = 0;

  /* if a local info on dofs is present, uses the last field for "pressures" (or fid by command line)
     otherwise, it uses only zerodiagonal dofs (ok if the pressure block is all zero; it could fail if it is not)
     Checks if all the pressure dofs in each subdomain have a zero diagonal
     If not, a change of basis on pressures is not needed
     since the local Schur complements are already SPD
  */
  has_null_pressures = PETSC_TRUE;
  have_null = PETSC_TRUE;
  if (pcbddc->n_ISForDofsLocal) {
    IS       iP = NULL;
    PetscInt npl,*idxs,p = pcbddc->n_ISForDofsLocal-1;

    ierr = PetscOptionsBegin(PetscObjectComm((PetscObject)pc),((PetscObject)pc)->prefix,"BDDC benign options","PC");CHKERRQ(ierr);
    ierr = PetscOptionsInt("-pc_bddc_pressure_field","Field id for pressures",NULL,p,&p,NULL);CHKERRQ(ierr);
    ierr = PetscOptionsEnd();CHKERRQ(ierr);
    if (p < 0 || p > pcbddc->n_ISForDofsLocal-1) SETERRQ1(PetscObjectComm((PetscObject)pc),PETSC_ERR_USER,"Invalid field id for pressures %D",p);
    /* Dofs splitting for BDDC cannot have PETSC_COMM_SELF, so create a sequential IS */
    ierr = ISGetLocalSize(pcbddc->ISForDofsLocal[p],&npl);CHKERRQ(ierr);
    ierr = ISGetIndices(pcbddc->ISForDofsLocal[p],(const PetscInt**)&idxs);CHKERRQ(ierr);
    ierr = ISCreateGeneral(PETSC_COMM_SELF,npl,idxs,PETSC_COPY_VALUES,&pressures);CHKERRQ(ierr);
    ierr = ISRestoreIndices(pcbddc->ISForDofsLocal[p],(const PetscInt**)&idxs);CHKERRQ(ierr);
    /* remove zeroed out pressures if we are setting up a BDDC solver for a saddle-point FETI-DP */
    ierr = PetscObjectQuery((PetscObject)pc,"__KSPFETIDP_lP",(PetscObject*)&iP);CHKERRQ(ierr);
    if (iP) {
      IS newpressures;

      ierr = ISDifference(pressures,iP,&newpressures);CHKERRQ(ierr);
      ierr = ISDestroy(&pressures);CHKERRQ(ierr);
      pressures = newpressures;
    }
    ierr = ISSorted(pressures,&sorted);CHKERRQ(ierr);
    if (!sorted) {
      ierr = ISSort(pressures);CHKERRQ(ierr);
    }
  } else {
    pressures = NULL;
  }
  /* pcis has not been setup yet, so get the local size from the subdomain matrix */
  ierr = MatGetLocalSize(pcbddc->local_mat,&n,NULL);CHKERRQ(ierr);
  if (!n) pcbddc->benign_change_explicit = PETSC_TRUE;
  ierr = MatFindZeroDiagonals(pcbddc->local_mat,&zerodiag);CHKERRQ(ierr);
  ierr = ISSorted(zerodiag,&sorted);CHKERRQ(ierr);
  if (!sorted) {
    ierr = ISSort(zerodiag);CHKERRQ(ierr);
  }
  ierr = PetscObjectReference((PetscObject)zerodiag);CHKERRQ(ierr);
  zerodiag_save = zerodiag;
  ierr = ISGetLocalSize(zerodiag,&nz);CHKERRQ(ierr);
  if (!nz) {
    if (n) have_null = PETSC_FALSE;
    has_null_pressures = PETSC_FALSE;
    ierr = ISDestroy(&zerodiag);CHKERRQ(ierr);
  }
  recompute_zerodiag = PETSC_FALSE;
  /* in case disconnected subdomains info is present, split the pressures accordingly (otherwise the benign trick could fail) */
  zerodiag_subs    = NULL;
  pcbddc->benign_n = 0;
  n_interior_dofs  = 0;
  interior_dofs    = NULL;
  nneu             = 0;
  if (pcbddc->NeumannBoundariesLocal) {
    ierr = ISGetLocalSize(pcbddc->NeumannBoundariesLocal,&nneu);CHKERRQ(ierr);
  }
  checkb = (PetscBool)(!pcbddc->NeumannBoundariesLocal || pcbddc->current_level);
  if (checkb) { /* need to compute interior nodes */
    PetscInt n,i,j;
    PetscInt n_neigh,*neigh,*n_shared,**shared;
    PetscInt *iwork;

    ierr = ISLocalToGlobalMappingGetSize(pc->pmat->rmap->mapping,&n);CHKERRQ(ierr);
    ierr = ISLocalToGlobalMappingGetInfo(pc->pmat->rmap->mapping,&n_neigh,&neigh,&n_shared,&shared);CHKERRQ(ierr);
    ierr = PetscCalloc1(n,&iwork);CHKERRQ(ierr);
    ierr = PetscMalloc1(n,&interior_dofs);CHKERRQ(ierr);
    for (i=1;i<n_neigh;i++)
      for (j=0;j<n_shared[i];j++)
          iwork[shared[i][j]] += 1;
    for (i=0;i<n;i++)
      if (!iwork[i])
        interior_dofs[n_interior_dofs++] = i;
    ierr = PetscFree(iwork);CHKERRQ(ierr);
    ierr = ISLocalToGlobalMappingRestoreInfo(pc->pmat->rmap->mapping,&n_neigh,&neigh,&n_shared,&shared);CHKERRQ(ierr);
  }
  if (has_null_pressures) {
    IS             *subs;
    PetscInt       nsubs,i,j,nl;
    const PetscInt *idxs;
    PetscScalar    *array;
    Vec            *work;
    Mat_IS*        matis = (Mat_IS*)(pc->pmat->data);

    subs  = pcbddc->local_subs;
    nsubs = pcbddc->n_local_subs;
    /* these vectors are needed to check if the constant on pressures is in the kernel of the local operator B (i.e. B(v_I,p0) should be zero) */
    if (checkb) {
      ierr = VecDuplicateVecs(matis->y,2,&work);CHKERRQ(ierr);
      ierr = ISGetLocalSize(zerodiag,&nl);CHKERRQ(ierr);
      ierr = ISGetIndices(zerodiag,&idxs);CHKERRQ(ierr);
      /* work[0] = 1_p */
      ierr = VecSet(work[0],0.);CHKERRQ(ierr);
      ierr = VecGetArray(work[0],&array);CHKERRQ(ierr);
      for (j=0;j<nl;j++) array[idxs[j]] = 1.;
      ierr = VecRestoreArray(work[0],&array);CHKERRQ(ierr);
      /* work[0] = 1_v */
      ierr = VecSet(work[1],1.);CHKERRQ(ierr);
      ierr = VecGetArray(work[1],&array);CHKERRQ(ierr);
      for (j=0;j<nl;j++) array[idxs[j]] = 0.;
      ierr = VecRestoreArray(work[1],&array);CHKERRQ(ierr);
      ierr = ISRestoreIndices(zerodiag,&idxs);CHKERRQ(ierr);
    }
    if (nsubs > 1) {
      ierr = PetscCalloc1(nsubs,&zerodiag_subs);CHKERRQ(ierr);
      for (i=0;i<nsubs;i++) {
        ISLocalToGlobalMapping l2g;
        IS                     t_zerodiag_subs;
        PetscInt               nl;

        ierr = ISLocalToGlobalMappingCreateIS(subs[i],&l2g);CHKERRQ(ierr);
        ierr = ISGlobalToLocalMappingApplyIS(l2g,IS_GTOLM_DROP,zerodiag,&t_zerodiag_subs);CHKERRQ(ierr);
        ierr = ISGetLocalSize(t_zerodiag_subs,&nl);CHKERRQ(ierr);
        if (nl) {
          PetscBool valid = PETSC_TRUE;

          if (checkb) {
            ierr = VecSet(matis->x,0);CHKERRQ(ierr);
            ierr = ISGetLocalSize(subs[i],&nl);CHKERRQ(ierr);
            ierr = ISGetIndices(subs[i],&idxs);CHKERRQ(ierr);
            ierr = VecGetArray(matis->x,&array);CHKERRQ(ierr);
            for (j=0;j<nl;j++) array[idxs[j]] = 1.;
            ierr = VecRestoreArray(matis->x,&array);CHKERRQ(ierr);
            ierr = ISRestoreIndices(subs[i],&idxs);CHKERRQ(ierr);
            ierr = VecPointwiseMult(matis->x,work[0],matis->x);CHKERRQ(ierr);
            ierr = MatMult(matis->A,matis->x,matis->y);CHKERRQ(ierr);
            ierr = VecPointwiseMult(matis->y,work[1],matis->y);CHKERRQ(ierr);
            ierr = VecGetArray(matis->y,&array);CHKERRQ(ierr);
            for (j=0;j<n_interior_dofs;j++) {
              if (PetscAbsScalar(array[interior_dofs[j]]) > PETSC_SMALL) {
                valid = PETSC_FALSE;
                break;
              }
            }
            ierr = VecRestoreArray(matis->y,&array);CHKERRQ(ierr);
          }
          if (valid && nneu) {
            const PetscInt *idxs;
            PetscInt       nzb;

            ierr = ISGetIndices(pcbddc->NeumannBoundariesLocal,&idxs);CHKERRQ(ierr);
            ierr = ISGlobalToLocalMappingApply(l2g,IS_GTOLM_DROP,nneu,idxs,&nzb,NULL);CHKERRQ(ierr);
            ierr = ISRestoreIndices(pcbddc->NeumannBoundariesLocal,&idxs);CHKERRQ(ierr);
            if (nzb) valid = PETSC_FALSE;
          }
          if (valid && pressures) {
            IS t_pressure_subs;
            ierr = ISGlobalToLocalMappingApplyIS(l2g,IS_GTOLM_DROP,pressures,&t_pressure_subs);CHKERRQ(ierr);
            ierr = ISEqual(t_pressure_subs,t_zerodiag_subs,&valid);CHKERRQ(ierr);
            ierr = ISDestroy(&t_pressure_subs);CHKERRQ(ierr);
          }
          if (valid) {
            ierr = ISLocalToGlobalMappingApplyIS(l2g,t_zerodiag_subs,&zerodiag_subs[pcbddc->benign_n]);CHKERRQ(ierr);
            pcbddc->benign_n++;
          } else {
            recompute_zerodiag = PETSC_TRUE;
          }
        }
        ierr = ISDestroy(&t_zerodiag_subs);CHKERRQ(ierr);
        ierr = ISLocalToGlobalMappingDestroy(&l2g);CHKERRQ(ierr);
      }
    } else { /* there's just one subdomain (or zero if they have not been detected */
      PetscBool valid = PETSC_TRUE;

      if (nneu) valid = PETSC_FALSE;
      if (valid && pressures) {
        ierr = ISEqual(pressures,zerodiag,&valid);CHKERRQ(ierr);
      }
      if (valid && checkb) {
        ierr = MatMult(matis->A,work[0],matis->x);CHKERRQ(ierr);
        ierr = VecPointwiseMult(matis->x,work[1],matis->x);CHKERRQ(ierr);
        ierr = VecGetArray(matis->x,&array);CHKERRQ(ierr);
        for (j=0;j<n_interior_dofs;j++) {
          if (PetscAbsScalar(array[interior_dofs[j]]) > PETSC_SMALL) {
            valid = PETSC_FALSE;
            break;
          }
        }
        ierr = VecRestoreArray(matis->x,&array);CHKERRQ(ierr);
      }
      if (valid) {
        pcbddc->benign_n = 1;
        ierr = PetscMalloc1(pcbddc->benign_n,&zerodiag_subs);CHKERRQ(ierr);
        ierr = PetscObjectReference((PetscObject)zerodiag);CHKERRQ(ierr);
        zerodiag_subs[0] = zerodiag;
      }
    }
    if (checkb) {
      ierr = VecDestroyVecs(2,&work);CHKERRQ(ierr);
    }
  }
  ierr = PetscFree(interior_dofs);CHKERRQ(ierr);

  if (!pcbddc->benign_n) {
    PetscInt n;

    ierr = ISDestroy(&zerodiag);CHKERRQ(ierr);
    recompute_zerodiag = PETSC_FALSE;
    ierr = MatGetLocalSize(pcbddc->local_mat,&n,NULL);CHKERRQ(ierr);
    if (n) {
      has_null_pressures = PETSC_FALSE;
      have_null = PETSC_FALSE;
    }
  }

  /* final check for null pressures */
  if (zerodiag && pressures) {
    PetscInt nz,np;
    ierr = ISGetLocalSize(zerodiag,&nz);CHKERRQ(ierr);
    ierr = ISGetLocalSize(pressures,&np);CHKERRQ(ierr);
    if (nz != np) have_null = PETSC_FALSE;
  }

  if (recompute_zerodiag) {
    ierr = ISDestroy(&zerodiag);CHKERRQ(ierr);
    if (pcbddc->benign_n == 1) {
      ierr = PetscObjectReference((PetscObject)zerodiag_subs[0]);CHKERRQ(ierr);
      zerodiag = zerodiag_subs[0];
    } else {
      PetscInt i,nzn,*new_idxs;

      nzn = 0;
      for (i=0;i<pcbddc->benign_n;i++) {
        PetscInt ns;
        ierr = ISGetLocalSize(zerodiag_subs[i],&ns);CHKERRQ(ierr);
        nzn += ns;
      }
      ierr = PetscMalloc1(nzn,&new_idxs);CHKERRQ(ierr);
      nzn = 0;
      for (i=0;i<pcbddc->benign_n;i++) {
        PetscInt ns,*idxs;
        ierr = ISGetLocalSize(zerodiag_subs[i],&ns);CHKERRQ(ierr);
        ierr = ISGetIndices(zerodiag_subs[i],(const PetscInt**)&idxs);CHKERRQ(ierr);
        ierr = PetscMemcpy(new_idxs+nzn,idxs,ns*sizeof(PetscInt));CHKERRQ(ierr);
        ierr = ISRestoreIndices(zerodiag_subs[i],(const PetscInt**)&idxs);CHKERRQ(ierr);
        nzn += ns;
      }
      ierr = PetscSortInt(nzn,new_idxs);CHKERRQ(ierr);
      ierr = ISCreateGeneral(PETSC_COMM_SELF,nzn,new_idxs,PETSC_OWN_POINTER,&zerodiag);CHKERRQ(ierr);
    }
    have_null = PETSC_FALSE;
  }

  /* Prepare matrix to compute no-net-flux */
  if (pcbddc->compute_nonetflux && !pcbddc->divudotp) {
    Mat                    A,loc_divudotp;
    ISLocalToGlobalMapping rl2g,cl2g,l2gmap;
    IS                     row,col,isused = NULL;
    PetscInt               M,N,n,st,n_isused;

    if (pressures) {
      isused = pressures;
    } else {
      isused = zerodiag_save;
    }
    ierr = MatGetLocalToGlobalMapping(pc->pmat,&l2gmap,NULL);CHKERRQ(ierr);
    ierr = MatISGetLocalMat(pc->pmat,&A);CHKERRQ(ierr);
    ierr = MatGetLocalSize(A,&n,NULL);CHKERRQ(ierr);
    if (!isused && n) SETERRQ(PETSC_COMM_SELF,PETSC_ERR_USER,"Don't know how to extract div u dot p! Please provide the pressure field");
    n_isused = 0;
    if (isused) {
      ierr = ISGetLocalSize(isused,&n_isused);CHKERRQ(ierr);
    }
    ierr = MPI_Scan(&n_isused,&st,1,MPIU_INT,MPI_SUM,PetscObjectComm((PetscObject)pc));CHKERRQ(ierr);
    st = st-n_isused;
    if (n) {
      const PetscInt *gidxs;

      ierr = MatCreateSubMatrix(A,isused,NULL,MAT_INITIAL_MATRIX,&loc_divudotp);CHKERRQ(ierr);
      ierr = ISLocalToGlobalMappingGetIndices(l2gmap,&gidxs);CHKERRQ(ierr);
      /* TODO: extend ISCreateStride with st = PETSC_DECIDE */
      ierr = ISCreateStride(PetscObjectComm((PetscObject)pc),n_isused,st,1,&row);CHKERRQ(ierr);
      ierr = ISCreateGeneral(PetscObjectComm((PetscObject)pc),n,gidxs,PETSC_COPY_VALUES,&col);CHKERRQ(ierr);
      ierr = ISLocalToGlobalMappingRestoreIndices(l2gmap,&gidxs);CHKERRQ(ierr);
    } else {
      ierr = MatCreateSeqAIJ(PETSC_COMM_SELF,0,0,1,NULL,&loc_divudotp);CHKERRQ(ierr);
      ierr = ISCreateStride(PetscObjectComm((PetscObject)pc),n_isused,st,1,&row);CHKERRQ(ierr);
      ierr = ISCreateGeneral(PetscObjectComm((PetscObject)pc),0,NULL,PETSC_COPY_VALUES,&col);CHKERRQ(ierr);
    }
    ierr = MatGetSize(pc->pmat,NULL,&N);CHKERRQ(ierr);
    ierr = ISGetSize(row,&M);CHKERRQ(ierr);
    ierr = ISLocalToGlobalMappingCreateIS(row,&rl2g);CHKERRQ(ierr);
    ierr = ISLocalToGlobalMappingCreateIS(col,&cl2g);CHKERRQ(ierr);
    ierr = ISDestroy(&row);CHKERRQ(ierr);
    ierr = ISDestroy(&col);CHKERRQ(ierr);
    ierr = MatCreate(PetscObjectComm((PetscObject)pc),&pcbddc->divudotp);CHKERRQ(ierr);
    ierr = MatSetType(pcbddc->divudotp,MATIS);CHKERRQ(ierr);
    ierr = MatSetSizes(pcbddc->divudotp,PETSC_DECIDE,PETSC_DECIDE,M,N);CHKERRQ(ierr);
    ierr = MatSetLocalToGlobalMapping(pcbddc->divudotp,rl2g,cl2g);CHKERRQ(ierr);
    ierr = ISLocalToGlobalMappingDestroy(&rl2g);CHKERRQ(ierr);
    ierr = ISLocalToGlobalMappingDestroy(&cl2g);CHKERRQ(ierr);
    ierr = MatISSetLocalMat(pcbddc->divudotp,loc_divudotp);CHKERRQ(ierr);
    ierr = MatDestroy(&loc_divudotp);CHKERRQ(ierr);
    ierr = MatAssemblyBegin(pcbddc->divudotp,MAT_FINAL_ASSEMBLY);CHKERRQ(ierr);
    ierr = MatAssemblyEnd(pcbddc->divudotp,MAT_FINAL_ASSEMBLY);CHKERRQ(ierr);
  }
  ierr = ISDestroy(&zerodiag_save);CHKERRQ(ierr);

  /* change of basis and p0 dofs */
  if (has_null_pressures) {
    IS             zerodiagc;
    const PetscInt *idxs,*idxsc;
    PetscInt       i,s,*nnz;

    ierr = ISGetLocalSize(zerodiag,&nz);CHKERRQ(ierr);
    ierr = ISComplement(zerodiag,0,n,&zerodiagc);CHKERRQ(ierr);
    ierr = ISGetIndices(zerodiagc,&idxsc);CHKERRQ(ierr);
    /* local change of basis for pressures */
    ierr = MatDestroy(&pcbddc->benign_change);CHKERRQ(ierr);
    ierr = MatCreate(PetscObjectComm((PetscObject)pcbddc->local_mat),&pcbddc->benign_change);CHKERRQ(ierr);
    ierr = MatSetType(pcbddc->benign_change,MATAIJ);CHKERRQ(ierr);
    ierr = MatSetSizes(pcbddc->benign_change,n,n,PETSC_DECIDE,PETSC_DECIDE);CHKERRQ(ierr);
    ierr = PetscMalloc1(n,&nnz);CHKERRQ(ierr);
    for (i=0;i<n-nz;i++) nnz[idxsc[i]] = 1; /* identity on velocities plus pressure dofs for non-singular subdomains */
    for (i=0;i<pcbddc->benign_n;i++) {
      PetscInt nzs,j;

      ierr = ISGetLocalSize(zerodiag_subs[i],&nzs);CHKERRQ(ierr);
      ierr = ISGetIndices(zerodiag_subs[i],&idxs);CHKERRQ(ierr);
      for (j=0;j<nzs-1;j++) nnz[idxs[j]] = 2; /* change on pressures */
      nnz[idxs[nzs-1]] = nzs; /* last local pressure dof in subdomain */
      ierr = ISRestoreIndices(zerodiag_subs[i],&idxs);CHKERRQ(ierr);
    }
    ierr = MatSeqAIJSetPreallocation(pcbddc->benign_change,0,nnz);CHKERRQ(ierr);
    ierr = MatSetOption(pcbddc->benign_change,MAT_NEW_NONZERO_ALLOCATION_ERR,PETSC_TRUE);CHKERRQ(ierr);
    ierr = PetscFree(nnz);CHKERRQ(ierr);
    /* set identity on velocities */
    for (i=0;i<n-nz;i++) {
      ierr = MatSetValue(pcbddc->benign_change,idxsc[i],idxsc[i],1.,INSERT_VALUES);CHKERRQ(ierr);
    }
    ierr = ISRestoreIndices(zerodiagc,&idxsc);CHKERRQ(ierr);
    ierr = ISDestroy(&zerodiagc);CHKERRQ(ierr);
    ierr = PetscFree3(pcbddc->benign_p0_lidx,pcbddc->benign_p0_gidx,pcbddc->benign_p0);CHKERRQ(ierr);
    ierr = PetscMalloc3(pcbddc->benign_n,&pcbddc->benign_p0_lidx,pcbddc->benign_n,&pcbddc->benign_p0_gidx,pcbddc->benign_n,&pcbddc->benign_p0);CHKERRQ(ierr);
    /* set change on pressures */
    for (s=0;s<pcbddc->benign_n;s++) {
      PetscScalar *array;
      PetscInt    nzs;

      ierr = ISGetLocalSize(zerodiag_subs[s],&nzs);CHKERRQ(ierr);
      ierr = ISGetIndices(zerodiag_subs[s],&idxs);CHKERRQ(ierr);
      for (i=0;i<nzs-1;i++) {
        PetscScalar vals[2];
        PetscInt    cols[2];

        cols[0] = idxs[i];
        cols[1] = idxs[nzs-1];
        vals[0] = 1.;
        vals[1] = 1.;
        ierr = MatSetValues(pcbddc->benign_change,1,cols,2,cols,vals,INSERT_VALUES);CHKERRQ(ierr);
      }
      ierr = PetscMalloc1(nzs,&array);CHKERRQ(ierr);
      for (i=0;i<nzs-1;i++) array[i] = -1.;
      array[nzs-1] = 1.;
      ierr = MatSetValues(pcbddc->benign_change,1,idxs+nzs-1,nzs,idxs,array,INSERT_VALUES);CHKERRQ(ierr);
      /* store local idxs for p0 */
      pcbddc->benign_p0_lidx[s] = idxs[nzs-1];
      ierr = ISRestoreIndices(zerodiag_subs[s],&idxs);CHKERRQ(ierr);
      ierr = PetscFree(array);CHKERRQ(ierr);
    }
    ierr = MatAssemblyBegin(pcbddc->benign_change,MAT_FINAL_ASSEMBLY);CHKERRQ(ierr);
    ierr = MatAssemblyEnd(pcbddc->benign_change,MAT_FINAL_ASSEMBLY);CHKERRQ(ierr);
    /* project if needed */
    if (pcbddc->benign_change_explicit) {
      Mat M;

      ierr = MatPtAP(pcbddc->local_mat,pcbddc->benign_change,MAT_INITIAL_MATRIX,2.0,&M);CHKERRQ(ierr);
      ierr = MatDestroy(&pcbddc->local_mat);CHKERRQ(ierr);
      ierr = MatSeqAIJCompress(M,&pcbddc->local_mat);CHKERRQ(ierr);
      ierr = MatDestroy(&M);CHKERRQ(ierr);
    }
    /* store global idxs for p0 */
    ierr = ISLocalToGlobalMappingApply(pc->pmat->rmap->mapping,pcbddc->benign_n,pcbddc->benign_p0_lidx,pcbddc->benign_p0_gidx);CHKERRQ(ierr);
  }
  pcbddc->benign_zerodiag_subs = zerodiag_subs;
  ierr = ISDestroy(&pressures);CHKERRQ(ierr);

  /* determines if the coarse solver will be singular or not */
  ierr = MPI_Allreduce(&have_null,&pcbddc->benign_null,1,MPIU_BOOL,MPI_LAND,PetscObjectComm((PetscObject)pc));CHKERRQ(ierr);
  /* determines if the problem has subdomains with 0 pressure block */
  have_null = (PetscBool)(!!pcbddc->benign_n);
  ierr = MPI_Allreduce(&have_null,&pcbddc->benign_have_null,1,MPIU_BOOL,MPI_LOR,PetscObjectComm((PetscObject)pc));CHKERRQ(ierr);
  *zerodiaglocal = zerodiag;
  PetscFunctionReturn(0);
}

PetscErrorCode PCBDDCBenignGetOrSetP0(PC pc, Vec v, PetscBool get)
{
  PC_BDDC*       pcbddc = (PC_BDDC*)pc->data;
  PetscScalar    *array;
  PetscErrorCode ierr;

  PetscFunctionBegin;
  if (!pcbddc->benign_sf) {
    ierr = PetscSFCreate(PetscObjectComm((PetscObject)pc),&pcbddc->benign_sf);CHKERRQ(ierr);
    ierr = PetscSFSetGraphLayout(pcbddc->benign_sf,pc->pmat->rmap,pcbddc->benign_n,NULL,PETSC_OWN_POINTER,pcbddc->benign_p0_gidx);CHKERRQ(ierr);
  }
  if (get) {
    ierr = VecGetArrayRead(v,(const PetscScalar**)&array);CHKERRQ(ierr);
    ierr = PetscSFBcastBegin(pcbddc->benign_sf,MPIU_SCALAR,array,pcbddc->benign_p0);CHKERRQ(ierr);
    ierr = PetscSFBcastEnd(pcbddc->benign_sf,MPIU_SCALAR,array,pcbddc->benign_p0);CHKERRQ(ierr);
    ierr = VecRestoreArrayRead(v,(const PetscScalar**)&array);CHKERRQ(ierr);
  } else {
    ierr = VecGetArray(v,&array);CHKERRQ(ierr);
    ierr = PetscSFReduceBegin(pcbddc->benign_sf,MPIU_SCALAR,pcbddc->benign_p0,array,MPIU_REPLACE);CHKERRQ(ierr);
    ierr = PetscSFReduceEnd(pcbddc->benign_sf,MPIU_SCALAR,pcbddc->benign_p0,array,MPIU_REPLACE);CHKERRQ(ierr);
    ierr = VecRestoreArray(v,&array);CHKERRQ(ierr);
  }
  PetscFunctionReturn(0);
}

PetscErrorCode PCBDDCBenignPopOrPushB0(PC pc, PetscBool pop)
{
  PC_BDDC*       pcbddc = (PC_BDDC*)pc->data;
  PetscErrorCode ierr;

  PetscFunctionBegin;
  /* TODO: add error checking
    - avoid nested pop (or push) calls.
    - cannot push before pop.
    - cannot call this if pcbddc->local_mat is NULL
  */
  if (!pcbddc->benign_n) {
    PetscFunctionReturn(0);
  }
  if (pop) {
    if (pcbddc->benign_change_explicit) {
      IS       is_p0;
      MatReuse reuse;

      /* extract B_0 */
      reuse = MAT_INITIAL_MATRIX;
      if (pcbddc->benign_B0) {
        reuse = MAT_REUSE_MATRIX;
      }
      ierr = ISCreateGeneral(PETSC_COMM_SELF,pcbddc->benign_n,pcbddc->benign_p0_lidx,PETSC_COPY_VALUES,&is_p0);CHKERRQ(ierr);
      ierr = MatCreateSubMatrix(pcbddc->local_mat,is_p0,NULL,reuse,&pcbddc->benign_B0);CHKERRQ(ierr);
      /* remove rows and cols from local problem */
      ierr = MatSetOption(pcbddc->local_mat,MAT_KEEP_NONZERO_PATTERN,PETSC_TRUE);CHKERRQ(ierr);
      ierr = MatSetOption(pcbddc->local_mat,MAT_NEW_NONZERO_LOCATION_ERR,PETSC_FALSE);CHKERRQ(ierr);
      ierr = MatZeroRowsColumnsIS(pcbddc->local_mat,is_p0,1.0,NULL,NULL);CHKERRQ(ierr);
      ierr = ISDestroy(&is_p0);CHKERRQ(ierr);
    } else {
      Mat_IS      *matis = (Mat_IS*)pc->pmat->data;
      PetscScalar *vals;
      PetscInt    i,n,*idxs_ins;

      ierr = VecGetLocalSize(matis->y,&n);CHKERRQ(ierr);
      ierr = PetscMalloc2(n,&idxs_ins,n,&vals);CHKERRQ(ierr);
      if (!pcbddc->benign_B0) {
        PetscInt *nnz;
        ierr = MatCreate(PetscObjectComm((PetscObject)pcbddc->local_mat),&pcbddc->benign_B0);CHKERRQ(ierr);
        ierr = MatSetType(pcbddc->benign_B0,MATAIJ);CHKERRQ(ierr);
        ierr = MatSetSizes(pcbddc->benign_B0,pcbddc->benign_n,n,PETSC_DECIDE,PETSC_DECIDE);CHKERRQ(ierr);
        ierr = PetscMalloc1(pcbddc->benign_n,&nnz);CHKERRQ(ierr);
        for (i=0;i<pcbddc->benign_n;i++) {
          ierr = ISGetLocalSize(pcbddc->benign_zerodiag_subs[i],&nnz[i]);CHKERRQ(ierr);
          nnz[i] = n - nnz[i];
        }
        ierr = MatSeqAIJSetPreallocation(pcbddc->benign_B0,0,nnz);CHKERRQ(ierr);
        ierr = MatSetOption(pcbddc->benign_B0,MAT_NEW_NONZERO_ALLOCATION_ERR,PETSC_TRUE);CHKERRQ(ierr);
        ierr = PetscFree(nnz);CHKERRQ(ierr);
      }

      for (i=0;i<pcbddc->benign_n;i++) {
        PetscScalar *array;
        PetscInt    *idxs,j,nz,cum;

        ierr = VecSet(matis->x,0.);CHKERRQ(ierr);
        ierr = ISGetLocalSize(pcbddc->benign_zerodiag_subs[i],&nz);CHKERRQ(ierr);
        ierr = ISGetIndices(pcbddc->benign_zerodiag_subs[i],(const PetscInt**)&idxs);CHKERRQ(ierr);
        for (j=0;j<nz;j++) vals[j] = 1.;
        ierr = VecSetValues(matis->x,nz,idxs,vals,INSERT_VALUES);CHKERRQ(ierr);
        ierr = VecAssemblyBegin(matis->x);CHKERRQ(ierr);
        ierr = VecAssemblyEnd(matis->x);CHKERRQ(ierr);
        ierr = VecSet(matis->y,0.);CHKERRQ(ierr);
        ierr = MatMult(matis->A,matis->x,matis->y);CHKERRQ(ierr);
        ierr = VecGetArray(matis->y,&array);CHKERRQ(ierr);
        cum = 0;
        for (j=0;j<n;j++) {
          if (PetscUnlikely(PetscAbsScalar(array[j]) > PETSC_SMALL)) {
            vals[cum] = array[j];
            idxs_ins[cum] = j;
            cum++;
          }
        }
        ierr = MatSetValues(pcbddc->benign_B0,1,&i,cum,idxs_ins,vals,INSERT_VALUES);CHKERRQ(ierr);
        ierr = VecRestoreArray(matis->y,&array);CHKERRQ(ierr);
        ierr = ISRestoreIndices(pcbddc->benign_zerodiag_subs[i],(const PetscInt**)&idxs);CHKERRQ(ierr);
      }
      ierr = MatAssemblyBegin(pcbddc->benign_B0,MAT_FINAL_ASSEMBLY);CHKERRQ(ierr);
      ierr = MatAssemblyEnd(pcbddc->benign_B0,MAT_FINAL_ASSEMBLY);CHKERRQ(ierr);
      ierr = PetscFree2(idxs_ins,vals);CHKERRQ(ierr);
    }
  } else { /* push */
    if (pcbddc->benign_change_explicit) {
      PetscInt i;

      for (i=0;i<pcbddc->benign_n;i++) {
        PetscScalar *B0_vals;
        PetscInt    *B0_cols,B0_ncol;

        ierr = MatGetRow(pcbddc->benign_B0,i,&B0_ncol,(const PetscInt**)&B0_cols,(const PetscScalar**)&B0_vals);CHKERRQ(ierr);
        ierr = MatSetValues(pcbddc->local_mat,1,pcbddc->benign_p0_lidx+i,B0_ncol,B0_cols,B0_vals,INSERT_VALUES);CHKERRQ(ierr);
        ierr = MatSetValues(pcbddc->local_mat,B0_ncol,B0_cols,1,pcbddc->benign_p0_lidx+i,B0_vals,INSERT_VALUES);CHKERRQ(ierr);
        ierr = MatSetValue(pcbddc->local_mat,pcbddc->benign_p0_lidx[i],pcbddc->benign_p0_lidx[i],0.0,INSERT_VALUES);CHKERRQ(ierr);
        ierr = MatRestoreRow(pcbddc->benign_B0,i,&B0_ncol,(const PetscInt**)&B0_cols,(const PetscScalar**)&B0_vals);CHKERRQ(ierr);
      }
      ierr = MatAssemblyBegin(pcbddc->local_mat,MAT_FINAL_ASSEMBLY);CHKERRQ(ierr);
      ierr = MatAssemblyEnd(pcbddc->local_mat,MAT_FINAL_ASSEMBLY);CHKERRQ(ierr);
    } else SETERRQ(PETSC_COMM_SELF,PETSC_ERR_PLIB,"Cannot push B0!");
  }
  PetscFunctionReturn(0);
}

PetscErrorCode PCBDDCAdaptiveSelection(PC pc)
{
  PC_BDDC*        pcbddc = (PC_BDDC*)pc->data;
  PCBDDCSubSchurs sub_schurs = pcbddc->sub_schurs;
  PetscBLASInt    B_dummyint,B_neigs,B_ierr,B_lwork;
  PetscBLASInt    *B_iwork,*B_ifail;
  PetscScalar     *work,lwork;
  PetscScalar     *St,*S,*eigv;
  PetscScalar     *Sarray,*Starray;
  PetscReal       *eigs,thresh,lthresh,uthresh;
  PetscInt        i,nmax,nmin,nv,cum,mss,cum2,cumarray,maxneigs;
  PetscBool       allocated_S_St;
#if defined(PETSC_USE_COMPLEX)
  PetscReal       *rwork;
#endif
  PetscErrorCode  ierr;

  PetscFunctionBegin;
  if (!sub_schurs) SETERRQ(PETSC_COMM_SELF,PETSC_ERR_PLIB,"Adaptive selection of constraints requires SubSchurs data");
  if (!sub_schurs->schur_explicit) SETERRQ(PetscObjectComm((PetscObject)pc),PETSC_ERR_SUP,"Adaptive selection of constraints requires MUMPS and/or MKL_CPARDISO");
  if (sub_schurs->n_subs && (!sub_schurs->is_symmetric)) SETERRQ3(PETSC_COMM_SELF,PETSC_ERR_SUP,"Adaptive selection not yet implemented for this matrix pencil (herm %d, symm %d, posdef %d)",sub_schurs->is_hermitian,sub_schurs->is_symmetric,sub_schurs->is_posdef);
  ierr = PetscLogEventBegin(PC_BDDC_AdaptiveSetUp[pcbddc->current_level],pc,0,0,0);CHKERRQ(ierr);

  if (pcbddc->dbg_flag) {
    ierr = PetscViewerFlush(pcbddc->dbg_viewer);CHKERRQ(ierr);
    ierr = PetscViewerASCIIPrintf(pcbddc->dbg_viewer,"--------------------------------------------------\n");CHKERRQ(ierr);
    ierr = PetscViewerASCIIPrintf(pcbddc->dbg_viewer,"Check adaptive selection of constraints\n");CHKERRQ(ierr);
    ierr = PetscViewerASCIIPushSynchronized(pcbddc->dbg_viewer);CHKERRQ(ierr);
  }

  if (pcbddc->dbg_flag) {
    ierr = PetscViewerASCIISynchronizedPrintf(pcbddc->dbg_viewer,"Subdomain %04d cc %D (%d,%d).\n",PetscGlobalRank,sub_schurs->n_subs,sub_schurs->is_hermitian,sub_schurs->is_posdef);CHKERRQ(ierr);
  }

  /* max size of subsets */
  mss = 0;
  for (i=0;i<sub_schurs->n_subs;i++) {
    PetscInt subset_size;

    ierr = ISGetLocalSize(sub_schurs->is_subs[i],&subset_size);CHKERRQ(ierr);
    mss = PetscMax(mss,subset_size);
  }

  /* min/max and threshold */
  nmax = pcbddc->adaptive_nmax > 0 ? pcbddc->adaptive_nmax : mss;
  nmin = pcbddc->adaptive_nmin > 0 ? pcbddc->adaptive_nmin : 0;
  nmax = PetscMax(nmin,nmax);
  allocated_S_St = PETSC_FALSE;
  if (nmin || !sub_schurs->is_posdef) { /* XXX */
    allocated_S_St = PETSC_TRUE;
  }

  /* allocate lapack workspace */
  cum = cum2 = 0;
  maxneigs = 0;
  for (i=0;i<sub_schurs->n_subs;i++) {
    PetscInt n,subset_size;

    ierr = ISGetLocalSize(sub_schurs->is_subs[i],&subset_size);CHKERRQ(ierr);
    n = PetscMin(subset_size,nmax);
    cum += subset_size;
    cum2 += subset_size*n;
    maxneigs = PetscMax(maxneigs,n);
  }
  if (mss) {
    if (sub_schurs->is_symmetric) {
      PetscBLASInt B_itype = 1;
      PetscBLASInt B_N = mss;
      PetscReal    zero = 0.0;
      PetscReal    eps = 0.0; /* dlamch? */

      B_lwork = -1;
      S = NULL;
      St = NULL;
      eigs = NULL;
      eigv = NULL;
      B_iwork = NULL;
      B_ifail = NULL;
#if defined(PETSC_USE_COMPLEX)
      rwork = NULL;
#endif
      thresh = 1.0;
      ierr = PetscFPTrapPush(PETSC_FP_TRAP_OFF);CHKERRQ(ierr);
#if defined(PETSC_USE_COMPLEX)
      PetscStackCallBLAS("LAPACKsygvx",LAPACKsygvx_(&B_itype,"V","V","L",&B_N,St,&B_N,S,&B_N,&zero,&thresh,&B_dummyint,&B_dummyint,&eps,&B_neigs,eigs,eigv,&B_N,&lwork,&B_lwork,rwork,B_iwork,B_ifail,&B_ierr));
#else
      PetscStackCallBLAS("LAPACKsygvx",LAPACKsygvx_(&B_itype,"V","V","L",&B_N,St,&B_N,S,&B_N,&zero,&thresh,&B_dummyint,&B_dummyint,&eps,&B_neigs,eigs,eigv,&B_N,&lwork,&B_lwork,B_iwork,B_ifail,&B_ierr));
#endif
      if (B_ierr != 0) SETERRQ1(PETSC_COMM_SELF,PETSC_ERR_LIB,"Error in query to SYGVX Lapack routine %d",(int)B_ierr);
      ierr = PetscFPTrapPop();CHKERRQ(ierr);
    } else SETERRQ(PETSC_COMM_SELF,PETSC_ERR_SUP,"Not yet implemented");
  } else {
    lwork = 0;
  }

  nv = 0;
  if (sub_schurs->is_vertices && pcbddc->use_vertices) { /* complement set of active subsets, each entry is a vertex (boundary made by active subsets, vertices and dirichlet dofs) */
    ierr = ISGetLocalSize(sub_schurs->is_vertices,&nv);CHKERRQ(ierr);
  }
  ierr = PetscBLASIntCast((PetscInt)PetscRealPart(lwork),&B_lwork);CHKERRQ(ierr);
  if (allocated_S_St) {
    ierr = PetscMalloc2(mss*mss,&S,mss*mss,&St);CHKERRQ(ierr);
  }
  ierr = PetscMalloc5(mss*mss,&eigv,mss,&eigs,B_lwork,&work,5*mss,&B_iwork,mss,&B_ifail);CHKERRQ(ierr);
#if defined(PETSC_USE_COMPLEX)
  ierr = PetscMalloc1(7*mss,&rwork);CHKERRQ(ierr);
#endif
  ierr = PetscMalloc5(nv+sub_schurs->n_subs,&pcbddc->adaptive_constraints_n,
                      nv+sub_schurs->n_subs+1,&pcbddc->adaptive_constraints_idxs_ptr,
                      nv+sub_schurs->n_subs+1,&pcbddc->adaptive_constraints_data_ptr,
                      nv+cum,&pcbddc->adaptive_constraints_idxs,
                      nv+cum2,&pcbddc->adaptive_constraints_data);CHKERRQ(ierr);
  ierr = PetscMemzero(pcbddc->adaptive_constraints_n,(nv+sub_schurs->n_subs)*sizeof(PetscInt));CHKERRQ(ierr);

  maxneigs = 0;
  cum = cumarray = 0;
  pcbddc->adaptive_constraints_idxs_ptr[0] = 0;
  pcbddc->adaptive_constraints_data_ptr[0] = 0;
  if (sub_schurs->is_vertices && pcbddc->use_vertices) {
    const PetscInt *idxs;

    ierr = ISGetIndices(sub_schurs->is_vertices,&idxs);CHKERRQ(ierr);
    for (cum=0;cum<nv;cum++) {
      pcbddc->adaptive_constraints_n[cum] = 1;
      pcbddc->adaptive_constraints_idxs[cum] = idxs[cum];
      pcbddc->adaptive_constraints_data[cum] = 1.0;
      pcbddc->adaptive_constraints_idxs_ptr[cum+1] = pcbddc->adaptive_constraints_idxs_ptr[cum]+1;
      pcbddc->adaptive_constraints_data_ptr[cum+1] = pcbddc->adaptive_constraints_data_ptr[cum]+1;
    }
    ierr = ISRestoreIndices(sub_schurs->is_vertices,&idxs);CHKERRQ(ierr);
  }

  if (mss) { /* multilevel */
    ierr = MatSeqAIJGetArray(sub_schurs->sum_S_Ej_inv_all,&Sarray);CHKERRQ(ierr);
    ierr = MatSeqAIJGetArray(sub_schurs->sum_S_Ej_tilda_all,&Starray);CHKERRQ(ierr);
  }

  lthresh = pcbddc->adaptive_threshold[0];
  uthresh = pcbddc->adaptive_threshold[1];
  for (i=0;i<sub_schurs->n_subs;i++) {
    const PetscInt *idxs;
    PetscReal      upper,lower;
    PetscInt       j,subset_size,eigs_start = 0;
    PetscBLASInt   B_N;
    PetscBool      same_data = PETSC_FALSE;
    PetscBool      scal = PETSC_FALSE;

    if (pcbddc->use_deluxe_scaling) {
      upper = PETSC_MAX_REAL;
      lower = uthresh;
    } else {
      if (!sub_schurs->is_posdef) SETERRQ(PETSC_COMM_SELF,PETSC_ERR_SUP,"Not yet implemented without deluxe scaling");
      upper = 1./uthresh;
      lower = 0.;
    }
    ierr = ISGetLocalSize(sub_schurs->is_subs[i],&subset_size);CHKERRQ(ierr);
    ierr = ISGetIndices(sub_schurs->is_subs[i],&idxs);CHKERRQ(ierr);
    ierr = PetscBLASIntCast(subset_size,&B_N);CHKERRQ(ierr);
    /* this is experimental: we assume the dofs have been properly grouped to have
       the diagonal blocks Schur complements either positive or negative definite (true for Stokes) */
    if (!sub_schurs->is_posdef) {
      Mat T;

      for (j=0;j<subset_size;j++) {
        if (PetscRealPart(*(Sarray+cumarray+j*(subset_size+1))) < 0.0) {
          ierr = MatCreateSeqDense(PETSC_COMM_SELF,subset_size,subset_size,Sarray+cumarray,&T);CHKERRQ(ierr);
          ierr = MatScale(T,-1.0);CHKERRQ(ierr);
          ierr = MatDestroy(&T);CHKERRQ(ierr);
          ierr = MatCreateSeqDense(PETSC_COMM_SELF,subset_size,subset_size,Starray+cumarray,&T);CHKERRQ(ierr);
          ierr = MatScale(T,-1.0);CHKERRQ(ierr);
          ierr = MatDestroy(&T);CHKERRQ(ierr);
          if (sub_schurs->change_primal_sub) {
            PetscInt       nz,k;
            const PetscInt *idxs;

            ierr = ISGetLocalSize(sub_schurs->change_primal_sub[i],&nz);CHKERRQ(ierr);
            ierr = ISGetIndices(sub_schurs->change_primal_sub[i],&idxs);CHKERRQ(ierr);
            for (k=0;k<nz;k++) {
              *( Sarray + cumarray + idxs[k]*(subset_size+1)) *= -1.0;
              *(Starray + cumarray + idxs[k]*(subset_size+1))  = 0.0;
            }
            ierr = ISRestoreIndices(sub_schurs->change_primal_sub[i],&idxs);CHKERRQ(ierr);
          }
          scal = PETSC_TRUE;
          break;
        }
      }
    }

    if (allocated_S_St) { /* S and S_t should be copied since we could need them later */
      if (sub_schurs->is_symmetric) {
        PetscInt j,k;
        if (sub_schurs->n_subs == 1) { /* zeroing memory to use PetscMemcmp later */
          ierr = PetscMemzero(S,subset_size*subset_size*sizeof(PetscScalar));CHKERRQ(ierr);
          ierr = PetscMemzero(St,subset_size*subset_size*sizeof(PetscScalar));CHKERRQ(ierr);
        }
        for (j=0;j<subset_size;j++) {
          for (k=j;k<subset_size;k++) {
            S [j*subset_size+k] = Sarray [cumarray+j*subset_size+k];
            St[j*subset_size+k] = Starray[cumarray+j*subset_size+k];
          }
        }
      } else {
        ierr = PetscMemcpy(S,Sarray+cumarray,subset_size*subset_size*sizeof(PetscScalar));CHKERRQ(ierr);
        ierr = PetscMemcpy(St,Starray+cumarray,subset_size*subset_size*sizeof(PetscScalar));CHKERRQ(ierr);
      }
    } else {
      S = Sarray + cumarray;
      St = Starray + cumarray;
    }
    /* see if we can save some work */
    if (sub_schurs->n_subs == 1 && pcbddc->use_deluxe_scaling) {
      ierr = PetscMemcmp(S,St,subset_size*subset_size*sizeof(PetscScalar),&same_data);CHKERRQ(ierr);
    }

    if (same_data && !sub_schurs->change) { /* there's no need of constraints here */
      B_neigs = 0;
    } else {
      if (sub_schurs->is_symmetric) {
        PetscBLASInt B_itype = 1;
        PetscBLASInt B_IL, B_IU;
        PetscReal    eps = -1.0; /* dlamch? */
        PetscInt     nmin_s;
        PetscBool    compute_range;

        B_neigs = 0;
        compute_range = (PetscBool)!same_data;
        if (nmin >= subset_size) compute_range = PETSC_FALSE;

        if (pcbddc->dbg_flag) {
          PetscInt nc = 0;

          if (sub_schurs->change_primal_sub) {
            ierr = ISGetLocalSize(sub_schurs->change_primal_sub[i],&nc);CHKERRQ(ierr);
          }
          ierr = PetscViewerASCIISynchronizedPrintf(pcbddc->dbg_viewer,"Computing for sub %D/%D size %D count %D fid %D (range %d) (change %D).\n",i,sub_schurs->n_subs,subset_size,pcbddc->mat_graph->count[idxs[0]]+1,pcbddc->mat_graph->which_dof[idxs[0]],compute_range,nc);CHKERRQ(ierr);
        }

        ierr = PetscFPTrapPush(PETSC_FP_TRAP_OFF);CHKERRQ(ierr);
        if (compute_range) {

          /* ask for eigenvalues larger than thresh */
          if (sub_schurs->is_posdef) {
#if defined(PETSC_USE_COMPLEX)
            PetscStackCallBLAS("LAPACKsygvx",LAPACKsygvx_(&B_itype,"V","V","L",&B_N,St,&B_N,S,&B_N,&lower,&upper,&B_IL,&B_IU,&eps,&B_neigs,eigs,eigv,&B_N,work,&B_lwork,rwork,B_iwork,B_ifail,&B_ierr));
#else
            PetscStackCallBLAS("LAPACKsygvx",LAPACKsygvx_(&B_itype,"V","V","L",&B_N,St,&B_N,S,&B_N,&lower,&upper,&B_IL,&B_IU,&eps,&B_neigs,eigs,eigv,&B_N,work,&B_lwork,B_iwork,B_ifail,&B_ierr));
#endif
            ierr = PetscLogFlops((4.0*subset_size*subset_size*subset_size)/3.0);CHKERRQ(ierr);
          } else { /* no theory so far, but it works nicely */
            PetscInt  recipe = 0,recipe_m = 1;
            PetscReal bb[2];

            ierr = PetscOptionsGetInt(NULL,((PetscObject)pc)->prefix,"-pc_bddc_adaptive_recipe",&recipe,NULL);CHKERRQ(ierr);
            switch (recipe) {
            case 0:
              if (scal) { bb[0] = PETSC_MIN_REAL; bb[1] = lthresh; }
              else { bb[0] = uthresh; bb[1] = PETSC_MAX_REAL; }
#if defined(PETSC_USE_COMPLEX)
              PetscStackCallBLAS("LAPACKsygvx",LAPACKsygvx_(&B_itype,"V","V","L",&B_N,St,&B_N,S,&B_N,&bb[0],&bb[1],&B_IL,&B_IU,&eps,&B_neigs,eigs,eigv,&B_N,work,&B_lwork,rwork,B_iwork,B_ifail,&B_ierr));
#else
              PetscStackCallBLAS("LAPACKsygvx",LAPACKsygvx_(&B_itype,"V","V","L",&B_N,St,&B_N,S,&B_N,&bb[0],&bb[1],&B_IL,&B_IU,&eps,&B_neigs,eigs,eigv,&B_N,work,&B_lwork,B_iwork,B_ifail,&B_ierr));
#endif
              ierr = PetscLogFlops((4.0*subset_size*subset_size*subset_size)/3.0);CHKERRQ(ierr);
              break;
            case 1:
              bb[0] = PETSC_MIN_REAL; bb[1] = lthresh*lthresh;
#if defined(PETSC_USE_COMPLEX)
              PetscStackCallBLAS("LAPACKsygvx",LAPACKsygvx_(&B_itype,"V","V","L",&B_N,St,&B_N,S,&B_N,&bb[0],&bb[1],&B_IL,&B_IU,&eps,&B_neigs,eigs,eigv,&B_N,work,&B_lwork,rwork,B_iwork,B_ifail,&B_ierr));
#else
              PetscStackCallBLAS("LAPACKsygvx",LAPACKsygvx_(&B_itype,"V","V","L",&B_N,St,&B_N,S,&B_N,&bb[0],&bb[1],&B_IL,&B_IU,&eps,&B_neigs,eigs,eigv,&B_N,work,&B_lwork,B_iwork,B_ifail,&B_ierr));
#endif
              ierr = PetscLogFlops((4.0*subset_size*subset_size*subset_size)/3.0);CHKERRQ(ierr);
              if (!scal) {
                PetscBLASInt B_neigs2 = 0;

                bb[0] = PetscMax(lthresh*lthresh,uthresh); bb[1] = PETSC_MAX_REAL;
                ierr = PetscMemcpy(S,Sarray+cumarray,subset_size*subset_size*sizeof(PetscScalar));CHKERRQ(ierr);
                ierr = PetscMemcpy(St,Starray+cumarray,subset_size*subset_size*sizeof(PetscScalar));CHKERRQ(ierr);
#if defined(PETSC_USE_COMPLEX)
                PetscStackCallBLAS("LAPACKsygvx",LAPACKsygvx_(&B_itype,"V","V","L",&B_N,St,&B_N,S,&B_N,&bb[0],&bb[1],&B_IL,&B_IU,&eps,&B_neigs2,eigs+B_neigs,eigv+B_neigs*B_N,&B_N,work,&B_lwork,rwork,B_iwork,B_ifail,&B_ierr));
#else
                PetscStackCallBLAS("LAPACKsygvx",LAPACKsygvx_(&B_itype,"V","V","L",&B_N,St,&B_N,S,&B_N,&bb[0],&bb[1],&B_IL,&B_IU,&eps,&B_neigs2,eigs+B_neigs,eigv+B_neigs*B_N,&B_N,work,&B_lwork,B_iwork,B_ifail,&B_ierr));
#endif
                ierr = PetscLogFlops((4.0*subset_size*subset_size*subset_size)/3.0);CHKERRQ(ierr);
                B_neigs += B_neigs2;
              }
              break;
            case 2:
              if (scal) {
                bb[0] = PETSC_MIN_REAL;
                bb[1] = 0;
#if defined(PETSC_USE_COMPLEX)
                PetscStackCallBLAS("LAPACKsygvx",LAPACKsygvx_(&B_itype,"V","V","L",&B_N,St,&B_N,S,&B_N,&bb[0],&bb[1],&B_IL,&B_IU,&eps,&B_neigs,eigs,eigv,&B_N,work,&B_lwork,rwork,B_iwork,B_ifail,&B_ierr));
#else
                PetscStackCallBLAS("LAPACKsygvx",LAPACKsygvx_(&B_itype,"V","V","L",&B_N,St,&B_N,S,&B_N,&bb[0],&bb[1],&B_IL,&B_IU,&eps,&B_neigs,eigs,eigv,&B_N,work,&B_lwork,B_iwork,B_ifail,&B_ierr));
#endif
                ierr = PetscLogFlops((4.0*subset_size*subset_size*subset_size)/3.0);CHKERRQ(ierr);
              } else {
                PetscBLASInt B_neigs2 = 0;
                PetscBool    import = PETSC_FALSE;

                lthresh = PetscMax(lthresh,0.0);
                if (lthresh > 0.0) {
                  bb[0] = PETSC_MIN_REAL;
                  bb[1] = lthresh*lthresh;

                  import = PETSC_TRUE;
#if defined(PETSC_USE_COMPLEX)
                  PetscStackCallBLAS("LAPACKsygvx",LAPACKsygvx_(&B_itype,"V","V","L",&B_N,St,&B_N,S,&B_N,&bb[0],&bb[1],&B_IL,&B_IU,&eps,&B_neigs,eigs,eigv,&B_N,work,&B_lwork,rwork,B_iwork,B_ifail,&B_ierr));
#else
                  PetscStackCallBLAS("LAPACKsygvx",LAPACKsygvx_(&B_itype,"V","V","L",&B_N,St,&B_N,S,&B_N,&bb[0],&bb[1],&B_IL,&B_IU,&eps,&B_neigs,eigs,eigv,&B_N,work,&B_lwork,B_iwork,B_ifail,&B_ierr));
#endif
                  ierr = PetscLogFlops((4.0*subset_size*subset_size*subset_size)/3.0);CHKERRQ(ierr);
                }
                bb[0] = PetscMax(lthresh*lthresh,uthresh);
                bb[1] = PETSC_MAX_REAL;
                if (import) {
                  ierr = PetscMemcpy(S,Sarray+cumarray,subset_size*subset_size*sizeof(PetscScalar));CHKERRQ(ierr);
                  ierr = PetscMemcpy(St,Starray+cumarray,subset_size*subset_size*sizeof(PetscScalar));CHKERRQ(ierr);
                }
#if defined(PETSC_USE_COMPLEX)
                PetscStackCallBLAS("LAPACKsygvx",LAPACKsygvx_(&B_itype,"V","V","L",&B_N,St,&B_N,S,&B_N,&bb[0],&bb[1],&B_IL,&B_IU,&eps,&B_neigs2,eigs+B_neigs,eigv+B_neigs*B_N,&B_N,work,&B_lwork,rwork,B_iwork,B_ifail,&B_ierr));
#else
                PetscStackCallBLAS("LAPACKsygvx",LAPACKsygvx_(&B_itype,"V","V","L",&B_N,St,&B_N,S,&B_N,&bb[0],&bb[1],&B_IL,&B_IU,&eps,&B_neigs2,eigs+B_neigs,eigv+B_neigs*B_N,&B_N,work,&B_lwork,B_iwork,B_ifail,&B_ierr));
#endif
                ierr = PetscLogFlops((4.0*subset_size*subset_size*subset_size)/3.0);CHKERRQ(ierr);
                B_neigs += B_neigs2;
              }
              break;
            case 3:
              if (scal) {
                ierr = PetscOptionsGetInt(NULL,((PetscObject)pc)->prefix,"-pc_bddc_adaptive_recipe3_min_scal",&recipe_m,NULL);CHKERRQ(ierr);
              } else {
                ierr = PetscOptionsGetInt(NULL,((PetscObject)pc)->prefix,"-pc_bddc_adaptive_recipe3_min",&recipe_m,NULL);CHKERRQ(ierr);
              }
              if (!scal) {
                bb[0] = uthresh;
                bb[1] = PETSC_MAX_REAL;
#if defined(PETSC_USE_COMPLEX)
                PetscStackCallBLAS("LAPACKsygvx",LAPACKsygvx_(&B_itype,"V","V","L",&B_N,St,&B_N,S,&B_N,&bb[0],&bb[1],&B_IL,&B_IU,&eps,&B_neigs,eigs,eigv,&B_N,work,&B_lwork,rwork,B_iwork,B_ifail,&B_ierr));
#else
                PetscStackCallBLAS("LAPACKsygvx",LAPACKsygvx_(&B_itype,"V","V","L",&B_N,St,&B_N,S,&B_N,&bb[0],&bb[1],&B_IL,&B_IU,&eps,&B_neigs,eigs,eigv,&B_N,work,&B_lwork,B_iwork,B_ifail,&B_ierr));
#endif
                ierr = PetscLogFlops((4.0*subset_size*subset_size*subset_size)/3.0);CHKERRQ(ierr);
              }
              if (recipe_m > 0 && B_N - B_neigs > 0) {
                PetscBLASInt B_neigs2 = 0;

                B_IL = 1;
                ierr = PetscBLASIntCast(PetscMin(recipe_m,B_N - B_neigs),&B_IU);CHKERRQ(ierr);
                ierr = PetscMemcpy(S,Sarray+cumarray,subset_size*subset_size*sizeof(PetscScalar));CHKERRQ(ierr);
                ierr = PetscMemcpy(St,Starray+cumarray,subset_size*subset_size*sizeof(PetscScalar));CHKERRQ(ierr);
#if defined(PETSC_USE_COMPLEX)
                PetscStackCallBLAS("LAPACKsygvx",LAPACKsygvx_(&B_itype,"V","I","L",&B_N,St,&B_N,S,&B_N,&lower,&upper,&B_IL,&B_IU,&eps,&B_neigs2,eigs+B_neigs,eigv+B_neigs*B_N,&B_N,work,&B_lwork,rwork,B_iwork,B_ifail,&B_ierr));
#else
                PetscStackCallBLAS("LAPACKsygvx",LAPACKsygvx_(&B_itype,"V","I","L",&B_N,St,&B_N,S,&B_N,&lower,&upper,&B_IL,&B_IU,&eps,&B_neigs2,eigs+B_neigs,eigv+B_neigs*B_N,&B_N,work,&B_lwork,B_iwork,B_ifail,&B_ierr));
#endif
                ierr = PetscLogFlops((4.0*subset_size*subset_size*subset_size)/3.0);CHKERRQ(ierr);
                B_neigs += B_neigs2;
              }
              break;
            case 4:
              bb[0] = PETSC_MIN_REAL; bb[1] = lthresh;
#if defined(PETSC_USE_COMPLEX)
              PetscStackCallBLAS("LAPACKsygvx",LAPACKsygvx_(&B_itype,"V","V","L",&B_N,St,&B_N,S,&B_N,&bb[0],&bb[1],&B_IL,&B_IU,&eps,&B_neigs,eigs,eigv,&B_N,work,&B_lwork,rwork,B_iwork,B_ifail,&B_ierr));
#else
              PetscStackCallBLAS("LAPACKsygvx",LAPACKsygvx_(&B_itype,"V","V","L",&B_N,St,&B_N,S,&B_N,&bb[0],&bb[1],&B_IL,&B_IU,&eps,&B_neigs,eigs,eigv,&B_N,work,&B_lwork,B_iwork,B_ifail,&B_ierr));
#endif
              ierr = PetscLogFlops((4.0*subset_size*subset_size*subset_size)/3.0);CHKERRQ(ierr);
              {
                PetscBLASInt B_neigs2 = 0;

                bb[0] = PetscMax(lthresh+PETSC_SMALL,uthresh); bb[1] = PETSC_MAX_REAL;
                ierr = PetscMemcpy(S,Sarray+cumarray,subset_size*subset_size*sizeof(PetscScalar));CHKERRQ(ierr);
                ierr = PetscMemcpy(St,Starray+cumarray,subset_size*subset_size*sizeof(PetscScalar));CHKERRQ(ierr);
#if defined(PETSC_USE_COMPLEX)
                PetscStackCallBLAS("LAPACKsygvx",LAPACKsygvx_(&B_itype,"V","V","L",&B_N,St,&B_N,S,&B_N,&bb[0],&bb[1],&B_IL,&B_IU,&eps,&B_neigs2,eigs+B_neigs,eigv+B_neigs*B_N,&B_N,work,&B_lwork,rwork,B_iwork,B_ifail,&B_ierr));
#else
                PetscStackCallBLAS("LAPACKsygvx",LAPACKsygvx_(&B_itype,"V","V","L",&B_N,St,&B_N,S,&B_N,&bb[0],&bb[1],&B_IL,&B_IU,&eps,&B_neigs2,eigs+B_neigs,eigv+B_neigs*B_N,&B_N,work,&B_lwork,B_iwork,B_ifail,&B_ierr));
#endif
                ierr = PetscLogFlops((4.0*subset_size*subset_size*subset_size)/3.0);CHKERRQ(ierr);
                B_neigs += B_neigs2;
              }
              break;
            case 5: /* same as before: first compute all eigenvalues, then filter */
#if defined(PETSC_USE_COMPLEX)
              PetscStackCallBLAS("LAPACKsygvx",LAPACKsygvx_(&B_itype,"V","A","L",&B_N,St,&B_N,S,&B_N,&bb[0],&bb[1],&B_IL,&B_IU,&eps,&B_neigs,eigs,eigv,&B_N,work,&B_lwork,rwork,B_iwork,B_ifail,&B_ierr));
#else
              PetscStackCallBLAS("LAPACKsygvx",LAPACKsygvx_(&B_itype,"V","A","L",&B_N,St,&B_N,S,&B_N,&bb[0],&bb[1],&B_IL,&B_IU,&eps,&B_neigs,eigs,eigv,&B_N,work,&B_lwork,B_iwork,B_ifail,&B_ierr));
#endif
              ierr = PetscLogFlops((4.0*subset_size*subset_size*subset_size)/3.0);CHKERRQ(ierr);
              {
                PetscInt e,k,ne;
                for (e=0,ne=0;e<B_neigs;e++) {
                  if (eigs[e] < lthresh || eigs[e] > uthresh) {
                    for (k=0;k<B_N;k++) S[ne*B_N+k] = eigv[e*B_N+k];
                    eigs[ne] = eigs[e];
                    ne++;
                  }
                }
                ierr = PetscMemcpy(eigv,S,B_N*ne*sizeof(PetscScalar));CHKERRQ(ierr);
                B_neigs = ne;
              }
              break;
            default:
              SETERRQ1(PetscObjectComm((PetscObject)pc),PETSC_ERR_SUP,"Unknown recipe %D",recipe);
              break;
            }
          }
        } else if (!same_data) { /* this is just to see all the eigenvalues */
          B_IU = PetscMax(1,PetscMin(B_N,nmax));
          B_IL = 1;
#if defined(PETSC_USE_COMPLEX)
          PetscStackCallBLAS("LAPACKsygvx",LAPACKsygvx_(&B_itype,"V","I","L",&B_N,St,&B_N,S,&B_N,&lower,&upper,&B_IL,&B_IU,&eps,&B_neigs,eigs,eigv,&B_N,work,&B_lwork,rwork,B_iwork,B_ifail,&B_ierr));
#else
          PetscStackCallBLAS("LAPACKsygvx",LAPACKsygvx_(&B_itype,"V","I","L",&B_N,St,&B_N,S,&B_N,&lower,&upper,&B_IL,&B_IU,&eps,&B_neigs,eigs,eigv,&B_N,work,&B_lwork,B_iwork,B_ifail,&B_ierr));
#endif
          ierr = PetscLogFlops((4.0*subset_size*subset_size*subset_size)/3.0);CHKERRQ(ierr);
        } else { /* same_data is true, so just get the adaptive functional requested by the user */
          PetscInt k;
          if (!sub_schurs->change_primal_sub) SETERRQ(PETSC_COMM_SELF,PETSC_ERR_PLIB,"This should not happen");
          ierr = ISGetLocalSize(sub_schurs->change_primal_sub[i],&nmax);CHKERRQ(ierr);
          ierr = PetscBLASIntCast(nmax,&B_neigs);CHKERRQ(ierr);
          nmin = nmax;
          ierr = PetscMemzero(eigv,subset_size*nmax*sizeof(PetscScalar));CHKERRQ(ierr);
          for (k=0;k<nmax;k++) {
            eigs[k] = 1./PETSC_SMALL;
            eigv[k*(subset_size+1)] = 1.0;
          }
        }
        ierr = PetscFPTrapPop();CHKERRQ(ierr);
        if (B_ierr) {
          if (B_ierr < 0 ) SETERRQ1(PETSC_COMM_SELF,PETSC_ERR_LIB,"Error in SYGVX Lapack routine: illegal value for argument %d",-(int)B_ierr);
          else if (B_ierr <= B_N) SETERRQ1(PETSC_COMM_SELF,PETSC_ERR_LIB,"Error in SYGVX Lapack routine: %d eigenvalues failed to converge",(int)B_ierr);
          else SETERRQ1(PETSC_COMM_SELF,PETSC_ERR_LIB,"Error in SYGVX Lapack routine: leading minor of order %d is not positive definite",(int)B_ierr-B_N-1);
        }

        if (B_neigs > nmax) {
          if (pcbddc->dbg_flag) {
            ierr = PetscViewerASCIISynchronizedPrintf(pcbddc->dbg_viewer,"   found %d eigs, more than maximum required %D.\n",B_neigs,nmax);CHKERRQ(ierr);
          }
          if (pcbddc->use_deluxe_scaling) eigs_start = scal ? 0 : B_neigs-nmax;
          B_neigs = nmax;
        }

        nmin_s = PetscMin(nmin,B_N);
        if (B_neigs < nmin_s) {
          PetscBLASInt B_neigs2 = 0;

          if (pcbddc->use_deluxe_scaling) {
            if (scal) {
              B_IU = nmin_s;
              B_IL = B_neigs + 1;
            } else {
              B_IL = B_N - nmin_s + 1;
              B_IU = B_N - B_neigs;
            }
          } else {
            B_IL = B_neigs + 1;
            B_IU = nmin_s;
          }
          if (pcbddc->dbg_flag) {
            ierr = PetscViewerASCIISynchronizedPrintf(pcbddc->dbg_viewer,"   found %d eigs, less than minimum required %D. Asking for %d to %d incl (fortran like)\n",B_neigs,nmin,B_IL,B_IU);CHKERRQ(ierr);
          }
          if (sub_schurs->is_symmetric) {
            PetscInt j,k;
            for (j=0;j<subset_size;j++) {
              for (k=j;k<subset_size;k++) {
                S [j*subset_size+k] = Sarray [cumarray+j*subset_size+k];
                St[j*subset_size+k] = Starray[cumarray+j*subset_size+k];
              }
            }
          } else {
            ierr = PetscMemcpy(S,Sarray+cumarray,subset_size*subset_size*sizeof(PetscScalar));CHKERRQ(ierr);
            ierr = PetscMemcpy(St,Starray+cumarray,subset_size*subset_size*sizeof(PetscScalar));CHKERRQ(ierr);
          }
          ierr = PetscFPTrapPush(PETSC_FP_TRAP_OFF);CHKERRQ(ierr);
#if defined(PETSC_USE_COMPLEX)
          PetscStackCallBLAS("LAPACKsygvx",LAPACKsygvx_(&B_itype,"V","I","L",&B_N,St,&B_N,S,&B_N,&lower,&upper,&B_IL,&B_IU,&eps,&B_neigs2,eigs+B_neigs,eigv+B_neigs*subset_size,&B_N,work,&B_lwork,rwork,B_iwork,B_ifail,&B_ierr));
#else
          PetscStackCallBLAS("LAPACKsygvx",LAPACKsygvx_(&B_itype,"V","I","L",&B_N,St,&B_N,S,&B_N,&lower,&upper,&B_IL,&B_IU,&eps,&B_neigs2,eigs+B_neigs,eigv+B_neigs*subset_size,&B_N,work,&B_lwork,B_iwork,B_ifail,&B_ierr));
#endif
          ierr = PetscLogFlops((4.0*subset_size*subset_size*subset_size)/3.0);CHKERRQ(ierr);
          ierr = PetscFPTrapPop();CHKERRQ(ierr);
          B_neigs += B_neigs2;
        }
        if (B_ierr) {
          if (B_ierr < 0 ) SETERRQ1(PETSC_COMM_SELF,PETSC_ERR_LIB,"Error in SYGVX Lapack routine: illegal value for argument %d",-(int)B_ierr);
          else if (B_ierr <= B_N) SETERRQ1(PETSC_COMM_SELF,PETSC_ERR_LIB,"Error in SYGVX Lapack routine: %d eigenvalues failed to converge",(int)B_ierr);
          else SETERRQ1(PETSC_COMM_SELF,PETSC_ERR_LIB,"Error in SYGVX Lapack routine: leading minor of order %d is not positive definite",(int)B_ierr-B_N-1);
        }
        if (pcbddc->dbg_flag) {
          ierr = PetscViewerASCIISynchronizedPrintf(pcbddc->dbg_viewer,"   -> Got %d eigs\n",B_neigs);CHKERRQ(ierr);
          for (j=0;j<B_neigs;j++) {
            if (eigs[j] == 0.0) {
              ierr = PetscViewerASCIISynchronizedPrintf(pcbddc->dbg_viewer,"     Inf\n");CHKERRQ(ierr);
            } else {
              if (pcbddc->use_deluxe_scaling) {
                ierr = PetscViewerASCIISynchronizedPrintf(pcbddc->dbg_viewer,"     %1.6e\n",eigs[j+eigs_start]);CHKERRQ(ierr);
              } else {
                ierr = PetscViewerASCIISynchronizedPrintf(pcbddc->dbg_viewer,"     %1.6e\n",1./eigs[j+eigs_start]);CHKERRQ(ierr);
              }
            }
          }
        }
      } else SETERRQ(PETSC_COMM_SELF,PETSC_ERR_SUP,"Not yet implemented");
    }
    /* change the basis back to the original one */
    if (sub_schurs->change) {
      Mat change,phi,phit;

      if (pcbddc->dbg_flag > 2) {
        PetscInt ii;
        for (ii=0;ii<B_neigs;ii++) {
          ierr = PetscViewerASCIISynchronizedPrintf(pcbddc->dbg_viewer,"   -> Eigenvector (old basis) %d/%d (%d)\n",ii,B_neigs,B_N);CHKERRQ(ierr);
          for (j=0;j<B_N;j++) {
#if defined(PETSC_USE_COMPLEX)
            PetscReal r = PetscRealPart(eigv[(ii+eigs_start)*subset_size+j]);
            PetscReal c = PetscImaginaryPart(eigv[(ii+eigs_start)*subset_size+j]);
            ierr = PetscViewerASCIISynchronizedPrintf(pcbddc->dbg_viewer,"       %1.4e + %1.4e i\n",r,c);CHKERRQ(ierr);
#else
            ierr = PetscViewerASCIISynchronizedPrintf(pcbddc->dbg_viewer,"       %1.4e\n",eigv[(ii+eigs_start)*subset_size+j]);CHKERRQ(ierr);
#endif
          }
        }
      }
      ierr = KSPGetOperators(sub_schurs->change[i],&change,NULL);CHKERRQ(ierr);
      ierr = MatCreateSeqDense(PETSC_COMM_SELF,subset_size,B_neigs,eigv+eigs_start*subset_size,&phit);CHKERRQ(ierr);
      ierr = MatMatMult(change,phit,MAT_INITIAL_MATRIX,PETSC_DEFAULT,&phi);CHKERRQ(ierr);
      ierr = MatCopy(phi,phit,SAME_NONZERO_PATTERN);CHKERRQ(ierr);
      ierr = MatDestroy(&phit);CHKERRQ(ierr);
      ierr = MatDestroy(&phi);CHKERRQ(ierr);
    }
    maxneigs = PetscMax(B_neigs,maxneigs);
    pcbddc->adaptive_constraints_n[i+nv] = B_neigs;
    if (B_neigs) {
      ierr = PetscMemcpy(pcbddc->adaptive_constraints_data+pcbddc->adaptive_constraints_data_ptr[cum],eigv+eigs_start*subset_size,B_neigs*subset_size*sizeof(PetscScalar));CHKERRQ(ierr);

      if (pcbddc->dbg_flag > 1) {
        PetscInt ii;
        for (ii=0;ii<B_neigs;ii++) {
          ierr = PetscViewerASCIISynchronizedPrintf(pcbddc->dbg_viewer,"   -> Eigenvector %d/%d (%d)\n",ii,B_neigs,B_N);CHKERRQ(ierr);
          for (j=0;j<B_N;j++) {
#if defined(PETSC_USE_COMPLEX)
            PetscReal r = PetscRealPart(pcbddc->adaptive_constraints_data[ii*subset_size+j+pcbddc->adaptive_constraints_data_ptr[cum]]);
            PetscReal c = PetscImaginaryPart(pcbddc->adaptive_constraints_data[ii*subset_size+j+pcbddc->adaptive_constraints_data_ptr[cum]]);
            ierr = PetscViewerASCIISynchronizedPrintf(pcbddc->dbg_viewer,"       %1.4e + %1.4e i\n",r,c);CHKERRQ(ierr);
#else
            ierr = PetscViewerASCIISynchronizedPrintf(pcbddc->dbg_viewer,"       %1.4e\n",pcbddc->adaptive_constraints_data[ii*subset_size+j+pcbddc->adaptive_constraints_data_ptr[cum]]);CHKERRQ(ierr);
#endif
          }
        }
      }
      ierr = PetscMemcpy(pcbddc->adaptive_constraints_idxs+pcbddc->adaptive_constraints_idxs_ptr[cum],idxs,subset_size*sizeof(PetscInt));CHKERRQ(ierr);
      pcbddc->adaptive_constraints_idxs_ptr[cum+1] = pcbddc->adaptive_constraints_idxs_ptr[cum] + subset_size;
      pcbddc->adaptive_constraints_data_ptr[cum+1] = pcbddc->adaptive_constraints_data_ptr[cum] + subset_size*B_neigs;
      cum++;
    }
    ierr = ISRestoreIndices(sub_schurs->is_subs[i],&idxs);CHKERRQ(ierr);
    /* shift for next computation */
    cumarray += subset_size*subset_size;
  }
  if (pcbddc->dbg_flag) {
    ierr = PetscViewerFlush(pcbddc->dbg_viewer);CHKERRQ(ierr);
  }

  if (mss) {
    ierr = MatSeqAIJRestoreArray(sub_schurs->sum_S_Ej_inv_all,&Sarray);CHKERRQ(ierr);
    ierr = MatSeqAIJRestoreArray(sub_schurs->sum_S_Ej_tilda_all,&Starray);CHKERRQ(ierr);
    /* destroy matrices (junk) */
    ierr = MatDestroy(&sub_schurs->sum_S_Ej_inv_all);CHKERRQ(ierr);
    ierr = MatDestroy(&sub_schurs->sum_S_Ej_tilda_all);CHKERRQ(ierr);
  }
  if (allocated_S_St) {
    ierr = PetscFree2(S,St);CHKERRQ(ierr);
  }
  ierr = PetscFree5(eigv,eigs,work,B_iwork,B_ifail);CHKERRQ(ierr);
#if defined(PETSC_USE_COMPLEX)
  ierr = PetscFree(rwork);CHKERRQ(ierr);
#endif
  if (pcbddc->dbg_flag) {
    PetscInt maxneigs_r;
    ierr = MPIU_Allreduce(&maxneigs,&maxneigs_r,1,MPIU_INT,MPI_MAX,PetscObjectComm((PetscObject)pc));CHKERRQ(ierr);
    ierr = PetscViewerASCIIPrintf(pcbddc->dbg_viewer,"Maximum number of constraints per cc %D\n",maxneigs_r);CHKERRQ(ierr);
  }
  ierr = PetscLogEventEnd(PC_BDDC_AdaptiveSetUp[pcbddc->current_level],pc,0,0,0);CHKERRQ(ierr);
  PetscFunctionReturn(0);
}

PetscErrorCode PCBDDCSetUpSolvers(PC pc)
{
  PetscScalar    *coarse_submat_vals;
  PetscErrorCode ierr;

  PetscFunctionBegin;
  /* Setup local scatters R_to_B and (optionally) R_to_D */
  /* PCBDDCSetUpLocalWorkVectors should be called first! */
  ierr = PCBDDCSetUpLocalScatters(pc);CHKERRQ(ierr);

  /* Setup local neumann solver ksp_R */
  /* PCBDDCSetUpLocalScatters should be called first! */
  ierr = PCBDDCSetUpLocalSolvers(pc,PETSC_FALSE,PETSC_TRUE);CHKERRQ(ierr);

  /*
     Setup local correction and local part of coarse basis.
     Gives back the dense local part of the coarse matrix in column major ordering
  */
  ierr = PCBDDCSetUpCorrection(pc,&coarse_submat_vals);CHKERRQ(ierr);

  /* Compute total number of coarse nodes and setup coarse solver */
  ierr = PCBDDCSetUpCoarseSolver(pc,coarse_submat_vals);CHKERRQ(ierr);

  /* free */
  ierr = PetscFree(coarse_submat_vals);CHKERRQ(ierr);
  PetscFunctionReturn(0);
}

PetscErrorCode PCBDDCResetCustomization(PC pc)
{
  PC_BDDC        *pcbddc = (PC_BDDC*)pc->data;
  PetscErrorCode ierr;

  PetscFunctionBegin;
  ierr = ISDestroy(&pcbddc->user_primal_vertices);CHKERRQ(ierr);
  ierr = ISDestroy(&pcbddc->user_primal_vertices_local);CHKERRQ(ierr);
  ierr = ISDestroy(&pcbddc->NeumannBoundaries);CHKERRQ(ierr);
  ierr = ISDestroy(&pcbddc->NeumannBoundariesLocal);CHKERRQ(ierr);
  ierr = ISDestroy(&pcbddc->DirichletBoundaries);CHKERRQ(ierr);
  ierr = MatNullSpaceDestroy(&pcbddc->onearnullspace);CHKERRQ(ierr);
  ierr = PetscFree(pcbddc->onearnullvecs_state);CHKERRQ(ierr);
  ierr = ISDestroy(&pcbddc->DirichletBoundariesLocal);CHKERRQ(ierr);
  ierr = PCBDDCSetDofsSplitting(pc,0,NULL);CHKERRQ(ierr);
  ierr = PCBDDCSetDofsSplittingLocal(pc,0,NULL);CHKERRQ(ierr);
  PetscFunctionReturn(0);
}

PetscErrorCode PCBDDCResetTopography(PC pc)
{
  PC_BDDC        *pcbddc = (PC_BDDC*)pc->data;
  PetscInt       i;
  PetscErrorCode ierr;

  PetscFunctionBegin;
  ierr = MatDestroy(&pcbddc->nedcG);CHKERRQ(ierr);
  ierr = ISDestroy(&pcbddc->nedclocal);CHKERRQ(ierr);
  ierr = MatDestroy(&pcbddc->discretegradient);CHKERRQ(ierr);
  ierr = MatDestroy(&pcbddc->user_ChangeOfBasisMatrix);CHKERRQ(ierr);
  ierr = MatDestroy(&pcbddc->ChangeOfBasisMatrix);CHKERRQ(ierr);
  ierr = MatDestroy(&pcbddc->switch_static_change);CHKERRQ(ierr);
  ierr = VecDestroy(&pcbddc->work_change);CHKERRQ(ierr);
  ierr = MatDestroy(&pcbddc->ConstraintMatrix);CHKERRQ(ierr);
  ierr = MatDestroy(&pcbddc->divudotp);CHKERRQ(ierr);
  ierr = ISDestroy(&pcbddc->divudotp_vl2l);CHKERRQ(ierr);
  ierr = PCBDDCGraphDestroy(&pcbddc->mat_graph);CHKERRQ(ierr);
  for (i=0;i<pcbddc->n_local_subs;i++) {
    ierr = ISDestroy(&pcbddc->local_subs[i]);CHKERRQ(ierr);
  }
  pcbddc->n_local_subs = 0;
  ierr = PetscFree(pcbddc->local_subs);CHKERRQ(ierr);
  ierr = PCBDDCSubSchursDestroy(&pcbddc->sub_schurs);CHKERRQ(ierr);
  pcbddc->graphanalyzed        = PETSC_FALSE;
  pcbddc->recompute_topography = PETSC_TRUE;
  pcbddc->corner_selected      = PETSC_FALSE;
  PetscFunctionReturn(0);
}

PetscErrorCode PCBDDCResetSolvers(PC pc)
{
  PC_BDDC        *pcbddc = (PC_BDDC*)pc->data;
  PetscErrorCode ierr;

  PetscFunctionBegin;
  ierr = VecDestroy(&pcbddc->coarse_vec);CHKERRQ(ierr);
  if (pcbddc->coarse_phi_B) {
    PetscScalar *array;
    ierr = MatDenseGetArray(pcbddc->coarse_phi_B,&array);CHKERRQ(ierr);
    ierr = PetscFree(array);CHKERRQ(ierr);
  }
  ierr = MatDestroy(&pcbddc->coarse_phi_B);CHKERRQ(ierr);
  ierr = MatDestroy(&pcbddc->coarse_phi_D);CHKERRQ(ierr);
  ierr = MatDestroy(&pcbddc->coarse_psi_B);CHKERRQ(ierr);
  ierr = MatDestroy(&pcbddc->coarse_psi_D);CHKERRQ(ierr);
  ierr = VecDestroy(&pcbddc->vec1_P);CHKERRQ(ierr);
  ierr = VecDestroy(&pcbddc->vec1_C);CHKERRQ(ierr);
  ierr = MatDestroy(&pcbddc->local_auxmat2);CHKERRQ(ierr);
  ierr = MatDestroy(&pcbddc->local_auxmat1);CHKERRQ(ierr);
  ierr = VecDestroy(&pcbddc->vec1_R);CHKERRQ(ierr);
  ierr = VecDestroy(&pcbddc->vec2_R);CHKERRQ(ierr);
  ierr = ISDestroy(&pcbddc->is_R_local);CHKERRQ(ierr);
  ierr = VecScatterDestroy(&pcbddc->R_to_B);CHKERRQ(ierr);
  ierr = VecScatterDestroy(&pcbddc->R_to_D);CHKERRQ(ierr);
  ierr = VecScatterDestroy(&pcbddc->coarse_loc_to_glob);CHKERRQ(ierr);
  ierr = KSPReset(pcbddc->ksp_D);CHKERRQ(ierr);
  ierr = KSPReset(pcbddc->ksp_R);CHKERRQ(ierr);
  ierr = KSPReset(pcbddc->coarse_ksp);CHKERRQ(ierr);
  ierr = MatDestroy(&pcbddc->local_mat);CHKERRQ(ierr);
  ierr = PetscFree(pcbddc->primal_indices_local_idxs);CHKERRQ(ierr);
  ierr = PetscFree2(pcbddc->local_primal_ref_node,pcbddc->local_primal_ref_mult);CHKERRQ(ierr);
  ierr = PetscFree(pcbddc->global_primal_indices);CHKERRQ(ierr);
  ierr = ISDestroy(&pcbddc->coarse_subassembling);CHKERRQ(ierr);
  ierr = MatDestroy(&pcbddc->benign_change);CHKERRQ(ierr);
  ierr = VecDestroy(&pcbddc->benign_vec);CHKERRQ(ierr);
  ierr = PCBDDCBenignShellMat(pc,PETSC_TRUE);CHKERRQ(ierr);
  ierr = MatDestroy(&pcbddc->benign_B0);CHKERRQ(ierr);
  ierr = PetscSFDestroy(&pcbddc->benign_sf);CHKERRQ(ierr);
  if (pcbddc->benign_zerodiag_subs) {
    PetscInt i;
    for (i=0;i<pcbddc->benign_n;i++) {
      ierr = ISDestroy(&pcbddc->benign_zerodiag_subs[i]);CHKERRQ(ierr);
    }
    ierr = PetscFree(pcbddc->benign_zerodiag_subs);CHKERRQ(ierr);
  }
  ierr = PetscFree3(pcbddc->benign_p0_lidx,pcbddc->benign_p0_gidx,pcbddc->benign_p0);CHKERRQ(ierr);
  PetscFunctionReturn(0);
}

PetscErrorCode PCBDDCSetUpLocalWorkVectors(PC pc)
{
  PC_BDDC        *pcbddc = (PC_BDDC*)pc->data;
  PC_IS          *pcis = (PC_IS*)pc->data;
  VecType        impVecType;
  PetscInt       n_constraints,n_R,old_size;
  PetscErrorCode ierr;

  PetscFunctionBegin;
  n_constraints = pcbddc->local_primal_size - pcbddc->benign_n - pcbddc->n_vertices;
  n_R = pcis->n - pcbddc->n_vertices;
  ierr = VecGetType(pcis->vec1_N,&impVecType);CHKERRQ(ierr);
  /* local work vectors (try to avoid unneeded work)*/
  /* R nodes */
  old_size = -1;
  if (pcbddc->vec1_R) {
    ierr = VecGetSize(pcbddc->vec1_R,&old_size);CHKERRQ(ierr);
  }
  if (n_R != old_size) {
    ierr = VecDestroy(&pcbddc->vec1_R);CHKERRQ(ierr);
    ierr = VecDestroy(&pcbddc->vec2_R);CHKERRQ(ierr);
    ierr = VecCreate(PetscObjectComm((PetscObject)pcis->vec1_N),&pcbddc->vec1_R);CHKERRQ(ierr);
    ierr = VecSetSizes(pcbddc->vec1_R,PETSC_DECIDE,n_R);CHKERRQ(ierr);
    ierr = VecSetType(pcbddc->vec1_R,impVecType);CHKERRQ(ierr);
    ierr = VecDuplicate(pcbddc->vec1_R,&pcbddc->vec2_R);CHKERRQ(ierr);
  }
  /* local primal dofs */
  old_size = -1;
  if (pcbddc->vec1_P) {
    ierr = VecGetSize(pcbddc->vec1_P,&old_size);CHKERRQ(ierr);
  }
  if (pcbddc->local_primal_size != old_size) {
    ierr = VecDestroy(&pcbddc->vec1_P);CHKERRQ(ierr);
    ierr = VecCreate(PetscObjectComm((PetscObject)pcis->vec1_N),&pcbddc->vec1_P);CHKERRQ(ierr);
    ierr = VecSetSizes(pcbddc->vec1_P,PETSC_DECIDE,pcbddc->local_primal_size);CHKERRQ(ierr);
    ierr = VecSetType(pcbddc->vec1_P,impVecType);CHKERRQ(ierr);
  }
  /* local explicit constraints */
  old_size = -1;
  if (pcbddc->vec1_C) {
    ierr = VecGetSize(pcbddc->vec1_C,&old_size);CHKERRQ(ierr);
  }
  if (n_constraints && n_constraints != old_size) {
    ierr = VecDestroy(&pcbddc->vec1_C);CHKERRQ(ierr);
    ierr = VecCreate(PetscObjectComm((PetscObject)pcis->vec1_N),&pcbddc->vec1_C);CHKERRQ(ierr);
    ierr = VecSetSizes(pcbddc->vec1_C,PETSC_DECIDE,n_constraints);CHKERRQ(ierr);
    ierr = VecSetType(pcbddc->vec1_C,impVecType);CHKERRQ(ierr);
  }
  PetscFunctionReturn(0);
}

PetscErrorCode PCBDDCSetUpCorrection(PC pc, PetscScalar **coarse_submat_vals_n)
{
  PetscErrorCode  ierr;
  /* pointers to pcis and pcbddc */
  PC_IS*          pcis = (PC_IS*)pc->data;
  PC_BDDC*        pcbddc = (PC_BDDC*)pc->data;
  PCBDDCSubSchurs sub_schurs = pcbddc->sub_schurs;
  /* submatrices of local problem */
  Mat             A_RV,A_VR,A_VV,local_auxmat2_R;
  /* submatrices of local coarse problem */
  Mat             S_VV,S_CV,S_VC,S_CC;
  /* working matrices */
  Mat             C_CR;
  /* additional working stuff */
  PC              pc_R;
  Mat             F,Brhs = NULL;
  Vec             dummy_vec;
  PetscBool       isLU,isCHOL,isILU,need_benign_correction,sparserhs;
  PetscScalar     *coarse_submat_vals; /* TODO: use a PETSc matrix */
  PetscScalar     *work;
  PetscInt        *idx_V_B;
  PetscInt        lda_rhs,n,n_vertices,n_constraints,*p0_lidx_I;
  PetscInt        i,n_R,n_D,n_B;

  /* some shortcuts to scalars */
  PetscScalar     one=1.0,m_one=-1.0;

  PetscFunctionBegin;
  if (!pcbddc->symmetric_primal && pcbddc->benign_n) SETERRQ(PETSC_COMM_SELF,PETSC_ERR_SUP,"Non-symmetric primal basis computation with benign trick not yet implemented");
  ierr = PetscLogEventBegin(PC_BDDC_CorrectionSetUp[pcbddc->current_level],pc,0,0,0);CHKERRQ(ierr);

  /* Set Non-overlapping dimensions */
  n_vertices = pcbddc->n_vertices;
  n_constraints = pcbddc->local_primal_size - pcbddc->benign_n - n_vertices;
  n_B = pcis->n_B;
  n_D = pcis->n - n_B;
  n_R = pcis->n - n_vertices;

  /* vertices in boundary numbering */
  ierr = PetscMalloc1(n_vertices,&idx_V_B);CHKERRQ(ierr);
  ierr = ISGlobalToLocalMappingApply(pcis->BtoNmap,IS_GTOLM_DROP,n_vertices,pcbddc->local_primal_ref_node,&i,idx_V_B);CHKERRQ(ierr);
  if (i != n_vertices) SETERRQ2(PETSC_COMM_SELF,PETSC_ERR_PLIB,"Error in boundary numbering for BDDC vertices! %D != %D",n_vertices,i);

  /* Subdomain contribution (Non-overlapping) to coarse matrix  */
  ierr = PetscCalloc1(pcbddc->local_primal_size*pcbddc->local_primal_size,&coarse_submat_vals);CHKERRQ(ierr);
  ierr = MatCreateSeqDense(PETSC_COMM_SELF,n_vertices,n_vertices,coarse_submat_vals,&S_VV);CHKERRQ(ierr);
  ierr = MatSeqDenseSetLDA(S_VV,pcbddc->local_primal_size);CHKERRQ(ierr);
  ierr = MatCreateSeqDense(PETSC_COMM_SELF,n_constraints,n_vertices,coarse_submat_vals+n_vertices,&S_CV);CHKERRQ(ierr);
  ierr = MatSeqDenseSetLDA(S_CV,pcbddc->local_primal_size);CHKERRQ(ierr);
  ierr = MatCreateSeqDense(PETSC_COMM_SELF,n_vertices,n_constraints,coarse_submat_vals+pcbddc->local_primal_size*n_vertices,&S_VC);CHKERRQ(ierr);
  ierr = MatSeqDenseSetLDA(S_VC,pcbddc->local_primal_size);CHKERRQ(ierr);
  ierr = MatCreateSeqDense(PETSC_COMM_SELF,n_constraints,n_constraints,coarse_submat_vals+(pcbddc->local_primal_size+1)*n_vertices,&S_CC);CHKERRQ(ierr);
  ierr = MatSeqDenseSetLDA(S_CC,pcbddc->local_primal_size);CHKERRQ(ierr);

  /* determine if can use MatSolve routines instead of calling KSPSolve on ksp_R */
  ierr = KSPGetPC(pcbddc->ksp_R,&pc_R);CHKERRQ(ierr);
  ierr = PCSetUp(pc_R);CHKERRQ(ierr);
  ierr = PetscObjectTypeCompare((PetscObject)pc_R,PCLU,&isLU);CHKERRQ(ierr);
  ierr = PetscObjectTypeCompare((PetscObject)pc_R,PCILU,&isILU);CHKERRQ(ierr);
  ierr = PetscObjectTypeCompare((PetscObject)pc_R,PCCHOLESKY,&isCHOL);CHKERRQ(ierr);
  lda_rhs = n_R;
  need_benign_correction = PETSC_FALSE;
  if (isLU || isILU || isCHOL) {
    ierr = PCFactorGetMatrix(pc_R,&F);CHKERRQ(ierr);
  } else if (sub_schurs && sub_schurs->reuse_solver) {
    PCBDDCReuseSolvers reuse_solver = sub_schurs->reuse_solver;
    MatFactorType      type;

    F = reuse_solver->F;
    ierr = MatGetFactorType(F,&type);CHKERRQ(ierr);
    if (type == MAT_FACTOR_CHOLESKY) isCHOL = PETSC_TRUE;
    ierr = MatGetSize(F,&lda_rhs,NULL);CHKERRQ(ierr);
    need_benign_correction = (PetscBool)(!!reuse_solver->benign_n);
  } else {
    F = NULL;
  }

  /* determine if we can use a sparse right-hand side */
  sparserhs = PETSC_FALSE;
  if (F) {
    MatSolverType solver;

    ierr = MatFactorGetSolverType(F,&solver);CHKERRQ(ierr);
    ierr = PetscStrcmp(solver,MATSOLVERMUMPS,&sparserhs);CHKERRQ(ierr);
  }

  /* allocate workspace */
  n = 0;
  if (n_constraints) {
    n += lda_rhs*n_constraints;
  }
  if (n_vertices) {
    n = PetscMax(2*lda_rhs*n_vertices,n);
    n = PetscMax((lda_rhs+n_B)*n_vertices,n);
  }
  if (!pcbddc->symmetric_primal) {
    n = PetscMax(2*lda_rhs*pcbddc->local_primal_size,n);
  }
  ierr = PetscMalloc1(n,&work);CHKERRQ(ierr);

  /* create dummy vector to modify rhs and sol of MatMatSolve (work array will never be used) */
  dummy_vec = NULL;
  if (need_benign_correction && lda_rhs != n_R && F) {
    ierr = VecCreate(PetscObjectComm((PetscObject)pcis->vec1_N),&dummy_vec);CHKERRQ(ierr);
    ierr = VecSetSizes(dummy_vec,lda_rhs,PETSC_DECIDE);CHKERRQ(ierr);
    ierr = VecSetType(dummy_vec,((PetscObject)pcis->vec1_N)->type_name);CHKERRQ(ierr);
  }

  /* Precompute stuffs needed for preprocessing and application of BDDC*/
  if (n_constraints) {
    Mat         M3,C_B;
    IS          is_aux;
    PetscScalar *array,*array2;

    ierr = MatDestroy(&pcbddc->local_auxmat1);CHKERRQ(ierr);
    ierr = MatDestroy(&pcbddc->local_auxmat2);CHKERRQ(ierr);

    /* Extract constraints on R nodes: C_{CR}  */
    ierr = ISCreateStride(PETSC_COMM_SELF,n_constraints,n_vertices,1,&is_aux);CHKERRQ(ierr);
    ierr = MatCreateSubMatrix(pcbddc->ConstraintMatrix,is_aux,pcbddc->is_R_local,MAT_INITIAL_MATRIX,&C_CR);CHKERRQ(ierr);
    ierr = MatCreateSubMatrix(pcbddc->ConstraintMatrix,is_aux,pcis->is_B_local,MAT_INITIAL_MATRIX,&C_B);CHKERRQ(ierr);

    /* Assemble         local_auxmat2_R =        (- A_{RR}^{-1} C^T_{CR}) needed by BDDC setup */
    /* Assemble pcbddc->local_auxmat2   = R_to_B (- A_{RR}^{-1} C^T_{CR}) needed by BDDC application */
    if (!sparserhs) {
      ierr = PetscMemzero(work,lda_rhs*n_constraints*sizeof(PetscScalar));CHKERRQ(ierr);
      for (i=0;i<n_constraints;i++) {
        const PetscScalar *row_cmat_values;
        const PetscInt    *row_cmat_indices;
        PetscInt          size_of_constraint,j;

        ierr = MatGetRow(C_CR,i,&size_of_constraint,&row_cmat_indices,&row_cmat_values);CHKERRQ(ierr);
        for (j=0;j<size_of_constraint;j++) {
          work[row_cmat_indices[j]+i*lda_rhs] = -row_cmat_values[j];
        }
        ierr = MatRestoreRow(C_CR,i,&size_of_constraint,&row_cmat_indices,&row_cmat_values);CHKERRQ(ierr);
      }
      ierr = MatCreateSeqDense(PETSC_COMM_SELF,lda_rhs,n_constraints,work,&Brhs);CHKERRQ(ierr);
    } else {
      Mat tC_CR;

      ierr = MatScale(C_CR,-1.0);CHKERRQ(ierr);
      if (lda_rhs != n_R) {
        PetscScalar *aa;
        PetscInt    r,*ii,*jj;
        PetscBool   done;

        ierr = MatGetRowIJ(C_CR,0,PETSC_FALSE,PETSC_FALSE,&r,(const PetscInt**)&ii,(const PetscInt**)&jj,&done);CHKERRQ(ierr);
        if (!done) SETERRQ(PETSC_COMM_SELF,PETSC_ERR_PLIB,"GetRowIJ failed");
        ierr = MatSeqAIJGetArray(C_CR,&aa);CHKERRQ(ierr);
        ierr = MatCreateSeqAIJWithArrays(PETSC_COMM_SELF,n_constraints,lda_rhs,ii,jj,aa,&tC_CR);CHKERRQ(ierr);
        ierr = MatRestoreRowIJ(C_CR,0,PETSC_FALSE,PETSC_FALSE,&r,(const PetscInt**)&ii,(const PetscInt**)&jj,&done);CHKERRQ(ierr);
        if (!done) SETERRQ(PETSC_COMM_SELF,PETSC_ERR_PLIB,"RestoreRowIJ failed");
      } else {
        ierr  = PetscObjectReference((PetscObject)C_CR);CHKERRQ(ierr);
        tC_CR = C_CR;
      }
      ierr = MatCreateTranspose(tC_CR,&Brhs);CHKERRQ(ierr);
      ierr = MatDestroy(&tC_CR);CHKERRQ(ierr);
    }
    ierr = MatCreateSeqDense(PETSC_COMM_SELF,lda_rhs,n_constraints,NULL,&local_auxmat2_R);CHKERRQ(ierr);
    if (F) {
      if (need_benign_correction) {
        PCBDDCReuseSolvers reuse_solver = sub_schurs->reuse_solver;

        /* rhs is already zero on interior dofs, no need to change the rhs */
        ierr = PetscMemzero(reuse_solver->benign_save_vals,pcbddc->benign_n*sizeof(PetscScalar));CHKERRQ(ierr);
      }
      ierr = MatMatSolve(F,Brhs,local_auxmat2_R);CHKERRQ(ierr);
      if (need_benign_correction) {
        PetscScalar        *marr;
        PCBDDCReuseSolvers reuse_solver = sub_schurs->reuse_solver;

        ierr = MatDenseGetArray(local_auxmat2_R,&marr);CHKERRQ(ierr);
        if (lda_rhs != n_R) {
          for (i=0;i<n_constraints;i++) {
            ierr = VecPlaceArray(dummy_vec,marr+i*lda_rhs);CHKERRQ(ierr);
            ierr = PCBDDCReuseSolversBenignAdapt(reuse_solver,dummy_vec,NULL,PETSC_TRUE,PETSC_TRUE);CHKERRQ(ierr);
            ierr = VecResetArray(dummy_vec);CHKERRQ(ierr);
          }
        } else {
          for (i=0;i<n_constraints;i++) {
            ierr = VecPlaceArray(pcbddc->vec1_R,marr+i*lda_rhs);CHKERRQ(ierr);
            ierr = PCBDDCReuseSolversBenignAdapt(reuse_solver,pcbddc->vec1_R,NULL,PETSC_TRUE,PETSC_TRUE);CHKERRQ(ierr);
            ierr = VecResetArray(pcbddc->vec1_R);CHKERRQ(ierr);
          }
        }
        ierr = MatDenseRestoreArray(local_auxmat2_R,&marr);CHKERRQ(ierr);
      }
    } else {
      PetscScalar *marr;

      ierr = MatDenseGetArray(local_auxmat2_R,&marr);CHKERRQ(ierr);
      for (i=0;i<n_constraints;i++) {
        ierr = VecPlaceArray(pcbddc->vec1_R,work+i*lda_rhs);CHKERRQ(ierr);
        ierr = VecPlaceArray(pcbddc->vec2_R,marr+i*lda_rhs);CHKERRQ(ierr);
        ierr = KSPSolve(pcbddc->ksp_R,pcbddc->vec1_R,pcbddc->vec2_R);CHKERRQ(ierr);
        ierr = VecResetArray(pcbddc->vec1_R);CHKERRQ(ierr);
        ierr = VecResetArray(pcbddc->vec2_R);CHKERRQ(ierr);
      }
      ierr = MatDenseRestoreArray(local_auxmat2_R,&marr);CHKERRQ(ierr);
    }
    if (sparserhs) {
      ierr = MatScale(C_CR,-1.0);CHKERRQ(ierr);
    }
    ierr = MatDestroy(&Brhs);CHKERRQ(ierr);
    if (!pcbddc->switch_static) {
      ierr = MatCreateSeqDense(PETSC_COMM_SELF,n_B,n_constraints,NULL,&pcbddc->local_auxmat2);CHKERRQ(ierr);
      ierr = MatDenseGetArray(pcbddc->local_auxmat2,&array);CHKERRQ(ierr);
      ierr = MatDenseGetArray(local_auxmat2_R,&array2);CHKERRQ(ierr);
      for (i=0;i<n_constraints;i++) {
        ierr = VecPlaceArray(pcbddc->vec1_R,array2+i*lda_rhs);CHKERRQ(ierr);
        ierr = VecPlaceArray(pcis->vec1_B,array+i*n_B);CHKERRQ(ierr);
        ierr = VecScatterBegin(pcbddc->R_to_B,pcbddc->vec1_R,pcis->vec1_B,INSERT_VALUES,SCATTER_FORWARD);CHKERRQ(ierr);
        ierr = VecScatterEnd(pcbddc->R_to_B,pcbddc->vec1_R,pcis->vec1_B,INSERT_VALUES,SCATTER_FORWARD);CHKERRQ(ierr);
        ierr = VecResetArray(pcis->vec1_B);CHKERRQ(ierr);
        ierr = VecResetArray(pcbddc->vec1_R);CHKERRQ(ierr);
      }
      ierr = MatDenseRestoreArray(local_auxmat2_R,&array2);CHKERRQ(ierr);
      ierr = MatDenseRestoreArray(pcbddc->local_auxmat2,&array);CHKERRQ(ierr);
      ierr = MatMatMult(C_B,pcbddc->local_auxmat2,MAT_INITIAL_MATRIX,PETSC_DEFAULT,&M3);CHKERRQ(ierr);
    } else {
      if (lda_rhs != n_R) {
        IS dummy;

        ierr = ISCreateStride(PETSC_COMM_SELF,n_R,0,1,&dummy);CHKERRQ(ierr);
        ierr = MatCreateSubMatrix(local_auxmat2_R,dummy,NULL,MAT_INITIAL_MATRIX,&pcbddc->local_auxmat2);CHKERRQ(ierr);
        ierr = ISDestroy(&dummy);CHKERRQ(ierr);
      } else {
        ierr = PetscObjectReference((PetscObject)local_auxmat2_R);CHKERRQ(ierr);
        pcbddc->local_auxmat2 = local_auxmat2_R;
      }
      ierr = MatMatMult(C_CR,pcbddc->local_auxmat2,MAT_INITIAL_MATRIX,PETSC_DEFAULT,&M3);CHKERRQ(ierr);
    }
    ierr = ISDestroy(&is_aux);CHKERRQ(ierr);
    /* Assemble explicitly S_CC = ( C_{CR} A_{RR}^{-1} C^T_{CR} )^{-1}  */
    ierr = MatScale(M3,m_one);CHKERRQ(ierr);
    if (isCHOL) {
      ierr = MatCholeskyFactor(M3,NULL,NULL);CHKERRQ(ierr);
    } else {
      ierr = MatLUFactor(M3,NULL,NULL,NULL);CHKERRQ(ierr);
    }
    ierr = MatSeqDenseInvertFactors_Private(M3);CHKERRQ(ierr);
    /* Assemble local_auxmat1 = S_CC*C_{CB} needed by BDDC application in KSP and in preproc */
    ierr = MatMatMult(M3,C_B,MAT_INITIAL_MATRIX,PETSC_DEFAULT,&pcbddc->local_auxmat1);CHKERRQ(ierr);
    ierr = MatDestroy(&C_B);CHKERRQ(ierr);
    ierr = MatCopy(M3,S_CC,SAME_NONZERO_PATTERN);CHKERRQ(ierr); /* S_CC can have a different LDA, MatMatSolve doesn't support it */
    ierr = MatDestroy(&M3);CHKERRQ(ierr);
  }

  /* Get submatrices from subdomain matrix */
  if (n_vertices) {
    IS        is_aux;
    PetscBool isseqaij;

    if (sub_schurs && sub_schurs->reuse_solver) { /* is_R_local is not sorted, ISComplement doesn't like it */
      IS tis;

      ierr = ISDuplicate(pcbddc->is_R_local,&tis);CHKERRQ(ierr);
      ierr = ISSort(tis);CHKERRQ(ierr);
      ierr = ISComplement(tis,0,pcis->n,&is_aux);CHKERRQ(ierr);
      ierr = ISDestroy(&tis);CHKERRQ(ierr);
    } else {
      ierr = ISComplement(pcbddc->is_R_local,0,pcis->n,&is_aux);CHKERRQ(ierr);
    }
    ierr = MatCreateSubMatrix(pcbddc->local_mat,pcbddc->is_R_local,is_aux,MAT_INITIAL_MATRIX,&A_RV);CHKERRQ(ierr);
    ierr = MatCreateSubMatrix(pcbddc->local_mat,is_aux,pcbddc->is_R_local,MAT_INITIAL_MATRIX,&A_VR);CHKERRQ(ierr);
    ierr = PetscObjectTypeCompare((PetscObject)A_VR,MATSEQAIJ,&isseqaij);CHKERRQ(ierr);
    if (!isseqaij) { /* MatMatMult(A_VR,A_RRmA_RV) below will raise an error */
      ierr = MatConvert(A_VR,MATSEQAIJ,MAT_INPLACE_MATRIX,&A_VR);CHKERRQ(ierr);
    }
    ierr = MatCreateSubMatrix(pcbddc->local_mat,is_aux,is_aux,MAT_INITIAL_MATRIX,&A_VV);CHKERRQ(ierr);
    ierr = ISDestroy(&is_aux);CHKERRQ(ierr);
  }

  /* Matrix of coarse basis functions (local) */
  if (pcbddc->coarse_phi_B) {
    PetscInt on_B,on_primal,on_D=n_D;
    if (pcbddc->coarse_phi_D) {
      ierr = MatGetSize(pcbddc->coarse_phi_D,&on_D,NULL);CHKERRQ(ierr);
    }
    ierr = MatGetSize(pcbddc->coarse_phi_B,&on_B,&on_primal);CHKERRQ(ierr);
    if (on_B != n_B || on_primal != pcbddc->local_primal_size || on_D != n_D) {
      PetscScalar *marray;

      ierr = MatDenseGetArray(pcbddc->coarse_phi_B,&marray);CHKERRQ(ierr);
      ierr = PetscFree(marray);CHKERRQ(ierr);
      ierr = MatDestroy(&pcbddc->coarse_phi_B);CHKERRQ(ierr);
      ierr = MatDestroy(&pcbddc->coarse_psi_B);CHKERRQ(ierr);
      ierr = MatDestroy(&pcbddc->coarse_phi_D);CHKERRQ(ierr);
      ierr = MatDestroy(&pcbddc->coarse_psi_D);CHKERRQ(ierr);
    }
  }

  if (!pcbddc->coarse_phi_B) {
    PetscScalar *marr;

    /* memory size */
    n = n_B*pcbddc->local_primal_size;
    if (pcbddc->switch_static || pcbddc->dbg_flag) n += n_D*pcbddc->local_primal_size;
    if (!pcbddc->symmetric_primal) n *= 2;
    ierr  = PetscCalloc1(n,&marr);CHKERRQ(ierr);
    ierr  = MatCreateSeqDense(PETSC_COMM_SELF,n_B,pcbddc->local_primal_size,marr,&pcbddc->coarse_phi_B);CHKERRQ(ierr);
    marr += n_B*pcbddc->local_primal_size;
    if (pcbddc->switch_static || pcbddc->dbg_flag) {
      ierr  = MatCreateSeqDense(PETSC_COMM_SELF,n_D,pcbddc->local_primal_size,marr,&pcbddc->coarse_phi_D);CHKERRQ(ierr);
      marr += n_D*pcbddc->local_primal_size;
    }
    if (!pcbddc->symmetric_primal) {
      ierr  = MatCreateSeqDense(PETSC_COMM_SELF,n_B,pcbddc->local_primal_size,marr,&pcbddc->coarse_psi_B);CHKERRQ(ierr);
      marr += n_B*pcbddc->local_primal_size;
      if (pcbddc->switch_static || pcbddc->dbg_flag) {
        ierr = MatCreateSeqDense(PETSC_COMM_SELF,n_D,pcbddc->local_primal_size,marr,&pcbddc->coarse_psi_D);CHKERRQ(ierr);
      }
    } else {
      ierr = PetscObjectReference((PetscObject)pcbddc->coarse_phi_B);CHKERRQ(ierr);
      pcbddc->coarse_psi_B = pcbddc->coarse_phi_B;
      if (pcbddc->switch_static || pcbddc->dbg_flag) {
        ierr = PetscObjectReference((PetscObject)pcbddc->coarse_phi_D);CHKERRQ(ierr);
        pcbddc->coarse_psi_D = pcbddc->coarse_phi_D;
      }
    }
  }

  /* We are now ready to evaluate coarse basis functions and subdomain contribution to coarse problem */
  p0_lidx_I = NULL;
  if (pcbddc->benign_n && (pcbddc->switch_static || pcbddc->dbg_flag)) {
    const PetscInt *idxs;

    ierr = ISGetIndices(pcis->is_I_local,&idxs);CHKERRQ(ierr);
    ierr = PetscMalloc1(pcbddc->benign_n,&p0_lidx_I);CHKERRQ(ierr);
    for (i=0;i<pcbddc->benign_n;i++) {
      ierr = PetscFindInt(pcbddc->benign_p0_lidx[i],pcis->n-pcis->n_B,idxs,&p0_lidx_I[i]);CHKERRQ(ierr);
    }
    ierr = ISRestoreIndices(pcis->is_I_local,&idxs);CHKERRQ(ierr);
  }

  /* vertices */
  if (n_vertices) {
    PetscBool restoreavr = PETSC_FALSE;

    ierr = MatConvert(A_VV,MATDENSE,MAT_INPLACE_MATRIX,&A_VV);CHKERRQ(ierr);

    if (n_R) {
      Mat          A_RRmA_RV,A_RV_bcorr=NULL,S_VVt; /* S_VVt with LDA=N */
      PetscBLASInt B_N,B_one = 1;
      PetscScalar  *x,*y;

      ierr = MatScale(A_RV,m_one);CHKERRQ(ierr);
      if (need_benign_correction) {
        ISLocalToGlobalMapping RtoN;
        IS                     is_p0;
        PetscInt               *idxs_p0,n;

        ierr = PetscMalloc1(pcbddc->benign_n,&idxs_p0);CHKERRQ(ierr);
        ierr = ISLocalToGlobalMappingCreateIS(pcbddc->is_R_local,&RtoN);CHKERRQ(ierr);
        ierr = ISGlobalToLocalMappingApply(RtoN,IS_GTOLM_DROP,pcbddc->benign_n,pcbddc->benign_p0_lidx,&n,idxs_p0);CHKERRQ(ierr);
        if (n != pcbddc->benign_n) SETERRQ2(PETSC_COMM_SELF,PETSC_ERR_PLIB,"Error in R numbering for benign p0! %D != %D",n,pcbddc->benign_n);
        ierr = ISLocalToGlobalMappingDestroy(&RtoN);CHKERRQ(ierr);
        ierr = ISCreateGeneral(PETSC_COMM_SELF,n,idxs_p0,PETSC_OWN_POINTER,&is_p0);CHKERRQ(ierr);
        ierr = MatCreateSubMatrix(A_RV,is_p0,NULL,MAT_INITIAL_MATRIX,&A_RV_bcorr);CHKERRQ(ierr);
        ierr = ISDestroy(&is_p0);CHKERRQ(ierr);
      }

      ierr = MatCreateSeqDense(PETSC_COMM_SELF,lda_rhs,n_vertices,work,&A_RRmA_RV);CHKERRQ(ierr);
      if (!sparserhs || need_benign_correction) {
        if (lda_rhs == n_R) {
          ierr = MatConvert(A_RV,MATDENSE,MAT_INPLACE_MATRIX,&A_RV);CHKERRQ(ierr);
        } else {
          PetscScalar    *av,*array;
          const PetscInt *xadj,*adjncy;
          PetscInt       n;
          PetscBool      flg_row;

          array = work+lda_rhs*n_vertices;
          ierr = PetscMemzero(array,lda_rhs*n_vertices*sizeof(PetscScalar));CHKERRQ(ierr);
          ierr = MatConvert(A_RV,MATSEQAIJ,MAT_INPLACE_MATRIX,&A_RV);CHKERRQ(ierr);
          ierr = MatGetRowIJ(A_RV,0,PETSC_FALSE,PETSC_FALSE,&n,&xadj,&adjncy,&flg_row);CHKERRQ(ierr);
          ierr = MatSeqAIJGetArray(A_RV,&av);CHKERRQ(ierr);
          for (i=0;i<n;i++) {
            PetscInt j;
            for (j=xadj[i];j<xadj[i+1];j++) array[lda_rhs*adjncy[j]+i] = av[j];
          }
          ierr = MatRestoreRowIJ(A_RV,0,PETSC_FALSE,PETSC_FALSE,&n,&xadj,&adjncy,&flg_row);CHKERRQ(ierr);
          ierr = MatDestroy(&A_RV);CHKERRQ(ierr);
          ierr = MatCreateSeqDense(PETSC_COMM_SELF,lda_rhs,n_vertices,array,&A_RV);CHKERRQ(ierr);
        }
        if (need_benign_correction) {
          PCBDDCReuseSolvers reuse_solver = sub_schurs->reuse_solver;
          PetscScalar        *marr;

          ierr = MatDenseGetArray(A_RV,&marr);CHKERRQ(ierr);
          /* need \Phi^T A_RV = (I+L)A_RV, L given by

                 | 0 0  0 | (V)
             L = | 0 0 -1 | (P-p0)
                 | 0 0 -1 | (p0)

          */
          for (i=0;i<reuse_solver->benign_n;i++) {
            const PetscScalar *vals;
            const PetscInt    *idxs,*idxs_zero;
            PetscInt          n,j,nz;

            ierr = ISGetLocalSize(reuse_solver->benign_zerodiag_subs[i],&nz);CHKERRQ(ierr);
            ierr = ISGetIndices(reuse_solver->benign_zerodiag_subs[i],&idxs_zero);CHKERRQ(ierr);
            ierr = MatGetRow(A_RV_bcorr,i,&n,&idxs,&vals);CHKERRQ(ierr);
            for (j=0;j<n;j++) {
              PetscScalar val = vals[j];
              PetscInt    k,col = idxs[j];
              for (k=0;k<nz;k++) marr[idxs_zero[k]+lda_rhs*col] -= val;
            }
            ierr = MatRestoreRow(A_RV_bcorr,i,&n,&idxs,&vals);CHKERRQ(ierr);
            ierr = ISRestoreIndices(reuse_solver->benign_zerodiag_subs[i],&idxs_zero);CHKERRQ(ierr);
          }
          ierr = MatDenseRestoreArray(A_RV,&marr);CHKERRQ(ierr);
        }
        ierr = PetscObjectReference((PetscObject)A_RV);CHKERRQ(ierr);
        Brhs = A_RV;
      } else {
        Mat tA_RVT,A_RVT;

        if (!pcbddc->symmetric_primal) {
          /* A_RV already scaled by -1 */
          ierr = MatTranspose(A_RV,MAT_INITIAL_MATRIX,&A_RVT);CHKERRQ(ierr);
        } else {
          restoreavr = PETSC_TRUE;
          ierr  = MatScale(A_VR,-1.0);CHKERRQ(ierr);
          ierr  = PetscObjectReference((PetscObject)A_VR);CHKERRQ(ierr);
          A_RVT = A_VR;
        }
        if (lda_rhs != n_R) {
          PetscScalar *aa;
          PetscInt    r,*ii,*jj;
          PetscBool   done;

          ierr = MatGetRowIJ(A_RVT,0,PETSC_FALSE,PETSC_FALSE,&r,(const PetscInt**)&ii,(const PetscInt**)&jj,&done);CHKERRQ(ierr);
          if (!done) SETERRQ(PETSC_COMM_SELF,PETSC_ERR_PLIB,"GetRowIJ failed");
          ierr = MatSeqAIJGetArray(A_RVT,&aa);CHKERRQ(ierr);
          ierr = MatCreateSeqAIJWithArrays(PETSC_COMM_SELF,n_vertices,lda_rhs,ii,jj,aa,&tA_RVT);CHKERRQ(ierr);
          ierr = MatRestoreRowIJ(A_RVT,0,PETSC_FALSE,PETSC_FALSE,&r,(const PetscInt**)&ii,(const PetscInt**)&jj,&done);CHKERRQ(ierr);
          if (!done) SETERRQ(PETSC_COMM_SELF,PETSC_ERR_PLIB,"RestoreRowIJ failed");
        } else {
          ierr   = PetscObjectReference((PetscObject)A_RVT);CHKERRQ(ierr);
          tA_RVT = A_RVT;
        }
        ierr = MatCreateTranspose(tA_RVT,&Brhs);CHKERRQ(ierr);
        ierr = MatDestroy(&tA_RVT);CHKERRQ(ierr);
        ierr = MatDestroy(&A_RVT);CHKERRQ(ierr);
      }
      if (F) {
        /* need to correct the rhs */
        if (need_benign_correction) {
          PCBDDCReuseSolvers reuse_solver = sub_schurs->reuse_solver;
          PetscScalar        *marr;

          ierr = MatDenseGetArray(Brhs,&marr);CHKERRQ(ierr);
          if (lda_rhs != n_R) {
            for (i=0;i<n_vertices;i++) {
              ierr = VecPlaceArray(dummy_vec,marr+i*lda_rhs);CHKERRQ(ierr);
              ierr = PCBDDCReuseSolversBenignAdapt(reuse_solver,dummy_vec,NULL,PETSC_FALSE,PETSC_TRUE);CHKERRQ(ierr);
              ierr = VecResetArray(dummy_vec);CHKERRQ(ierr);
            }
          } else {
            for (i=0;i<n_vertices;i++) {
              ierr = VecPlaceArray(pcbddc->vec1_R,marr+i*lda_rhs);CHKERRQ(ierr);
              ierr = PCBDDCReuseSolversBenignAdapt(reuse_solver,pcbddc->vec1_R,NULL,PETSC_FALSE,PETSC_TRUE);CHKERRQ(ierr);
              ierr = VecResetArray(pcbddc->vec1_R);CHKERRQ(ierr);
            }
          }
          ierr = MatDenseRestoreArray(Brhs,&marr);CHKERRQ(ierr);
        }
        ierr = MatMatSolve(F,Brhs,A_RRmA_RV);CHKERRQ(ierr);
        if (restoreavr) {
          ierr = MatScale(A_VR,-1.0);CHKERRQ(ierr);
        }
        /* need to correct the solution */
        if (need_benign_correction) {
          PCBDDCReuseSolvers reuse_solver = sub_schurs->reuse_solver;
          PetscScalar        *marr;

          ierr = MatDenseGetArray(A_RRmA_RV,&marr);CHKERRQ(ierr);
          if (lda_rhs != n_R) {
            for (i=0;i<n_vertices;i++) {
              ierr = VecPlaceArray(dummy_vec,marr+i*lda_rhs);CHKERRQ(ierr);
              ierr = PCBDDCReuseSolversBenignAdapt(reuse_solver,dummy_vec,NULL,PETSC_TRUE,PETSC_TRUE);CHKERRQ(ierr);
              ierr = VecResetArray(dummy_vec);CHKERRQ(ierr);
            }
          } else {
            for (i=0;i<n_vertices;i++) {
              ierr = VecPlaceArray(pcbddc->vec1_R,marr+i*lda_rhs);CHKERRQ(ierr);
              ierr = PCBDDCReuseSolversBenignAdapt(reuse_solver,pcbddc->vec1_R,NULL,PETSC_TRUE,PETSC_TRUE);CHKERRQ(ierr);
              ierr = VecResetArray(pcbddc->vec1_R);CHKERRQ(ierr);
            }
          }
          ierr = MatDenseRestoreArray(A_RRmA_RV,&marr);CHKERRQ(ierr);
        }
      } else {
        ierr = MatDenseGetArray(Brhs,&y);CHKERRQ(ierr);
        for (i=0;i<n_vertices;i++) {
          ierr = VecPlaceArray(pcbddc->vec1_R,y+i*lda_rhs);CHKERRQ(ierr);
          ierr = VecPlaceArray(pcbddc->vec2_R,work+i*lda_rhs);CHKERRQ(ierr);
          ierr = KSPSolve(pcbddc->ksp_R,pcbddc->vec1_R,pcbddc->vec2_R);CHKERRQ(ierr);
          ierr = VecResetArray(pcbddc->vec1_R);CHKERRQ(ierr);
          ierr = VecResetArray(pcbddc->vec2_R);CHKERRQ(ierr);
        }
        ierr = MatDenseRestoreArray(Brhs,&y);CHKERRQ(ierr);
      }
      ierr = MatDestroy(&A_RV);CHKERRQ(ierr);
      ierr = MatDestroy(&Brhs);CHKERRQ(ierr);
      /* S_VV and S_CV */
      if (n_constraints) {
        Mat B;

        ierr = PetscMemzero(work+lda_rhs*n_vertices,n_B*n_vertices*sizeof(PetscScalar));CHKERRQ(ierr);
        for (i=0;i<n_vertices;i++) {
          ierr = VecPlaceArray(pcbddc->vec1_R,work+i*lda_rhs);CHKERRQ(ierr);
          ierr = VecPlaceArray(pcis->vec1_B,work+lda_rhs*n_vertices+i*n_B);CHKERRQ(ierr);
          ierr = VecScatterBegin(pcbddc->R_to_B,pcbddc->vec1_R,pcis->vec1_B,INSERT_VALUES,SCATTER_FORWARD);CHKERRQ(ierr);
          ierr = VecScatterEnd(pcbddc->R_to_B,pcbddc->vec1_R,pcis->vec1_B,INSERT_VALUES,SCATTER_FORWARD);CHKERRQ(ierr);
          ierr = VecResetArray(pcis->vec1_B);CHKERRQ(ierr);
          ierr = VecResetArray(pcbddc->vec1_R);CHKERRQ(ierr);
        }
        ierr = MatCreateSeqDense(PETSC_COMM_SELF,n_B,n_vertices,work+lda_rhs*n_vertices,&B);CHKERRQ(ierr);
        ierr = MatMatMult(pcbddc->local_auxmat1,B,MAT_REUSE_MATRIX,PETSC_DEFAULT,&S_CV);CHKERRQ(ierr);
        ierr = MatDestroy(&B);CHKERRQ(ierr);
        ierr = MatCreateSeqDense(PETSC_COMM_SELF,lda_rhs,n_vertices,work+lda_rhs*n_vertices,&B);CHKERRQ(ierr);
        ierr = MatMatMult(local_auxmat2_R,S_CV,MAT_REUSE_MATRIX,PETSC_DEFAULT,&B);CHKERRQ(ierr);
        ierr = MatScale(S_CV,m_one);CHKERRQ(ierr);
        ierr = PetscBLASIntCast(lda_rhs*n_vertices,&B_N);CHKERRQ(ierr);
        PetscStackCallBLAS("BLASaxpy",BLASaxpy_(&B_N,&one,work+lda_rhs*n_vertices,&B_one,work,&B_one));
        ierr = MatDestroy(&B);CHKERRQ(ierr);
      }
      if (lda_rhs != n_R) {
        ierr = MatDestroy(&A_RRmA_RV);CHKERRQ(ierr);
        ierr = MatCreateSeqDense(PETSC_COMM_SELF,n_R,n_vertices,work,&A_RRmA_RV);CHKERRQ(ierr);
        ierr = MatSeqDenseSetLDA(A_RRmA_RV,lda_rhs);CHKERRQ(ierr);
      }
      ierr = MatMatMult(A_VR,A_RRmA_RV,MAT_INITIAL_MATRIX,PETSC_DEFAULT,&S_VVt);CHKERRQ(ierr);
      /* need A_VR * \Phi * A_RRmA_RV = A_VR * (I+L)^T * A_RRmA_RV, L given as before */
      if (need_benign_correction) {
        PCBDDCReuseSolvers reuse_solver = sub_schurs->reuse_solver;
        PetscScalar      *marr,*sums;

        ierr = PetscMalloc1(n_vertices,&sums);CHKERRQ(ierr);
        ierr = MatDenseGetArray(S_VVt,&marr);CHKERRQ(ierr);
        for (i=0;i<reuse_solver->benign_n;i++) {
          const PetscScalar *vals;
          const PetscInt    *idxs,*idxs_zero;
          PetscInt          n,j,nz;

          ierr = ISGetLocalSize(reuse_solver->benign_zerodiag_subs[i],&nz);CHKERRQ(ierr);
          ierr = ISGetIndices(reuse_solver->benign_zerodiag_subs[i],&idxs_zero);CHKERRQ(ierr);
          for (j=0;j<n_vertices;j++) {
            PetscInt k;
            sums[j] = 0.;
            for (k=0;k<nz;k++) sums[j] += work[idxs_zero[k]+j*lda_rhs];
          }
          ierr = MatGetRow(A_RV_bcorr,i,&n,&idxs,&vals);CHKERRQ(ierr);
          for (j=0;j<n;j++) {
            PetscScalar val = vals[j];
            PetscInt k;
            for (k=0;k<n_vertices;k++) {
              marr[idxs[j]+k*n_vertices] += val*sums[k];
            }
          }
          ierr = MatRestoreRow(A_RV_bcorr,i,&n,&idxs,&vals);CHKERRQ(ierr);
          ierr = ISRestoreIndices(reuse_solver->benign_zerodiag_subs[i],&idxs_zero);CHKERRQ(ierr);
        }
        ierr = PetscFree(sums);CHKERRQ(ierr);
        ierr = MatDenseRestoreArray(S_VVt,&marr);CHKERRQ(ierr);
        ierr = MatDestroy(&A_RV_bcorr);CHKERRQ(ierr);
      }
      ierr = MatDestroy(&A_RRmA_RV);CHKERRQ(ierr);
      ierr = PetscBLASIntCast(n_vertices*n_vertices,&B_N);CHKERRQ(ierr);
      ierr = MatDenseGetArray(A_VV,&x);CHKERRQ(ierr);
      ierr = MatDenseGetArray(S_VVt,&y);CHKERRQ(ierr);
      PetscStackCallBLAS("BLASaxpy",BLASaxpy_(&B_N,&one,x,&B_one,y,&B_one));
      ierr = MatDenseRestoreArray(A_VV,&x);CHKERRQ(ierr);
      ierr = MatDenseRestoreArray(S_VVt,&y);CHKERRQ(ierr);
      ierr = MatCopy(S_VVt,S_VV,SAME_NONZERO_PATTERN);CHKERRQ(ierr);
      ierr = MatDestroy(&S_VVt);CHKERRQ(ierr);
    } else {
      ierr = MatCopy(A_VV,S_VV,SAME_NONZERO_PATTERN);CHKERRQ(ierr);
    }
    ierr = MatDestroy(&A_VV);CHKERRQ(ierr);

    /* coarse basis functions */
    for (i=0;i<n_vertices;i++) {
      PetscScalar *y;

      ierr = VecPlaceArray(pcbddc->vec1_R,work+lda_rhs*i);CHKERRQ(ierr);
      ierr = MatDenseGetArray(pcbddc->coarse_phi_B,&y);CHKERRQ(ierr);
      ierr = VecPlaceArray(pcis->vec1_B,y+n_B*i);CHKERRQ(ierr);
      ierr = VecScatterBegin(pcbddc->R_to_B,pcbddc->vec1_R,pcis->vec1_B,INSERT_VALUES,SCATTER_FORWARD);CHKERRQ(ierr);
      ierr = VecScatterEnd(pcbddc->R_to_B,pcbddc->vec1_R,pcis->vec1_B,INSERT_VALUES,SCATTER_FORWARD);CHKERRQ(ierr);
      y[n_B*i+idx_V_B[i]] = 1.0;
      ierr = MatDenseRestoreArray(pcbddc->coarse_phi_B,&y);CHKERRQ(ierr);
      ierr = VecResetArray(pcis->vec1_B);CHKERRQ(ierr);

      if (pcbddc->switch_static || pcbddc->dbg_flag) {
        PetscInt j;

        ierr = MatDenseGetArray(pcbddc->coarse_phi_D,&y);CHKERRQ(ierr);
        ierr = VecPlaceArray(pcis->vec1_D,y+n_D*i);CHKERRQ(ierr);
        ierr = VecScatterBegin(pcbddc->R_to_D,pcbddc->vec1_R,pcis->vec1_D,INSERT_VALUES,SCATTER_FORWARD);CHKERRQ(ierr);
        ierr = VecScatterEnd(pcbddc->R_to_D,pcbddc->vec1_R,pcis->vec1_D,INSERT_VALUES,SCATTER_FORWARD);CHKERRQ(ierr);
        ierr = VecResetArray(pcis->vec1_D);CHKERRQ(ierr);
        for (j=0;j<pcbddc->benign_n;j++) y[n_D*i+p0_lidx_I[j]] = 0.0;
        ierr = MatDenseRestoreArray(pcbddc->coarse_phi_D,&y);CHKERRQ(ierr);
      }
      ierr = VecResetArray(pcbddc->vec1_R);CHKERRQ(ierr);
    }
    /* if n_R == 0 the object is not destroyed */
    ierr = MatDestroy(&A_RV);CHKERRQ(ierr);
  }
  ierr = VecDestroy(&dummy_vec);CHKERRQ(ierr);

  if (n_constraints) {
    Mat B;

    ierr = MatCreateSeqDense(PETSC_COMM_SELF,lda_rhs,n_constraints,work,&B);CHKERRQ(ierr);
    ierr = MatScale(S_CC,m_one);CHKERRQ(ierr);
    ierr = MatMatMult(local_auxmat2_R,S_CC,MAT_REUSE_MATRIX,PETSC_DEFAULT,&B);CHKERRQ(ierr);
    ierr = MatScale(S_CC,m_one);CHKERRQ(ierr);
    if (n_vertices) {
      if (isCHOL || need_benign_correction) { /* if we can solve the interior problem with cholesky, we should also be fine with transposing here */
        ierr = MatTranspose(S_CV,MAT_REUSE_MATRIX,&S_VC);CHKERRQ(ierr);
      } else {
        Mat S_VCt;

        if (lda_rhs != n_R) {
          ierr = MatDestroy(&B);CHKERRQ(ierr);
          ierr = MatCreateSeqDense(PETSC_COMM_SELF,n_R,n_constraints,work,&B);CHKERRQ(ierr);
          ierr = MatSeqDenseSetLDA(B,lda_rhs);CHKERRQ(ierr);
        }
        ierr = MatMatMult(A_VR,B,MAT_INITIAL_MATRIX,PETSC_DEFAULT,&S_VCt);CHKERRQ(ierr);
        ierr = MatCopy(S_VCt,S_VC,SAME_NONZERO_PATTERN);CHKERRQ(ierr);
        ierr = MatDestroy(&S_VCt);CHKERRQ(ierr);
      }
    }
    ierr = MatDestroy(&B);CHKERRQ(ierr);
    /* coarse basis functions */
    for (i=0;i<n_constraints;i++) {
      PetscScalar *y;

      ierr = VecPlaceArray(pcbddc->vec1_R,work+lda_rhs*i);CHKERRQ(ierr);
      ierr = MatDenseGetArray(pcbddc->coarse_phi_B,&y);CHKERRQ(ierr);
      ierr = VecPlaceArray(pcis->vec1_B,y+n_B*(i+n_vertices));CHKERRQ(ierr);
      ierr = VecScatterBegin(pcbddc->R_to_B,pcbddc->vec1_R,pcis->vec1_B,INSERT_VALUES,SCATTER_FORWARD);CHKERRQ(ierr);
      ierr = VecScatterEnd(pcbddc->R_to_B,pcbddc->vec1_R,pcis->vec1_B,INSERT_VALUES,SCATTER_FORWARD);CHKERRQ(ierr);
      ierr = MatDenseRestoreArray(pcbddc->coarse_phi_B,&y);CHKERRQ(ierr);
      ierr = VecResetArray(pcis->vec1_B);CHKERRQ(ierr);
      if (pcbddc->switch_static || pcbddc->dbg_flag) {
        PetscInt j;

        ierr = MatDenseGetArray(pcbddc->coarse_phi_D,&y);CHKERRQ(ierr);
        ierr = VecPlaceArray(pcis->vec1_D,y+n_D*(i+n_vertices));CHKERRQ(ierr);
        ierr = VecScatterBegin(pcbddc->R_to_D,pcbddc->vec1_R,pcis->vec1_D,INSERT_VALUES,SCATTER_FORWARD);CHKERRQ(ierr);
        ierr = VecScatterEnd(pcbddc->R_to_D,pcbddc->vec1_R,pcis->vec1_D,INSERT_VALUES,SCATTER_FORWARD);CHKERRQ(ierr);
        ierr = VecResetArray(pcis->vec1_D);CHKERRQ(ierr);
        for (j=0;j<pcbddc->benign_n;j++) y[n_D*i+p0_lidx_I[j]] = 0.0;
        ierr = MatDenseRestoreArray(pcbddc->coarse_phi_D,&y);CHKERRQ(ierr);
      }
      ierr = VecResetArray(pcbddc->vec1_R);CHKERRQ(ierr);
    }
  }
  if (n_constraints) {
    ierr = MatDestroy(&local_auxmat2_R);CHKERRQ(ierr);
  }
  ierr = PetscFree(p0_lidx_I);CHKERRQ(ierr);

  /* coarse matrix entries relative to B_0 */
  if (pcbddc->benign_n) {
    Mat         B0_B,B0_BPHI;
    IS          is_dummy;
    PetscScalar *data;
    PetscInt    j;

    ierr = ISCreateStride(PETSC_COMM_SELF,pcbddc->benign_n,0,1,&is_dummy);CHKERRQ(ierr);
    ierr = MatCreateSubMatrix(pcbddc->benign_B0,is_dummy,pcis->is_B_local,MAT_INITIAL_MATRIX,&B0_B);CHKERRQ(ierr);
    ierr = ISDestroy(&is_dummy);CHKERRQ(ierr);
    ierr = MatMatMult(B0_B,pcbddc->coarse_phi_B,MAT_INITIAL_MATRIX,1.0,&B0_BPHI);CHKERRQ(ierr);
    ierr = MatConvert(B0_BPHI,MATSEQDENSE,MAT_INPLACE_MATRIX,&B0_BPHI);CHKERRQ(ierr);
    ierr = MatDenseGetArray(B0_BPHI,&data);CHKERRQ(ierr);
    for (j=0;j<pcbddc->benign_n;j++) {
      PetscInt primal_idx = pcbddc->local_primal_size - pcbddc->benign_n + j;
      for (i=0;i<pcbddc->local_primal_size;i++) {
        coarse_submat_vals[primal_idx*pcbddc->local_primal_size+i] = data[i*pcbddc->benign_n+j];
        coarse_submat_vals[i*pcbddc->local_primal_size+primal_idx] = data[i*pcbddc->benign_n+j];
      }
    }
    ierr = MatDenseRestoreArray(B0_BPHI,&data);CHKERRQ(ierr);
    ierr = MatDestroy(&B0_B);CHKERRQ(ierr);
    ierr = MatDestroy(&B0_BPHI);CHKERRQ(ierr);
  }

  /* compute other basis functions for non-symmetric problems */
  if (!pcbddc->symmetric_primal) {
    Mat         B_V=NULL,B_C=NULL;
    PetscScalar *marray;

    if (n_constraints) {
      Mat S_CCT,C_CRT;

      ierr = MatTranspose(C_CR,MAT_INITIAL_MATRIX,&C_CRT);CHKERRQ(ierr);
      ierr = MatTranspose(S_CC,MAT_INITIAL_MATRIX,&S_CCT);CHKERRQ(ierr);
      ierr = MatMatMult(C_CRT,S_CCT,MAT_INITIAL_MATRIX,PETSC_DEFAULT,&B_C);CHKERRQ(ierr);
      ierr = MatDestroy(&S_CCT);CHKERRQ(ierr);
      if (n_vertices) {
        Mat S_VCT;

        ierr = MatTranspose(S_VC,MAT_INITIAL_MATRIX,&S_VCT);CHKERRQ(ierr);
        ierr = MatMatMult(C_CRT,S_VCT,MAT_INITIAL_MATRIX,PETSC_DEFAULT,&B_V);CHKERRQ(ierr);
        ierr = MatDestroy(&S_VCT);CHKERRQ(ierr);
      }
      ierr = MatDestroy(&C_CRT);CHKERRQ(ierr);
    } else {
      ierr = MatCreateSeqDense(PETSC_COMM_SELF,n_R,n_vertices,NULL,&B_V);CHKERRQ(ierr);
    }
    if (n_vertices && n_R) {
      PetscScalar    *av,*marray;
      const PetscInt *xadj,*adjncy;
      PetscInt       n;
      PetscBool      flg_row;

      /* B_V = B_V - A_VR^T */
      ierr = MatConvert(A_VR,MATSEQAIJ,MAT_INPLACE_MATRIX,&A_VR);CHKERRQ(ierr);
      ierr = MatGetRowIJ(A_VR,0,PETSC_FALSE,PETSC_FALSE,&n,&xadj,&adjncy,&flg_row);CHKERRQ(ierr);
      ierr = MatSeqAIJGetArray(A_VR,&av);CHKERRQ(ierr);
      ierr = MatDenseGetArray(B_V,&marray);CHKERRQ(ierr);
      for (i=0;i<n;i++) {
        PetscInt j;
        for (j=xadj[i];j<xadj[i+1];j++) marray[i*n_R + adjncy[j]] -= av[j];
      }
      ierr = MatDenseRestoreArray(B_V,&marray);CHKERRQ(ierr);
      ierr = MatRestoreRowIJ(A_VR,0,PETSC_FALSE,PETSC_FALSE,&n,&xadj,&adjncy,&flg_row);CHKERRQ(ierr);
      ierr = MatDestroy(&A_VR);CHKERRQ(ierr);
    }

    /* currently there's no support for MatTransposeMatSolve(F,B,X) */
    if (n_vertices) {
      ierr = MatDenseGetArray(B_V,&marray);CHKERRQ(ierr);
      for (i=0;i<n_vertices;i++) {
        ierr = VecPlaceArray(pcbddc->vec1_R,marray+i*n_R);CHKERRQ(ierr);
        ierr = VecPlaceArray(pcbddc->vec2_R,work+i*n_R);CHKERRQ(ierr);
        ierr = KSPSolveTranspose(pcbddc->ksp_R,pcbddc->vec1_R,pcbddc->vec2_R);CHKERRQ(ierr);
        ierr = VecResetArray(pcbddc->vec1_R);CHKERRQ(ierr);
        ierr = VecResetArray(pcbddc->vec2_R);CHKERRQ(ierr);
      }
      ierr = MatDenseRestoreArray(B_V,&marray);CHKERRQ(ierr);
    }
    if (B_C) {
      ierr = MatDenseGetArray(B_C,&marray);CHKERRQ(ierr);
      for (i=n_vertices;i<n_constraints+n_vertices;i++) {
        ierr = VecPlaceArray(pcbddc->vec1_R,marray+(i-n_vertices)*n_R);CHKERRQ(ierr);
        ierr = VecPlaceArray(pcbddc->vec2_R,work+i*n_R);CHKERRQ(ierr);
        ierr = KSPSolveTranspose(pcbddc->ksp_R,pcbddc->vec1_R,pcbddc->vec2_R);CHKERRQ(ierr);
        ierr = VecResetArray(pcbddc->vec1_R);CHKERRQ(ierr);
        ierr = VecResetArray(pcbddc->vec2_R);CHKERRQ(ierr);
      }
      ierr = MatDenseRestoreArray(B_C,&marray);CHKERRQ(ierr);
    }
    /* coarse basis functions */
    for (i=0;i<pcbddc->local_primal_size;i++) {
      PetscScalar *y;

      ierr = VecPlaceArray(pcbddc->vec1_R,work+i*n_R);CHKERRQ(ierr);
      ierr = MatDenseGetArray(pcbddc->coarse_psi_B,&y);CHKERRQ(ierr);
      ierr = VecPlaceArray(pcis->vec1_B,y+n_B*i);CHKERRQ(ierr);
      ierr = VecScatterBegin(pcbddc->R_to_B,pcbddc->vec1_R,pcis->vec1_B,INSERT_VALUES,SCATTER_FORWARD);CHKERRQ(ierr);
      ierr = VecScatterEnd(pcbddc->R_to_B,pcbddc->vec1_R,pcis->vec1_B,INSERT_VALUES,SCATTER_FORWARD);CHKERRQ(ierr);
      if (i<n_vertices) {
        y[n_B*i+idx_V_B[i]] = 1.0;
      }
      ierr = MatDenseRestoreArray(pcbddc->coarse_psi_B,&y);CHKERRQ(ierr);
      ierr = VecResetArray(pcis->vec1_B);CHKERRQ(ierr);

      if (pcbddc->switch_static || pcbddc->dbg_flag) {
        ierr = MatDenseGetArray(pcbddc->coarse_psi_D,&y);CHKERRQ(ierr);
        ierr = VecPlaceArray(pcis->vec1_D,y+n_D*i);CHKERRQ(ierr);
        ierr = VecScatterBegin(pcbddc->R_to_D,pcbddc->vec1_R,pcis->vec1_D,INSERT_VALUES,SCATTER_FORWARD);CHKERRQ(ierr);
        ierr = VecScatterEnd(pcbddc->R_to_D,pcbddc->vec1_R,pcis->vec1_D,INSERT_VALUES,SCATTER_FORWARD);CHKERRQ(ierr);
        ierr = VecResetArray(pcis->vec1_D);CHKERRQ(ierr);
        ierr = MatDenseRestoreArray(pcbddc->coarse_psi_D,&y);CHKERRQ(ierr);
      }
      ierr = VecResetArray(pcbddc->vec1_R);CHKERRQ(ierr);
    }
    ierr = MatDestroy(&B_V);CHKERRQ(ierr);
    ierr = MatDestroy(&B_C);CHKERRQ(ierr);
  }

  /* free memory */
  ierr = PetscFree(idx_V_B);CHKERRQ(ierr);
  ierr = MatDestroy(&S_VV);CHKERRQ(ierr);
  ierr = MatDestroy(&S_CV);CHKERRQ(ierr);
  ierr = MatDestroy(&S_VC);CHKERRQ(ierr);
  ierr = MatDestroy(&S_CC);CHKERRQ(ierr);
  ierr = PetscFree(work);CHKERRQ(ierr);
  if (n_vertices) {
    ierr = MatDestroy(&A_VR);CHKERRQ(ierr);
  }
  if (n_constraints) {
    ierr = MatDestroy(&C_CR);CHKERRQ(ierr);
  }
  /* Checking coarse_sub_mat and coarse basis functios */
  /* Symmetric case     : It should be \Phi^{(j)^T} A^{(j)} \Phi^{(j)}=coarse_sub_mat */
  /* Non-symmetric case : It should be \Psi^{(j)^T} A^{(j)} \Phi^{(j)}=coarse_sub_mat */
  if (pcbddc->dbg_flag) {
    Mat         coarse_sub_mat;
    Mat         AUXMAT,TM1,TM2,TM3,TM4;
    Mat         coarse_phi_D,coarse_phi_B;
    Mat         coarse_psi_D,coarse_psi_B;
    Mat         A_II,A_BB,A_IB,A_BI;
    Mat         C_B,CPHI;
    IS          is_dummy;
    Vec         mones;
    MatType     checkmattype=MATSEQAIJ;
    PetscReal   real_value;

    if (pcbddc->benign_n && !pcbddc->benign_change_explicit) {
      Mat A;
      ierr = PCBDDCBenignProject(pc,NULL,NULL,&A);CHKERRQ(ierr);
      ierr = MatCreateSubMatrix(A,pcis->is_I_local,pcis->is_I_local,MAT_INITIAL_MATRIX,&A_II);CHKERRQ(ierr);
      ierr = MatCreateSubMatrix(A,pcis->is_I_local,pcis->is_B_local,MAT_INITIAL_MATRIX,&A_IB);CHKERRQ(ierr);
      ierr = MatCreateSubMatrix(A,pcis->is_B_local,pcis->is_I_local,MAT_INITIAL_MATRIX,&A_BI);CHKERRQ(ierr);
      ierr = MatCreateSubMatrix(A,pcis->is_B_local,pcis->is_B_local,MAT_INITIAL_MATRIX,&A_BB);CHKERRQ(ierr);
      ierr = MatDestroy(&A);CHKERRQ(ierr);
    } else {
      ierr = MatConvert(pcis->A_II,checkmattype,MAT_INITIAL_MATRIX,&A_II);CHKERRQ(ierr);
      ierr = MatConvert(pcis->A_IB,checkmattype,MAT_INITIAL_MATRIX,&A_IB);CHKERRQ(ierr);
      ierr = MatConvert(pcis->A_BI,checkmattype,MAT_INITIAL_MATRIX,&A_BI);CHKERRQ(ierr);
      ierr = MatConvert(pcis->A_BB,checkmattype,MAT_INITIAL_MATRIX,&A_BB);CHKERRQ(ierr);
    }
    ierr = MatConvert(pcbddc->coarse_phi_D,checkmattype,MAT_INITIAL_MATRIX,&coarse_phi_D);CHKERRQ(ierr);
    ierr = MatConvert(pcbddc->coarse_phi_B,checkmattype,MAT_INITIAL_MATRIX,&coarse_phi_B);CHKERRQ(ierr);
    if (!pcbddc->symmetric_primal) {
      ierr = MatConvert(pcbddc->coarse_psi_D,checkmattype,MAT_INITIAL_MATRIX,&coarse_psi_D);CHKERRQ(ierr);
      ierr = MatConvert(pcbddc->coarse_psi_B,checkmattype,MAT_INITIAL_MATRIX,&coarse_psi_B);CHKERRQ(ierr);
    }
    ierr = MatCreateSeqDense(PETSC_COMM_SELF,pcbddc->local_primal_size,pcbddc->local_primal_size,coarse_submat_vals,&coarse_sub_mat);CHKERRQ(ierr);

    ierr = PetscViewerASCIIPrintf(pcbddc->dbg_viewer,"--------------------------------------------------\n");CHKERRQ(ierr);
    ierr = PetscViewerASCIIPrintf(pcbddc->dbg_viewer,"Check coarse sub mat computation (symmetric %d)\n",pcbddc->symmetric_primal);CHKERRQ(ierr);
    ierr = PetscViewerFlush(pcbddc->dbg_viewer);CHKERRQ(ierr);
    if (!pcbddc->symmetric_primal) {
      ierr = MatMatMult(A_II,coarse_phi_D,MAT_INITIAL_MATRIX,1.0,&AUXMAT);CHKERRQ(ierr);
      ierr = MatTransposeMatMult(coarse_psi_D,AUXMAT,MAT_INITIAL_MATRIX,1.0,&TM1);CHKERRQ(ierr);
      ierr = MatDestroy(&AUXMAT);CHKERRQ(ierr);
      ierr = MatMatMult(A_BB,coarse_phi_B,MAT_INITIAL_MATRIX,1.0,&AUXMAT);CHKERRQ(ierr);
      ierr = MatTransposeMatMult(coarse_psi_B,AUXMAT,MAT_INITIAL_MATRIX,1.0,&TM2);CHKERRQ(ierr);
      ierr = MatDestroy(&AUXMAT);CHKERRQ(ierr);
      ierr = MatMatMult(A_IB,coarse_phi_B,MAT_INITIAL_MATRIX,1.0,&AUXMAT);CHKERRQ(ierr);
      ierr = MatTransposeMatMult(coarse_psi_D,AUXMAT,MAT_INITIAL_MATRIX,1.0,&TM3);CHKERRQ(ierr);
      ierr = MatDestroy(&AUXMAT);CHKERRQ(ierr);
      ierr = MatMatMult(A_BI,coarse_phi_D,MAT_INITIAL_MATRIX,1.0,&AUXMAT);CHKERRQ(ierr);
      ierr = MatTransposeMatMult(coarse_psi_B,AUXMAT,MAT_INITIAL_MATRIX,1.0,&TM4);CHKERRQ(ierr);
      ierr = MatDestroy(&AUXMAT);CHKERRQ(ierr);
    } else {
      ierr = MatPtAP(A_II,coarse_phi_D,MAT_INITIAL_MATRIX,1.0,&TM1);CHKERRQ(ierr);
      ierr = MatPtAP(A_BB,coarse_phi_B,MAT_INITIAL_MATRIX,1.0,&TM2);CHKERRQ(ierr);
      ierr = MatMatMult(A_IB,coarse_phi_B,MAT_INITIAL_MATRIX,1.0,&AUXMAT);CHKERRQ(ierr);
      ierr = MatTransposeMatMult(coarse_phi_D,AUXMAT,MAT_INITIAL_MATRIX,1.0,&TM3);CHKERRQ(ierr);
      ierr = MatDestroy(&AUXMAT);CHKERRQ(ierr);
      ierr = MatMatMult(A_BI,coarse_phi_D,MAT_INITIAL_MATRIX,1.0,&AUXMAT);CHKERRQ(ierr);
      ierr = MatTransposeMatMult(coarse_phi_B,AUXMAT,MAT_INITIAL_MATRIX,1.0,&TM4);CHKERRQ(ierr);
      ierr = MatDestroy(&AUXMAT);CHKERRQ(ierr);
    }
    ierr = MatAXPY(TM1,one,TM2,DIFFERENT_NONZERO_PATTERN);CHKERRQ(ierr);
    ierr = MatAXPY(TM1,one,TM3,DIFFERENT_NONZERO_PATTERN);CHKERRQ(ierr);
    ierr = MatAXPY(TM1,one,TM4,DIFFERENT_NONZERO_PATTERN);CHKERRQ(ierr);
    ierr = MatConvert(TM1,MATSEQDENSE,MAT_INPLACE_MATRIX,&TM1);CHKERRQ(ierr);
    if (pcbddc->benign_n) {
      Mat         B0_B,B0_BPHI;
      PetscScalar *data,*data2;
      PetscInt    j;

      ierr = ISCreateStride(PETSC_COMM_SELF,pcbddc->benign_n,0,1,&is_dummy);CHKERRQ(ierr);
      ierr = MatCreateSubMatrix(pcbddc->benign_B0,is_dummy,pcis->is_B_local,MAT_INITIAL_MATRIX,&B0_B);CHKERRQ(ierr);
      ierr = MatMatMult(B0_B,coarse_phi_B,MAT_INITIAL_MATRIX,1.0,&B0_BPHI);CHKERRQ(ierr);
      ierr = MatConvert(B0_BPHI,MATSEQDENSE,MAT_INPLACE_MATRIX,&B0_BPHI);CHKERRQ(ierr);
      ierr = MatDenseGetArray(TM1,&data);CHKERRQ(ierr);
      ierr = MatDenseGetArray(B0_BPHI,&data2);CHKERRQ(ierr);
      for (j=0;j<pcbddc->benign_n;j++) {
        PetscInt primal_idx = pcbddc->local_primal_size - pcbddc->benign_n + j;
        for (i=0;i<pcbddc->local_primal_size;i++) {
          data[primal_idx*pcbddc->local_primal_size+i] += data2[i*pcbddc->benign_n+j];
          data[i*pcbddc->local_primal_size+primal_idx] += data2[i*pcbddc->benign_n+j];
        }
      }
      ierr = MatDenseRestoreArray(TM1,&data);CHKERRQ(ierr);
      ierr = MatDenseRestoreArray(B0_BPHI,&data2);CHKERRQ(ierr);
      ierr = MatDestroy(&B0_B);CHKERRQ(ierr);
      ierr = ISDestroy(&is_dummy);CHKERRQ(ierr);
      ierr = MatDestroy(&B0_BPHI);CHKERRQ(ierr);
    }
#if 0
  {
    PetscViewer viewer;
    char filename[256];
    sprintf(filename,"details_local_coarse_mat%d_level%d.m",PetscGlobalRank,pcbddc->current_level);
    ierr = PetscViewerASCIIOpen(PETSC_COMM_SELF,filename,&viewer);CHKERRQ(ierr);
    ierr = PetscViewerPushFormat(viewer,PETSC_VIEWER_ASCII_MATLAB);CHKERRQ(ierr);
    ierr = PetscObjectSetName((PetscObject)coarse_sub_mat,"computed");CHKERRQ(ierr);
    ierr = MatView(coarse_sub_mat,viewer);CHKERRQ(ierr);
    ierr = PetscObjectSetName((PetscObject)TM1,"projected");CHKERRQ(ierr);
    ierr = MatView(TM1,viewer);CHKERRQ(ierr);
    if (pcbddc->coarse_phi_B) {
      ierr = PetscObjectSetName((PetscObject)pcbddc->coarse_phi_B,"phi_B");CHKERRQ(ierr);
      ierr = MatView(pcbddc->coarse_phi_B,viewer);CHKERRQ(ierr);
    }
    if (pcbddc->coarse_phi_D) {
      ierr = PetscObjectSetName((PetscObject)pcbddc->coarse_phi_D,"phi_D");CHKERRQ(ierr);
      ierr = MatView(pcbddc->coarse_phi_D,viewer);CHKERRQ(ierr);
    }
    if (pcbddc->coarse_psi_B) {
      ierr = PetscObjectSetName((PetscObject)pcbddc->coarse_psi_B,"psi_B");CHKERRQ(ierr);
      ierr = MatView(pcbddc->coarse_psi_B,viewer);CHKERRQ(ierr);
    }
    if (pcbddc->coarse_psi_D) {
      ierr = PetscObjectSetName((PetscObject)pcbddc->coarse_psi_D,"psi_D");CHKERRQ(ierr);
      ierr = MatView(pcbddc->coarse_psi_D,viewer);CHKERRQ(ierr);
    }
    ierr = PetscObjectSetName((PetscObject)pcbddc->local_mat,"A");CHKERRQ(ierr);
    ierr = MatView(pcbddc->local_mat,viewer);CHKERRQ(ierr);
    ierr = PetscObjectSetName((PetscObject)pcbddc->ConstraintMatrix,"C");CHKERRQ(ierr);
    ierr = MatView(pcbddc->ConstraintMatrix,viewer);CHKERRQ(ierr);
    ierr = PetscObjectSetName((PetscObject)pcis->is_I_local,"I");CHKERRQ(ierr);
    ierr = ISView(pcis->is_I_local,viewer);CHKERRQ(ierr);
    ierr = PetscObjectSetName((PetscObject)pcis->is_B_local,"B");CHKERRQ(ierr);
    ierr = ISView(pcis->is_B_local,viewer);CHKERRQ(ierr);
    ierr = PetscObjectSetName((PetscObject)pcbddc->is_R_local,"R");CHKERRQ(ierr);
    ierr = ISView(pcbddc->is_R_local,viewer);CHKERRQ(ierr);
    ierr = PetscViewerDestroy(&viewer);CHKERRQ(ierr);
  }
#endif
    ierr = MatAXPY(TM1,m_one,coarse_sub_mat,DIFFERENT_NONZERO_PATTERN);CHKERRQ(ierr);
    ierr = MatNorm(TM1,NORM_FROBENIUS,&real_value);CHKERRQ(ierr);
    ierr = PetscViewerASCIIPushSynchronized(pcbddc->dbg_viewer);CHKERRQ(ierr);
    ierr = PetscViewerASCIISynchronizedPrintf(pcbddc->dbg_viewer,"Subdomain %04d          matrix error % 1.14e\n",PetscGlobalRank,real_value);CHKERRQ(ierr);

    /* check constraints */
    ierr = ISCreateStride(PETSC_COMM_SELF,pcbddc->local_primal_size-pcbddc->benign_n,0,1,&is_dummy);CHKERRQ(ierr);
    ierr = MatCreateSubMatrix(pcbddc->ConstraintMatrix,is_dummy,pcis->is_B_local,MAT_INITIAL_MATRIX,&C_B);CHKERRQ(ierr);
    if (!pcbddc->benign_n) { /* TODO: add benign case */
      ierr = MatMatMult(C_B,coarse_phi_B,MAT_INITIAL_MATRIX,1.0,&CPHI);CHKERRQ(ierr);
    } else {
      PetscScalar *data;
      Mat         tmat;
      ierr = MatDenseGetArray(pcbddc->coarse_phi_B,&data);CHKERRQ(ierr);
      ierr = MatCreateSeqDense(PETSC_COMM_SELF,pcis->n_B,pcbddc->local_primal_size-pcbddc->benign_n,data,&tmat);CHKERRQ(ierr);
      ierr = MatDenseRestoreArray(pcbddc->coarse_phi_B,&data);CHKERRQ(ierr);
      ierr = MatMatMult(C_B,tmat,MAT_INITIAL_MATRIX,1.0,&CPHI);CHKERRQ(ierr);
      ierr = MatDestroy(&tmat);CHKERRQ(ierr);
    }
    ierr = MatCreateVecs(CPHI,&mones,NULL);CHKERRQ(ierr);
    ierr = VecSet(mones,-1.0);CHKERRQ(ierr);
    ierr = MatDiagonalSet(CPHI,mones,ADD_VALUES);CHKERRQ(ierr);
    ierr = MatNorm(CPHI,NORM_FROBENIUS,&real_value);CHKERRQ(ierr);
    ierr = PetscViewerASCIISynchronizedPrintf(pcbddc->dbg_viewer,"Subdomain %04d phi constraints error % 1.14e\n",PetscGlobalRank,real_value);CHKERRQ(ierr);
    if (!pcbddc->symmetric_primal) {
      ierr = MatMatMult(C_B,coarse_psi_B,MAT_REUSE_MATRIX,1.0,&CPHI);CHKERRQ(ierr);
      ierr = VecSet(mones,-1.0);CHKERRQ(ierr);
      ierr = MatDiagonalSet(CPHI,mones,ADD_VALUES);CHKERRQ(ierr);
      ierr = MatNorm(CPHI,NORM_FROBENIUS,&real_value);CHKERRQ(ierr);
      ierr = PetscViewerASCIISynchronizedPrintf(pcbddc->dbg_viewer,"Subdomain %04d psi constraints error % 1.14e\n",PetscGlobalRank,real_value);CHKERRQ(ierr);
    }
    ierr = MatDestroy(&C_B);CHKERRQ(ierr);
    ierr = MatDestroy(&CPHI);CHKERRQ(ierr);
    ierr = ISDestroy(&is_dummy);CHKERRQ(ierr);
    ierr = VecDestroy(&mones);CHKERRQ(ierr);
    ierr = PetscViewerFlush(pcbddc->dbg_viewer);CHKERRQ(ierr);
    ierr = MatDestroy(&A_II);CHKERRQ(ierr);
    ierr = MatDestroy(&A_BB);CHKERRQ(ierr);
    ierr = MatDestroy(&A_IB);CHKERRQ(ierr);
    ierr = MatDestroy(&A_BI);CHKERRQ(ierr);
    ierr = MatDestroy(&TM1);CHKERRQ(ierr);
    ierr = MatDestroy(&TM2);CHKERRQ(ierr);
    ierr = MatDestroy(&TM3);CHKERRQ(ierr);
    ierr = MatDestroy(&TM4);CHKERRQ(ierr);
    ierr = MatDestroy(&coarse_phi_D);CHKERRQ(ierr);
    ierr = MatDestroy(&coarse_phi_B);CHKERRQ(ierr);
    if (!pcbddc->symmetric_primal) {
      ierr = MatDestroy(&coarse_psi_D);CHKERRQ(ierr);
      ierr = MatDestroy(&coarse_psi_B);CHKERRQ(ierr);
    }
    ierr = MatDestroy(&coarse_sub_mat);CHKERRQ(ierr);
  }
  /* get back data */
  *coarse_submat_vals_n = coarse_submat_vals;
  ierr = PetscLogEventEnd(PC_BDDC_CorrectionSetUp[pcbddc->current_level],pc,0,0,0);CHKERRQ(ierr);
  PetscFunctionReturn(0);
}

PetscErrorCode MatCreateSubMatrixUnsorted(Mat A, IS isrow, IS iscol, Mat* B)
{
  Mat            *work_mat;
  IS             isrow_s,iscol_s;
  PetscBool      rsorted,csorted;
  PetscInt       rsize,*idxs_perm_r=NULL,csize,*idxs_perm_c=NULL;
  PetscErrorCode ierr;

  PetscFunctionBegin;
  ierr = ISSorted(isrow,&rsorted);CHKERRQ(ierr);
  ierr = ISSorted(iscol,&csorted);CHKERRQ(ierr);
  ierr = ISGetLocalSize(isrow,&rsize);CHKERRQ(ierr);
  ierr = ISGetLocalSize(iscol,&csize);CHKERRQ(ierr);

  if (!rsorted) {
    const PetscInt *idxs;
    PetscInt *idxs_sorted,i;

    ierr = PetscMalloc1(rsize,&idxs_perm_r);CHKERRQ(ierr);
    ierr = PetscMalloc1(rsize,&idxs_sorted);CHKERRQ(ierr);
    for (i=0;i<rsize;i++) {
      idxs_perm_r[i] = i;
    }
    ierr = ISGetIndices(isrow,&idxs);CHKERRQ(ierr);
    ierr = PetscSortIntWithPermutation(rsize,idxs,idxs_perm_r);CHKERRQ(ierr);
    for (i=0;i<rsize;i++) {
      idxs_sorted[i] = idxs[idxs_perm_r[i]];
    }
    ierr = ISRestoreIndices(isrow,&idxs);CHKERRQ(ierr);
    ierr = ISCreateGeneral(PETSC_COMM_SELF,rsize,idxs_sorted,PETSC_OWN_POINTER,&isrow_s);CHKERRQ(ierr);
  } else {
    ierr = PetscObjectReference((PetscObject)isrow);CHKERRQ(ierr);
    isrow_s = isrow;
  }

  if (!csorted) {
    if (isrow == iscol) {
      ierr = PetscObjectReference((PetscObject)isrow_s);CHKERRQ(ierr);
      iscol_s = isrow_s;
    } else {
      const PetscInt *idxs;
      PetscInt       *idxs_sorted,i;

      ierr = PetscMalloc1(csize,&idxs_perm_c);CHKERRQ(ierr);
      ierr = PetscMalloc1(csize,&idxs_sorted);CHKERRQ(ierr);
      for (i=0;i<csize;i++) {
        idxs_perm_c[i] = i;
      }
      ierr = ISGetIndices(iscol,&idxs);CHKERRQ(ierr);
      ierr = PetscSortIntWithPermutation(csize,idxs,idxs_perm_c);CHKERRQ(ierr);
      for (i=0;i<csize;i++) {
        idxs_sorted[i] = idxs[idxs_perm_c[i]];
      }
      ierr = ISRestoreIndices(iscol,&idxs);CHKERRQ(ierr);
      ierr = ISCreateGeneral(PETSC_COMM_SELF,csize,idxs_sorted,PETSC_OWN_POINTER,&iscol_s);CHKERRQ(ierr);
    }
  } else {
    ierr = PetscObjectReference((PetscObject)iscol);CHKERRQ(ierr);
    iscol_s = iscol;
  }

  ierr = MatCreateSubMatrices(A,1,&isrow_s,&iscol_s,MAT_INITIAL_MATRIX,&work_mat);CHKERRQ(ierr);

  if (!rsorted || !csorted) {
    Mat      new_mat;
    IS       is_perm_r,is_perm_c;

    if (!rsorted) {
      PetscInt *idxs_r,i;
      ierr = PetscMalloc1(rsize,&idxs_r);CHKERRQ(ierr);
      for (i=0;i<rsize;i++) {
        idxs_r[idxs_perm_r[i]] = i;
      }
      ierr = PetscFree(idxs_perm_r);CHKERRQ(ierr);
      ierr = ISCreateGeneral(PETSC_COMM_SELF,rsize,idxs_r,PETSC_OWN_POINTER,&is_perm_r);CHKERRQ(ierr);
    } else {
      ierr = ISCreateStride(PETSC_COMM_SELF,rsize,0,1,&is_perm_r);CHKERRQ(ierr);
    }
    ierr = ISSetPermutation(is_perm_r);CHKERRQ(ierr);

    if (!csorted) {
      if (isrow_s == iscol_s) {
        ierr = PetscObjectReference((PetscObject)is_perm_r);CHKERRQ(ierr);
        is_perm_c = is_perm_r;
      } else {
        PetscInt *idxs_c,i;
        if (!idxs_perm_c) SETERRQ(PETSC_COMM_SELF,PETSC_ERR_PLIB,"Permutation array not present");
        ierr = PetscMalloc1(csize,&idxs_c);CHKERRQ(ierr);
        for (i=0;i<csize;i++) {
          idxs_c[idxs_perm_c[i]] = i;
        }
        ierr = PetscFree(idxs_perm_c);CHKERRQ(ierr);
        ierr = ISCreateGeneral(PETSC_COMM_SELF,csize,idxs_c,PETSC_OWN_POINTER,&is_perm_c);CHKERRQ(ierr);
      }
    } else {
      ierr = ISCreateStride(PETSC_COMM_SELF,csize,0,1,&is_perm_c);CHKERRQ(ierr);
    }
    ierr = ISSetPermutation(is_perm_c);CHKERRQ(ierr);

    ierr = MatPermute(work_mat[0],is_perm_r,is_perm_c,&new_mat);CHKERRQ(ierr);
    ierr = MatDestroy(&work_mat[0]);CHKERRQ(ierr);
    work_mat[0] = new_mat;
    ierr = ISDestroy(&is_perm_r);CHKERRQ(ierr);
    ierr = ISDestroy(&is_perm_c);CHKERRQ(ierr);
  }

  ierr = PetscObjectReference((PetscObject)work_mat[0]);CHKERRQ(ierr);
  *B = work_mat[0];
  ierr = MatDestroyMatrices(1,&work_mat);CHKERRQ(ierr);
  ierr = ISDestroy(&isrow_s);CHKERRQ(ierr);
  ierr = ISDestroy(&iscol_s);CHKERRQ(ierr);
  PetscFunctionReturn(0);
}

PetscErrorCode PCBDDCComputeLocalMatrix(PC pc, Mat ChangeOfBasisMatrix)
{
  Mat_IS*        matis = (Mat_IS*)pc->pmat->data;
  PC_BDDC*       pcbddc = (PC_BDDC*)pc->data;
  Mat            new_mat,lA;
  IS             is_local,is_global;
  PetscInt       local_size;
  PetscBool      isseqaij;
  PetscErrorCode ierr;

  PetscFunctionBegin;
  ierr = MatDestroy(&pcbddc->local_mat);CHKERRQ(ierr);
  ierr = MatGetSize(matis->A,&local_size,NULL);CHKERRQ(ierr);
  ierr = ISCreateStride(PetscObjectComm((PetscObject)matis->A),local_size,0,1,&is_local);CHKERRQ(ierr);
  ierr = ISLocalToGlobalMappingApplyIS(pc->pmat->rmap->mapping,is_local,&is_global);CHKERRQ(ierr);
  ierr = ISDestroy(&is_local);CHKERRQ(ierr);
  ierr = MatCreateSubMatrixUnsorted(ChangeOfBasisMatrix,is_global,is_global,&new_mat);CHKERRQ(ierr);
  ierr = ISDestroy(&is_global);CHKERRQ(ierr);

  /* check */
  if (pcbddc->dbg_flag) {
    Vec       x,x_change;
    PetscReal error;

    ierr = MatCreateVecs(ChangeOfBasisMatrix,&x,&x_change);CHKERRQ(ierr);
    ierr = VecSetRandom(x,NULL);CHKERRQ(ierr);
    ierr = MatMult(ChangeOfBasisMatrix,x,x_change);CHKERRQ(ierr);
    ierr = VecScatterBegin(matis->cctx,x,matis->x,INSERT_VALUES,SCATTER_FORWARD);CHKERRQ(ierr);
    ierr = VecScatterEnd(matis->cctx,x,matis->x,INSERT_VALUES,SCATTER_FORWARD);CHKERRQ(ierr);
    ierr = MatMult(new_mat,matis->x,matis->y);CHKERRQ(ierr);
    if (!pcbddc->change_interior) {
      const PetscScalar *x,*y,*v;
      PetscReal         lerror = 0.;
      PetscInt          i;

      ierr = VecGetArrayRead(matis->x,&x);CHKERRQ(ierr);
      ierr = VecGetArrayRead(matis->y,&y);CHKERRQ(ierr);
      ierr = VecGetArrayRead(matis->counter,&v);CHKERRQ(ierr);
      for (i=0;i<local_size;i++)
        if (PetscRealPart(v[i]) < 1.5 && PetscAbsScalar(x[i]-y[i]) > lerror)
          lerror = PetscAbsScalar(x[i]-y[i]);
      ierr = VecRestoreArrayRead(matis->x,&x);CHKERRQ(ierr);
      ierr = VecRestoreArrayRead(matis->y,&y);CHKERRQ(ierr);
      ierr = VecRestoreArrayRead(matis->counter,&v);CHKERRQ(ierr);
      ierr = MPIU_Allreduce(&lerror,&error,1,MPIU_REAL,MPI_MAX,PetscObjectComm((PetscObject)pc));CHKERRQ(ierr);
      if (error > PETSC_SMALL) {
        if (!pcbddc->user_ChangeOfBasisMatrix || pcbddc->current_level) {
          SETERRQ1(PetscObjectComm((PetscObject)pc),PETSC_ERR_PLIB,"Error global vs local change on I: %1.6e",error);
        } else {
          SETERRQ1(PetscObjectComm((PetscObject)pc),PETSC_ERR_USER,"Error global vs local change on I: %1.6e",error);
        }
      }
    }
    ierr = VecScatterBegin(matis->rctx,matis->y,x,INSERT_VALUES,SCATTER_REVERSE);CHKERRQ(ierr);
    ierr = VecScatterEnd(matis->rctx,matis->y,x,INSERT_VALUES,SCATTER_REVERSE);CHKERRQ(ierr);
    ierr = VecAXPY(x,-1.0,x_change);CHKERRQ(ierr);
    ierr = VecNorm(x,NORM_INFINITY,&error);CHKERRQ(ierr);
    if (error > PETSC_SMALL) {
      if (!pcbddc->user_ChangeOfBasisMatrix || pcbddc->current_level) {
        SETERRQ1(PetscObjectComm((PetscObject)pc),PETSC_ERR_PLIB,"Error global vs local change on N: %1.6e",error);
      } else {
        SETERRQ1(PetscObjectComm((PetscObject)pc),PETSC_ERR_USER,"Error global vs local change on N: %1.6e",error);
      }
    }
    ierr = VecDestroy(&x);CHKERRQ(ierr);
    ierr = VecDestroy(&x_change);CHKERRQ(ierr);
  }

  /* lA is present if we are setting up an inner BDDC for a saddle point FETI-DP */
  ierr = PetscObjectQuery((PetscObject)pc,"__KSPFETIDP_lA" ,(PetscObject*)&lA);CHKERRQ(ierr);

  /* TODO: HOW TO WORK WITH BAIJ and SBAIJ and SEQDENSE? */
  ierr = PetscObjectTypeCompare((PetscObject)matis->A,MATSEQAIJ,&isseqaij);CHKERRQ(ierr);
  if (isseqaij) {
    ierr = MatDestroy(&pcbddc->local_mat);CHKERRQ(ierr);
    ierr = MatPtAP(matis->A,new_mat,MAT_INITIAL_MATRIX,2.0,&pcbddc->local_mat);CHKERRQ(ierr);
    if (lA) {
      Mat work;
      ierr = MatPtAP(lA,new_mat,MAT_INITIAL_MATRIX,2.0,&work);CHKERRQ(ierr);
      ierr = PetscObjectCompose((PetscObject)pc,"__KSPFETIDP_lA" ,(PetscObject)work);CHKERRQ(ierr);
      ierr = MatDestroy(&work);CHKERRQ(ierr);
    }
  } else {
    Mat work_mat;

    ierr = MatDestroy(&pcbddc->local_mat);CHKERRQ(ierr);
    ierr = MatConvert(matis->A,MATSEQAIJ,MAT_INITIAL_MATRIX,&work_mat);CHKERRQ(ierr);
    ierr = MatPtAP(work_mat,new_mat,MAT_INITIAL_MATRIX,2.0,&pcbddc->local_mat);CHKERRQ(ierr);
    ierr = MatDestroy(&work_mat);CHKERRQ(ierr);
    if (lA) {
      Mat work;
      ierr = MatConvert(lA,MATSEQAIJ,MAT_INITIAL_MATRIX,&work_mat);CHKERRQ(ierr);
      ierr = MatPtAP(work_mat,new_mat,MAT_INITIAL_MATRIX,2.0,&work);CHKERRQ(ierr);
      ierr = PetscObjectCompose((PetscObject)pc,"__KSPFETIDP_lA" ,(PetscObject)work);CHKERRQ(ierr);
      ierr = MatDestroy(&work);CHKERRQ(ierr);
    }
  }
  if (matis->A->symmetric_set) {
    ierr = MatSetOption(pcbddc->local_mat,MAT_SYMMETRIC,matis->A->symmetric);CHKERRQ(ierr);
#if !defined(PETSC_USE_COMPLEX)
    ierr = MatSetOption(pcbddc->local_mat,MAT_HERMITIAN,matis->A->symmetric);CHKERRQ(ierr);
#endif
  }
  ierr = MatDestroy(&new_mat);CHKERRQ(ierr);
  PetscFunctionReturn(0);
}

PetscErrorCode PCBDDCSetUpLocalScatters(PC pc)
{
  PC_IS*          pcis = (PC_IS*)(pc->data);
  PC_BDDC*        pcbddc = (PC_BDDC*)pc->data;
  PCBDDCSubSchurs sub_schurs = pcbddc->sub_schurs;
  PetscInt        *idx_R_local=NULL;
  PetscInt        n_vertices,i,j,n_R,n_D,n_B;
  PetscInt        vbs,bs;
  PetscBT         bitmask=NULL;
  PetscErrorCode  ierr;

  PetscFunctionBegin;
  /*
    No need to setup local scatters if
      - primal space is unchanged
        AND
      - we actually have locally some primal dofs (could not be true in multilevel or for isolated subdomains)
        AND
      - we are not in debugging mode (this is needed since there are Synchronized prints at the end of the subroutine
  */
  if (!pcbddc->new_primal_space_local && pcbddc->local_primal_size && !pcbddc->dbg_flag) {
    PetscFunctionReturn(0);
  }
  /* destroy old objects */
  ierr = ISDestroy(&pcbddc->is_R_local);CHKERRQ(ierr);
  ierr = VecScatterDestroy(&pcbddc->R_to_B);CHKERRQ(ierr);
  ierr = VecScatterDestroy(&pcbddc->R_to_D);CHKERRQ(ierr);
  /* Set Non-overlapping dimensions */
  n_B = pcis->n_B;
  n_D = pcis->n - n_B;
  n_vertices = pcbddc->n_vertices;

  /* Dohrmann's notation: dofs splitted in R (Remaining: all dofs but the vertices) and V (Vertices) */

  /* create auxiliary bitmask and allocate workspace */
  if (!sub_schurs || !sub_schurs->reuse_solver) {
    ierr = PetscMalloc1(pcis->n-n_vertices,&idx_R_local);CHKERRQ(ierr);
    ierr = PetscBTCreate(pcis->n,&bitmask);CHKERRQ(ierr);
    for (i=0;i<n_vertices;i++) {
      ierr = PetscBTSet(bitmask,pcbddc->local_primal_ref_node[i]);CHKERRQ(ierr);
    }

    for (i=0, n_R=0; i<pcis->n; i++) {
      if (!PetscBTLookup(bitmask,i)) {
        idx_R_local[n_R++] = i;
      }
    }
  } else { /* A different ordering (already computed) is present if we are reusing the Schur solver */
    PCBDDCReuseSolvers reuse_solver = sub_schurs->reuse_solver;

    ierr = ISGetIndices(reuse_solver->is_R,(const PetscInt**)&idx_R_local);CHKERRQ(ierr);
    ierr = ISGetLocalSize(reuse_solver->is_R,&n_R);CHKERRQ(ierr);
  }

  /* Block code */
  vbs = 1;
  ierr = MatGetBlockSize(pcbddc->local_mat,&bs);CHKERRQ(ierr);
  if (bs>1 && !(n_vertices%bs)) {
    PetscBool is_blocked = PETSC_TRUE;
    PetscInt  *vary;
    if (!sub_schurs || !sub_schurs->reuse_solver) {
      ierr = PetscMalloc1(pcis->n/bs,&vary);CHKERRQ(ierr);
      ierr = PetscMemzero(vary,pcis->n/bs*sizeof(PetscInt));CHKERRQ(ierr);
      /* Verify that the vertex indices correspond to each element in a block (code taken from sbaij2.c) */
      /* it is ok to check this way since local_primal_ref_node are always sorted by local numbering and idx_R_local is obtained as a complement */
      for (i=0; i<n_vertices; i++) vary[pcbddc->local_primal_ref_node[i]/bs]++;
      for (i=0; i<pcis->n/bs; i++) {
        if (vary[i]!=0 && vary[i]!=bs) {
          is_blocked = PETSC_FALSE;
          break;
        }
      }
      ierr = PetscFree(vary);CHKERRQ(ierr);
    } else {
      /* Verify directly the R set */
      for (i=0; i<n_R/bs; i++) {
        PetscInt j,node=idx_R_local[bs*i];
        for (j=1; j<bs; j++) {
          if (node != idx_R_local[bs*i+j]-j) {
            is_blocked = PETSC_FALSE;
            break;
          }
        }
      }
    }
    if (is_blocked) { /* build compressed IS for R nodes (complement of vertices) */
      vbs = bs;
      for (i=0;i<n_R/vbs;i++) {
        idx_R_local[i] = idx_R_local[vbs*i]/vbs;
      }
    }
  }
  ierr = ISCreateBlock(PETSC_COMM_SELF,vbs,n_R/vbs,idx_R_local,PETSC_COPY_VALUES,&pcbddc->is_R_local);CHKERRQ(ierr);
  if (sub_schurs && sub_schurs->reuse_solver) {
    PCBDDCReuseSolvers reuse_solver = sub_schurs->reuse_solver;

    ierr = ISRestoreIndices(reuse_solver->is_R,(const PetscInt**)&idx_R_local);CHKERRQ(ierr);
    ierr = ISDestroy(&reuse_solver->is_R);CHKERRQ(ierr);
    ierr = PetscObjectReference((PetscObject)pcbddc->is_R_local);CHKERRQ(ierr);
    reuse_solver->is_R = pcbddc->is_R_local;
  } else {
    ierr = PetscFree(idx_R_local);CHKERRQ(ierr);
  }

  /* print some info if requested */
  if (pcbddc->dbg_flag) {
    ierr = PetscViewerASCIIPrintf(pcbddc->dbg_viewer,"--------------------------------------------------\n");CHKERRQ(ierr);
    ierr = PetscViewerFlush(pcbddc->dbg_viewer);CHKERRQ(ierr);
    ierr = PetscViewerASCIIPushSynchronized(pcbddc->dbg_viewer);CHKERRQ(ierr);
    ierr = PetscViewerASCIISynchronizedPrintf(pcbddc->dbg_viewer,"Subdomain %04d local dimensions\n",PetscGlobalRank);CHKERRQ(ierr);
    ierr = PetscViewerASCIISynchronizedPrintf(pcbddc->dbg_viewer,"local_size = %D, dirichlet_size = %D, boundary_size = %D\n",pcis->n,n_D,n_B);CHKERRQ(ierr);
    ierr = PetscViewerASCIISynchronizedPrintf(pcbddc->dbg_viewer,"r_size = %D, v_size = %D, constraints = %D, local_primal_size = %D\n",n_R,n_vertices,pcbddc->local_primal_size-n_vertices-pcbddc->benign_n,pcbddc->local_primal_size);CHKERRQ(ierr);
    ierr = PetscViewerFlush(pcbddc->dbg_viewer);CHKERRQ(ierr);
  }

  /* VecScatters pcbddc->R_to_B and (optionally) pcbddc->R_to_D */
  if (!sub_schurs || !sub_schurs->reuse_solver) {
    IS       is_aux1,is_aux2;
    PetscInt *aux_array1,*aux_array2,*is_indices,*idx_R_local;

    ierr = ISGetIndices(pcbddc->is_R_local,(const PetscInt**)&idx_R_local);CHKERRQ(ierr);
    ierr = PetscMalloc1(pcis->n_B-n_vertices,&aux_array1);CHKERRQ(ierr);
    ierr = PetscMalloc1(pcis->n_B-n_vertices,&aux_array2);CHKERRQ(ierr);
    ierr = ISGetIndices(pcis->is_I_local,(const PetscInt**)&is_indices);CHKERRQ(ierr);
    for (i=0; i<n_D; i++) {
      ierr = PetscBTSet(bitmask,is_indices[i]);CHKERRQ(ierr);
    }
    ierr = ISRestoreIndices(pcis->is_I_local,(const PetscInt**)&is_indices);CHKERRQ(ierr);
    for (i=0, j=0; i<n_R; i++) {
      if (!PetscBTLookup(bitmask,idx_R_local[i])) {
        aux_array1[j++] = i;
      }
    }
    ierr = ISCreateGeneral(PETSC_COMM_SELF,j,aux_array1,PETSC_OWN_POINTER,&is_aux1);CHKERRQ(ierr);
    ierr = ISGetIndices(pcis->is_B_local,(const PetscInt**)&is_indices);CHKERRQ(ierr);
    for (i=0, j=0; i<n_B; i++) {
      if (!PetscBTLookup(bitmask,is_indices[i])) {
        aux_array2[j++] = i;
      }
    }
    ierr = ISRestoreIndices(pcis->is_B_local,(const PetscInt**)&is_indices);CHKERRQ(ierr);
    ierr = ISCreateGeneral(PETSC_COMM_SELF,j,aux_array2,PETSC_OWN_POINTER,&is_aux2);CHKERRQ(ierr);
    ierr = VecScatterCreateWithData(pcbddc->vec1_R,is_aux1,pcis->vec1_B,is_aux2,&pcbddc->R_to_B);CHKERRQ(ierr);
    ierr = ISDestroy(&is_aux1);CHKERRQ(ierr);
    ierr = ISDestroy(&is_aux2);CHKERRQ(ierr);

    if (pcbddc->switch_static || pcbddc->dbg_flag) {
      ierr = PetscMalloc1(n_D,&aux_array1);CHKERRQ(ierr);
      for (i=0, j=0; i<n_R; i++) {
        if (PetscBTLookup(bitmask,idx_R_local[i])) {
          aux_array1[j++] = i;
        }
      }
      ierr = ISCreateGeneral(PETSC_COMM_SELF,j,aux_array1,PETSC_OWN_POINTER,&is_aux1);CHKERRQ(ierr);
      ierr = VecScatterCreateWithData(pcbddc->vec1_R,is_aux1,pcis->vec1_D,(IS)0,&pcbddc->R_to_D);CHKERRQ(ierr);
      ierr = ISDestroy(&is_aux1);CHKERRQ(ierr);
    }
    ierr = PetscBTDestroy(&bitmask);CHKERRQ(ierr);
    ierr = ISRestoreIndices(pcbddc->is_R_local,(const PetscInt**)&idx_R_local);CHKERRQ(ierr);
  } else {
    PCBDDCReuseSolvers reuse_solver = sub_schurs->reuse_solver;
    IS                 tis;
    PetscInt           schur_size;

    ierr = ISGetLocalSize(reuse_solver->is_B,&schur_size);CHKERRQ(ierr);
    ierr = ISCreateStride(PETSC_COMM_SELF,schur_size,n_D,1,&tis);CHKERRQ(ierr);
    ierr = VecScatterCreateWithData(pcbddc->vec1_R,tis,pcis->vec1_B,reuse_solver->is_B,&pcbddc->R_to_B);CHKERRQ(ierr);
    ierr = ISDestroy(&tis);CHKERRQ(ierr);
    if (pcbddc->switch_static || pcbddc->dbg_flag) {
      ierr = ISCreateStride(PETSC_COMM_SELF,n_D,0,1,&tis);CHKERRQ(ierr);
      ierr = VecScatterCreateWithData(pcbddc->vec1_R,tis,pcis->vec1_D,(IS)0,&pcbddc->R_to_D);CHKERRQ(ierr);
      ierr = ISDestroy(&tis);CHKERRQ(ierr);
    }
  }
  PetscFunctionReturn(0);
}


PetscErrorCode PCBDDCSetUpLocalSolvers(PC pc, PetscBool dirichlet, PetscBool neumann)
{
  PC_BDDC        *pcbddc = (PC_BDDC*)pc->data;
  PC_IS          *pcis = (PC_IS*)pc->data;
  PC             pc_temp;
  Mat            A_RR;
  MatReuse       reuse;
  PetscScalar    m_one = -1.0;
  PetscReal      value;
  PetscInt       n_D,n_R;
  PetscBool      check_corr,issbaij;
  PetscErrorCode ierr;
  /* prefixes stuff */
  char           dir_prefix[256],neu_prefix[256],str_level[16];
  size_t         len;

  PetscFunctionBegin;
  ierr = PetscLogEventBegin(PC_BDDC_LocalSolvers[pcbddc->current_level],pc,0,0,0);CHKERRQ(ierr);
  /* compute prefixes */
  ierr = PetscStrcpy(dir_prefix,"");CHKERRQ(ierr);
  ierr = PetscStrcpy(neu_prefix,"");CHKERRQ(ierr);
  if (!pcbddc->current_level) {
    ierr = PetscStrncpy(dir_prefix,((PetscObject)pc)->prefix,sizeof(dir_prefix));CHKERRQ(ierr);
    ierr = PetscStrncpy(neu_prefix,((PetscObject)pc)->prefix,sizeof(neu_prefix));CHKERRQ(ierr);
    ierr = PetscStrlcat(dir_prefix,"pc_bddc_dirichlet_",sizeof(dir_prefix));CHKERRQ(ierr);
    ierr = PetscStrlcat(neu_prefix,"pc_bddc_neumann_",sizeof(neu_prefix));CHKERRQ(ierr);
  } else {
    ierr = PetscSNPrintf(str_level,sizeof(str_level),"l%d_",(int)(pcbddc->current_level));CHKERRQ(ierr);
    ierr = PetscStrlen(((PetscObject)pc)->prefix,&len);CHKERRQ(ierr);
    len -= 15; /* remove "pc_bddc_coarse_" */
    if (pcbddc->current_level>1) len -= 3; /* remove "lX_" with X level number */
    if (pcbddc->current_level>10) len -= 1; /* remove another char from level number */
    /* Nonstandard use of PetscStrncpy() to only copy a portion of the input string */
    ierr = PetscStrncpy(dir_prefix,((PetscObject)pc)->prefix,len+1);CHKERRQ(ierr);
    ierr = PetscStrncpy(neu_prefix,((PetscObject)pc)->prefix,len+1);CHKERRQ(ierr);
    ierr = PetscStrlcat(dir_prefix,"pc_bddc_dirichlet_",sizeof(dir_prefix));CHKERRQ(ierr);
    ierr = PetscStrlcat(neu_prefix,"pc_bddc_neumann_",sizeof(neu_prefix));CHKERRQ(ierr);
    ierr = PetscStrlcat(dir_prefix,str_level,sizeof(dir_prefix));CHKERRQ(ierr);
    ierr = PetscStrlcat(neu_prefix,str_level,sizeof(neu_prefix));CHKERRQ(ierr);
  }

  /* DIRICHLET PROBLEM */
  if (dirichlet) {
    PCBDDCSubSchurs sub_schurs = pcbddc->sub_schurs;
    if (pcbddc->benign_n && !pcbddc->benign_change_explicit) {
      if (!sub_schurs || !sub_schurs->reuse_solver) SETERRQ(PETSC_COMM_SELF,PETSC_ERR_SUP,"Not yet implemented");
      if (pcbddc->dbg_flag) {
        Mat    A_IIn;

        ierr = PCBDDCBenignProject(pc,pcis->is_I_local,pcis->is_I_local,&A_IIn);CHKERRQ(ierr);
        ierr = MatDestroy(&pcis->A_II);CHKERRQ(ierr);
        pcis->A_II = A_IIn;
      }
    }
    if (pcbddc->local_mat->symmetric_set) {
      ierr = MatSetOption(pcis->A_II,MAT_SYMMETRIC,pcbddc->local_mat->symmetric_set);CHKERRQ(ierr);
    }
    /* Matrix for Dirichlet problem is pcis->A_II */
    n_D = pcis->n - pcis->n_B;
    if (!pcbddc->ksp_D) { /* create object if not yet build */
      void (*f)(void) = 0;

      ierr = KSPCreate(PETSC_COMM_SELF,&pcbddc->ksp_D);CHKERRQ(ierr);
      ierr = PetscObjectIncrementTabLevel((PetscObject)pcbddc->ksp_D,(PetscObject)pc,1);CHKERRQ(ierr);
      /* default */
      ierr = KSPSetType(pcbddc->ksp_D,KSPPREONLY);CHKERRQ(ierr);
      ierr = KSPSetOptionsPrefix(pcbddc->ksp_D,dir_prefix);CHKERRQ(ierr);
      ierr = PetscObjectTypeCompare((PetscObject)pcis->A_II,MATSEQSBAIJ,&issbaij);CHKERRQ(ierr);
      ierr = KSPGetPC(pcbddc->ksp_D,&pc_temp);CHKERRQ(ierr);
      if (issbaij) {
        ierr = PCSetType(pc_temp,PCCHOLESKY);CHKERRQ(ierr);
      } else {
        ierr = PCSetType(pc_temp,PCLU);CHKERRQ(ierr);
      }
      ierr = KSPSetErrorIfNotConverged(pcbddc->ksp_D,pc->erroriffailure);CHKERRQ(ierr);
      /* Allow user's customization */
      ierr = KSPSetFromOptions(pcbddc->ksp_D);CHKERRQ(ierr);
      ierr = PetscObjectQueryFunction((PetscObject)pc_temp,"PCSetCoordinates_C",&f);CHKERRQ(ierr);
      if (f && pcbddc->mat_graph->cloc) {
        PetscReal      *coords = pcbddc->mat_graph->coords,*scoords;
        const PetscInt *idxs;
        PetscInt       cdim = pcbddc->mat_graph->cdim,nl,i,d;

        ierr = ISGetLocalSize(pcis->is_I_local,&nl);CHKERRQ(ierr);
        ierr = ISGetIndices(pcis->is_I_local,&idxs);CHKERRQ(ierr);
        ierr = PetscMalloc1(nl*cdim,&scoords);CHKERRQ(ierr);
        for (i=0;i<nl;i++) {
          for (d=0;d<cdim;d++) {
            scoords[i*cdim+d] = coords[idxs[i]*cdim+d];
          }
        }
        ierr = ISRestoreIndices(pcis->is_I_local,&idxs);CHKERRQ(ierr);
        ierr = PCSetCoordinates(pc_temp,cdim,nl,scoords);CHKERRQ(ierr);
        ierr = PetscFree(scoords);CHKERRQ(ierr);
      }
    }
    ierr = MatSetOptionsPrefix(pcis->A_II,((PetscObject)pcbddc->ksp_D)->prefix);CHKERRQ(ierr);
    ierr = KSPSetOperators(pcbddc->ksp_D,pcis->A_II,pcis->A_II);CHKERRQ(ierr);
    if (sub_schurs && sub_schurs->reuse_solver) {
      PCBDDCReuseSolvers reuse_solver = sub_schurs->reuse_solver;

      ierr = KSPSetPC(pcbddc->ksp_D,reuse_solver->interior_solver);CHKERRQ(ierr);
    }
    /* umfpack interface has a bug when matrix dimension is zero. TODO solve from umfpack interface */
    if (!n_D) {
      ierr = KSPGetPC(pcbddc->ksp_D,&pc_temp);CHKERRQ(ierr);
      ierr = PCSetType(pc_temp,PCNONE);CHKERRQ(ierr);
    }
    /* set ksp_D into pcis data */
    ierr = KSPDestroy(&pcis->ksp_D);CHKERRQ(ierr);
    ierr = PetscObjectReference((PetscObject)pcbddc->ksp_D);CHKERRQ(ierr);
    pcis->ksp_D = pcbddc->ksp_D;
  }

  /* NEUMANN PROBLEM */
  A_RR = 0;
  if (neumann) {
    PCBDDCSubSchurs sub_schurs = pcbddc->sub_schurs;
    PetscInt        ibs,mbs;
    PetscBool       issbaij, reuse_neumann_solver;
    Mat_IS*         matis = (Mat_IS*)pc->pmat->data;

    reuse_neumann_solver = PETSC_FALSE;
    if (sub_schurs && sub_schurs->reuse_solver) {
      IS iP;

      reuse_neumann_solver = PETSC_TRUE;
      ierr = PetscObjectQuery((PetscObject)sub_schurs->A,"__KSPFETIDP_iP",(PetscObject*)&iP);CHKERRQ(ierr);
      if (iP) reuse_neumann_solver = PETSC_FALSE;
    }
    /* Matrix for Neumann problem is A_RR -> we need to create/reuse it at this point */
    ierr = ISGetSize(pcbddc->is_R_local,&n_R);CHKERRQ(ierr);
    if (pcbddc->ksp_R) { /* already created ksp */
      PetscInt nn_R;
      ierr = KSPGetOperators(pcbddc->ksp_R,NULL,&A_RR);CHKERRQ(ierr);
      ierr = PetscObjectReference((PetscObject)A_RR);CHKERRQ(ierr);
      ierr = MatGetSize(A_RR,&nn_R,NULL);CHKERRQ(ierr);
      if (nn_R != n_R) { /* old ksp is not reusable, so reset it */
        ierr = KSPReset(pcbddc->ksp_R);CHKERRQ(ierr);
        ierr = MatDestroy(&A_RR);CHKERRQ(ierr);
        reuse = MAT_INITIAL_MATRIX;
      } else { /* same sizes, but nonzero pattern depend on primal vertices so it can be changed */
        if (pcbddc->new_primal_space_local) { /* we are not sure the matrix will have the same nonzero pattern */
          ierr = MatDestroy(&A_RR);CHKERRQ(ierr);
          reuse = MAT_INITIAL_MATRIX;
        } else { /* safe to reuse the matrix */
          reuse = MAT_REUSE_MATRIX;
        }
      }
      /* last check */
      if (pc->flag == DIFFERENT_NONZERO_PATTERN) {
        ierr = MatDestroy(&A_RR);CHKERRQ(ierr);
        reuse = MAT_INITIAL_MATRIX;
      }
    } else { /* first time, so we need to create the matrix */
      reuse = MAT_INITIAL_MATRIX;
    }
    /* convert pcbddc->local_mat if needed later in PCBDDCSetUpCorrection */
    ierr = MatGetBlockSize(pcbddc->local_mat,&mbs);CHKERRQ(ierr);
    ierr = ISGetBlockSize(pcbddc->is_R_local,&ibs);CHKERRQ(ierr);
    ierr = PetscObjectTypeCompare((PetscObject)pcbddc->local_mat,MATSEQSBAIJ,&issbaij);CHKERRQ(ierr);
    if (ibs != mbs) { /* need to convert to SEQAIJ to extract any submatrix with is_R_local */
      if (matis->A == pcbddc->local_mat) {
        ierr = MatDestroy(&pcbddc->local_mat);CHKERRQ(ierr);
        ierr = MatConvert(matis->A,MATSEQAIJ,MAT_INITIAL_MATRIX,&pcbddc->local_mat);CHKERRQ(ierr);
      } else {
        ierr = MatConvert(pcbddc->local_mat,MATSEQAIJ,MAT_INPLACE_MATRIX,&pcbddc->local_mat);CHKERRQ(ierr);
      }
    } else if (issbaij) { /* need to convert to BAIJ to get offdiagonal blocks */
      if (matis->A == pcbddc->local_mat) {
        ierr = MatDestroy(&pcbddc->local_mat);CHKERRQ(ierr);
        ierr = MatConvert(matis->A,MATSEQBAIJ,MAT_INITIAL_MATRIX,&pcbddc->local_mat);CHKERRQ(ierr);
      } else {
        ierr = MatConvert(pcbddc->local_mat,MATSEQBAIJ,MAT_INPLACE_MATRIX,&pcbddc->local_mat);CHKERRQ(ierr);
      }
    }
    /* extract A_RR */
    if (reuse_neumann_solver) {
      PCBDDCReuseSolvers reuse_solver = sub_schurs->reuse_solver;

      if (pcbddc->dbg_flag) { /* we need A_RR to test the solver later */
        ierr = MatDestroy(&A_RR);CHKERRQ(ierr);
        if (reuse_solver->benign_n) { /* we are not using the explicit change of basis on the pressures */
          ierr = PCBDDCBenignProject(pc,pcbddc->is_R_local,pcbddc->is_R_local,&A_RR);CHKERRQ(ierr);
        } else {
          ierr = MatCreateSubMatrix(pcbddc->local_mat,pcbddc->is_R_local,pcbddc->is_R_local,MAT_INITIAL_MATRIX,&A_RR);CHKERRQ(ierr);
        }
      } else {
        ierr = MatDestroy(&A_RR);CHKERRQ(ierr);
        ierr = PCGetOperators(reuse_solver->correction_solver,&A_RR,NULL);CHKERRQ(ierr);
        ierr = PetscObjectReference((PetscObject)A_RR);CHKERRQ(ierr);
      }
    } else { /* we have to build the neumann solver, so we need to extract the relevant matrix */
      ierr = MatCreateSubMatrix(pcbddc->local_mat,pcbddc->is_R_local,pcbddc->is_R_local,reuse,&A_RR);CHKERRQ(ierr);
    }
    if (pcbddc->local_mat->symmetric_set) {
      ierr = MatSetOption(A_RR,MAT_SYMMETRIC,pcbddc->local_mat->symmetric_set);CHKERRQ(ierr);
    }
    if (!pcbddc->ksp_R) { /* create object if not present */
      void (*f)(void) = 0;

      ierr = KSPCreate(PETSC_COMM_SELF,&pcbddc->ksp_R);CHKERRQ(ierr);
      ierr = PetscObjectIncrementTabLevel((PetscObject)pcbddc->ksp_R,(PetscObject)pc,1);CHKERRQ(ierr);
      /* default */
      ierr = KSPSetType(pcbddc->ksp_R,KSPPREONLY);CHKERRQ(ierr);
      ierr = KSPSetOptionsPrefix(pcbddc->ksp_R,neu_prefix);CHKERRQ(ierr);
      ierr = KSPGetPC(pcbddc->ksp_R,&pc_temp);CHKERRQ(ierr);
      ierr = PetscObjectTypeCompare((PetscObject)A_RR,MATSEQSBAIJ,&issbaij);CHKERRQ(ierr);
      if (issbaij) {
        ierr = PCSetType(pc_temp,PCCHOLESKY);CHKERRQ(ierr);
      } else {
        ierr = PCSetType(pc_temp,PCLU);CHKERRQ(ierr);
      }
      ierr = KSPSetErrorIfNotConverged(pcbddc->ksp_R,pc->erroriffailure);CHKERRQ(ierr);
      /* Allow user's customization */
      ierr = KSPSetFromOptions(pcbddc->ksp_R);CHKERRQ(ierr);
      ierr = PetscObjectQueryFunction((PetscObject)pc_temp,"PCSetCoordinates_C",&f);CHKERRQ(ierr);
      if (f && pcbddc->mat_graph->cloc) {
        PetscReal      *coords = pcbddc->mat_graph->coords,*scoords;
        const PetscInt *idxs;
        PetscInt       cdim = pcbddc->mat_graph->cdim,nl,i,d;

        ierr = ISGetLocalSize(pcbddc->is_R_local,&nl);CHKERRQ(ierr);
        ierr = ISGetIndices(pcbddc->is_R_local,&idxs);CHKERRQ(ierr);
        ierr = PetscMalloc1(nl*cdim,&scoords);CHKERRQ(ierr);
        for (i=0;i<nl;i++) {
          for (d=0;d<cdim;d++) {
            scoords[i*cdim+d] = coords[idxs[i]*cdim+d];
          }
        }
        ierr = ISRestoreIndices(pcbddc->is_R_local,&idxs);CHKERRQ(ierr);
        ierr = PCSetCoordinates(pc_temp,cdim,nl,scoords);CHKERRQ(ierr);
        ierr = PetscFree(scoords);CHKERRQ(ierr);
      }
    }
    /* umfpack interface has a bug when matrix dimension is zero. TODO solve from umfpack interface */
    if (!n_R) {
      ierr = KSPGetPC(pcbddc->ksp_R,&pc_temp);CHKERRQ(ierr);
      ierr = PCSetType(pc_temp,PCNONE);CHKERRQ(ierr);
    }
    ierr = MatSetOptionsPrefix(A_RR,((PetscObject)pcbddc->ksp_R)->prefix);CHKERRQ(ierr);
    ierr = KSPSetOperators(pcbddc->ksp_R,A_RR,A_RR);CHKERRQ(ierr);
    /* Reuse solver if it is present */
    if (reuse_neumann_solver) {
      PCBDDCReuseSolvers reuse_solver = sub_schurs->reuse_solver;

      ierr = KSPSetPC(pcbddc->ksp_R,reuse_solver->correction_solver);CHKERRQ(ierr);
    }
  }

  if (pcbddc->dbg_flag) {
    ierr = PetscViewerFlush(pcbddc->dbg_viewer);CHKERRQ(ierr);
    ierr = PetscViewerASCIIPushSynchronized(pcbddc->dbg_viewer);CHKERRQ(ierr);
    ierr = PetscViewerASCIIPrintf(pcbddc->dbg_viewer,"--------------------------------------------------\n");CHKERRQ(ierr);
  }

  /* adapt Dirichlet and Neumann solvers if a nullspace correction has been requested */
  check_corr = PETSC_FALSE;
  if (pcbddc->NullSpace_corr[0]) {
    ierr = PCBDDCSetUseExactDirichlet(pc,PETSC_FALSE);CHKERRQ(ierr);
  }
  if (dirichlet && pcbddc->NullSpace_corr[0] && !pcbddc->switch_static) {
    check_corr = PETSC_TRUE;
    ierr = PCBDDCNullSpaceAssembleCorrection(pc,PETSC_TRUE,pcbddc->NullSpace_corr[1]);CHKERRQ(ierr);
  }
  if (neumann && pcbddc->NullSpace_corr[2]) {
    check_corr = PETSC_TRUE;
    ierr = PCBDDCNullSpaceAssembleCorrection(pc,PETSC_FALSE,pcbddc->NullSpace_corr[3]);CHKERRQ(ierr);
  }
  /* check Dirichlet and Neumann solvers */
  if (pcbddc->dbg_flag) {
    if (dirichlet) { /* Dirichlet */
      ierr = VecSetRandom(pcis->vec1_D,NULL);CHKERRQ(ierr);
      ierr = MatMult(pcis->A_II,pcis->vec1_D,pcis->vec2_D);CHKERRQ(ierr);
      ierr = KSPSolve(pcbddc->ksp_D,pcis->vec2_D,pcis->vec2_D);CHKERRQ(ierr);
      ierr = VecAXPY(pcis->vec1_D,m_one,pcis->vec2_D);CHKERRQ(ierr);
      ierr = VecNorm(pcis->vec1_D,NORM_INFINITY,&value);CHKERRQ(ierr);
      ierr = PetscViewerASCIISynchronizedPrintf(pcbddc->dbg_viewer,"Subdomain %04d infinity error for Dirichlet solve (%s) = % 1.14e \n",PetscGlobalRank,((PetscObject)(pcbddc->ksp_D))->prefix,value);CHKERRQ(ierr);
      if (check_corr) {
        ierr = PCBDDCNullSpaceCheckCorrection(pc,PETSC_TRUE);CHKERRQ(ierr);
      }
      ierr = PetscViewerFlush(pcbddc->dbg_viewer);CHKERRQ(ierr);
    }
    if (neumann) { /* Neumann */
      ierr = VecSetRandom(pcbddc->vec1_R,NULL);CHKERRQ(ierr);
      ierr = MatMult(A_RR,pcbddc->vec1_R,pcbddc->vec2_R);CHKERRQ(ierr);
      ierr = KSPSolve(pcbddc->ksp_R,pcbddc->vec2_R,pcbddc->vec2_R);CHKERRQ(ierr);
      ierr = VecAXPY(pcbddc->vec1_R,m_one,pcbddc->vec2_R);CHKERRQ(ierr);
      ierr = VecNorm(pcbddc->vec1_R,NORM_INFINITY,&value);CHKERRQ(ierr);
      ierr = PetscViewerASCIISynchronizedPrintf(pcbddc->dbg_viewer,"Subdomain %04d infinity error for Neumann solve (%s) = % 1.14e\n",PetscGlobalRank,((PetscObject)(pcbddc->ksp_R))->prefix,value);CHKERRQ(ierr);
      if (check_corr) {
        ierr = PCBDDCNullSpaceCheckCorrection(pc,PETSC_FALSE);CHKERRQ(ierr);
      }
      ierr = PetscViewerFlush(pcbddc->dbg_viewer);CHKERRQ(ierr);
    }
  }
  /* free Neumann problem's matrix */
  ierr = MatDestroy(&A_RR);CHKERRQ(ierr);
  ierr = PetscLogEventEnd(PC_BDDC_LocalSolvers[pcbddc->current_level],pc,0,0,0);CHKERRQ(ierr);
  PetscFunctionReturn(0);
}

static PetscErrorCode  PCBDDCSolveSubstructureCorrection(PC pc, Vec inout_B, Vec inout_D, PetscBool applytranspose)
{
  PetscErrorCode  ierr;
  PC_BDDC*        pcbddc = (PC_BDDC*)(pc->data);
  PCBDDCSubSchurs sub_schurs = pcbddc->sub_schurs;
  PetscBool       reuse_solver = sub_schurs ? ( sub_schurs->reuse_solver ? PETSC_TRUE : PETSC_FALSE ) : PETSC_FALSE;

  PetscFunctionBegin;
  if (!reuse_solver) {
    ierr = VecSet(pcbddc->vec1_R,0.);CHKERRQ(ierr);
  }
  if (!pcbddc->switch_static) {
    if (applytranspose && pcbddc->local_auxmat1) {
      ierr = MatMultTranspose(pcbddc->local_auxmat2,inout_B,pcbddc->vec1_C);CHKERRQ(ierr);
      ierr = MatMultTransposeAdd(pcbddc->local_auxmat1,pcbddc->vec1_C,inout_B,inout_B);CHKERRQ(ierr);
    }
    if (!reuse_solver) {
      ierr = VecScatterBegin(pcbddc->R_to_B,inout_B,pcbddc->vec1_R,INSERT_VALUES,SCATTER_REVERSE);CHKERRQ(ierr);
      ierr = VecScatterEnd(pcbddc->R_to_B,inout_B,pcbddc->vec1_R,INSERT_VALUES,SCATTER_REVERSE);CHKERRQ(ierr);
    } else {
      PCBDDCReuseSolvers reuse_solver = sub_schurs->reuse_solver;

      ierr = VecScatterBegin(reuse_solver->correction_scatter_B,inout_B,reuse_solver->rhs_B,INSERT_VALUES,SCATTER_FORWARD);CHKERRQ(ierr);
      ierr = VecScatterEnd(reuse_solver->correction_scatter_B,inout_B,reuse_solver->rhs_B,INSERT_VALUES,SCATTER_FORWARD);CHKERRQ(ierr);
    }
  } else {
    ierr = VecScatterBegin(pcbddc->R_to_B,inout_B,pcbddc->vec1_R,INSERT_VALUES,SCATTER_REVERSE);CHKERRQ(ierr);
    ierr = VecScatterEnd(pcbddc->R_to_B,inout_B,pcbddc->vec1_R,INSERT_VALUES,SCATTER_REVERSE);CHKERRQ(ierr);
    ierr = VecScatterBegin(pcbddc->R_to_D,inout_D,pcbddc->vec1_R,INSERT_VALUES,SCATTER_REVERSE);CHKERRQ(ierr);
    ierr = VecScatterEnd(pcbddc->R_to_D,inout_D,pcbddc->vec1_R,INSERT_VALUES,SCATTER_REVERSE);CHKERRQ(ierr);
    if (applytranspose && pcbddc->local_auxmat1) {
      ierr = MatMultTranspose(pcbddc->local_auxmat2,pcbddc->vec1_R,pcbddc->vec1_C);CHKERRQ(ierr);
      ierr = MatMultTransposeAdd(pcbddc->local_auxmat1,pcbddc->vec1_C,inout_B,inout_B);CHKERRQ(ierr);
      ierr = VecScatterBegin(pcbddc->R_to_B,inout_B,pcbddc->vec1_R,INSERT_VALUES,SCATTER_REVERSE);CHKERRQ(ierr);
      ierr = VecScatterEnd(pcbddc->R_to_B,inout_B,pcbddc->vec1_R,INSERT_VALUES,SCATTER_REVERSE);CHKERRQ(ierr);
    }
  }
  if (!reuse_solver || pcbddc->switch_static) {
    if (applytranspose) {
      ierr = KSPSolveTranspose(pcbddc->ksp_R,pcbddc->vec1_R,pcbddc->vec1_R);CHKERRQ(ierr);
    } else {
      ierr = KSPSolve(pcbddc->ksp_R,pcbddc->vec1_R,pcbddc->vec1_R);CHKERRQ(ierr);
    }
  } else {
    PCBDDCReuseSolvers reuse_solver = sub_schurs->reuse_solver;

    if (applytranspose) {
      ierr = MatFactorSolveSchurComplementTranspose(reuse_solver->F,reuse_solver->rhs_B,reuse_solver->sol_B);CHKERRQ(ierr);
    } else {
      ierr = MatFactorSolveSchurComplement(reuse_solver->F,reuse_solver->rhs_B,reuse_solver->sol_B);CHKERRQ(ierr);
    }
  }
  ierr = VecSet(inout_B,0.);CHKERRQ(ierr);
  if (!pcbddc->switch_static) {
    if (!reuse_solver) {
      ierr = VecScatterBegin(pcbddc->R_to_B,pcbddc->vec1_R,inout_B,INSERT_VALUES,SCATTER_FORWARD);CHKERRQ(ierr);
      ierr = VecScatterEnd(pcbddc->R_to_B,pcbddc->vec1_R,inout_B,INSERT_VALUES,SCATTER_FORWARD);CHKERRQ(ierr);
    } else {
      PCBDDCReuseSolvers reuse_solver = sub_schurs->reuse_solver;

      ierr = VecScatterBegin(reuse_solver->correction_scatter_B,reuse_solver->sol_B,inout_B,INSERT_VALUES,SCATTER_REVERSE);CHKERRQ(ierr);
      ierr = VecScatterEnd(reuse_solver->correction_scatter_B,reuse_solver->sol_B,inout_B,INSERT_VALUES,SCATTER_REVERSE);CHKERRQ(ierr);
    }
    if (!applytranspose && pcbddc->local_auxmat1) {
      ierr = MatMult(pcbddc->local_auxmat1,inout_B,pcbddc->vec1_C);CHKERRQ(ierr);
      ierr = MatMultAdd(pcbddc->local_auxmat2,pcbddc->vec1_C,inout_B,inout_B);CHKERRQ(ierr);
    }
  } else {
    ierr = VecScatterBegin(pcbddc->R_to_B,pcbddc->vec1_R,inout_B,INSERT_VALUES,SCATTER_FORWARD);CHKERRQ(ierr);
    ierr = VecScatterEnd(pcbddc->R_to_B,pcbddc->vec1_R,inout_B,INSERT_VALUES,SCATTER_FORWARD);CHKERRQ(ierr);
    ierr = VecScatterBegin(pcbddc->R_to_D,pcbddc->vec1_R,inout_D,INSERT_VALUES,SCATTER_FORWARD);CHKERRQ(ierr);
    ierr = VecScatterEnd(pcbddc->R_to_D,pcbddc->vec1_R,inout_D,INSERT_VALUES,SCATTER_FORWARD);CHKERRQ(ierr);
    if (!applytranspose && pcbddc->local_auxmat1) {
      ierr = MatMult(pcbddc->local_auxmat1,inout_B,pcbddc->vec1_C);CHKERRQ(ierr);
      ierr = MatMultAdd(pcbddc->local_auxmat2,pcbddc->vec1_C,pcbddc->vec1_R,pcbddc->vec1_R);CHKERRQ(ierr);
    }
    ierr = VecScatterBegin(pcbddc->R_to_B,pcbddc->vec1_R,inout_B,INSERT_VALUES,SCATTER_FORWARD);CHKERRQ(ierr);
    ierr = VecScatterEnd(pcbddc->R_to_B,pcbddc->vec1_R,inout_B,INSERT_VALUES,SCATTER_FORWARD);CHKERRQ(ierr);
    ierr = VecScatterBegin(pcbddc->R_to_D,pcbddc->vec1_R,inout_D,INSERT_VALUES,SCATTER_FORWARD);CHKERRQ(ierr);
    ierr = VecScatterEnd(pcbddc->R_to_D,pcbddc->vec1_R,inout_D,INSERT_VALUES,SCATTER_FORWARD);CHKERRQ(ierr);
  }
  PetscFunctionReturn(0);
}

/* parameter apply transpose determines if the interface preconditioner should be applied transposed or not */
PetscErrorCode  PCBDDCApplyInterfacePreconditioner(PC pc, PetscBool applytranspose)
{
  PetscErrorCode ierr;
  PC_BDDC*        pcbddc = (PC_BDDC*)(pc->data);
  PC_IS*            pcis = (PC_IS*)  (pc->data);
  const PetscScalar zero = 0.0;

  PetscFunctionBegin;
  /* Application of PSI^T or PHI^T (depending on applytranspose, see comment above) */
  if (!pcbddc->benign_apply_coarse_only) {
    if (applytranspose) {
      ierr = MatMultTranspose(pcbddc->coarse_phi_B,pcis->vec1_B,pcbddc->vec1_P);CHKERRQ(ierr);
      if (pcbddc->switch_static) { ierr = MatMultTransposeAdd(pcbddc->coarse_phi_D,pcis->vec1_D,pcbddc->vec1_P,pcbddc->vec1_P);CHKERRQ(ierr); }
    } else {
      ierr = MatMultTranspose(pcbddc->coarse_psi_B,pcis->vec1_B,pcbddc->vec1_P);CHKERRQ(ierr);
      if (pcbddc->switch_static) { ierr = MatMultTransposeAdd(pcbddc->coarse_psi_D,pcis->vec1_D,pcbddc->vec1_P,pcbddc->vec1_P);CHKERRQ(ierr); }
    }
  } else {
    ierr = VecSet(pcbddc->vec1_P,zero);CHKERRQ(ierr);
  }

  /* add p0 to the last value of vec1_P holding the coarse dof relative to p0 */
  if (pcbddc->benign_n) {
    PetscScalar *array;
    PetscInt    j;

    ierr = VecGetArray(pcbddc->vec1_P,&array);CHKERRQ(ierr);
    for (j=0;j<pcbddc->benign_n;j++) array[pcbddc->local_primal_size-pcbddc->benign_n+j] += pcbddc->benign_p0[j];
    ierr = VecRestoreArray(pcbddc->vec1_P,&array);CHKERRQ(ierr);
  }

  /* start communications from local primal nodes to rhs of coarse solver */
  ierr = VecSet(pcbddc->coarse_vec,zero);CHKERRQ(ierr);
  ierr = PCBDDCScatterCoarseDataBegin(pc,ADD_VALUES,SCATTER_FORWARD);CHKERRQ(ierr);
  ierr = PCBDDCScatterCoarseDataEnd(pc,ADD_VALUES,SCATTER_FORWARD);CHKERRQ(ierr);

  /* Coarse solution -> rhs and sol updated inside PCBDDCScattarCoarseDataBegin/End */
  if (pcbddc->coarse_ksp) {
    Mat          coarse_mat;
    Vec          rhs,sol;
    MatNullSpace nullsp;
    PetscBool    isbddc = PETSC_FALSE;

    if (pcbddc->benign_have_null) {
      PC        coarse_pc;

      ierr = KSPGetPC(pcbddc->coarse_ksp,&coarse_pc);CHKERRQ(ierr);
      ierr = PetscObjectTypeCompare((PetscObject)coarse_pc,PCBDDC,&isbddc);CHKERRQ(ierr);
      /* we need to propagate to coarser levels the need for a possible benign correction */
      if (isbddc && pcbddc->benign_apply_coarse_only && !pcbddc->benign_skip_correction) {
        PC_BDDC* coarsepcbddc = (PC_BDDC*)(coarse_pc->data);
        coarsepcbddc->benign_skip_correction = PETSC_FALSE;
        coarsepcbddc->benign_apply_coarse_only = PETSC_TRUE;
      }
    }
    ierr = KSPGetRhs(pcbddc->coarse_ksp,&rhs);CHKERRQ(ierr);
    ierr = KSPGetSolution(pcbddc->coarse_ksp,&sol);CHKERRQ(ierr);
    ierr = KSPGetOperators(pcbddc->coarse_ksp,&coarse_mat,NULL);CHKERRQ(ierr);
    if (applytranspose) {
      if (pcbddc->benign_apply_coarse_only) SETERRQ(PetscObjectComm((PetscObject)pcbddc->coarse_ksp),PETSC_ERR_SUP,"Not yet implemented");
      ierr = KSPSolveTranspose(pcbddc->coarse_ksp,rhs,sol);CHKERRQ(ierr);
      ierr = MatGetTransposeNullSpace(coarse_mat,&nullsp);CHKERRQ(ierr);
      if (nullsp) {
        ierr = MatNullSpaceRemove(nullsp,sol);CHKERRQ(ierr);
      }
    } else {
      ierr = MatGetNullSpace(coarse_mat,&nullsp);CHKERRQ(ierr);
      if (pcbddc->benign_apply_coarse_only && isbddc) { /* need just to apply the coarse preconditioner during presolve */
        PC        coarse_pc;

        if (nullsp) {
          ierr = MatNullSpaceRemove(nullsp,rhs);CHKERRQ(ierr);
        }
        ierr = KSPGetPC(pcbddc->coarse_ksp,&coarse_pc);CHKERRQ(ierr);
        ierr = PCPreSolve(coarse_pc,pcbddc->coarse_ksp);CHKERRQ(ierr);
        ierr = PCBDDCBenignRemoveInterior(coarse_pc,rhs,sol);CHKERRQ(ierr);
        ierr = PCPostSolve(coarse_pc,pcbddc->coarse_ksp);CHKERRQ(ierr);
      } else {
        ierr = KSPSolve(pcbddc->coarse_ksp,rhs,sol);CHKERRQ(ierr);
        if (nullsp) {
          ierr = MatNullSpaceRemove(nullsp,sol);CHKERRQ(ierr);
        }
      }
    }
    /* we don't need the benign correction at coarser levels anymore */
    if (pcbddc->benign_have_null && isbddc) {
      PC        coarse_pc;
      PC_BDDC*  coarsepcbddc;

      ierr = KSPGetPC(pcbddc->coarse_ksp,&coarse_pc);CHKERRQ(ierr);
      coarsepcbddc = (PC_BDDC*)(coarse_pc->data);
      coarsepcbddc->benign_skip_correction = PETSC_TRUE;
      coarsepcbddc->benign_apply_coarse_only = PETSC_FALSE;
    }
  }

  /* Local solution on R nodes */
  if (pcis->n && !pcbddc->benign_apply_coarse_only) {
    ierr = PCBDDCSolveSubstructureCorrection(pc,pcis->vec1_B,pcis->vec1_D,applytranspose);CHKERRQ(ierr);
  }
  /* communications from coarse sol to local primal nodes */
  ierr = PCBDDCScatterCoarseDataBegin(pc,INSERT_VALUES,SCATTER_REVERSE);CHKERRQ(ierr);
  ierr = PCBDDCScatterCoarseDataEnd(pc,INSERT_VALUES,SCATTER_REVERSE);CHKERRQ(ierr);

  /* Sum contributions from the two levels */
  if (!pcbddc->benign_apply_coarse_only) {
    if (applytranspose) {
      ierr = MatMultAdd(pcbddc->coarse_psi_B,pcbddc->vec1_P,pcis->vec1_B,pcis->vec1_B);CHKERRQ(ierr);
      if (pcbddc->switch_static) { ierr = MatMultAdd(pcbddc->coarse_psi_D,pcbddc->vec1_P,pcis->vec1_D,pcis->vec1_D);CHKERRQ(ierr); }
    } else {
      ierr = MatMultAdd(pcbddc->coarse_phi_B,pcbddc->vec1_P,pcis->vec1_B,pcis->vec1_B);CHKERRQ(ierr);
      if (pcbddc->switch_static) { ierr = MatMultAdd(pcbddc->coarse_phi_D,pcbddc->vec1_P,pcis->vec1_D,pcis->vec1_D);CHKERRQ(ierr); }
    }
    /* store p0 */
    if (pcbddc->benign_n) {
      PetscScalar *array;
      PetscInt    j;

      ierr = VecGetArray(pcbddc->vec1_P,&array);CHKERRQ(ierr);
      for (j=0;j<pcbddc->benign_n;j++) pcbddc->benign_p0[j] = array[pcbddc->local_primal_size-pcbddc->benign_n+j];
      ierr = VecRestoreArray(pcbddc->vec1_P,&array);CHKERRQ(ierr);
    }
  } else { /* expand the coarse solution */
    if (applytranspose) {
      ierr = MatMult(pcbddc->coarse_psi_B,pcbddc->vec1_P,pcis->vec1_B);CHKERRQ(ierr);
    } else {
      ierr = MatMult(pcbddc->coarse_phi_B,pcbddc->vec1_P,pcis->vec1_B);CHKERRQ(ierr);
    }
  }
  PetscFunctionReturn(0);
}

PetscErrorCode PCBDDCScatterCoarseDataBegin(PC pc,InsertMode imode, ScatterMode smode)
{
  PetscErrorCode ierr;
  PC_BDDC*       pcbddc = (PC_BDDC*)(pc->data);
  PetscScalar    *array;
  Vec            from,to;

  PetscFunctionBegin;
  if (smode == SCATTER_REVERSE) { /* from global to local -> get data from coarse solution */
    from = pcbddc->coarse_vec;
    to = pcbddc->vec1_P;
    if (pcbddc->coarse_ksp) { /* get array from coarse processes */
      Vec tvec;

      ierr = KSPGetRhs(pcbddc->coarse_ksp,&tvec);CHKERRQ(ierr);
      ierr = VecResetArray(tvec);CHKERRQ(ierr);
      ierr = KSPGetSolution(pcbddc->coarse_ksp,&tvec);CHKERRQ(ierr);
      ierr = VecGetArray(tvec,&array);CHKERRQ(ierr);
      ierr = VecPlaceArray(from,array);CHKERRQ(ierr);
      ierr = VecRestoreArray(tvec,&array);CHKERRQ(ierr);
    }
  } else { /* from local to global -> put data in coarse right hand side */
    from = pcbddc->vec1_P;
    to = pcbddc->coarse_vec;
  }
  ierr = VecScatterBegin(pcbddc->coarse_loc_to_glob,from,to,imode,smode);CHKERRQ(ierr);
  PetscFunctionReturn(0);
}

PetscErrorCode PCBDDCScatterCoarseDataEnd(PC pc, InsertMode imode, ScatterMode smode)
{
  PetscErrorCode ierr;
  PC_BDDC*       pcbddc = (PC_BDDC*)(pc->data);
  PetscScalar    *array;
  Vec            from,to;

  PetscFunctionBegin;
  if (smode == SCATTER_REVERSE) { /* from global to local -> get data from coarse solution */
    from = pcbddc->coarse_vec;
    to = pcbddc->vec1_P;
  } else { /* from local to global -> put data in coarse right hand side */
    from = pcbddc->vec1_P;
    to = pcbddc->coarse_vec;
  }
  ierr = VecScatterEnd(pcbddc->coarse_loc_to_glob,from,to,imode,smode);CHKERRQ(ierr);
  if (smode == SCATTER_FORWARD) {
    if (pcbddc->coarse_ksp) { /* get array from coarse processes */
      Vec tvec;

      ierr = KSPGetRhs(pcbddc->coarse_ksp,&tvec);CHKERRQ(ierr);
      ierr = VecGetArray(to,&array);CHKERRQ(ierr);
      ierr = VecPlaceArray(tvec,array);CHKERRQ(ierr);
      ierr = VecRestoreArray(to,&array);CHKERRQ(ierr);
    }
  } else {
    if (pcbddc->coarse_ksp) { /* restore array of pcbddc->coarse_vec */
     ierr = VecResetArray(from);CHKERRQ(ierr);
    }
  }
  PetscFunctionReturn(0);
}

/* uncomment for testing purposes */
/* #define PETSC_MISSING_LAPACK_GESVD 1 */
PetscErrorCode PCBDDCConstraintsSetUp(PC pc)
{
  PetscErrorCode    ierr;
  PC_IS*            pcis = (PC_IS*)(pc->data);
  PC_BDDC*          pcbddc = (PC_BDDC*)pc->data;
  Mat_IS*           matis = (Mat_IS*)pc->pmat->data;
  /* one and zero */
  PetscScalar       one=1.0,zero=0.0;
  /* space to store constraints and their local indices */
  PetscScalar       *constraints_data;
  PetscInt          *constraints_idxs,*constraints_idxs_B;
  PetscInt          *constraints_idxs_ptr,*constraints_data_ptr;
  PetscInt          *constraints_n;
  /* iterators */
  PetscInt          i,j,k,total_counts,total_counts_cc,cum;
  /* BLAS integers */
  PetscBLASInt      lwork,lierr;
  PetscBLASInt      Blas_N,Blas_M,Blas_K,Blas_one=1;
  PetscBLASInt      Blas_LDA,Blas_LDB,Blas_LDC;
  /* reuse */
  PetscInt          olocal_primal_size,olocal_primal_size_cc;
  PetscInt          *olocal_primal_ref_node,*olocal_primal_ref_mult;
  /* change of basis */
  PetscBool         qr_needed;
  PetscBT           change_basis,qr_needed_idx;
  /* auxiliary stuff */
  PetscInt          *nnz,*is_indices;
  PetscInt          ncc;
  /* some quantities */
  PetscInt          n_vertices,total_primal_vertices,valid_constraints;
  PetscInt          size_of_constraint,max_size_of_constraint=0,max_constraints,temp_constraints;
  PetscReal         tol; /* tolerance for retaining eigenmodes */

  PetscFunctionBegin;
  tol  = PetscSqrtReal(PETSC_SMALL);
  /* Destroy Mat objects computed previously */
  ierr = MatDestroy(&pcbddc->ChangeOfBasisMatrix);CHKERRQ(ierr);
  ierr = MatDestroy(&pcbddc->ConstraintMatrix);CHKERRQ(ierr);
  ierr = MatDestroy(&pcbddc->switch_static_change);CHKERRQ(ierr);
  /* save info on constraints from previous setup (if any) */
  olocal_primal_size = pcbddc->local_primal_size;
  olocal_primal_size_cc = pcbddc->local_primal_size_cc;
  ierr = PetscMalloc2(olocal_primal_size_cc,&olocal_primal_ref_node,olocal_primal_size_cc,&olocal_primal_ref_mult);CHKERRQ(ierr);
  ierr = PetscMemcpy(olocal_primal_ref_node,pcbddc->local_primal_ref_node,olocal_primal_size_cc*sizeof(PetscInt));CHKERRQ(ierr);
  ierr = PetscMemcpy(olocal_primal_ref_mult,pcbddc->local_primal_ref_mult,olocal_primal_size_cc*sizeof(PetscInt));CHKERRQ(ierr);
  ierr = PetscFree2(pcbddc->local_primal_ref_node,pcbddc->local_primal_ref_mult);CHKERRQ(ierr);
  ierr = PetscFree(pcbddc->primal_indices_local_idxs);CHKERRQ(ierr);

  if (!pcbddc->adaptive_selection) {
    IS           ISForVertices,*ISForFaces,*ISForEdges;
    MatNullSpace nearnullsp;
    const Vec    *nearnullvecs;
    Vec          *localnearnullsp;
    PetscScalar  *array;
    PetscInt     n_ISForFaces,n_ISForEdges,nnsp_size;
    PetscBool    nnsp_has_cnst;
    /* LAPACK working arrays for SVD or POD */
    PetscBool    skip_lapack,boolforchange;
    PetscScalar  *work;
    PetscReal    *singular_vals;
#if defined(PETSC_USE_COMPLEX)
    PetscReal    *rwork;
#endif
#if defined(PETSC_MISSING_LAPACK_GESVD)
    PetscScalar  *temp_basis,*correlation_mat;
#else
    PetscBLASInt dummy_int=1;
    PetscScalar  dummy_scalar=1.;
#endif

    /* Get index sets for faces, edges and vertices from graph */
    ierr = PCBDDCGraphGetCandidatesIS(pcbddc->mat_graph,&n_ISForFaces,&ISForFaces,&n_ISForEdges,&ISForEdges,&ISForVertices);CHKERRQ(ierr);
    /* print some info */
    if (pcbddc->dbg_flag && (!pcbddc->sub_schurs || pcbddc->sub_schurs_rebuild)) {
      PetscInt nv;

      ierr = PCBDDCGraphASCIIView(pcbddc->mat_graph,pcbddc->dbg_flag,pcbddc->dbg_viewer);CHKERRQ(ierr);
      ierr = ISGetSize(ISForVertices,&nv);CHKERRQ(ierr);
      ierr = PetscViewerASCIIPushSynchronized(pcbddc->dbg_viewer);CHKERRQ(ierr);
      ierr = PetscViewerASCIISynchronizedPrintf(pcbddc->dbg_viewer,"--------------------------------------------------------------\n");CHKERRQ(ierr);
      ierr = PetscViewerASCIISynchronizedPrintf(pcbddc->dbg_viewer,"Subdomain %04d got %02d local candidate vertices (%D)\n",PetscGlobalRank,nv,pcbddc->use_vertices);CHKERRQ(ierr);
      ierr = PetscViewerASCIISynchronizedPrintf(pcbddc->dbg_viewer,"Subdomain %04d got %02d local candidate edges    (%D)\n",PetscGlobalRank,n_ISForEdges,pcbddc->use_edges);CHKERRQ(ierr);
      ierr = PetscViewerASCIISynchronizedPrintf(pcbddc->dbg_viewer,"Subdomain %04d got %02d local candidate faces    (%D)\n",PetscGlobalRank,n_ISForFaces,pcbddc->use_faces);CHKERRQ(ierr);
      ierr = PetscViewerFlush(pcbddc->dbg_viewer);CHKERRQ(ierr);
      ierr = PetscViewerASCIIPopSynchronized(pcbddc->dbg_viewer);CHKERRQ(ierr);
    }

    /* free unneeded index sets */
    if (!pcbddc->use_vertices) {
      ierr = ISDestroy(&ISForVertices);CHKERRQ(ierr);
    }
    if (!pcbddc->use_edges) {
      for (i=0;i<n_ISForEdges;i++) {
        ierr = ISDestroy(&ISForEdges[i]);CHKERRQ(ierr);
      }
      ierr = PetscFree(ISForEdges);CHKERRQ(ierr);
      n_ISForEdges = 0;
    }
    if (!pcbddc->use_faces) {
      for (i=0;i<n_ISForFaces;i++) {
        ierr = ISDestroy(&ISForFaces[i]);CHKERRQ(ierr);
      }
      ierr = PetscFree(ISForFaces);CHKERRQ(ierr);
      n_ISForFaces = 0;
    }

    /* check if near null space is attached to global mat */
    ierr = MatGetNearNullSpace(pc->pmat,&nearnullsp);CHKERRQ(ierr);
    if (nearnullsp) {
      ierr = MatNullSpaceGetVecs(nearnullsp,&nnsp_has_cnst,&nnsp_size,&nearnullvecs);CHKERRQ(ierr);
      /* remove any stored info */
      ierr = MatNullSpaceDestroy(&pcbddc->onearnullspace);CHKERRQ(ierr);
      ierr = PetscFree(pcbddc->onearnullvecs_state);CHKERRQ(ierr);
      /* store information for BDDC solver reuse */
      ierr = PetscObjectReference((PetscObject)nearnullsp);CHKERRQ(ierr);
      pcbddc->onearnullspace = nearnullsp;
      ierr = PetscMalloc1(nnsp_size,&pcbddc->onearnullvecs_state);CHKERRQ(ierr);
      for (i=0;i<nnsp_size;i++) {
        ierr = PetscObjectStateGet((PetscObject)nearnullvecs[i],&pcbddc->onearnullvecs_state[i]);CHKERRQ(ierr);
      }
    } else { /* if near null space is not provided BDDC uses constants by default */
      nnsp_size = 0;
      nnsp_has_cnst = PETSC_TRUE;
    }
    /* get max number of constraints on a single cc */
    max_constraints = nnsp_size;
    if (nnsp_has_cnst) max_constraints++;

    /*
         Evaluate maximum storage size needed by the procedure
         - Indices for connected component i stored at "constraints_idxs + constraints_idxs_ptr[i]"
         - Values for constraints on connected component i stored at "constraints_data + constraints_data_ptr[i]"
         There can be multiple constraints per connected component
                                                                                                                                                           */
    n_vertices = 0;
    if (ISForVertices) {
      ierr = ISGetSize(ISForVertices,&n_vertices);CHKERRQ(ierr);
    }
    ncc = n_vertices+n_ISForFaces+n_ISForEdges;
    ierr = PetscMalloc3(ncc+1,&constraints_idxs_ptr,ncc+1,&constraints_data_ptr,ncc,&constraints_n);CHKERRQ(ierr);

    total_counts = n_ISForFaces+n_ISForEdges;
    total_counts *= max_constraints;
    total_counts += n_vertices;
    ierr = PetscBTCreate(total_counts,&change_basis);CHKERRQ(ierr);

    total_counts = 0;
    max_size_of_constraint = 0;
    for (i=0;i<n_ISForEdges+n_ISForFaces;i++) {
      IS used_is;
      if (i<n_ISForEdges) {
        used_is = ISForEdges[i];
      } else {
        used_is = ISForFaces[i-n_ISForEdges];
      }
      ierr = ISGetSize(used_is,&j);CHKERRQ(ierr);
      total_counts += j;
      max_size_of_constraint = PetscMax(j,max_size_of_constraint);
    }
    ierr = PetscMalloc3(total_counts*max_constraints+n_vertices,&constraints_data,total_counts+n_vertices,&constraints_idxs,total_counts+n_vertices,&constraints_idxs_B);CHKERRQ(ierr);

    /* get local part of global near null space vectors */
    ierr = PetscMalloc1(nnsp_size,&localnearnullsp);CHKERRQ(ierr);
    for (k=0;k<nnsp_size;k++) {
      ierr = VecDuplicate(pcis->vec1_N,&localnearnullsp[k]);CHKERRQ(ierr);
      ierr = VecScatterBegin(matis->rctx,nearnullvecs[k],localnearnullsp[k],INSERT_VALUES,SCATTER_FORWARD);CHKERRQ(ierr);
      ierr = VecScatterEnd(matis->rctx,nearnullvecs[k],localnearnullsp[k],INSERT_VALUES,SCATTER_FORWARD);CHKERRQ(ierr);
    }

    /* whether or not to skip lapack calls */
    skip_lapack = PETSC_TRUE;
    if (n_ISForFaces+n_ISForEdges && max_constraints > 1 && !pcbddc->use_nnsp_true) skip_lapack = PETSC_FALSE;

    /* First we issue queries to allocate optimal workspace for LAPACKgesvd (or LAPACKsyev if SVD is missing) */
    if (!skip_lapack) {
      PetscScalar temp_work;

#if defined(PETSC_MISSING_LAPACK_GESVD)
      /* Proper Orthogonal Decomposition (POD) using the snapshot method */
      ierr = PetscMalloc1(max_constraints*max_constraints,&correlation_mat);CHKERRQ(ierr);
      ierr = PetscMalloc1(max_constraints,&singular_vals);CHKERRQ(ierr);
      ierr = PetscMalloc1(max_size_of_constraint*max_constraints,&temp_basis);CHKERRQ(ierr);
#if defined(PETSC_USE_COMPLEX)
      ierr = PetscMalloc1(3*max_constraints,&rwork);CHKERRQ(ierr);
#endif
      /* now we evaluate the optimal workspace using query with lwork=-1 */
      ierr = PetscBLASIntCast(max_constraints,&Blas_N);CHKERRQ(ierr);
      ierr = PetscBLASIntCast(max_constraints,&Blas_LDA);CHKERRQ(ierr);
      lwork = -1;
      ierr = PetscFPTrapPush(PETSC_FP_TRAP_OFF);CHKERRQ(ierr);
#if !defined(PETSC_USE_COMPLEX)
      PetscStackCallBLAS("LAPACKsyev",LAPACKsyev_("V","U",&Blas_N,correlation_mat,&Blas_LDA,singular_vals,&temp_work,&lwork,&lierr));
#else
      PetscStackCallBLAS("LAPACKsyev",LAPACKsyev_("V","U",&Blas_N,correlation_mat,&Blas_LDA,singular_vals,&temp_work,&lwork,rwork,&lierr));
#endif
      ierr = PetscFPTrapPop();CHKERRQ(ierr);
      if (lierr) SETERRQ1(PETSC_COMM_SELF,PETSC_ERR_LIB,"Error in query to SYEV Lapack routine %d",(int)lierr);
#else /* on missing GESVD */
      /* SVD */
      PetscInt max_n,min_n;
      max_n = max_size_of_constraint;
      min_n = max_constraints;
      if (max_size_of_constraint < max_constraints) {
        min_n = max_size_of_constraint;
        max_n = max_constraints;
      }
      ierr = PetscMalloc1(min_n,&singular_vals);CHKERRQ(ierr);
#if defined(PETSC_USE_COMPLEX)
      ierr = PetscMalloc1(5*min_n,&rwork);CHKERRQ(ierr);
#endif
      /* now we evaluate the optimal workspace using query with lwork=-1 */
      lwork = -1;
      ierr = PetscBLASIntCast(max_n,&Blas_M);CHKERRQ(ierr);
      ierr = PetscBLASIntCast(min_n,&Blas_N);CHKERRQ(ierr);
      ierr = PetscBLASIntCast(max_n,&Blas_LDA);CHKERRQ(ierr);
      ierr = PetscFPTrapPush(PETSC_FP_TRAP_OFF);CHKERRQ(ierr);
#if !defined(PETSC_USE_COMPLEX)
      PetscStackCallBLAS("LAPACKgesvd",LAPACKgesvd_("O","N",&Blas_M,&Blas_N,&constraints_data[0],&Blas_LDA,singular_vals,&dummy_scalar,&dummy_int,&dummy_scalar,&dummy_int,&temp_work,&lwork,&lierr));
#else
      PetscStackCallBLAS("LAPACKgesvd",LAPACKgesvd_("O","N",&Blas_M,&Blas_N,&constraints_data[0],&Blas_LDA,singular_vals,&dummy_scalar,&dummy_int,&dummy_scalar,&dummy_int,&temp_work,&lwork,rwork,&lierr));
#endif
      ierr = PetscFPTrapPop();CHKERRQ(ierr);
      if (lierr) SETERRQ1(PETSC_COMM_SELF,PETSC_ERR_LIB,"Error in query to GESVD Lapack routine %d",(int)lierr);
#endif /* on missing GESVD */
      /* Allocate optimal workspace */
      ierr = PetscBLASIntCast((PetscInt)PetscRealPart(temp_work),&lwork);CHKERRQ(ierr);
      ierr = PetscMalloc1(lwork,&work);CHKERRQ(ierr);
    }
    /* Now we can loop on constraining sets */
    total_counts = 0;
    constraints_idxs_ptr[0] = 0;
    constraints_data_ptr[0] = 0;
    /* vertices */
    if (n_vertices) {
      ierr = ISGetIndices(ISForVertices,(const PetscInt**)&is_indices);CHKERRQ(ierr);
      ierr = PetscMemcpy(constraints_idxs,is_indices,n_vertices*sizeof(PetscInt));CHKERRQ(ierr);
      for (i=0;i<n_vertices;i++) {
        constraints_n[total_counts] = 1;
        constraints_data[total_counts] = 1.0;
        constraints_idxs_ptr[total_counts+1] = constraints_idxs_ptr[total_counts]+1;
        constraints_data_ptr[total_counts+1] = constraints_data_ptr[total_counts]+1;
        total_counts++;
      }
      ierr = ISRestoreIndices(ISForVertices,(const PetscInt**)&is_indices);CHKERRQ(ierr);
      n_vertices = total_counts;
    }

    /* edges and faces */
    total_counts_cc = total_counts;
    for (ncc=0;ncc<n_ISForEdges+n_ISForFaces;ncc++) {
      IS        used_is;
      PetscBool idxs_copied = PETSC_FALSE;

      if (ncc<n_ISForEdges) {
        used_is = ISForEdges[ncc];
        boolforchange = pcbddc->use_change_of_basis; /* change or not the basis on the edge */
      } else {
        used_is = ISForFaces[ncc-n_ISForEdges];
        boolforchange = (PetscBool)(pcbddc->use_change_of_basis && pcbddc->use_change_on_faces); /* change or not the basis on the face */
      }
      temp_constraints = 0;          /* zero the number of constraints I have on this conn comp */

      ierr = ISGetSize(used_is,&size_of_constraint);CHKERRQ(ierr);
      ierr = ISGetIndices(used_is,(const PetscInt**)&is_indices);CHKERRQ(ierr);
      /* change of basis should not be performed on local periodic nodes */
      if (pcbddc->mat_graph->mirrors && pcbddc->mat_graph->mirrors[is_indices[0]]) boolforchange = PETSC_FALSE;
      if (nnsp_has_cnst) {
        PetscScalar quad_value;

        ierr = PetscMemcpy(constraints_idxs + constraints_idxs_ptr[total_counts_cc],is_indices,size_of_constraint*sizeof(PetscInt));CHKERRQ(ierr);
        idxs_copied = PETSC_TRUE;

        if (!pcbddc->use_nnsp_true) {
          quad_value = (PetscScalar)(1.0/PetscSqrtReal((PetscReal)size_of_constraint));
        } else {
          quad_value = 1.0;
        }
        for (j=0;j<size_of_constraint;j++) {
          constraints_data[constraints_data_ptr[total_counts_cc]+j] = quad_value;
        }
        temp_constraints++;
        total_counts++;
      }
      for (k=0;k<nnsp_size;k++) {
        PetscReal real_value;
        PetscScalar *ptr_to_data;

        ierr = VecGetArrayRead(localnearnullsp[k],(const PetscScalar**)&array);CHKERRQ(ierr);
        ptr_to_data = &constraints_data[constraints_data_ptr[total_counts_cc]+temp_constraints*size_of_constraint];
        for (j=0;j<size_of_constraint;j++) {
          ptr_to_data[j] = array[is_indices[j]];
        }
        ierr = VecRestoreArrayRead(localnearnullsp[k],(const PetscScalar**)&array);CHKERRQ(ierr);
        /* check if array is null on the connected component */
        ierr = PetscBLASIntCast(size_of_constraint,&Blas_N);CHKERRQ(ierr);
        PetscStackCallBLAS("BLASasum",real_value = BLASasum_(&Blas_N,ptr_to_data,&Blas_one));
        if (real_value > tol*size_of_constraint) { /* keep indices and values */
          temp_constraints++;
          total_counts++;
          if (!idxs_copied) {
            ierr = PetscMemcpy(constraints_idxs + constraints_idxs_ptr[total_counts_cc],is_indices,size_of_constraint*sizeof(PetscInt));CHKERRQ(ierr);
            idxs_copied = PETSC_TRUE;
          }
        }
      }
      ierr = ISRestoreIndices(used_is,(const PetscInt**)&is_indices);CHKERRQ(ierr);
      valid_constraints = temp_constraints;
      if (!pcbddc->use_nnsp_true && temp_constraints) {
        if (temp_constraints == 1) { /* just normalize the constraint */
          PetscScalar norm,*ptr_to_data;

          ptr_to_data = &constraints_data[constraints_data_ptr[total_counts_cc]];
          ierr = PetscBLASIntCast(size_of_constraint,&Blas_N);CHKERRQ(ierr);
          PetscStackCallBLAS("BLASdot",norm = BLASdot_(&Blas_N,ptr_to_data,&Blas_one,ptr_to_data,&Blas_one));
          norm = 1.0/PetscSqrtReal(PetscRealPart(norm));
          PetscStackCallBLAS("BLASscal",BLASscal_(&Blas_N,&norm,ptr_to_data,&Blas_one));
        } else { /* perform SVD */
          PetscScalar *ptr_to_data = &constraints_data[constraints_data_ptr[total_counts_cc]];

#if defined(PETSC_MISSING_LAPACK_GESVD)
          /* SVD: Y = U*S*V^H                -> U (eigenvectors of Y*Y^H) = Y*V*(S)^\dag
             POD: Y^H*Y = V*D*V^H, D = S^H*S -> U = Y*V*D^(-1/2)
             -> When PETSC_USE_COMPLEX and PETSC_MISSING_LAPACK_GESVD are defined
                the constraints basis will differ (by a complex factor with absolute value equal to 1)
                from that computed using LAPACKgesvd
             -> This is due to a different computation of eigenvectors in LAPACKheev
             -> The quality of the POD-computed basis will be the same */
          ierr = PetscMemzero(correlation_mat,temp_constraints*temp_constraints*sizeof(PetscScalar));CHKERRQ(ierr);
          /* Store upper triangular part of correlation matrix */
          ierr = PetscBLASIntCast(size_of_constraint,&Blas_N);CHKERRQ(ierr);
          ierr = PetscFPTrapPush(PETSC_FP_TRAP_OFF);CHKERRQ(ierr);
          for (j=0;j<temp_constraints;j++) {
            for (k=0;k<j+1;k++) {
              PetscStackCallBLAS("BLASdot",correlation_mat[j*temp_constraints+k] = BLASdot_(&Blas_N,ptr_to_data+k*size_of_constraint,&Blas_one,ptr_to_data+j*size_of_constraint,&Blas_one));
            }
          }
          /* compute eigenvalues and eigenvectors of correlation matrix */
          ierr = PetscBLASIntCast(temp_constraints,&Blas_N);CHKERRQ(ierr);
          ierr = PetscBLASIntCast(temp_constraints,&Blas_LDA);CHKERRQ(ierr);
#if !defined(PETSC_USE_COMPLEX)
          PetscStackCallBLAS("LAPACKsyev",LAPACKsyev_("V","U",&Blas_N,correlation_mat,&Blas_LDA,singular_vals,work,&lwork,&lierr));
#else
          PetscStackCallBLAS("LAPACKsyev",LAPACKsyev_("V","U",&Blas_N,correlation_mat,&Blas_LDA,singular_vals,work,&lwork,rwork,&lierr));
#endif
          ierr = PetscFPTrapPop();CHKERRQ(ierr);
          if (lierr) SETERRQ1(PETSC_COMM_SELF,PETSC_ERR_LIB,"Error in SYEV Lapack routine %d",(int)lierr);
          /* retain eigenvalues greater than tol: note that LAPACKsyev gives eigs in ascending order */
          j = 0;
          while (j < temp_constraints && singular_vals[j]/singular_vals[temp_constraints-1] < tol) j++;
          total_counts = total_counts-j;
          valid_constraints = temp_constraints-j;
          /* scale and copy POD basis into used quadrature memory */
          ierr = PetscBLASIntCast(size_of_constraint,&Blas_M);CHKERRQ(ierr);
          ierr = PetscBLASIntCast(temp_constraints,&Blas_N);CHKERRQ(ierr);
          ierr = PetscBLASIntCast(temp_constraints,&Blas_K);CHKERRQ(ierr);
          ierr = PetscBLASIntCast(size_of_constraint,&Blas_LDA);CHKERRQ(ierr);
          ierr = PetscBLASIntCast(temp_constraints,&Blas_LDB);CHKERRQ(ierr);
          ierr = PetscBLASIntCast(size_of_constraint,&Blas_LDC);CHKERRQ(ierr);
          if (j<temp_constraints) {
            PetscInt ii;
            for (k=j;k<temp_constraints;k++) singular_vals[k] = 1.0/PetscSqrtReal(singular_vals[k]);
            ierr = PetscFPTrapPush(PETSC_FP_TRAP_OFF);CHKERRQ(ierr);
            PetscStackCallBLAS("BLASgemm",BLASgemm_("N","N",&Blas_M,&Blas_N,&Blas_K,&one,ptr_to_data,&Blas_LDA,correlation_mat,&Blas_LDB,&zero,temp_basis,&Blas_LDC));
            ierr = PetscFPTrapPop();CHKERRQ(ierr);
            for (k=0;k<temp_constraints-j;k++) {
              for (ii=0;ii<size_of_constraint;ii++) {
                ptr_to_data[k*size_of_constraint+ii] = singular_vals[temp_constraints-1-k]*temp_basis[(temp_constraints-1-k)*size_of_constraint+ii];
              }
            }
          }
#else  /* on missing GESVD */
          ierr = PetscBLASIntCast(size_of_constraint,&Blas_M);CHKERRQ(ierr);
          ierr = PetscBLASIntCast(temp_constraints,&Blas_N);CHKERRQ(ierr);
          ierr = PetscBLASIntCast(size_of_constraint,&Blas_LDA);CHKERRQ(ierr);
          ierr = PetscFPTrapPush(PETSC_FP_TRAP_OFF);CHKERRQ(ierr);
#if !defined(PETSC_USE_COMPLEX)
          PetscStackCallBLAS("LAPACKgesvd",LAPACKgesvd_("O","N",&Blas_M,&Blas_N,ptr_to_data,&Blas_LDA,singular_vals,&dummy_scalar,&dummy_int,&dummy_scalar,&dummy_int,work,&lwork,&lierr));
#else
          PetscStackCallBLAS("LAPACKgesvd",LAPACKgesvd_("O","N",&Blas_M,&Blas_N,ptr_to_data,&Blas_LDA,singular_vals,&dummy_scalar,&dummy_int,&dummy_scalar,&dummy_int,work,&lwork,rwork,&lierr));
#endif
          if (lierr) SETERRQ1(PETSC_COMM_SELF,PETSC_ERR_LIB,"Error in GESVD Lapack routine %d",(int)lierr);
          ierr = PetscFPTrapPop();CHKERRQ(ierr);
          /* retain eigenvalues greater than tol: note that LAPACKgesvd gives eigs in descending order */
          k = temp_constraints;
          if (k > size_of_constraint) k = size_of_constraint;
          j = 0;
          while (j < k && singular_vals[k-j-1]/singular_vals[0] < tol) j++;
          valid_constraints = k-j;
          total_counts = total_counts-temp_constraints+valid_constraints;
#endif /* on missing GESVD */
        }
      }
      /* update pointers information */
      if (valid_constraints) {
        constraints_n[total_counts_cc] = valid_constraints;
        constraints_idxs_ptr[total_counts_cc+1] = constraints_idxs_ptr[total_counts_cc]+size_of_constraint;
        constraints_data_ptr[total_counts_cc+1] = constraints_data_ptr[total_counts_cc]+size_of_constraint*valid_constraints;
        /* set change_of_basis flag */
        if (boolforchange) {
          PetscBTSet(change_basis,total_counts_cc);
        }
        total_counts_cc++;
      }
    }
    /* free workspace */
    if (!skip_lapack) {
      ierr = PetscFree(work);CHKERRQ(ierr);
#if defined(PETSC_USE_COMPLEX)
      ierr = PetscFree(rwork);CHKERRQ(ierr);
#endif
      ierr = PetscFree(singular_vals);CHKERRQ(ierr);
#if defined(PETSC_MISSING_LAPACK_GESVD)
      ierr = PetscFree(correlation_mat);CHKERRQ(ierr);
      ierr = PetscFree(temp_basis);CHKERRQ(ierr);
#endif
    }
    for (k=0;k<nnsp_size;k++) {
      ierr = VecDestroy(&localnearnullsp[k]);CHKERRQ(ierr);
    }
    ierr = PetscFree(localnearnullsp);CHKERRQ(ierr);
    /* free index sets of faces, edges and vertices */
    for (i=0;i<n_ISForFaces;i++) {
      ierr = ISDestroy(&ISForFaces[i]);CHKERRQ(ierr);
    }
    if (n_ISForFaces) {
      ierr = PetscFree(ISForFaces);CHKERRQ(ierr);
    }
    for (i=0;i<n_ISForEdges;i++) {
      ierr = ISDestroy(&ISForEdges[i]);CHKERRQ(ierr);
    }
    if (n_ISForEdges) {
      ierr = PetscFree(ISForEdges);CHKERRQ(ierr);
    }
    ierr = ISDestroy(&ISForVertices);CHKERRQ(ierr);
  } else {
    PCBDDCSubSchurs sub_schurs = pcbddc->sub_schurs;

    total_counts = 0;
    n_vertices = 0;
    if (sub_schurs->is_vertices && pcbddc->use_vertices) {
      ierr = ISGetLocalSize(sub_schurs->is_vertices,&n_vertices);CHKERRQ(ierr);
    }
    max_constraints = 0;
    total_counts_cc = 0;
    for (i=0;i<sub_schurs->n_subs+n_vertices;i++) {
      total_counts += pcbddc->adaptive_constraints_n[i];
      if (pcbddc->adaptive_constraints_n[i]) total_counts_cc++;
      max_constraints = PetscMax(max_constraints,pcbddc->adaptive_constraints_n[i]);
    }
    constraints_idxs_ptr = pcbddc->adaptive_constraints_idxs_ptr;
    constraints_data_ptr = pcbddc->adaptive_constraints_data_ptr;
    constraints_idxs = pcbddc->adaptive_constraints_idxs;
    constraints_data = pcbddc->adaptive_constraints_data;
    /* constraints_n differs from pcbddc->adaptive_constraints_n */
    ierr = PetscMalloc1(total_counts_cc,&constraints_n);CHKERRQ(ierr);
    total_counts_cc = 0;
    for (i=0;i<sub_schurs->n_subs+n_vertices;i++) {
      if (pcbddc->adaptive_constraints_n[i]) {
        constraints_n[total_counts_cc++] = pcbddc->adaptive_constraints_n[i];
      }
    }

    max_size_of_constraint = 0;
    for (i=0;i<total_counts_cc;i++) max_size_of_constraint = PetscMax(max_size_of_constraint,constraints_idxs_ptr[i+1]-constraints_idxs_ptr[i]);
    ierr = PetscMalloc1(constraints_idxs_ptr[total_counts_cc],&constraints_idxs_B);CHKERRQ(ierr);
    /* Change of basis */
    ierr = PetscBTCreate(total_counts_cc,&change_basis);CHKERRQ(ierr);
    if (pcbddc->use_change_of_basis) {
      for (i=0;i<sub_schurs->n_subs;i++) {
        if (PetscBTLookup(sub_schurs->is_edge,i) || pcbddc->use_change_on_faces) {
          ierr = PetscBTSet(change_basis,i+n_vertices);CHKERRQ(ierr);
        }
      }
    }
  }
  pcbddc->local_primal_size = total_counts;
  ierr = PetscMalloc1(pcbddc->local_primal_size+pcbddc->benign_n,&pcbddc->primal_indices_local_idxs);CHKERRQ(ierr);

  /* map constraints_idxs in boundary numbering */
  ierr = ISGlobalToLocalMappingApply(pcis->BtoNmap,IS_GTOLM_DROP,constraints_idxs_ptr[total_counts_cc],constraints_idxs,&i,constraints_idxs_B);CHKERRQ(ierr);
  if (i != constraints_idxs_ptr[total_counts_cc]) SETERRQ2(PETSC_COMM_SELF,PETSC_ERR_PLIB,"Error in boundary numbering for constraints indices %D != %D",constraints_idxs_ptr[total_counts_cc],i);

  /* Create constraint matrix */
  ierr = MatCreate(PETSC_COMM_SELF,&pcbddc->ConstraintMatrix);CHKERRQ(ierr);
  ierr = MatSetType(pcbddc->ConstraintMatrix,MATAIJ);CHKERRQ(ierr);
  ierr = MatSetSizes(pcbddc->ConstraintMatrix,pcbddc->local_primal_size,pcis->n,pcbddc->local_primal_size,pcis->n);CHKERRQ(ierr);

  /* find primal_dofs: subdomain corners plus dofs selected as primal after change of basis */
  /* determine if a QR strategy is needed for change of basis */
  qr_needed = pcbddc->use_qr_single;
  ierr = PetscBTCreate(total_counts_cc,&qr_needed_idx);CHKERRQ(ierr);
  total_primal_vertices=0;
  pcbddc->local_primal_size_cc = 0;
  for (i=0;i<total_counts_cc;i++) {
    size_of_constraint = constraints_idxs_ptr[i+1]-constraints_idxs_ptr[i];
    if (size_of_constraint == 1 && pcbddc->mat_graph->custom_minimal_size) {
      pcbddc->primal_indices_local_idxs[total_primal_vertices++] = constraints_idxs[constraints_idxs_ptr[i]];
      pcbddc->local_primal_size_cc += 1;
    } else if (PetscBTLookup(change_basis,i)) {
      for (k=0;k<constraints_n[i];k++) {
        pcbddc->primal_indices_local_idxs[total_primal_vertices++] = constraints_idxs[constraints_idxs_ptr[i]+k];
      }
      pcbddc->local_primal_size_cc += constraints_n[i];
      if (constraints_n[i] > 1 || pcbddc->use_qr_single) {
        PetscBTSet(qr_needed_idx,i);
        qr_needed = PETSC_TRUE;
      }
    } else {
      pcbddc->local_primal_size_cc += 1;
    }
  }
  /* note that the local variable n_vertices used below stores the number of pointwise constraints */
  pcbddc->n_vertices = total_primal_vertices;
  /* permute indices in order to have a sorted set of vertices */
  ierr = PetscSortInt(total_primal_vertices,pcbddc->primal_indices_local_idxs);CHKERRQ(ierr);
  ierr = PetscMalloc2(pcbddc->local_primal_size_cc+pcbddc->benign_n,&pcbddc->local_primal_ref_node,pcbddc->local_primal_size_cc+pcbddc->benign_n,&pcbddc->local_primal_ref_mult);CHKERRQ(ierr);
  ierr = PetscMemcpy(pcbddc->local_primal_ref_node,pcbddc->primal_indices_local_idxs,total_primal_vertices*sizeof(PetscInt));CHKERRQ(ierr);
  for (i=0;i<total_primal_vertices;i++) pcbddc->local_primal_ref_mult[i] = 1;

  /* nonzero structure of constraint matrix */
  /* and get reference dof for local constraints */
  ierr = PetscMalloc1(pcbddc->local_primal_size,&nnz);CHKERRQ(ierr);
  for (i=0;i<total_primal_vertices;i++) nnz[i] = 1;

  j = total_primal_vertices;
  total_counts = total_primal_vertices;
  cum = total_primal_vertices;
  for (i=n_vertices;i<total_counts_cc;i++) {
    if (!PetscBTLookup(change_basis,i)) {
      pcbddc->local_primal_ref_node[cum] = constraints_idxs[constraints_idxs_ptr[i]];
      pcbddc->local_primal_ref_mult[cum] = constraints_n[i];
      cum++;
      size_of_constraint = constraints_idxs_ptr[i+1]-constraints_idxs_ptr[i];
      for (k=0;k<constraints_n[i];k++) {
        pcbddc->primal_indices_local_idxs[total_counts++] = constraints_idxs[constraints_idxs_ptr[i]+k];
        nnz[j+k] = size_of_constraint;
      }
      j += constraints_n[i];
    }
  }
  ierr = MatSeqAIJSetPreallocation(pcbddc->ConstraintMatrix,0,nnz);CHKERRQ(ierr);
  ierr = MatSetOption(pcbddc->ConstraintMatrix,MAT_NEW_NONZERO_ALLOCATION_ERR,PETSC_TRUE);CHKERRQ(ierr);
  ierr = PetscFree(nnz);CHKERRQ(ierr);

  /* set values in constraint matrix */
  for (i=0;i<total_primal_vertices;i++) {
    ierr = MatSetValue(pcbddc->ConstraintMatrix,i,pcbddc->local_primal_ref_node[i],1.0,INSERT_VALUES);CHKERRQ(ierr);
  }
  total_counts = total_primal_vertices;
  for (i=n_vertices;i<total_counts_cc;i++) {
    if (!PetscBTLookup(change_basis,i)) {
      PetscInt *cols;

      size_of_constraint = constraints_idxs_ptr[i+1]-constraints_idxs_ptr[i];
      cols = constraints_idxs+constraints_idxs_ptr[i];
      for (k=0;k<constraints_n[i];k++) {
        PetscInt    row = total_counts+k;
        PetscScalar *vals;

        vals = constraints_data+constraints_data_ptr[i]+k*size_of_constraint;
        ierr = MatSetValues(pcbddc->ConstraintMatrix,1,&row,size_of_constraint,cols,vals,INSERT_VALUES);CHKERRQ(ierr);
      }
      total_counts += constraints_n[i];
    }
  }
  /* assembling */
  ierr = MatAssemblyBegin(pcbddc->ConstraintMatrix,MAT_FINAL_ASSEMBLY);CHKERRQ(ierr);
  ierr = MatAssemblyEnd(pcbddc->ConstraintMatrix,MAT_FINAL_ASSEMBLY);CHKERRQ(ierr);
  ierr = MatViewFromOptions(pcbddc->ConstraintMatrix,NULL,"-pc_bddc_constraint_mat_view");CHKERRQ(ierr);

  /* Create matrix for change of basis. We don't need it in case pcbddc->use_change_of_basis is FALSE */
  if (pcbddc->use_change_of_basis) {
    /* dual and primal dofs on a single cc */
    PetscInt     dual_dofs,primal_dofs;
    /* working stuff for GEQRF */
    PetscScalar  *qr_basis = NULL,*qr_tau = NULL,*qr_work = NULL,lqr_work_t;
    PetscBLASInt lqr_work;
    /* working stuff for UNGQR */
    PetscScalar  *gqr_work = NULL,lgqr_work_t;
    PetscBLASInt lgqr_work;
    /* working stuff for TRTRS */
    PetscScalar  *trs_rhs = NULL;
    PetscBLASInt Blas_NRHS;
    /* pointers for values insertion into change of basis matrix */
    PetscInt     *start_rows,*start_cols;
    PetscScalar  *start_vals;
    /* working stuff for values insertion */
    PetscBT      is_primal;
    PetscInt     *aux_primal_numbering_B;
    /* matrix sizes */
    PetscInt     global_size,local_size;
    /* temporary change of basis */
    Mat          localChangeOfBasisMatrix;
    /* extra space for debugging */
    PetscScalar  *dbg_work = NULL;

    /* local temporary change of basis acts on local interfaces -> dimension is n_B x n_B */
    ierr = MatCreate(PETSC_COMM_SELF,&localChangeOfBasisMatrix);CHKERRQ(ierr);
    ierr = MatSetType(localChangeOfBasisMatrix,MATAIJ);CHKERRQ(ierr);
    ierr = MatSetSizes(localChangeOfBasisMatrix,pcis->n,pcis->n,pcis->n,pcis->n);CHKERRQ(ierr);
    /* nonzeros for local mat */
    ierr = PetscMalloc1(pcis->n,&nnz);CHKERRQ(ierr);
    if (!pcbddc->benign_change || pcbddc->fake_change) {
      for (i=0;i<pcis->n;i++) nnz[i]=1;
    } else {
      const PetscInt *ii;
      PetscInt       n;
      PetscBool      flg_row;
      ierr = MatGetRowIJ(pcbddc->benign_change,0,PETSC_FALSE,PETSC_FALSE,&n,&ii,NULL,&flg_row);CHKERRQ(ierr);
      for (i=0;i<n;i++) nnz[i] = ii[i+1]-ii[i];
      ierr = MatRestoreRowIJ(pcbddc->benign_change,0,PETSC_FALSE,PETSC_FALSE,&n,&ii,NULL,&flg_row);CHKERRQ(ierr);
    }
    for (i=n_vertices;i<total_counts_cc;i++) {
      if (PetscBTLookup(change_basis,i)) {
        size_of_constraint = constraints_idxs_ptr[i+1]-constraints_idxs_ptr[i];
        if (PetscBTLookup(qr_needed_idx,i)) {
          for (j=0;j<size_of_constraint;j++) nnz[constraints_idxs[constraints_idxs_ptr[i]+j]] = size_of_constraint;
        } else {
          nnz[constraints_idxs[constraints_idxs_ptr[i]]] = size_of_constraint;
          for (j=1;j<size_of_constraint;j++) nnz[constraints_idxs[constraints_idxs_ptr[i]+j]] = 2;
        }
      }
    }
    ierr = MatSeqAIJSetPreallocation(localChangeOfBasisMatrix,0,nnz);CHKERRQ(ierr);
    ierr = MatSetOption(localChangeOfBasisMatrix,MAT_NEW_NONZERO_ALLOCATION_ERR,PETSC_TRUE);CHKERRQ(ierr);
    ierr = PetscFree(nnz);CHKERRQ(ierr);
    /* Set interior change in the matrix */
    if (!pcbddc->benign_change || pcbddc->fake_change) {
      for (i=0;i<pcis->n;i++) {
        ierr = MatSetValue(localChangeOfBasisMatrix,i,i,1.0,INSERT_VALUES);CHKERRQ(ierr);
      }
    } else {
      const PetscInt *ii,*jj;
      PetscScalar    *aa;
      PetscInt       n;
      PetscBool      flg_row;
      ierr = MatGetRowIJ(pcbddc->benign_change,0,PETSC_FALSE,PETSC_FALSE,&n,&ii,&jj,&flg_row);CHKERRQ(ierr);
      ierr = MatSeqAIJGetArray(pcbddc->benign_change,&aa);CHKERRQ(ierr);
      for (i=0;i<n;i++) {
        ierr = MatSetValues(localChangeOfBasisMatrix,1,&i,ii[i+1]-ii[i],jj+ii[i],aa+ii[i],INSERT_VALUES);CHKERRQ(ierr);
      }
      ierr = MatSeqAIJRestoreArray(pcbddc->benign_change,&aa);CHKERRQ(ierr);
      ierr = MatRestoreRowIJ(pcbddc->benign_change,0,PETSC_FALSE,PETSC_FALSE,&n,&ii,&jj,&flg_row);CHKERRQ(ierr);
    }

    if (pcbddc->dbg_flag) {
      ierr = PetscViewerASCIISynchronizedPrintf(pcbddc->dbg_viewer,"--------------------------------------------------------------\n");CHKERRQ(ierr);
      ierr = PetscViewerASCIISynchronizedPrintf(pcbddc->dbg_viewer,"Checking change of basis computation for subdomain %04d\n",PetscGlobalRank);CHKERRQ(ierr);
    }


    /* Now we loop on the constraints which need a change of basis */
    /*
       Change of basis matrix is evaluated similarly to the FIRST APPROACH in
       Klawonn and Widlund, Dual-primal FETI-DP methods for linear elasticity, (see Sect 6.2.1)

       Basic blocks of change of basis matrix T computed by

          - Using the following block transformation if there is only a primal dof on the cc (and -pc_bddc_use_qr_single is not specified)

            | 1        0   ...        0         s_1/S |
            | 0        1   ...        0         s_2/S |
            |              ...                        |
            | 0        ...            1     s_{n-1}/S |
            | -s_1/s_n ...    -s_{n-1}/s_n      s_n/S |

            with S = \sum_{i=1}^n s_i^2
            NOTE: in the above example, the primal dof is the last one of the edge in LOCAL ordering
                  in the current implementation, the primal dof is the first one of the edge in GLOBAL ordering

          - QR decomposition of constraints otherwise
    */
    if (qr_needed && max_size_of_constraint) {
      /* space to store Q */
      ierr = PetscMalloc1(max_size_of_constraint*max_size_of_constraint,&qr_basis);CHKERRQ(ierr);
      /* array to store scaling factors for reflectors */
      ierr = PetscMalloc1(max_constraints,&qr_tau);CHKERRQ(ierr);
      /* first we issue queries for optimal work */
      ierr = PetscBLASIntCast(max_size_of_constraint,&Blas_M);CHKERRQ(ierr);
      ierr = PetscBLASIntCast(max_constraints,&Blas_N);CHKERRQ(ierr);
      ierr = PetscBLASIntCast(max_size_of_constraint,&Blas_LDA);CHKERRQ(ierr);
      lqr_work = -1;
      PetscStackCallBLAS("LAPACKgeqrf",LAPACKgeqrf_(&Blas_M,&Blas_N,qr_basis,&Blas_LDA,qr_tau,&lqr_work_t,&lqr_work,&lierr));
      if (lierr) SETERRQ1(PETSC_COMM_SELF,PETSC_ERR_LIB,"Error in query to GEQRF Lapack routine %d",(int)lierr);
      ierr = PetscBLASIntCast((PetscInt)PetscRealPart(lqr_work_t),&lqr_work);CHKERRQ(ierr);
      ierr = PetscMalloc1((PetscInt)PetscRealPart(lqr_work_t),&qr_work);CHKERRQ(ierr);
      lgqr_work = -1;
      ierr = PetscBLASIntCast(max_size_of_constraint,&Blas_M);CHKERRQ(ierr);
      ierr = PetscBLASIntCast(max_size_of_constraint,&Blas_N);CHKERRQ(ierr);
      ierr = PetscBLASIntCast(max_constraints,&Blas_K);CHKERRQ(ierr);
      ierr = PetscBLASIntCast(max_size_of_constraint,&Blas_LDA);CHKERRQ(ierr);
      if (Blas_K>Blas_M) Blas_K=Blas_M; /* adjust just for computing optimal work */
      PetscStackCallBLAS("LAPACKorgqr",LAPACKorgqr_(&Blas_M,&Blas_N,&Blas_K,qr_basis,&Blas_LDA,qr_tau,&lgqr_work_t,&lgqr_work,&lierr));
      if (lierr) SETERRQ1(PETSC_COMM_SELF,PETSC_ERR_LIB,"Error in query to ORGQR/UNGQR Lapack routine %d",(int)lierr);
      ierr = PetscBLASIntCast((PetscInt)PetscRealPart(lgqr_work_t),&lgqr_work);CHKERRQ(ierr);
      ierr = PetscMalloc1((PetscInt)PetscRealPart(lgqr_work_t),&gqr_work);CHKERRQ(ierr);
      /* array to store rhs and solution of triangular solver */
      ierr = PetscMalloc1(max_constraints*max_constraints,&trs_rhs);CHKERRQ(ierr);
      /* allocating workspace for check */
      if (pcbddc->dbg_flag) {
        ierr = PetscMalloc1(max_size_of_constraint*(max_constraints+max_size_of_constraint),&dbg_work);CHKERRQ(ierr);
      }
    }
    /* array to store whether a node is primal or not */
    ierr = PetscBTCreate(pcis->n_B,&is_primal);CHKERRQ(ierr);
    ierr = PetscMalloc1(total_primal_vertices,&aux_primal_numbering_B);CHKERRQ(ierr);
    ierr = ISGlobalToLocalMappingApply(pcis->BtoNmap,IS_GTOLM_DROP,total_primal_vertices,pcbddc->local_primal_ref_node,&i,aux_primal_numbering_B);CHKERRQ(ierr);
    if (i != total_primal_vertices) SETERRQ2(PETSC_COMM_SELF,PETSC_ERR_PLIB,"Error in boundary numbering for BDDC vertices! %D != %D",total_primal_vertices,i);
    for (i=0;i<total_primal_vertices;i++) {
      ierr = PetscBTSet(is_primal,aux_primal_numbering_B[i]);CHKERRQ(ierr);
    }
    ierr = PetscFree(aux_primal_numbering_B);CHKERRQ(ierr);

    /* loop on constraints and see whether or not they need a change of basis and compute it */
    for (total_counts=n_vertices;total_counts<total_counts_cc;total_counts++) {
      size_of_constraint = constraints_idxs_ptr[total_counts+1]-constraints_idxs_ptr[total_counts];
      if (PetscBTLookup(change_basis,total_counts)) {
        /* get constraint info */
        primal_dofs = constraints_n[total_counts];
        dual_dofs = size_of_constraint-primal_dofs;

        if (pcbddc->dbg_flag) {
          ierr = PetscViewerASCIISynchronizedPrintf(pcbddc->dbg_viewer,"Constraints %D: %D need a change of basis (size %D)\n",total_counts,primal_dofs,size_of_constraint);CHKERRQ(ierr);
        }

        if (PetscBTLookup(qr_needed_idx,total_counts)) { /* QR */

          /* copy quadrature constraints for change of basis check */
          if (pcbddc->dbg_flag) {
            ierr = PetscMemcpy(dbg_work,&constraints_data[constraints_data_ptr[total_counts]],size_of_constraint*primal_dofs*sizeof(PetscScalar));CHKERRQ(ierr);
          }
          /* copy temporary constraints into larger work vector (in order to store all columns of Q) */
          ierr = PetscMemcpy(qr_basis,&constraints_data[constraints_data_ptr[total_counts]],size_of_constraint*primal_dofs*sizeof(PetscScalar));CHKERRQ(ierr);

          /* compute QR decomposition of constraints */
          ierr = PetscBLASIntCast(size_of_constraint,&Blas_M);CHKERRQ(ierr);
          ierr = PetscBLASIntCast(primal_dofs,&Blas_N);CHKERRQ(ierr);
          ierr = PetscBLASIntCast(size_of_constraint,&Blas_LDA);CHKERRQ(ierr);
          ierr = PetscFPTrapPush(PETSC_FP_TRAP_OFF);CHKERRQ(ierr);
          PetscStackCallBLAS("LAPACKgeqrf",LAPACKgeqrf_(&Blas_M,&Blas_N,qr_basis,&Blas_LDA,qr_tau,qr_work,&lqr_work,&lierr));
          if (lierr) SETERRQ1(PETSC_COMM_SELF,PETSC_ERR_LIB,"Error in GEQRF Lapack routine %d",(int)lierr);
          ierr = PetscFPTrapPop();CHKERRQ(ierr);

          /* explictly compute R^-T */
          ierr = PetscMemzero(trs_rhs,primal_dofs*primal_dofs*sizeof(*trs_rhs));CHKERRQ(ierr);
          for (j=0;j<primal_dofs;j++) trs_rhs[j*(primal_dofs+1)] = 1.0;
          ierr = PetscBLASIntCast(primal_dofs,&Blas_N);CHKERRQ(ierr);
          ierr = PetscBLASIntCast(primal_dofs,&Blas_NRHS);CHKERRQ(ierr);
          ierr = PetscBLASIntCast(size_of_constraint,&Blas_LDA);CHKERRQ(ierr);
          ierr = PetscBLASIntCast(primal_dofs,&Blas_LDB);CHKERRQ(ierr);
          ierr = PetscFPTrapPush(PETSC_FP_TRAP_OFF);CHKERRQ(ierr);
          PetscStackCallBLAS("LAPACKtrtrs",LAPACKtrtrs_("U","T","N",&Blas_N,&Blas_NRHS,qr_basis,&Blas_LDA,trs_rhs,&Blas_LDB,&lierr));
          if (lierr) SETERRQ1(PETSC_COMM_SELF,PETSC_ERR_LIB,"Error in TRTRS Lapack routine %d",(int)lierr);
          ierr = PetscFPTrapPop();CHKERRQ(ierr);

          /* explicitly compute all columns of Q (Q = [Q1 | Q2] ) overwriting QR factorization in qr_basis */
          ierr = PetscBLASIntCast(size_of_constraint,&Blas_M);CHKERRQ(ierr);
          ierr = PetscBLASIntCast(size_of_constraint,&Blas_N);CHKERRQ(ierr);
          ierr = PetscBLASIntCast(primal_dofs,&Blas_K);CHKERRQ(ierr);
          ierr = PetscBLASIntCast(size_of_constraint,&Blas_LDA);CHKERRQ(ierr);
          ierr = PetscFPTrapPush(PETSC_FP_TRAP_OFF);CHKERRQ(ierr);
          PetscStackCallBLAS("LAPACKorgqr",LAPACKorgqr_(&Blas_M,&Blas_N,&Blas_K,qr_basis,&Blas_LDA,qr_tau,gqr_work,&lgqr_work,&lierr));
          if (lierr) SETERRQ1(PETSC_COMM_SELF,PETSC_ERR_LIB,"Error in ORGQR/UNGQR Lapack routine %d",(int)lierr);
          ierr = PetscFPTrapPop();CHKERRQ(ierr);

          /* first primal_dofs columns of Q need to be re-scaled in order to be unitary w.r.t constraints
             i.e. C_{pxn}*Q_{nxn} should be equal to [I_pxp | 0_pxd] (see check below)
             where n=size_of_constraint, p=primal_dofs, d=dual_dofs (n=p+d), I and 0 identity and null matrix resp. */
          ierr = PetscBLASIntCast(size_of_constraint,&Blas_M);CHKERRQ(ierr);
          ierr = PetscBLASIntCast(primal_dofs,&Blas_N);CHKERRQ(ierr);
          ierr = PetscBLASIntCast(primal_dofs,&Blas_K);CHKERRQ(ierr);
          ierr = PetscBLASIntCast(size_of_constraint,&Blas_LDA);CHKERRQ(ierr);
          ierr = PetscBLASIntCast(primal_dofs,&Blas_LDB);CHKERRQ(ierr);
          ierr = PetscBLASIntCast(size_of_constraint,&Blas_LDC);CHKERRQ(ierr);
          ierr = PetscFPTrapPush(PETSC_FP_TRAP_OFF);CHKERRQ(ierr);
          PetscStackCallBLAS("BLASgemm",BLASgemm_("N","N",&Blas_M,&Blas_N,&Blas_K,&one,qr_basis,&Blas_LDA,trs_rhs,&Blas_LDB,&zero,constraints_data+constraints_data_ptr[total_counts],&Blas_LDC));
          ierr = PetscFPTrapPop();CHKERRQ(ierr);
          ierr = PetscMemcpy(qr_basis,&constraints_data[constraints_data_ptr[total_counts]],size_of_constraint*primal_dofs*sizeof(PetscScalar));CHKERRQ(ierr);

          /* insert values in change of basis matrix respecting global ordering of new primal dofs */
          start_rows = &constraints_idxs[constraints_idxs_ptr[total_counts]];
          /* insert cols for primal dofs */
          for (j=0;j<primal_dofs;j++) {
            start_vals = &qr_basis[j*size_of_constraint];
            start_cols = &constraints_idxs[constraints_idxs_ptr[total_counts]+j];
            ierr = MatSetValues(localChangeOfBasisMatrix,size_of_constraint,start_rows,1,start_cols,start_vals,INSERT_VALUES);CHKERRQ(ierr);
          }
          /* insert cols for dual dofs */
          for (j=0,k=0;j<dual_dofs;k++) {
            if (!PetscBTLookup(is_primal,constraints_idxs_B[constraints_idxs_ptr[total_counts]+k])) {
              start_vals = &qr_basis[(primal_dofs+j)*size_of_constraint];
              start_cols = &constraints_idxs[constraints_idxs_ptr[total_counts]+k];
              ierr = MatSetValues(localChangeOfBasisMatrix,size_of_constraint,start_rows,1,start_cols,start_vals,INSERT_VALUES);CHKERRQ(ierr);
              j++;
            }
          }

          /* check change of basis */
          if (pcbddc->dbg_flag) {
            PetscInt   ii,jj;
            PetscBool valid_qr=PETSC_TRUE;
            ierr = PetscBLASIntCast(primal_dofs,&Blas_M);CHKERRQ(ierr);
            ierr = PetscBLASIntCast(size_of_constraint,&Blas_N);CHKERRQ(ierr);
            ierr = PetscBLASIntCast(size_of_constraint,&Blas_K);CHKERRQ(ierr);
            ierr = PetscBLASIntCast(size_of_constraint,&Blas_LDA);CHKERRQ(ierr);
            ierr = PetscBLASIntCast(size_of_constraint,&Blas_LDB);CHKERRQ(ierr);
            ierr = PetscBLASIntCast(primal_dofs,&Blas_LDC);CHKERRQ(ierr);
            ierr = PetscFPTrapPush(PETSC_FP_TRAP_OFF);CHKERRQ(ierr);
            PetscStackCallBLAS("BLASgemm",BLASgemm_("T","N",&Blas_M,&Blas_N,&Blas_K,&one,dbg_work,&Blas_LDA,qr_basis,&Blas_LDB,&zero,&dbg_work[size_of_constraint*primal_dofs],&Blas_LDC));
            ierr = PetscFPTrapPop();CHKERRQ(ierr);
            for (jj=0;jj<size_of_constraint;jj++) {
              for (ii=0;ii<primal_dofs;ii++) {
                if (ii != jj && PetscAbsScalar(dbg_work[size_of_constraint*primal_dofs+jj*primal_dofs+ii]) > 1.e-12) valid_qr = PETSC_FALSE;
                if (ii == jj && PetscAbsScalar(dbg_work[size_of_constraint*primal_dofs+jj*primal_dofs+ii]-(PetscReal)1) > 1.e-12) valid_qr = PETSC_FALSE;
              }
            }
            if (!valid_qr) {
              ierr = PetscViewerASCIISynchronizedPrintf(pcbddc->dbg_viewer,"\t-> wrong change of basis!\n");CHKERRQ(ierr);
              for (jj=0;jj<size_of_constraint;jj++) {
                for (ii=0;ii<primal_dofs;ii++) {
                  if (ii != jj && PetscAbsScalar(dbg_work[size_of_constraint*primal_dofs+jj*primal_dofs+ii]) > 1.e-12) {
                    ierr = PetscViewerASCIISynchronizedPrintf(pcbddc->dbg_viewer,"\tQr basis function %D is not orthogonal to constraint %D (%1.14e)!\n",jj,ii,PetscAbsScalar(dbg_work[size_of_constraint*primal_dofs+jj*primal_dofs+ii]));CHKERRQ(ierr);
                  }
                  if (ii == jj && PetscAbsScalar(dbg_work[size_of_constraint*primal_dofs+jj*primal_dofs+ii]-(PetscReal)1) > 1.e-12) {
                    ierr = PetscViewerASCIISynchronizedPrintf(pcbddc->dbg_viewer,"\tQr basis function %D is not unitary w.r.t constraint %D (%1.14e)!\n",jj,ii,PetscAbsScalar(dbg_work[size_of_constraint*primal_dofs+jj*primal_dofs+ii]));CHKERRQ(ierr);
                  }
                }
              }
            } else {
              ierr = PetscViewerASCIISynchronizedPrintf(pcbddc->dbg_viewer,"\t-> right change of basis!\n");CHKERRQ(ierr);
            }
          }
        } else { /* simple transformation block */
          PetscInt    row,col;
          PetscScalar val,norm;

          ierr = PetscBLASIntCast(size_of_constraint,&Blas_N);CHKERRQ(ierr);
          PetscStackCallBLAS("BLASdot",norm = BLASdot_(&Blas_N,constraints_data+constraints_data_ptr[total_counts],&Blas_one,constraints_data+constraints_data_ptr[total_counts],&Blas_one));
          for (j=0;j<size_of_constraint;j++) {
            PetscInt row_B = constraints_idxs_B[constraints_idxs_ptr[total_counts]+j];
            row = constraints_idxs[constraints_idxs_ptr[total_counts]+j];
            if (!PetscBTLookup(is_primal,row_B)) {
              col = constraints_idxs[constraints_idxs_ptr[total_counts]];
              ierr = MatSetValue(localChangeOfBasisMatrix,row,row,1.0,INSERT_VALUES);CHKERRQ(ierr);
              ierr = MatSetValue(localChangeOfBasisMatrix,row,col,constraints_data[constraints_data_ptr[total_counts]+j]/norm,INSERT_VALUES);CHKERRQ(ierr);
            } else {
              for (k=0;k<size_of_constraint;k++) {
                col = constraints_idxs[constraints_idxs_ptr[total_counts]+k];
                if (row != col) {
                  val = -constraints_data[constraints_data_ptr[total_counts]+k]/constraints_data[constraints_data_ptr[total_counts]];
                } else {
                  val = constraints_data[constraints_data_ptr[total_counts]]/norm;
                }
                ierr = MatSetValue(localChangeOfBasisMatrix,row,col,val,INSERT_VALUES);CHKERRQ(ierr);
              }
            }
          }
          if (pcbddc->dbg_flag) {
            ierr = PetscViewerASCIISynchronizedPrintf(pcbddc->dbg_viewer,"\t-> using standard change of basis\n");CHKERRQ(ierr);
          }
        }
      } else {
        if (pcbddc->dbg_flag) {
          ierr = PetscViewerASCIISynchronizedPrintf(pcbddc->dbg_viewer,"Constraint %D does not need a change of basis (size %D)\n",total_counts,size_of_constraint);CHKERRQ(ierr);
        }
      }
    }

    /* free workspace */
    if (qr_needed) {
      if (pcbddc->dbg_flag) {
        ierr = PetscFree(dbg_work);CHKERRQ(ierr);
      }
      ierr = PetscFree(trs_rhs);CHKERRQ(ierr);
      ierr = PetscFree(qr_tau);CHKERRQ(ierr);
      ierr = PetscFree(qr_work);CHKERRQ(ierr);
      ierr = PetscFree(gqr_work);CHKERRQ(ierr);
      ierr = PetscFree(qr_basis);CHKERRQ(ierr);
    }
    ierr = PetscBTDestroy(&is_primal);CHKERRQ(ierr);
    ierr = MatAssemblyBegin(localChangeOfBasisMatrix,MAT_FINAL_ASSEMBLY);CHKERRQ(ierr);
    ierr = MatAssemblyEnd(localChangeOfBasisMatrix,MAT_FINAL_ASSEMBLY);CHKERRQ(ierr);

    /* assembling of global change of variable */
    if (!pcbddc->fake_change) {
      Mat      tmat;
      PetscInt bs;

      ierr = VecGetSize(pcis->vec1_global,&global_size);CHKERRQ(ierr);
      ierr = VecGetLocalSize(pcis->vec1_global,&local_size);CHKERRQ(ierr);
      ierr = MatDuplicate(pc->pmat,MAT_DO_NOT_COPY_VALUES,&tmat);CHKERRQ(ierr);
      ierr = MatISSetLocalMat(tmat,localChangeOfBasisMatrix);CHKERRQ(ierr);
      ierr = MatAssemblyBegin(tmat,MAT_FINAL_ASSEMBLY);CHKERRQ(ierr);
      ierr = MatAssemblyEnd(tmat,MAT_FINAL_ASSEMBLY);CHKERRQ(ierr);
      ierr = MatCreate(PetscObjectComm((PetscObject)pc),&pcbddc->ChangeOfBasisMatrix);CHKERRQ(ierr);
      ierr = MatSetType(pcbddc->ChangeOfBasisMatrix,MATAIJ);CHKERRQ(ierr);
      ierr = MatGetBlockSize(pc->pmat,&bs);CHKERRQ(ierr);
      ierr = MatSetBlockSize(pcbddc->ChangeOfBasisMatrix,bs);CHKERRQ(ierr);
      ierr = MatSetSizes(pcbddc->ChangeOfBasisMatrix,local_size,local_size,global_size,global_size);CHKERRQ(ierr);
      ierr = MatISSetMPIXAIJPreallocation_Private(tmat,pcbddc->ChangeOfBasisMatrix,PETSC_TRUE);CHKERRQ(ierr);
      ierr = MatConvert(tmat,MATAIJ,MAT_REUSE_MATRIX,&pcbddc->ChangeOfBasisMatrix);CHKERRQ(ierr);
      ierr = MatDestroy(&tmat);CHKERRQ(ierr);
      ierr = VecSet(pcis->vec1_global,0.0);CHKERRQ(ierr);
      ierr = VecSet(pcis->vec1_N,1.0);CHKERRQ(ierr);
      ierr = VecScatterBegin(matis->rctx,pcis->vec1_N,pcis->vec1_global,ADD_VALUES,SCATTER_REVERSE);CHKERRQ(ierr);
      ierr = VecScatterEnd(matis->rctx,pcis->vec1_N,pcis->vec1_global,ADD_VALUES,SCATTER_REVERSE);CHKERRQ(ierr);
      ierr = VecReciprocal(pcis->vec1_global);CHKERRQ(ierr);
      ierr = MatDiagonalScale(pcbddc->ChangeOfBasisMatrix,pcis->vec1_global,NULL);CHKERRQ(ierr);

      /* check */
      if (pcbddc->dbg_flag) {
        PetscReal error;
        Vec       x,x_change;

        ierr = VecDuplicate(pcis->vec1_global,&x);CHKERRQ(ierr);
        ierr = VecDuplicate(pcis->vec1_global,&x_change);CHKERRQ(ierr);
        ierr = VecSetRandom(x,NULL);CHKERRQ(ierr);
        ierr = VecCopy(x,pcis->vec1_global);CHKERRQ(ierr);
        ierr = VecScatterBegin(matis->rctx,x,pcis->vec1_N,INSERT_VALUES,SCATTER_FORWARD);CHKERRQ(ierr);
        ierr = VecScatterEnd(matis->rctx,x,pcis->vec1_N,INSERT_VALUES,SCATTER_FORWARD);CHKERRQ(ierr);
        ierr = MatMult(localChangeOfBasisMatrix,pcis->vec1_N,pcis->vec2_N);CHKERRQ(ierr);
        ierr = VecScatterBegin(matis->rctx,pcis->vec2_N,x,INSERT_VALUES,SCATTER_REVERSE);CHKERRQ(ierr);
        ierr = VecScatterEnd(matis->rctx,pcis->vec2_N,x,INSERT_VALUES,SCATTER_REVERSE);CHKERRQ(ierr);
        ierr = MatMult(pcbddc->ChangeOfBasisMatrix,pcis->vec1_global,x_change);CHKERRQ(ierr);
        ierr = VecAXPY(x,-1.0,x_change);CHKERRQ(ierr);
        ierr = VecNorm(x,NORM_INFINITY,&error);CHKERRQ(ierr);
        if (error > PETSC_SMALL) {
          SETERRQ1(PetscObjectComm((PetscObject)pc),PETSC_ERR_PLIB,"Error global vs local change on N: %1.6e",error);
        }
        ierr = VecDestroy(&x);CHKERRQ(ierr);
        ierr = VecDestroy(&x_change);CHKERRQ(ierr);
      }
      /* adapt sub_schurs computed (if any) */
      if (pcbddc->use_deluxe_scaling) {
        PCBDDCSubSchurs sub_schurs=pcbddc->sub_schurs;

        if (pcbddc->use_change_of_basis && pcbddc->adaptive_userdefined) SETERRQ(PetscObjectComm((PetscObject)pc),PETSC_ERR_SUP,"Cannot mix automatic change of basis, adaptive selection and user-defined constraints");
        if (sub_schurs && sub_schurs->S_Ej_all) {
          Mat                    S_new,tmat;
          IS                     is_all_N,is_V_Sall = NULL;

          ierr = ISLocalToGlobalMappingApplyIS(pcis->BtoNmap,sub_schurs->is_Ej_all,&is_all_N);CHKERRQ(ierr);
          ierr = MatCreateSubMatrix(localChangeOfBasisMatrix,is_all_N,is_all_N,MAT_INITIAL_MATRIX,&tmat);CHKERRQ(ierr);
          if (pcbddc->deluxe_zerorows) {
            ISLocalToGlobalMapping NtoSall;
            IS                     is_V;
            ierr = ISCreateGeneral(PETSC_COMM_SELF,pcbddc->n_vertices,pcbddc->local_primal_ref_node,PETSC_COPY_VALUES,&is_V);CHKERRQ(ierr);
            ierr = ISLocalToGlobalMappingCreateIS(is_all_N,&NtoSall);CHKERRQ(ierr);
            ierr = ISGlobalToLocalMappingApplyIS(NtoSall,IS_GTOLM_DROP,is_V,&is_V_Sall);CHKERRQ(ierr);
            ierr = ISLocalToGlobalMappingDestroy(&NtoSall);CHKERRQ(ierr);
            ierr = ISDestroy(&is_V);CHKERRQ(ierr);
          }
          ierr = ISDestroy(&is_all_N);CHKERRQ(ierr);
          ierr = MatPtAP(sub_schurs->S_Ej_all,tmat,MAT_INITIAL_MATRIX,1.0,&S_new);CHKERRQ(ierr);
          ierr = MatDestroy(&sub_schurs->S_Ej_all);CHKERRQ(ierr);
          ierr = PetscObjectReference((PetscObject)S_new);CHKERRQ(ierr);
          if (pcbddc->deluxe_zerorows) {
            const PetscScalar *array;
            const PetscInt    *idxs_V,*idxs_all;
            PetscInt          i,n_V;

            ierr = MatZeroRowsColumnsIS(S_new,is_V_Sall,1.,NULL,NULL);CHKERRQ(ierr);
            ierr = ISGetLocalSize(is_V_Sall,&n_V);CHKERRQ(ierr);
            ierr = ISGetIndices(is_V_Sall,&idxs_V);CHKERRQ(ierr);
            ierr = ISGetIndices(sub_schurs->is_Ej_all,&idxs_all);CHKERRQ(ierr);
            ierr = VecGetArrayRead(pcis->D,&array);CHKERRQ(ierr);
            for (i=0;i<n_V;i++) {
              PetscScalar val;
              PetscInt    idx;

              idx = idxs_V[i];
              val = array[idxs_all[idxs_V[i]]];
              ierr = MatSetValue(S_new,idx,idx,val,INSERT_VALUES);CHKERRQ(ierr);
            }
            ierr = MatAssemblyBegin(S_new,MAT_FINAL_ASSEMBLY);CHKERRQ(ierr);
            ierr = MatAssemblyEnd(S_new,MAT_FINAL_ASSEMBLY);CHKERRQ(ierr);
            ierr = VecRestoreArrayRead(pcis->D,&array);CHKERRQ(ierr);
            ierr = ISRestoreIndices(sub_schurs->is_Ej_all,&idxs_all);CHKERRQ(ierr);
            ierr = ISRestoreIndices(is_V_Sall,&idxs_V);CHKERRQ(ierr);
          }
          sub_schurs->S_Ej_all = S_new;
          ierr = MatDestroy(&S_new);CHKERRQ(ierr);
          if (sub_schurs->sum_S_Ej_all) {
            ierr = MatPtAP(sub_schurs->sum_S_Ej_all,tmat,MAT_INITIAL_MATRIX,1.0,&S_new);CHKERRQ(ierr);
            ierr = MatDestroy(&sub_schurs->sum_S_Ej_all);CHKERRQ(ierr);
            ierr = PetscObjectReference((PetscObject)S_new);CHKERRQ(ierr);
            if (pcbddc->deluxe_zerorows) {
              ierr = MatZeroRowsColumnsIS(S_new,is_V_Sall,1.,NULL,NULL);CHKERRQ(ierr);
            }
            sub_schurs->sum_S_Ej_all = S_new;
            ierr = MatDestroy(&S_new);CHKERRQ(ierr);
          }
          ierr = ISDestroy(&is_V_Sall);CHKERRQ(ierr);
          ierr = MatDestroy(&tmat);CHKERRQ(ierr);
        }
        /* destroy any change of basis context in sub_schurs */
        if (sub_schurs && sub_schurs->change) {
          PetscInt i;

          for (i=0;i<sub_schurs->n_subs;i++) {
            ierr = KSPDestroy(&sub_schurs->change[i]);CHKERRQ(ierr);
          }
          ierr = PetscFree(sub_schurs->change);CHKERRQ(ierr);
        }
      }
      if (pcbddc->switch_static) { /* need to save the local change */
        pcbddc->switch_static_change = localChangeOfBasisMatrix;
      } else {
        ierr = MatDestroy(&localChangeOfBasisMatrix);CHKERRQ(ierr);
      }
      /* determine if any process has changed the pressures locally */
      pcbddc->change_interior = pcbddc->benign_have_null;
    } else { /* fake change (get back change of basis into ConstraintMatrix and info on qr) */
      ierr = MatDestroy(&pcbddc->ConstraintMatrix);CHKERRQ(ierr);
      pcbddc->ConstraintMatrix = localChangeOfBasisMatrix;
      pcbddc->use_qr_single = qr_needed;
    }
  } else if (pcbddc->user_ChangeOfBasisMatrix || pcbddc->benign_saddle_point) {
    if (!pcbddc->benign_have_null && pcbddc->user_ChangeOfBasisMatrix) {
      ierr = PetscObjectReference((PetscObject)pcbddc->user_ChangeOfBasisMatrix);CHKERRQ(ierr);
      pcbddc->ChangeOfBasisMatrix = pcbddc->user_ChangeOfBasisMatrix;
    } else {
      Mat benign_global = NULL;
      if (pcbddc->benign_have_null) {
        Mat M;

        pcbddc->change_interior = PETSC_TRUE;
        ierr = VecCopy(matis->counter,pcis->vec1_N);CHKERRQ(ierr);
        ierr = VecReciprocal(pcis->vec1_N);CHKERRQ(ierr);
        ierr = MatDuplicate(pc->pmat,MAT_DO_NOT_COPY_VALUES,&benign_global);CHKERRQ(ierr);
        if (pcbddc->benign_change) {
          ierr = MatDuplicate(pcbddc->benign_change,MAT_COPY_VALUES,&M);CHKERRQ(ierr);
          ierr = MatDiagonalScale(M,pcis->vec1_N,NULL);CHKERRQ(ierr);
        } else {
          ierr = MatCreateSeqAIJ(PETSC_COMM_SELF,pcis->n,pcis->n,1,NULL,&M);CHKERRQ(ierr);
          ierr = MatDiagonalSet(M,pcis->vec1_N,INSERT_VALUES);CHKERRQ(ierr);
        }
        ierr = MatISSetLocalMat(benign_global,M);CHKERRQ(ierr);
        ierr = MatDestroy(&M);CHKERRQ(ierr);
        ierr = MatAssemblyBegin(benign_global,MAT_FINAL_ASSEMBLY);CHKERRQ(ierr);
        ierr = MatAssemblyEnd(benign_global,MAT_FINAL_ASSEMBLY);CHKERRQ(ierr);
      }
      if (pcbddc->user_ChangeOfBasisMatrix) {
        ierr = MatMatMult(pcbddc->user_ChangeOfBasisMatrix,benign_global,MAT_INITIAL_MATRIX,PETSC_DEFAULT,&pcbddc->ChangeOfBasisMatrix);CHKERRQ(ierr);
        ierr = MatDestroy(&benign_global);CHKERRQ(ierr);
      } else if (pcbddc->benign_have_null) {
        pcbddc->ChangeOfBasisMatrix = benign_global;
      }
    }
    if (pcbddc->switch_static && pcbddc->ChangeOfBasisMatrix) { /* need to save the local change */
      IS             is_global;
      const PetscInt *gidxs;

      ierr = ISLocalToGlobalMappingGetIndices(pc->pmat->rmap->mapping,&gidxs);CHKERRQ(ierr);
      ierr = ISCreateGeneral(PetscObjectComm((PetscObject)pc),pcis->n,gidxs,PETSC_COPY_VALUES,&is_global);CHKERRQ(ierr);
      ierr = ISLocalToGlobalMappingRestoreIndices(pc->pmat->rmap->mapping,&gidxs);CHKERRQ(ierr);
      ierr = MatCreateSubMatrixUnsorted(pcbddc->ChangeOfBasisMatrix,is_global,is_global,&pcbddc->switch_static_change);CHKERRQ(ierr);
      ierr = ISDestroy(&is_global);CHKERRQ(ierr);
    }
  }
  if (!pcbddc->fake_change && pcbddc->ChangeOfBasisMatrix && !pcbddc->work_change) {
    ierr = VecDuplicate(pcis->vec1_global,&pcbddc->work_change);CHKERRQ(ierr);
  }

  if (!pcbddc->fake_change) {
    /* add pressure dofs to set of primal nodes for numbering purposes */
    for (i=0;i<pcbddc->benign_n;i++) {
      pcbddc->local_primal_ref_node[pcbddc->local_primal_size_cc] = pcbddc->benign_p0_lidx[i];
      pcbddc->primal_indices_local_idxs[pcbddc->local_primal_size] = pcbddc->benign_p0_lidx[i];
      pcbddc->local_primal_ref_mult[pcbddc->local_primal_size_cc] = 1;
      pcbddc->local_primal_size_cc++;
      pcbddc->local_primal_size++;
    }

    /* check if a new primal space has been introduced (also take into account benign trick) */
    pcbddc->new_primal_space_local = PETSC_TRUE;
    if (olocal_primal_size == pcbddc->local_primal_size) {
      ierr = PetscMemcmp(pcbddc->local_primal_ref_node,olocal_primal_ref_node,olocal_primal_size_cc*sizeof(PetscInt),&pcbddc->new_primal_space_local);CHKERRQ(ierr);
      pcbddc->new_primal_space_local = (PetscBool)(!pcbddc->new_primal_space_local);
      if (!pcbddc->new_primal_space_local) {
        ierr = PetscMemcmp(pcbddc->local_primal_ref_mult,olocal_primal_ref_mult,olocal_primal_size_cc*sizeof(PetscInt),&pcbddc->new_primal_space_local);CHKERRQ(ierr);
        pcbddc->new_primal_space_local = (PetscBool)(!pcbddc->new_primal_space_local);
      }
    }
    /* new_primal_space will be used for numbering of coarse dofs, so it should be the same across all subdomains */
    ierr = MPIU_Allreduce(&pcbddc->new_primal_space_local,&pcbddc->new_primal_space,1,MPIU_BOOL,MPI_LOR,PetscObjectComm((PetscObject)pc));CHKERRQ(ierr);
  }
  ierr = PetscFree2(olocal_primal_ref_node,olocal_primal_ref_mult);CHKERRQ(ierr);

  /* flush dbg viewer */
  if (pcbddc->dbg_flag) {
    ierr = PetscViewerFlush(pcbddc->dbg_viewer);CHKERRQ(ierr);
  }

  /* free workspace */
  ierr = PetscBTDestroy(&qr_needed_idx);CHKERRQ(ierr);
  ierr = PetscBTDestroy(&change_basis);CHKERRQ(ierr);
  if (!pcbddc->adaptive_selection) {
    ierr = PetscFree3(constraints_idxs_ptr,constraints_data_ptr,constraints_n);CHKERRQ(ierr);
    ierr = PetscFree3(constraints_data,constraints_idxs,constraints_idxs_B);CHKERRQ(ierr);
  } else {
    ierr = PetscFree5(pcbddc->adaptive_constraints_n,
                      pcbddc->adaptive_constraints_idxs_ptr,
                      pcbddc->adaptive_constraints_data_ptr,
                      pcbddc->adaptive_constraints_idxs,
                      pcbddc->adaptive_constraints_data);CHKERRQ(ierr);
    ierr = PetscFree(constraints_n);CHKERRQ(ierr);
    ierr = PetscFree(constraints_idxs_B);CHKERRQ(ierr);
  }
  PetscFunctionReturn(0);
}
/* #undef PETSC_MISSING_LAPACK_GESVD */

PetscErrorCode PCBDDCAnalyzeInterface(PC pc)
{
  ISLocalToGlobalMapping map;
  PC_BDDC                *pcbddc = (PC_BDDC*)pc->data;
  Mat_IS                 *matis  = (Mat_IS*)pc->pmat->data;
  PetscInt               i,N;
  PetscBool              rcsr = PETSC_FALSE;
  PetscErrorCode         ierr;

  PetscFunctionBegin;
  if (pcbddc->recompute_topography) {
    pcbddc->graphanalyzed = PETSC_FALSE;
    /* Reset previously computed graph */
    ierr = PCBDDCGraphReset(pcbddc->mat_graph);CHKERRQ(ierr);
    /* Init local Graph struct */
    ierr = MatGetSize(pc->pmat,&N,NULL);CHKERRQ(ierr);
    ierr = MatGetLocalToGlobalMapping(pc->pmat,&map,NULL);CHKERRQ(ierr);
    ierr = PCBDDCGraphInit(pcbddc->mat_graph,map,N,pcbddc->graphmaxcount);CHKERRQ(ierr);

    if (pcbddc->user_primal_vertices_local && !pcbddc->user_primal_vertices) {
      ierr = PCBDDCConsistencyCheckIS(pc,MPI_LOR,&pcbddc->user_primal_vertices_local);CHKERRQ(ierr);
    }
    /* Check validity of the csr graph passed in by the user */
    if (pcbddc->mat_graph->nvtxs_csr && pcbddc->mat_graph->nvtxs_csr != pcbddc->mat_graph->nvtxs) SETERRQ2(PETSC_COMM_SELF,PETSC_ERR_ARG_WRONG,"Invalid size of local CSR graph! Found %D, expected %D",pcbddc->mat_graph->nvtxs_csr,pcbddc->mat_graph->nvtxs);

    /* Set default CSR adjacency of local dofs if not provided by the user with PCBDDCSetLocalAdjacencyGraph */
    if (!pcbddc->mat_graph->xadj && pcbddc->use_local_adj) {
      PetscInt  *xadj,*adjncy;
      PetscInt  nvtxs;
      PetscBool flg_row=PETSC_FALSE;

      ierr = MatGetRowIJ(matis->A,0,PETSC_TRUE,PETSC_FALSE,&nvtxs,(const PetscInt**)&xadj,(const PetscInt**)&adjncy,&flg_row);CHKERRQ(ierr);
      if (flg_row) {
        ierr = PCBDDCSetLocalAdjacencyGraph(pc,nvtxs,xadj,adjncy,PETSC_COPY_VALUES);CHKERRQ(ierr);
        pcbddc->computed_rowadj = PETSC_TRUE;
      }
      ierr = MatRestoreRowIJ(matis->A,0,PETSC_TRUE,PETSC_FALSE,&nvtxs,(const PetscInt**)&xadj,(const PetscInt**)&adjncy,&flg_row);CHKERRQ(ierr);
      rcsr = PETSC_TRUE;
    }
    if (pcbddc->dbg_flag) {
      ierr = PetscViewerFlush(pcbddc->dbg_viewer);CHKERRQ(ierr);
    }

    if (pcbddc->mat_graph->cdim && !pcbddc->mat_graph->cloc) {
      PetscReal    *lcoords;
      PetscInt     n;
      MPI_Datatype dimrealtype;

      if (pcbddc->mat_graph->cnloc != pc->pmat->rmap->n) SETERRQ2(PETSC_COMM_SELF,PETSC_ERR_USER,"Invalid number of local coordinates! Got %D, expected %D",pcbddc->mat_graph->cnloc,pc->pmat->rmap->n);
      ierr = MatGetLocalSize(matis->A,&n,NULL);CHKERRQ(ierr);
      ierr = MatISSetUpSF(pc->pmat);CHKERRQ(ierr);
      ierr = PetscMalloc1(pcbddc->mat_graph->cdim*n,&lcoords);CHKERRQ(ierr);
      ierr = MPI_Type_contiguous(pcbddc->mat_graph->cdim,MPIU_REAL,&dimrealtype);CHKERRQ(ierr);
      ierr = MPI_Type_commit(&dimrealtype);CHKERRQ(ierr);
      ierr = PetscSFBcastBegin(matis->sf,dimrealtype,pcbddc->mat_graph->coords,lcoords);CHKERRQ(ierr);
      ierr = PetscSFBcastEnd(matis->sf,dimrealtype,pcbddc->mat_graph->coords,lcoords);CHKERRQ(ierr);
      ierr = MPI_Type_free(&dimrealtype);CHKERRQ(ierr);
      ierr = PetscFree(pcbddc->mat_graph->coords);CHKERRQ(ierr);

      pcbddc->mat_graph->coords = lcoords;
      pcbddc->mat_graph->cloc   = PETSC_TRUE;
      pcbddc->mat_graph->cnloc  = n;
    }
    if (pcbddc->mat_graph->cnloc && pcbddc->mat_graph->cnloc != pcbddc->mat_graph->nvtxs) SETERRQ2(PETSC_COMM_SELF,PETSC_ERR_USER,"Invalid number of local subdomain coordinates! Got %D, expected %D",pcbddc->mat_graph->cnloc,pcbddc->mat_graph->nvtxs);
    pcbddc->mat_graph->active_coords = (PetscBool)(pcbddc->corner_selection && !pcbddc->corner_selected);

    /* Setup of Graph */
    pcbddc->mat_graph->commsizelimit = 0; /* don't use the COMM_SELF variant of the graph */
    ierr = PCBDDCGraphSetUp(pcbddc->mat_graph,pcbddc->vertex_size,pcbddc->NeumannBoundariesLocal,pcbddc->DirichletBoundariesLocal,pcbddc->n_ISForDofsLocal,pcbddc->ISForDofsLocal,pcbddc->user_primal_vertices_local);CHKERRQ(ierr);

    /* attach info on disconnected subdomains if present */
    if (pcbddc->n_local_subs) {
      PetscInt *local_subs;

      ierr = PetscMalloc1(N,&local_subs);CHKERRQ(ierr);
      for (i=0;i<pcbddc->n_local_subs;i++) {
        const PetscInt *idxs;
        PetscInt       nl,j;

        ierr = ISGetLocalSize(pcbddc->local_subs[i],&nl);CHKERRQ(ierr);
        ierr = ISGetIndices(pcbddc->local_subs[i],&idxs);CHKERRQ(ierr);
        for (j=0;j<nl;j++) local_subs[idxs[j]] = i;
        ierr = ISRestoreIndices(pcbddc->local_subs[i],&idxs);CHKERRQ(ierr);
      }
      pcbddc->mat_graph->n_local_subs = pcbddc->n_local_subs;
      pcbddc->mat_graph->local_subs = local_subs;
    }
  }

  if (!pcbddc->graphanalyzed) {
    /* Graph's connected components analysis */
    ierr = PCBDDCGraphComputeConnectedComponents(pcbddc->mat_graph);CHKERRQ(ierr);
    pcbddc->graphanalyzed = PETSC_TRUE;
  }
  if (rcsr) pcbddc->mat_graph->nvtxs_csr = 0;
  PetscFunctionReturn(0);
}

PetscErrorCode PCBDDCOrthonormalizeVecs(PetscInt n, Vec vecs[])
{
  PetscInt       i,j;
  PetscScalar    *alphas;
  PetscErrorCode ierr;

  PetscFunctionBegin;
  if (!n) PetscFunctionReturn(0);
  ierr = PetscMalloc1(n,&alphas);CHKERRQ(ierr);
  ierr = VecNormalize(vecs[0],NULL);CHKERRQ(ierr);
  for (i=1;i<n;i++) {
    ierr = VecMDot(vecs[i],i,vecs,alphas);CHKERRQ(ierr);
    for (j=0;j<i;j++) alphas[j] = PetscConj(-alphas[j]);
    ierr = VecMAXPY(vecs[i],i,alphas,vecs);CHKERRQ(ierr);
    ierr = VecNormalize(vecs[i],NULL);CHKERRQ(ierr);
  }
  ierr = PetscFree(alphas);CHKERRQ(ierr);
  PetscFunctionReturn(0);
}

PetscErrorCode PCBDDCMatISGetSubassemblingPattern(Mat mat, PetscInt *n_subdomains, PetscInt redprocs, IS* is_sends, PetscBool *have_void)
{
  Mat            A;
  PetscInt       n_neighs,*neighs,*n_shared,**shared;
  PetscMPIInt    size,rank,color;
  PetscInt       *xadj,*adjncy;
  PetscInt       *adjncy_wgt,*v_wgt,*ranks_send_to_idx;
  PetscInt       im_active,active_procs,N,n,i,j,threshold = 2;
  PetscInt       void_procs,*procs_candidates = NULL;
  PetscInt       xadj_count,*count;
  PetscBool      ismatis,use_vwgt=PETSC_FALSE;
  PetscSubcomm   psubcomm;
  MPI_Comm       subcomm;
  PetscErrorCode ierr;

  PetscFunctionBegin;
  PetscValidHeaderSpecific(mat,MAT_CLASSID,1);
  ierr = PetscObjectTypeCompare((PetscObject)mat,MATIS,&ismatis);CHKERRQ(ierr);
  if (!ismatis) SETERRQ1(PetscObjectComm((PetscObject)mat),PETSC_ERR_SUP,"Cannot use %s on a matrix object which is not of type MATIS",PETSC_FUNCTION_NAME);
  PetscValidLogicalCollectiveInt(mat,*n_subdomains,2);
  PetscValidLogicalCollectiveInt(mat,redprocs,3);
  if (*n_subdomains <=0) SETERRQ1(PetscObjectComm((PetscObject)mat),PETSC_ERR_ARG_WRONG,"Invalid number of subdomains requested %D",*n_subdomains);

  if (have_void) *have_void = PETSC_FALSE;
  ierr = MPI_Comm_size(PetscObjectComm((PetscObject)mat),&size);CHKERRQ(ierr);
  ierr = MPI_Comm_rank(PetscObjectComm((PetscObject)mat),&rank);CHKERRQ(ierr);
  ierr = MatISGetLocalMat(mat,&A);CHKERRQ(ierr);
  ierr = MatGetLocalSize(A,&n,NULL);CHKERRQ(ierr);
  im_active = !!n;
  ierr = MPIU_Allreduce(&im_active,&active_procs,1,MPIU_INT,MPI_SUM,PetscObjectComm((PetscObject)mat));CHKERRQ(ierr);
  void_procs = size - active_procs;
  /* get ranks of of non-active processes in mat communicator */
  if (void_procs) {
    PetscInt ncand;

    if (have_void) *have_void = PETSC_TRUE;
    ierr = PetscMalloc1(size,&procs_candidates);CHKERRQ(ierr);
    ierr = MPI_Allgather(&im_active,1,MPIU_INT,procs_candidates,1,MPIU_INT,PetscObjectComm((PetscObject)mat));CHKERRQ(ierr);
    for (i=0,ncand=0;i<size;i++) {
      if (!procs_candidates[i]) {
        procs_candidates[ncand++] = i;
      }
    }
    /* force n_subdomains to be not greater that the number of non-active processes */
    *n_subdomains = PetscMin(void_procs,*n_subdomains);
  }

  /* number of subdomains requested greater than active processes or matrix size -> just shift the matrix
     number of subdomains requested 1 -> send to master or first candidate in voids  */
  ierr = MatGetSize(mat,&N,NULL);CHKERRQ(ierr);
  if (active_procs < *n_subdomains || *n_subdomains == 1 || N <= *n_subdomains) {
    PetscInt issize,isidx,dest;
    if (*n_subdomains == 1) dest = 0;
    else dest = rank;
    if (im_active) {
      issize = 1;
      if (procs_candidates) { /* shift the pattern on non-active candidates (if any) */
        isidx = procs_candidates[dest];
      } else {
        isidx = dest;
      }
    } else {
      issize = 0;
      isidx = -1;
    }
    if (*n_subdomains != 1) *n_subdomains = active_procs;
    ierr = ISCreateGeneral(PetscObjectComm((PetscObject)mat),issize,&isidx,PETSC_COPY_VALUES,is_sends);CHKERRQ(ierr);
    ierr = PetscFree(procs_candidates);CHKERRQ(ierr);
    PetscFunctionReturn(0);
  }
  ierr = PetscOptionsGetBool(NULL,NULL,"-matis_partitioning_use_vwgt",&use_vwgt,NULL);CHKERRQ(ierr);
  ierr = PetscOptionsGetInt(NULL,NULL,"-matis_partitioning_threshold",&threshold,NULL);CHKERRQ(ierr);
  threshold = PetscMax(threshold,2);

  /* Get info on mapping */
  ierr = ISLocalToGlobalMappingGetInfo(mat->rmap->mapping,&n_neighs,&neighs,&n_shared,&shared);CHKERRQ(ierr);

  /* build local CSR graph of subdomains' connectivity */
  ierr = PetscMalloc1(2,&xadj);CHKERRQ(ierr);
  xadj[0] = 0;
  xadj[1] = PetscMax(n_neighs-1,0);
  ierr = PetscMalloc1(xadj[1],&adjncy);CHKERRQ(ierr);
  ierr = PetscMalloc1(xadj[1],&adjncy_wgt);CHKERRQ(ierr);
  ierr = PetscCalloc1(n,&count);CHKERRQ(ierr);
  for (i=1;i<n_neighs;i++)
    for (j=0;j<n_shared[i];j++)
      count[shared[i][j]] += 1;

  xadj_count = 0;
  for (i=1;i<n_neighs;i++) {
    for (j=0;j<n_shared[i];j++) {
      if (count[shared[i][j]] < threshold) {
        adjncy[xadj_count] = neighs[i];
        adjncy_wgt[xadj_count] = n_shared[i];
        xadj_count++;
        break;
      }
    }
  }
  xadj[1] = xadj_count;
  ierr = PetscFree(count);CHKERRQ(ierr);
  ierr = ISLocalToGlobalMappingRestoreInfo(mat->rmap->mapping,&n_neighs,&neighs,&n_shared,&shared);CHKERRQ(ierr);
  ierr = PetscSortIntWithArray(xadj[1],adjncy,adjncy_wgt);CHKERRQ(ierr);

  ierr = PetscMalloc1(1,&ranks_send_to_idx);CHKERRQ(ierr);

  /* Restrict work on active processes only */
  ierr = PetscMPIIntCast(im_active,&color);CHKERRQ(ierr);
  if (void_procs) {
    ierr = PetscSubcommCreate(PetscObjectComm((PetscObject)mat),&psubcomm);CHKERRQ(ierr);
    ierr = PetscSubcommSetNumber(psubcomm,2);CHKERRQ(ierr); /* 2 groups, active process and not active processes */
    ierr = PetscSubcommSetTypeGeneral(psubcomm,color,rank);CHKERRQ(ierr);
    subcomm = PetscSubcommChild(psubcomm);
  } else {
    psubcomm = NULL;
    subcomm = PetscObjectComm((PetscObject)mat);
  }

  v_wgt = NULL;
  if (!color) {
    ierr = PetscFree(xadj);CHKERRQ(ierr);
    ierr = PetscFree(adjncy);CHKERRQ(ierr);
    ierr = PetscFree(adjncy_wgt);CHKERRQ(ierr);
  } else {
    Mat             subdomain_adj;
    IS              new_ranks,new_ranks_contig;
    MatPartitioning partitioner;
    PetscInt        rstart=0,rend=0;
    PetscInt        *is_indices,*oldranks;
    PetscMPIInt     size;
    PetscBool       aggregate;

    ierr = MPI_Comm_size(subcomm,&size);CHKERRQ(ierr);
    if (void_procs) {
      PetscInt prank = rank;
      ierr = PetscMalloc1(size,&oldranks);CHKERRQ(ierr);
      ierr = MPI_Allgather(&prank,1,MPIU_INT,oldranks,1,MPIU_INT,subcomm);CHKERRQ(ierr);
      for (i=0;i<xadj[1];i++) {
        ierr = PetscFindInt(adjncy[i],size,oldranks,&adjncy[i]);CHKERRQ(ierr);
      }
      ierr = PetscSortIntWithArray(xadj[1],adjncy,adjncy_wgt);CHKERRQ(ierr);
    } else {
      oldranks = NULL;
    }
    aggregate = ((redprocs > 0 && redprocs < size) ? PETSC_TRUE : PETSC_FALSE);
    if (aggregate) { /* TODO: all this part could be made more efficient */
      PetscInt    lrows,row,ncols,*cols;
      PetscMPIInt nrank;
      PetscScalar *vals;

      ierr = MPI_Comm_rank(subcomm,&nrank);CHKERRQ(ierr);
      lrows = 0;
      if (nrank<redprocs) {
        lrows = size/redprocs;
        if (nrank<size%redprocs) lrows++;
      }
      ierr = MatCreateAIJ(subcomm,lrows,lrows,size,size,50,NULL,50,NULL,&subdomain_adj);CHKERRQ(ierr);
      ierr = MatGetOwnershipRange(subdomain_adj,&rstart,&rend);CHKERRQ(ierr);
      ierr = MatSetOption(subdomain_adj,MAT_NEW_NONZERO_LOCATION_ERR,PETSC_FALSE);CHKERRQ(ierr);
      ierr = MatSetOption(subdomain_adj,MAT_NEW_NONZERO_ALLOCATION_ERR,PETSC_FALSE);CHKERRQ(ierr);
      row = nrank;
      ncols = xadj[1]-xadj[0];
      cols = adjncy;
      ierr = PetscMalloc1(ncols,&vals);CHKERRQ(ierr);
      for (i=0;i<ncols;i++) vals[i] = adjncy_wgt[i];
      ierr = MatSetValues(subdomain_adj,1,&row,ncols,cols,vals,INSERT_VALUES);CHKERRQ(ierr);
      ierr = MatAssemblyBegin(subdomain_adj,MAT_FINAL_ASSEMBLY);CHKERRQ(ierr);
      ierr = MatAssemblyEnd(subdomain_adj,MAT_FINAL_ASSEMBLY);CHKERRQ(ierr);
      ierr = PetscFree(xadj);CHKERRQ(ierr);
      ierr = PetscFree(adjncy);CHKERRQ(ierr);
      ierr = PetscFree(adjncy_wgt);CHKERRQ(ierr);
      ierr = PetscFree(vals);CHKERRQ(ierr);
      if (use_vwgt) {
        Vec               v;
        const PetscScalar *array;
        PetscInt          nl;

        ierr = MatCreateVecs(subdomain_adj,&v,NULL);CHKERRQ(ierr);
        ierr = VecSetValue(v,row,(PetscScalar)n,INSERT_VALUES);CHKERRQ(ierr);
        ierr = VecAssemblyBegin(v);CHKERRQ(ierr);
        ierr = VecAssemblyEnd(v);CHKERRQ(ierr);
        ierr = VecGetLocalSize(v,&nl);CHKERRQ(ierr);
        ierr = VecGetArrayRead(v,&array);CHKERRQ(ierr);
        ierr = PetscMalloc1(nl,&v_wgt);CHKERRQ(ierr);
        for (i=0;i<nl;i++) v_wgt[i] = (PetscInt)PetscRealPart(array[i]);
        ierr = VecRestoreArrayRead(v,&array);CHKERRQ(ierr);
        ierr = VecDestroy(&v);CHKERRQ(ierr);
      }
    } else {
      ierr = MatCreateMPIAdj(subcomm,1,(PetscInt)size,xadj,adjncy,adjncy_wgt,&subdomain_adj);CHKERRQ(ierr);
      if (use_vwgt) {
        ierr = PetscMalloc1(1,&v_wgt);CHKERRQ(ierr);
        v_wgt[0] = n;
      }
    }
    /* ierr = MatView(subdomain_adj,0);CHKERRQ(ierr); */

    /* Partition */
    ierr = MatPartitioningCreate(subcomm,&partitioner);CHKERRQ(ierr);
    ierr = MatPartitioningSetAdjacency(partitioner,subdomain_adj);CHKERRQ(ierr);
    if (v_wgt) {
      ierr = MatPartitioningSetVertexWeights(partitioner,v_wgt);CHKERRQ(ierr);
    }
    *n_subdomains = PetscMin((PetscInt)size,*n_subdomains);
    ierr = MatPartitioningSetNParts(partitioner,*n_subdomains);CHKERRQ(ierr);
    ierr = MatPartitioningSetFromOptions(partitioner);CHKERRQ(ierr);
    ierr = MatPartitioningApply(partitioner,&new_ranks);CHKERRQ(ierr);
    /* ierr = MatPartitioningView(partitioner,0);CHKERRQ(ierr); */

    /* renumber new_ranks to avoid "holes" in new set of processors */
    ierr = ISRenumber(new_ranks,NULL,NULL,&new_ranks_contig);CHKERRQ(ierr);
    ierr = ISDestroy(&new_ranks);CHKERRQ(ierr);
    ierr = ISGetIndices(new_ranks_contig,(const PetscInt**)&is_indices);CHKERRQ(ierr);
    if (!aggregate) {
      if (procs_candidates) { /* shift the pattern on non-active candidates (if any) */
#if defined(PETSC_USE_DEBUG)
        if (!oldranks) SETERRQ(PETSC_COMM_SELF,PETSC_ERR_PLIB,"This should not happen");
#endif
        ranks_send_to_idx[0] = procs_candidates[oldranks[is_indices[0]]];
      } else if (oldranks) {
        ranks_send_to_idx[0] = oldranks[is_indices[0]];
      } else {
        ranks_send_to_idx[0] = is_indices[0];
      }
    } else {
      PetscInt    idx = 0;
      PetscMPIInt tag;
      MPI_Request *reqs;

      ierr = PetscObjectGetNewTag((PetscObject)subdomain_adj,&tag);CHKERRQ(ierr);
      ierr = PetscMalloc1(rend-rstart,&reqs);CHKERRQ(ierr);
      for (i=rstart;i<rend;i++) {
        ierr = MPI_Isend(is_indices+i-rstart,1,MPIU_INT,i,tag,subcomm,&reqs[i-rstart]);CHKERRQ(ierr);
      }
      ierr = MPI_Recv(&idx,1,MPIU_INT,MPI_ANY_SOURCE,tag,subcomm,MPI_STATUS_IGNORE);CHKERRQ(ierr);
      ierr = MPI_Waitall(rend-rstart,reqs,MPI_STATUSES_IGNORE);CHKERRQ(ierr);
      ierr = PetscFree(reqs);CHKERRQ(ierr);
      if (procs_candidates) { /* shift the pattern on non-active candidates (if any) */
#if defined(PETSC_USE_DEBUG)
        if (!oldranks) SETERRQ(PETSC_COMM_SELF,PETSC_ERR_PLIB,"This should not happen");
#endif
        ranks_send_to_idx[0] = procs_candidates[oldranks[idx]];
      } else if (oldranks) {
        ranks_send_to_idx[0] = oldranks[idx];
      } else {
        ranks_send_to_idx[0] = idx;
      }
    }
    ierr = ISRestoreIndices(new_ranks_contig,(const PetscInt**)&is_indices);CHKERRQ(ierr);
    /* clean up */
    ierr = PetscFree(oldranks);CHKERRQ(ierr);
    ierr = ISDestroy(&new_ranks_contig);CHKERRQ(ierr);
    ierr = MatDestroy(&subdomain_adj);CHKERRQ(ierr);
    ierr = MatPartitioningDestroy(&partitioner);CHKERRQ(ierr);
  }
  ierr = PetscSubcommDestroy(&psubcomm);CHKERRQ(ierr);
  ierr = PetscFree(procs_candidates);CHKERRQ(ierr);

  /* assemble parallel IS for sends */
  i = 1;
  if (!color) i=0;
  ierr = ISCreateGeneral(PetscObjectComm((PetscObject)mat),i,ranks_send_to_idx,PETSC_OWN_POINTER,is_sends);CHKERRQ(ierr);
  PetscFunctionReturn(0);
}

typedef enum {MATDENSE_PRIVATE=0,MATAIJ_PRIVATE,MATBAIJ_PRIVATE,MATSBAIJ_PRIVATE}MatTypePrivate;

PetscErrorCode PCBDDCMatISSubassemble(Mat mat, IS is_sends, PetscInt n_subdomains, PetscBool restrict_comm, PetscBool restrict_full, PetscBool reuse, Mat *mat_n, PetscInt nis, IS isarray[], PetscInt nvecs, Vec nnsp_vec[])
{
  Mat                    local_mat;
  IS                     is_sends_internal;
  PetscInt               rows,cols,new_local_rows;
  PetscInt               i,bs,buf_size_idxs,buf_size_idxs_is,buf_size_vals,buf_size_vecs;
  PetscBool              ismatis,isdense,newisdense,destroy_mat;
  ISLocalToGlobalMapping l2gmap;
  PetscInt*              l2gmap_indices;
  const PetscInt*        is_indices;
  MatType                new_local_type;
  /* buffers */
  PetscInt               *ptr_idxs,*send_buffer_idxs,*recv_buffer_idxs;
  PetscInt               *ptr_idxs_is,*send_buffer_idxs_is,*recv_buffer_idxs_is;
  PetscInt               *recv_buffer_idxs_local;
  PetscScalar            *ptr_vals,*send_buffer_vals,*recv_buffer_vals;
  PetscScalar            *ptr_vecs,*send_buffer_vecs,*recv_buffer_vecs;
  /* MPI */
  MPI_Comm               comm,comm_n;
  PetscSubcomm           subcomm;
  PetscMPIInt            n_sends,n_recvs,size;
  PetscMPIInt            *iflags,*ilengths_idxs,*ilengths_vals,*ilengths_idxs_is;
  PetscMPIInt            *onodes,*onodes_is,*olengths_idxs,*olengths_idxs_is,*olengths_vals;
  PetscMPIInt            len,tag_idxs,tag_idxs_is,tag_vals,tag_vecs,source_dest;
  MPI_Request            *send_req_idxs,*send_req_idxs_is,*send_req_vals,*send_req_vecs;
  MPI_Request            *recv_req_idxs,*recv_req_idxs_is,*recv_req_vals,*recv_req_vecs;
  PetscErrorCode         ierr;

  PetscFunctionBegin;
  PetscValidHeaderSpecific(mat,MAT_CLASSID,1);
  ierr = PetscObjectTypeCompare((PetscObject)mat,MATIS,&ismatis);CHKERRQ(ierr);
  if (!ismatis) SETERRQ1(PetscObjectComm((PetscObject)mat),PETSC_ERR_SUP,"Cannot use %s on a matrix object which is not of type MATIS",PETSC_FUNCTION_NAME);
  PetscValidLogicalCollectiveInt(mat,n_subdomains,3);
  PetscValidLogicalCollectiveBool(mat,restrict_comm,4);
  PetscValidLogicalCollectiveBool(mat,restrict_full,5);
  PetscValidLogicalCollectiveBool(mat,reuse,6);
  PetscValidLogicalCollectiveInt(mat,nis,8);
  PetscValidLogicalCollectiveInt(mat,nvecs,10);
  if (nvecs) {
    if (nvecs > 1) SETERRQ(PetscObjectComm((PetscObject)mat),PETSC_ERR_SUP,"Just 1 vector supported");
    PetscValidHeaderSpecific(nnsp_vec[0],VEC_CLASSID,11);
  }
  /* further checks */
  ierr = MatISGetLocalMat(mat,&local_mat);CHKERRQ(ierr);
  ierr = PetscObjectTypeCompare((PetscObject)local_mat,MATSEQDENSE,&isdense);CHKERRQ(ierr);
  if (!isdense) SETERRQ(PetscObjectComm((PetscObject)mat),PETSC_ERR_SUP,"Currently cannot subassemble MATIS when local matrix type is not of type SEQDENSE");
  ierr = MatGetSize(local_mat,&rows,&cols);CHKERRQ(ierr);
  if (rows != cols) SETERRQ(PetscObjectComm((PetscObject)mat),PETSC_ERR_SUP,"Local MATIS matrices should be square");
  if (reuse && *mat_n) {
    PetscInt mrows,mcols,mnrows,mncols;
    PetscValidHeaderSpecific(*mat_n,MAT_CLASSID,7);
    ierr = PetscObjectTypeCompare((PetscObject)*mat_n,MATIS,&ismatis);CHKERRQ(ierr);
    if (!ismatis) SETERRQ(PetscObjectComm((PetscObject)*mat_n),PETSC_ERR_SUP,"Cannot reuse a matrix which is not of type MATIS");
    ierr = MatGetSize(mat,&mrows,&mcols);CHKERRQ(ierr);
    ierr = MatGetSize(*mat_n,&mnrows,&mncols);CHKERRQ(ierr);
    if (mrows != mnrows) SETERRQ2(PetscObjectComm((PetscObject)mat),PETSC_ERR_SUP,"Cannot reuse matrix! Wrong number of rows %D != %D",mrows,mnrows);
    if (mcols != mncols) SETERRQ2(PetscObjectComm((PetscObject)mat),PETSC_ERR_SUP,"Cannot reuse matrix! Wrong number of cols %D != %D",mcols,mncols);
  }
  ierr = MatGetBlockSize(local_mat,&bs);CHKERRQ(ierr);
  PetscValidLogicalCollectiveInt(mat,bs,0);

  /* prepare IS for sending if not provided */
  if (!is_sends) {
    if (!n_subdomains) SETERRQ(PetscObjectComm((PetscObject)mat),PETSC_ERR_SUP,"You should specify either an IS or a target number of subdomains");
    ierr = PCBDDCMatISGetSubassemblingPattern(mat,&n_subdomains,0,&is_sends_internal,NULL);CHKERRQ(ierr);
  } else {
    ierr = PetscObjectReference((PetscObject)is_sends);CHKERRQ(ierr);
    is_sends_internal = is_sends;
  }

  /* get comm */
  ierr = PetscObjectGetComm((PetscObject)mat,&comm);CHKERRQ(ierr);

  /* compute number of sends */
  ierr = ISGetLocalSize(is_sends_internal,&i);CHKERRQ(ierr);
  ierr = PetscMPIIntCast(i,&n_sends);CHKERRQ(ierr);

  /* compute number of receives */
  ierr = MPI_Comm_size(comm,&size);CHKERRQ(ierr);
  ierr = PetscMalloc1(size,&iflags);CHKERRQ(ierr);
  ierr = PetscMemzero(iflags,size*sizeof(*iflags));CHKERRQ(ierr);
  ierr = ISGetIndices(is_sends_internal,&is_indices);CHKERRQ(ierr);
  for (i=0;i<n_sends;i++) iflags[is_indices[i]] = 1;
  ierr = PetscGatherNumberOfMessages(comm,iflags,NULL,&n_recvs);CHKERRQ(ierr);
  ierr = PetscFree(iflags);CHKERRQ(ierr);

  /* restrict comm if requested */
  subcomm = 0;
  destroy_mat = PETSC_FALSE;
  if (restrict_comm) {
    PetscMPIInt color,subcommsize;

    color = 0;
    if (restrict_full) {
      if (!n_recvs) color = 1; /* processes not receiving anything will not partecipate in new comm (full restriction) */
    } else {
      if (!n_recvs && n_sends) color = 1; /* just those processes that are sending but not receiving anything will not partecipate in new comm */
    }
    ierr = MPIU_Allreduce(&color,&subcommsize,1,MPI_INT,MPI_SUM,comm);CHKERRQ(ierr);
    subcommsize = size - subcommsize;
    /* check if reuse has been requested */
    if (reuse) {
      if (*mat_n) {
        PetscMPIInt subcommsize2;
        ierr = MPI_Comm_size(PetscObjectComm((PetscObject)*mat_n),&subcommsize2);CHKERRQ(ierr);
        if (subcommsize != subcommsize2) SETERRQ2(PetscObjectComm((PetscObject)*mat_n),PETSC_ERR_PLIB,"Cannot reuse matrix! wrong subcomm size %d != %d",subcommsize,subcommsize2);
        comm_n = PetscObjectComm((PetscObject)*mat_n);
      } else {
        comm_n = PETSC_COMM_SELF;
      }
    } else { /* MAT_INITIAL_MATRIX */
      PetscMPIInt rank;

      ierr = MPI_Comm_rank(comm,&rank);CHKERRQ(ierr);
      ierr = PetscSubcommCreate(comm,&subcomm);CHKERRQ(ierr);
      ierr = PetscSubcommSetNumber(subcomm,2);CHKERRQ(ierr);
      ierr = PetscSubcommSetTypeGeneral(subcomm,color,rank);CHKERRQ(ierr);
      comm_n = PetscSubcommChild(subcomm);
    }
    /* flag to destroy *mat_n if not significative */
    if (color) destroy_mat = PETSC_TRUE;
  } else {
    comm_n = comm;
  }

  /* prepare send/receive buffers */
  ierr = PetscMalloc1(size,&ilengths_idxs);CHKERRQ(ierr);
  ierr = PetscMemzero(ilengths_idxs,size*sizeof(*ilengths_idxs));CHKERRQ(ierr);
  ierr = PetscMalloc1(size,&ilengths_vals);CHKERRQ(ierr);
  ierr = PetscMemzero(ilengths_vals,size*sizeof(*ilengths_vals));CHKERRQ(ierr);
  if (nis) {
    ierr = PetscCalloc1(size,&ilengths_idxs_is);CHKERRQ(ierr);
  }

  /* Get data from local matrices */
  if (!isdense) SETERRQ(PetscObjectComm((PetscObject)mat),PETSC_ERR_SUP,"Subassembling of AIJ local matrices not yet implemented");
    /* TODO: See below some guidelines on how to prepare the local buffers */
    /*
       send_buffer_vals should contain the raw values of the local matrix
       send_buffer_idxs should contain:
       - MatType_PRIVATE type
       - PetscInt        size_of_l2gmap
       - PetscInt        global_row_indices[size_of_l2gmap]
       - PetscInt        all_other_info_which_is_needed_to_compute_preallocation_and_set_values
    */
  else {
    ierr = MatDenseGetArray(local_mat,&send_buffer_vals);CHKERRQ(ierr);
    ierr = ISLocalToGlobalMappingGetSize(mat->rmap->mapping,&i);CHKERRQ(ierr);
    ierr = PetscMalloc1(i+2,&send_buffer_idxs);CHKERRQ(ierr);
    send_buffer_idxs[0] = (PetscInt)MATDENSE_PRIVATE;
    send_buffer_idxs[1] = i;
    ierr = ISLocalToGlobalMappingGetIndices(mat->rmap->mapping,(const PetscInt**)&ptr_idxs);CHKERRQ(ierr);
    ierr = PetscMemcpy(&send_buffer_idxs[2],ptr_idxs,i*sizeof(PetscInt));CHKERRQ(ierr);
    ierr = ISLocalToGlobalMappingRestoreIndices(mat->rmap->mapping,(const PetscInt**)&ptr_idxs);CHKERRQ(ierr);
    ierr = PetscMPIIntCast(i,&len);CHKERRQ(ierr);
    for (i=0;i<n_sends;i++) {
      ilengths_vals[is_indices[i]] = len*len;
      ilengths_idxs[is_indices[i]] = len+2;
    }
  }
  ierr = PetscGatherMessageLengths2(comm,n_sends,n_recvs,ilengths_idxs,ilengths_vals,&onodes,&olengths_idxs,&olengths_vals);CHKERRQ(ierr);
  /* additional is (if any) */
  if (nis) {
    PetscMPIInt psum;
    PetscInt j;
    for (j=0,psum=0;j<nis;j++) {
      PetscInt plen;
      ierr = ISGetLocalSize(isarray[j],&plen);CHKERRQ(ierr);
      ierr = PetscMPIIntCast(plen,&len);CHKERRQ(ierr);
      psum += len+1; /* indices + lenght */
    }
    ierr = PetscMalloc1(psum,&send_buffer_idxs_is);CHKERRQ(ierr);
    for (j=0,psum=0;j<nis;j++) {
      PetscInt plen;
      const PetscInt *is_array_idxs;
      ierr = ISGetLocalSize(isarray[j],&plen);CHKERRQ(ierr);
      send_buffer_idxs_is[psum] = plen;
      ierr = ISGetIndices(isarray[j],&is_array_idxs);CHKERRQ(ierr);
      ierr = PetscMemcpy(&send_buffer_idxs_is[psum+1],is_array_idxs,plen*sizeof(PetscInt));CHKERRQ(ierr);
      ierr = ISRestoreIndices(isarray[j],&is_array_idxs);CHKERRQ(ierr);
      psum += plen+1; /* indices + lenght */
    }
    for (i=0;i<n_sends;i++) {
      ilengths_idxs_is[is_indices[i]] = psum;
    }
    ierr = PetscGatherMessageLengths(comm,n_sends,n_recvs,ilengths_idxs_is,&onodes_is,&olengths_idxs_is);CHKERRQ(ierr);
  }
  ierr = MatISRestoreLocalMat(mat,&local_mat);CHKERRQ(ierr);

  buf_size_idxs = 0;
  buf_size_vals = 0;
  buf_size_idxs_is = 0;
  buf_size_vecs = 0;
  for (i=0;i<n_recvs;i++) {
    buf_size_idxs += (PetscInt)olengths_idxs[i];
    buf_size_vals += (PetscInt)olengths_vals[i];
    if (nis) buf_size_idxs_is += (PetscInt)olengths_idxs_is[i];
    if (nvecs) buf_size_vecs += (PetscInt)olengths_idxs[i];
  }
  ierr = PetscMalloc1(buf_size_idxs,&recv_buffer_idxs);CHKERRQ(ierr);
  ierr = PetscMalloc1(buf_size_vals,&recv_buffer_vals);CHKERRQ(ierr);
  ierr = PetscMalloc1(buf_size_idxs_is,&recv_buffer_idxs_is);CHKERRQ(ierr);
  ierr = PetscMalloc1(buf_size_vecs,&recv_buffer_vecs);CHKERRQ(ierr);

  /* get new tags for clean communications */
  ierr = PetscObjectGetNewTag((PetscObject)mat,&tag_idxs);CHKERRQ(ierr);
  ierr = PetscObjectGetNewTag((PetscObject)mat,&tag_vals);CHKERRQ(ierr);
  ierr = PetscObjectGetNewTag((PetscObject)mat,&tag_idxs_is);CHKERRQ(ierr);
  ierr = PetscObjectGetNewTag((PetscObject)mat,&tag_vecs);CHKERRQ(ierr);

  /* allocate for requests */
  ierr = PetscMalloc1(n_sends,&send_req_idxs);CHKERRQ(ierr);
  ierr = PetscMalloc1(n_sends,&send_req_vals);CHKERRQ(ierr);
  ierr = PetscMalloc1(n_sends,&send_req_idxs_is);CHKERRQ(ierr);
  ierr = PetscMalloc1(n_sends,&send_req_vecs);CHKERRQ(ierr);
  ierr = PetscMalloc1(n_recvs,&recv_req_idxs);CHKERRQ(ierr);
  ierr = PetscMalloc1(n_recvs,&recv_req_vals);CHKERRQ(ierr);
  ierr = PetscMalloc1(n_recvs,&recv_req_idxs_is);CHKERRQ(ierr);
  ierr = PetscMalloc1(n_recvs,&recv_req_vecs);CHKERRQ(ierr);

  /* communications */
  ptr_idxs = recv_buffer_idxs;
  ptr_vals = recv_buffer_vals;
  ptr_idxs_is = recv_buffer_idxs_is;
  ptr_vecs = recv_buffer_vecs;
  for (i=0;i<n_recvs;i++) {
    source_dest = onodes[i];
    ierr = MPI_Irecv(ptr_idxs,olengths_idxs[i],MPIU_INT,source_dest,tag_idxs,comm,&recv_req_idxs[i]);CHKERRQ(ierr);
    ierr = MPI_Irecv(ptr_vals,olengths_vals[i],MPIU_SCALAR,source_dest,tag_vals,comm,&recv_req_vals[i]);CHKERRQ(ierr);
    ptr_idxs += olengths_idxs[i];
    ptr_vals += olengths_vals[i];
    if (nis) {
      source_dest = onodes_is[i];
      ierr = MPI_Irecv(ptr_idxs_is,olengths_idxs_is[i],MPIU_INT,source_dest,tag_idxs_is,comm,&recv_req_idxs_is[i]);CHKERRQ(ierr);
      ptr_idxs_is += olengths_idxs_is[i];
    }
    if (nvecs) {
      source_dest = onodes[i];
      ierr = MPI_Irecv(ptr_vecs,olengths_idxs[i]-2,MPIU_SCALAR,source_dest,tag_vecs,comm,&recv_req_vecs[i]);CHKERRQ(ierr);
      ptr_vecs += olengths_idxs[i]-2;
    }
  }
  for (i=0;i<n_sends;i++) {
    ierr = PetscMPIIntCast(is_indices[i],&source_dest);CHKERRQ(ierr);
    ierr = MPI_Isend(send_buffer_idxs,ilengths_idxs[source_dest],MPIU_INT,source_dest,tag_idxs,comm,&send_req_idxs[i]);CHKERRQ(ierr);
    ierr = MPI_Isend(send_buffer_vals,ilengths_vals[source_dest],MPIU_SCALAR,source_dest,tag_vals,comm,&send_req_vals[i]);CHKERRQ(ierr);
    if (nis) {
      ierr = MPI_Isend(send_buffer_idxs_is,ilengths_idxs_is[source_dest],MPIU_INT,source_dest,tag_idxs_is,comm,&send_req_idxs_is[i]);CHKERRQ(ierr);
    }
    if (nvecs) {
      ierr = VecGetArray(nnsp_vec[0],&send_buffer_vecs);CHKERRQ(ierr);
      ierr = MPI_Isend(send_buffer_vecs,ilengths_idxs[source_dest]-2,MPIU_SCALAR,source_dest,tag_vecs,comm,&send_req_vecs[i]);CHKERRQ(ierr);
    }
  }
  ierr = ISRestoreIndices(is_sends_internal,&is_indices);CHKERRQ(ierr);
  ierr = ISDestroy(&is_sends_internal);CHKERRQ(ierr);

  /* assemble new l2g map */
  ierr = MPI_Waitall(n_recvs,recv_req_idxs,MPI_STATUSES_IGNORE);CHKERRQ(ierr);
  ptr_idxs = recv_buffer_idxs;
  new_local_rows = 0;
  for (i=0;i<n_recvs;i++) {
    new_local_rows += *(ptr_idxs+1); /* second element is the local size of the l2gmap */
    ptr_idxs += olengths_idxs[i];
  }
  ierr = PetscMalloc1(new_local_rows,&l2gmap_indices);CHKERRQ(ierr);
  ptr_idxs = recv_buffer_idxs;
  new_local_rows = 0;
  for (i=0;i<n_recvs;i++) {
    ierr = PetscMemcpy(&l2gmap_indices[new_local_rows],ptr_idxs+2,(*(ptr_idxs+1))*sizeof(PetscInt));CHKERRQ(ierr);
    new_local_rows += *(ptr_idxs+1); /* second element is the local size of the l2gmap */
    ptr_idxs += olengths_idxs[i];
  }
  ierr = PetscSortRemoveDupsInt(&new_local_rows,l2gmap_indices);CHKERRQ(ierr);
  ierr = ISLocalToGlobalMappingCreate(comm_n,1,new_local_rows,l2gmap_indices,PETSC_COPY_VALUES,&l2gmap);CHKERRQ(ierr);
  ierr = PetscFree(l2gmap_indices);CHKERRQ(ierr);

  /* infer new local matrix type from received local matrices type */
  /* currently if all local matrices are of type X, then the resulting matrix will be of type X, except for the dense case */
  /* it also assumes that if the block size is set, than it is the same among all local matrices (see checks at the beginning of the function) */
  if (n_recvs) {
    MatTypePrivate new_local_type_private = (MatTypePrivate)send_buffer_idxs[0];
    ptr_idxs = recv_buffer_idxs;
    for (i=0;i<n_recvs;i++) {
      if ((PetscInt)new_local_type_private != *ptr_idxs) {
        new_local_type_private = MATAIJ_PRIVATE;
        break;
      }
      ptr_idxs += olengths_idxs[i];
    }
    switch (new_local_type_private) {
      case MATDENSE_PRIVATE:
        new_local_type = MATSEQAIJ;
        bs = 1;
        break;
      case MATAIJ_PRIVATE:
        new_local_type = MATSEQAIJ;
        bs = 1;
        break;
      case MATBAIJ_PRIVATE:
        new_local_type = MATSEQBAIJ;
        break;
      case MATSBAIJ_PRIVATE:
        new_local_type = MATSEQSBAIJ;
        break;
      default:
        SETERRQ2(comm,PETSC_ERR_SUP,"Unsupported private type %d in %s",new_local_type_private,PETSC_FUNCTION_NAME);
        break;
    }
  } else { /* by default, new_local_type is seqaij */
    new_local_type = MATSEQAIJ;
    bs = 1;
  }

  /* create MATIS object if needed */
  if (!reuse) {
    ierr = MatGetSize(mat,&rows,&cols);CHKERRQ(ierr);
    ierr = MatCreateIS(comm_n,bs,PETSC_DECIDE,PETSC_DECIDE,rows,cols,l2gmap,NULL,mat_n);CHKERRQ(ierr);
  } else {
    /* it also destroys the local matrices */
    if (*mat_n) {
      ierr = MatSetLocalToGlobalMapping(*mat_n,l2gmap,l2gmap);CHKERRQ(ierr);
    } else { /* this is a fake object */
      ierr = MatCreateIS(comm_n,bs,PETSC_DECIDE,PETSC_DECIDE,rows,cols,l2gmap,NULL,mat_n);CHKERRQ(ierr);
    }
  }
  ierr = MatISGetLocalMat(*mat_n,&local_mat);CHKERRQ(ierr);
  ierr = MatSetType(local_mat,new_local_type);CHKERRQ(ierr);

  ierr = MPI_Waitall(n_recvs,recv_req_vals,MPI_STATUSES_IGNORE);CHKERRQ(ierr);

  /* Global to local map of received indices */
  ierr = PetscMalloc1(buf_size_idxs,&recv_buffer_idxs_local);CHKERRQ(ierr); /* needed for values insertion */
  ierr = ISGlobalToLocalMappingApply(l2gmap,IS_GTOLM_MASK,buf_size_idxs,recv_buffer_idxs,&i,recv_buffer_idxs_local);CHKERRQ(ierr);
  ierr = ISLocalToGlobalMappingDestroy(&l2gmap);CHKERRQ(ierr);

  /* restore attributes -> type of incoming data and its size */
  buf_size_idxs = 0;
  for (i=0;i<n_recvs;i++) {
    recv_buffer_idxs_local[buf_size_idxs] = recv_buffer_idxs[buf_size_idxs];
    recv_buffer_idxs_local[buf_size_idxs+1] = recv_buffer_idxs[buf_size_idxs+1];
    buf_size_idxs += (PetscInt)olengths_idxs[i];
  }
  ierr = PetscFree(recv_buffer_idxs);CHKERRQ(ierr);

  /* set preallocation */
  ierr = PetscObjectTypeCompare((PetscObject)local_mat,MATSEQDENSE,&newisdense);CHKERRQ(ierr);
  if (!newisdense) {
    PetscInt *new_local_nnz=0;

    ptr_idxs = recv_buffer_idxs_local;
    if (n_recvs) {
      ierr = PetscCalloc1(new_local_rows,&new_local_nnz);CHKERRQ(ierr);
    }
    for (i=0;i<n_recvs;i++) {
      PetscInt j;
      if (*ptr_idxs == (PetscInt)MATDENSE_PRIVATE) { /* preallocation provided for dense case only */
        for (j=0;j<*(ptr_idxs+1);j++) {
          new_local_nnz[*(ptr_idxs+2+j)] += *(ptr_idxs+1);
        }
      } else {
        /* TODO */
      }
      ptr_idxs += olengths_idxs[i];
    }
    if (new_local_nnz) {
      for (i=0;i<new_local_rows;i++) new_local_nnz[i] = PetscMin(new_local_nnz[i],new_local_rows);
      ierr = MatSeqAIJSetPreallocation(local_mat,0,new_local_nnz);CHKERRQ(ierr);
      for (i=0;i<new_local_rows;i++) new_local_nnz[i] /= bs;
      ierr = MatSeqBAIJSetPreallocation(local_mat,bs,0,new_local_nnz);CHKERRQ(ierr);
      for (i=0;i<new_local_rows;i++) new_local_nnz[i] = PetscMax(new_local_nnz[i]-i,0);
      ierr = MatSeqSBAIJSetPreallocation(local_mat,bs,0,new_local_nnz);CHKERRQ(ierr);
    } else {
      ierr = MatSetUp(local_mat);CHKERRQ(ierr);
    }
    ierr = PetscFree(new_local_nnz);CHKERRQ(ierr);
  } else {
    ierr = MatSetUp(local_mat);CHKERRQ(ierr);
  }

  /* set values */
  ptr_vals = recv_buffer_vals;
  ptr_idxs = recv_buffer_idxs_local;
  for (i=0;i<n_recvs;i++) {
    if (*ptr_idxs == (PetscInt)MATDENSE_PRIVATE) { /* values insertion provided for dense case only */
      ierr = MatSetOption(local_mat,MAT_ROW_ORIENTED,PETSC_FALSE);CHKERRQ(ierr);
      ierr = MatSetValues(local_mat,*(ptr_idxs+1),ptr_idxs+2,*(ptr_idxs+1),ptr_idxs+2,ptr_vals,ADD_VALUES);CHKERRQ(ierr);
      ierr = MatAssemblyBegin(local_mat,MAT_FLUSH_ASSEMBLY);CHKERRQ(ierr);
      ierr = MatAssemblyEnd(local_mat,MAT_FLUSH_ASSEMBLY);CHKERRQ(ierr);
      ierr = MatSetOption(local_mat,MAT_ROW_ORIENTED,PETSC_TRUE);CHKERRQ(ierr);
    } else {
      /* TODO */
    }
    ptr_idxs += olengths_idxs[i];
    ptr_vals += olengths_vals[i];
  }
  ierr = MatAssemblyBegin(local_mat,MAT_FINAL_ASSEMBLY);CHKERRQ(ierr);
  ierr = MatAssemblyEnd(local_mat,MAT_FINAL_ASSEMBLY);CHKERRQ(ierr);
  ierr = MatISRestoreLocalMat(*mat_n,&local_mat);CHKERRQ(ierr);
  ierr = MatAssemblyBegin(*mat_n,MAT_FINAL_ASSEMBLY);CHKERRQ(ierr);
  ierr = MatAssemblyEnd(*mat_n,MAT_FINAL_ASSEMBLY);CHKERRQ(ierr);
  ierr = PetscFree(recv_buffer_vals);CHKERRQ(ierr);

#if 0
  if (!restrict_comm) { /* check */
    Vec       lvec,rvec;
    PetscReal infty_error;

    ierr = MatCreateVecs(mat,&rvec,&lvec);CHKERRQ(ierr);
    ierr = VecSetRandom(rvec,NULL);CHKERRQ(ierr);
    ierr = MatMult(mat,rvec,lvec);CHKERRQ(ierr);
    ierr = VecScale(lvec,-1.0);CHKERRQ(ierr);
    ierr = MatMultAdd(*mat_n,rvec,lvec,lvec);CHKERRQ(ierr);
    ierr = VecNorm(lvec,NORM_INFINITY,&infty_error);CHKERRQ(ierr);
    ierr = PetscPrintf(PetscObjectComm((PetscObject)mat),"Infinity error subassembling %1.6e\n",infty_error);
    ierr = VecDestroy(&rvec);CHKERRQ(ierr);
    ierr = VecDestroy(&lvec);CHKERRQ(ierr);
  }
#endif

  /* assemble new additional is (if any) */
  if (nis) {
    PetscInt **temp_idxs,*count_is,j,psum;

    ierr = MPI_Waitall(n_recvs,recv_req_idxs_is,MPI_STATUSES_IGNORE);CHKERRQ(ierr);
    ierr = PetscCalloc1(nis,&count_is);CHKERRQ(ierr);
    ptr_idxs = recv_buffer_idxs_is;
    psum = 0;
    for (i=0;i<n_recvs;i++) {
      for (j=0;j<nis;j++) {
        PetscInt plen = *(ptr_idxs); /* first element is the local size of IS's indices */
        count_is[j] += plen; /* increment counting of buffer for j-th IS */
        psum += plen;
        ptr_idxs += plen+1; /* shift pointer to received data */
      }
    }
    ierr = PetscMalloc1(nis,&temp_idxs);CHKERRQ(ierr);
    ierr = PetscMalloc1(psum,&temp_idxs[0]);CHKERRQ(ierr);
    for (i=1;i<nis;i++) {
      temp_idxs[i] = temp_idxs[i-1]+count_is[i-1];
    }
    ierr = PetscMemzero(count_is,nis*sizeof(PetscInt));CHKERRQ(ierr);
    ptr_idxs = recv_buffer_idxs_is;
    for (i=0;i<n_recvs;i++) {
      for (j=0;j<nis;j++) {
        PetscInt plen = *(ptr_idxs); /* first element is the local size of IS's indices */
        ierr = PetscMemcpy(&temp_idxs[j][count_is[j]],ptr_idxs+1,plen*sizeof(PetscInt));CHKERRQ(ierr);
        count_is[j] += plen; /* increment starting point of buffer for j-th IS */
        ptr_idxs += plen+1; /* shift pointer to received data */
      }
    }
    for (i=0;i<nis;i++) {
      ierr = ISDestroy(&isarray[i]);CHKERRQ(ierr);
      ierr = PetscSortRemoveDupsInt(&count_is[i],temp_idxs[i]);CHKERRQ(ierr);CHKERRQ(ierr);
      ierr = ISCreateGeneral(comm_n,count_is[i],temp_idxs[i],PETSC_COPY_VALUES,&isarray[i]);CHKERRQ(ierr);
    }
    ierr = PetscFree(count_is);CHKERRQ(ierr);
    ierr = PetscFree(temp_idxs[0]);CHKERRQ(ierr);
    ierr = PetscFree(temp_idxs);CHKERRQ(ierr);
  }
  /* free workspace */
  ierr = PetscFree(recv_buffer_idxs_is);CHKERRQ(ierr);
  ierr = MPI_Waitall(n_sends,send_req_idxs,MPI_STATUSES_IGNORE);CHKERRQ(ierr);
  ierr = PetscFree(send_buffer_idxs);CHKERRQ(ierr);
  ierr = MPI_Waitall(n_sends,send_req_vals,MPI_STATUSES_IGNORE);CHKERRQ(ierr);
  if (isdense) {
    ierr = MatISGetLocalMat(mat,&local_mat);CHKERRQ(ierr);
    ierr = MatDenseRestoreArray(local_mat,&send_buffer_vals);CHKERRQ(ierr);
    ierr = MatISRestoreLocalMat(mat,&local_mat);CHKERRQ(ierr);
  } else {
    /* ierr = PetscFree(send_buffer_vals);CHKERRQ(ierr); */
  }
  if (nis) {
    ierr = MPI_Waitall(n_sends,send_req_idxs_is,MPI_STATUSES_IGNORE);CHKERRQ(ierr);
    ierr = PetscFree(send_buffer_idxs_is);CHKERRQ(ierr);
  }

  if (nvecs) {
    ierr = MPI_Waitall(n_recvs,recv_req_vecs,MPI_STATUSES_IGNORE);CHKERRQ(ierr);
    ierr = MPI_Waitall(n_sends,send_req_vecs,MPI_STATUSES_IGNORE);CHKERRQ(ierr);
    ierr = VecRestoreArray(nnsp_vec[0],&send_buffer_vecs);CHKERRQ(ierr);
    ierr = VecDestroy(&nnsp_vec[0]);CHKERRQ(ierr);
    ierr = VecCreate(comm_n,&nnsp_vec[0]);CHKERRQ(ierr);
    ierr = VecSetSizes(nnsp_vec[0],new_local_rows,PETSC_DECIDE);CHKERRQ(ierr);
    ierr = VecSetType(nnsp_vec[0],VECSTANDARD);CHKERRQ(ierr);
    /* set values */
    ptr_vals = recv_buffer_vecs;
    ptr_idxs = recv_buffer_idxs_local;
    ierr = VecGetArray(nnsp_vec[0],&send_buffer_vecs);CHKERRQ(ierr);
    for (i=0;i<n_recvs;i++) {
      PetscInt j;
      for (j=0;j<*(ptr_idxs+1);j++) {
        send_buffer_vecs[*(ptr_idxs+2+j)] += *(ptr_vals + j);
      }
      ptr_idxs += olengths_idxs[i];
      ptr_vals += olengths_idxs[i]-2;
    }
    ierr = VecRestoreArray(nnsp_vec[0],&send_buffer_vecs);CHKERRQ(ierr);
    ierr = VecAssemblyBegin(nnsp_vec[0]);CHKERRQ(ierr);
    ierr = VecAssemblyEnd(nnsp_vec[0]);CHKERRQ(ierr);
  }

  ierr = PetscFree(recv_buffer_vecs);CHKERRQ(ierr);
  ierr = PetscFree(recv_buffer_idxs_local);CHKERRQ(ierr);
  ierr = PetscFree(recv_req_idxs);CHKERRQ(ierr);
  ierr = PetscFree(recv_req_vals);CHKERRQ(ierr);
  ierr = PetscFree(recv_req_vecs);CHKERRQ(ierr);
  ierr = PetscFree(recv_req_idxs_is);CHKERRQ(ierr);
  ierr = PetscFree(send_req_idxs);CHKERRQ(ierr);
  ierr = PetscFree(send_req_vals);CHKERRQ(ierr);
  ierr = PetscFree(send_req_vecs);CHKERRQ(ierr);
  ierr = PetscFree(send_req_idxs_is);CHKERRQ(ierr);
  ierr = PetscFree(ilengths_vals);CHKERRQ(ierr);
  ierr = PetscFree(ilengths_idxs);CHKERRQ(ierr);
  ierr = PetscFree(olengths_vals);CHKERRQ(ierr);
  ierr = PetscFree(olengths_idxs);CHKERRQ(ierr);
  ierr = PetscFree(onodes);CHKERRQ(ierr);
  if (nis) {
    ierr = PetscFree(ilengths_idxs_is);CHKERRQ(ierr);
    ierr = PetscFree(olengths_idxs_is);CHKERRQ(ierr);
    ierr = PetscFree(onodes_is);CHKERRQ(ierr);
  }
  ierr = PetscSubcommDestroy(&subcomm);CHKERRQ(ierr);
  if (destroy_mat) { /* destroy mat is true only if restrict comm is true and process will not partecipate */
    ierr = MatDestroy(mat_n);CHKERRQ(ierr);
    for (i=0;i<nis;i++) {
      ierr = ISDestroy(&isarray[i]);CHKERRQ(ierr);
    }
    if (nvecs) { /* need to match VecDestroy nnsp_vec called in the other code path */
      ierr = VecDestroy(&nnsp_vec[0]);CHKERRQ(ierr);
    }
    *mat_n = NULL;
  }
  PetscFunctionReturn(0);
}

/* temporary hack into ksp private data structure */
#include <petsc/private/kspimpl.h>

PetscErrorCode PCBDDCSetUpCoarseSolver(PC pc,PetscScalar* coarse_submat_vals)
{
  PC_BDDC                *pcbddc = (PC_BDDC*)pc->data;
  PC_IS                  *pcis = (PC_IS*)pc->data;
  Mat                    coarse_mat,coarse_mat_is,coarse_submat_dense;
  Mat                    coarsedivudotp = NULL;
  Mat                    coarseG,t_coarse_mat_is;
  MatNullSpace           CoarseNullSpace = NULL;
  ISLocalToGlobalMapping coarse_islg;
  IS                     coarse_is,*isarray;
  PetscInt               i,im_active=-1,active_procs=-1;
  PetscInt               nis,nisdofs,nisneu,nisvert;
  PetscInt               coarse_eqs_per_proc;
  PC                     pc_temp;
  PCType                 coarse_pc_type;
  KSPType                coarse_ksp_type;
  PetscBool              multilevel_requested,multilevel_allowed;
  PetscBool              coarse_reuse;
  PetscInt               ncoarse,nedcfield;
  PetscBool              compute_vecs = PETSC_FALSE;
  PetscScalar            *array;
  MatReuse               coarse_mat_reuse;
  PetscBool              restr, full_restr, have_void;
  PetscMPIInt            size;
  PetscErrorCode         ierr;

  PetscFunctionBegin;
  ierr = PetscLogEventBegin(PC_BDDC_CoarseSetUp[pcbddc->current_level],pc,0,0,0);CHKERRQ(ierr);
  /* Assign global numbering to coarse dofs */
  if (pcbddc->new_primal_space || pcbddc->coarse_size == -1) { /* a new primal space is present or it is the first initialization, so recompute global numbering */
    PetscInt ocoarse_size;
    compute_vecs = PETSC_TRUE;

    pcbddc->new_primal_space = PETSC_TRUE;
    ocoarse_size = pcbddc->coarse_size;
    ierr = PetscFree(pcbddc->global_primal_indices);CHKERRQ(ierr);
    ierr = PCBDDCComputePrimalNumbering(pc,&pcbddc->coarse_size,&pcbddc->global_primal_indices);CHKERRQ(ierr);
    /* see if we can avoid some work */
    if (pcbddc->coarse_ksp) { /* coarse ksp has already been created */
      /* if the coarse size is different or we are using adaptive selection, better to not reuse the coarse matrix */
      if (ocoarse_size != pcbddc->coarse_size || pcbddc->adaptive_selection) {
        ierr = KSPReset(pcbddc->coarse_ksp);CHKERRQ(ierr);
        coarse_reuse = PETSC_FALSE;
      } else { /* we can safely reuse already computed coarse matrix */
        coarse_reuse = PETSC_TRUE;
      }
    } else { /* there's no coarse ksp, so we need to create the coarse matrix too */
      coarse_reuse = PETSC_FALSE;
    }
    /* reset any subassembling information */
    if (!coarse_reuse || pcbddc->recompute_topography) {
      ierr = ISDestroy(&pcbddc->coarse_subassembling);CHKERRQ(ierr);
    }
  } else { /* primal space is unchanged, so we can reuse coarse matrix */
    coarse_reuse = PETSC_TRUE;
  }
  /* assemble coarse matrix */
  if (coarse_reuse && pcbddc->coarse_ksp) {
    ierr = KSPGetOperators(pcbddc->coarse_ksp,&coarse_mat,NULL);CHKERRQ(ierr);
    ierr = PetscObjectReference((PetscObject)coarse_mat);CHKERRQ(ierr);
    coarse_mat_reuse = MAT_REUSE_MATRIX;
  } else {
    coarse_mat = NULL;
    coarse_mat_reuse = MAT_INITIAL_MATRIX;
  }

  /* creates temporary l2gmap and IS for coarse indexes */
  ierr = ISCreateGeneral(PetscObjectComm((PetscObject)pc),pcbddc->local_primal_size,pcbddc->global_primal_indices,PETSC_COPY_VALUES,&coarse_is);CHKERRQ(ierr);
  ierr = ISLocalToGlobalMappingCreateIS(coarse_is,&coarse_islg);CHKERRQ(ierr);

  /* creates temporary MATIS object for coarse matrix */
  ierr = MatCreateSeqDense(PETSC_COMM_SELF,pcbddc->local_primal_size,pcbddc->local_primal_size,NULL,&coarse_submat_dense);CHKERRQ(ierr);
  ierr = MatDenseGetArray(coarse_submat_dense,&array);CHKERRQ(ierr);
  ierr = PetscMemcpy(array,coarse_submat_vals,sizeof(*coarse_submat_vals)*pcbddc->local_primal_size*pcbddc->local_primal_size);CHKERRQ(ierr);
  ierr = MatDenseRestoreArray(coarse_submat_dense,&array);CHKERRQ(ierr);
  ierr = MatCreateIS(PetscObjectComm((PetscObject)pc),1,PETSC_DECIDE,PETSC_DECIDE,pcbddc->coarse_size,pcbddc->coarse_size,coarse_islg,NULL,&t_coarse_mat_is);CHKERRQ(ierr);
  ierr = MatISSetLocalMat(t_coarse_mat_is,coarse_submat_dense);CHKERRQ(ierr);
  ierr = MatAssemblyBegin(t_coarse_mat_is,MAT_FINAL_ASSEMBLY);CHKERRQ(ierr);
  ierr = MatAssemblyEnd(t_coarse_mat_is,MAT_FINAL_ASSEMBLY);CHKERRQ(ierr);
  ierr = MatDestroy(&coarse_submat_dense);CHKERRQ(ierr);

  /* count "active" (i.e. with positive local size) and "void" processes */
  im_active = !!(pcis->n);
  ierr = MPIU_Allreduce(&im_active,&active_procs,1,MPIU_INT,MPI_SUM,PetscObjectComm((PetscObject)pc));CHKERRQ(ierr);

  /* determine number of processes partecipating to coarse solver and compute subassembling pattern */
  /* restr : whether if we want to exclude senders (which are not receivers) from the subassembling pattern */
  /* full_restr : just use the receivers from the subassembling pattern */
  ierr = MPI_Comm_size(PetscObjectComm((PetscObject)pc),&size);CHKERRQ(ierr);
  coarse_mat_is        = NULL;
  multilevel_allowed   = PETSC_FALSE;
  multilevel_requested = PETSC_FALSE;
  coarse_eqs_per_proc  = PetscMin(PetscMax(pcbddc->coarse_size,1),pcbddc->coarse_eqs_per_proc);
  if (pcbddc->current_level < pcbddc->max_levels) multilevel_requested = PETSC_TRUE;
  if (pcbddc->coarse_size <= pcbddc->coarse_eqs_limit) multilevel_requested = PETSC_FALSE;
  if (multilevel_requested) {
    ncoarse    = active_procs/pcbddc->coarsening_ratio;
    restr      = PETSC_FALSE;
    full_restr = PETSC_FALSE;
  } else {
    ncoarse    = pcbddc->coarse_size/coarse_eqs_per_proc + !!(pcbddc->coarse_size%coarse_eqs_per_proc);
    restr      = PETSC_TRUE;
    full_restr = PETSC_TRUE;
  }
  if (!pcbddc->coarse_size || size == 1) multilevel_allowed = multilevel_requested = restr = full_restr = PETSC_FALSE;
  ncoarse = PetscMax(1,ncoarse);
  if (!pcbddc->coarse_subassembling) {
    if (pcbddc->coarsening_ratio > 1) {
      if (multilevel_requested) {
        ierr = PCBDDCMatISGetSubassemblingPattern(pc->pmat,&ncoarse,pcbddc->coarse_adj_red,&pcbddc->coarse_subassembling,&have_void);CHKERRQ(ierr);
      } else {
        ierr = PCBDDCMatISGetSubassemblingPattern(t_coarse_mat_is,&ncoarse,pcbddc->coarse_adj_red,&pcbddc->coarse_subassembling,&have_void);CHKERRQ(ierr);
      }
    } else {
      PetscMPIInt rank;
      ierr = MPI_Comm_rank(PetscObjectComm((PetscObject)pc),&rank);CHKERRQ(ierr);
      have_void = (active_procs == (PetscInt)size) ? PETSC_FALSE : PETSC_TRUE;
      ierr = ISCreateStride(PetscObjectComm((PetscObject)pc),1,rank,1,&pcbddc->coarse_subassembling);CHKERRQ(ierr);
    }
  } else { /* if a subassembling pattern exists, then we can reuse the coarse ksp and compute the number of process involved */
    PetscInt    psum;
    if (pcbddc->coarse_ksp) psum = 1;
    else psum = 0;
    ierr = MPIU_Allreduce(&psum,&ncoarse,1,MPIU_INT,MPI_SUM,PetscObjectComm((PetscObject)pc));CHKERRQ(ierr);
    if (ncoarse < size) have_void = PETSC_TRUE;
  }
  /* determine if we can go multilevel */
  if (multilevel_requested) {
    if (ncoarse > 1) multilevel_allowed = PETSC_TRUE; /* found enough processes */
    else restr = full_restr = PETSC_TRUE; /* 1 subdomain, use a direct solver */
  }
  if (multilevel_allowed && have_void) restr = PETSC_TRUE;

  /* dump subassembling pattern */
  if (pcbddc->dbg_flag && multilevel_allowed) {
    ierr = ISView(pcbddc->coarse_subassembling,pcbddc->dbg_viewer);CHKERRQ(ierr);
  }

  /* compute dofs splitting and neumann boundaries for coarse dofs */
  nedcfield = -1;
  if (multilevel_allowed && !coarse_reuse && (pcbddc->n_ISForDofsLocal || pcbddc->NeumannBoundariesLocal || pcbddc->nedclocal)) { /* protects from unneded computations */
    PetscInt               *tidxs,*tidxs2,nout,tsize,i;
    const PetscInt         *idxs;
    ISLocalToGlobalMapping tmap;

    /* create map between primal indices (in local representative ordering) and local primal numbering */
    ierr = ISLocalToGlobalMappingCreate(PETSC_COMM_SELF,1,pcbddc->local_primal_size,pcbddc->primal_indices_local_idxs,PETSC_COPY_VALUES,&tmap);CHKERRQ(ierr);
    /* allocate space for temporary storage */
    ierr = PetscMalloc1(pcbddc->local_primal_size,&tidxs);CHKERRQ(ierr);
    ierr = PetscMalloc1(pcbddc->local_primal_size,&tidxs2);CHKERRQ(ierr);
    /* allocate for IS array */
    nisdofs = pcbddc->n_ISForDofsLocal;
    if (pcbddc->nedclocal) {
      if (pcbddc->nedfield > -1) {
        nedcfield = pcbddc->nedfield;
      } else {
        nedcfield = 0;
        if (nisdofs) SETERRQ1(PetscObjectComm((PetscObject)pc),PETSC_ERR_PLIB,"This should not happen (%D)",nisdofs);
        nisdofs = 1;
      }
    }
    nisneu = !!pcbddc->NeumannBoundariesLocal;
    nisvert = 0; /* nisvert is not used */
    nis = nisdofs + nisneu + nisvert;
    ierr = PetscMalloc1(nis,&isarray);CHKERRQ(ierr);
    /* dofs splitting */
    for (i=0;i<nisdofs;i++) {
      /* ierr = ISView(pcbddc->ISForDofsLocal[i],0);CHKERRQ(ierr); */
      if (nedcfield != i) {
        ierr = ISGetLocalSize(pcbddc->ISForDofsLocal[i],&tsize);CHKERRQ(ierr);
        ierr = ISGetIndices(pcbddc->ISForDofsLocal[i],&idxs);CHKERRQ(ierr);
        ierr = ISGlobalToLocalMappingApply(tmap,IS_GTOLM_DROP,tsize,idxs,&nout,tidxs);CHKERRQ(ierr);
        ierr = ISRestoreIndices(pcbddc->ISForDofsLocal[i],&idxs);CHKERRQ(ierr);
      } else {
        ierr = ISGetLocalSize(pcbddc->nedclocal,&tsize);CHKERRQ(ierr);
        ierr = ISGetIndices(pcbddc->nedclocal,&idxs);CHKERRQ(ierr);
        ierr = ISGlobalToLocalMappingApply(tmap,IS_GTOLM_DROP,tsize,idxs,&nout,tidxs);CHKERRQ(ierr);
        if (tsize != nout) SETERRQ2(PETSC_COMM_SELF,PETSC_ERR_PLIB,"Failed when mapping coarse nedelec field! %D != %D",tsize,nout);
        ierr = ISRestoreIndices(pcbddc->nedclocal,&idxs);CHKERRQ(ierr);
      }
      ierr = ISLocalToGlobalMappingApply(coarse_islg,nout,tidxs,tidxs2);CHKERRQ(ierr);
      ierr = ISCreateGeneral(PetscObjectComm((PetscObject)pc),nout,tidxs2,PETSC_COPY_VALUES,&isarray[i]);CHKERRQ(ierr);
      /* ierr = ISView(isarray[i],0);CHKERRQ(ierr); */
    }
    /* neumann boundaries */
    if (pcbddc->NeumannBoundariesLocal) {
      /* ierr = ISView(pcbddc->NeumannBoundariesLocal,0);CHKERRQ(ierr); */
      ierr = ISGetLocalSize(pcbddc->NeumannBoundariesLocal,&tsize);CHKERRQ(ierr);
      ierr = ISGetIndices(pcbddc->NeumannBoundariesLocal,&idxs);CHKERRQ(ierr);
      ierr = ISGlobalToLocalMappingApply(tmap,IS_GTOLM_DROP,tsize,idxs,&nout,tidxs);CHKERRQ(ierr);
      ierr = ISRestoreIndices(pcbddc->NeumannBoundariesLocal,&idxs);CHKERRQ(ierr);
      ierr = ISLocalToGlobalMappingApply(coarse_islg,nout,tidxs,tidxs2);CHKERRQ(ierr);
      ierr = ISCreateGeneral(PetscObjectComm((PetscObject)pc),nout,tidxs2,PETSC_COPY_VALUES,&isarray[nisdofs]);CHKERRQ(ierr);
      /* ierr = ISView(isarray[nisdofs],0);CHKERRQ(ierr); */
    }
    /* free memory */
    ierr = PetscFree(tidxs);CHKERRQ(ierr);
    ierr = PetscFree(tidxs2);CHKERRQ(ierr);
    ierr = ISLocalToGlobalMappingDestroy(&tmap);CHKERRQ(ierr);
  } else {
    nis = 0;
    nisdofs = 0;
    nisneu = 0;
    nisvert = 0;
    isarray = NULL;
  }
  /* destroy no longer needed map */
  ierr = ISLocalToGlobalMappingDestroy(&coarse_islg);CHKERRQ(ierr);

  /* subassemble */
  if (multilevel_allowed) {
    Vec       vp[1];
    PetscInt  nvecs = 0;
    PetscBool reuse,reuser;

    if (coarse_mat) reuse = PETSC_TRUE;
    else reuse = PETSC_FALSE;
    ierr = MPIU_Allreduce(&reuse,&reuser,1,MPIU_BOOL,MPI_LOR,PetscObjectComm((PetscObject)pc));CHKERRQ(ierr);
    vp[0] = NULL;
    if (pcbddc->benign_have_null) { /* propagate no-net-flux quadrature to coarser level */
      ierr = VecCreate(PetscObjectComm((PetscObject)pc),&vp[0]);CHKERRQ(ierr);
      ierr = VecSetSizes(vp[0],pcbddc->local_primal_size,PETSC_DECIDE);CHKERRQ(ierr);
      ierr = VecSetType(vp[0],VECSTANDARD);CHKERRQ(ierr);
      nvecs = 1;

      if (pcbddc->divudotp) {
        Mat      B,loc_divudotp;
        Vec      v,p;
        IS       dummy;
        PetscInt np;

        ierr = MatISGetLocalMat(pcbddc->divudotp,&loc_divudotp);CHKERRQ(ierr);
        ierr = MatGetSize(loc_divudotp,&np,NULL);CHKERRQ(ierr);
        ierr = ISCreateStride(PETSC_COMM_SELF,np,0,1,&dummy);CHKERRQ(ierr);
        ierr = MatCreateSubMatrix(loc_divudotp,dummy,pcis->is_B_local,MAT_INITIAL_MATRIX,&B);CHKERRQ(ierr);
        ierr = MatCreateVecs(B,&v,&p);CHKERRQ(ierr);
        ierr = VecSet(p,1.);CHKERRQ(ierr);
        ierr = MatMultTranspose(B,p,v);CHKERRQ(ierr);
        ierr = VecDestroy(&p);CHKERRQ(ierr);
        ierr = MatDestroy(&B);CHKERRQ(ierr);
        ierr = VecGetArray(vp[0],&array);CHKERRQ(ierr);
        ierr = VecPlaceArray(pcbddc->vec1_P,array);CHKERRQ(ierr);
        ierr = VecRestoreArray(vp[0],&array);CHKERRQ(ierr);
        ierr = MatMultTranspose(pcbddc->coarse_phi_B,v,pcbddc->vec1_P);CHKERRQ(ierr);
        ierr = VecResetArray(pcbddc->vec1_P);CHKERRQ(ierr);
        ierr = ISDestroy(&dummy);CHKERRQ(ierr);
        ierr = VecDestroy(&v);CHKERRQ(ierr);
      }
    }
    if (reuser) {
      ierr = PCBDDCMatISSubassemble(t_coarse_mat_is,pcbddc->coarse_subassembling,0,restr,full_restr,PETSC_TRUE,&coarse_mat,nis,isarray,nvecs,vp);CHKERRQ(ierr);
    } else {
      ierr = PCBDDCMatISSubassemble(t_coarse_mat_is,pcbddc->coarse_subassembling,0,restr,full_restr,PETSC_FALSE,&coarse_mat_is,nis,isarray,nvecs,vp);CHKERRQ(ierr);
    }
    if (vp[0]) { /* vp[0] could have been placed on a different set of processes */
      PetscScalar *arraym,*arrayv;
      PetscInt    nl;
      ierr = VecGetLocalSize(vp[0],&nl);CHKERRQ(ierr);
      ierr = MatCreateSeqDense(PETSC_COMM_SELF,1,nl,NULL,&coarsedivudotp);CHKERRQ(ierr);
      ierr = MatDenseGetArray(coarsedivudotp,&arraym);CHKERRQ(ierr);
      ierr = VecGetArray(vp[0],&arrayv);CHKERRQ(ierr);
      ierr = PetscMemcpy(arraym,arrayv,nl*sizeof(PetscScalar));CHKERRQ(ierr);
      ierr = VecRestoreArray(vp[0],&arrayv);CHKERRQ(ierr);
      ierr = MatDenseRestoreArray(coarsedivudotp,&arraym);CHKERRQ(ierr);
      ierr = VecDestroy(&vp[0]);CHKERRQ(ierr);
    } else {
      ierr = MatCreateSeqAIJ(PETSC_COMM_SELF,0,0,1,NULL,&coarsedivudotp);CHKERRQ(ierr);
    }
  } else {
    ierr = PCBDDCMatISSubassemble(t_coarse_mat_is,pcbddc->coarse_subassembling,0,restr,full_restr,PETSC_FALSE,&coarse_mat_is,0,NULL,0,NULL);CHKERRQ(ierr);
  }
  if (coarse_mat_is || coarse_mat) {
    PetscMPIInt size;
    ierr = MPI_Comm_size(PetscObjectComm((PetscObject)coarse_mat_is),&size);CHKERRQ(ierr);
    if (!multilevel_allowed) {
      ierr = MatConvert(coarse_mat_is,MATAIJ,coarse_mat_reuse,&coarse_mat);CHKERRQ(ierr);
    } else {
      Mat A;

      /* if this matrix is present, it means we are not reusing the coarse matrix */
      if (coarse_mat_is) {
        if (coarse_mat) SETERRQ(PetscObjectComm((PetscObject)coarse_mat_is),PETSC_ERR_PLIB,"This should not happen");
        ierr = PetscObjectReference((PetscObject)coarse_mat_is);CHKERRQ(ierr);
        coarse_mat = coarse_mat_is;
      }
      /* be sure we don't have MatSeqDENSE as local mat */
      ierr = MatISGetLocalMat(coarse_mat,&A);CHKERRQ(ierr);
      ierr = MatConvert(A,MATSEQAIJ,MAT_INPLACE_MATRIX,&A);CHKERRQ(ierr);
    }
  }
  ierr = MatDestroy(&t_coarse_mat_is);CHKERRQ(ierr);
  ierr = MatDestroy(&coarse_mat_is);CHKERRQ(ierr);

  /* create local to global scatters for coarse problem */
  if (compute_vecs) {
    PetscInt lrows;
    ierr = VecDestroy(&pcbddc->coarse_vec);CHKERRQ(ierr);
    if (coarse_mat) {
      ierr = MatGetLocalSize(coarse_mat,&lrows,NULL);CHKERRQ(ierr);
    } else {
      lrows = 0;
    }
    ierr = VecCreate(PetscObjectComm((PetscObject)pc),&pcbddc->coarse_vec);CHKERRQ(ierr);
    ierr = VecSetSizes(pcbddc->coarse_vec,lrows,PETSC_DECIDE);CHKERRQ(ierr);
    ierr = VecSetType(pcbddc->coarse_vec,coarse_mat ? coarse_mat->defaultvectype : VECSTANDARD);CHKERRQ(ierr);
    ierr = VecScatterDestroy(&pcbddc->coarse_loc_to_glob);CHKERRQ(ierr);
    ierr = VecScatterCreateWithData(pcbddc->vec1_P,NULL,pcbddc->coarse_vec,coarse_is,&pcbddc->coarse_loc_to_glob);CHKERRQ(ierr);
  }
  ierr = ISDestroy(&coarse_is);CHKERRQ(ierr);

  /* set defaults for coarse KSP and PC */
  if (multilevel_allowed) {
    coarse_ksp_type = KSPRICHARDSON;
    coarse_pc_type  = PCBDDC;
  } else {
    coarse_ksp_type = KSPPREONLY;
    coarse_pc_type  = PCREDUNDANT;
  }

  /* print some info if requested */
  if (pcbddc->dbg_flag) {
    if (!multilevel_allowed) {
      ierr = PetscViewerASCIIPrintf(pcbddc->dbg_viewer,"--------------------------------------------------\n");CHKERRQ(ierr);
      if (multilevel_requested) {
        ierr = PetscViewerASCIIPrintf(pcbddc->dbg_viewer,"Not enough active processes on level %D (active processes %D, coarsening ratio %D)\n",pcbddc->current_level,active_procs,pcbddc->coarsening_ratio);CHKERRQ(ierr);
      } else if (pcbddc->max_levels) {
        ierr = PetscViewerASCIIPrintf(pcbddc->dbg_viewer,"Maximum number of requested levels reached (%D)\n",pcbddc->max_levels);CHKERRQ(ierr);
      }
      ierr = PetscViewerFlush(pcbddc->dbg_viewer);CHKERRQ(ierr);
    }
  }

  /* communicate coarse discrete gradient */
  coarseG = NULL;
  if (pcbddc->nedcG && multilevel_allowed) {
    MPI_Comm ccomm;
    if (coarse_mat) {
      ccomm = PetscObjectComm((PetscObject)coarse_mat);
    } else {
      ccomm = MPI_COMM_NULL;
    }
    ierr = MatMPIAIJRestrict(pcbddc->nedcG,ccomm,&coarseG);CHKERRQ(ierr);
  }

  /* create the coarse KSP object only once with defaults */
  if (coarse_mat) {
    PetscBool   isredundant,isnn,isbddc;
    PetscViewer dbg_viewer = NULL;

    if (pcbddc->dbg_flag) {
      dbg_viewer = PETSC_VIEWER_STDOUT_(PetscObjectComm((PetscObject)coarse_mat));
      ierr = PetscViewerASCIIAddTab(dbg_viewer,2*pcbddc->current_level);CHKERRQ(ierr);
    }
    if (!pcbddc->coarse_ksp) {
      char   prefix[256],str_level[16];
      size_t len;

      ierr = KSPCreate(PetscObjectComm((PetscObject)coarse_mat),&pcbddc->coarse_ksp);CHKERRQ(ierr);
      ierr = KSPSetErrorIfNotConverged(pcbddc->coarse_ksp,pc->erroriffailure);CHKERRQ(ierr);
      ierr = PetscObjectIncrementTabLevel((PetscObject)pcbddc->coarse_ksp,(PetscObject)pc,1);CHKERRQ(ierr);
      ierr = KSPSetTolerances(pcbddc->coarse_ksp,PETSC_DEFAULT,PETSC_DEFAULT,PETSC_DEFAULT,1);CHKERRQ(ierr);
      ierr = KSPSetOperators(pcbddc->coarse_ksp,coarse_mat,coarse_mat);CHKERRQ(ierr);
      ierr = KSPSetType(pcbddc->coarse_ksp,coarse_ksp_type);CHKERRQ(ierr);
      ierr = KSPSetNormType(pcbddc->coarse_ksp,KSP_NORM_NONE);CHKERRQ(ierr);
      ierr = KSPGetPC(pcbddc->coarse_ksp,&pc_temp);CHKERRQ(ierr);
      /* TODO is this logic correct? should check for coarse_mat type */
      ierr = PCSetType(pc_temp,coarse_pc_type);CHKERRQ(ierr);
      /* prefix */
      ierr = PetscStrcpy(prefix,"");CHKERRQ(ierr);
      ierr = PetscStrcpy(str_level,"");CHKERRQ(ierr);
      if (!pcbddc->current_level) {
        ierr = PetscStrncpy(prefix,((PetscObject)pc)->prefix,sizeof(prefix));CHKERRQ(ierr);
        ierr = PetscStrlcat(prefix,"pc_bddc_coarse_",sizeof(prefix));CHKERRQ(ierr);
      } else {
        ierr = PetscStrlen(((PetscObject)pc)->prefix,&len);CHKERRQ(ierr);
        if (pcbddc->current_level>1) len -= 3; /* remove "lX_" with X level number */
        if (pcbddc->current_level>10) len -= 1; /* remove another char from level number */
        /* Nonstandard use of PetscStrncpy() to copy only a portion of the string */
        ierr = PetscStrncpy(prefix,((PetscObject)pc)->prefix,len+1);CHKERRQ(ierr);
        ierr = PetscSNPrintf(str_level,sizeof(str_level),"l%d_",(int)(pcbddc->current_level));CHKERRQ(ierr);
        ierr = PetscStrlcat(prefix,str_level,sizeof(prefix));CHKERRQ(ierr);
      }
      ierr = KSPSetOptionsPrefix(pcbddc->coarse_ksp,prefix);CHKERRQ(ierr);
      /* propagate BDDC info to the next level (these are dummy calls if pc_temp is not of type PCBDDC) */
      ierr = PCBDDCSetLevel(pc_temp,pcbddc->current_level+1);CHKERRQ(ierr);
      ierr = PCBDDCSetCoarseningRatio(pc_temp,pcbddc->coarsening_ratio);CHKERRQ(ierr);
      ierr = PCBDDCSetLevels(pc_temp,pcbddc->max_levels);CHKERRQ(ierr);
      /* allow user customization */
      ierr = KSPSetFromOptions(pcbddc->coarse_ksp);CHKERRQ(ierr);
      /* get some info after set from options */
      ierr = KSPGetPC(pcbddc->coarse_ksp,&pc_temp);CHKERRQ(ierr);
      /* multilevel cannot be done with coarse PCs different from BDDC or NN */
      ierr = PetscObjectTypeCompare((PetscObject)pc_temp,PCBDDC,&isbddc);CHKERRQ(ierr);
      ierr = PetscObjectTypeCompare((PetscObject)pc_temp,PCNN,&isnn);CHKERRQ(ierr);
      if (multilevel_allowed && !isbddc && !isnn) {
        isbddc = PETSC_TRUE;
        ierr   = PCSetType(pc_temp,PCBDDC);CHKERRQ(ierr);
        ierr   = PCBDDCSetLevel(pc_temp,pcbddc->current_level+1);CHKERRQ(ierr);
        ierr   = PCBDDCSetCoarseningRatio(pc_temp,pcbddc->coarsening_ratio);CHKERRQ(ierr);
        ierr   = PCBDDCSetLevels(pc_temp,pcbddc->max_levels);CHKERRQ(ierr);
      }
    }
    /* propagate BDDC info to the next level (these are dummy calls if pc_temp is not of type PCBDDC) */
    ierr = KSPGetPC(pcbddc->coarse_ksp,&pc_temp);CHKERRQ(ierr);
    if (nisdofs) {
      ierr = PCBDDCSetDofsSplitting(pc_temp,nisdofs,isarray);CHKERRQ(ierr);
      for (i=0;i<nisdofs;i++) {
        ierr = ISDestroy(&isarray[i]);CHKERRQ(ierr);
      }
    }
    if (nisneu) {
      ierr = PCBDDCSetNeumannBoundaries(pc_temp,isarray[nisdofs]);CHKERRQ(ierr);
      ierr = ISDestroy(&isarray[nisdofs]);CHKERRQ(ierr);
    }
    if (nisvert) {
      ierr = PCBDDCSetPrimalVerticesIS(pc_temp,isarray[nis-1]);CHKERRQ(ierr);
      ierr = ISDestroy(&isarray[nis-1]);CHKERRQ(ierr);
    }
    if (coarseG) {
      ierr = PCBDDCSetDiscreteGradient(pc_temp,coarseG,1,nedcfield,PETSC_FALSE,PETSC_TRUE);CHKERRQ(ierr);
    }

    /* get some info after set from options */
    ierr = PetscObjectTypeCompare((PetscObject)pc_temp,PCBDDC,&isbddc);CHKERRQ(ierr);
    /* multilevel can only be requested via -pc_bddc_levels or PCBDDCSetLevels */
    if (isbddc && !multilevel_allowed) {
      ierr   = PCSetType(pc_temp,coarse_pc_type);CHKERRQ(ierr);
      isbddc = PETSC_FALSE;
    }
    /* multilevel cannot be done with coarse PCs different from BDDC or NN */
    ierr = PetscObjectTypeCompare((PetscObject)pc_temp,PCNN,&isnn);CHKERRQ(ierr);
    if (multilevel_requested && multilevel_allowed && !isbddc && !isnn) {
      ierr   = PCSetType(pc_temp,PCBDDC);CHKERRQ(ierr);
      isbddc = PETSC_TRUE;
    }
    ierr = PetscObjectTypeCompare((PetscObject)pc_temp,PCREDUNDANT,&isredundant);CHKERRQ(ierr);
    if (isredundant) {
      KSP inner_ksp;
      PC  inner_pc;

      ierr = PCRedundantGetKSP(pc_temp,&inner_ksp);CHKERRQ(ierr);
      ierr = KSPGetPC(inner_ksp,&inner_pc);CHKERRQ(ierr);
    }

    /* parameters which miss an API */
    ierr = PetscObjectTypeCompare((PetscObject)pc_temp,PCBDDC,&isbddc);CHKERRQ(ierr);
    if (isbddc) {
      PC_BDDC* pcbddc_coarse = (PC_BDDC*)pc_temp->data;

      pcbddc_coarse->detect_disconnected = PETSC_TRUE;
      pcbddc_coarse->coarse_eqs_per_proc = pcbddc->coarse_eqs_per_proc;
      pcbddc_coarse->coarse_eqs_limit    = pcbddc->coarse_eqs_limit;
      pcbddc_coarse->benign_saddle_point = pcbddc->benign_have_null;
      if (pcbddc_coarse->benign_saddle_point) {
        Mat                    coarsedivudotp_is;
        ISLocalToGlobalMapping l2gmap,rl2g,cl2g;
        IS                     row,col;
        const PetscInt         *gidxs;
        PetscInt               n,st,M,N;

        ierr = MatGetSize(coarsedivudotp,&n,NULL);CHKERRQ(ierr);
        ierr = MPI_Scan(&n,&st,1,MPIU_INT,MPI_SUM,PetscObjectComm((PetscObject)coarse_mat));CHKERRQ(ierr);
        st   = st-n;
        ierr = ISCreateStride(PetscObjectComm((PetscObject)coarse_mat),1,st,1,&row);CHKERRQ(ierr);
        ierr = MatGetLocalToGlobalMapping(coarse_mat,&l2gmap,NULL);CHKERRQ(ierr);
        ierr = ISLocalToGlobalMappingGetSize(l2gmap,&n);CHKERRQ(ierr);
        ierr = ISLocalToGlobalMappingGetIndices(l2gmap,&gidxs);CHKERRQ(ierr);
        ierr = ISCreateGeneral(PetscObjectComm((PetscObject)coarse_mat),n,gidxs,PETSC_COPY_VALUES,&col);CHKERRQ(ierr);
        ierr = ISLocalToGlobalMappingRestoreIndices(l2gmap,&gidxs);CHKERRQ(ierr);
        ierr = ISLocalToGlobalMappingCreateIS(row,&rl2g);CHKERRQ(ierr);
        ierr = ISLocalToGlobalMappingCreateIS(col,&cl2g);CHKERRQ(ierr);
        ierr = ISGetSize(row,&M);CHKERRQ(ierr);
        ierr = MatGetSize(coarse_mat,&N,NULL);CHKERRQ(ierr);
        ierr = ISDestroy(&row);CHKERRQ(ierr);
        ierr = ISDestroy(&col);CHKERRQ(ierr);
        ierr = MatCreate(PetscObjectComm((PetscObject)coarse_mat),&coarsedivudotp_is);CHKERRQ(ierr);
        ierr = MatSetType(coarsedivudotp_is,MATIS);CHKERRQ(ierr);
        ierr = MatSetSizes(coarsedivudotp_is,PETSC_DECIDE,PETSC_DECIDE,M,N);CHKERRQ(ierr);
        ierr = MatSetLocalToGlobalMapping(coarsedivudotp_is,rl2g,cl2g);CHKERRQ(ierr);
        ierr = ISLocalToGlobalMappingDestroy(&rl2g);CHKERRQ(ierr);
        ierr = ISLocalToGlobalMappingDestroy(&cl2g);CHKERRQ(ierr);
        ierr = MatISSetLocalMat(coarsedivudotp_is,coarsedivudotp);CHKERRQ(ierr);
        ierr = MatDestroy(&coarsedivudotp);CHKERRQ(ierr);
        ierr = PCBDDCSetDivergenceMat(pc_temp,coarsedivudotp_is,PETSC_FALSE,NULL);CHKERRQ(ierr);
        ierr = MatDestroy(&coarsedivudotp_is);CHKERRQ(ierr);
        pcbddc_coarse->adaptive_userdefined = PETSC_TRUE;
        if (pcbddc->adaptive_threshold[0] == 0.0) pcbddc_coarse->deluxe_zerorows = PETSC_TRUE;
      }
    }

    /* propagate symmetry info of coarse matrix */
    ierr = MatSetOption(coarse_mat,MAT_STRUCTURALLY_SYMMETRIC,PETSC_TRUE);CHKERRQ(ierr);
    if (pc->pmat->symmetric_set) {
      ierr = MatSetOption(coarse_mat,MAT_SYMMETRIC,pc->pmat->symmetric);CHKERRQ(ierr);
    }
    if (pc->pmat->hermitian_set) {
      ierr = MatSetOption(coarse_mat,MAT_HERMITIAN,pc->pmat->hermitian);CHKERRQ(ierr);
    }
    if (pc->pmat->spd_set) {
      ierr = MatSetOption(coarse_mat,MAT_SPD,pc->pmat->spd);CHKERRQ(ierr);
    }
    if (pcbddc->benign_saddle_point && !pcbddc->benign_have_null) {
      ierr = MatSetOption(coarse_mat,MAT_SPD,PETSC_TRUE);CHKERRQ(ierr);
    }
    /* set operators */
    ierr = MatViewFromOptions(coarse_mat,(PetscObject)pc,"-pc_bddc_coarse_mat_view");CHKERRQ(ierr);
    ierr = MatSetOptionsPrefix(coarse_mat,((PetscObject)pcbddc->coarse_ksp)->prefix);CHKERRQ(ierr);
    ierr = KSPSetOperators(pcbddc->coarse_ksp,coarse_mat,coarse_mat);CHKERRQ(ierr);
    if (pcbddc->dbg_flag) {
      ierr = PetscViewerASCIISubtractTab(dbg_viewer,2*pcbddc->current_level);CHKERRQ(ierr);
    }
  }
  ierr = MatDestroy(&coarseG);CHKERRQ(ierr);
  ierr = PetscFree(isarray);CHKERRQ(ierr);
#if 0
  {
    PetscViewer viewer;
    char filename[256];
    sprintf(filename,"coarse_mat_level%d.m",pcbddc->current_level);
    ierr = PetscViewerASCIIOpen(PetscObjectComm((PetscObject)coarse_mat),filename,&viewer);CHKERRQ(ierr);
    ierr = PetscViewerPushFormat(viewer,PETSC_VIEWER_ASCII_MATLAB);CHKERRQ(ierr);
    ierr = MatView(coarse_mat,viewer);CHKERRQ(ierr);
    ierr = PetscViewerPopFormat(viewer);CHKERRQ(ierr);
    ierr = PetscViewerDestroy(&viewer);CHKERRQ(ierr);
  }
#endif

  if (pcbddc->coarse_ksp) {
    Vec crhs,csol;

    ierr = KSPGetSolution(pcbddc->coarse_ksp,&csol);CHKERRQ(ierr);
    ierr = KSPGetRhs(pcbddc->coarse_ksp,&crhs);CHKERRQ(ierr);
    if (!csol) {
      ierr = MatCreateVecs(coarse_mat,&((pcbddc->coarse_ksp)->vec_sol),NULL);CHKERRQ(ierr);
    }
    if (!crhs) {
      ierr = MatCreateVecs(coarse_mat,NULL,&((pcbddc->coarse_ksp)->vec_rhs));CHKERRQ(ierr);
    }
  }
  ierr = MatDestroy(&coarsedivudotp);CHKERRQ(ierr);

  /* compute null space for coarse solver if the benign trick has been requested */
  if (pcbddc->benign_null) {

    ierr = VecSet(pcbddc->vec1_P,0.);CHKERRQ(ierr);
    for (i=0;i<pcbddc->benign_n;i++) {
      ierr = VecSetValue(pcbddc->vec1_P,pcbddc->local_primal_size-pcbddc->benign_n+i,1.0,INSERT_VALUES);CHKERRQ(ierr);
    }
    ierr = VecAssemblyBegin(pcbddc->vec1_P);CHKERRQ(ierr);
    ierr = VecAssemblyEnd(pcbddc->vec1_P);CHKERRQ(ierr);
    ierr = VecScatterBegin(pcbddc->coarse_loc_to_glob,pcbddc->vec1_P,pcbddc->coarse_vec,INSERT_VALUES,SCATTER_FORWARD);CHKERRQ(ierr);
    ierr = VecScatterEnd(pcbddc->coarse_loc_to_glob,pcbddc->vec1_P,pcbddc->coarse_vec,INSERT_VALUES,SCATTER_FORWARD);CHKERRQ(ierr);
    if (coarse_mat) {
      Vec         nullv;
      PetscScalar *array,*array2;
      PetscInt    nl;

      ierr = MatCreateVecs(coarse_mat,&nullv,NULL);CHKERRQ(ierr);
      ierr = VecGetLocalSize(nullv,&nl);CHKERRQ(ierr);
      ierr = VecGetArrayRead(pcbddc->coarse_vec,(const PetscScalar**)&array);CHKERRQ(ierr);
      ierr = VecGetArray(nullv,&array2);CHKERRQ(ierr);
      ierr = PetscMemcpy(array2,array,nl*sizeof(*array));CHKERRQ(ierr);
      ierr = VecRestoreArray(nullv,&array2);CHKERRQ(ierr);
      ierr = VecRestoreArrayRead(pcbddc->coarse_vec,(const PetscScalar**)&array);CHKERRQ(ierr);
      ierr = VecNormalize(nullv,NULL);CHKERRQ(ierr);
      ierr = MatNullSpaceCreate(PetscObjectComm((PetscObject)coarse_mat),PETSC_FALSE,1,&nullv,&CoarseNullSpace);CHKERRQ(ierr);
      ierr = VecDestroy(&nullv);CHKERRQ(ierr);
    }
  }
  ierr = PetscLogEventEnd(PC_BDDC_CoarseSetUp[pcbddc->current_level],pc,0,0,0);CHKERRQ(ierr);

  ierr = PetscLogEventBegin(PC_BDDC_CoarseSolver[pcbddc->current_level],pc,0,0,0);CHKERRQ(ierr);
  if (pcbddc->coarse_ksp) {
    PetscBool ispreonly;

    if (CoarseNullSpace) {
      PetscBool isnull;
      ierr = MatNullSpaceTest(CoarseNullSpace,coarse_mat,&isnull);CHKERRQ(ierr);
      if (isnull) {
        ierr = MatSetNullSpace(coarse_mat,CoarseNullSpace);CHKERRQ(ierr);
      }
      /* TODO: add local nullspaces (if any) */
    }
    /* setup coarse ksp */
    ierr = KSPSetUp(pcbddc->coarse_ksp);CHKERRQ(ierr);
    /* Check coarse problem if in debug mode or if solving with an iterative method */
    ierr = PetscObjectTypeCompare((PetscObject)pcbddc->coarse_ksp,KSPPREONLY,&ispreonly);CHKERRQ(ierr);
    if (pcbddc->dbg_flag || (!ispreonly && pcbddc->use_coarse_estimates) ) {
      KSP       check_ksp;
      KSPType   check_ksp_type;
      PC        check_pc;
      Vec       check_vec,coarse_vec;
      PetscReal abs_infty_error,infty_error,lambda_min=1.0,lambda_max=1.0;
      PetscInt  its;
      PetscBool compute_eigs;
      PetscReal *eigs_r,*eigs_c;
      PetscInt  neigs;
      const char *prefix;

      /* Create ksp object suitable for estimation of extreme eigenvalues */
      ierr = KSPCreate(PetscObjectComm((PetscObject)pcbddc->coarse_ksp),&check_ksp);CHKERRQ(ierr);
      ierr = PetscObjectIncrementTabLevel((PetscObject)check_ksp,(PetscObject)pcbddc->coarse_ksp,0);CHKERRQ(ierr);
      ierr = KSPSetErrorIfNotConverged(pcbddc->coarse_ksp,PETSC_FALSE);CHKERRQ(ierr);
      ierr = KSPSetOperators(check_ksp,coarse_mat,coarse_mat);CHKERRQ(ierr);
      ierr = KSPSetTolerances(check_ksp,1.e-12,1.e-12,PETSC_DEFAULT,pcbddc->coarse_size);CHKERRQ(ierr);
      /* prevent from setup unneeded object */
      ierr = KSPGetPC(check_ksp,&check_pc);CHKERRQ(ierr);
      ierr = PCSetType(check_pc,PCNONE);CHKERRQ(ierr);
      if (ispreonly) {
        check_ksp_type = KSPPREONLY;
        compute_eigs = PETSC_FALSE;
      } else {
        check_ksp_type = KSPGMRES;
        compute_eigs = PETSC_TRUE;
      }
      ierr = KSPSetType(check_ksp,check_ksp_type);CHKERRQ(ierr);
      ierr = KSPSetComputeSingularValues(check_ksp,compute_eigs);CHKERRQ(ierr);
      ierr = KSPSetComputeEigenvalues(check_ksp,compute_eigs);CHKERRQ(ierr);
      ierr = KSPGMRESSetRestart(check_ksp,pcbddc->coarse_size+1);CHKERRQ(ierr);
      ierr = KSPGetOptionsPrefix(pcbddc->coarse_ksp,&prefix);CHKERRQ(ierr);
      ierr = KSPSetOptionsPrefix(check_ksp,prefix);CHKERRQ(ierr);
      ierr = KSPAppendOptionsPrefix(check_ksp,"check_");CHKERRQ(ierr);
      ierr = KSPSetFromOptions(check_ksp);CHKERRQ(ierr);
      ierr = KSPSetUp(check_ksp);CHKERRQ(ierr);
      ierr = KSPGetPC(pcbddc->coarse_ksp,&check_pc);CHKERRQ(ierr);
      ierr = KSPSetPC(check_ksp,check_pc);CHKERRQ(ierr);
      /* create random vec */
      ierr = MatCreateVecs(coarse_mat,&coarse_vec,&check_vec);CHKERRQ(ierr);
      ierr = VecSetRandom(check_vec,NULL);CHKERRQ(ierr);
      ierr = MatMult(coarse_mat,check_vec,coarse_vec);CHKERRQ(ierr);
      /* solve coarse problem */
      ierr = KSPSolve(check_ksp,coarse_vec,coarse_vec);CHKERRQ(ierr);
      /* set eigenvalue estimation if preonly has not been requested */
      if (compute_eigs) {
        ierr = PetscMalloc1(pcbddc->coarse_size+1,&eigs_r);CHKERRQ(ierr);
        ierr = PetscMalloc1(pcbddc->coarse_size+1,&eigs_c);CHKERRQ(ierr);
        ierr = KSPComputeEigenvalues(check_ksp,pcbddc->coarse_size+1,eigs_r,eigs_c,&neigs);CHKERRQ(ierr);
        if (neigs) {
          lambda_max = eigs_r[neigs-1];
          lambda_min = eigs_r[0];
          if (pcbddc->use_coarse_estimates) {
            if (lambda_max>=lambda_min) { /* using PETSC_SMALL since lambda_max == lambda_min is not allowed by KSPChebyshevSetEigenvalues */
              ierr = KSPChebyshevSetEigenvalues(pcbddc->coarse_ksp,lambda_max+PETSC_SMALL,lambda_min);CHKERRQ(ierr);
              ierr = KSPRichardsonSetScale(pcbddc->coarse_ksp,2.0/(lambda_max+lambda_min));CHKERRQ(ierr);
            }
          }
        }
      }

      /* check coarse problem residual error */
      if (pcbddc->dbg_flag) {
        PetscViewer dbg_viewer = PETSC_VIEWER_STDOUT_(PetscObjectComm((PetscObject)pcbddc->coarse_ksp));
        ierr = PetscViewerASCIIAddTab(dbg_viewer,2*(pcbddc->current_level+1));CHKERRQ(ierr);
        ierr = VecAXPY(check_vec,-1.0,coarse_vec);CHKERRQ(ierr);
        ierr = VecNorm(check_vec,NORM_INFINITY,&infty_error);CHKERRQ(ierr);
        ierr = MatMult(coarse_mat,check_vec,coarse_vec);CHKERRQ(ierr);
        ierr = VecNorm(coarse_vec,NORM_INFINITY,&abs_infty_error);CHKERRQ(ierr);
        ierr = PetscViewerASCIIPrintf(dbg_viewer,"Coarse problem details (use estimates %d)\n",pcbddc->use_coarse_estimates);CHKERRQ(ierr);
        ierr = PetscObjectPrintClassNamePrefixType((PetscObject)(pcbddc->coarse_ksp),dbg_viewer);CHKERRQ(ierr);
        ierr = PetscObjectPrintClassNamePrefixType((PetscObject)(check_pc),dbg_viewer);CHKERRQ(ierr);
        ierr = PetscViewerASCIIPrintf(dbg_viewer,"Coarse problem exact infty_error   : %1.6e\n",infty_error);CHKERRQ(ierr);
        ierr = PetscViewerASCIIPrintf(dbg_viewer,"Coarse problem residual infty_error: %1.6e\n",abs_infty_error);CHKERRQ(ierr);
        if (CoarseNullSpace) {
          ierr = PetscViewerASCIIPrintf(dbg_viewer,"Coarse problem is singular\n");CHKERRQ(ierr);
        }
        if (compute_eigs) {
          PetscReal          lambda_max_s,lambda_min_s;
          KSPConvergedReason reason;
          ierr = KSPGetType(check_ksp,&check_ksp_type);CHKERRQ(ierr);
          ierr = KSPGetIterationNumber(check_ksp,&its);CHKERRQ(ierr);
          ierr = KSPGetConvergedReason(check_ksp,&reason);CHKERRQ(ierr);
          ierr = KSPComputeExtremeSingularValues(check_ksp,&lambda_max_s,&lambda_min_s);CHKERRQ(ierr);
          ierr = PetscViewerASCIIPrintf(dbg_viewer,"Coarse problem eigenvalues (estimated with %d iterations of %s, conv reason %d): %1.6e %1.6e (%1.6e %1.6e)\n",its,check_ksp_type,reason,lambda_min,lambda_max,lambda_min_s,lambda_max_s);CHKERRQ(ierr);
          for (i=0;i<neigs;i++) {
            ierr = PetscViewerASCIIPrintf(dbg_viewer,"%1.6e %1.6ei\n",eigs_r[i],eigs_c[i]);CHKERRQ(ierr);
          }
        }
        ierr = PetscViewerFlush(dbg_viewer);CHKERRQ(ierr);
        ierr = PetscViewerASCIISubtractTab(dbg_viewer,2*(pcbddc->current_level+1));CHKERRQ(ierr);
      }
      ierr = VecDestroy(&check_vec);CHKERRQ(ierr);
      ierr = VecDestroy(&coarse_vec);CHKERRQ(ierr);
      ierr = KSPDestroy(&check_ksp);CHKERRQ(ierr);
      if (compute_eigs) {
        ierr = PetscFree(eigs_r);CHKERRQ(ierr);
        ierr = PetscFree(eigs_c);CHKERRQ(ierr);
      }
    }
  }
  ierr = MatNullSpaceDestroy(&CoarseNullSpace);CHKERRQ(ierr);
  /* print additional info */
  if (pcbddc->dbg_flag) {
    /* waits until all processes reaches this point */
    ierr = PetscBarrier((PetscObject)pc);CHKERRQ(ierr);
    ierr = PetscViewerASCIIPrintf(pcbddc->dbg_viewer,"Coarse solver setup completed at level %D\n",pcbddc->current_level);CHKERRQ(ierr);
    ierr = PetscViewerFlush(pcbddc->dbg_viewer);CHKERRQ(ierr);
  }

  /* free memory */
  ierr = MatDestroy(&coarse_mat);CHKERRQ(ierr);
  ierr = PetscLogEventEnd(PC_BDDC_CoarseSolver[pcbddc->current_level],pc,0,0,0);CHKERRQ(ierr);
  PetscFunctionReturn(0);
}

PetscErrorCode PCBDDCComputePrimalNumbering(PC pc,PetscInt* coarse_size_n,PetscInt** local_primal_indices_n)
{
  PC_BDDC*       pcbddc = (PC_BDDC*)pc->data;
  PC_IS*         pcis = (PC_IS*)pc->data;
  Mat_IS*        matis = (Mat_IS*)pc->pmat->data;
  IS             subset,subset_mult,subset_n;
  PetscInt       local_size,coarse_size=0;
  PetscInt       *local_primal_indices=NULL;
  const PetscInt *t_local_primal_indices;
  PetscErrorCode ierr;

  PetscFunctionBegin;
  /* Compute global number of coarse dofs */
  if (pcbddc->local_primal_size && !pcbddc->local_primal_ref_node) SETERRQ(PETSC_COMM_SELF,PETSC_ERR_PLIB,"BDDC ConstraintsSetUp should be called first");
  ierr = ISCreateGeneral(PetscObjectComm((PetscObject)(pc->pmat)),pcbddc->local_primal_size_cc,pcbddc->local_primal_ref_node,PETSC_COPY_VALUES,&subset_n);CHKERRQ(ierr);
  ierr = ISLocalToGlobalMappingApplyIS(pcis->mapping,subset_n,&subset);CHKERRQ(ierr);
  ierr = ISDestroy(&subset_n);CHKERRQ(ierr);
  ierr = ISCreateGeneral(PetscObjectComm((PetscObject)(pc->pmat)),pcbddc->local_primal_size_cc,pcbddc->local_primal_ref_mult,PETSC_COPY_VALUES,&subset_mult);CHKERRQ(ierr);
  ierr = ISRenumber(subset,subset_mult,&coarse_size,&subset_n);CHKERRQ(ierr);
  ierr = ISDestroy(&subset);CHKERRQ(ierr);
  ierr = ISDestroy(&subset_mult);CHKERRQ(ierr);
  ierr = ISGetLocalSize(subset_n,&local_size);CHKERRQ(ierr);
  if (local_size != pcbddc->local_primal_size) SETERRQ2(PETSC_COMM_SELF,PETSC_ERR_PLIB,"Invalid number of local primal indices computed %D != %D",local_size,pcbddc->local_primal_size);
  ierr = PetscMalloc1(local_size,&local_primal_indices);CHKERRQ(ierr);
  ierr = ISGetIndices(subset_n,&t_local_primal_indices);CHKERRQ(ierr);
  ierr = PetscMemcpy(local_primal_indices,t_local_primal_indices,local_size*sizeof(PetscInt));CHKERRQ(ierr);
  ierr = ISRestoreIndices(subset_n,&t_local_primal_indices);CHKERRQ(ierr);
  ierr = ISDestroy(&subset_n);CHKERRQ(ierr);

  /* check numbering */
  if (pcbddc->dbg_flag) {
    PetscScalar coarsesum,*array,*array2;
    PetscInt    i;
    PetscBool   set_error = PETSC_FALSE,set_error_reduced = PETSC_FALSE;

    ierr = PetscViewerFlush(pcbddc->dbg_viewer);CHKERRQ(ierr);
    ierr = PetscViewerASCIIPrintf(pcbddc->dbg_viewer,"--------------------------------------------------\n");CHKERRQ(ierr);
    ierr = PetscViewerASCIIPrintf(pcbddc->dbg_viewer,"Check coarse indices\n");CHKERRQ(ierr);
    ierr = PetscViewerASCIIPushSynchronized(pcbddc->dbg_viewer);CHKERRQ(ierr);
    /* counter */
    ierr = VecSet(pcis->vec1_global,0.0);CHKERRQ(ierr);
    ierr = VecSet(pcis->vec1_N,1.0);CHKERRQ(ierr);
    ierr = VecScatterBegin(matis->rctx,pcis->vec1_N,pcis->vec1_global,ADD_VALUES,SCATTER_REVERSE);CHKERRQ(ierr);
    ierr = VecScatterEnd(matis->rctx,pcis->vec1_N,pcis->vec1_global,ADD_VALUES,SCATTER_REVERSE);CHKERRQ(ierr);
    ierr = VecScatterBegin(matis->rctx,pcis->vec1_global,pcis->vec2_N,INSERT_VALUES,SCATTER_FORWARD);CHKERRQ(ierr);
    ierr = VecScatterEnd(matis->rctx,pcis->vec1_global,pcis->vec2_N,INSERT_VALUES,SCATTER_FORWARD);CHKERRQ(ierr);
    ierr = VecSet(pcis->vec1_N,0.0);CHKERRQ(ierr);
    for (i=0;i<pcbddc->local_primal_size;i++) {
      ierr = VecSetValue(pcis->vec1_N,pcbddc->primal_indices_local_idxs[i],1.0,INSERT_VALUES);CHKERRQ(ierr);
    }
    ierr = VecAssemblyBegin(pcis->vec1_N);CHKERRQ(ierr);
    ierr = VecAssemblyEnd(pcis->vec1_N);CHKERRQ(ierr);
    ierr = VecSet(pcis->vec1_global,0.0);CHKERRQ(ierr);
    ierr = VecScatterBegin(matis->rctx,pcis->vec1_N,pcis->vec1_global,ADD_VALUES,SCATTER_REVERSE);CHKERRQ(ierr);
    ierr = VecScatterEnd(matis->rctx,pcis->vec1_N,pcis->vec1_global,ADD_VALUES,SCATTER_REVERSE);CHKERRQ(ierr);
    ierr = VecScatterBegin(matis->rctx,pcis->vec1_global,pcis->vec1_N,INSERT_VALUES,SCATTER_FORWARD);CHKERRQ(ierr);
    ierr = VecScatterEnd(matis->rctx,pcis->vec1_global,pcis->vec1_N,INSERT_VALUES,SCATTER_FORWARD);CHKERRQ(ierr);
    ierr = VecGetArray(pcis->vec1_N,&array);CHKERRQ(ierr);
    ierr = VecGetArray(pcis->vec2_N,&array2);CHKERRQ(ierr);
    for (i=0;i<pcis->n;i++) {
      if (array[i] != 0.0 && array[i] != array2[i]) {
        PetscInt owned = (PetscInt)PetscRealPart(array[i]),gi;
        PetscInt neigh = (PetscInt)PetscRealPart(array2[i]);
        set_error = PETSC_TRUE;
        ierr = ISLocalToGlobalMappingApply(pcis->mapping,1,&i,&gi);CHKERRQ(ierr);
        ierr = PetscViewerASCIISynchronizedPrintf(pcbddc->dbg_viewer,"Subdomain %04d: local index %D (gid %D) owned by %D processes instead of %D!\n",PetscGlobalRank,i,gi,owned,neigh);CHKERRQ(ierr);
      }
    }
    ierr = VecRestoreArray(pcis->vec2_N,&array2);CHKERRQ(ierr);
    ierr = MPIU_Allreduce(&set_error,&set_error_reduced,1,MPIU_BOOL,MPI_LOR,PetscObjectComm((PetscObject)pc));CHKERRQ(ierr);
    ierr = PetscViewerFlush(pcbddc->dbg_viewer);CHKERRQ(ierr);
    for (i=0;i<pcis->n;i++) {
      if (PetscRealPart(array[i]) > 0.0) array[i] = 1.0/PetscRealPart(array[i]);
    }
    ierr = VecRestoreArray(pcis->vec1_N,&array);CHKERRQ(ierr);
    ierr = VecSet(pcis->vec1_global,0.0);CHKERRQ(ierr);
    ierr = VecScatterBegin(matis->rctx,pcis->vec1_N,pcis->vec1_global,ADD_VALUES,SCATTER_REVERSE);CHKERRQ(ierr);
    ierr = VecScatterEnd(matis->rctx,pcis->vec1_N,pcis->vec1_global,ADD_VALUES,SCATTER_REVERSE);CHKERRQ(ierr);
    ierr = VecSum(pcis->vec1_global,&coarsesum);CHKERRQ(ierr);
    ierr = PetscViewerASCIIPrintf(pcbddc->dbg_viewer,"Size of coarse problem is %D (%lf)\n",coarse_size,PetscRealPart(coarsesum));CHKERRQ(ierr);
    if (pcbddc->dbg_flag > 1 || set_error_reduced) {
      PetscInt *gidxs;

      ierr = PetscMalloc1(pcbddc->local_primal_size,&gidxs);CHKERRQ(ierr);
      ierr = ISLocalToGlobalMappingApply(pcis->mapping,pcbddc->local_primal_size,pcbddc->primal_indices_local_idxs,gidxs);CHKERRQ(ierr);
      ierr = PetscViewerASCIIPrintf(pcbddc->dbg_viewer,"Distribution of local primal indices\n");CHKERRQ(ierr);
      ierr = PetscViewerFlush(pcbddc->dbg_viewer);CHKERRQ(ierr);
      ierr = PetscViewerASCIISynchronizedPrintf(pcbddc->dbg_viewer,"Subdomain %04d\n",PetscGlobalRank);CHKERRQ(ierr);
      for (i=0;i<pcbddc->local_primal_size;i++) {
        ierr = PetscViewerASCIISynchronizedPrintf(pcbddc->dbg_viewer,"local_primal_indices[%D]=%D (%D,%D)\n",i,local_primal_indices[i],pcbddc->primal_indices_local_idxs[i],gidxs[i]);CHKERRQ(ierr);
      }
      ierr = PetscViewerFlush(pcbddc->dbg_viewer);CHKERRQ(ierr);
      ierr = PetscFree(gidxs);CHKERRQ(ierr);
    }
    ierr = PetscViewerFlush(pcbddc->dbg_viewer);CHKERRQ(ierr);
    ierr = PetscViewerASCIIPushSynchronized(pcbddc->dbg_viewer);CHKERRQ(ierr);
    if (set_error_reduced) SETERRQ(PetscObjectComm((PetscObject)pc),PETSC_ERR_PLIB,"BDDC Numbering of coarse dofs failed");
  }

  /* get back data */
  *coarse_size_n = coarse_size;
  *local_primal_indices_n = local_primal_indices;
  PetscFunctionReturn(0);
}

PetscErrorCode PCBDDCGlobalToLocal(VecScatter g2l_ctx,Vec gwork, Vec lwork, IS globalis, IS* localis)
{
  IS             localis_t;
  PetscInt       i,lsize,*idxs,n;
  PetscScalar    *vals;
  PetscErrorCode ierr;

  PetscFunctionBegin;
  /* get indices in local ordering exploiting local to global map */
  ierr = ISGetLocalSize(globalis,&lsize);CHKERRQ(ierr);
  ierr = PetscMalloc1(lsize,&vals);CHKERRQ(ierr);
  for (i=0;i<lsize;i++) vals[i] = 1.0;
  ierr = ISGetIndices(globalis,(const PetscInt**)&idxs);CHKERRQ(ierr);
  ierr = VecSet(gwork,0.0);CHKERRQ(ierr);
  ierr = VecSet(lwork,0.0);CHKERRQ(ierr);
  if (idxs) { /* multilevel guard */
    ierr = VecSetOption(gwork,VEC_IGNORE_NEGATIVE_INDICES,PETSC_TRUE);CHKERRQ(ierr);
    ierr = VecSetValues(gwork,lsize,idxs,vals,INSERT_VALUES);CHKERRQ(ierr);
  }
  ierr = VecAssemblyBegin(gwork);CHKERRQ(ierr);
  ierr = ISRestoreIndices(globalis,(const PetscInt**)&idxs);CHKERRQ(ierr);
  ierr = PetscFree(vals);CHKERRQ(ierr);
  ierr = VecAssemblyEnd(gwork);CHKERRQ(ierr);
  /* now compute set in local ordering */
  ierr = VecScatterBegin(g2l_ctx,gwork,lwork,INSERT_VALUES,SCATTER_FORWARD);CHKERRQ(ierr);
  ierr = VecScatterEnd(g2l_ctx,gwork,lwork,INSERT_VALUES,SCATTER_FORWARD);CHKERRQ(ierr);
  ierr = VecGetArrayRead(lwork,(const PetscScalar**)&vals);CHKERRQ(ierr);
  ierr = VecGetSize(lwork,&n);CHKERRQ(ierr);
  for (i=0,lsize=0;i<n;i++) {
    if (PetscRealPart(vals[i]) > 0.5) {
      lsize++;
    }
  }
  ierr = PetscMalloc1(lsize,&idxs);CHKERRQ(ierr);
  for (i=0,lsize=0;i<n;i++) {
    if (PetscRealPart(vals[i]) > 0.5) {
      idxs[lsize++] = i;
    }
  }
  ierr = VecRestoreArrayRead(lwork,(const PetscScalar**)&vals);CHKERRQ(ierr);
  ierr = ISCreateGeneral(PetscObjectComm((PetscObject)gwork),lsize,idxs,PETSC_OWN_POINTER,&localis_t);CHKERRQ(ierr);
  *localis = localis_t;
  PetscFunctionReturn(0);
}

PetscErrorCode PCBDDCSetUpSubSchurs(PC pc)
{
  PC_IS               *pcis=(PC_IS*)pc->data;
  PC_BDDC             *pcbddc=(PC_BDDC*)pc->data;
  PCBDDCSubSchurs     sub_schurs=pcbddc->sub_schurs;
  Mat                 S_j;
  PetscInt            *used_xadj,*used_adjncy;
  PetscBool           free_used_adj;
  PetscErrorCode      ierr;

  PetscFunctionBegin;
  ierr = PetscLogEventBegin(PC_BDDC_Schurs[pcbddc->current_level],pc,0,0,0);CHKERRQ(ierr);
  /* decide the adjacency to be used for determining internal problems for local schur on subsets */
  free_used_adj = PETSC_FALSE;
  if (pcbddc->sub_schurs_layers == -1) {
    used_xadj = NULL;
    used_adjncy = NULL;
  } else {
    if (pcbddc->sub_schurs_use_useradj && pcbddc->mat_graph->xadj) {
      used_xadj = pcbddc->mat_graph->xadj;
      used_adjncy = pcbddc->mat_graph->adjncy;
    } else if (pcbddc->computed_rowadj) {
      used_xadj = pcbddc->mat_graph->xadj;
      used_adjncy = pcbddc->mat_graph->adjncy;
    } else {
      PetscBool      flg_row=PETSC_FALSE;
      const PetscInt *xadj,*adjncy;
      PetscInt       nvtxs;

      ierr = MatGetRowIJ(pcbddc->local_mat,0,PETSC_TRUE,PETSC_FALSE,&nvtxs,&xadj,&adjncy,&flg_row);CHKERRQ(ierr);
      if (flg_row) {
        ierr = PetscMalloc2(nvtxs+1,&used_xadj,xadj[nvtxs],&used_adjncy);CHKERRQ(ierr);
        ierr = PetscMemcpy(used_xadj,xadj,(nvtxs+1)*sizeof(*xadj));CHKERRQ(ierr);
        ierr = PetscMemcpy(used_adjncy,adjncy,(xadj[nvtxs])*sizeof(*adjncy));CHKERRQ(ierr);
        free_used_adj = PETSC_TRUE;
      } else {
        pcbddc->sub_schurs_layers = -1;
        used_xadj = NULL;
        used_adjncy = NULL;
      }
      ierr = MatRestoreRowIJ(pcbddc->local_mat,0,PETSC_TRUE,PETSC_FALSE,&nvtxs,&xadj,&adjncy,&flg_row);CHKERRQ(ierr);
    }
  }

  /* setup sub_schurs data */
  ierr = MatCreateSchurComplement(pcis->A_II,pcis->A_II,pcis->A_IB,pcis->A_BI,pcis->A_BB,&S_j);CHKERRQ(ierr);
  if (!sub_schurs->schur_explicit) {
    /* pcbddc->ksp_D up to date only if not using MatFactor with Schur complement support */
    ierr = MatSchurComplementSetKSP(S_j,pcbddc->ksp_D);CHKERRQ(ierr);
    ierr = PCBDDCSubSchursSetUp(sub_schurs,NULL,S_j,PETSC_FALSE,used_xadj,used_adjncy,pcbddc->sub_schurs_layers,NULL,pcbddc->adaptive_selection,PETSC_FALSE,PETSC_FALSE,0,NULL,NULL,NULL,NULL);CHKERRQ(ierr);
  } else {
    Mat       change = NULL;
    Vec       scaling = NULL;
    IS        change_primal = NULL, iP;
    PetscInt  benign_n;
    PetscBool reuse_solvers = (PetscBool)!pcbddc->use_change_of_basis;
    PetscBool isseqaij,need_change = PETSC_FALSE;
    PetscBool discrete_harmonic = PETSC_FALSE;

    if (!pcbddc->use_vertices && reuse_solvers) {
      PetscInt n_vertices;

      ierr = ISGetLocalSize(sub_schurs->is_vertices,&n_vertices);CHKERRQ(ierr);
      reuse_solvers = (PetscBool)!n_vertices;
    }
    ierr = PetscObjectTypeCompare((PetscObject)pcbddc->local_mat,MATSEQAIJ,&isseqaij);CHKERRQ(ierr);
    if (!isseqaij) {
      Mat_IS* matis = (Mat_IS*)pc->pmat->data;
      if (matis->A == pcbddc->local_mat) {
        ierr = MatDestroy(&pcbddc->local_mat);CHKERRQ(ierr);
        ierr = MatConvert(matis->A,MATSEQAIJ,MAT_INITIAL_MATRIX,&pcbddc->local_mat);CHKERRQ(ierr);
      } else {
        ierr = MatConvert(pcbddc->local_mat,MATSEQAIJ,MAT_INPLACE_MATRIX,&pcbddc->local_mat);CHKERRQ(ierr);
      }
    }
    if (!pcbddc->benign_change_explicit) {
      benign_n = pcbddc->benign_n;
    } else {
      benign_n = 0;
    }
    /* sub_schurs->change is a local object; instead, PCBDDCConstraintsSetUp and the quantities used in the test below are logically collective on pc.
       We need a global reduction to avoid possible deadlocks.
       We assume that sub_schurs->change is created once, and then reused for different solves, unless the topography has been recomputed */
    if (pcbddc->adaptive_userdefined || (pcbddc->deluxe_zerorows && !pcbddc->use_change_of_basis)) {
      PetscBool have_loc_change = (PetscBool)(!!sub_schurs->change);
      ierr = MPIU_Allreduce(&have_loc_change,&need_change,1,MPIU_BOOL,MPI_LOR,PetscObjectComm((PetscObject)pc));CHKERRQ(ierr);
      need_change = (PetscBool)(!need_change);
    }
    /* If the user defines additional constraints, we import them here.
       We need to compute the change of basis according to the quadrature weights attached to pmat via MatSetNearNullSpace, and this could not be done (at the moment) without some hacking */
    if (need_change) {
      PC_IS   *pcisf;
      PC_BDDC *pcbddcf;
      PC      pcf;

      if (pcbddc->sub_schurs_rebuild) SETERRQ(PETSC_COMM_SELF,PETSC_ERR_SUP,"Cannot compute change of basis with a different graph");
      ierr = PCCreate(PetscObjectComm((PetscObject)pc),&pcf);CHKERRQ(ierr);
      ierr = PCSetOperators(pcf,pc->mat,pc->pmat);CHKERRQ(ierr);
      ierr = PCSetType(pcf,PCBDDC);CHKERRQ(ierr);

      /* hacks */
      pcisf                        = (PC_IS*)pcf->data;
      pcisf->is_B_local            = pcis->is_B_local;
      pcisf->vec1_N                = pcis->vec1_N;
      pcisf->BtoNmap               = pcis->BtoNmap;
      pcisf->n                     = pcis->n;
      pcisf->n_B                   = pcis->n_B;
      pcbddcf                      = (PC_BDDC*)pcf->data;
      ierr                         = PetscFree(pcbddcf->mat_graph);CHKERRQ(ierr);
      pcbddcf->mat_graph           = pcbddc->mat_graph;
      pcbddcf->use_faces           = PETSC_TRUE;
      pcbddcf->use_change_of_basis = PETSC_TRUE;
      pcbddcf->use_change_on_faces = PETSC_TRUE;
      pcbddcf->use_qr_single       = PETSC_TRUE;
      pcbddcf->fake_change         = PETSC_TRUE;

      /* setup constraints so that we can get information on primal vertices and change of basis (in local numbering) */
      ierr = PCBDDCConstraintsSetUp(pcf);CHKERRQ(ierr);
      sub_schurs->change_with_qr = pcbddcf->use_qr_single;
      ierr = ISCreateGeneral(PETSC_COMM_SELF,pcbddcf->n_vertices,pcbddcf->local_primal_ref_node,PETSC_COPY_VALUES,&change_primal);CHKERRQ(ierr);
      change = pcbddcf->ConstraintMatrix;
      pcbddcf->ConstraintMatrix = NULL;

      /* free unneeded memory allocated in PCBDDCConstraintsSetUp */
      ierr = PetscFree(pcbddcf->sub_schurs);CHKERRQ(ierr);
      ierr = MatNullSpaceDestroy(&pcbddcf->onearnullspace);CHKERRQ(ierr);
      ierr = PetscFree2(pcbddcf->local_primal_ref_node,pcbddcf->local_primal_ref_mult);CHKERRQ(ierr);
      ierr = PetscFree(pcbddcf->primal_indices_local_idxs);CHKERRQ(ierr);
      ierr = PetscFree(pcbddcf->onearnullvecs_state);CHKERRQ(ierr);
      ierr = PetscFree(pcf->data);CHKERRQ(ierr);
      pcf->ops->destroy = NULL;
      pcf->ops->reset   = NULL;
      ierr = PCDestroy(&pcf);CHKERRQ(ierr);
    }
    if (!pcbddc->use_deluxe_scaling) scaling = pcis->D;

    ierr = PetscObjectQuery((PetscObject)pc,"__KSPFETIDP_iP",(PetscObject*)&iP);CHKERRQ(ierr);
    if (iP) {
      ierr = PetscOptionsBegin(PetscObjectComm((PetscObject)iP),sub_schurs->prefix,"BDDC sub_schurs options","PC");CHKERRQ(ierr);
      ierr = PetscOptionsBool("-sub_schurs_discrete_harmonic",NULL,NULL,discrete_harmonic,&discrete_harmonic,NULL);CHKERRQ(ierr);
      ierr = PetscOptionsEnd();CHKERRQ(ierr);
    }
    if (discrete_harmonic) {
      Mat A;
      ierr = MatDuplicate(pcbddc->local_mat,MAT_COPY_VALUES,&A);CHKERRQ(ierr);
      ierr = MatZeroRowsColumnsIS(A,iP,1.0,NULL,NULL);CHKERRQ(ierr);
      ierr = PetscObjectCompose((PetscObject)A,"__KSPFETIDP_iP",(PetscObject)iP);CHKERRQ(ierr);
      ierr = PCBDDCSubSchursSetUp(sub_schurs,A,S_j,pcbddc->sub_schurs_exact_schur,used_xadj,used_adjncy,pcbddc->sub_schurs_layers,scaling,pcbddc->adaptive_selection,reuse_solvers,pcbddc->benign_saddle_point,benign_n,pcbddc->benign_p0_lidx,pcbddc->benign_zerodiag_subs,change,change_primal);CHKERRQ(ierr);
      ierr = MatDestroy(&A);CHKERRQ(ierr);
    } else {
      ierr = PCBDDCSubSchursSetUp(sub_schurs,pcbddc->local_mat,S_j,pcbddc->sub_schurs_exact_schur,used_xadj,used_adjncy,pcbddc->sub_schurs_layers,scaling,pcbddc->adaptive_selection,reuse_solvers,pcbddc->benign_saddle_point,benign_n,pcbddc->benign_p0_lidx,pcbddc->benign_zerodiag_subs,change,change_primal);CHKERRQ(ierr);
    }
    ierr = MatDestroy(&change);CHKERRQ(ierr);
    ierr = ISDestroy(&change_primal);CHKERRQ(ierr);
  }
  ierr = MatDestroy(&S_j);CHKERRQ(ierr);

  /* free adjacency */
  if (free_used_adj) {
    ierr = PetscFree2(used_xadj,used_adjncy);CHKERRQ(ierr);
  }
  ierr = PetscLogEventEnd(PC_BDDC_Schurs[pcbddc->current_level],pc,0,0,0);CHKERRQ(ierr);
  PetscFunctionReturn(0);
}

PetscErrorCode PCBDDCInitSubSchurs(PC pc)
{
  PC_IS               *pcis=(PC_IS*)pc->data;
  PC_BDDC             *pcbddc=(PC_BDDC*)pc->data;
  PCBDDCGraph         graph;
  PetscErrorCode      ierr;

  PetscFunctionBegin;
  /* attach interface graph for determining subsets */
  if (pcbddc->sub_schurs_rebuild) { /* in case rebuild has been requested, it uses a graph generated only by the neighbouring information */
    IS       verticesIS,verticescomm;
    PetscInt vsize,*idxs;

    ierr = PCBDDCGraphGetCandidatesIS(pcbddc->mat_graph,NULL,NULL,NULL,NULL,&verticesIS);CHKERRQ(ierr);
    ierr = ISGetSize(verticesIS,&vsize);CHKERRQ(ierr);
    ierr = ISGetIndices(verticesIS,(const PetscInt**)&idxs);CHKERRQ(ierr);
    ierr = ISCreateGeneral(PetscObjectComm((PetscObject)pc),vsize,idxs,PETSC_COPY_VALUES,&verticescomm);CHKERRQ(ierr);
    ierr = ISRestoreIndices(verticesIS,(const PetscInt**)&idxs);CHKERRQ(ierr);
    ierr = PCBDDCGraphRestoreCandidatesIS(pcbddc->mat_graph,NULL,NULL,NULL,NULL,&verticesIS);CHKERRQ(ierr);
    ierr = PCBDDCGraphCreate(&graph);CHKERRQ(ierr);
    ierr = PCBDDCGraphInit(graph,pcbddc->mat_graph->l2gmap,pcbddc->mat_graph->nvtxs_global,pcbddc->graphmaxcount);CHKERRQ(ierr);
    ierr = PCBDDCGraphSetUp(graph,pcbddc->mat_graph->custom_minimal_size,NULL,pcbddc->DirichletBoundariesLocal,0,NULL,verticescomm);CHKERRQ(ierr);
    ierr = ISDestroy(&verticescomm);CHKERRQ(ierr);
    ierr = PCBDDCGraphComputeConnectedComponents(graph);CHKERRQ(ierr);
  } else {
    graph = pcbddc->mat_graph;
  }
  /* print some info */
  if (pcbddc->dbg_flag && !pcbddc->sub_schurs_rebuild) {
    IS       vertices;
    PetscInt nv,nedges,nfaces;
    ierr = PCBDDCGraphASCIIView(graph,pcbddc->dbg_flag,pcbddc->dbg_viewer);CHKERRQ(ierr);
    ierr = PCBDDCGraphGetCandidatesIS(graph,&nfaces,NULL,&nedges,NULL,&vertices);CHKERRQ(ierr);
    ierr = ISGetSize(vertices,&nv);CHKERRQ(ierr);
    ierr = PetscViewerASCIIPushSynchronized(pcbddc->dbg_viewer);CHKERRQ(ierr);
    ierr = PetscViewerASCIISynchronizedPrintf(pcbddc->dbg_viewer,"--------------------------------------------------------------\n");CHKERRQ(ierr);
    ierr = PetscViewerASCIISynchronizedPrintf(pcbddc->dbg_viewer,"Subdomain %04d got %02d local candidate vertices (%D)\n",PetscGlobalRank,(int)nv,pcbddc->use_vertices);CHKERRQ(ierr);
    ierr = PetscViewerASCIISynchronizedPrintf(pcbddc->dbg_viewer,"Subdomain %04d got %02d local candidate edges    (%D)\n",PetscGlobalRank,(int)nedges,pcbddc->use_edges);CHKERRQ(ierr);
    ierr = PetscViewerASCIISynchronizedPrintf(pcbddc->dbg_viewer,"Subdomain %04d got %02d local candidate faces    (%D)\n",PetscGlobalRank,(int)nfaces,pcbddc->use_faces);CHKERRQ(ierr);
    ierr = PetscViewerFlush(pcbddc->dbg_viewer);CHKERRQ(ierr);
    ierr = PetscViewerASCIIPopSynchronized(pcbddc->dbg_viewer);CHKERRQ(ierr);
    ierr = PCBDDCGraphRestoreCandidatesIS(graph,&nfaces,NULL,&nedges,NULL,&vertices);CHKERRQ(ierr);
  }

  /* sub_schurs init */
  if (!pcbddc->sub_schurs) {
    ierr = PCBDDCSubSchursCreate(&pcbddc->sub_schurs);CHKERRQ(ierr);
  }
  ierr = PCBDDCSubSchursInit(pcbddc->sub_schurs,((PetscObject)pc)->prefix,pcis->is_I_local,pcis->is_B_local,graph,pcis->BtoNmap,pcbddc->sub_schurs_rebuild);CHKERRQ(ierr);

  /* free graph struct */
  if (pcbddc->sub_schurs_rebuild) {
    ierr = PCBDDCGraphDestroy(&graph);CHKERRQ(ierr);
  }
  PetscFunctionReturn(0);
}

PetscErrorCode PCBDDCCheckOperator(PC pc)
{
  PC_IS               *pcis=(PC_IS*)pc->data;
  PC_BDDC             *pcbddc=(PC_BDDC*)pc->data;
  PetscErrorCode      ierr;

  PetscFunctionBegin;
  if (pcbddc->n_vertices == pcbddc->local_primal_size) {
    IS             zerodiag = NULL;
    Mat            S_j,B0_B=NULL;
    Vec            dummy_vec=NULL,vec_check_B,vec_scale_P;
    PetscScalar    *p0_check,*array,*array2;
    PetscReal      norm;
    PetscInt       i;

    /* B0 and B0_B */
    if (zerodiag) {
      IS       dummy;

      ierr = ISCreateStride(PETSC_COMM_SELF,pcbddc->benign_n,0,1,&dummy);CHKERRQ(ierr);
      ierr = MatCreateSubMatrix(pcbddc->benign_B0,dummy,pcis->is_B_local,MAT_INITIAL_MATRIX,&B0_B);CHKERRQ(ierr);
      ierr = MatCreateVecs(B0_B,NULL,&dummy_vec);CHKERRQ(ierr);
      ierr = ISDestroy(&dummy);CHKERRQ(ierr);
    }
    /* I need a primal vector to scale primal nodes since BDDC sums contibutions */
    ierr = VecDuplicate(pcbddc->vec1_P,&vec_scale_P);CHKERRQ(ierr);
    ierr = VecSet(pcbddc->vec1_P,1.0);CHKERRQ(ierr);
    ierr = VecScatterBegin(pcbddc->coarse_loc_to_glob,pcbddc->vec1_P,pcbddc->coarse_vec,ADD_VALUES,SCATTER_FORWARD);CHKERRQ(ierr);
    ierr = VecScatterEnd(pcbddc->coarse_loc_to_glob,pcbddc->vec1_P,pcbddc->coarse_vec,ADD_VALUES,SCATTER_FORWARD);CHKERRQ(ierr);
    ierr = VecScatterBegin(pcbddc->coarse_loc_to_glob,pcbddc->coarse_vec,vec_scale_P,INSERT_VALUES,SCATTER_REVERSE);CHKERRQ(ierr);
    ierr = VecScatterEnd(pcbddc->coarse_loc_to_glob,pcbddc->coarse_vec,vec_scale_P,INSERT_VALUES,SCATTER_REVERSE);CHKERRQ(ierr);
    ierr = VecReciprocal(vec_scale_P);CHKERRQ(ierr);
    /* S_j */
    ierr = MatCreateSchurComplement(pcis->A_II,pcis->A_II,pcis->A_IB,pcis->A_BI,pcis->A_BB,&S_j);CHKERRQ(ierr);
    ierr = MatSchurComplementSetKSP(S_j,pcbddc->ksp_D);CHKERRQ(ierr);

    /* mimic vector in \widetilde{W}_\Gamma */
    ierr = VecSetRandom(pcis->vec1_N,NULL);CHKERRQ(ierr);
    /* continuous in primal space */
    ierr = VecSetRandom(pcbddc->coarse_vec,NULL);CHKERRQ(ierr);
    ierr = VecScatterBegin(pcbddc->coarse_loc_to_glob,pcbddc->coarse_vec,pcbddc->vec1_P,INSERT_VALUES,SCATTER_REVERSE);CHKERRQ(ierr);
    ierr = VecScatterEnd(pcbddc->coarse_loc_to_glob,pcbddc->coarse_vec,pcbddc->vec1_P,INSERT_VALUES,SCATTER_REVERSE);CHKERRQ(ierr);
    ierr = VecGetArray(pcbddc->vec1_P,&array);CHKERRQ(ierr);
    ierr = PetscCalloc1(pcbddc->benign_n,&p0_check);CHKERRQ(ierr);
    for (i=0;i<pcbddc->benign_n;i++) p0_check[i] = array[pcbddc->local_primal_size-pcbddc->benign_n+i];
    ierr = VecSetValues(pcis->vec1_N,pcbddc->local_primal_size,pcbddc->local_primal_ref_node,array,INSERT_VALUES);CHKERRQ(ierr);
    ierr = VecRestoreArray(pcbddc->vec1_P,&array);CHKERRQ(ierr);
    ierr = VecAssemblyBegin(pcis->vec1_N);CHKERRQ(ierr);
    ierr = VecAssemblyEnd(pcis->vec1_N);CHKERRQ(ierr);
    ierr = VecScatterBegin(pcis->N_to_B,pcis->vec1_N,pcis->vec2_B,INSERT_VALUES,SCATTER_FORWARD);CHKERRQ(ierr);
    ierr = VecScatterEnd(pcis->N_to_B,pcis->vec1_N,pcis->vec2_B,INSERT_VALUES,SCATTER_FORWARD);CHKERRQ(ierr);
    ierr = VecDuplicate(pcis->vec2_B,&vec_check_B);CHKERRQ(ierr);
    ierr = VecCopy(pcis->vec2_B,vec_check_B);CHKERRQ(ierr);

    /* assemble rhs for coarse problem */
    /* widetilde{S}_\Gamma w_\Gamma + \widetilde{B0}^T_B p0 */
    /* local with Schur */
    ierr = MatMult(S_j,pcis->vec2_B,pcis->vec1_B);CHKERRQ(ierr);
    if (zerodiag) {
      ierr = VecGetArray(dummy_vec,&array);CHKERRQ(ierr);
      for (i=0;i<pcbddc->benign_n;i++) array[i] = p0_check[i];
      ierr = VecRestoreArray(dummy_vec,&array);CHKERRQ(ierr);
      ierr = MatMultTransposeAdd(B0_B,dummy_vec,pcis->vec1_B,pcis->vec1_B);CHKERRQ(ierr);
    }
    /* sum on primal nodes the local contributions */
    ierr = VecScatterBegin(pcis->N_to_B,pcis->vec1_B,pcis->vec1_N,INSERT_VALUES,SCATTER_REVERSE);CHKERRQ(ierr);
    ierr = VecScatterEnd(pcis->N_to_B,pcis->vec1_B,pcis->vec1_N,INSERT_VALUES,SCATTER_REVERSE);CHKERRQ(ierr);
    ierr = VecGetArray(pcis->vec1_N,&array);CHKERRQ(ierr);
    ierr = VecGetArray(pcbddc->vec1_P,&array2);CHKERRQ(ierr);
    for (i=0;i<pcbddc->local_primal_size;i++) array2[i] = array[pcbddc->local_primal_ref_node[i]];
    ierr = VecRestoreArray(pcbddc->vec1_P,&array2);CHKERRQ(ierr);
    ierr = VecRestoreArray(pcis->vec1_N,&array);CHKERRQ(ierr);
    ierr = VecSet(pcbddc->coarse_vec,0.);CHKERRQ(ierr);
    ierr = VecScatterBegin(pcbddc->coarse_loc_to_glob,pcbddc->vec1_P,pcbddc->coarse_vec,ADD_VALUES,SCATTER_FORWARD);CHKERRQ(ierr);
    ierr = VecScatterEnd(pcbddc->coarse_loc_to_glob,pcbddc->vec1_P,pcbddc->coarse_vec,ADD_VALUES,SCATTER_FORWARD);CHKERRQ(ierr);
    ierr = VecScatterBegin(pcbddc->coarse_loc_to_glob,pcbddc->coarse_vec,pcbddc->vec1_P,INSERT_VALUES,SCATTER_REVERSE);CHKERRQ(ierr);
    ierr = VecScatterEnd(pcbddc->coarse_loc_to_glob,pcbddc->coarse_vec,pcbddc->vec1_P,INSERT_VALUES,SCATTER_REVERSE);CHKERRQ(ierr);
    ierr = VecGetArray(pcbddc->vec1_P,&array);CHKERRQ(ierr);
    /* scale primal nodes (BDDC sums contibutions) */
    ierr = VecPointwiseMult(pcbddc->vec1_P,vec_scale_P,pcbddc->vec1_P);CHKERRQ(ierr);
    ierr = VecSetValues(pcis->vec1_N,pcbddc->local_primal_size,pcbddc->local_primal_ref_node,array,INSERT_VALUES);CHKERRQ(ierr);
    ierr = VecRestoreArray(pcbddc->vec1_P,&array);CHKERRQ(ierr);
    ierr = VecAssemblyBegin(pcis->vec1_N);CHKERRQ(ierr);
    ierr = VecAssemblyEnd(pcis->vec1_N);CHKERRQ(ierr);
    ierr = VecScatterBegin(pcis->N_to_B,pcis->vec1_N,pcis->vec1_B,INSERT_VALUES,SCATTER_FORWARD);CHKERRQ(ierr);
    ierr = VecScatterEnd(pcis->N_to_B,pcis->vec1_N,pcis->vec1_B,INSERT_VALUES,SCATTER_FORWARD);CHKERRQ(ierr);
    /* global: \widetilde{B0}_B w_\Gamma */
    if (zerodiag) {
      ierr = MatMult(B0_B,pcis->vec2_B,dummy_vec);CHKERRQ(ierr);
      ierr = VecGetArray(dummy_vec,&array);CHKERRQ(ierr);
      for (i=0;i<pcbddc->benign_n;i++) pcbddc->benign_p0[i] = array[i];
      ierr = VecRestoreArray(dummy_vec,&array);CHKERRQ(ierr);
    }
    /* BDDC */
    ierr = VecSet(pcis->vec1_D,0.);CHKERRQ(ierr);
    ierr = PCBDDCApplyInterfacePreconditioner(pc,PETSC_FALSE);CHKERRQ(ierr);

    ierr = VecCopy(pcis->vec1_B,pcis->vec2_B);CHKERRQ(ierr);
    ierr = VecAXPY(pcis->vec1_B,-1.0,vec_check_B);CHKERRQ(ierr);
    ierr = VecNorm(pcis->vec1_B,NORM_INFINITY,&norm);CHKERRQ(ierr);
    ierr = PetscPrintf(PETSC_COMM_SELF,"[%d] BDDC local error is %1.4e\n",PetscGlobalRank,norm);CHKERRQ(ierr);
    for (i=0;i<pcbddc->benign_n;i++) {
      ierr = PetscPrintf(PETSC_COMM_SELF,"[%d] BDDC p0[%D] error is %1.4e\n",PetscGlobalRank,i,PetscAbsScalar(pcbddc->benign_p0[i]-p0_check[i]));CHKERRQ(ierr);
    }
    ierr = PetscFree(p0_check);CHKERRQ(ierr);
    ierr = VecDestroy(&vec_scale_P);CHKERRQ(ierr);
    ierr = VecDestroy(&vec_check_B);CHKERRQ(ierr);
    ierr = VecDestroy(&dummy_vec);CHKERRQ(ierr);
    ierr = MatDestroy(&S_j);CHKERRQ(ierr);
    ierr = MatDestroy(&B0_B);CHKERRQ(ierr);
  }
  PetscFunctionReturn(0);
}

#include <../src/mat/impls/aij/mpi/mpiaij.h>
PetscErrorCode MatMPIAIJRestrict(Mat A, MPI_Comm ccomm, Mat *B)
{
  Mat            At;
  IS             rows;
  PetscInt       rst,ren;
  PetscErrorCode ierr;
  PetscLayout    rmap;

  PetscFunctionBegin;
  rst = ren = 0;
  if (ccomm != MPI_COMM_NULL) {
    ierr = PetscLayoutCreate(ccomm,&rmap);CHKERRQ(ierr);
    ierr = PetscLayoutSetSize(rmap,A->rmap->N);CHKERRQ(ierr);
    ierr = PetscLayoutSetBlockSize(rmap,1);CHKERRQ(ierr);
    ierr = PetscLayoutSetUp(rmap);CHKERRQ(ierr);
    ierr = PetscLayoutGetRange(rmap,&rst,&ren);CHKERRQ(ierr);
  }
  ierr = ISCreateStride(PetscObjectComm((PetscObject)A),ren-rst,rst,1,&rows);CHKERRQ(ierr);
  ierr = MatCreateSubMatrix(A,rows,NULL,MAT_INITIAL_MATRIX,&At);CHKERRQ(ierr);
  ierr = ISDestroy(&rows);CHKERRQ(ierr);

  if (ccomm != MPI_COMM_NULL) {
    Mat_MPIAIJ *a,*b;
    IS         from,to;
    Vec        gvec;
    PetscInt   lsize;

    ierr = MatCreate(ccomm,B);CHKERRQ(ierr);
    ierr = MatSetSizes(*B,ren-rst,PETSC_DECIDE,PETSC_DECIDE,At->cmap->N);CHKERRQ(ierr);
    ierr = MatSetType(*B,MATAIJ);CHKERRQ(ierr);
    ierr = PetscLayoutDestroy(&((*B)->rmap));CHKERRQ(ierr);
    ierr = PetscLayoutSetUp((*B)->cmap);CHKERRQ(ierr);
    a    = (Mat_MPIAIJ*)At->data;
    b    = (Mat_MPIAIJ*)(*B)->data;
    ierr = MPI_Comm_size(ccomm,&b->size);CHKERRQ(ierr);
    ierr = MPI_Comm_rank(ccomm,&b->rank);CHKERRQ(ierr);
    ierr = PetscObjectReference((PetscObject)a->A);CHKERRQ(ierr);
    ierr = PetscObjectReference((PetscObject)a->B);CHKERRQ(ierr);
    b->A = a->A;
    b->B = a->B;

    b->donotstash      = a->donotstash;
    b->roworiented     = a->roworiented;
    b->rowindices      = 0;
    b->rowvalues       = 0;
    b->getrowactive    = PETSC_FALSE;

    (*B)->rmap         = rmap;
    (*B)->factortype   = A->factortype;
    (*B)->assembled    = PETSC_TRUE;
    (*B)->insertmode   = NOT_SET_VALUES;
    (*B)->preallocated = PETSC_TRUE;

    if (a->colmap) {
#if defined(PETSC_USE_CTABLE)
      ierr = PetscTableCreateCopy(a->colmap,&b->colmap);CHKERRQ(ierr);
#else
      ierr = PetscMalloc1(At->cmap->N,&b->colmap);CHKERRQ(ierr);
      ierr = PetscLogObjectMemory((PetscObject)*B,At->cmap->N*sizeof(PetscInt));CHKERRQ(ierr);
      ierr = PetscMemcpy(b->colmap,a->colmap,At->cmap->N*sizeof(PetscInt));CHKERRQ(ierr);
#endif
    } else b->colmap = 0;
    if (a->garray) {
      PetscInt len;
      len  = a->B->cmap->n;
      ierr = PetscMalloc1(len+1,&b->garray);CHKERRQ(ierr);
      ierr = PetscLogObjectMemory((PetscObject)(*B),len*sizeof(PetscInt));CHKERRQ(ierr);
      if (len) { ierr = PetscMemcpy(b->garray,a->garray,len*sizeof(PetscInt));CHKERRQ(ierr); }
    } else b->garray = 0;

    ierr    = PetscObjectReference((PetscObject)a->lvec);CHKERRQ(ierr);
    b->lvec = a->lvec;
    ierr    = PetscLogObjectParent((PetscObject)*B,(PetscObject)b->lvec);CHKERRQ(ierr);

    /* cannot use VecScatterCopy */
    ierr = VecGetLocalSize(b->lvec,&lsize);CHKERRQ(ierr);
    ierr = ISCreateGeneral(ccomm,lsize,b->garray,PETSC_USE_POINTER,&from);CHKERRQ(ierr);
    ierr = ISCreateStride(PETSC_COMM_SELF,lsize,0,1,&to);CHKERRQ(ierr);
    ierr = MatCreateVecs(*B,&gvec,NULL);CHKERRQ(ierr);
    ierr = VecScatterCreateWithData(gvec,from,b->lvec,to,&b->Mvctx);CHKERRQ(ierr);
    ierr = PetscLogObjectParent((PetscObject)*B,(PetscObject)b->Mvctx);CHKERRQ(ierr);
    ierr = ISDestroy(&from);CHKERRQ(ierr);
    ierr = ISDestroy(&to);CHKERRQ(ierr);
    ierr = VecDestroy(&gvec);CHKERRQ(ierr);
  }
  ierr = MatDestroy(&At);CHKERRQ(ierr);
  PetscFunctionReturn(0);
}<|MERGE_RESOLUTION|>--- conflicted
+++ resolved
@@ -1510,11 +1510,7 @@
 
     ierr = MatISGetLocalMat(A,&lA);CHKERRQ(ierr);
     ierr = MatCreateVecs(lA,&vins,NULL);CHKERRQ(ierr);
-<<<<<<< HEAD
-    ierr = VecScatterCreateWithData(v,vl2l,vins,NULL,&sc);CHKERRQ(ierr);
-=======
-    ierr = VecScatterCreate(v,NULL,vins,vl2l,&sc);CHKERRQ(ierr);
->>>>>>> 63f69d82
+    ierr = VecScatterCreateWithData(v,NULL,vins,vl2l,&sc);CHKERRQ(ierr);
     ierr = VecScatterBegin(sc,v,vins,INSERT_VALUES,SCATTER_FORWARD);CHKERRQ(ierr);
     ierr = VecScatterEnd(sc,v,vins,INSERT_VALUES,SCATTER_FORWARD);CHKERRQ(ierr);
     ierr = VecScatterDestroy(&sc);CHKERRQ(ierr);
