--- conflicted
+++ resolved
@@ -417,7 +417,6 @@
     if (sub_schurs->is_dir) {
       ierr = ISGetLocalSize(sub_schurs->is_dir,&n_dir);CHKERRQ(ierr);
     }
-<<<<<<< HEAD
     if (!deluxe_ctx->n_simple) {
       deluxe_ctx->n_simple = n_dir + n_com;
       ierr = PetscMalloc1(deluxe_ctx->n_simple,&deluxe_ctx->idx_simple_B);CHKERRQ(ierr);
@@ -427,9 +426,7 @@
 
         ierr = ISGetIndices(sub_schurs->is_vertices,&idxs);CHKERRQ(ierr);
         ierr = ISGlobalToLocalMappingApply(pcis->BtoNmap,IS_GTOLM_DROP,n_com,idxs,&nmap,deluxe_ctx->idx_simple_B);CHKERRQ(ierr);
-        if (nmap != n_com) {
-          SETERRQ2(PETSC_COMM_SELF,PETSC_ERR_PLIB,"Error when mapping simply scaled dofs (is_vertices)! %d != %d",nmap,n_com);
-        }
+        if (nmap != n_com) SETERRQ2(PETSC_COMM_SELF,PETSC_ERR_PLIB,"Error when mapping simply scaled dofs (is_vertices)! %d != %d",nmap,n_com);
         ierr = ISRestoreIndices(sub_schurs->is_vertices,&idxs);CHKERRQ(ierr);
       }
       if (sub_schurs->is_dir) {
@@ -438,37 +435,12 @@
 
         ierr = ISGetIndices(sub_schurs->is_dir,&idxs);CHKERRQ(ierr);
         ierr = ISGlobalToLocalMappingApply(pcis->BtoNmap,IS_GTOLM_DROP,n_dir,idxs,&nmap,deluxe_ctx->idx_simple_B+n_com);CHKERRQ(ierr);
-        if (nmap != n_dir) {
-          SETERRQ2(PETSC_COMM_SELF,PETSC_ERR_PLIB,"Error when mapping simply scaled dofs (sub_schurs->is_dir)! %d != %d",nmap,n_dir);
-        }
+        if (nmap != n_dir) SETERRQ2(PETSC_COMM_SELF,PETSC_ERR_PLIB,"Error when mapping simply scaled dofs (sub_schurs->is_dir)! %d != %d",nmap,n_dir);
         ierr = ISRestoreIndices(sub_schurs->is_dir,&idxs);CHKERRQ(ierr);
       }
       ierr = PetscSortInt(deluxe_ctx->n_simple,deluxe_ctx->idx_simple_B);CHKERRQ(ierr);
     } else {
-      if (deluxe_ctx->n_simple != n_dir + n_com) {
-        SETERRQ2(PETSC_COMM_SELF,PETSC_ERR_PLIB,"Number of simply scaled dofs %d is different from the previous one computed %d",n_dir + n_com,deluxe_ctx->n_simple);
-      }
-=======
-    deluxe_ctx->n_simple = n_dir + n_com;
-    ierr = PetscMalloc1(deluxe_ctx->n_simple,&deluxe_ctx->idx_simple_B);CHKERRQ(ierr);
-    if (sub_schurs->is_vertices) {
-      PetscInt       nmap;
-      const PetscInt *idxs;
-
-      ierr = ISGetIndices(sub_schurs->is_vertices,&idxs);CHKERRQ(ierr);
-      ierr = ISGlobalToLocalMappingApply(pcis->BtoNmap,IS_GTOLM_DROP,n_com,idxs,&nmap,deluxe_ctx->idx_simple_B);CHKERRQ(ierr);
-      if (nmap != n_com) SETERRQ2(PETSC_COMM_SELF,PETSC_ERR_PLIB,"Error when mapping simply scaled dofs (is_vertices)! %D != %D",nmap,n_com);
-      ierr = ISRestoreIndices(sub_schurs->is_vertices,&idxs);CHKERRQ(ierr);
-    }
-    if (sub_schurs->is_dir) {
-      PetscInt       nmap;
-      const PetscInt *idxs;
-
-      ierr = ISGetIndices(sub_schurs->is_dir,&idxs);CHKERRQ(ierr);
-      ierr = ISGlobalToLocalMappingApply(pcis->BtoNmap,IS_GTOLM_DROP,n_dir,idxs,&nmap,deluxe_ctx->idx_simple_B+n_com);CHKERRQ(ierr);
-      if (nmap != n_dir) SETERRQ2(PETSC_COMM_SELF,PETSC_ERR_PLIB,"Error when mapping simply scaled dofs (sub_schurs->is_dir)! %D != %D",nmap,n_dir);
-      ierr = ISRestoreIndices(sub_schurs->is_dir,&idxs);CHKERRQ(ierr);
->>>>>>> 8643b2f8
+      if (deluxe_ctx->n_simple != n_dir + n_com) SETERRQ2(PETSC_COMM_SELF,PETSC_ERR_PLIB,"Number of simply scaled dofs %d is different from the previous one computed %d",n_dir + n_com,deluxe_ctx->n_simple);
     }
   } else {
     deluxe_ctx->n_simple = 0;
