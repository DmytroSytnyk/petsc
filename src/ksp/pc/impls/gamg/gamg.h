#if !defined(__GAMG_H)
#define __GAMG_H

#include <petsc-private/pcgamgimpl.h>
#include <../src/mat/impls/aij/seq/aij.h>
#include <../src/mat/impls/aij/mpi/mpiaij.h>

<<<<<<< HEAD
struct _PCGAMGOps {
  PetscErrorCode (*graph)(PC, const Mat, Mat*);
  PetscErrorCode (*coarsen)(PC, Mat*, PetscCoarsenData**);
  PetscErrorCode (*prolongator)(PC, const Mat, const Mat, PetscCoarsenData*, Mat*);
  PetscErrorCode (*optprol)(PC, const Mat, Mat*);
  PetscErrorCode (*createdefaultdata)(PC, Mat); /* for data methods that have a default (SA) */
  PetscErrorCode (*setfromoptions)(PetscOptions*,PC);
  PetscErrorCode (*destroy)(PC);
};

/* Private context for the GAMG preconditioner */
typedef struct gamg_TAG {
  PCGAMGType type;
  PetscInt  Nlevels;
  PetscInt  setup_count;
  PetscBool repart;
  PetscBool reuse_prol;
  PetscBool use_aggs_in_gasm;
  PetscInt  min_eq_proc;
  PetscInt  coarse_eq_limit;
  PetscReal threshold;      /* common quatity to many AMG methods so keep it up here */
  PetscInt  verbose;
  PetscInt  emax_id;      /* stashing places */

  /* these 4 are all related to the method data and should be in the subctx */
  PetscInt  data_sz;      /* nloc*data_rows*data_cols */
  PetscInt  data_cell_rows;
  PetscInt  data_cell_cols;
  PetscInt  orig_data_cell_rows;
  PetscInt  orig_data_cell_cols;
  PetscReal eigtarget[2];
  PetscReal *data;          /* [data_sz] blocked vector of vertex data on fine grid (coordinates/nullspace) */
  PetscReal *orig_data;          /* cache data */

  struct _PCGAMGOps *ops;
  char *gamg_type_name;

  void *subctx;
} PC_GAMG;

PetscErrorCode PCSetFromOptions_MG(PetscOptions *PetscOptionsObject,PC);
PetscErrorCode PCReset_MG(PC);

/* hooks create derivied classes */
PetscErrorCode  PCCreateGAMG_GEO(PC pc);
PetscErrorCode  PCCreateGAMG_AGG(PC pc);
PetscErrorCode  PCCreateGAMG_Classical(PC pc);

PetscErrorCode PCSetFromOptions_GAMG(PetscOptions *PetscOptionsObject,PC pc);
PetscErrorCode PCDestroy_GAMG(PC pc);

/* helper methods */
PetscErrorCode PCGAMGCreateGraph(const Mat, Mat*);
PetscErrorCode PCGAMGFilterGraph(Mat*, const PetscReal, const PetscBool, const PetscInt);
PetscErrorCode PCGAMGGetDataWithGhosts(const Mat a_Gmat, const PetscInt a_data_sz, const PetscReal a_data_in[],PetscInt *a_stride, PetscReal **a_data_out);

#if defined PETSC_USE_LOG
/* #define PETSC_GAMG_USE_LOG */
enum tag {SET1,SET2,GRAPH,GRAPH_MAT,GRAPH_FILTER,GRAPH_SQR,SET4,SET5,SET6,FIND_V,SET7,SET8,SET9,SET10,SET11,SET12,SET13,SET14,SET15,SET16,NUM_SET};
#if defined PETSC_GAMG_USE_LOG
PETSC_INTERN PetscLogEvent petsc_gamg_setup_events[NUM_SET];
#endif
PETSC_INTERN PetscLogEvent PC_GAMGGgraph_AGG;
PETSC_INTERN PetscLogEvent PC_GAMGGgraph_GEO;
PETSC_INTERN PetscLogEvent PC_GAMGCoarsen_AGG;
PETSC_INTERN PetscLogEvent PC_GAMGCoarsen_GEO;
PETSC_INTERN PetscLogEvent PC_GAMGProlongator_AGG;
PETSC_INTERN PetscLogEvent PC_GAMGProlongator_GEO;
PETSC_INTERN PetscLogEvent PC_GAMGOptprol_AGG;
#endif

typedef struct _GAMGHashTable {
  PetscInt *table;
  PetscInt *data;
  PetscInt size;
} GAMGHashTable;

PETSC_EXTERN PetscErrorCode GAMGTableCreate(PetscInt a_size, GAMGHashTable *a_tab);
PETSC_EXTERN PetscErrorCode GAMGTableDestroy(GAMGHashTable*);
PETSC_EXTERN PetscErrorCode GAMGTableAdd(GAMGHashTable *a_tab, PetscInt a_key, PetscInt a_data);
PETSC_EXTERN PetscErrorCode GAMGTableFind(GAMGHashTable *a_tab, PetscInt a_key, PetscInt *a_data);

#endif
=======
#endif
>>>>>>> db3a253a
<|MERGE_RESOLUTION|>--- conflicted
+++ resolved
@@ -5,90 +5,4 @@
 #include <../src/mat/impls/aij/seq/aij.h>
 #include <../src/mat/impls/aij/mpi/mpiaij.h>
 
-<<<<<<< HEAD
-struct _PCGAMGOps {
-  PetscErrorCode (*graph)(PC, const Mat, Mat*);
-  PetscErrorCode (*coarsen)(PC, Mat*, PetscCoarsenData**);
-  PetscErrorCode (*prolongator)(PC, const Mat, const Mat, PetscCoarsenData*, Mat*);
-  PetscErrorCode (*optprol)(PC, const Mat, Mat*);
-  PetscErrorCode (*createdefaultdata)(PC, Mat); /* for data methods that have a default (SA) */
-  PetscErrorCode (*setfromoptions)(PetscOptions*,PC);
-  PetscErrorCode (*destroy)(PC);
-};
-
-/* Private context for the GAMG preconditioner */
-typedef struct gamg_TAG {
-  PCGAMGType type;
-  PetscInt  Nlevels;
-  PetscInt  setup_count;
-  PetscBool repart;
-  PetscBool reuse_prol;
-  PetscBool use_aggs_in_gasm;
-  PetscInt  min_eq_proc;
-  PetscInt  coarse_eq_limit;
-  PetscReal threshold;      /* common quatity to many AMG methods so keep it up here */
-  PetscInt  verbose;
-  PetscInt  emax_id;      /* stashing places */
-
-  /* these 4 are all related to the method data and should be in the subctx */
-  PetscInt  data_sz;      /* nloc*data_rows*data_cols */
-  PetscInt  data_cell_rows;
-  PetscInt  data_cell_cols;
-  PetscInt  orig_data_cell_rows;
-  PetscInt  orig_data_cell_cols;
-  PetscReal eigtarget[2];
-  PetscReal *data;          /* [data_sz] blocked vector of vertex data on fine grid (coordinates/nullspace) */
-  PetscReal *orig_data;          /* cache data */
-
-  struct _PCGAMGOps *ops;
-  char *gamg_type_name;
-
-  void *subctx;
-} PC_GAMG;
-
-PetscErrorCode PCSetFromOptions_MG(PetscOptions *PetscOptionsObject,PC);
-PetscErrorCode PCReset_MG(PC);
-
-/* hooks create derivied classes */
-PetscErrorCode  PCCreateGAMG_GEO(PC pc);
-PetscErrorCode  PCCreateGAMG_AGG(PC pc);
-PetscErrorCode  PCCreateGAMG_Classical(PC pc);
-
-PetscErrorCode PCSetFromOptions_GAMG(PetscOptions *PetscOptionsObject,PC pc);
-PetscErrorCode PCDestroy_GAMG(PC pc);
-
-/* helper methods */
-PetscErrorCode PCGAMGCreateGraph(const Mat, Mat*);
-PetscErrorCode PCGAMGFilterGraph(Mat*, const PetscReal, const PetscBool, const PetscInt);
-PetscErrorCode PCGAMGGetDataWithGhosts(const Mat a_Gmat, const PetscInt a_data_sz, const PetscReal a_data_in[],PetscInt *a_stride, PetscReal **a_data_out);
-
-#if defined PETSC_USE_LOG
-/* #define PETSC_GAMG_USE_LOG */
-enum tag {SET1,SET2,GRAPH,GRAPH_MAT,GRAPH_FILTER,GRAPH_SQR,SET4,SET5,SET6,FIND_V,SET7,SET8,SET9,SET10,SET11,SET12,SET13,SET14,SET15,SET16,NUM_SET};
-#if defined PETSC_GAMG_USE_LOG
-PETSC_INTERN PetscLogEvent petsc_gamg_setup_events[NUM_SET];
-#endif
-PETSC_INTERN PetscLogEvent PC_GAMGGgraph_AGG;
-PETSC_INTERN PetscLogEvent PC_GAMGGgraph_GEO;
-PETSC_INTERN PetscLogEvent PC_GAMGCoarsen_AGG;
-PETSC_INTERN PetscLogEvent PC_GAMGCoarsen_GEO;
-PETSC_INTERN PetscLogEvent PC_GAMGProlongator_AGG;
-PETSC_INTERN PetscLogEvent PC_GAMGProlongator_GEO;
-PETSC_INTERN PetscLogEvent PC_GAMGOptprol_AGG;
-#endif
-
-typedef struct _GAMGHashTable {
-  PetscInt *table;
-  PetscInt *data;
-  PetscInt size;
-} GAMGHashTable;
-
-PETSC_EXTERN PetscErrorCode GAMGTableCreate(PetscInt a_size, GAMGHashTable *a_tab);
-PETSC_EXTERN PetscErrorCode GAMGTableDestroy(GAMGHashTable*);
-PETSC_EXTERN PetscErrorCode GAMGTableAdd(GAMGHashTable *a_tab, PetscInt a_key, PetscInt a_data);
-PETSC_EXTERN PetscErrorCode GAMGTableFind(GAMGHashTable *a_tab, PetscInt a_key, PetscInt *a_data);
-
-#endif
-=======
-#endif
->>>>>>> db3a253a
+#endif