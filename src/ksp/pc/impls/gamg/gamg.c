--- conflicted
+++ resolved
@@ -733,79 +733,8 @@
         PetscReal emax, emin;
         ierr = PetscObjectTypeCompare((PetscObject)subpc, PCJACOBI, &flag);CHKERRQ(ierr);
         ierr = PetscObjectTypeCompare((PetscObject)subpc, PCSOR, &flag2);CHKERRQ(ierr);
-<<<<<<< HEAD
         /* eigen estimate only for diagnal PC but lets acccept SOR because it is close and safe (always lower) */
         if ((flag||flag2) && (emax=emaxs[level]) > 0.0) {
-=======
-        if ((flag||flag2) && emaxs[level] > 0.0) emax=emaxs[level]; /* eigen estimate only for diagnal PC but lets acccept SOR because it is close and safe (always lower) */
-        else { /* eigen estimate 'emax' -- this is done in cheby */
-          KSP eksp;
-          Mat Lmat = Aarr[level];
-          Vec bb, xx;
-
-          ierr = MatCreateVecs(Lmat, &bb, 0);CHKERRQ(ierr);
-          ierr = MatCreateVecs(Lmat, &xx, 0);CHKERRQ(ierr);
-          {
-            PetscRandom rctx;
-            ierr = PetscRandomCreate(comm,&rctx);CHKERRQ(ierr);
-            ierr = PetscRandomSetFromOptions(rctx);CHKERRQ(ierr);
-            ierr = VecSetRandom(bb,rctx);CHKERRQ(ierr);
-            ierr = PetscRandomDestroy(&rctx);CHKERRQ(ierr);
-          }
-
-          /* zeroing out BC rows -- needed for crazy matrices */
-          {
-            PetscInt    Istart,Iend,ncols,jj,Ii;
-            PetscScalar zero = 0.0;
-            ierr = MatGetOwnershipRange(Lmat, &Istart, &Iend);CHKERRQ(ierr);
-            for (Ii = Istart, jj = 0; Ii < Iend; Ii++, jj++) {
-              ierr = MatGetRow(Lmat,Ii,&ncols,0,0);CHKERRQ(ierr);
-              if (ncols <= 1) {
-                ierr = VecSetValues(bb, 1, &Ii, &zero, INSERT_VALUES);CHKERRQ(ierr);
-              }
-              ierr = MatRestoreRow(Lmat,Ii,&ncols,0,0);CHKERRQ(ierr);
-            }
-            ierr = VecAssemblyBegin(bb);CHKERRQ(ierr);
-            ierr = VecAssemblyEnd(bb);CHKERRQ(ierr);
-          }
-
-          ierr = KSPCreate(comm, &eksp);CHKERRQ(ierr);
-          ierr = KSPSetTolerances(eksp, PETSC_DEFAULT, PETSC_DEFAULT, PETSC_DEFAULT, 10);CHKERRQ(ierr);
-          ierr = KSPSetNormType(eksp, KSP_NORM_NONE);CHKERRQ(ierr);
-          ierr = KSPSetOptionsPrefix(eksp,((PetscObject)pc)->prefix);CHKERRQ(ierr);
-          ierr = KSPAppendOptionsPrefix(eksp, "gamg_est_");CHKERRQ(ierr);
-          ierr = KSPSetFromOptions(eksp);CHKERRQ(ierr);
-
-          ierr = KSPSetInitialGuessNonzero(eksp, PETSC_FALSE);CHKERRQ(ierr);
-          ierr = KSPSetOperators(eksp, Lmat, Lmat);CHKERRQ(ierr);
-          ierr = KSPSetComputeSingularValues(eksp,PETSC_TRUE);CHKERRQ(ierr);
-
-          /* set PC type to be same as smoother */
-          ierr = KSPSetPC(eksp, subpc);CHKERRQ(ierr);
-
-          /* solve - keep stuff out of logging */
-          ierr = PetscLogEventDeactivate(KSP_Solve);CHKERRQ(ierr);
-          ierr = PetscLogEventDeactivate(PC_Apply);CHKERRQ(ierr);
-          ierr = KSPSolve(eksp, bb, xx);CHKERRQ(ierr);
-          ierr = PetscLogEventActivate(KSP_Solve);CHKERRQ(ierr);
-          ierr = PetscLogEventActivate(PC_Apply);CHKERRQ(ierr);
-
-          ierr = KSPComputeExtremeSingularValues(eksp, &emax, &emin);CHKERRQ(ierr);
-
-          ierr = VecDestroy(&xx);CHKERRQ(ierr);
-          ierr = VecDestroy(&bb);CHKERRQ(ierr);
-          ierr = KSPDestroy(&eksp);CHKERRQ(ierr);
-
-#if defined(PETSC_USE_INFO)
-          {
-            PetscInt N1;
-            ierr = MatGetSize(Aarr[level], &N1,NULL);CHKERRQ(ierr);
-            ierr = PetscInfo4(pc,"\t\t\t PC setup max eigen=%e min=%e on level %D (N=%D)\n",(double)emax,(double)emin,lidx,N1);CHKERRQ(ierr);
-          }
-#endif
-        }
-        {
->>>>>>> c0953504
           PetscInt N1, N0;
           emax=emaxs[level];
           ierr = MatGetSize(Aarr[level], &N1, NULL);CHKERRQ(ierr);
