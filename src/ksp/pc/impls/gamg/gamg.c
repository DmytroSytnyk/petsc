/*
 GAMG geometric-algebric multigrid PC - Mark Adams 2011
 */
#include "petsc-private/matimpl.h"
#include <../src/ksp/pc/impls/gamg/gamg.h>           /*I "petscpc.h" I*/
#include <petsc-private/kspimpl.h>
#include <../src/ksp/pc/impls/bjacobi/bjacobi.h> /* Hack to access same_local_solves */

#if defined PETSC_GAMG_USE_LOG
PetscLogEvent petsc_gamg_setup_events[NUM_SET];
#endif

#if defined PETSC_USE_LOG
PetscLogEvent PC_GAMGGgraph_AGG;
PetscLogEvent PC_GAMGGgraph_GEO;
PetscLogEvent PC_GAMGCoarsen_AGG;
PetscLogEvent PC_GAMGCoarsen_GEO;
PetscLogEvent PC_GAMGProlongator_AGG;
PetscLogEvent PC_GAMGProlongator_GEO;
PetscLogEvent PC_GAMGOptprol_AGG;
#endif

#define GAMG_MAXLEVELS 30

/* #define GAMG_STAGES */
#if (defined PETSC_GAMG_USE_LOG && defined GAMG_STAGES)
static PetscLogStage gamg_stages[GAMG_MAXLEVELS];
#endif

static PetscFunctionList GAMGList = 0;
static PetscBool PCGAMGPackageInitialized;

/* ----------------------------------------------------------------------------- */
#undef __FUNCT__
#define __FUNCT__ "PCReset_GAMG"
PetscErrorCode PCReset_GAMG(PC pc)
{
  PetscErrorCode ierr;
  PC_MG          *mg      = (PC_MG*)pc->data;
  PC_GAMG        *pc_gamg = (PC_GAMG*)mg->innerctx;

  PetscFunctionBegin;
  if (pc_gamg->data) { /* this should not happen, cleaned up in SetUp */
    PetscPrintf(PetscObjectComm((PetscObject)pc),"***[%d]%s this should not happen, cleaned up in SetUp\n",0,__FUNCT__);
    ierr = PetscFree(pc_gamg->data);CHKERRQ(ierr);
  }
  pc_gamg->data = NULL; pc_gamg->data_sz = 0;

  if (pc_gamg->orig_data) {
    ierr = PetscFree(pc_gamg->orig_data);CHKERRQ(ierr);
  }
  PetscFunctionReturn(0);
}

/* -------------------------------------------------------------------------- */
/*
   createLevel: create coarse op with RAP.  repartition and/or reduce number
     of active processors.

   Input Parameter:
   . pc - parameters + side effect: coarse data in 'pc_gamg->data' and
          'pc_gamg->data_sz' are changed via repartitioning/reduction.
   . Amat_fine - matrix on this fine (k) level
   . cr_bs - coarse block size
   . isLast -
   In/Output Parameter:
   . a_P_inout - prolongation operator to the next level (k-->k-1)
   . a_nactive_proc - number of active procs
   Output Parameter:
   . a_Amat_crs - coarse matrix that is created (k-1)
*/

#undef __FUNCT__
#define __FUNCT__ "createLevel"
static PetscErrorCode createLevel(const PC pc,const Mat Amat_fine,const PetscInt cr_bs,const PetscBool isLast,
                                  Mat *a_P_inout,Mat *a_Amat_crs,PetscMPIInt *a_nactive_proc)
{
  PetscErrorCode  ierr;
  PC_MG           *mg         = (PC_MG*)pc->data;
  PC_GAMG         *pc_gamg    = (PC_GAMG*)mg->innerctx;
  const PetscBool repart      = pc_gamg->repart;
  const PetscInt  min_eq_proc = pc_gamg->min_eq_proc, coarse_max = pc_gamg->coarse_eq_limit;
  Mat             Cmat,Pold=*a_P_inout;
  MPI_Comm        comm;
  PetscMPIInt     rank,size,new_size,nactive=*a_nactive_proc;
  PetscInt        ncrs_eq,ncrs_prim,f_bs;

  PetscFunctionBegin;
  ierr = PetscObjectGetComm((PetscObject)Amat_fine,&comm);CHKERRQ(ierr);
  ierr = MPI_Comm_rank(comm, &rank);CHKERRQ(ierr);
  ierr = MPI_Comm_size(comm, &size);CHKERRQ(ierr);
  ierr = MatGetBlockSize(Amat_fine, &f_bs);CHKERRQ(ierr);
  /* RAP */
  ierr = MatPtAP(Amat_fine, Pold, MAT_INITIAL_MATRIX, 2.0, &Cmat);CHKERRQ(ierr);

  /* set 'ncrs_prim' (nodes), 'ncrs_eq' (equations)*/
  ncrs_prim = pc_gamg->data_sz/pc_gamg->data_cell_cols/pc_gamg->data_cell_rows;
  if (pc_gamg->data_sz % (pc_gamg->data_cell_cols*pc_gamg->data_cell_rows)) SETERRQ3(PETSC_COMM_SELF,PETSC_ERR_PLIB,"pc_gamg->data_sz %D not divisible by (pc_gamg->data_cell_cols %D *pc_gamg->data_cell_rows %D)",pc_gamg->data_sz,pc_gamg->data_cell_cols,pc_gamg->data_cell_rows);
  ierr = MatGetLocalSize(Cmat, &ncrs_eq, NULL);CHKERRQ(ierr);

  /* get number of PEs to make active 'new_size', reduce, can be any integer 1-P */
  {
    PetscInt ncrs_eq_glob;
    ierr     = MatGetSize(Cmat, &ncrs_eq_glob, NULL);CHKERRQ(ierr);
    new_size = (PetscMPIInt)((float)ncrs_eq_glob/(float)min_eq_proc + 0.5); /* hardwire min. number of eq/proc */
    if (new_size == 0 || ncrs_eq_glob < coarse_max) new_size = 1;
    else if (new_size >= nactive) new_size = nactive; /* no change, rare */
    if (isLast) new_size = 1;
  }

  if (!repart && new_size==nactive) *a_Amat_crs = Cmat; /* output - no repartitioning or reduction - could bail here */
  else {
    const PetscInt *idx,ndata_rows=pc_gamg->data_cell_rows,ndata_cols=pc_gamg->data_cell_cols,node_data_sz=ndata_rows*ndata_cols;
    PetscInt       *counts,*newproc_idx,ii,jj,kk,strideNew,*tidx,ncrs_prim_new,ncrs_eq_new,nloc_old;
    IS             is_eq_newproc,is_eq_num,is_eq_num_prim,isscat,new_eq_indices;
    VecScatter     vecscat;
    PetscScalar    *array;
    Vec            src_crd, dest_crd;

    nloc_old = ncrs_eq/cr_bs;
    if (ncrs_eq % cr_bs) SETERRQ2(PETSC_COMM_SELF,PETSC_ERR_PLIB,"ncrs_eq %D not divisible by cr_bs %D",ncrs_eq,cr_bs);
#if defined PETSC_GAMG_USE_LOG
    ierr = PetscLogEventBegin(petsc_gamg_setup_events[SET12],0,0,0,0);CHKERRQ(ierr);
#endif
    /* make 'is_eq_newproc' */
    ierr = PetscMalloc(size*sizeof(PetscInt), &counts);CHKERRQ(ierr);
    if (repart) {
      /* Repartition Cmat_{k} and move colums of P^{k}_{k-1} and coordinates of primal part accordingly */
      Mat adj;

      if (pc_gamg->verbose>0) {
        if (pc_gamg->verbose==1) PetscPrintf(comm,"\t[%d]%s repartition: size (active): %d --> %d, neq = %d\n",rank,__FUNCT__,*a_nactive_proc,new_size,ncrs_eq);
        else {
          PetscInt n;
          ierr = MPI_Allreduce(&ncrs_eq, &n, 1, MPIU_INT, MPI_SUM, comm);CHKERRQ(ierr);
          PetscPrintf(comm,"\t[%d]%s repartition: size (active): %d --> %d, neq = %d\n",rank,__FUNCT__,*a_nactive_proc,new_size,n);
        }
      }

      /* get 'adj' */
      if (cr_bs == 1) {
        ierr = MatConvert(Cmat, MATMPIADJ, MAT_INITIAL_MATRIX, &adj);CHKERRQ(ierr);
      } else {
        /* make a scalar matrix to partition (no Stokes here) */
        Mat               tMat;
        PetscInt          Istart_crs,Iend_crs,ncols,jj,Ii;
        const PetscScalar *vals;
        const PetscInt    *idx;
        PetscInt          *d_nnz, *o_nnz, M, N;
        static PetscInt   llev = 0;

        ierr = PetscMalloc(ncrs_prim*sizeof(PetscInt), &d_nnz);CHKERRQ(ierr);
        ierr = PetscMalloc(ncrs_prim*sizeof(PetscInt), &o_nnz);CHKERRQ(ierr);
        ierr = MatGetOwnershipRange(Cmat, &Istart_crs, &Iend_crs);CHKERRQ(ierr);
        ierr = MatGetSize(Cmat, &M, &N);CHKERRQ(ierr);
        for (Ii = Istart_crs, jj = 0; Ii < Iend_crs; Ii += cr_bs, jj++) {
          ierr      = MatGetRow(Cmat,Ii,&ncols,0,0);CHKERRQ(ierr);
          d_nnz[jj] = ncols/cr_bs;
          o_nnz[jj] = ncols/cr_bs;
          ierr      = MatRestoreRow(Cmat,Ii,&ncols,0,0);CHKERRQ(ierr);
          if (d_nnz[jj] > ncrs_prim) d_nnz[jj] = ncrs_prim;
          if (o_nnz[jj] > (M/cr_bs-ncrs_prim)) o_nnz[jj] = M/cr_bs-ncrs_prim;
        }

        ierr = MatCreate(comm, &tMat);CHKERRQ(ierr);
        ierr = MatSetSizes(tMat, ncrs_prim, ncrs_prim,PETSC_DETERMINE, PETSC_DETERMINE);CHKERRQ(ierr);
        ierr = MatSetType(tMat,MATAIJ);CHKERRQ(ierr);
        ierr = MatSeqAIJSetPreallocation(tMat,0,d_nnz);CHKERRQ(ierr);
        ierr = MatMPIAIJSetPreallocation(tMat,0,d_nnz,0,o_nnz);CHKERRQ(ierr);
        ierr = PetscFree(d_nnz);CHKERRQ(ierr);
        ierr = PetscFree(o_nnz);CHKERRQ(ierr);

        for (ii = Istart_crs; ii < Iend_crs; ii++) {
          PetscInt dest_row = ii/cr_bs;
          ierr = MatGetRow(Cmat,ii,&ncols,&idx,&vals);CHKERRQ(ierr);
          for (jj = 0; jj < ncols; jj++) {
            PetscInt    dest_col = idx[jj]/cr_bs;
            PetscScalar v        = 1.0;
            ierr = MatSetValues(tMat,1,&dest_row,1,&dest_col,&v,ADD_VALUES);CHKERRQ(ierr);
          }
          ierr = MatRestoreRow(Cmat,ii,&ncols,&idx,&vals);CHKERRQ(ierr);
        }
        ierr = MatAssemblyBegin(tMat,MAT_FINAL_ASSEMBLY);CHKERRQ(ierr);
        ierr = MatAssemblyEnd(tMat,MAT_FINAL_ASSEMBLY);CHKERRQ(ierr);

        if (llev++ == -1) {
          PetscViewer viewer; char fname[32];
          ierr = PetscSNPrintf(fname,sizeof(fname),"part_mat_%D.mat",llev);CHKERRQ(ierr);
          PetscViewerBinaryOpen(comm,fname,FILE_MODE_WRITE,&viewer);
          ierr = MatView(tMat, viewer);CHKERRQ(ierr);
          ierr = PetscViewerDestroy(&viewer);CHKERRQ(ierr);
        }

        ierr = MatConvert(tMat, MATMPIADJ, MAT_INITIAL_MATRIX, &adj);CHKERRQ(ierr);

        ierr = MatDestroy(&tMat);CHKERRQ(ierr);
      } /* create 'adj' */

      { /* partition: get newproc_idx */
        char            prefix[256];
        const char      *pcpre;
        const PetscInt  *is_idx;
        MatPartitioning mpart;
        IS              proc_is;
        PetscInt        targetPE;

        ierr = MatPartitioningCreate(comm, &mpart);CHKERRQ(ierr);
        ierr = MatPartitioningSetAdjacency(mpart, adj);CHKERRQ(ierr);
        ierr = PCGetOptionsPrefix(pc, &pcpre);CHKERRQ(ierr);
        ierr = PetscSNPrintf(prefix,sizeof(prefix),"%spc_gamg_",pcpre ? pcpre : "");CHKERRQ(ierr);
        ierr = PetscObjectSetOptionsPrefix((PetscObject)mpart,prefix);CHKERRQ(ierr);
        ierr = MatPartitioningSetFromOptions(mpart);CHKERRQ(ierr);
        ierr = MatPartitioningSetNParts(mpart, new_size);CHKERRQ(ierr);
        ierr = MatPartitioningApply(mpart, &proc_is);CHKERRQ(ierr);
        ierr = MatPartitioningDestroy(&mpart);CHKERRQ(ierr);

        /* collect IS info */
        ierr     = PetscMalloc(ncrs_eq*sizeof(PetscInt), &newproc_idx);CHKERRQ(ierr);
        ierr     = ISGetIndices(proc_is, &is_idx);CHKERRQ(ierr);
        targetPE = 1; /* bring to "front" of machine */
        /*targetPE = size/new_size;*/ /* spread partitioning across machine */
        for (kk = jj = 0 ; kk < nloc_old ; kk++) {
          for (ii = 0 ; ii < cr_bs ; ii++, jj++) {
            newproc_idx[jj] = is_idx[kk] * targetPE; /* distribution */
          }
        }
        ierr = ISRestoreIndices(proc_is, &is_idx);CHKERRQ(ierr);
        ierr = ISDestroy(&proc_is);CHKERRQ(ierr);
      }
      ierr = MatDestroy(&adj);CHKERRQ(ierr);

      ierr = ISCreateGeneral(comm, ncrs_eq, newproc_idx, PETSC_COPY_VALUES, &is_eq_newproc);CHKERRQ(ierr);
      if (newproc_idx != 0) {
        ierr = PetscFree(newproc_idx);CHKERRQ(ierr);
      }
    } else { /* simple aggreagtion of parts -- 'is_eq_newproc' */

      PetscInt rfactor,targetPE;
      /* find factor */
      if (new_size == 1) rfactor = size; /* easy */
      else {
        PetscReal best_fact = 0.;
        jj = -1;
        for (kk = 1 ; kk <= size ; kk++) {
          if (size%kk==0) { /* a candidate */
            PetscReal nactpe = (PetscReal)size/(PetscReal)kk, fact = nactpe/(PetscReal)new_size;
            if (fact > 1.0) fact = 1./fact; /* keep fact < 1 */
            if (fact > best_fact) {
              best_fact = fact; jj = kk;
            }
          }
        }
        if (jj != -1) rfactor = jj;
        else rfactor = 1; /* does this happen .. a prime */
      }
      new_size = size/rfactor;

      if (new_size==nactive) {
        *a_Amat_crs = Cmat; /* output - no repartitioning or reduction, bail out because nested here */
        ierr        = PetscFree(counts);CHKERRQ(ierr);
        if (pc_gamg->verbose>0) {
          PetscPrintf(comm,"\t[%d]%s aggregate processors noop: new_size=%d, neq(loc)=%d\n",rank,__FUNCT__,new_size,ncrs_eq);
        }
        PetscFunctionReturn(0);
      }

      if (pc_gamg->verbose) PetscPrintf(comm,"\t[%d]%s number of equations (loc) %d with simple aggregation\n",rank,__FUNCT__,ncrs_eq);
      targetPE = rank/rfactor;
      ierr     = ISCreateStride(comm, ncrs_eq, targetPE, 0, &is_eq_newproc);CHKERRQ(ierr);
    } /* end simple 'is_eq_newproc' */

    /*
     Create an index set from the is_eq_newproc index set to indicate the mapping TO
     */
    ierr = ISPartitioningToNumbering(is_eq_newproc, &is_eq_num);CHKERRQ(ierr);
    is_eq_num_prim = is_eq_num;
    /*
      Determine how many equations/vertices are assigned to each processor
     */
    ierr        = ISPartitioningCount(is_eq_newproc, size, counts);CHKERRQ(ierr);
    ncrs_eq_new = counts[rank];
    ierr        = ISDestroy(&is_eq_newproc);CHKERRQ(ierr);
    ncrs_prim_new = ncrs_eq_new/cr_bs; /* eqs */

    ierr = PetscFree(counts);CHKERRQ(ierr);
#if defined PETSC_GAMG_USE_LOG
    ierr = PetscLogEventEnd(petsc_gamg_setup_events[SET12],0,0,0,0);CHKERRQ(ierr);
#endif

    /* move data (for primal equations only) */
    /* Create a vector to contain the newly ordered element information */
    ierr = VecCreate(comm, &dest_crd);CHKERRQ(ierr);
    ierr = VecSetSizes(dest_crd, node_data_sz*ncrs_prim_new, PETSC_DECIDE);CHKERRQ(ierr);
    ierr = VecSetType(dest_crd,VECSTANDARD);CHKERRQ(ierr); /* this is needed! */
    /*
     There are 'ndata_rows*ndata_cols' data items per node, (one can think of the vectors of having
     a block size of ...).  Note, ISs are expanded into equation space by 'cr_bs'.
     */
    ierr = PetscMalloc((ncrs_prim*node_data_sz)*sizeof(PetscInt), &tidx);CHKERRQ(ierr);
    ierr = ISGetIndices(is_eq_num_prim, &idx);CHKERRQ(ierr);
    for (ii=0,jj=0; ii<ncrs_prim; ii++) {
      PetscInt id = idx[ii*cr_bs]/cr_bs; /* get node back */
      for (kk=0; kk<node_data_sz; kk++, jj++) tidx[jj] = id*node_data_sz + kk;
    }
    ierr = ISRestoreIndices(is_eq_num_prim, &idx);CHKERRQ(ierr);
    ierr = ISCreateGeneral(comm, node_data_sz*ncrs_prim, tidx, PETSC_COPY_VALUES, &isscat);CHKERRQ(ierr);
    ierr = PetscFree(tidx);CHKERRQ(ierr);
    /*
     Create a vector to contain the original vertex information for each element
     */
    ierr = VecCreateSeq(PETSC_COMM_SELF, node_data_sz*ncrs_prim, &src_crd);CHKERRQ(ierr);
    for (jj=0; jj<ndata_cols; jj++) {
      const PetscInt stride0=ncrs_prim*pc_gamg->data_cell_rows;
      for (ii=0; ii<ncrs_prim; ii++) {
        for (kk=0; kk<ndata_rows; kk++) {
          PetscInt    ix = ii*ndata_rows + kk + jj*stride0, jx = ii*node_data_sz + kk*ndata_cols + jj;
          PetscScalar tt = (PetscScalar)pc_gamg->data[ix];
          ierr = VecSetValues(src_crd, 1, &jx, &tt, INSERT_VALUES);CHKERRQ(ierr);
        }
      }
    }
    ierr = VecAssemblyBegin(src_crd);CHKERRQ(ierr);
    ierr = VecAssemblyEnd(src_crd);CHKERRQ(ierr);
    /*
      Scatter the element vertex information (still in the original vertex ordering)
      to the correct processor
    */
    ierr = VecScatterCreate(src_crd, NULL, dest_crd, isscat, &vecscat);CHKERRQ(ierr);
    ierr = ISDestroy(&isscat);CHKERRQ(ierr);
    ierr = VecScatterBegin(vecscat,src_crd,dest_crd,INSERT_VALUES,SCATTER_FORWARD);CHKERRQ(ierr);
    ierr = VecScatterEnd(vecscat,src_crd,dest_crd,INSERT_VALUES,SCATTER_FORWARD);CHKERRQ(ierr);
    ierr = VecScatterDestroy(&vecscat);CHKERRQ(ierr);
    ierr = VecDestroy(&src_crd);CHKERRQ(ierr);
    /*
      Put the element vertex data into a new allocation of the gdata->ele
    */
    ierr = PetscFree(pc_gamg->data);CHKERRQ(ierr);
    ierr = PetscMalloc(node_data_sz*ncrs_prim_new*sizeof(PetscReal), &pc_gamg->data);CHKERRQ(ierr);

    pc_gamg->data_sz = node_data_sz*ncrs_prim_new;
    strideNew        = ncrs_prim_new*ndata_rows;

    ierr = VecGetArray(dest_crd, &array);CHKERRQ(ierr);
    for (jj=0; jj<ndata_cols; jj++) {
      for (ii=0; ii<ncrs_prim_new; ii++) {
        for (kk=0; kk<ndata_rows; kk++) {
          PetscInt ix = ii*ndata_rows + kk + jj*strideNew, jx = ii*node_data_sz + kk*ndata_cols + jj;
          pc_gamg->data[ix] = PetscRealPart(array[jx]);
        }
      }
    }
    ierr = VecRestoreArray(dest_crd, &array);CHKERRQ(ierr);
    ierr = VecDestroy(&dest_crd);CHKERRQ(ierr);

    /* move A and P (columns) with new layout */
#if defined PETSC_GAMG_USE_LOG
    ierr = PetscLogEventBegin(petsc_gamg_setup_events[SET13],0,0,0,0);CHKERRQ(ierr);
#endif

    /*
      Invert for MatGetSubMatrix
    */
    ierr = ISInvertPermutation(is_eq_num, ncrs_eq_new, &new_eq_indices);CHKERRQ(ierr);
    ierr = ISSort(new_eq_indices);CHKERRQ(ierr); /* is this needed? */
    ierr = ISSetBlockSize(new_eq_indices, cr_bs);CHKERRQ(ierr);
    if (is_eq_num != is_eq_num_prim) {
      ierr = ISDestroy(&is_eq_num_prim);CHKERRQ(ierr); /* could be same as 'is_eq_num' */
    }
    ierr = ISDestroy(&is_eq_num);CHKERRQ(ierr);
#if defined PETSC_GAMG_USE_LOG
    ierr = PetscLogEventEnd(petsc_gamg_setup_events[SET13],0,0,0,0);CHKERRQ(ierr);
    ierr = PetscLogEventBegin(petsc_gamg_setup_events[SET14],0,0,0,0);CHKERRQ(ierr);
#endif
    /* 'a_Amat_crs' output */
    {
      Mat mat;
      ierr        = MatGetSubMatrix(Cmat, new_eq_indices, new_eq_indices, MAT_INITIAL_MATRIX, &mat);CHKERRQ(ierr);
      *a_Amat_crs = mat;

      if (!PETSC_TRUE) {
        PetscInt cbs, rbs;
        ierr = MatGetBlockSizes(Cmat, &rbs, &cbs);CHKERRQ(ierr);
        ierr = PetscPrintf(MPI_COMM_SELF,"[%d]%s Old Mat rbs=%d cbs=%d\n",rank,__FUNCT__,rbs,cbs);CHKERRQ(ierr);
        ierr = MatGetBlockSizes(mat, &rbs, &cbs);CHKERRQ(ierr);
        ierr = PetscPrintf(MPI_COMM_SELF,"[%d]%s New Mat rbs=%d cbs=%d cr_bs=%d\n",rank,__FUNCT__,rbs,cbs,cr_bs);CHKERRQ(ierr);
      }
    }
    ierr = MatDestroy(&Cmat);CHKERRQ(ierr);

#if defined PETSC_GAMG_USE_LOG
    ierr = PetscLogEventEnd(petsc_gamg_setup_events[SET14],0,0,0,0);CHKERRQ(ierr);
#endif
    /* prolongator */
    {
      IS       findices;
      PetscInt Istart,Iend;
      Mat      Pnew;
      ierr = MatGetOwnershipRange(Pold, &Istart, &Iend);CHKERRQ(ierr);
#if defined PETSC_GAMG_USE_LOG
      ierr = PetscLogEventBegin(petsc_gamg_setup_events[SET15],0,0,0,0);CHKERRQ(ierr);
#endif
      ierr = ISCreateStride(comm,Iend-Istart,Istart,1,&findices);CHKERRQ(ierr);
      ierr = ISSetBlockSize(findices,f_bs);CHKERRQ(ierr);
      ierr = MatGetSubMatrix(Pold, findices, new_eq_indices, MAT_INITIAL_MATRIX, &Pnew);CHKERRQ(ierr);
      ierr = ISDestroy(&findices);CHKERRQ(ierr);

      if (!PETSC_TRUE) {
        PetscInt cbs, rbs;
        ierr = MatGetBlockSizes(Pold, &rbs, &cbs);CHKERRQ(ierr);
        ierr = PetscPrintf(MPI_COMM_SELF,"[%d]%s Pold rbs=%d cbs=%d\n",rank,__FUNCT__,rbs,cbs);CHKERRQ(ierr);
        ierr = MatGetBlockSizes(Pnew, &rbs, &cbs);CHKERRQ(ierr);
        ierr = PetscPrintf(MPI_COMM_SELF,"[%d]%s Pnew rbs=%d cbs=%d\n",rank,__FUNCT__,rbs,cbs);CHKERRQ(ierr);
      }
#if defined PETSC_GAMG_USE_LOG
      ierr = PetscLogEventEnd(petsc_gamg_setup_events[SET15],0,0,0,0);CHKERRQ(ierr);
#endif
      ierr = MatDestroy(a_P_inout);CHKERRQ(ierr);

      /* output - repartitioned */
      *a_P_inout = Pnew;
    }
    ierr = ISDestroy(&new_eq_indices);CHKERRQ(ierr);

    *a_nactive_proc = new_size; /* output */
  }

  /* outout matrix data */
  if (!PETSC_TRUE) {
    PetscViewer viewer; char fname[32]; static int llev=0; Cmat = *a_Amat_crs;
    if (llev==0) {
      sprintf(fname,"Cmat_%d.m",llev++);
      PetscViewerASCIIOpen(comm,fname,&viewer);
      ierr = PetscViewerSetFormat(viewer, PETSC_VIEWER_ASCII_MATLAB);CHKERRQ(ierr);
      ierr = MatView(Amat_fine, viewer);CHKERRQ(ierr);
      ierr = PetscViewerDestroy(&viewer);
    }
    sprintf(fname,"Cmat_%d.m",llev++);
    PetscViewerASCIIOpen(comm,fname,&viewer);
    ierr = PetscViewerSetFormat(viewer, PETSC_VIEWER_ASCII_MATLAB);CHKERRQ(ierr);
    ierr = MatView(Cmat, viewer);CHKERRQ(ierr);
    ierr = PetscViewerDestroy(&viewer);
  }
  PetscFunctionReturn(0);
}

/* -------------------------------------------------------------------------- */
/*
   PCSetUp_GAMG - Prepares for the use of the GAMG preconditioner
                    by setting data structures and options.

   Input Parameter:
.  pc - the preconditioner context

   Application Interface Routine: PCSetUp()

   Notes:
   The interface routine PCSetUp() is not usually called directly by
   the user, but instead is called by PCApply() if necessary.
*/
#undef __FUNCT__
#define __FUNCT__ "PCSetUp_GAMG"
PetscErrorCode PCSetUp_GAMG(PC pc)
{
  PetscErrorCode ierr;
  PC_MG          *mg      = (PC_MG*)pc->data;
  PC_GAMG        *pc_gamg = (PC_GAMG*)mg->innerctx;
  Mat            Pmat     = pc->pmat;
  PetscInt       fine_level,level,level1,bs,M,qq,lidx,nASMBlocksArr[GAMG_MAXLEVELS];
  MPI_Comm       comm;
  PetscMPIInt    rank,size,nactivepe;
  Mat            Aarr[GAMG_MAXLEVELS],Parr[GAMG_MAXLEVELS];
  PetscReal      emaxs[GAMG_MAXLEVELS];
  IS             *ASMLocalIDsArr[GAMG_MAXLEVELS];
  PetscLogDouble nnz0=0.,nnztot=0.;
  MatInfo        info;
  PetscBool      redo_mesh_setup = (PetscBool)(!pc_gamg->reuse_prol);

  PetscFunctionBegin;
  ierr = PetscObjectGetComm((PetscObject)pc,&comm);CHKERRQ(ierr);
  ierr = MPI_Comm_rank(comm,&rank);CHKERRQ(ierr);
  ierr = MPI_Comm_size(comm,&size);CHKERRQ(ierr);

  if (pc_gamg->verbose>2) PetscPrintf(comm,"[%d]%s pc_gamg->setup_count=%d pc->setupcalled=%d\n",rank,__FUNCT__,pc_gamg->setup_count,pc->setupcalled);

  if (pc_gamg->setup_count++ > 0) {
    if (redo_mesh_setup) {
      /* reset everything */
      ierr = PCReset_MG(pc);CHKERRQ(ierr);
      pc->setupcalled = 0;
    } else {
      PC_MG_Levels **mglevels = mg->levels;
      /* just do Galerkin grids */
      Mat          B,dA,dB;

     if (!pc->setupcalled) SETERRQ(PETSC_COMM_SELF,PETSC_ERR_PLIB,"PCSetUp() has not been called yet");
      if (pc_gamg->Nlevels > 1) {
        /* currently only handle case where mat and pmat are the same on coarser levels */
        ierr = KSPGetOperators(mglevels[pc_gamg->Nlevels-1]->smoothd,&dA,&dB,NULL);CHKERRQ(ierr);
        /* (re)set to get dirty flag */
        ierr = KSPSetOperators(mglevels[pc_gamg->Nlevels-1]->smoothd,dA,dB,SAME_NONZERO_PATTERN);CHKERRQ(ierr);

        for (level=pc_gamg->Nlevels-2; level>=0; level--) {
          /* the first time through the matrix structure has changed from repartitioning */
          if (pc_gamg->setup_count==2) {
            ierr = MatPtAP(dB,mglevels[level+1]->interpolate,MAT_INITIAL_MATRIX,1.0,&B);CHKERRQ(ierr);
            ierr = MatDestroy(&mglevels[level]->A);CHKERRQ(ierr);

            mglevels[level]->A = B;
          } else {
            ierr = KSPGetOperators(mglevels[level]->smoothd,NULL,&B,NULL);CHKERRQ(ierr);
            ierr = MatPtAP(dB,mglevels[level+1]->interpolate,MAT_REUSE_MATRIX,1.0,&B);CHKERRQ(ierr);
          }
          ierr = KSPSetOperators(mglevels[level]->smoothd,B,B,SAME_NONZERO_PATTERN);CHKERRQ(ierr);
          dB   = B;
        }
      }

      ierr = PCSetUp_MG(pc);CHKERRQ(ierr);

      /* PCSetUp_MG seems to insists on setting this to GMRES */
      ierr = KSPSetType(mglevels[0]->smoothd, KSPPREONLY);CHKERRQ(ierr);
      PetscFunctionReturn(0);
    }
  }

  if (!pc_gamg->data) {
    if (pc_gamg->orig_data) {
      ierr = MatGetBlockSize(Pmat, &bs);CHKERRQ(ierr);
      ierr = MatGetLocalSize(Pmat, &qq, NULL);CHKERRQ(ierr);

      pc_gamg->data_sz        = (qq/bs)*pc_gamg->orig_data_cell_rows*pc_gamg->orig_data_cell_cols;
      pc_gamg->data_cell_rows = pc_gamg->orig_data_cell_rows;
      pc_gamg->data_cell_cols = pc_gamg->orig_data_cell_cols;

      ierr = PetscMalloc(pc_gamg->data_sz*sizeof(PetscReal), &pc_gamg->data);CHKERRQ(ierr);
      for (qq=0; qq<pc_gamg->data_sz; qq++) pc_gamg->data[qq] = pc_gamg->orig_data[qq];
    } else {
      if (!pc_gamg->ops->createdefaultdata) SETERRQ(comm,PETSC_ERR_PLIB,"'createdefaultdata' not set(?) need to support NULL data");
      ierr = pc_gamg->ops->createdefaultdata(pc,Pmat);CHKERRQ(ierr);
    }
  }

  /* cache original data for reuse */
  if (!pc_gamg->orig_data && redo_mesh_setup) {
    ierr = PetscMalloc(pc_gamg->data_sz*sizeof(PetscReal), &pc_gamg->orig_data);CHKERRQ(ierr);
    for (qq=0; qq<pc_gamg->data_sz; qq++) pc_gamg->orig_data[qq] = pc_gamg->data[qq];
    pc_gamg->orig_data_cell_rows = pc_gamg->data_cell_rows;
    pc_gamg->orig_data_cell_cols = pc_gamg->data_cell_cols;
  }

  /* get basic dims */
  ierr = MatGetBlockSize(Pmat, &bs);CHKERRQ(ierr);

  ierr = MatGetSize(Pmat, &M, &qq);CHKERRQ(ierr);
  if (pc_gamg->verbose) {
    PetscInt NN = M;
    if (pc_gamg->verbose==1) {
      ierr =  MatGetInfo(Pmat,MAT_LOCAL,&info);CHKERRQ(ierr);
      ierr = MatGetLocalSize(Pmat, &NN, &qq);CHKERRQ(ierr);
    } else {
      ierr = MatGetInfo(Pmat,MAT_GLOBAL_SUM,&info);CHKERRQ(ierr);
    }
    nnz0   = info.nz_used;
    nnztot = info.nz_used;
    ierr   = PetscPrintf(comm,"\t[%d]%s level %d N=%d, n data rows=%d, n data cols=%d, nnz/row (ave)=%d, np=%d\n",
                         rank,__FUNCT__,0,M,pc_gamg->data_cell_rows,pc_gamg->data_cell_cols,
                         (int)(nnz0/(PetscReal)NN),size);CHKERRQ(ierr);
  }

  /* Get A_i and R_i */
  for (level=0, Aarr[0]=Pmat, nactivepe = size; /* hard wired stopping logic */
       level < (pc_gamg->Nlevels-1) && (level==0 || M>pc_gamg->coarse_eq_limit);  /* && (size==1 || nactivepe>1); */
       level++) {
    level1 = level + 1;
#if defined PETSC_GAMG_USE_LOG
    ierr = PetscLogEventBegin(petsc_gamg_setup_events[SET1],0,0,0,0);CHKERRQ(ierr);
#if (defined GAMG_STAGES)
    ierr = PetscLogStagePush(gamg_stages[level]);CHKERRQ(ierr);
#endif
#endif
    { /* construct prolongator */
      Mat              Gmat;
      PetscCoarsenData *agg_lists;
      Mat              Prol11;

      ierr = pc_gamg->ops->graph(pc,Aarr[level], &Gmat);CHKERRQ(ierr);
      ierr = pc_gamg->ops->coarsen(pc, &Gmat, &agg_lists);CHKERRQ(ierr);
      ierr = pc_gamg->ops->prolongator(pc,Aarr[level],Gmat,agg_lists,&Prol11);CHKERRQ(ierr);

      /* could have failed to create new level */
      if (Prol11) {
        /* get new block size of coarse matrices */
        ierr = MatGetBlockSizes(Prol11, NULL, &bs);CHKERRQ(ierr);

        if (pc_gamg->ops->optprol) {
          /* smooth */
          ierr = pc_gamg->ops->optprol(pc, Aarr[level], &Prol11);CHKERRQ(ierr);
        }

        Parr[level1] = Prol11;
      } else Parr[level1] = NULL;

      if (pc_gamg->use_aggs_in_gasm) {
        ierr = PetscCDGetASMBlocks(agg_lists, bs, &nASMBlocksArr[level], &ASMLocalIDsArr[level]);CHKERRQ(ierr);
      }

      ierr = MatDestroy(&Gmat);CHKERRQ(ierr);
      ierr = PetscCDDestroy(agg_lists);CHKERRQ(ierr);
    } /* construct prolongator scope */
#if defined PETSC_GAMG_USE_LOG
    ierr = PetscLogEventEnd(petsc_gamg_setup_events[SET1],0,0,0,0);CHKERRQ(ierr);
#endif
    /* cache eigen estimate */
    if (pc_gamg->emax_id != -1) {
      PetscBool flag;
      ierr = PetscObjectComposedDataGetReal((PetscObject)Aarr[level], pc_gamg->emax_id, emaxs[level], flag);CHKERRQ(ierr);
      if (!flag) emaxs[level] = -1.;
    } else emaxs[level] = -1.;
    if (level==0) Aarr[0] = Pmat; /* use Pmat for finest level setup */
    if (!Parr[level1]) {
      if (pc_gamg->verbose) {
        ierr =  PetscPrintf(comm,"\t[%d]%s stop gridding, level %d\n",rank,__FUNCT__,level);CHKERRQ(ierr);
      }
      break;
    }
#if defined PETSC_GAMG_USE_LOG
    ierr = PetscLogEventBegin(petsc_gamg_setup_events[SET2],0,0,0,0);CHKERRQ(ierr);
#endif

    ierr = createLevel(pc, Aarr[level], bs, (PetscBool)(level==pc_gamg->Nlevels-2),
                       &Parr[level1], &Aarr[level1], &nactivepe);CHKERRQ(ierr);

#if defined PETSC_GAMG_USE_LOG
    ierr = PetscLogEventEnd(petsc_gamg_setup_events[SET2],0,0,0,0);CHKERRQ(ierr);
#endif
    ierr = MatGetSize(Aarr[level1], &M, &qq);CHKERRQ(ierr);

    if (pc_gamg->verbose > 0) {
      PetscInt NN = M;
      if (pc_gamg->verbose==1) {
        ierr = MatGetInfo(Aarr[level1],MAT_LOCAL,&info);CHKERRQ(ierr);
        ierr = MatGetLocalSize(Aarr[level1], &NN, &qq);CHKERRQ(ierr);
      } else {
        ierr = MatGetInfo(Aarr[level1], MAT_GLOBAL_SUM, &info);CHKERRQ(ierr);
      }

      nnztot += info.nz_used;
      ierr    = PetscPrintf(comm,"\t\t[%d]%s %d) N=%d, n data cols=%d, nnz/row (ave)=%d, %d active pes\n",
                            rank,__FUNCT__,(int)level1,M,pc_gamg->data_cell_cols,
                            (int)(info.nz_used/(PetscReal)NN), nactivepe);CHKERRQ(ierr);
    }

    /* stop if one node -- could pull back for singular problems */
    if (M/pc_gamg->data_cell_cols < 2) {
      level++;
      break;
    }
#if (defined PETSC_GAMG_USE_LOG && defined GAMG_STAGES)
    ierr = PetscLogStagePop();CHKERRQ(ierr);
#endif
  } /* levels */

  if (pc_gamg->data) {
    ierr          = PetscFree(pc_gamg->data);CHKERRQ(ierr);
    pc_gamg->data = NULL;
  }

  if (pc_gamg->verbose) PetscPrintf(comm,"\t[%d]%s %d levels, grid complexity = %g\n",0,__FUNCT__,level+1,nnztot/nnz0);
  pc_gamg->Nlevels = level + 1;
  fine_level       = level;
  ierr             = PCMGSetLevels(pc,pc_gamg->Nlevels,NULL);CHKERRQ(ierr);

  /* simple setup */
  if (!PETSC_TRUE) {
    PC_MG_Levels **mglevels = mg->levels;
    for (lidx=0,level=pc_gamg->Nlevels-1;
         lidx<fine_level;
         lidx++, level--) {
      ierr = PCMGSetInterpolation(pc, lidx+1, Parr[level]);CHKERRQ(ierr);
      ierr = KSPSetOperators(mglevels[lidx]->smoothd, Aarr[level], Aarr[level], SAME_NONZERO_PATTERN);CHKERRQ(ierr);
      ierr = MatDestroy(&Parr[level]);CHKERRQ(ierr);
      ierr = MatDestroy(&Aarr[level]);CHKERRQ(ierr);
    }
    ierr = KSPSetOperators(mglevels[fine_level]->smoothd, Aarr[0], Aarr[0], SAME_NONZERO_PATTERN);CHKERRQ(ierr);

    ierr = PCSetUp_MG(pc);CHKERRQ(ierr);
  } else if (pc_gamg->Nlevels > 1) { /* don't setup MG if one level */
    /* set default smoothers & set operators */
    for (lidx = 1, level = pc_gamg->Nlevels-2;
         lidx <= fine_level;
         lidx++, level--) {
      KSP smoother;
      PC  subpc;

      ierr = PCMGGetSmoother(pc, lidx, &smoother);CHKERRQ(ierr);
      ierr = KSPGetPC(smoother, &subpc);CHKERRQ(ierr);

      ierr = KSPSetNormType(smoother, KSP_NORM_NONE);CHKERRQ(ierr);
      /* set ops */
      ierr = KSPSetOperators(smoother, Aarr[level], Aarr[level], SAME_NONZERO_PATTERN);CHKERRQ(ierr);
      ierr = PCMGSetInterpolation(pc, lidx, Parr[level+1]);CHKERRQ(ierr);

      /* set defaults */
      ierr = KSPSetType(smoother, KSPCHEBYSHEV);CHKERRQ(ierr);

      /* override defaults and command line args (!) */
      if (pc_gamg->use_aggs_in_gasm) {
        PetscInt sz;
        IS       *is;

        sz   = nASMBlocksArr[level];
        is   = ASMLocalIDsArr[level];
        ierr = PCSetType(subpc, PCGASM);CHKERRQ(ierr);
        if (sz==0) {
          IS       is;
          PetscInt my0,kk;
          ierr = MatGetOwnershipRange(Aarr[level], &my0, &kk);CHKERRQ(ierr);
          ierr = ISCreateGeneral(PETSC_COMM_SELF, 1, &my0, PETSC_COPY_VALUES, &is);CHKERRQ(ierr);
          ierr = PCGASMSetSubdomains(subpc, 1, &is, NULL);CHKERRQ(ierr);
          ierr = ISDestroy(&is);CHKERRQ(ierr);
        } else {
          PetscInt kk;
          ierr = PCGASMSetSubdomains(subpc, sz, is, NULL);CHKERRQ(ierr);
          for (kk=0; kk<sz; kk++) {
            ierr = ISDestroy(&is[kk]);CHKERRQ(ierr);
          }
          ierr = PetscFree(is);CHKERRQ(ierr);
        }
        ierr = PCGASMSetOverlap(subpc, 0);CHKERRQ(ierr);

        ASMLocalIDsArr[level] = NULL;
        nASMBlocksArr[level]  = 0;
        ierr                  = PCGASMSetType(subpc, PC_GASM_BASIC);CHKERRQ(ierr);
      } else {
        ierr = PCSetType(subpc, PCSOR);CHKERRQ(ierr);
      }
    }
    {
      /* coarse grid */
      KSP smoother,*k2; PC subpc,pc2; PetscInt ii,first;
      Mat Lmat = Aarr[(level=pc_gamg->Nlevels-1)]; lidx = 0;
      ierr = PCMGGetSmoother(pc, lidx, &smoother);CHKERRQ(ierr);
      ierr = KSPSetOperators(smoother, Lmat, Lmat, SAME_NONZERO_PATTERN);CHKERRQ(ierr);
      ierr = KSPSetNormType(smoother, KSP_NORM_NONE);CHKERRQ(ierr);
      ierr = KSPGetPC(smoother, &subpc);CHKERRQ(ierr);
      ierr = PCSetType(subpc, PCBJACOBI);CHKERRQ(ierr);
      ierr = PCSetUp(subpc);CHKERRQ(ierr);
      ierr = PCBJacobiGetSubKSP(subpc,&ii,&first,&k2);CHKERRQ(ierr);
      if (ii != 1) SETERRQ1(PETSC_COMM_SELF,PETSC_ERR_PLIB,"ii %D is not one",ii);
      ierr = KSPGetPC(k2[0],&pc2);CHKERRQ(ierr);
      ierr = PCSetType(pc2, PCLU);CHKERRQ(ierr);
      ierr = PCFactorSetShiftType(pc2,MAT_SHIFT_INBLOCKS);CHKERRQ(ierr);
      ierr = KSPSetTolerances(k2[0],PETSC_DEFAULT,PETSC_DEFAULT,PETSC_DEFAULT,1);CHKERRQ(ierr);
      /* This flag gets reset by PCBJacobiGetSubKSP(), but our BJacobi really does the same algorithm everywhere (and in
       * fact, all but one process will have zero dofs), so we reset the flag to avoid having PCView_BJacobi attempt to
       * view every subdomain as though they were different. */
      ((PC_BJacobi*)subpc->data)->same_local_solves = PETSC_TRUE;
    }

    /* should be called in PCSetFromOptions_GAMG(), but cannot be called prior to PCMGSetLevels() */
    ierr = PetscObjectOptionsBegin((PetscObject)pc);CHKERRQ(ierr);
    ierr = PCSetFromOptions_MG(pc);CHKERRQ(ierr);
    ierr = PetscOptionsEnd();CHKERRQ(ierr);
    if (mg->galerkin != 2) SETERRQ(comm,PETSC_ERR_USER,"GAMG does Galerkin manually so the -pc_mg_galerkin option must not be used.");

    /* create cheby smoothers */
    for (lidx = 1, level = pc_gamg->Nlevels-2;
         lidx <= fine_level;
         lidx++, level--) {
      KSP       smoother;
      PetscBool flag,flag2;
      PC        subpc;

      ierr = PCMGGetSmoother(pc, lidx, &smoother);CHKERRQ(ierr);
      ierr = KSPGetPC(smoother, &subpc);CHKERRQ(ierr);

      /* do my own cheby */
      ierr = PetscObjectTypeCompare((PetscObject)smoother, KSPCHEBYSHEV, &flag);CHKERRQ(ierr);
      if (flag) {
        PetscReal emax, emin;
        ierr = PetscObjectTypeCompare((PetscObject)subpc, PCJACOBI, &flag);CHKERRQ(ierr);
        ierr = PetscObjectTypeCompare((PetscObject)subpc, PCSOR, &flag2);CHKERRQ(ierr);
        if ((flag||flag2) && emaxs[level] > 0.0) emax=emaxs[level]; /* eigen estimate only for diagnal PC but lets acccept SOR because it is close and safe (always lower) */
        else { /* eigen estimate 'emax' -- this is done in cheby */
          KSP eksp;
          Mat Lmat = Aarr[level];
          Vec bb, xx;

          ierr = MatGetVecs(Lmat, &bb, 0);CHKERRQ(ierr);
          ierr = MatGetVecs(Lmat, &xx, 0);CHKERRQ(ierr);
          {
            PetscRandom rctx;
            ierr = PetscRandomCreate(comm,&rctx);CHKERRQ(ierr);
            ierr = PetscRandomSetFromOptions(rctx);CHKERRQ(ierr);
            ierr = VecSetRandom(bb,rctx);CHKERRQ(ierr);
            ierr = PetscRandomDestroy(&rctx);CHKERRQ(ierr);
          }

          /* zeroing out BC rows -- needed for crazy matrices */
          {
            PetscInt    Istart,Iend,ncols,jj,Ii;
            PetscScalar zero = 0.0;
            ierr = MatGetOwnershipRange(Lmat, &Istart, &Iend);CHKERRQ(ierr);
            for (Ii = Istart, jj = 0; Ii < Iend; Ii++, jj++) {
              ierr = MatGetRow(Lmat,Ii,&ncols,0,0);CHKERRQ(ierr);
              if (ncols <= 1) {
                ierr = VecSetValues(bb, 1, &Ii, &zero, INSERT_VALUES);CHKERRQ(ierr);
              }
              ierr = MatRestoreRow(Lmat,Ii,&ncols,0,0);CHKERRQ(ierr);
            }
            ierr = VecAssemblyBegin(bb);CHKERRQ(ierr);
            ierr = VecAssemblyEnd(bb);CHKERRQ(ierr);
          }

          ierr = KSPCreate(comm, &eksp);CHKERRQ(ierr);
          ierr = KSPSetTolerances(eksp, PETSC_DEFAULT, PETSC_DEFAULT, PETSC_DEFAULT, 10);CHKERRQ(ierr);
          ierr = KSPSetNormType(eksp, KSP_NORM_NONE);CHKERRQ(ierr);
          ierr = KSPSetOptionsPrefix(eksp,((PetscObject)pc)->prefix);CHKERRQ(ierr);
          ierr = KSPAppendOptionsPrefix(eksp, "gamg_est_");CHKERRQ(ierr);
          ierr = KSPSetFromOptions(eksp);CHKERRQ(ierr);

          ierr = KSPSetInitialGuessNonzero(eksp, PETSC_FALSE);CHKERRQ(ierr);
          ierr = KSPSetOperators(eksp, Lmat, Lmat, SAME_NONZERO_PATTERN);CHKERRQ(ierr);
          ierr = KSPSetComputeSingularValues(eksp,PETSC_TRUE);CHKERRQ(ierr);

          /* set PC type to be same as smoother */
          ierr = KSPSetPC(eksp, subpc);CHKERRQ(ierr);

          /* solve - keep stuff out of logging */
          ierr = PetscLogEventDeactivate(KSP_Solve);CHKERRQ(ierr);
          ierr = PetscLogEventDeactivate(PC_Apply);CHKERRQ(ierr);
          ierr = KSPSolve(eksp, bb, xx);CHKERRQ(ierr);
          ierr = PetscLogEventActivate(KSP_Solve);CHKERRQ(ierr);
          ierr = PetscLogEventActivate(PC_Apply);CHKERRQ(ierr);

          ierr = KSPComputeExtremeSingularValues(eksp, &emax, &emin);CHKERRQ(ierr);

          ierr = VecDestroy(&xx);CHKERRQ(ierr);
          ierr = VecDestroy(&bb);CHKERRQ(ierr);
          ierr = KSPDestroy(&eksp);CHKERRQ(ierr);

          if (pc_gamg->verbose > 0) {
            PetscInt N1, tt;
            ierr = MatGetSize(Aarr[level], &N1, &tt);CHKERRQ(ierr);
            PetscPrintf(comm,"\t\t\t%s PC setup max eigen=%e min=%e on level %d (N=%d)\n",__FUNCT__,emax,emin,lidx,N1);
          }
        }
        {
          PetscInt N1, N0;
          ierr = MatGetSize(Aarr[level], &N1, NULL);CHKERRQ(ierr);
          ierr = MatGetSize(Aarr[level+1], &N0, NULL);CHKERRQ(ierr);
          /* heuristic - is this crap? */
          /* emin = 1.*emax/((PetscReal)N1/(PetscReal)N0); */
          emin  = emax * pc_gamg->eigtarget[0];
          emax *= pc_gamg->eigtarget[1];
        }
        ierr = KSPChebyshevSetEigenvalues(smoother, emax, emin);CHKERRQ(ierr);
      } /* setup checby flag */
    } /* non-coarse levels */

    /* clean up */
    for (level=1; level<pc_gamg->Nlevels; level++) {
      ierr = MatDestroy(&Parr[level]);CHKERRQ(ierr);
      ierr = MatDestroy(&Aarr[level]);CHKERRQ(ierr);
    }

    ierr = PCSetUp_MG(pc);CHKERRQ(ierr);

    if (PETSC_TRUE) {
      KSP smoother;  /* PCSetUp_MG seems to insists on setting this to GMRES on coarse grid */
      ierr = PCMGGetSmoother(pc, 0, &smoother);CHKERRQ(ierr);
      ierr = KSPSetType(smoother, KSPPREONLY);CHKERRQ(ierr);
    }
  } else {
    KSP smoother;
    if (pc_gamg->verbose) PetscPrintf(comm,"\t[%d]%s one level solver used (system is seen as DD). Using default solver.\n",rank,__FUNCT__);
    ierr = PCMGGetSmoother(pc, 0, &smoother);CHKERRQ(ierr);
    ierr = KSPSetOperators(smoother, Aarr[0], Aarr[0], SAME_NONZERO_PATTERN);CHKERRQ(ierr);
    ierr = KSPSetType(smoother, KSPPREONLY);CHKERRQ(ierr);
    ierr = PCSetUp_MG(pc);CHKERRQ(ierr);
  }
  PetscFunctionReturn(0);
}

/* ------------------------------------------------------------------------- */
/*
 PCDestroy_GAMG - Destroys the private context for the GAMG preconditioner
   that was created with PCCreate_GAMG().

   Input Parameter:
.  pc - the preconditioner context

   Application Interface Routine: PCDestroy()
*/
#undef __FUNCT__
#define __FUNCT__ "PCDestroy_GAMG"
PetscErrorCode PCDestroy_GAMG(PC pc)
{
  PetscErrorCode ierr;
  PC_MG          *mg     = (PC_MG*)pc->data;
  PC_GAMG        *pc_gamg= (PC_GAMG*)mg->innerctx;

  PetscFunctionBegin;
  ierr = PCReset_GAMG(pc);CHKERRQ(ierr);
  if (pc_gamg->ops->destroy) {
    ierr = (*pc_gamg->ops->destroy)(pc);CHKERRQ(ierr);
  }
  ierr = PetscFree(pc_gamg->ops);CHKERRQ(ierr);
  ierr = PetscFree(pc_gamg->gamg_type_name);CHKERRQ(ierr);
  ierr = PetscFree(pc_gamg);CHKERRQ(ierr);
  ierr = PCDestroy_MG(pc);CHKERRQ(ierr);
  PetscFunctionReturn(0);
}


#undef __FUNCT__
#define __FUNCT__ "PCGAMGSetProcEqLim"
/*@
   PCGAMGSetProcEqLim - Set number of equations to aim for on coarse grids via
   processor reduction.

   Not Collective on PC

   Input Parameters:
.  pc - the preconditioner context


   Options Database Key:
.  -pc_gamg_process_eq_limit

   Level: intermediate

   Concepts: Unstructured multrigrid preconditioner

.seealso: ()
@*/
PetscErrorCode  PCGAMGSetProcEqLim(PC pc, PetscInt n)
{
  PetscErrorCode ierr;

  PetscFunctionBegin;
  PetscValidHeaderSpecific(pc,PC_CLASSID,1);
  ierr = PetscTryMethod(pc,"PCGAMGSetProcEqLim_C",(PC,PetscInt),(pc,n));CHKERRQ(ierr);
  PetscFunctionReturn(0);
}

#undef __FUNCT__
#define __FUNCT__ "PCGAMGSetProcEqLim_GAMG"
static PetscErrorCode PCGAMGSetProcEqLim_GAMG(PC pc, PetscInt n)
{
  PC_MG   *mg      = (PC_MG*)pc->data;
  PC_GAMG *pc_gamg = (PC_GAMG*)mg->innerctx;

  PetscFunctionBegin;
  if (n>0) pc_gamg->min_eq_proc = n;
  PetscFunctionReturn(0);
}

#undef __FUNCT__
#define __FUNCT__ "PCGAMGSetCoarseEqLim"
/*@
   PCGAMGSetCoarseEqLim - Set max number of equations on coarse grids.

 Collective on PC

   Input Parameters:
.  pc - the preconditioner context


   Options Database Key:
.  -pc_gamg_coarse_eq_limit

   Level: intermediate

   Concepts: Unstructured multrigrid preconditioner

.seealso: ()
 @*/
PetscErrorCode PCGAMGSetCoarseEqLim(PC pc, PetscInt n)
{
  PetscErrorCode ierr;

  PetscFunctionBegin;
  PetscValidHeaderSpecific(pc,PC_CLASSID,1);
  ierr = PetscTryMethod(pc,"PCGAMGSetCoarseEqLim_C",(PC,PetscInt),(pc,n));CHKERRQ(ierr);
  PetscFunctionReturn(0);
}

#undef __FUNCT__
#define __FUNCT__ "PCGAMGSetCoarseEqLim_GAMG"
static PetscErrorCode PCGAMGSetCoarseEqLim_GAMG(PC pc, PetscInt n)
{
  PC_MG   *mg      = (PC_MG*)pc->data;
  PC_GAMG *pc_gamg = (PC_GAMG*)mg->innerctx;

  PetscFunctionBegin;
  if (n>0) pc_gamg->coarse_eq_limit = n;
  PetscFunctionReturn(0);
}

#undef __FUNCT__
#define __FUNCT__ "PCGAMGSetRepartitioning"
/*@
   PCGAMGSetRepartitioning - Repartition the coarse grids

   Collective on PC

   Input Parameters:
.  pc - the preconditioner context


   Options Database Key:
.  -pc_gamg_repartition

   Level: intermediate

   Concepts: Unstructured multrigrid preconditioner

.seealso: ()
@*/
PetscErrorCode PCGAMGSetRepartitioning(PC pc, PetscBool n)
{
  PetscErrorCode ierr;

  PetscFunctionBegin;
  PetscValidHeaderSpecific(pc,PC_CLASSID,1);
  ierr = PetscTryMethod(pc,"PCGAMGSetRepartitioning_C",(PC,PetscBool),(pc,n));CHKERRQ(ierr);
  PetscFunctionReturn(0);
}

#undef __FUNCT__
#define __FUNCT__ "PCGAMGSetRepartitioning_GAMG"
static PetscErrorCode PCGAMGSetRepartitioning_GAMG(PC pc, PetscBool n)
{
  PC_MG   *mg      = (PC_MG*)pc->data;
  PC_GAMG *pc_gamg = (PC_GAMG*)mg->innerctx;

  PetscFunctionBegin;
  pc_gamg->repart = n;
  PetscFunctionReturn(0);
}

#undef __FUNCT__
#define __FUNCT__ "PCGAMGSetReuseProl"
/*@
   PCGAMGSetReuseProl - Reuse prlongation

   Collective on PC

   Input Parameters:
.  pc - the preconditioner context


   Options Database Key:
.  -pc_gamg_reuse_interpolation

   Level: intermediate

   Concepts: Unstructured multrigrid preconditioner

.seealso: ()
@*/
PetscErrorCode PCGAMGSetReuseProl(PC pc, PetscBool n)
{
  PetscErrorCode ierr;

  PetscFunctionBegin;
  PetscValidHeaderSpecific(pc,PC_CLASSID,1);
  ierr = PetscTryMethod(pc,"PCGAMGSetReuseProl_C",(PC,PetscBool),(pc,n));CHKERRQ(ierr);
  PetscFunctionReturn(0);
}

#undef __FUNCT__
#define __FUNCT__ "PCGAMGSetReuseProl_GAMG"
static PetscErrorCode PCGAMGSetReuseProl_GAMG(PC pc, PetscBool n)
{
  PC_MG   *mg      = (PC_MG*)pc->data;
  PC_GAMG *pc_gamg = (PC_GAMG*)mg->innerctx;

  PetscFunctionBegin;
  pc_gamg->reuse_prol = n;
  PetscFunctionReturn(0);
}

#undef __FUNCT__
#define __FUNCT__ "PCGAMGSetUseASMAggs"
/*@
   PCGAMGSetUseASMAggs -

   Collective on PC

   Input Parameters:
.  pc - the preconditioner context


   Options Database Key:
.  -pc_gamg_use_agg_gasm

   Level: intermediate

   Concepts: Unstructured multrigrid preconditioner

.seealso: ()
@*/
PetscErrorCode PCGAMGSetUseASMAggs(PC pc, PetscBool n)
{
  PetscErrorCode ierr;

  PetscFunctionBegin;
  PetscValidHeaderSpecific(pc,PC_CLASSID,1);
  ierr = PetscTryMethod(pc,"PCGAMGSetUseASMAggs_C",(PC,PetscBool),(pc,n));CHKERRQ(ierr);
  PetscFunctionReturn(0);
}

#undef __FUNCT__
#define __FUNCT__ "PCGAMGSetUseASMAggs_GAMG"
static PetscErrorCode PCGAMGSetUseASMAggs_GAMG(PC pc, PetscBool n)
{
  PC_MG   *mg      = (PC_MG*)pc->data;
  PC_GAMG *pc_gamg = (PC_GAMG*)mg->innerctx;

  PetscFunctionBegin;
  pc_gamg->use_aggs_in_gasm = n;
  PetscFunctionReturn(0);
}

#undef __FUNCT__
#define __FUNCT__ "PCGAMGSetNlevels"
/*@
   PCGAMGSetNlevels -

   Not collective on PC

   Input Parameters:
.  pc - the preconditioner context


   Options Database Key:
.  -pc_mg_levels

   Level: intermediate

   Concepts: Unstructured multrigrid preconditioner

.seealso: ()
@*/
PetscErrorCode PCGAMGSetNlevels(PC pc, PetscInt n)
{
  PetscErrorCode ierr;

  PetscFunctionBegin;
  PetscValidHeaderSpecific(pc,PC_CLASSID,1);
  ierr = PetscTryMethod(pc,"PCGAMGSetNlevels_C",(PC,PetscInt),(pc,n));CHKERRQ(ierr);
  PetscFunctionReturn(0);
}

#undef __FUNCT__
#define __FUNCT__ "PCGAMGSetNlevels_GAMG"
static PetscErrorCode PCGAMGSetNlevels_GAMG(PC pc, PetscInt n)
{
  PC_MG   *mg      = (PC_MG*)pc->data;
  PC_GAMG *pc_gamg = (PC_GAMG*)mg->innerctx;

  PetscFunctionBegin;
  pc_gamg->Nlevels = n;
  PetscFunctionReturn(0);
}

#undef __FUNCT__
#define __FUNCT__ "PCGAMGSetThreshold"
/*@
   PCGAMGSetThreshold - Relative threshold to use for dropping edges in aggregation graph

   Not collective on PC

   Input Parameters:
.  pc - the preconditioner context


   Options Database Key:
.  -pc_gamg_threshold

   Level: intermediate

   Concepts: Unstructured multrigrid preconditioner

.seealso: ()
@*/
PetscErrorCode PCGAMGSetThreshold(PC pc, PetscReal n)
{
  PetscErrorCode ierr;

  PetscFunctionBegin;
  PetscValidHeaderSpecific(pc,PC_CLASSID,1);
  ierr = PetscTryMethod(pc,"PCGAMGSetThreshold_C",(PC,PetscReal),(pc,n));CHKERRQ(ierr);
  PetscFunctionReturn(0);
}

#undef __FUNCT__
#define __FUNCT__ "PCGAMGSetThreshold_GAMG"
static PetscErrorCode PCGAMGSetThreshold_GAMG(PC pc, PetscReal n)
{
  PC_MG   *mg      = (PC_MG*)pc->data;
  PC_GAMG *pc_gamg = (PC_GAMG*)mg->innerctx;

  PetscFunctionBegin;
  pc_gamg->threshold = n;
  PetscFunctionReturn(0);
}

#undef __FUNCT__
#define __FUNCT__ "PCGAMGSetType"
/*@
   PCGAMGSetType - Set solution method - calls sub create method

   Collective on PC

   Input Parameters:
.  pc - the preconditioner context


   Options Database Key:
.  -pc_gamg_type

   Level: intermediate

   Concepts: Unstructured multrigrid preconditioner

.seealso: ()
@*/
PetscErrorCode PCGAMGSetType(PC pc, PCGAMGType type)
{
  PetscErrorCode ierr;

  PetscFunctionBegin;
  PetscValidHeaderSpecific(pc,PC_CLASSID,1);
  ierr = PetscTryMethod(pc,"PCGAMGSetType_C",(PC,PCGAMGType),(pc,type));CHKERRQ(ierr);
  PetscFunctionReturn(0);
}

#undef __FUNCT__
#define __FUNCT__ "PCGAMGSetType_GAMG"
static PetscErrorCode PCGAMGSetType_GAMG(PC pc, PCGAMGType type)
{
  PetscErrorCode ierr,(*r)(PC);
  PC_MG          *mg      = (PC_MG*)pc->data;
  PC_GAMG        *pc_gamg = (PC_GAMG*)mg->innerctx;

  PetscFunctionBegin;
  ierr = PetscFunctionListFind(GAMGList,type,&r);CHKERRQ(ierr);
  if (!r) SETERRQ1(PETSC_COMM_SELF,PETSC_ERR_ARG_UNKNOWN_TYPE,"Unknown GAMG type %s given",type);
  if (pc_gamg->ops->destroy) {
    ierr = (*pc_gamg->ops->destroy)(pc);CHKERRQ(ierr);
    ierr = PetscMemzero(pc_gamg->ops,sizeof(struct _PCGAMGOps));CHKERRQ(ierr);
  }
  ierr = PetscFree(pc_gamg->gamg_type_name);CHKERRQ(ierr);
  ierr = PetscStrallocpy(type,&pc_gamg->gamg_type_name);CHKERRQ(ierr);
  ierr = (*r)(pc);CHKERRQ(ierr);
  PetscFunctionReturn(0);
}

#undef __FUNCT__
#define __FUNCT__ "PCSetFromOptions_GAMG"
PetscErrorCode PCSetFromOptions_GAMG(PC pc)
{
  PetscErrorCode ierr;
  PC_MG          *mg      = (PC_MG*)pc->data;
  PC_GAMG        *pc_gamg = (PC_GAMG*)mg->innerctx;
  PetscBool      flag;
  PetscInt       two   = 2;
  MPI_Comm       comm;

  PetscFunctionBegin;
  ierr = PetscObjectGetComm((PetscObject)pc,&comm);CHKERRQ(ierr);
  ierr = PetscOptionsHead("GAMG options");CHKERRQ(ierr);
  {
    /* -pc_gamg_type */
    {
<<<<<<< HEAD
      char tname[256] = PCGAMGAGG;
      const char *deftype = pc_gamg->gamg_type_name ? pc_gamg->gamg_type_name : tname;
      ierr = PetscOptionsFList("-pc_gamg_type","Type of AMG method","PCGAMGSetType",GAMGList, tname, tname, sizeof(tname), &flag);CHKERRQ(ierr);
=======
      char tname[256];
      ierr = PetscOptionsList("-pc_gamg_type","Type of AMG method","PCGAMGSetType",GAMGList, pc_gamg->gamg_type_name, tname, sizeof(tname), &flag);CHKERRQ(ierr);
>>>>>>> f96281f8
      /* call PCCreateGAMG_XYZ */
      if (flag) {
        ierr = PCGAMGSetType(pc,tname);CHKERRQ(ierr);
      }
    }
    /* -pc_gamg_verbose */
    ierr = PetscOptionsInt("-pc_gamg_verbose","Verbose (debugging) output for PCGAMG",
                           "none", pc_gamg->verbose,
                           &pc_gamg->verbose, NULL);CHKERRQ(ierr);
    /* -pc_gamg_repartition */
    ierr = PetscOptionsBool("-pc_gamg_repartition",
                            "Repartion coarse grids (false)",
                            "PCGAMGRepartitioning",
                            pc_gamg->repart,
                            &pc_gamg->repart,
                            &flag);CHKERRQ(ierr);
    /* -pc_gamg_reuse_interpolation */
    ierr = PetscOptionsBool("-pc_gamg_reuse_interpolation",
                            "Reuse prolongation operator (true)",
                            "PCGAMGReuseProl",
                            pc_gamg->reuse_prol,
                            &pc_gamg->reuse_prol,
                            &flag);CHKERRQ(ierr);
    /* -pc_gamg_use_agg_gasm */
    ierr = PetscOptionsBool("-pc_gamg_use_agg_gasm",
                            "Use aggregation agragates for GASM smoother (false)",
                            "PCGAMGUseASMAggs",
                            pc_gamg->use_aggs_in_gasm,
                            &pc_gamg->use_aggs_in_gasm,
                            &flag);CHKERRQ(ierr);
    /* -pc_gamg_process_eq_limit */
    ierr = PetscOptionsInt("-pc_gamg_process_eq_limit",
                           "Limit (goal) on number of equations per process on coarse grids",
                           "PCGAMGSetProcEqLim",
                           pc_gamg->min_eq_proc,
                           &pc_gamg->min_eq_proc,
                           &flag);CHKERRQ(ierr);
    /* -pc_gamg_coarse_eq_limit */
    ierr = PetscOptionsInt("-pc_gamg_coarse_eq_limit",
                           "Limit on number of equations for the coarse grid",
                           "PCGAMGSetCoarseEqLim",
                           pc_gamg->coarse_eq_limit,
                           &pc_gamg->coarse_eq_limit,
                           &flag);CHKERRQ(ierr);
    /* -pc_gamg_threshold */
    ierr = PetscOptionsReal("-pc_gamg_threshold",
                            "Relative threshold to use for dropping edges in aggregation graph",
                            "PCGAMGSetThreshold",
                            pc_gamg->threshold,
                            &pc_gamg->threshold,
                            &flag);CHKERRQ(ierr);
    if (flag && pc_gamg->verbose) {
      ierr = PetscPrintf(comm,"\t[%d]%s threshold set %e\n",0,__FUNCT__,pc_gamg->threshold);CHKERRQ(ierr);
    }
    /* -pc_gamg_eigtarget */
    ierr = PetscOptionsRealArray("-pc_gamg_eigtarget","Target eigenvalue range as fraction of estimated maximum eigenvalue","PCGAMGSetEigTarget",pc_gamg->eigtarget,&two,NULL);CHKERRQ(ierr);
    ierr = PetscOptionsInt("-pc_mg_levels",
                           "Set number of MG levels",
                           "PCGAMGSetNlevels",
                           pc_gamg->Nlevels,
                           &pc_gamg->Nlevels,
                           &flag);CHKERRQ(ierr);

    /* set options for subtype */
    if (pc_gamg->ops->setfromoptions) {ierr = (*pc_gamg->ops->setfromoptions)(pc);CHKERRQ(ierr);}
  }
  ierr = PetscOptionsTail();CHKERRQ(ierr);
  PetscFunctionReturn(0);
}

/* -------------------------------------------------------------------------- */
/*MC
     PCGAMG - Geometric algebraic multigrid (AMG) preconditioning framework.
       - This is the entry point to GAMG, registered in pcregis.c

   Options Database Keys:
   Multigrid options(inherited)
+  -pc_mg_cycles <1>: 1 for V cycle, 2 for W-cycle (PCMGSetCycleType)
.  -pc_mg_smoothup <1>: Number of post-smoothing steps (PCMGSetNumberSmoothUp)
.  -pc_mg_smoothdown <1>: Number of pre-smoothing steps (PCMGSetNumberSmoothDown)
-  -pc_mg_type <multiplicative>: (one of) additive multiplicative full kascade

  Level: intermediate

  Concepts: multigrid

.seealso:  PCCreate(), PCSetType(), PCType (for list of available types), PC, PCMGType,
           PCMGSetLevels(), PCMGGetLevels(), PCMGSetType(), PCMGSetCycleType(), PCMGSetNumberSmoothDown(),
           PCMGSetNumberSmoothUp(), PCMGGetCoarseSolve(), PCMGSetResidual(), PCMGSetInterpolation(),
           PCMGSetRestriction(), PCMGGetSmoother(), PCMGGetSmootherUp(), PCMGGetSmootherDown(),
           PCMGSetCyclesOnLevel(), PCMGSetRhs(), PCMGSetX(), PCMGSetR()
M*/

#undef __FUNCT__
#define __FUNCT__ "PCCreate_GAMG"
PETSC_EXTERN PetscErrorCode PCCreate_GAMG(PC pc)
{
  PetscErrorCode ierr;
  PC_GAMG        *pc_gamg;
  PC_MG          *mg;
#if defined PETSC_GAMG_USE_LOG
  static long count = 0;
#endif

  PetscFunctionBegin;
  /* PCGAMG is an inherited class of PCMG. Initialize pc as PCMG */
  ierr = PCSetType(pc, PCMG);CHKERRQ(ierr); /* calls PCCreate_MG() and MGCreate_Private() */
  ierr = PetscObjectChangeTypeName((PetscObject)pc, PCGAMG);CHKERRQ(ierr);

  /* create a supporting struct and attach it to pc */
  ierr         = PetscNewLog(pc, PC_GAMG, &pc_gamg);CHKERRQ(ierr);
  mg           = (PC_MG*)pc->data;
  mg->galerkin = 2;             /* Use Galerkin, but it is computed externally */
  mg->innerctx = pc_gamg;

  ierr = PetscNewLog(pc,struct _PCGAMGOps,&pc_gamg->ops);CHKERRQ(ierr);

  pc_gamg->setup_count = 0;
  /* these should be in subctx but repartitioning needs simple arrays */
  pc_gamg->data_sz = 0;
  pc_gamg->data    = 0;

  /* register AMG type */
  ierr = PCGAMGInitializePackage();CHKERRQ(ierr);

  /* overwrite the pointers of PCMG by the functions of base class PCGAMG */
  pc->ops->setfromoptions = PCSetFromOptions_GAMG;
  pc->ops->setup          = PCSetUp_GAMG;
  pc->ops->reset          = PCReset_GAMG;
  pc->ops->destroy        = PCDestroy_GAMG;

  ierr = PetscObjectComposeFunction((PetscObject)pc,"PCGAMGSetProcEqLim_C",PCGAMGSetProcEqLim_GAMG);CHKERRQ(ierr);
  ierr = PetscObjectComposeFunction((PetscObject)pc,"PCGAMGSetCoarseEqLim_C",PCGAMGSetCoarseEqLim_GAMG);CHKERRQ(ierr);
  ierr = PetscObjectComposeFunction((PetscObject)pc,"PCGAMGSetRepartitioning_C",PCGAMGSetRepartitioning_GAMG);CHKERRQ(ierr);
  ierr = PetscObjectComposeFunction((PetscObject)pc,"PCGAMGSetReuseProl_C",PCGAMGSetReuseProl_GAMG);CHKERRQ(ierr);
  ierr = PetscObjectComposeFunction((PetscObject)pc,"PCGAMGSetUseASMAggs_C",PCGAMGSetUseASMAggs_GAMG);CHKERRQ(ierr);
  ierr = PetscObjectComposeFunction((PetscObject)pc,"PCGAMGSetThreshold_C",PCGAMGSetThreshold_GAMG);CHKERRQ(ierr);
  ierr = PetscObjectComposeFunction((PetscObject)pc,"PCGAMGSetType_C",PCGAMGSetType_GAMG);CHKERRQ(ierr);
  ierr = PetscObjectComposeFunction((PetscObject)pc,"PCGAMGSetNlevels_C",PCGAMGSetNlevels_GAMG);CHKERRQ(ierr);
  pc_gamg->repart           = PETSC_FALSE;
  pc_gamg->reuse_prol       = PETSC_FALSE;
  pc_gamg->use_aggs_in_gasm = PETSC_FALSE;
  pc_gamg->min_eq_proc      = 50;
  pc_gamg->coarse_eq_limit  = 800;
  pc_gamg->threshold        = 0.;
  pc_gamg->Nlevels          = GAMG_MAXLEVELS;
  pc_gamg->verbose          = 0;
  pc_gamg->emax_id          = -1;
  pc_gamg->eigtarget[0]     = 0.05;
  pc_gamg->eigtarget[1]     = 1.05;

  /* private events */
#if defined PETSC_GAMG_USE_LOG
  if (count++ == 0) {
    ierr = PetscLogEventRegister("GAMG: createProl", PC_CLASSID, &petsc_gamg_setup_events[SET1]);CHKERRQ(ierr);
    ierr = PetscLogEventRegister("  Graph", PC_CLASSID, &petsc_gamg_setup_events[GRAPH]);CHKERRQ(ierr);
    /* PetscLogEventRegister("    G.Mat", PC_CLASSID, &petsc_gamg_setup_events[GRAPH_MAT]); */
    /* PetscLogEventRegister("    G.Filter", PC_CLASSID, &petsc_gamg_setup_events[GRAPH_FILTER]); */
    /* PetscLogEventRegister("    G.Square", PC_CLASSID, &petsc_gamg_setup_events[GRAPH_SQR]); */
    ierr = PetscLogEventRegister("  MIS/Agg", PC_CLASSID, &petsc_gamg_setup_events[SET4]);CHKERRQ(ierr);
    ierr = PetscLogEventRegister("  geo: growSupp", PC_CLASSID, &petsc_gamg_setup_events[SET5]);CHKERRQ(ierr);
    ierr = PetscLogEventRegister("  geo: triangle", PC_CLASSID, &petsc_gamg_setup_events[SET6]);CHKERRQ(ierr);
    ierr = PetscLogEventRegister("    search&set", PC_CLASSID, &petsc_gamg_setup_events[FIND_V]);CHKERRQ(ierr);
    ierr = PetscLogEventRegister("  SA: col data", PC_CLASSID, &petsc_gamg_setup_events[SET7]);CHKERRQ(ierr);
    ierr = PetscLogEventRegister("  SA: frmProl0", PC_CLASSID, &petsc_gamg_setup_events[SET8]);CHKERRQ(ierr);
    ierr = PetscLogEventRegister("  SA: smooth", PC_CLASSID, &petsc_gamg_setup_events[SET9]);CHKERRQ(ierr);
    ierr = PetscLogEventRegister("GAMG: partLevel", PC_CLASSID, &petsc_gamg_setup_events[SET2]);CHKERRQ(ierr);
    ierr = PetscLogEventRegister("  repartition", PC_CLASSID, &petsc_gamg_setup_events[SET12]);CHKERRQ(ierr);
    ierr = PetscLogEventRegister("  Invert-Sort", PC_CLASSID, &petsc_gamg_setup_events[SET13]);CHKERRQ(ierr);
    ierr = PetscLogEventRegister("  Move A", PC_CLASSID, &petsc_gamg_setup_events[SET14]);CHKERRQ(ierr);
    ierr = PetscLogEventRegister("  Move P", PC_CLASSID, &petsc_gamg_setup_events[SET15]);CHKERRQ(ierr);

    /* PetscLogEventRegister(" PL move data", PC_CLASSID, &petsc_gamg_setup_events[SET13]); */
    /* PetscLogEventRegister("GAMG: fix", PC_CLASSID, &petsc_gamg_setup_events[SET10]); */
    /* PetscLogEventRegister("GAMG: set levels", PC_CLASSID, &petsc_gamg_setup_events[SET11]); */
    /* create timer stages */
#if defined GAMG_STAGES
    {
      char     str[32];
      PetscInt lidx;
      sprintf(str,"MG Level %d (finest)",0);
      ierr = PetscLogStageRegister(str, &gamg_stages[0]);CHKERRQ(ierr);
      for (lidx=1; lidx<9; lidx++) {
        sprintf(str,"MG Level %d",lidx);
        ierr = PetscLogStageRegister(str, &gamg_stages[lidx]);CHKERRQ(ierr);
      }
    }
#endif
  }
#endif
  /* PCSetUp_GAMG assumes that the type has been set, so set it to the default now */
  ierr = PCGAMGSetType(pc,PCGAMGAGG);CHKERRQ(ierr);
  PetscFunctionReturn(0);
}

#undef __FUNCT__
#define __FUNCT__ "PCGAMGInitializePackage"
/*@C
 PCGAMGInitializePackage - This function initializes everything in the PCGAMG package. It is called
 from PetscDLLibraryRegister() when using dynamic libraries, and on the first call to PCCreate_GAMG()
 when using static libraries.

 Level: developer

 .keywords: PC, PCGAMG, initialize, package
 .seealso: PetscInitialize()
@*/
PetscErrorCode PCGAMGInitializePackage(void)
{
  PetscErrorCode ierr;

  PetscFunctionBegin;
  if (PCGAMGPackageInitialized) PetscFunctionReturn(0);
  PCGAMGPackageInitialized = PETSC_TRUE;
  ierr = PetscFunctionListAdd(&GAMGList,PCGAMGGEO,PCCreateGAMG_GEO);CHKERRQ(ierr);
  ierr = PetscFunctionListAdd(&GAMGList,PCGAMGAGG,PCCreateGAMG_AGG);CHKERRQ(ierr);
  ierr = PetscFunctionListAdd(&GAMGList,PCGAMGCLASSICAL,PCCreateGAMG_Classical);CHKERRQ(ierr);
  ierr = PetscRegisterFinalize(PCGAMGFinalizePackage);CHKERRQ(ierr);

  /* general events */
#if defined PETSC_USE_LOG
  ierr = PetscLogEventRegister("PCGAMGgraph_AGG", 0, &PC_GAMGGgraph_AGG);CHKERRQ(ierr);
  ierr = PetscLogEventRegister("PCGAMGgraph_GEO", PC_CLASSID, &PC_GAMGGgraph_GEO);CHKERRQ(ierr);
  ierr = PetscLogEventRegister("PCGAMGcoarse_AGG", PC_CLASSID, &PC_GAMGCoarsen_AGG);CHKERRQ(ierr);
  ierr = PetscLogEventRegister("PCGAMGcoarse_GEO", PC_CLASSID, &PC_GAMGCoarsen_GEO);CHKERRQ(ierr);
  ierr = PetscLogEventRegister("PCGAMGProl_AGG", PC_CLASSID, &PC_GAMGProlongator_AGG);CHKERRQ(ierr);
  ierr = PetscLogEventRegister("PCGAMGProl_GEO", PC_CLASSID, &PC_GAMGProlongator_GEO);CHKERRQ(ierr);
  ierr = PetscLogEventRegister("PCGAMGPOpt_AGG", PC_CLASSID, &PC_GAMGOptprol_AGG);CHKERRQ(ierr);
#endif

  PetscFunctionReturn(0);
}

#undef __FUNCT__
#define __FUNCT__ "PCGAMGFinalizePackage"
/*@C
 PCGAMGFinalizePackage - This function destroys everything in the PCGAMG package. It is
 called from PetscFinalize().

 Level: developer

 .keywords: Petsc, destroy, package
 .seealso: PetscFinalize()
@*/
PetscErrorCode PCGAMGFinalizePackage(void)
{
  PetscErrorCode ierr;

  PetscFunctionBegin;
  PCGAMGPackageInitialized = PETSC_FALSE;
  ierr = PetscFunctionListDestroy(&GAMGList);CHKERRQ(ierr);
  PetscFunctionReturn(0);
}<|MERGE_RESOLUTION|>--- conflicted
+++ resolved
@@ -1276,14 +1276,8 @@
   {
     /* -pc_gamg_type */
     {
-<<<<<<< HEAD
-      char tname[256] = PCGAMGAGG;
-      const char *deftype = pc_gamg->gamg_type_name ? pc_gamg->gamg_type_name : tname;
-      ierr = PetscOptionsFList("-pc_gamg_type","Type of AMG method","PCGAMGSetType",GAMGList, tname, tname, sizeof(tname), &flag);CHKERRQ(ierr);
-=======
       char tname[256];
-      ierr = PetscOptionsList("-pc_gamg_type","Type of AMG method","PCGAMGSetType",GAMGList, pc_gamg->gamg_type_name, tname, sizeof(tname), &flag);CHKERRQ(ierr);
->>>>>>> f96281f8
+      ierr = PetscOptionsFList("-pc_gamg_type","Type of AMG method","PCGAMGSetType",GAMGList, pc_gamg->gamg_type_name,, tname, sizeof(tname), &flag);CHKERRQ(ierr);
       /* call PCCreateGAMG_XYZ */
       if (flag) {
         ierr = PCGAMGSetType(pc,tname);CHKERRQ(ierr);
