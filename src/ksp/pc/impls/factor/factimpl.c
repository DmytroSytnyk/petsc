--- conflicted
+++ resolved
@@ -333,13 +333,9 @@
     }
     
   } else if (isstring) {
-<<<<<<< HEAD
-    if (factor->factortype == MAT_FACTOR_ILU || factor->factortype == MAT_FACTOR_ICC){
-=======
     MatFactorType t;
     ierr = MatGetFactorType(factor->fact,&t);CHKERRQ(ierr);
     if (t == MAT_FACTOR_ILU || t == MAT_FACTOR_ICC){
->>>>>>> 6370053b
       ierr = PetscViewerStringSPrintf(viewer," lvls=%D,order=%s",(PetscInt)factor->info.levels,factor->ordering);CHKERRQ(ierr);CHKERRQ(ierr);
     }
   } else {
