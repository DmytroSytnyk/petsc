--- conflicted
+++ resolved
@@ -65,12 +65,8 @@
   MatFactorError         err;
 
   PetscFunctionBegin;
-<<<<<<< HEAD
+  pc->failedreason = PC_NOERROR;
   if (dir->hdr.reusefill && pc->setupcalled) ((PC_Factor*)dir)->info.fill = dir->hdr.actualfill;
-=======
-  pc->failedreason = PC_NOERROR;
-  if (dir->reusefill && pc->setupcalled) ((PC_Factor*)dir)->info.fill = dir->actualfill;
->>>>>>> fb72a1d9
 
   ierr = MatSetErrorIfFailure(pc->pmat,pc->erroriffailure);CHKERRQ(ierr);
   if (dir->hdr.inplace) {
