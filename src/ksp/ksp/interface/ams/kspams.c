#include <petsc-private/kspimpl.h>  /*I "petscksp.h" I*/
#include <petscviewersaws.h>

typedef struct {
  PetscViewer    viewer;
  PetscInt       neigs;
  PetscReal      *eigi;
  PetscReal      *eigr;
} KSPMonitor_SAWs;

#undef __FUNCT__
#define __FUNCT__ "KSPMonitorSAWsCreate"
/*@C
   KSPMonitorSAWsCreate - create an SAWs monitor context

   Collective

   Input Arguments:
.  ksp - KSP to monitor

   Output Arguments:
.  ctx - context for monitor

   Level: developer

.seealso: KSPMonitorSAWs(), KSPMonitorSAWsDestroy()
@*/
PetscErrorCode KSPMonitorSAWsCreate(KSP ksp,void **ctx)
{
  PetscErrorCode  ierr;
  KSPMonitor_SAWs *mon;

  PetscFunctionBegin;
  ierr      = PetscNewLog(ksp,KSPMonitor_SAWs,&mon);CHKERRQ(ierr);
  mon->viewer = PETSC_VIEWER_SAWS_(PetscObjectComm((PetscObject)ksp));
  if (!mon->viewer) SETERRQ(PetscObjectComm((PetscObject)ksp),PETSC_ERR_PLIB,"Cannot create SAWs default viewer");CHKERRQ(ierr);
  *ctx = (void*)mon;
  PetscFunctionReturn(0);
}

#undef __FUNCT__
#define __FUNCT__ "KSPMonitorSAWsDestroy"
/*@C
   KSPMonitorSAWsDestroy - destroy a monitor context created with KSPMonitorSAWsCreate()

   Collective

   Input Arguments:
.  ctx - monitor context

   Level: developer

.seealso: KSPMonitorSAWsCreate()
@*/
PetscErrorCode KSPMonitorSAWsDestroy(void **ctx)
{
  KSPMonitor_SAWs *mon = (KSPMonitor_SAWs*)*ctx;
  PetscErrorCode  ierr;

  PetscFunctionBegin;
<<<<<<< HEAD
  ierr      = PetscFree(mon->eigr);CHKERRQ(ierr);
=======
  if (mon->amem != -1) {
    PetscStackCallAMS(AMS_Memory_destroy,(mon->amem));
    mon->amem = -1;
  }
  ierr      = PetscViewerDestroy(&mon->viewer);CHKERRQ(ierr);
  ierr      = PetscFree2(mon->eigr,mon->eigi);CHKERRQ(ierr);
>>>>>>> c0dedaea
  ierr      = PetscFree(*ctx);CHKERRQ(ierr);
  PetscFunctionReturn(0);
}

#undef __FUNCT__
#define __FUNCT__ "KSPMonitorSAWs"
/*@C
   KSPMonitorSAWs - monitor solution using AMS

   Logically Collective on KSP

   Input Parameters:
+  ksp   - iterative context
.  n     - iteration number
.  rnorm - 2-norm (preconditioned) residual value (may be estimated).
-  ctx -  PetscViewer of type AMS

   Level: advanced

.keywords: KSP, CG, monitor, AMS, singular values

.seealso: KSPMonitorSingularValue(), KSPComputeExtremeSingularValues(), PetscViewerSAWsOpen()
@*/
PetscErrorCode KSPMonitorSAWs(KSP ksp,PetscInt n,PetscReal rnorm,void *ctx)
{
  PetscErrorCode  ierr;
  KSPMonitor_SAWs *mon   = (KSPMonitor_SAWs*)ctx;
  PetscViewer     viewer = mon->viewer;
  PetscReal       emax,emin;
  PetscMPIInt     rank;

  PetscFunctionBegin;
  PetscValidHeaderSpecific(ksp,KSP_CLASSID,1);
  PetscValidHeaderSpecific(viewer,PETSC_VIEWER_CLASSID,4);
  ierr = KSPComputeExtremeSingularValues(ksp,&emax,&emin);CHKERRQ(ierr);

  ierr      = PetscFree(mon->eigr);CHKERRQ(ierr);
  ierr      = PetscMalloc2(n,PetscReal,&mon->eigr,n,PetscReal,&mon->eigi);CHKERRQ(ierr);
  if (n) {ierr = KSPComputeEigenvalues(ksp,n,mon->eigr,mon->eigi,&mon->neigs);CHKERRQ(ierr);}

  ierr = MPI_Comm_rank(PETSC_COMM_WORLD,&rank);CHKERRQ(ierr);
  if (!rank) {
    PetscStackCallSAWs(SAWs_Register,("/PETSc/ksp_monitor_saws/rnorm",&ksp->rnorm,1,SAWs_READ,SAWs_DOUBLE));
    PetscStackCallSAWs(SAWs_Register,("/PETSc/ksp_monitor_saws/neigs",&mon->neigs,1,SAWs_READ,SAWs_INT));
    if (mon->neigs > 0) {
      PetscStackCallSAWs(SAWs_Register,("/PETSc/ksp_monitor_saws/eigr",&mon->eigr,mon->neigs,SAWs_READ,SAWs_DOUBLE));
      PetscStackCallSAWs(SAWs_Register,("/PETSc/ksp_monitor_saws/eigi",&mon->eigr,mon->neigs,SAWs_READ,SAWs_DOUBLE));
    }
    ierr = PetscObjectSAWsBlock((PetscObject)ksp);CHKERRQ(ierr);
  }
  ierr = PetscInfo2(ksp,"KSP extreme singular values min=%G max=%G\n",emin,emax);CHKERRQ(ierr);
  PetscFunctionReturn(0);
}<|MERGE_RESOLUTION|>--- conflicted
+++ resolved
@@ -58,16 +58,7 @@
   PetscErrorCode  ierr;
 
   PetscFunctionBegin;
-<<<<<<< HEAD
-  ierr      = PetscFree(mon->eigr);CHKERRQ(ierr);
-=======
-  if (mon->amem != -1) {
-    PetscStackCallAMS(AMS_Memory_destroy,(mon->amem));
-    mon->amem = -1;
-  }
-  ierr      = PetscViewerDestroy(&mon->viewer);CHKERRQ(ierr);
   ierr      = PetscFree2(mon->eigr,mon->eigi);CHKERRQ(ierr);
->>>>>>> c0dedaea
   ierr      = PetscFree(*ctx);CHKERRQ(ierr);
   PetscFunctionReturn(0);
 }
