--- conflicted
+++ resolved
@@ -315,14 +315,9 @@
   PetscFunctionBegin;
   PetscValidHeaderSpecific(A,MAT_CLASSID,1);
   PetscValidHeaderSpecific(ksp,KSP_CLASSID,2);
-<<<<<<< HEAD
   Na      = (Mat_SchurComplement*) A->data;
+  ierr    = PetscObjectReference((PetscObject)ksp);CHKERRQ(ierr);
   ierr    = KSPDestroy(&Na->ksp);CHKERRQ(ierr);
-=======
-  Na = (Mat_SchurComplement*) A->data;
-  ierr = PetscObjectReference((PetscObject)ksp);CHKERRQ(ierr);
-  ierr = KSPDestroy(&Na->ksp);CHKERRQ(ierr);
->>>>>>> db920c60
   Na->ksp = ksp;
   ierr    = KSPSetOperators(Na->ksp, Na->A, Na->Ap, SAME_NONZERO_PATTERN);CHKERRQ(ierr);
   PetscFunctionReturn(0);
