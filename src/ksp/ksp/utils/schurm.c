
#include <petsc-private/matimpl.h>
#include <petscksp.h>                 /*I "petscksp.h" I*/
const char *const MatSchurComplementAinvTypes[] = {"DIAG","LUMP","MatSchurComplementAinvType","MAT_SCHUR_COMPLEMENT_AINV_",0};

typedef struct {
  Mat                        A,Ap,B,C,D;
  KSP                        ksp;
  Vec                        work1,work2;
  MatSchurComplementAinvType ainvtype;
} Mat_SchurComplement;



#undef __FUNCT__
#define __FUNCT__ "MatCreateVecs_SchurComplement"
PetscErrorCode MatCreateVecs_SchurComplement(Mat N,Vec *right,Vec *left)
{
  Mat_SchurComplement *Na = (Mat_SchurComplement*)N->data;
  PetscErrorCode      ierr;

  PetscFunctionBegin;
  if (Na->D) {
    ierr = MatCreateVecs(Na->D,right,left);CHKERRQ(ierr);
    PetscFunctionReturn(0);
  }
  if (right) {
    ierr = MatCreateVecs(Na->B,right,NULL);CHKERRQ(ierr);
  }
  if (left) {
    ierr = MatCreateVecs(Na->C,NULL,left);CHKERRQ(ierr);
  }
  PetscFunctionReturn(0);
}

#undef __FUNCT__
#define __FUNCT__ "MatView_SchurComplement"
PetscErrorCode MatView_SchurComplement(Mat N,PetscViewer viewer)
{
  Mat_SchurComplement *Na = (Mat_SchurComplement*)N->data;
  PetscErrorCode      ierr;

  PetscFunctionBegin;
  ierr = PetscViewerASCIIPrintf(viewer,"Schur complement A11 - A10 inv(A00) A01\n");CHKERRQ(ierr);
  if (Na->D) {
    ierr = PetscViewerASCIIPrintf(viewer,"A11\n");CHKERRQ(ierr);
    ierr = PetscViewerASCIIPushTab(viewer);CHKERRQ(ierr);
    ierr = MatView(Na->D,viewer);CHKERRQ(ierr);
    ierr = PetscViewerASCIIPopTab(viewer);CHKERRQ(ierr);
  } else {
    ierr = PetscViewerASCIIPrintf(viewer,"A11 = 0\n");CHKERRQ(ierr);
  }
  ierr = PetscViewerASCIIPrintf(viewer,"A10\n");CHKERRQ(ierr);
  ierr = PetscViewerASCIIPushTab(viewer);CHKERRQ(ierr);
  ierr = MatView(Na->C,viewer);CHKERRQ(ierr);
  ierr = PetscViewerASCIIPopTab(viewer);CHKERRQ(ierr);
  ierr = PetscViewerASCIIPrintf(viewer,"KSP of A00\n");CHKERRQ(ierr);
  ierr = PetscViewerASCIIPushTab(viewer);CHKERRQ(ierr);
  ierr = KSPView(Na->ksp,viewer);CHKERRQ(ierr);
  ierr = PetscViewerASCIIPopTab(viewer);CHKERRQ(ierr);
  ierr = PetscViewerASCIIPrintf(viewer,"A01\n");CHKERRQ(ierr);
  ierr = PetscViewerASCIIPushTab(viewer);CHKERRQ(ierr);
  ierr = MatView(Na->B,viewer);CHKERRQ(ierr);
  ierr = PetscViewerASCIIPopTab(viewer);CHKERRQ(ierr);
  PetscFunctionReturn(0);
}

/*
           A11^T - A01^T ksptrans(A00,Ap00) A10^T
*/
#undef __FUNCT__
#define __FUNCT__ "MatMultTranspose_SchurComplement"
PetscErrorCode MatMultTranspose_SchurComplement(Mat N,Vec x,Vec y)
{
  Mat_SchurComplement *Na = (Mat_SchurComplement*)N->data;
  PetscErrorCode      ierr;

  PetscFunctionBegin;
  if (!Na->work1) {ierr = MatCreateVecs(Na->A,&Na->work1,NULL);CHKERRQ(ierr);}
  if (!Na->work2) {ierr = MatCreateVecs(Na->A,&Na->work2,NULL);CHKERRQ(ierr);}
  ierr = MatMultTranspose(Na->C,x,Na->work1);CHKERRQ(ierr);
  ierr = KSPSolveTranspose(Na->ksp,Na->work1,Na->work2);CHKERRQ(ierr);
  ierr = MatMultTranspose(Na->B,Na->work2,y);CHKERRQ(ierr);
  ierr = VecScale(y,-1.0);CHKERRQ(ierr);
  if (Na->D) {
    ierr = MatMultTransposeAdd(Na->D,x,y,y);CHKERRQ(ierr);
  }
  PetscFunctionReturn(0);
}

/*
           A11 - A10 ksp(A00,Ap00) A01
*/
#undef __FUNCT__
#define __FUNCT__ "MatMult_SchurComplement"
PetscErrorCode MatMult_SchurComplement(Mat N,Vec x,Vec y)
{
  Mat_SchurComplement *Na = (Mat_SchurComplement*)N->data;
  PetscErrorCode      ierr;

  PetscFunctionBegin;
  if (!Na->work1) {ierr = MatCreateVecs(Na->A,&Na->work1,NULL);CHKERRQ(ierr);}
  if (!Na->work2) {ierr = MatCreateVecs(Na->A,&Na->work2,NULL);CHKERRQ(ierr);}
  ierr = MatMult(Na->B,x,Na->work1);CHKERRQ(ierr);
  ierr = KSPSolve(Na->ksp,Na->work1,Na->work2);CHKERRQ(ierr);
  ierr = MatMult(Na->C,Na->work2,y);CHKERRQ(ierr);
  ierr = VecScale(y,-1.0);CHKERRQ(ierr);
  if (Na->D) {
    ierr = MatMultAdd(Na->D,x,y,y);CHKERRQ(ierr);
  }
  PetscFunctionReturn(0);
}

/*
           A11 - A10 ksp(A00,Ap00) A01
*/
#undef __FUNCT__
#define __FUNCT__ "MatMultAdd_SchurComplement"
PetscErrorCode MatMultAdd_SchurComplement(Mat N,Vec x,Vec y,Vec z)
{
  Mat_SchurComplement *Na = (Mat_SchurComplement*)N->data;
  PetscErrorCode      ierr;

  PetscFunctionBegin;
  if (!Na->work1) {ierr = MatCreateVecs(Na->A,&Na->work1,NULL);CHKERRQ(ierr);}
  if (!Na->work2) {ierr = MatCreateVecs(Na->A,&Na->work2,NULL);CHKERRQ(ierr);}
  ierr = MatMult(Na->B,x,Na->work1);CHKERRQ(ierr);
  ierr = KSPSolve(Na->ksp,Na->work1,Na->work2);CHKERRQ(ierr);
  if (y == z) {
    ierr = VecScale(Na->work2,-1.0);CHKERRQ(ierr);
    ierr = MatMultAdd(Na->C,Na->work2,z,z);CHKERRQ(ierr);
  } else {
    ierr = MatMult(Na->C,Na->work2,z);CHKERRQ(ierr);
    ierr = VecAYPX(z,-1.0,y);CHKERRQ(ierr);
  }
  if (Na->D) {
    ierr = MatMultAdd(Na->D,x,z,z);CHKERRQ(ierr);
  }
  PetscFunctionReturn(0);
}

#undef __FUNCT__
#define __FUNCT__ "MatSetFromOptions_SchurComplement"
PetscErrorCode MatSetFromOptions_SchurComplement(PetscOptions *PetscOptionsObject,Mat N)
{
  Mat_SchurComplement *Na = (Mat_SchurComplement*)N->data;
  PetscErrorCode      ierr;

  PetscFunctionBegin;
  ierr = PetscOptionsHead(PetscOptionsObject,"MatSchurComplementOptions");CHKERRQ(ierr);
  Na->ainvtype = MAT_SCHUR_COMPLEMENT_AINV_DIAG;
  ierr = PetscOptionsEnum("-mat_schur_complement_ainv_type","Type of approximation for inv(A00) used when assembling Sp = A11 - A10 inv(A00) A01","MatSchurComplementSetAinvType",MatSchurComplementAinvTypes,(PetscEnum)Na->ainvtype,(PetscEnum*)&Na->ainvtype,NULL);CHKERRQ(ierr);
  ierr = PetscOptionsTail();CHKERRQ(ierr);
  ierr = KSPSetFromOptions(Na->ksp);CHKERRQ(ierr);
  PetscFunctionReturn(0);
}

#undef __FUNCT__
#define __FUNCT__ "MatDestroy_SchurComplement"
PetscErrorCode MatDestroy_SchurComplement(Mat N)
{
  Mat_SchurComplement *Na = (Mat_SchurComplement*)N->data;
  PetscErrorCode      ierr;

  PetscFunctionBegin;
  ierr = MatDestroy(&Na->A);CHKERRQ(ierr);
  ierr = MatDestroy(&Na->Ap);CHKERRQ(ierr);
  ierr = MatDestroy(&Na->B);CHKERRQ(ierr);
  ierr = MatDestroy(&Na->C);CHKERRQ(ierr);
  ierr = MatDestroy(&Na->D);CHKERRQ(ierr);
  ierr = VecDestroy(&Na->work1);CHKERRQ(ierr);
  ierr = VecDestroy(&Na->work2);CHKERRQ(ierr);
  ierr = KSPDestroy(&Na->ksp);CHKERRQ(ierr);
  ierr = PetscFree(N->data);CHKERRQ(ierr);
  PetscFunctionReturn(0);
}

#undef __FUNCT__
#define __FUNCT__ "MatCreateSchurComplement"
/*@
      MatCreateSchurComplement - Creates a new matrix object that behaves like the Schur complement of a matrix

   Collective on Mat

   Input Parameters:
+   A00,A01,A10,A11  - the four parts of the original matrix A = [A00 A01; A10 A11] (A11 is optional)
-   Ap00             - preconditioning matrix for use in ksp(A00,Ap00) to approximate the action of A^{-1}

   Output Parameter:
.   S - the matrix that the Schur complement S = A11 - A10 ksp(A00,Ap00) A01

   Level: intermediate

   Notes: The Schur complement is NOT actually formed! Rather, this
          object performs the matrix-vector product by using formula S = A11 - A10 A^{-1} A01
	  for Schur complement S and a KSP solver to approximate the action of A^{-1}.

          All four matrices must have the same MPI communicator.

          A00 and  A11 must be square matrices.

.seealso: MatCreateNormal(), MatMult(), MatCreate(), MatSchurComplementGetKSP(), MatSchurComplementUpdateSubMatrices(), MatCreateTranspose(), MatGetSchurComplement()

@*/
PetscErrorCode  MatCreateSchurComplement(Mat A00,Mat Ap00,Mat A01,Mat A10,Mat A11,Mat *S)
{
  PetscErrorCode ierr;

  PetscFunctionBegin;
  ierr = KSPInitializePackage();CHKERRQ(ierr);
  ierr = MatCreate(((PetscObject)A00)->comm,S);CHKERRQ(ierr);
  ierr = MatSetType(*S,MATSCHURCOMPLEMENT);CHKERRQ(ierr);
  ierr = MatSchurComplementSetSubMatrices(*S,A00,Ap00,A01,A10,A11);CHKERRQ(ierr);
  PetscFunctionReturn(0);
}

#undef __FUNCT__
#define __FUNCT__ "MatSchurComplementSetSubMatrices"
/*@
      MatSchurComplementSetSubMatrices - Sets the matrices that define the Schur complement

   Collective on Mat

   Input Parameter:
+   S                - matrix obtained with MatCreateSchurComplement (or equivalent) and implementing the action of A11 - A10 ksp(A00,Ap00) A01
.   A00,A01,A10,A11  - the four parts of A = [A00 A01; A10 A11] (A11 is optional)
-   Ap00             - preconditioning matrix for use in ksp(A00,Ap00) to approximate the action of A^{-1}.

   Level: intermediate

   Notes: The Schur complement is NOT actually formed! Rather, this
          object performs the matrix-vector product by using formula S = A11 - A10 A^{-1} A01
	  for Schur complement S and a KSP solver to approximate the action of A^{-1}.

          All four matrices must have the same MPI communicator.

          A00 and  A11 must be square matrices.

.seealso: MatCreateNormal(), MatMult(), MatCreate(), MatSchurComplementGetKSP(), MatSchurComplementUpdateSubMatrices(), MatCreateTranspose(), MatCreateSchurComplement(), MatGetSchurComplement()

@*/
PetscErrorCode  MatSchurComplementSetSubMatrices(Mat S,Mat A00,Mat Ap00,Mat A01,Mat A10,Mat A11)
{
  PetscErrorCode      ierr;
  PetscInt            m,n;
  Mat_SchurComplement *Na = (Mat_SchurComplement*)S->data;

  PetscFunctionBegin;
  if (S->assembled) SETERRQ(PetscObjectComm((PetscObject)S),PETSC_ERR_ARG_WRONGSTATE,"Use MatSchurComplementUpdateSubMatrices() for already used matrix");
  PetscValidHeaderSpecific(A00,MAT_CLASSID,1);
  PetscValidHeaderSpecific(Ap00,MAT_CLASSID,2);
  PetscValidHeaderSpecific(A01,MAT_CLASSID,3);
  PetscValidHeaderSpecific(A10,MAT_CLASSID,4);
  PetscCheckSameComm(A00,1,Ap00,2);
  PetscCheckSameComm(A00,1,A01,3);
  PetscCheckSameComm(A00,1,A10,4);
  if (A00->rmap->n != A00->cmap->n) SETERRQ2(PETSC_COMM_SELF,PETSC_ERR_ARG_SIZ,"Local rows of A00 %D do not equal local columns %D",A00->rmap->n,A00->cmap->n);
  if (A00->rmap->n != Ap00->rmap->n) SETERRQ2(PETSC_COMM_SELF,PETSC_ERR_ARG_SIZ,"Local rows of A00 %D do not equal local rows of Ap00 %D",A00->rmap->n,Ap00->rmap->n);
  if (Ap00->rmap->n != Ap00->cmap->n) SETERRQ2(PETSC_COMM_SELF,PETSC_ERR_ARG_SIZ,"Local rows of Ap00 %D do not equal local columns %D",Ap00->rmap->n,Ap00->cmap->n);
  if (A00->cmap->n != A01->rmap->n) SETERRQ2(PETSC_COMM_SELF,PETSC_ERR_ARG_SIZ,"Local columns of A00 %D do not equal local rows of A01 %D",A00->cmap->n,A01->rmap->n);
  if (A10->cmap->n != A00->rmap->n) SETERRQ2(PETSC_COMM_SELF,PETSC_ERR_ARG_SIZ,"Local columns of A10 %D do not equal local rows of A00 %D",A10->cmap->n,A00->rmap->n);
  if (A11) {
    PetscValidHeaderSpecific(A11,MAT_CLASSID,5);
    PetscCheckSameComm(A00,1,A11,5);
    if (A10->rmap->n != A11->rmap->n) SETERRQ2(PETSC_COMM_SELF,PETSC_ERR_ARG_SIZ,"Local rows of A10 %D do not equal local rows A11 %D",A10->rmap->n,A11->rmap->n);
  }

  ierr   = MatGetLocalSize(A01,NULL,&n);CHKERRQ(ierr);
  ierr   = MatGetLocalSize(A10,&m,NULL);CHKERRQ(ierr);
  ierr   = MatSetSizes(S,m,n,PETSC_DECIDE,PETSC_DECIDE);CHKERRQ(ierr);
  ierr   = PetscObjectReference((PetscObject)A00);CHKERRQ(ierr);
  ierr   = PetscObjectReference((PetscObject)Ap00);CHKERRQ(ierr);
  ierr   = PetscObjectReference((PetscObject)A01);CHKERRQ(ierr);
  ierr   = PetscObjectReference((PetscObject)A10);CHKERRQ(ierr);
  Na->A  = A00;
  Na->Ap = Ap00;
  Na->B  = A01;
  Na->C  = A10;
  Na->D  = A11;
  if (A11) {
    ierr = PetscObjectReference((PetscObject)A11);CHKERRQ(ierr);
  }
  S->assembled    = PETSC_TRUE;
  S->preallocated = PETSC_TRUE;

  ierr = PetscLayoutSetUp((S)->rmap);CHKERRQ(ierr);
  ierr = PetscLayoutSetUp((S)->cmap);CHKERRQ(ierr);
  ierr = KSPSetOperators(Na->ksp,A00,Ap00);CHKERRQ(ierr);
  PetscFunctionReturn(0);
}

#undef __FUNCT__
#define __FUNCT__ "MatSchurComplementGetKSP"
/*@
  MatSchurComplementGetKSP - Gets the KSP object that is used to invert A00 in the Schur complement matrix S = A11 - A10 ksp(A00,Ap00) A01

  Not Collective

  Input Parameter:
. S - matrix obtained with MatCreateSchurComplement() (or equivalent) and implementing the action of A11 - A10 ksp(A00,Ap00) A01

  Output Parameter:
. ksp - the linear solver object

  Options Database:
. -fieldsplit_<splitname_0>_XXX sets KSP and PC options for the 0-split solver inside the Schur complement used in PCFieldSplit; default <splitname_0> is 0.

  Level: intermediate

.seealso: MatSchurComplementSetKSP(), MatCreateSchurComplement(), MatCreateNormal(), MatMult(), MatCreate()
@*/
PetscErrorCode MatSchurComplementGetKSP(Mat S, KSP *ksp)
{
  Mat_SchurComplement *Na;

  PetscFunctionBegin;
  PetscValidHeaderSpecific(S,MAT_CLASSID,1);
  PetscValidPointer(ksp,2);
  Na   = (Mat_SchurComplement*) S->data;
  *ksp = Na->ksp;
  PetscFunctionReturn(0);
}

#undef __FUNCT__
#define __FUNCT__ "MatSchurComplementSetKSP"
/*@
  MatSchurComplementSetKSP - Sets the KSP object that is used to invert A00 in the Schur complement matrix S = A11 - A10 ksp(A00,Ap00) A01

  Not Collective

  Input Parameters:
+ S   - matrix created with MatCreateSchurComplement()
- ksp - the linear solver object

  Level: developer

  Developer Notes:
    This is used in PCFieldSplit to reuse the 0-split KSP to implement ksp(A00,Ap00) in S.

.seealso: MatSchurComplementGetKSP(), MatCreateSchurComplement(), MatCreateNormal(), MatMult(), MatCreate(), MATSCHURCOMPLEMENT
@*/
PetscErrorCode MatSchurComplementSetKSP(Mat S, KSP ksp)
{
  Mat_SchurComplement *Na;
  PetscErrorCode      ierr;

  PetscFunctionBegin;
  PetscValidHeaderSpecific(S,MAT_CLASSID,1);
  PetscValidHeaderSpecific(ksp,KSP_CLASSID,2);
  Na      = (Mat_SchurComplement*) S->data;
  ierr    = PetscObjectReference((PetscObject)ksp);CHKERRQ(ierr);
  ierr    = KSPDestroy(&Na->ksp);CHKERRQ(ierr);
  Na->ksp = ksp;
  ierr    = KSPSetOperators(Na->ksp, Na->A, Na->Ap);CHKERRQ(ierr);
  PetscFunctionReturn(0);
}

#undef __FUNCT__
#define __FUNCT__ "MatSchurComplementUpdateSubMatrices"
/*@
      MatSchurComplementUpdateSubMatrices - Updates the Schur complement matrix object with new submatrices

   Collective on Mat

   Input Parameters:
+   S                - matrix obtained with MatCreateSchurComplement() (or equivalent) and implementing the action of A11 - A10 ksp(A00,Ap00) A01
.   A00,A01,A10,A11  - the four parts of A = [A00 A01; A10 A11] (A11 is optional)
-   Ap00             - preconditioning matrix for use in ksp(A00,Ap00) to approximate the action of A^{-1}.

   Level: intermediate

   Notes: All four matrices must have the same MPI communicator

          A00 and  A11 must be square matrices

          All of the matrices provided must have the same sizes as was used with MatCreateSchurComplement() or MatSchurComplementSetSubMatrices()
          though they need not be the same matrices.

.seealso: MatCreateNormal(), MatMult(), MatCreate(), MatSchurComplementGetKSP(), MatCreateSchurComplement()

@*/
PetscErrorCode  MatSchurComplementUpdateSubMatrices(Mat S,Mat A00,Mat Ap00,Mat A01,Mat A10,Mat A11)
{
  PetscErrorCode      ierr;
  Mat_SchurComplement *Na = (Mat_SchurComplement*)S->data;

  PetscFunctionBegin;
  if (!S->assembled) SETERRQ(PetscObjectComm((PetscObject)S),PETSC_ERR_ARG_WRONGSTATE,"Use MatSchurComplementSetSubMatrices() for a new matrix");
  PetscValidHeaderSpecific(A00,MAT_CLASSID,1);
  PetscValidHeaderSpecific(A01,MAT_CLASSID,2);
  PetscValidHeaderSpecific(A10,MAT_CLASSID,3);
  PetscCheckSameComm(A00,1,Ap00,2);
  PetscCheckSameComm(A00,1,A01,3);
  PetscCheckSameComm(A00,1,A10,4);
  if (A00->rmap->n != A00->cmap->n) SETERRQ2(PETSC_COMM_SELF,PETSC_ERR_ARG_SIZ,"Local rows of A00 %D do not equal local columns %D",A00->rmap->n,A00->cmap->n);
  if (A00->rmap->n != Ap00->rmap->n) SETERRQ2(PETSC_COMM_SELF,PETSC_ERR_ARG_SIZ,"Local rows of A00 %D do not equal local rows of Ap00 %D",A00->rmap->n,Ap00->rmap->n);
  if (Ap00->rmap->n != Ap00->cmap->n) SETERRQ2(PETSC_COMM_SELF,PETSC_ERR_ARG_SIZ,"Local rows of Ap00 %D do not equal local columns %D",Ap00->rmap->n,Ap00->cmap->n);
  if (A00->cmap->n != A01->rmap->n) SETERRQ2(PETSC_COMM_SELF,PETSC_ERR_ARG_SIZ,"Local columns of A00 %D do not equal local rows of A01 %D",A00->cmap->n,A01->rmap->n);
  if (A10->cmap->n != A00->rmap->n) SETERRQ2(PETSC_COMM_SELF,PETSC_ERR_ARG_SIZ,"Local columns of A10 %D do not equal local rows of A00 %D",A10->cmap->n,A00->rmap->n);
  if (A11) {
    PetscValidHeaderSpecific(A11,MAT_CLASSID,5);
    PetscCheckSameComm(A00,1,A11,5);
    if (A10->rmap->n != A11->rmap->n) SETERRQ2(PETSC_COMM_SELF,PETSC_ERR_ARG_SIZ,"Local rows of A10 %D do not equal local rows A11 %D",A10->rmap->n,A11->rmap->n);
  }

  ierr = PetscObjectReference((PetscObject)A00);CHKERRQ(ierr);
  ierr = PetscObjectReference((PetscObject)Ap00);CHKERRQ(ierr);
  ierr = PetscObjectReference((PetscObject)A01);CHKERRQ(ierr);
  ierr = PetscObjectReference((PetscObject)A10);CHKERRQ(ierr);
  if (A11) {
    ierr = PetscObjectReference((PetscObject)A11);CHKERRQ(ierr);
  }

  ierr = MatDestroy(&Na->A);CHKERRQ(ierr);
  ierr = MatDestroy(&Na->Ap);CHKERRQ(ierr);
  ierr = MatDestroy(&Na->B);CHKERRQ(ierr);
  ierr = MatDestroy(&Na->C);CHKERRQ(ierr);
  ierr = MatDestroy(&Na->D);CHKERRQ(ierr);

  Na->A  = A00;
  Na->Ap = Ap00;
  Na->B  = A01;
  Na->C  = A10;
  Na->D  = A11;

  ierr = KSPSetOperators(Na->ksp,A00,Ap00);CHKERRQ(ierr);
  PetscFunctionReturn(0);
}


#undef __FUNCT__
#define __FUNCT__ "MatSchurComplementGetSubMatrices"
/*@C
  MatSchurComplementGetSubMatrices - Get the individual submatrices in the Schur complement

  Collective on Mat

  Input Parameter:
. S                - matrix obtained with MatCreateSchurComplement() (or equivalent) and implementing the action of A11 - A10 ksp(A00,Ap00) A01

  Output Paramters:
+ A00,A01,A10,A11  - the four parts of the original matrix A = [A00 A01; A10 A11] (A11 is optional)
- Ap00             - preconditioning matrix for use in ksp(A00,Ap00) to approximate the action of A^{-1}.

  Note: A11 is optional, and thus can be NULL.  The submatrices are not increfed before they are returned and should not be modified or destroyed.

  Level: intermediate

.seealso: MatCreateNormal(), MatMult(), MatCreate(), MatSchurComplementGetKSP(), MatCreateSchurComplement(), MatSchurComplementUpdateSubMatrices()
@*/
PetscErrorCode  MatSchurComplementGetSubMatrices(Mat S,Mat *A00,Mat *Ap00,Mat *A01,Mat *A10,Mat *A11)
{
  Mat_SchurComplement *Na = (Mat_SchurComplement*) S->data;
  PetscErrorCode      ierr;
  PetscBool           flg;

  PetscFunctionBegin;
  PetscValidHeaderSpecific(S,MAT_CLASSID,1);
  ierr = PetscObjectTypeCompare((PetscObject)S,MATSCHURCOMPLEMENT,&flg);CHKERRQ(ierr);
  if (flg) {
    if (A00) *A00 = Na->A;
    if (Ap00) *Ap00 = Na->Ap;
    if (A01) *A01 = Na->B;
    if (A10) *A10 = Na->C;
    if (A11) *A11 = Na->D;
  } else {
    if (A00) *A00 = 0;
    if (Ap00) *Ap00 = 0;
    if (A01) *A01 = 0;
    if (A10) *A10 = 0;
    if (A11) *A11 = 0;
  }
  PetscFunctionReturn(0);
}

#include <petsc-private/kspimpl.h>

#undef __FUNCT__
#define __FUNCT__ "MatSchurComplementComputeExplicitOperator"
/*@
  MatSchurComplementComputeExplicitOperator - Compute the Schur complement matrix explicitly

  Collective on Mat

  Input Parameter:
. M - the matrix obtained with MatCreateSchurComplement()

  Output Parameter:
. S - the Schur complement matrix

  Note: This can be expensive, so it is mainly for testing

  Level: advanced

.seealso: MatCreateSchurComplement(), MatSchurComplementUpdate()
@*/
PetscErrorCode MatSchurComplementComputeExplicitOperator(Mat M, Mat *S)
{
  Mat            B, C, D;
  KSP            ksp;
  PC             pc;
  PetscBool      isLU, isILU;
  PetscReal      fill = 2.0;
  PetscErrorCode ierr;

  PetscFunctionBegin;
  ierr = MatSchurComplementGetSubMatrices(M, NULL, NULL, &B, &C, &D);CHKERRQ(ierr);
  ierr = MatSchurComplementGetKSP(M, &ksp);CHKERRQ(ierr);
  ierr = KSPGetPC(ksp, &pc);CHKERRQ(ierr);
  ierr = PetscObjectTypeCompare((PetscObject) pc, PCLU, &isLU);CHKERRQ(ierr);
  ierr = PetscObjectTypeCompare((PetscObject) pc, PCILU, &isILU);CHKERRQ(ierr);
  if (isLU || isILU) {
    Mat       fact, Bd, AinvB, AinvBd;
    PetscReal eps = 1.0e-10;

    /* This can be sped up for banded LU */
    ierr = KSPSetUp(ksp);CHKERRQ(ierr);
    ierr = PCFactorGetMatrix(pc, &fact);CHKERRQ(ierr);
    ierr = MatConvert(B, MATDENSE, MAT_INITIAL_MATRIX, &Bd);CHKERRQ(ierr);
    ierr = MatDuplicate(Bd, MAT_DO_NOT_COPY_VALUES, &AinvBd);CHKERRQ(ierr);
    ierr = MatMatSolve(fact, Bd, AinvBd);CHKERRQ(ierr);
    ierr = MatDestroy(&Bd);CHKERRQ(ierr);
    ierr = MatChop(AinvBd, eps);CHKERRQ(ierr);
    ierr = MatConvert(AinvBd, MATAIJ, MAT_INITIAL_MATRIX, &AinvB);CHKERRQ(ierr);
    ierr = MatDestroy(&AinvBd);CHKERRQ(ierr);
    ierr = MatMatMult(C, AinvB, MAT_INITIAL_MATRIX, fill, S);CHKERRQ(ierr);
    ierr = MatDestroy(&AinvB);CHKERRQ(ierr);
  } else {
    Mat Ainvd, Ainv;

    ierr = PCComputeExplicitOperator(pc, &Ainvd);CHKERRQ(ierr);
    ierr = MatConvert(Ainvd, MATAIJ, MAT_INITIAL_MATRIX, &Ainv);CHKERRQ(ierr);
    ierr = MatDestroy(&Ainvd);CHKERRQ(ierr);
#if 0
    /* Symmetric version */
    ierr = MatPtAP(Ainv, B, MAT_INITIAL_MATRIX, fill, S);CHKERRQ(ierr);
#else
    /* Nonsymmetric version */
    ierr = MatMatMatMult(C, Ainv, B, MAT_INITIAL_MATRIX, fill, S);CHKERRQ(ierr);
#endif
    ierr = MatDestroy(&Ainv);CHKERRQ(ierr);
  }

  ierr = PetscViewerPushFormat(PETSC_VIEWER_STDOUT_WORLD, PETSC_VIEWER_ASCII_INFO);CHKERRQ(ierr);
  ierr = MatView(*S, PETSC_VIEWER_STDOUT_WORLD);CHKERRQ(ierr);
  ierr = PetscViewerPopFormat(PETSC_VIEWER_STDOUT_WORLD);CHKERRQ(ierr);

  if (D) {
    MatInfo info;

    ierr = MatGetInfo(D, MAT_GLOBAL_SUM, &info);CHKERRQ(ierr);
    if (info.nz_used) SETERRQ(PetscObjectComm((PetscObject) M), PETSC_ERR_SUP, "Not yet implemented");
  }
  PetscFunctionReturn(0);
}

#undef __FUNCT__
#define __FUNCT__ "MatGetSchurComplement_Basic"
/* Developer Notes: This should be implemented with a MatCreate_SchurComplement() as that is the standard design for new Mat classes. */
PetscErrorCode MatGetSchurComplement_Basic(Mat mat,IS isrow0,IS iscol0,IS isrow1,IS iscol1,MatReuse mreuse,Mat *newmat,MatSchurComplementAinvType ainvtype, MatReuse preuse,Mat *newpmat)
{
  PetscErrorCode ierr;
  Mat            A=0,Ap=0,B=0,C=0,D=0;

  PetscFunctionBegin;
  PetscValidHeaderSpecific(mat,MAT_CLASSID,1);
  PetscValidType(mat,1);
  PetscValidHeaderSpecific(isrow0,IS_CLASSID,2);
  PetscValidHeaderSpecific(iscol0,IS_CLASSID,3);
  PetscValidHeaderSpecific(isrow1,IS_CLASSID,4);
  PetscValidHeaderSpecific(iscol1,IS_CLASSID,5);
  if (mreuse == MAT_IGNORE_MATRIX && preuse == MAT_IGNORE_MATRIX) PetscFunctionReturn(0);
  if (mreuse == MAT_REUSE_MATRIX) PetscValidHeaderSpecific(*newmat,MAT_CLASSID,7);
  if (preuse == MAT_REUSE_MATRIX) PetscValidHeaderSpecific(*newpmat,MAT_CLASSID,9);

  if (mat->factortype) SETERRQ(PetscObjectComm((PetscObject)mat),PETSC_ERR_ARG_WRONGSTATE,"Not for factored matrix");

  if (mreuse != MAT_IGNORE_MATRIX) {
    /* Use MatSchurComplement */
    if (mreuse == MAT_REUSE_MATRIX) {
      ierr = MatSchurComplementGetSubMatrices(*newmat,&A,&Ap,&B,&C,&D);CHKERRQ(ierr);
      if (!A || !Ap || !B || !C) SETERRQ(PetscObjectComm((PetscObject)mat),PETSC_ERR_ARG_WRONGSTATE,"Attempting to reuse matrix but Schur complement matrices unset");
      if (A != Ap) SETERRQ(PetscObjectComm((PetscObject)mat),PETSC_ERR_ARG_WRONGSTATE,"Preconditioning matrix does not match operator");
      ierr = MatDestroy(&Ap);CHKERRQ(ierr); /* get rid of extra reference */
    }
  }
  ierr = MatGetSubMatrix(mat,isrow0,iscol0,mreuse,&A);CHKERRQ(ierr);
  ierr = MatGetSubMatrix(mat,isrow0,iscol1,mreuse,&B);CHKERRQ(ierr);
  ierr = MatGetSubMatrix(mat,isrow1,iscol0,mreuse,&C);CHKERRQ(ierr);
  ierr = MatGetSubMatrix(mat,isrow1,iscol1,mreuse,&D);CHKERRQ(ierr);
  switch (mreuse) {
  case MAT_INITIAL_MATRIX:
    ierr = MatCreateSchurComplement(A,A,B,C,D,newmat);CHKERRQ(ierr);
    break;
  case MAT_REUSE_MATRIX:
    ierr = MatSchurComplementUpdateSubMatrices(*newmat,A,A,B,C,D);CHKERRQ(ierr);
    break;
  default:
    if (mreuse != MAT_IGNORE_MATRIX) SETERRQ(PetscObjectComm((PetscObject)mat),PETSC_ERR_SUP,"Unrecognized value of mreuse");
  }
  if (preuse != MAT_IGNORE_MATRIX) {
    ierr = MatCreateSchurComplementPmat(A,B,C,D,ainvtype,preuse,newpmat);CHKERRQ(ierr);
  }
  ierr = MatDestroy(&A);CHKERRQ(ierr);
  ierr = MatDestroy(&B);CHKERRQ(ierr);
  ierr = MatDestroy(&C);CHKERRQ(ierr);
  ierr = MatDestroy(&D);CHKERRQ(ierr);
  PetscFunctionReturn(0);
}

#undef __FUNCT__
#define __FUNCT__ "MatGetSchurComplement"
/*@
    MatGetSchurComplement - Obtain the Schur complement from eliminating part of the matrix in another part.

    Collective on Mat

    Input Parameters:
+   A      - matrix in which the complement is to be taken
.   isrow0 - rows to eliminate
.   iscol0 - columns to eliminate, (isrow0,iscol0) should be square and nonsingular
.   isrow1 - rows in which the Schur complement is formed
.   iscol1 - columns in which the Schur complement is formed
.   mreuse - MAT_INITIAL_MATRIX or MAT_REUSE_MATRIX, use MAT_IGNORE_MATRIX to put nothing in S
.   plump  - the type of approximation used for the inverse of the (0,0) block used in forming Sp:
                       MAT_SCHUR_COMPLEMENT_AINV_DIAG or MAT_SCHUR_COMPLEMENT_AINV_LUMP
-   preuse - MAT_INITIAL_MATRIX or MAT_REUSE_MATRIX, use MAT_IGNORE_MATRIX to put nothing in Sp

    Output Parameters:
+   S      - exact Schur complement, often of type MATSCHURCOMPLEMENT which is difficult to use for preconditioning
-   Sp     - approximate Schur complement suitable for preconditioning

    Note:
    Since the real Schur complement is usually dense, providing a good approximation to newpmat usually requires
    application-specific information.  The default for assembled matrices is to use the inverse of the diagonal of
    the (0,0) block A00 in place of A00^{-1}. This rarely produce a scalable algorithm. Optionally, A00 can be lumped
    before forming inv(diag(A00)).

    Sometimes users would like to provide problem-specific data in the Schur complement, usually only for special row
    and column index sets.  In that case, the user should call PetscObjectComposeFunction() to set
    "MatNestGetSubMat_C" to their function.  If their function needs to fall back to the default implementation, it
    should call MatGetSchurComplement_Basic().

    Level: advanced

    Concepts: matrices^submatrices

.seealso: MatGetSubMatrix(), PCFIELDSPLIT, MatCreateSchurComplement(), MatSchurComplementAinvType
@*/
PetscErrorCode  MatGetSchurComplement(Mat A,IS isrow0,IS iscol0,IS isrow1,IS iscol1,MatReuse mreuse,Mat *S,MatSchurComplementAinvType ainvtype,MatReuse preuse,Mat *Sp)
{
  PetscErrorCode ierr,(*f)(Mat,IS,IS,IS,IS,MatReuse,Mat*,MatReuse,Mat*) = NULL;

  PetscFunctionBegin;
  PetscValidHeaderSpecific(A,MAT_CLASSID,1);
  PetscValidHeaderSpecific(isrow0,IS_CLASSID,2);
  PetscValidHeaderSpecific(iscol0,IS_CLASSID,3);
  PetscValidHeaderSpecific(isrow1,IS_CLASSID,4);
  PetscValidHeaderSpecific(iscol1,IS_CLASSID,5);
  if (mreuse == MAT_REUSE_MATRIX) PetscValidHeaderSpecific(*S,MAT_CLASSID,7);
  if (preuse == MAT_REUSE_MATRIX) PetscValidHeaderSpecific(*Sp,MAT_CLASSID,9);
  PetscValidType(A,1);
  if (A->factortype) SETERRQ(PetscObjectComm((PetscObject)A),PETSC_ERR_ARG_WRONGSTATE,"Not for factored matrix");
<<<<<<< HEAD

  ierr = PetscObjectQueryFunction((PetscObject)A,"MatGetSchurComplement_C",&f);CHKERRQ(ierr);
=======
  f = NULL;
  if (mreuse == MAT_REUSE_MATRIX) { /* This is the only situation, in which we can demand that the user pass a non-NULL pointer to non-garbage in S. */
    ierr = PetscObjectQueryFunction((PetscObject)*S,"MatGetSchurComplement_C",&f);CHKERRQ(ierr);
  }
>>>>>>> d99e3142
  if (f) {
      ierr = (*f)(A,isrow0,iscol0,isrow1,iscol1,mreuse,S,preuse,Sp);CHKERRQ(ierr);
  } else {
    ierr = MatGetSchurComplement_Basic(A,isrow0,iscol0,isrow1,iscol1,mreuse,S,ainvtype,preuse,Sp);CHKERRQ(ierr);
  }
  PetscFunctionReturn(0);
}

#undef __FUNCT__
#define __FUNCT__ "MatSchurComplementSetAinvType"
/*@
    MatSchurComplementSetAinvType - set the type of approximation used for the inverse of the (0,0) block used in forming Sp in MatSchurComplementGetPmat()

    Not collective.

    Input Parameters:
+   S        - matrix obtained with MatCreateSchurComplement() (or equivalent) and implementing the action of A11 - A10 ksp(A00,Ap00) A01
-   ainvtype - type of approximation used to form A00inv from A00 when assembling Sp = A11 - A10 A00inv A01:
                      MAT_SCHUR_COMPLEMENT_AINV_DIAG or MAT_SCHUR_COMPLEMENT_AINV_LUMP

    Options database:
    -mat_schur_complement_ainv_type diag | lump

    Note:
    Since the real Schur complement is usually dense, providing a good approximation to newpmat usually requires
    application-specific information.  The default for assembled matrices is to use the inverse of the diagonal of
    the (0,0) block A00 in place of A00^{-1}. This rarely produce a scalable algorithm. Optionally, A00 can be lumped
    before forming inv(diag(A00)).

    Level: advanced

    Concepts: matrices^submatrices

.seealso: MatSchurComplementAinvType, MatCreateSchurComplement(), MatGetSchurComplement(), MatSchurComplementGetPmat(), MatSchurComplementGetAinvType()
@*/
PetscErrorCode  MatSchurComplementSetAinvType(Mat S,MatSchurComplementAinvType ainvtype)
{
  PetscErrorCode      ierr;
  const char*         t;
  PetscBool           isschur;
  Mat_SchurComplement *schur;

  PetscFunctionBegin;
  PetscValidHeaderSpecific(S,MAT_CLASSID,1);
  ierr = PetscObjectGetType((PetscObject)S,&t);CHKERRQ(ierr);
  ierr = PetscStrcmp(t,MATSCHURCOMPLEMENT,&isschur);CHKERRQ(ierr);
  if (!isschur) SETERRQ1(PETSC_COMM_SELF,PETSC_ERR_ARG_WRONG,"Expected Mat of type MATSCHURCOMPLEMENT, got %s instead",t);
  schur = (Mat_SchurComplement*)S->data;
  if (ainvtype != MAT_SCHUR_COMPLEMENT_AINV_DIAG && ainvtype != MAT_SCHUR_COMPLEMENT_AINV_LUMP) SETERRQ1(PETSC_COMM_SELF,PETSC_ERR_ARG_WRONG,"Unknown MatSchurComplementAinvType: %D",ainvtype);
  schur->ainvtype = ainvtype;
  PetscFunctionReturn(0);
}

#undef __FUNCT__
#define __FUNCT__ "MatSchurComplementGetAinvType"
/*@
    MatSchurComplementGetAinvType - get the type of approximation for the inverse of the (0,0) block used in forming Sp in MatSchurComplementGetPmat()

    Not collective.

    Input Parameter:
.   S      - matrix obtained with MatCreateSchurComplement() (or equivalent) and implementing the action of A11 - A10 ksp(A00,Ap00) A01

    Output Parameter:
.   ainvtype - type of approximation used to form A00inv from A00 when assembling Sp = A11 - A10 A00inv A01:
                      MAT_SCHUR_COMPLEMENT_AINV_DIAG or MAT_SCHUR_COMPLEMENT_AINV_LUMP

    Note:
    Since the real Schur complement is usually dense, providing a good approximation to newpmat usually requires
    application-specific information.  The default for assembled matrices is to use the inverse of the diagonal of
    the (0,0) block A00 in place of A00^{-1}. This rarely produce a scalable algorithm. Optionally, A00 can be lumped
    before forming inv(diag(A00)).

    Level: advanced

    Concepts: matrices^submatrices

.seealso: MatSchurComplementAinvType, MatCreateSchurComplement(), MatGetSchurComplement(), MatSchurComplementGetPmat(), MatSchurComplementSetAinvType()
@*/
PetscErrorCode  MatSchurComplementGetAinvType(Mat S,MatSchurComplementAinvType *ainvtype)
{
  PetscErrorCode      ierr;
  const char*         t;
  PetscBool           isschur;
  Mat_SchurComplement *schur;

  PetscFunctionBegin;
  PetscValidHeaderSpecific(S,MAT_CLASSID,1);
  ierr = PetscObjectGetType((PetscObject)S,&t);CHKERRQ(ierr);
  ierr = PetscStrcmp(t,MATSCHURCOMPLEMENT,&isschur);CHKERRQ(ierr);
  if (!isschur) SETERRQ1(PETSC_COMM_SELF,PETSC_ERR_ARG_WRONG,"Expected Mat of type MATSCHURCOMPLEMENT, got %s instead",t);
  schur = (Mat_SchurComplement*)S->data;
  if (ainvtype) *ainvtype = schur->ainvtype;
  PetscFunctionReturn(0);
}

#undef __FUNCT__
#define __FUNCT__ "MatCreateSchurComplementPmat"
/*@
    MatCreateSchurComplementPmat - create a preconditioning matrix for the Schur complement by assembling Sp = A11 - A10 inv(diag(A00)) A01

    Collective on Mat

    Input Parameters:
+   A00,A01,A10,A11      - the four parts of the original matrix A = [A00 A01; A10 A11] (A01,A10, and A11 are optional, implying zero matrices)
.   ainvtype             - type of approximation for inv(A00) used when forming Sp = A11 - A10 inv(A00) A01
-   preuse               - MAT_INITIAL_MATRIX for a new Sp, or MAT_REUSE_MATRIX to reuse an existing Sp, or MAT_IGNORE_MATRIX to put nothing in Sp

    Output Parameter:
-   Spmat                - approximate Schur complement suitable for preconditioning S = A11 - A10 inv(diag(A00)) A01

    Note:
    Since the real Schur complement is usually dense, providing a good approximation to newpmat usually requires
    application-specific information.  The default for assembled matrices is to use the inverse of the diagonal of
    the (0,0) block A00 in place of A00^{-1}. This rarely produce a scalable algorithm. Optionally, A00 can be lumped
    before forming inv(diag(A00)).

    Level: advanced

    Concepts: matrices^submatrices

.seealso: MatCreateSchurComplement(), MatGetSchurComplement(), MatSchurComplementGetPmat(), MatSchurComplementAinvType
@*/
PetscErrorCode  MatCreateSchurComplementPmat(Mat A00,Mat A01,Mat A10,Mat A11,MatSchurComplementAinvType ainvtype,MatReuse preuse,Mat *Spmat)
{

  PetscErrorCode ierr;
  PetscInt       N00;

  PetscFunctionBegin;
  /* Use an appropriate approximate inverse of A00 to form A11 - A10 inv(diag(A00)) A01; a NULL A01, A10 or A11 indicates a zero matrix. */
  /* TODO: Perhaps should create an appropriately-sized zero matrix of the same type as A00? */
  if ((!A01 || !A10) & !A11) SETERRQ(PETSC_COMM_SELF,PETSC_ERR_ARG_WRONGSTATE,"Cannot assemble Spmat: A01, A10 and A11 are all NULL.");

  if (preuse == MAT_IGNORE_MATRIX) PetscFunctionReturn(0);

  /* A zero size A00 or empty A01 or A10 imply S = A11. */
  ierr = MatGetSize(A00,&N00,NULL);CHKERRQ(ierr);
  if (!A01 || !A10 || !N00) {
    if (preuse == MAT_INITIAL_MATRIX) {
      ierr = MatDuplicate(A11,MAT_COPY_VALUES,Spmat);CHKERRQ(ierr);
    } else { /* MAT_REUSE_MATRIX */
      /* TODO: when can we pass SAME_NONZERO_PATTERN? */
      ierr = MatCopy(A11,*Spmat,DIFFERENT_NONZERO_PATTERN);CHKERRQ(ierr);
    }

  } else {
    Mat         AdB,Sp;
    Vec         diag;

    ierr = MatCreateVecs(A00,&diag,NULL);CHKERRQ(ierr);
    if (ainvtype == MAT_SCHUR_COMPLEMENT_AINV_LUMP) {
      ierr = MatGetRowSum(A00,diag);CHKERRQ(ierr);
    } else if (ainvtype == MAT_SCHUR_COMPLEMENT_AINV_DIAG) {
      ierr = MatGetDiagonal(A00,diag);CHKERRQ(ierr);
    } else SETERRQ1(PETSC_COMM_SELF,PETSC_ERR_ARG_WRONG,"Unknown MatSchurComplementAinvType: %D", ainvtype);
    ierr = VecReciprocal(diag);CHKERRQ(ierr);
    ierr = MatDuplicate(A01,MAT_COPY_VALUES,&AdB);CHKERRQ(ierr);
    ierr = MatDiagonalScale(AdB,diag,NULL);CHKERRQ(ierr);
    ierr = VecDestroy(&diag);CHKERRQ(ierr);
    Sp       = (preuse == MAT_REUSE_MATRIX) ? *Spmat : (Mat)0;
    ierr     = MatMatMult(A10,AdB,preuse,PETSC_DEFAULT,&Sp);CHKERRQ(ierr);
    if (!A11) {
      ierr = MatScale(Sp,-1.0);CHKERRQ(ierr);
    } else {
      /* TODO: when can we pass SAME_NONZERO_PATTERN? */
      ierr     = MatAYPX(Sp,-1,A11,DIFFERENT_NONZERO_PATTERN);CHKERRQ(ierr);
    }
    *Spmat    = Sp;
    ierr     = MatDestroy(&AdB);CHKERRQ(ierr);
  }
  PetscFunctionReturn(0);
}

#undef __FUNCT__
#define __FUNCT__ "MatSchurComplementGetPmat_Basic"
PetscErrorCode  MatSchurComplementGetPmat_Basic(Mat S,MatReuse preuse,Mat *Spmat)
{
  Mat A,B,C,D;
  Mat_SchurComplement *schur = (Mat_SchurComplement *)S->data;
  PetscErrorCode      ierr;

  PetscFunctionBegin;
  if (preuse == MAT_IGNORE_MATRIX) PetscFunctionReturn(0);

  ierr = MatSchurComplementGetSubMatrices(S,&A,NULL,&B,&C,&D);CHKERRQ(ierr);
  if (!A) SETERRQ(PetscObjectComm((PetscObject)S),PETSC_ERR_ARG_WRONGSTATE,"Schur complement component matrices unset");
  ierr = MatCreateSchurComplementPmat(A,B,C,D,schur->ainvtype,preuse,Spmat);CHKERRQ(ierr);
  PetscFunctionReturn(0);
}

#undef __FUNCT__
#define __FUNCT__ "MatSchurComplementGetPmat"
/*@
    MatSchurComplementGetPmat - Obtain a preconditioning matrix for the Schur complement by assembling Sp = A11 - A10 inv(diag(A00)) A01

    Collective on Mat

    Input Parameters:
+   S      - matrix obtained with MatCreateSchurComplement() (or equivalent) and implementing the action of A11 - A10 ksp(A00,Ap00) A01
-   preuse - MAT_INITIAL_MATRIX for a new Sp, or MAT_REUSE_MATRIX to reuse an existing Sp, or MAT_IGNORE_MATRIX to put nothing in Sp

    Output Parameter:
-   Sp     - approximate Schur complement suitable for preconditioning S = A11 - A10 inv(diag(A00)) A01

    Note:
    Since the real Schur complement is usually dense, providing a good approximation to newpmat usually requires
    application-specific information.  The default for assembled matrices is to use the inverse of the diagonal of
    the (0,0) block A00 in place of A00^{-1}. This rarely produce a scalable algorithm. Optionally, A00 can be lumped
    before forming inv(diag(A00)).

    Sometimes users would like to provide problem-specific data in the Schur complement, usually only
    for special row and column index sets.  In that case, the user should call PetscObjectComposeFunction() to set
    "MatSchurComplementGetPmat_C" to their function.  If their function needs to fall back to the default implementation,
    it should call MatSchurComplementGetPmat_Basic().

    Level: advanced

    Concepts: matrices^submatrices

.seealso: MatGetSubMatrix(), PCFIELDSPLIT, MatGetSchurComplement(), MatCreateSchurComplement(), MatSchurComplementSetAinvType()
@*/
PetscErrorCode  MatSchurComplementGetPmat(Mat S,MatReuse preuse,Mat *Sp)
{
  PetscErrorCode ierr,(*f)(Mat,MatReuse,Mat*);

  PetscFunctionBegin;
  PetscValidHeaderSpecific(S,MAT_CLASSID,1);
  if (preuse == MAT_REUSE_MATRIX) PetscValidHeaderSpecific(*Sp,MAT_CLASSID,3);
  PetscValidType(S,1);
  if (S->factortype) SETERRQ(PetscObjectComm((PetscObject)S),PETSC_ERR_ARG_WRONGSTATE,"Not for factored matrix");

  ierr = PetscObjectQueryFunction((PetscObject)S,"MatSchurComplementGetPmat_C",&f);CHKERRQ(ierr);
  if (f) {
    ierr = (*f)(S,preuse,Sp);CHKERRQ(ierr);
  } else {
    ierr = MatSchurComplementGetPmat_Basic(S,preuse,Sp);CHKERRQ(ierr);
  }
  PetscFunctionReturn(0);
}

#undef __FUNCT__
#define __FUNCT__ "MatCreate_SchurComplement"
PETSC_EXTERN PetscErrorCode MatCreate_SchurComplement(Mat N)
{
  PetscErrorCode      ierr;
  Mat_SchurComplement *Na;

  PetscFunctionBegin;
  ierr    = PetscNewLog(N,&Na);CHKERRQ(ierr);
  N->data = (void*) Na;

  N->ops->destroy        = MatDestroy_SchurComplement;
  N->ops->getvecs        = MatCreateVecs_SchurComplement;
  N->ops->view           = MatView_SchurComplement;
  N->ops->mult           = MatMult_SchurComplement;
  N->ops->multtranspose  = MatMultTranspose_SchurComplement;
  N->ops->multadd        = MatMultAdd_SchurComplement;
  N->ops->setfromoptions = MatSetFromOptions_SchurComplement;
  N->assembled           = PETSC_FALSE;
  N->preallocated        = PETSC_FALSE;

  ierr = KSPCreate(PetscObjectComm((PetscObject)N),&Na->ksp);CHKERRQ(ierr);
  ierr = PetscObjectChangeTypeName((PetscObject)N,MATSCHURCOMPLEMENT);CHKERRQ(ierr);
  PetscFunctionReturn(0);
}

static PetscBool KSPMatRegisterAllCalled;

#undef __FUNCT__
#define __FUNCT__ "KSPMatRegisterAll"
/*@C
  KSPMatRegisterAll - Registers all matrix implementations in the KSP package.

  Not Collective

  Level: advanced

.keywords: Mat, KSP, register, all

.seealso: MatRegisterAll(), MatRegisterDestroy(), KSPInitializePackage()
@*/
PetscErrorCode KSPMatRegisterAll()
{
  PetscErrorCode ierr;

  PetscFunctionBegin;
  if (KSPMatRegisterAllCalled) PetscFunctionReturn(0);
  KSPMatRegisterAllCalled = PETSC_TRUE;
  ierr = MatRegister(MATSCHURCOMPLEMENT,MatCreate_SchurComplement);CHKERRQ(ierr);
  PetscFunctionReturn(0);
}<|MERGE_RESOLUTION|>--- conflicted
+++ resolved
@@ -661,15 +661,10 @@
   if (preuse == MAT_REUSE_MATRIX) PetscValidHeaderSpecific(*Sp,MAT_CLASSID,9);
   PetscValidType(A,1);
   if (A->factortype) SETERRQ(PetscObjectComm((PetscObject)A),PETSC_ERR_ARG_WRONGSTATE,"Not for factored matrix");
-<<<<<<< HEAD
-
-  ierr = PetscObjectQueryFunction((PetscObject)A,"MatGetSchurComplement_C",&f);CHKERRQ(ierr);
-=======
   f = NULL;
   if (mreuse == MAT_REUSE_MATRIX) { /* This is the only situation, in which we can demand that the user pass a non-NULL pointer to non-garbage in S. */
     ierr = PetscObjectQueryFunction((PetscObject)*S,"MatGetSchurComplement_C",&f);CHKERRQ(ierr);
   }
->>>>>>> d99e3142
   if (f) {
       ierr = (*f)(A,isrow0,iscol0,isrow1,iscol1,mreuse,S,preuse,Sp);CHKERRQ(ierr);
   } else {
