/*
  Contributed by Patrick Sanan and Sascha M. Schnepp
*/

#include <../src/ksp/ksp/impls/gmres/pipefgmres/pipefgmresimpl.h>       /*I  "petscksp.h"  I*/

static PetscBool  cited = PETSC_FALSE;
static const char citation[] =
  "@article{SSM2016,\n"
  "  author = {P. Sanan and S.M. Schnepp and D.A. May},\n"
  "  title = {Pipelined, Flexible Krylov Subspace Methods},\n"
  "  journal = {SIAM Journal on Scientific Computing},\n"
  "  volume = {38},\n"
  "  number = {5},\n"
  "  pages = {C441-C470},\n"
  "  year = {2016},\n"
  "  doi = {10.1137/15M1049130},\n"
  "  URL = {http://dx.doi.org/10.1137/15M1049130},\n"
  "  eprint = {http://dx.doi.org/10.1137/15M1049130}\n"
  "}\n";

#define PIPEFGMRES_DELTA_DIRECTIONS 10
#define PIPEFGMRES_DEFAULT_MAXK     30

static PetscErrorCode KSPPIPEFGMRESGetNewVectors(KSP,PetscInt);
static PetscErrorCode KSPPIPEFGMRESUpdateHessenberg(KSP,PetscInt,PetscBool*,PetscReal*);
static PetscErrorCode KSPPIPEFGMRESBuildSoln(PetscScalar*,Vec,Vec,KSP,PetscInt);
extern PetscErrorCode KSPReset_PIPEFGMRES(KSP);

/*

    KSPSetUp_PIPEFGMRES - Sets up the workspace needed by pipefgmres.

    This is called once, usually automatically by KSPSolve() or KSPSetUp(),
    but can be called directly by KSPSetUp().

*/
#undef __FUNCT__
#define __FUNCT__ "KSPSetUp_PIPEFGMRES"
static PetscErrorCode KSPSetUp_PIPEFGMRES(KSP ksp)
{
  PetscErrorCode ierr;
  PetscInt       k;
  KSP_PIPEFGMRES *pipefgmres = (KSP_PIPEFGMRES*)ksp->data;
  const PetscInt max_k = pipefgmres->max_k;

  PetscFunctionBegin;
  ierr = KSPSetUp_GMRES(ksp);CHKERRQ(ierr);

  ierr = PetscMalloc1((VEC_OFFSET+max_k),&pipefgmres->prevecs);CHKERRQ(ierr);
  ierr = PetscMalloc1((VEC_OFFSET+max_k),&pipefgmres->prevecs_user_work);CHKERRQ(ierr);
  ierr = PetscLogObjectMemory((PetscObject)ksp,(VEC_OFFSET+max_k)*(2*sizeof(void*)));CHKERRQ(ierr);

  ierr = KSPCreateVecs(ksp,pipefgmres->vv_allocated,&pipefgmres->prevecs_user_work[0],0,NULL);CHKERRQ(ierr);
  ierr = PetscLogObjectParents(ksp,pipefgmres->vv_allocated,pipefgmres->prevecs_user_work[0]);CHKERRQ(ierr);
  for (k=0; k < pipefgmres->vv_allocated; k++) {
    pipefgmres->prevecs[k] = pipefgmres->prevecs_user_work[0][k];
  }

  ierr = PetscMalloc1((VEC_OFFSET+max_k),&pipefgmres->zvecs);CHKERRQ(ierr);
  ierr = PetscMalloc1((VEC_OFFSET+max_k),&pipefgmres->zvecs_user_work);CHKERRQ(ierr);
  ierr = PetscLogObjectMemory((PetscObject)ksp,(VEC_OFFSET+max_k)*(2*sizeof(void*)));CHKERRQ(ierr);

  ierr = PetscMalloc1((VEC_OFFSET+max_k),&pipefgmres->redux);CHKERRQ(ierr);
  ierr = PetscLogObjectMemory((PetscObject)ksp,(VEC_OFFSET+max_k)*(sizeof(void*)));CHKERRQ(ierr);

  ierr = KSPCreateVecs(ksp,pipefgmres->vv_allocated,&pipefgmres->zvecs_user_work[0],0,NULL);CHKERRQ(ierr);
  ierr = PetscLogObjectParents(ksp,pipefgmres->vv_allocated,pipefgmres->zvecs_user_work[0]);CHKERRQ(ierr);
  for (k=0; k < pipefgmres->vv_allocated; k++) {
    pipefgmres->zvecs[k] = pipefgmres->zvecs_user_work[0][k];
  }

  PetscFunctionReturn(0);
}

/*

    KSPPIPEFGMRESCycle - Run pipefgmres, possibly with restart.  Return residual
                  history if requested.

    input parameters:
.        pipefgmres  - structure containing parameters and work areas

    output parameters:
.        itcount - number of iterations used.  If null, ignored.
.        converged - 0 if not converged

    Notes:
    On entry, the value in vector VEC_VV(0) should be
    the initial residual.


 */

#undef __FUNCT__
#define __FUNCT__ "KSPPIPEFGMRESCycle"
static PetscErrorCode KSPPIPEFGMRESCycle(PetscInt *itcount,KSP ksp)
{
  KSP_PIPEFGMRES *pipefgmres = (KSP_PIPEFGMRES*)(ksp->data);
  PetscReal      res_norm;
  PetscReal      hapbnd,tt;
  PetscScalar    *hh,*hes,*lhh,shift = pipefgmres->shift;
  PetscBool      hapend = PETSC_FALSE;  /* indicates happy breakdown ending */
  PetscErrorCode ierr;
  PetscInt       loc_it;                /* local count of # of dir. in Krylov space */
  PetscInt       max_k = pipefgmres->max_k; /* max # of directions Krylov space */
  PetscInt       i,j,k;
  Mat            Amat,Pmat;
  Vec            Q,W; /* Pipelining vectors */
  Vec            *redux = pipefgmres->redux; /* workspace for single reduction */

  PetscFunctionBegin;
  if (itcount) *itcount = 0;

  /* Assign simpler names to these vectors, allocated as pipelining workspace */
  Q = VEC_Q;
  W = VEC_W;

  /* Allocate memory for orthogonalization work (freed in the GMRES Destroy routine)*/
  /* Note that we add an extra value here to allow for a single reduction */
  if (!pipefgmres->orthogwork) { ierr = PetscMalloc1(pipefgmres->max_k + 2 ,&pipefgmres->orthogwork);CHKERRQ(ierr);
  }
  lhh = pipefgmres->orthogwork;

  /* Number of pseudo iterations since last restart is the number
     of prestart directions */
  loc_it = 0;

  /* note: (pipefgmres->it) is always set one less than (loc_it) It is used in
     KSPBUILDSolution_PIPEFGMRES, where it is passed to KSPPIPEFGMRESBuildSoln.
     Note that when KSPPIPEFGMRESBuildSoln is called from this function,
     (loc_it -1) is passed, so the two are equivalent */
  pipefgmres->it = (loc_it - 1);

  /* initial residual is in VEC_VV(0)  - compute its norm*/
  ierr = VecNorm(VEC_VV(0),NORM_2,&res_norm);CHKERRQ(ierr);

  /* first entry in right-hand-side of hessenberg system is just
     the initial residual norm */
  *RS(0) = res_norm;

  ksp->rnorm = res_norm;
  ierr       = KSPLogResidualHistory(ksp,res_norm);CHKERRQ(ierr);
  ierr       = KSPMonitor(ksp,ksp->its,res_norm);CHKERRQ(ierr);

  /* check for the convergence - maybe the current guess is good enough */
  ierr = (*ksp->converged)(ksp,ksp->its,res_norm,&ksp->reason,ksp->cnvP);CHKERRQ(ierr);
  if (ksp->reason) {
    if (itcount) *itcount = 0;
    PetscFunctionReturn(0);
  }

  /* scale VEC_VV (the initial residual) */
  ierr = VecScale(VEC_VV(0),1.0/res_norm);CHKERRQ(ierr);

  /* Fill the pipeline */
  ierr = KSP_PCApply(ksp,VEC_VV(loc_it),PREVEC(loc_it));CHKERRQ(ierr);
  ierr = PCGetOperators(ksp->pc,&Amat,&Pmat);CHKERRQ(ierr);
  ierr = KSP_MatMult(ksp,Amat,PREVEC(loc_it),ZVEC(loc_it));CHKERRQ(ierr);
  ierr = VecAXPY(ZVEC(loc_it),-shift,VEC_VV(loc_it));CHKERRQ(ierr); /* Note shift */

  /* MAIN ITERATION LOOP BEGINNING*/
  /* keep iterating until we have converged OR generated the max number
     of directions OR reached the max number of iterations for the method */
  while (!ksp->reason && loc_it < max_k && ksp->its < ksp->max_it) {
    if (loc_it) {
      ierr = KSPLogResidualHistory(ksp,res_norm);CHKERRQ(ierr);
      ierr = KSPMonitor(ksp,ksp->its,res_norm);CHKERRQ(ierr);
    }
    pipefgmres->it = (loc_it - 1);

    /* see if more space is needed for work vectors */
    if (pipefgmres->vv_allocated <= loc_it + VEC_OFFSET + 1) {
      ierr = KSPPIPEFGMRESGetNewVectors(ksp,loc_it+1);CHKERRQ(ierr);
      /* (loc_it+1) is passed in as number of the first vector that should
         be allocated */
    }

    /* Note that these inner products are with "Z" now, so
       in particular, lhh[loc_it] is the 'barred' or 'shifted' value,
       not the value from the equivalent FGMRES run (even in exact arithmetic)
       That is, the H we need for the Arnoldi relation is different from the
       coefficients we use in the orthogonalization process,because of the shift */

    /* Do some local twiddling to allow for a single reduction */
    for(i=0;i<loc_it+1;i++){
      redux[i] = VEC_VV(i);
    }
    redux[loc_it+1] = ZVEC(loc_it);

    /* note the extra dot product which ends up in lh[loc_it+1], which computes ||z||^2 */
    ierr = VecMDotBegin(ZVEC(loc_it),loc_it+2,redux,lhh);CHKERRQ(ierr);

    /* Start the split reduction (This actually calls the MPI_Iallreduce, otherwise, the reduction is simply delayed until the "end" call)*/
    ierr = PetscCommSplitReductionBegin(PetscObjectComm((PetscObject)ZVEC(loc_it)));CHKERRQ(ierr);

    /* The work to be overlapped with the inner products follows.
       This is application of the preconditioner and the operator
       to compute intermediate quantites which will be combined (locally)
       with the results of the inner products.
       */
    ierr = KSP_PCApply(ksp,ZVEC(loc_it),Q);CHKERRQ(ierr);
    ierr = PCGetOperators(ksp->pc,&Amat,&Pmat);CHKERRQ(ierr);
    ierr = KSP_MatMult(ksp,Amat,Q,W);CHKERRQ(ierr);

    /* Compute inner products of the new direction with previous directions,
       and the norm of the to-be-orthogonalized direction "Z".
       This information is enough to build the required entries
       of H. The inner product with VEC_VV(it_loc) is
       *different* than in the standard FGMRES and need to be dealt with specially.
       That is, for standard FGMRES the orthogonalization coefficients are the same
       as the coefficients used in the Arnoldi relation to reconstruct, but here this
       is not true (albeit only for the one entry of H which we "unshift" below. */

    /* Finish the dot product, retrieving the extra entry */
    ierr = VecMDotEnd(ZVEC(loc_it),loc_it+2,redux,lhh);CHKERRQ(ierr);
    tt = PetscRealPart(lhh[loc_it+1]);

    /* Hessenberg entries, and entries for (naive) classical Graham-Schmidt
      Note that the Hessenberg entries require a shift, as these are for the
      relation AU = VH, which is wrt unshifted basis vectors */
    hh = HH(0,loc_it); hes=HES(0,loc_it);
    for (j=0; j<loc_it; j++) {
      hh[j]  = lhh[j];
      hes[j] = lhh[j];
    }
    hh[loc_it]  = lhh[loc_it] + shift;
    hes[loc_it] = lhh[loc_it] + shift;

    /* we delay applying the shift here */
    for (j=0; j<=loc_it; j++) {
      lhh[j]        = -lhh[j]; /* flip sign */
    }

    /* Compute the norm of the un-normalized new direction using the rearranged formula
       Note that these are shifted ("barred") quantities */
    for(k=0;k<=loc_it;k++) tt -= ((PetscReal)(PetscAbsScalar(lhh[k]) * PetscAbsScalar(lhh[k])));
    if (tt < 0.0) {
      /* If we detect square root breakdown in the norm, we must restart the algorithm.
         Here this means we simply break the current loop and reconstruct the solution
         using the basis we have computed thus far. Note that by breaking immediately,
         we do not update the iteration count, so computation done in this iteration
         should be disregarded.
         */
      ierr = PetscInfo1(ksp,"Restart due to square root breakdown at it = \n",ksp->its);CHKERRQ(ierr);
      break;
    } else {
      tt = PetscSqrtReal(tt);
    }

    /* new entry in hessenburg is the 2-norm of our new direction */
    hh[loc_it+1]  = tt;
    hes[loc_it+1] = tt;

    /* The recurred computation for the new direction
       The division by tt is delayed to the happy breakdown check later
       Note placement BEFORE the unshift
       */
    ierr = VecCopy(ZVEC(loc_it),VEC_VV(loc_it+1));CHKERRQ(ierr);
    ierr = VecMAXPY(VEC_VV(loc_it+1),loc_it+1,lhh,&VEC_VV(0));CHKERRQ(ierr);
    /* (VEC_VV(loc_it+1) is not normalized yet) */

    /* The recurred computation for the preconditioned vector (u) */
    ierr = VecCopy(Q,PREVEC(loc_it+1));CHKERRQ(ierr);
    ierr = VecMAXPY(PREVEC(loc_it+1),loc_it+1,lhh,&PREVEC(0));CHKERRQ(ierr);
    ierr = VecScale(PREVEC(loc_it+1),1.0/tt);CHKERRQ(ierr);

    /* Unshift an entry in the GS coefficients ("removing the bar") */
    lhh[loc_it]         -= shift;

    /* The recurred computation for z (Au)
       Note placement AFTER the "unshift" */
    ierr = VecCopy(W,ZVEC(loc_it+1));CHKERRQ(ierr);
    ierr = VecMAXPY(ZVEC(loc_it+1),loc_it+1,lhh,&ZVEC(0));CHKERRQ(ierr);
    ierr = VecScale(ZVEC(loc_it+1),1.0/tt);CHKERRQ(ierr);

    /* Happy Breakdown Check */
    hapbnd = PetscAbsScalar((tt) / *RS(loc_it));
    /* RS(loc_it) contains the res_norm from the last iteration  */
    hapbnd = PetscMin(pipefgmres->haptol,hapbnd);
    if (tt > hapbnd) {
      /* scale new direction by its norm  */
      ierr = VecScale(VEC_VV(loc_it+1),1.0/tt);CHKERRQ(ierr);
    } else {
      /* This happens when the solution is exactly reached. */
      /* So there is no new direction... */
      ierr   = VecSet(VEC_TEMP,0.0);CHKERRQ(ierr);     /* set VEC_TEMP to 0 */
      hapend = PETSC_TRUE;
    }
    /* note that for pipefgmres we could get HES(loc_it+1, loc_it)  = 0 and the
       current solution would not be exact if HES was singular.  Note that
       HH non-singular implies that HES is not singular, and HES is guaranteed
       to be nonsingular when PREVECS are linearly independent and A is
       nonsingular (in GMRES, the nonsingularity of A implies the nonsingularity
       of HES). So we should really add a check to verify that HES is nonsingular.*/

    /* Note that to be thorough, in debug mode, one could call a LAPACK routine
       here to check that the hessenberg matrix is indeed non-singular (since
       FGMRES does not guarantee this) */

    /* Now apply rotations to new col of hessenberg (and right side of system),
       calculate new rotation, and get new residual norm at the same time*/
    ierr = KSPPIPEFGMRESUpdateHessenberg(ksp,loc_it,&hapend,&res_norm);CHKERRQ(ierr);
    if (ksp->reason) break;

    loc_it++;
    pipefgmres->it = (loc_it-1);   /* Add this here in case it has converged */

    ierr = PetscObjectSAWsTakeAccess((PetscObject)ksp);CHKERRQ(ierr);
    ksp->its++;
    ksp->rnorm = res_norm;
    ierr       = PetscObjectSAWsGrantAccess((PetscObject)ksp);CHKERRQ(ierr);

    ierr = (*ksp->converged)(ksp,ksp->its,res_norm,&ksp->reason,ksp->cnvP);CHKERRQ(ierr);

    /* Catch error in happy breakdown and signal convergence and break from loop */
    if (hapend) {
      if (!ksp->reason) {
        if (ksp->errorifnotconverged) SETERRQ1(PetscObjectComm((PetscObject)ksp),PETSC_ERR_NOT_CONVERGED,"You reached the happy break down, but convergence was not indicated. Residual norm = %g",(double)res_norm);
        else {
          ksp->reason = KSP_DIVERGED_BREAKDOWN;
          break;
        }
      }
    }
  }
  /* END OF ITERATION LOOP */
  ierr = KSPLogResidualHistory(ksp,res_norm);CHKERRQ(ierr);

  /*
     Monitor if we know that we will not return for a restart */
  if (loc_it && (ksp->reason || ksp->its >= ksp->max_it)) {
    ierr = KSPMonitor(ksp,ksp->its,res_norm);CHKERRQ(ierr);
  }

  if (itcount) *itcount = loc_it;

  /*
    Down here we have to solve for the "best" coefficients of the Krylov
    columns, add the solution values together, and possibly unwind the
    preconditioning from the solution
   */

  /* Form the solution (or the solution so far) */
  /* Note: must pass in (loc_it-1) for iteration count so that KSPPIPEGMRESIIBuildSoln
     properly navigates */

  ierr = KSPPIPEFGMRESBuildSoln(RS(0),ksp->vec_sol,ksp->vec_sol,ksp,loc_it-1);CHKERRQ(ierr);

  PetscFunctionReturn(0);
}

/*
    KSPSolve_PIPEFGMRES - This routine applies the PIPEFGMRES method.


   Input Parameter:
.     ksp - the Krylov space object that was set to use pipefgmres

   Output Parameter:
.     outits - number of iterations used

*/
#undef __FUNCT__
#define __FUNCT__ "KSPSolve_PIPEFGMRES"
static PetscErrorCode KSPSolve_PIPEFGMRES(KSP ksp)
{
  PetscErrorCode ierr;
  PetscInt       its,itcount;
  KSP_PIPEFGMRES *pipefgmres    = (KSP_PIPEFGMRES*)ksp->data;
  PetscBool      guess_zero = ksp->guess_zero;

  PetscFunctionBegin;
<<<<<<< HEAD
  ierr = PetscCitationsRegister(citation,&cited);CHKERRQ(ierr);
=======

  /* We have not checked these routines for use with complex numbers. The inner products
     are likely not defined correctly for that case */
#if (defined(PETSC_USE_COMPLEX) && !defined(PETSC_SKIP_COMPLEX))
  SETERRQ(PETSC_COMM_WORLD,PETSC_ERR_SUP,"PIPEFGMRES has not been implemented for use with complex scalars");
#endif
>>>>>>> a497884d

  if (ksp->calc_sings && !pipefgmres->Rsvd) SETERRQ(PetscObjectComm((PetscObject)ksp),PETSC_ERR_ORDER,"Must call KSPSetComputeSingularValues() before KSPSetUp() is called");
  ierr     = PetscObjectSAWsTakeAccess((PetscObject)ksp);CHKERRQ(ierr);
  ksp->its = 0;
  ierr     = PetscObjectSAWsGrantAccess((PetscObject)ksp);CHKERRQ(ierr);

  itcount     = 0;
  ksp->reason = KSP_CONVERGED_ITERATING;
  while (!ksp->reason) {
    ierr     = KSPInitialResidual(ksp,ksp->vec_sol,VEC_TEMP,VEC_TEMP_MATOP,VEC_VV(0),ksp->vec_rhs);CHKERRQ(ierr);
    ierr     = KSPPIPEFGMRESCycle(&its,ksp);CHKERRQ(ierr);
    itcount += its;
    if (itcount >= ksp->max_it) {
      if (!ksp->reason) ksp->reason = KSP_DIVERGED_ITS;
      break;
    }
    ksp->guess_zero = PETSC_FALSE; /* every future call to KSPInitialResidual() will have nonzero guess */
  }
  ksp->guess_zero = guess_zero; /* restore if user provided nonzero initial guess */
  PetscFunctionReturn(0);
}

#undef __FUNCT__
#define __FUNCT__ "KSPDestroy_PIPEFGMRES"
static PetscErrorCode KSPDestroy_PIPEFGMRES(KSP ksp)
{
  PetscErrorCode ierr;

  PetscFunctionBegin;
  ierr = KSPReset_PIPEFGMRES(ksp);CHKERRQ(ierr);
  ierr = KSPDestroy_GMRES(ksp);CHKERRQ(ierr);
  PetscFunctionReturn(0);
}

/*
    KSPPIPEFGMRESBuildSoln - create the solution from the starting vector and the
                      current iterates.

    Input parameters:
        nrs - work area of size it + 1.
        vguess  - index of initial guess
        vdest - index of result.  Note that vguess may == vdest (replace
                guess with the solution).
        it - HH upper triangular part is a block of size (it+1) x (it+1)

     This is an internal routine that knows about the PIPEFGMRES internals.
 */
#undef __FUNCT__
#define __FUNCT__ "KSPPIPEFGMRESBuildSoln"
static PetscErrorCode KSPPIPEFGMRESBuildSoln(PetscScalar *nrs,Vec vguess,Vec vdest,KSP ksp,PetscInt it)
{
  PetscScalar    tt;
  PetscErrorCode ierr;
  PetscInt       k,j;
  KSP_PIPEFGMRES *pipefgmres = (KSP_PIPEFGMRES*)(ksp->data);

  PetscFunctionBegin;
  /* Solve for solution vector that minimizes the residual */

  if (it < 0) {                                 /* no pipefgmres steps have been performed */
    ierr = VecCopy(vguess,vdest);CHKERRQ(ierr); /* VecCopy() is smart, exits immediately if vguess == vdest */
    PetscFunctionReturn(0);
  }

  /* solve the upper triangular system - RS is the right side and HH is
     the upper triangular matrix  - put soln in nrs */
  if (*HH(it,it) != 0.0) nrs[it] = *RS(it) / *HH(it,it);
  else nrs[it] = 0.0;

  for (k=it-1; k>=0; k--) {
    tt = *RS(k);
    for (j=k+1; j<=it; j++) tt -= *HH(k,j) * nrs[j];
    nrs[k] = tt / *HH(k,k);
  }

  /* Accumulate the correction to the solution of the preconditioned problem in VEC_TEMP */
  ierr = VecZeroEntries(VEC_TEMP);CHKERRQ(ierr);
  ierr = VecMAXPY(VEC_TEMP,it+1,nrs,&PREVEC(0));CHKERRQ(ierr);

  /* add solution to previous solution */
  if (vdest == vguess) {
    ierr = VecAXPY(vdest,1.0,VEC_TEMP);CHKERRQ(ierr);
  } else {
    ierr = VecWAXPY(vdest,1.0,VEC_TEMP,vguess);CHKERRQ(ierr);
  }
  PetscFunctionReturn(0);
}

/*

    KSPPIPEFGMRESUpdateHessenberg - Do the scalar work for the orthogonalization.
                            Return new residual.

    input parameters:

.        ksp -    Krylov space object
.        it  -    plane rotations are applied to the (it+1)th column of the
                  modified hessenberg (i.e. HH(:,it))
.        hapend - PETSC_FALSE not happy breakdown ending.

    output parameters:
.        res - the new residual

 */
#undef __FUNCT__
#define __FUNCT__ "KSPPIPEFGMRESUpdateHessenberg"
/*
.  it - column of the Hessenberg that is complete, PIPEFGMRES is actually computing two columns ahead of this
 */
static PetscErrorCode KSPPIPEFGMRESUpdateHessenberg(KSP ksp,PetscInt it,PetscBool *hapend,PetscReal *res)
{
  PetscScalar    *hh,*cc,*ss,*rs;
  PetscInt       j;
  PetscReal      hapbnd;
  KSP_PIPEFGMRES *pipefgmres = (KSP_PIPEFGMRES*)(ksp->data);
  PetscErrorCode ierr;

  PetscFunctionBegin;
  hh = HH(0,it);   /* pointer to beginning of column to update */
  cc = CC(0);      /* beginning of cosine rotations */
  ss = SS(0);      /* beginning of sine rotations */
  rs = RS(0);      /* right hand side of least squares system */

  /* The Hessenberg matrix is now correct through column it, save that form for possible spectral analysis */
  for (j=0; j<=it+1; j++) *HES(j,it) = hh[j];

  /* check for the happy breakdown */
  hapbnd = PetscMin(PetscAbsScalar(hh[it+1] / rs[it]),pipefgmres->haptol);
  if (PetscAbsScalar(hh[it+1]) < hapbnd) {
    ierr    = PetscInfo4(ksp,"Detected happy breakdown, current hapbnd = %14.12e H(%D,%D) = %14.12e\n",(double)hapbnd,it+1,it,(double)PetscAbsScalar(*HH(it+1,it)));CHKERRQ(ierr);
    *hapend = PETSC_TRUE;
  }

  /* Apply all the previously computed plane rotations to the new column
     of the Hessenberg matrix */
  /* Note: this uses the rotation [conj(c)  s ; -s   c], c= cos(theta), s= sin(theta),
     and some refs have [c   s ; -conj(s)  c] (don't be confused!) */

  for (j=0; j<it; j++) {
    PetscScalar hhj = hh[j];
    hh[j]   = PetscConj(cc[j])*hhj + ss[j]*hh[j+1];
    hh[j+1] =          -ss[j] *hhj + cc[j]*hh[j+1];
  }

  /*
    compute the new plane rotation, and apply it to:
     1) the right-hand-side of the Hessenberg system (RS)
        note: it affects RS(it) and RS(it+1)
     2) the new column of the Hessenberg matrix
        note: it affects HH(it,it) which is currently pointed to
        by hh and HH(it+1, it) (*(hh+1))
    thus obtaining the updated value of the residual...
  */

  /* compute new plane rotation */

  if (!*hapend) {
    PetscReal delta = PetscSqrtReal(PetscSqr(PetscAbsScalar(hh[it])) + PetscSqr(PetscAbsScalar(hh[it+1])));
    if (delta == 0.0) {
      ksp->reason = KSP_DIVERGED_NULL;
      PetscFunctionReturn(0);
    }

    cc[it] = hh[it] / delta;    /* new cosine value */
    ss[it] = hh[it+1] / delta;  /* new sine value */

    hh[it]   = PetscConj(cc[it])*hh[it] + ss[it]*hh[it+1];
    rs[it+1] = -ss[it]*rs[it];
    rs[it]   = PetscConj(cc[it])*rs[it];
    *res     = PetscAbsScalar(rs[it+1]);
  } else { /* happy breakdown: HH(it+1, it) = 0, therefore we don't need to apply
            another rotation matrix (so RH doesn't change).  The new residual is
            always the new sine term times the residual from last time (RS(it)),
            but now the new sine rotation would be zero...so the residual should
            be zero...so we will multiply "zero" by the last residual.  This might
            not be exactly what we want to do here -could just return "zero". */

    *res = 0.0;
  }
  PetscFunctionReturn(0);
}

/*
   KSPBuildSolution_PIPEFGMRES

     Input Parameter:
.     ksp - the Krylov space object
.     ptr-

   Output Parameter:
.     result - the solution

   Note: this calls KSPPIPEFGMRESBuildSoln - the same function that KSPPIPEFGMRESCycle
   calls directly.

*/
#undef __FUNCT__
#define __FUNCT__ "KSPBuildSolution_PIPEFGMRES"
PetscErrorCode KSPBuildSolution_PIPEFGMRES(KSP ksp,Vec ptr,Vec *result)
{
  KSP_PIPEFGMRES *pipefgmres = (KSP_PIPEFGMRES*)ksp->data;
  PetscErrorCode ierr;

  PetscFunctionBegin;
  if (!ptr) {
    if (!pipefgmres->sol_temp) {
      ierr = VecDuplicate(ksp->vec_sol,&pipefgmres->sol_temp);CHKERRQ(ierr);
      ierr = PetscLogObjectParent((PetscObject)ksp,(PetscObject)pipefgmres->sol_temp);CHKERRQ(ierr);
    }
    ptr = pipefgmres->sol_temp;
  }
  if (!pipefgmres->nrs) {
    /* allocate the work area */
    ierr = PetscMalloc1(pipefgmres->max_k,&pipefgmres->nrs);CHKERRQ(ierr);
    ierr = PetscLogObjectMemory((PetscObject)ksp,pipefgmres->max_k*sizeof(PetscScalar));CHKERRQ(ierr);
  }

  ierr = KSPPIPEFGMRESBuildSoln(pipefgmres->nrs,ksp->vec_sol,ptr,ksp,pipefgmres->it);CHKERRQ(ierr);
  if (result) *result = ptr;
  PetscFunctionReturn(0);
}

#undef __FUNCT__
#define __FUNCT__ "KSPSetFromOptions_PIPEFGMRES"
PetscErrorCode KSPSetFromOptions_PIPEFGMRES(PetscOptionItems *PetscOptionsObject,KSP ksp)
{
  PetscErrorCode ierr;
  KSP_PIPEFGMRES *pipefgmres = (KSP_PIPEFGMRES*)ksp->data;
  PetscBool      flg;
  PetscScalar    shift;

  PetscFunctionBegin;
  ierr = KSPSetFromOptions_GMRES(PetscOptionsObject,ksp);CHKERRQ(ierr);
  ierr = PetscOptionsHead(PetscOptionsObject,"KSP pipelined FGMRES Options");CHKERRQ(ierr);
  ierr = PetscOptionsScalar("-ksp_pipefgmres_shift","shift parameter","KSPPIPEFGMRESSetShift",pipefgmres->shift,&shift,&flg);CHKERRQ(ierr);
  if (flg) { ierr = KSPPIPEFGMRESSetShift(ksp,shift);CHKERRQ(ierr); }
  ierr = PetscOptionsTail();CHKERRQ(ierr);
  PetscFunctionReturn(0);
}

#undef __FUNCT__
#define __FUNCT__ "KSPView_PIPEFGMRES"
PetscErrorCode KSPView_PIPEFGMRES(KSP ksp,PetscViewer viewer)
{
  KSP_PIPEFGMRES *pipefgmres = (KSP_PIPEFGMRES*)ksp->data;
  PetscErrorCode ierr;
  PetscBool      iascii,isstring;

  PetscFunctionBegin;
  ierr = PetscObjectTypeCompare((PetscObject)viewer,PETSCVIEWERASCII,&iascii);CHKERRQ(ierr);
  ierr = PetscObjectTypeCompare((PetscObject)viewer,PETSCVIEWERSTRING,&isstring);CHKERRQ(ierr);

  if (iascii) {
    ierr = PetscViewerASCIIPrintf(viewer,"  GMRES: restart=%D\n",pipefgmres->max_k);CHKERRQ(ierr);
    ierr = PetscViewerASCIIPrintf(viewer,"  GMRES: happy breakdown tolerance %g\n",(double)pipefgmres->haptol);CHKERRQ(ierr);
#if defined(PETSC_USE_COMPLEX)
    ierr = PetscViewerASCIIPrintf(viewer," PIPEFGMRES: shift=%g+%gi\n",PetscRealPart(pipefgmres->shift),PetscImaginaryPart(pipefgmres->shift));CHKERRQ(ierr);
#else
    ierr = PetscViewerASCIIPrintf(viewer," PIPEFGMRES: shift=%g\n",pipefgmres->shift);CHKERRQ(ierr);
#endif
  } else if (isstring) {
    ierr = PetscViewerStringSPrintf(viewer,"restart %D",pipefgmres->max_k);CHKERRQ(ierr);
#if defined(PETSC_USE_COMPLEX)
    ierr = PetscViewerStringSPrintf(viewer,"   PIPEFGMRES: shift=%g+%gi\n",PetscRealPart(pipefgmres->shift),PetscImaginaryPart(pipefgmres->shift));CHKERRQ(ierr);
#else
    ierr = PetscViewerStringSPrintf(viewer,"   PIPEFGMRES: shift=%g\n",pipefgmres->shift);CHKERRQ(ierr);
#endif
  }
  PetscFunctionReturn(0);
}

#undef __FUNCT__
#define __FUNCT__ "KSPReset_PIPEFGMRES"
PetscErrorCode KSPReset_PIPEFGMRES(KSP ksp)
{
  KSP_PIPEFGMRES *pipefgmres = (KSP_PIPEFGMRES*)ksp->data;
  PetscErrorCode   ierr;
  PetscInt         i;

  PetscFunctionBegin;
  ierr = PetscFree(pipefgmres->prevecs);CHKERRQ(ierr);
  ierr = PetscFree(pipefgmres->zvecs);CHKERRQ(ierr);
  for (i=0; i<pipefgmres->nwork_alloc; i++) {
    ierr = VecDestroyVecs(pipefgmres->mwork_alloc[i],&pipefgmres->prevecs_user_work[i]);CHKERRQ(ierr);
    ierr = VecDestroyVecs(pipefgmres->mwork_alloc[i],&pipefgmres->zvecs_user_work[i]);CHKERRQ(ierr);
  }
  ierr = PetscFree(pipefgmres->prevecs_user_work);CHKERRQ(ierr);
  ierr = PetscFree(pipefgmres->zvecs_user_work);CHKERRQ(ierr);
  ierr = PetscFree(pipefgmres->redux);CHKERRQ(ierr);
  ierr = KSPReset_GMRES(ksp);CHKERRQ(ierr);
  PetscFunctionReturn(0);
}

/*MC
   KSPPIPEFGMRES - Implements the Pipelined Generalized Minimal Residual method.

   A flexible, 1-stage pipelined variant of GMRES.

   Options Database Keys:
+   -ksp_gmres_restart <restart> - the number of Krylov directions to orthogonalize against
.   -ksp_gmres_haptol <tol> - sets the tolerance for "happy ending" (exact convergence)
.   -ksp_gmres_preallocate - preallocate all the Krylov search directions initially (otherwise groups of
.   -ksp_pipefgmres_shift - the shift to use (defaults to 1. See KSPPIPEFGMRESSetShift()
                             vectors are allocated as needed)
-   -ksp_gmres_krylov_monitor - plot the Krylov space generated


   Level: intermediate

   Notes:

   This variant is not "explicitly normalized" like KSPPGMRES, and requires a shift parameter.

   A heuristic for choosing the shift parameter is the largest eigenvalue of the preconditioned operator.

   Only right preconditioning is supported (but this preconditioner may be nonlinear/variable/inexact, as with KSPFGMRES).
   MPI configuration may be necessary for reductions to make asynchronous progress, which is important for performance of pipelined methods.
   See the FAQ on the PETSc website for details.

   Developer Notes: This class is subclassed off of KSPGMRES.

   Reference:
    P. Sanan, S.M. Schnepp, and D.A. May,
    "Pipelined, Flexible Krylov Subspace Methods,"
    SIAM Journal on Scientific Computing 2016 38:5, C441-C470,
    DOI: 10.1137/15M1049130

.seealso:  KSPCreate(), KSPSetType(), KSPType (for list of available types), KSP, KSPLGMRES, KSPPIPECG, KSPPIPECR, KSPPGMRES, KSPFGMRES
           KSPGMRESSetRestart(), KSPGMRESSetHapTol(), KSPGMRESSetPreAllocateVectors(), KSPGMRESMonitorKrylov(), KSPPIPEFGMRESSetShift()
M*/

#undef __FUNCT__
#define __FUNCT__ "KSPCreate_PIPEFGMRES"
PETSC_EXTERN PetscErrorCode KSPCreate_PIPEFGMRES(KSP ksp)
{
  KSP_PIPEFGMRES *pipefgmres;
  PetscErrorCode ierr;

  PetscFunctionBegin;
  ierr = PetscNewLog(ksp,&pipefgmres);CHKERRQ(ierr);

  ksp->data                              = (void*)pipefgmres;
  ksp->ops->buildsolution                = KSPBuildSolution_PIPEFGMRES;
  ksp->ops->setup                        = KSPSetUp_PIPEFGMRES;
  ksp->ops->solve                        = KSPSolve_PIPEFGMRES;
  ksp->ops->reset                        = KSPReset_PIPEFGMRES;
  ksp->ops->destroy                      = KSPDestroy_PIPEFGMRES;
  ksp->ops->view                         = KSPView_PIPEFGMRES;
  ksp->ops->setfromoptions               = KSPSetFromOptions_PIPEFGMRES;
  ksp->ops->computeextremesingularvalues = KSPComputeExtremeSingularValues_GMRES;
  ksp->ops->computeeigenvalues           = KSPComputeEigenvalues_GMRES;

  ierr = KSPSetSupportedNorm(ksp,KSP_NORM_UNPRECONDITIONED,PC_RIGHT,3);CHKERRQ(ierr);

  ierr = PetscObjectComposeFunction((PetscObject)ksp,"KSPGMRESSetPreAllocateVectors_C",KSPGMRESSetPreAllocateVectors_GMRES);CHKERRQ(ierr);
  ierr = PetscObjectComposeFunction((PetscObject)ksp,"KSPGMRESSetRestart_C",KSPGMRESSetRestart_GMRES);CHKERRQ(ierr);
  ierr = PetscObjectComposeFunction((PetscObject)ksp,"KSPGMRESGetRestart_C",KSPGMRESGetRestart_GMRES);CHKERRQ(ierr);

  pipefgmres->nextra_vecs    = 1;
  pipefgmres->haptol         = 1.0e-30;
  pipefgmres->q_preallocate  = 0;
  pipefgmres->delta_allocate = PIPEFGMRES_DELTA_DIRECTIONS;
  pipefgmres->orthog         = 0;
  pipefgmres->nrs            = 0;
  pipefgmres->sol_temp       = 0;
  pipefgmres->max_k          = PIPEFGMRES_DEFAULT_MAXK;
  pipefgmres->Rsvd           = 0;
  pipefgmres->orthogwork     = 0;
  pipefgmres->cgstype        = KSP_GMRES_CGS_REFINE_NEVER;
  pipefgmres->shift          = 1.0;
  PetscFunctionReturn(0);
}

#undef __FUNCT__
#define __FUNCT__ "KSPPIPEFGMRESGetNewVectors"
static PetscErrorCode KSPPIPEFGMRESGetNewVectors(KSP ksp,PetscInt it)
{
  KSP_PIPEFGMRES *pipefgmres = (KSP_PIPEFGMRES*)ksp->data;
  PetscInt       nwork   = pipefgmres->nwork_alloc; /* number of work vector chunks allocated */
  PetscInt       nalloc;                            /* number to allocate */
  PetscErrorCode ierr;
  PetscInt       k;

  PetscFunctionBegin;
  nalloc = pipefgmres->delta_allocate; /* number of vectors to allocate
                                      in a single chunk */

  /* Adjust the number to allocate to make sure that we don't exceed the
     number of available slots (pipefgmres->vecs_allocated)*/
  if (it + VEC_OFFSET + nalloc >= pipefgmres->vecs_allocated) {
    nalloc = pipefgmres->vecs_allocated - it - VEC_OFFSET;
  }
  if (!nalloc) PetscFunctionReturn(0);

  pipefgmres->vv_allocated += nalloc; /* vv_allocated is the number of vectors allocated */

  /* work vectors */
  ierr = KSPCreateVecs(ksp,nalloc,&pipefgmres->user_work[nwork],0,NULL);CHKERRQ(ierr);
  ierr = PetscLogObjectParents(ksp,nalloc,pipefgmres->user_work[nwork]);CHKERRQ(ierr);
  for (k=0; k < nalloc; k++) {
    pipefgmres->vecs[it+VEC_OFFSET+k] = pipefgmres->user_work[nwork][k];
  }
  /* specify size of chunk allocated */
  pipefgmres->mwork_alloc[nwork] = nalloc;

  /* preconditioned vectors (note we don't use VEC_OFFSET) */
  ierr = KSPCreateVecs(ksp,nalloc,&pipefgmres->prevecs_user_work[nwork],0,NULL);CHKERRQ(ierr);
  ierr = PetscLogObjectParents(ksp,nalloc,pipefgmres->prevecs_user_work[nwork]);CHKERRQ(ierr);
  for (k=0; k < nalloc; k++) {
    pipefgmres->prevecs[it+k] = pipefgmres->prevecs_user_work[nwork][k];
  }

  ierr = KSPCreateVecs(ksp,nalloc,&pipefgmres->zvecs_user_work[nwork],0,NULL);CHKERRQ(ierr);
  ierr = PetscLogObjectParents(ksp,nalloc,pipefgmres->zvecs_user_work[nwork]);CHKERRQ(ierr);
  for (k=0; k < nalloc; k++) {
    pipefgmres->zvecs[it+k] = pipefgmres->zvecs_user_work[nwork][k];
  }

  /* increment the number of work vector chunks */
  pipefgmres->nwork_alloc++;
  PetscFunctionReturn(0);
}
#undef __FUNCT__
#define __FUNCT__ "KSPPIPEFGMRESSetShift"
/*@
  KSPPIPEFGMRESSetShift - Set the shift parameter for the flexible, pipelined GMRES solver.

  A heuristic is to set this to be comparable to the largest eigenvalue of the preconditioned operator. This can be acheived with PETSc itself by using a few iterations of a Krylov method. See KSPComputeEigenvalues (and note the caveats there).

Logically Collective on KSP

Input Parameters:
+  ksp - the Krylov space context
-  shift - the shift

Level: intermediate

Options Database:
. -ksp_pipefgmres_shift <shift>

.seealso: KSPComputeEigenvalues()
@*/
PetscErrorCode KSPPIPEFGMRESSetShift(KSP ksp,PetscScalar shift)
{
  KSP_PIPEFGMRES *pipefgmres = (KSP_PIPEFGMRES*)ksp->data;

  PetscFunctionBegin;
  PetscValidHeaderSpecific(ksp,KSP_CLASSID,1);
  PetscValidLogicalCollectiveScalar(ksp,shift,2);
  pipefgmres->shift = shift;
  PetscFunctionReturn(0);
}<|MERGE_RESOLUTION|>--- conflicted
+++ resolved
@@ -371,16 +371,14 @@
   PetscBool      guess_zero = ksp->guess_zero;
 
   PetscFunctionBegin;
-<<<<<<< HEAD
-  ierr = PetscCitationsRegister(citation,&cited);CHKERRQ(ierr);
-=======
 
   /* We have not checked these routines for use with complex numbers. The inner products
      are likely not defined correctly for that case */
 #if (defined(PETSC_USE_COMPLEX) && !defined(PETSC_SKIP_COMPLEX))
   SETERRQ(PETSC_COMM_WORLD,PETSC_ERR_SUP,"PIPEFGMRES has not been implemented for use with complex scalars");
 #endif
->>>>>>> a497884d
+
+  ierr = PetscCitationsRegister(citation,&cited);CHKERRQ(ierr);
 
   if (ksp->calc_sings && !pipefgmres->Rsvd) SETERRQ(PetscObjectComm((PetscObject)ksp),PETSC_ERR_ORDER,"Must call KSPSetComputeSingularValues() before KSPSetUp() is called");
   ierr     = PetscObjectSAWsTakeAccess((PetscObject)ksp);CHKERRQ(ierr);
