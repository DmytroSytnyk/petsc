
/*
 * Implementation of BiCGstab(L) the paper by D.R. Fokkema,
 * "Enhanced implementation of BiCGStab(L) for solving linear systems
 * of equations". This uses tricky delayed updating ideas to prevent
 * round-off buildup.
 *
 * This has not been completely cleaned up into PETSc style.
 *
 * All the BLAS and LAPACK calls below should be removed and replaced with 
 * loops and the macros for block solvers converted from LINPACK; there is no way
 * calls to BLAS/LAPACK make sense for size 2, 3, 4, etc.
 */
#include <private/kspimpl.h>              /*I   "petscksp.h" I*/
#include <../src/ksp/ksp/impls/bcgsl/bcgslimpl.h>
#include <petscblaslapack.h>


#undef __FUNCT__
#define __FUNCT__ "KSPSolve_BCGSL"
static PetscErrorCode  KSPSolve_BCGSL(KSP ksp)
{
  KSP_BCGSL      *bcgsl = (KSP_BCGSL *) ksp->data;
  PetscScalar    alpha, beta, omega, sigma;
  PetscScalar    rho0, rho1;
  PetscReal      kappa0, kappaA, kappa1;
  PetscReal      ghat;
  PetscReal      zeta, zeta0, rnmax_computed, rnmax_true, nrm0;
  PetscBool      bUpdateX;
  PetscInt       maxit;
  PetscInt       h, i, j, k, vi, ell;
  PetscBLASInt   ldMZ,bierr;

  PetscErrorCode ierr;

  PetscFunctionBegin;
  if (ksp->normtype == KSP_NORM_NATURAL) SETERRQ(((PetscObject)ksp)->comm,PETSC_ERR_SUP,"Cannot use natural norm with KSPBCGSL");
  if (ksp->normtype == KSP_NORM_PRECONDITIONED && ksp->pc_side != PC_LEFT) SETERRQ(((PetscObject)ksp)->comm,PETSC_ERR_SUP,"Use -ksp_norm_type unpreconditioned for right preconditioning and KSPBCGSL");
  if (ksp->normtype == KSP_NORM_UNPRECONDITIONED && ksp->pc_side != PC_RIGHT) SETERRQ(((PetscObject)ksp)->comm,PETSC_ERR_SUP,"Use -ksp_norm_type preconditioned for left preconditioning and KSPBCGSL");

  /* set up temporary vectors */
  vi = 0;
  ell = bcgsl->ell;
  bcgsl->vB    = ksp->work[vi]; vi++;
  bcgsl->vRt   = ksp->work[vi]; vi++;
  bcgsl->vTm   = ksp->work[vi]; vi++;
  bcgsl->vvR   = ksp->work+vi; vi += ell+1;
  bcgsl->vvU   = ksp->work+vi; vi += ell+1;
  bcgsl->vXr   = ksp->work[vi]; vi++;
  ldMZ = PetscBLASIntCast(ell+1);

  /* Prime the iterative solver */
  ierr = KSPInitialResidual(ksp, VX, VTM, VB, VVR[0], ksp->vec_rhs);CHKERRQ(ierr);
  ierr = VecNorm(VVR[0], NORM_2, &zeta0);CHKERRQ(ierr);
  rnmax_computed = zeta0;
  rnmax_true = zeta0;

  ierr = (*ksp->converged)(ksp, 0, zeta0, &ksp->reason, ksp->cnvP);CHKERRQ(ierr);
  if (ksp->reason) {
    ierr = PetscObjectTakeAccess(ksp);CHKERRQ(ierr);
    ksp->its   = 0;
    ksp->rnorm = zeta0;
    ierr = PetscObjectGrantAccess(ksp);CHKERRQ(ierr);
    PetscFunctionReturn(0);
  }

  ierr = VecSet(VVU[0],0.0);CHKERRQ(ierr);
  alpha = 0.;
  rho0 = omega = 1;

  if (bcgsl->delta>0.0) {
    ierr = VecCopy(VX, VXR);CHKERRQ(ierr);
    ierr = VecSet(VX,0.0);CHKERRQ(ierr);
    ierr = VecCopy(VVR[0], VB);CHKERRQ(ierr);
  } else {
    ierr = VecCopy(ksp->vec_rhs, VB);CHKERRQ(ierr);
  }

  /* Life goes on */
  ierr = VecCopy(VVR[0], VRT);CHKERRQ(ierr);
  zeta = zeta0;

  ierr = KSPGetTolerances(ksp, PETSC_NULL, PETSC_NULL, PETSC_NULL, &maxit);CHKERRQ(ierr);

  for (k=0; k<maxit; k += bcgsl->ell) {
    ksp->its   = k;
    ksp->rnorm = zeta;

    KSPLogResidualHistory(ksp, zeta);
    KSPMonitor(ksp, ksp->its, zeta);

    ierr = (*ksp->converged)(ksp, k, zeta, &ksp->reason, ksp->cnvP);CHKERRQ(ierr);
    if (ksp->reason < 0) PetscFunctionReturn(0);
    else if (ksp->reason) break;

    /* BiCG part */
    rho0 = -omega*rho0;
    nrm0 = zeta;
    for (j=0; j<bcgsl->ell; j++) {
      /* rho1 <- r_j' * r_tilde */
      ierr = VecDot(VVR[j], VRT, &rho1);CHKERRQ(ierr);
      if (rho1 == 0.0) {
        ksp->reason = KSP_DIVERGED_BREAKDOWN_BICG;
        PetscFunctionReturn(0);
      }
      beta = alpha*(rho1/rho0);
      rho0 = rho1;
      for (i=0; i<=j; i++) {
        /* u_i <- r_i - beta*u_i */
        ierr = VecAYPX(VVU[i], -beta, VVR[i]);CHKERRQ(ierr);
      }
      /* u_{j+1} <- inv(K)*A*u_j */
      ierr = KSP_PCApplyBAorAB(ksp, VVU[j], VVU[j+1], VTM);CHKERRQ(ierr);

      ierr = VecDot(VVU[j+1], VRT, &sigma);CHKERRQ(ierr);
      if (sigma == 0.0) {
        ksp->reason = KSP_DIVERGED_BREAKDOWN_BICG;
        PetscFunctionReturn(0);
      }
      alpha = rho1/sigma;

      /* x <- x + alpha*u_0 */
      ierr = VecAXPY(VX, alpha, VVU[0]);CHKERRQ(ierr);

      for (i=0; i<=j; i++) {
        /* r_i <- r_i - alpha*u_{i+1} */
        ierr = VecAXPY(VVR[i], -alpha, VVU[i+1]);CHKERRQ(ierr);
      }

      /* r_{j+1} <- inv(K)*A*r_j */
      ierr = KSP_PCApplyBAorAB(ksp, VVR[j], VVR[j+1], VTM);CHKERRQ(ierr);

      ierr = VecNorm(VVR[0], NORM_2, &nrm0);CHKERRQ(ierr);
      if (bcgsl->delta>0.0) {
        if (rnmax_computed<nrm0) rnmax_computed = nrm0;
        if (rnmax_true<nrm0) rnmax_true = nrm0;
      }

      /* NEW: check for early exit */
      ierr = (*ksp->converged)(ksp, k+j, nrm0, &ksp->reason, ksp->cnvP);CHKERRQ(ierr);
      if (ksp->reason) {
        ierr = PetscObjectTakeAccess(ksp);CHKERRQ(ierr);
        ksp->its   = k+j;
        ksp->rnorm = nrm0;
        ierr = PetscObjectGrantAccess(ksp);CHKERRQ(ierr);
        if (ksp->reason < 0) PetscFunctionReturn(0);
      }
    }

    /* Polynomial part */
    for(i = 0; i <= bcgsl->ell; ++i) {
      ierr = VecMDot(VVR[i], i+1, VVR, &MZa[i*ldMZ]);CHKERRQ(ierr);
    }
    /* Symmetrize MZa */
    for(i = 0; i <= bcgsl->ell; ++i) {
      for(j = i+1; j <= bcgsl->ell; ++j) {
        MZa[i*ldMZ+j] = MZa[j*ldMZ+i] = PetscConj(MZa[j*ldMZ+i]);
      }
    }
    /* Copy MZa to MZb */
    ierr = PetscMemcpy(MZb,MZa,ldMZ*ldMZ*sizeof(PetscScalar));CHKERRQ(ierr);

    if (!bcgsl->bConvex || bcgsl->ell==1) {
      PetscBLASInt ione = 1,bell = PetscBLASIntCast(bcgsl->ell);

      AY0c[0] = -1;
      LAPACKpotrf_("Lower", &bell, &MZa[1+ldMZ], &ldMZ, &bierr);
      if (ierr!=0) {
        ksp->reason = KSP_DIVERGED_BREAKDOWN;
        PetscFunctionReturn(0);
      }
      ierr = PetscMemcpy(&AY0c[1],&MZb[1],bcgsl->ell*sizeof(PetscScalar));CHKERRQ(ierr);
      LAPACKpotrs_("Lower", &bell, &ione, &MZa[1+ldMZ], &ldMZ, &AY0c[1], &ldMZ, &bierr);
    } else {
      PetscBLASInt ione = 1;
      PetscScalar aone = 1.0, azero = 0.0;
      PetscBLASInt neqs = PetscBLASIntCast(bcgsl->ell-1);

      LAPACKpotrf_("Lower", &neqs, &MZa[1+ldMZ], &ldMZ, &bierr);
      if (ierr!=0) {
        ksp->reason = KSP_DIVERGED_BREAKDOWN;
        PetscFunctionReturn(0);
      }
      ierr = PetscMemcpy(&AY0c[1],&MZb[1],(bcgsl->ell-1)*sizeof(PetscScalar));CHKERRQ(ierr);
      LAPACKpotrs_("Lower", &neqs, &ione, &MZa[1+ldMZ], &ldMZ, &AY0c[1], &ldMZ, &bierr);
      AY0c[0] = -1;
      AY0c[bcgsl->ell] = 0.;

      ierr = PetscMemcpy(&AYlc[1],&MZb[1+ldMZ*(bcgsl->ell)],(bcgsl->ell-1)*sizeof(PetscScalar));CHKERRQ(ierr);
      LAPACKpotrs_("Lower", &neqs, &ione, &MZa[1+ldMZ], &ldMZ, &AYlc[1], &ldMZ, &bierr);

      AYlc[0] = 0.;
      AYlc[bcgsl->ell] = -1;

      BLASgemv_("NoTr", &ldMZ, &ldMZ, &aone, MZb, &ldMZ, AY0c, &ione, &azero, AYtc, &ione);

      kappa0 = BLASdot_(&ldMZ, AY0c, &ione, AYtc, &ione);

      /* round-off can cause negative kappa's */
      if (kappa0<0) kappa0 = -kappa0;
      kappa0 = sqrt(kappa0);

      kappaA = BLASdot_(&ldMZ, AYlc, &ione, AYtc, &ione);

      BLASgemv_("noTr", &ldMZ, &ldMZ, &aone, MZb, &ldMZ, AYlc, &ione, &azero, AYtc, &ione);

      kappa1 = BLASdot_(&ldMZ, AYlc, &ione, AYtc, &ione);

      if (kappa1<0) kappa1 = -kappa1;
      kappa1 = sqrt(kappa1);

      if (kappa0!=0.0 && kappa1!=0.0) {
        if (kappaA<0.7*kappa0*kappa1) {
          ghat = (kappaA<0.0) ?  -0.7*kappa0/kappa1 : 0.7*kappa0/kappa1;
        } else {
          ghat = kappaA/(kappa1*kappa1);
        }
        for (i=0; i<=bcgsl->ell; i++) {
          AY0c[i] = AY0c[i] - ghat* AYlc[i];
        }
      }
    }

    omega = AY0c[bcgsl->ell];
    for (h=bcgsl->ell; h>0 && omega==0.0; h--) {
      omega = AY0c[h];
    }
    if (omega==0.0) {
      ksp->reason = KSP_DIVERGED_BREAKDOWN;
      PetscFunctionReturn(0);
    }


    ierr = VecMAXPY(VX, bcgsl->ell,AY0c+1, VVR);CHKERRQ(ierr);
    for (i=1; i<=bcgsl->ell; i++) {
      AY0c[i] *= -1.0;
    }
    ierr = VecMAXPY(VVU[0], bcgsl->ell,AY0c+1, VVU+1);CHKERRQ(ierr);
    ierr = VecMAXPY(VVR[0], bcgsl->ell,AY0c+1, VVR+1);CHKERRQ(ierr);
    for (i=1; i<=bcgsl->ell; i++) {
      AY0c[i] *= -1.0;
    }
    ierr = VecNorm(VVR[0], NORM_2, &zeta);CHKERRQ(ierr);

    /* Accurate Update */
    if (bcgsl->delta>0.0) {
      if (rnmax_computed<zeta) rnmax_computed = zeta;
      if (rnmax_true<zeta) rnmax_true = zeta;

      bUpdateX = (PetscBool) (zeta<bcgsl->delta*zeta0 && zeta0<=rnmax_computed);
      if ((zeta<bcgsl->delta*rnmax_true && zeta0<=rnmax_true) || bUpdateX) {
        /* r0 <- b-inv(K)*A*X */
        ierr = KSP_PCApplyBAorAB(ksp, VX, VVR[0], VTM);CHKERRQ(ierr);
        ierr = VecAYPX(VVR[0], -1.0, VB);CHKERRQ(ierr);
        rnmax_true = zeta;

        if (bUpdateX) {
          ierr = VecAXPY(VXR,1.0,VX);CHKERRQ(ierr);
          ierr = VecSet(VX,0.0);CHKERRQ(ierr);
          ierr = VecCopy(VVR[0], VB);CHKERRQ(ierr);
          rnmax_computed = zeta;
        }
      }
    }
  }
  if (bcgsl->delta>0.0) {
    ierr = VecAXPY(VX,1.0,VXR);CHKERRQ(ierr);
  }

  ierr = (*ksp->converged)(ksp, k, zeta, &ksp->reason, ksp->cnvP);CHKERRQ(ierr);
  if (!ksp->reason) ksp->reason = KSP_DIVERGED_ITS;
  PetscFunctionReturn(0);
}

#undef __FUNCT__
#define __FUNCT__ "KSPBCGSLSetXRes"
/*@
   KSPBCGSLSetXRes - Sets the parameter governing when
   exact residuals will be used instead of computed residuals.

   Logically Collective on KSP

   Input Parameters:
+  ksp - iterative context obtained from KSPCreate
-  delta - computed residuals are used alone when delta is not positive

   Options Database Keys:

.  -ksp_bcgsl_xres delta

   Level: intermediate

.keywords: KSP, BiCGStab(L), set, exact residuals

.seealso: KSPBCGSLSetEll(), KSPBCGSLSetPol()
@*/
PetscErrorCode  KSPBCGSLSetXRes(KSP ksp, PetscReal delta)
{
  KSP_BCGSL      *bcgsl = (KSP_BCGSL *)ksp->data;
  PetscErrorCode ierr;

  PetscFunctionBegin;
  PetscValidLogicalCollectiveReal(ksp,delta,2);
  if (ksp->setupstage) {
    if ((delta<=0 && bcgsl->delta>0) || (delta>0 && bcgsl->delta<=0)) {
      ierr = KSPDefaultReset(ksp);CHKERRQ(ierr);
      ierr = PetscFree5(AY0c,AYlc,AYtc,MZa,MZb);CHKERRQ(ierr);
      ksp->setupstage = KSP_SETUP_NEW;
    }
  }
  bcgsl->delta = delta;
  PetscFunctionReturn(0);
}

#undef __FUNCT__
#define __FUNCT__ "KSPBCGSLSetPol"
/*@
   KSPBCGSLSetPol - Sets the type of polynomial part will
   be used in the BiCGSTab(L) solver.

   Logically Collective on KSP

   Input Parameters:
+  ksp - iterative context obtained from KSPCreate
-  uMROR - set to PETSC_TRUE when the polynomial is a convex combination of an MR and an OR step.

   Options Database Keys:

+  -ksp_bcgsl_cxpoly - use enhanced polynomial
.  -ksp_bcgsl_mrpoly - use standard polynomial

   Level: intermediate

.keywords: KSP, BiCGStab(L), set, polynomial

.seealso: @()
@*/
PetscErrorCode  KSPBCGSLSetPol(KSP ksp, PetscBool  uMROR)
{
  KSP_BCGSL      *bcgsl = (KSP_BCGSL *)ksp->data;
  PetscErrorCode ierr;

  PetscFunctionBegin;
  PetscValidLogicalCollectiveBool(ksp,uMROR,2);

  if (!ksp->setupstage) {
    bcgsl->bConvex = uMROR;
  } else if (bcgsl->bConvex != uMROR) {
    /* free the data structures,
       then create them again
     */
    ierr = KSPDefaultReset(ksp);CHKERRQ(ierr);
    ierr = PetscFree5(AY0c,AYlc,AYtc,MZa,MZb);CHKERRQ(ierr);
    bcgsl->bConvex = uMROR;
    ksp->setupstage = KSP_SETUP_NEW;
  }
  PetscFunctionReturn(0);
}

#undef __FUNCT__
#define __FUNCT__ "KSPBCGSLSetEll"
/*@
   KSPBCGSLSetEll - Sets the number of search directions in BiCGStab(L).

   Logically Collective on KSP

   Input Parameters:
+  ksp - iterative context obtained from KSPCreate
-  ell - number of search directions

   Options Database Keys:

.  -ksp_bcgsl_ell ell

   Level: intermediate

.keywords: KSP, BiCGStab(L), set, exact residuals,

.seealso: @()
@*/
PetscErrorCode  KSPBCGSLSetEll(KSP ksp, PetscInt ell)
{
  KSP_BCGSL      *bcgsl = (KSP_BCGSL *)ksp->data;
  PetscErrorCode ierr;

  PetscFunctionBegin;
  if (ell < 1) SETERRQ(((PetscObject)ksp)->comm,PETSC_ERR_ARG_OUTOFRANGE, "KSPBCGSLSetEll: second argument must be positive");
  PetscValidLogicalCollectiveInt(ksp,ell,2);

  if (!ksp->setupstage) {
    bcgsl->ell = ell;
  } else if (bcgsl->ell != ell) {
    /* free the data structures, then create them again */
    ierr = KSPDefaultReset(ksp);CHKERRQ(ierr);
    ierr = PetscFree5(AY0c,AYlc,AYtc,MZa,MZb);CHKERRQ(ierr);
    bcgsl->ell = ell;
    ksp->setupstage = KSP_SETUP_NEW;
  }
  PetscFunctionReturn(0);
}

#undef __FUNCT__
#define __FUNCT__ "KSPView_BCGSL"
PetscErrorCode KSPView_BCGSL(KSP ksp, PetscViewer viewer)
{
  KSP_BCGSL       *bcgsl = (KSP_BCGSL *)ksp->data;
  PetscErrorCode  ierr;
  PetscBool       isascii, isstring;

  PetscFunctionBegin;
  ierr = PetscTypeCompare((PetscObject)viewer, PETSCVIEWERASCII, &isascii);CHKERRQ(ierr);
  ierr = PetscTypeCompare((PetscObject)viewer, PETSCVIEWERSTRING, &isstring);CHKERRQ(ierr);

  if (isascii) {
    ierr = PetscViewerASCIIPrintf(viewer, "  BCGSL: Ell = %D\n", bcgsl->ell);CHKERRQ(ierr);
    ierr = PetscViewerASCIIPrintf(viewer, "  BCGSL: Delta = %lg\n", bcgsl->delta);CHKERRQ(ierr);
  } else {
    SETERRQ1(PETSC_COMM_SELF,PETSC_ERR_SUP, "Viewer type %s not supported for KSP BCGSL", ((PetscObject)viewer)->type_name);
  }
  PetscFunctionReturn(0);
}

#undef __FUNCT__
#define __FUNCT__ "KSPSetFromOptions_BCGSL"
PetscErrorCode KSPSetFromOptions_BCGSL(KSP ksp)
{
  KSP_BCGSL      *bcgsl = (KSP_BCGSL *)ksp->data;
  PetscErrorCode ierr;
  PetscInt       this_ell;
  PetscReal      delta;
  PetscBool      flga = PETSC_FALSE, flg;

  PetscFunctionBegin;
  /* PetscOptionsBegin/End are called in KSPSetFromOptions. They
     don't need to be called here.
  */
  ierr = PetscOptionsHead("KSP BiCGStab(L) Options");CHKERRQ(ierr);

  /* Set number of search directions */
  ierr = PetscOptionsInt("-ksp_bcgsl_ell","Number of Krylov search directions","KSPBCGSLSetEll",bcgsl->ell,&this_ell,&flg);CHKERRQ(ierr);
  if (flg) {
    ierr = KSPBCGSLSetEll(ksp, this_ell);CHKERRQ(ierr);
  }

  /* Set polynomial type */
  ierr = PetscOptionsBool("-ksp_bcgsl_cxpoly", "Polynomial part of BiCGStabL is MinRes + OR", "KSPBCGSLSetPol", flga,&flga,PETSC_NULL);CHKERRQ(ierr);
  if (flga) {
    ierr = KSPBCGSLSetPol(ksp, PETSC_TRUE);CHKERRQ(ierr);
  } else {
    flg  = PETSC_FALSE;
    ierr = PetscOptionsBool("-ksp_bcgsl_mrpoly", "Polynomial part of BiCGStabL is MinRes", "KSPBCGSLSetPol", flg,&flg,PETSC_NULL);CHKERRQ(ierr);
    ierr = KSPBCGSLSetPol(ksp, PETSC_FALSE);CHKERRQ(ierr);
  }

  /* Will computed residual be refreshed? */
  ierr = PetscOptionsReal("-ksp_bcgsl_xres", "Threshold used to decide when to refresh computed residuals", "KSPBCGSLSetXRes", bcgsl->delta, &delta, &flg);CHKERRQ(ierr);
  if (flg) {
    ierr = KSPBCGSLSetXRes(ksp, delta);CHKERRQ(ierr);
  }
  ierr = PetscOptionsTail();CHKERRQ(ierr);
  PetscFunctionReturn(0);
}

#undef __FUNCT__
#define __FUNCT__ "KSPSetUp_BCGSL"
PetscErrorCode KSPSetUp_BCGSL(KSP ksp)
{
  KSP_BCGSL      *bcgsl = (KSP_BCGSL *)ksp->data;
  PetscInt       ell = bcgsl->ell,ldMZ = ell+1;
  PetscErrorCode ierr;

  PetscFunctionBegin;
  if (ksp->pc_side == PC_SYMMETRIC) SETERRQ(((PetscObject)ksp)->comm,PETSC_ERR_SUP, "no symmetric preconditioning for KSPBCGSL");
  else if (ksp->pc_side == PC_RIGHT) SETERRQ(((PetscObject)ksp)->comm,PETSC_ERR_SUP, "no right preconditioning for KSPBCGSL");
  ierr = KSPDefaultGetWork(ksp, 6+2*ell);CHKERRQ(ierr);
  ierr = PetscMalloc5(ldMZ,PetscScalar,&AY0c,ldMZ,PetscScalar,&AYlc,ldMZ,PetscScalar,&AYtc,ldMZ*ldMZ,PetscScalar,&MZa,ldMZ*ldMZ,PetscScalar,&MZb);CHKERRQ(ierr);
  PetscFunctionReturn(0);
}

<<<<<<< HEAD
#undef __FUNCT__  
#define __FUNCT__ "KSPDestroy_BCGSL" 
PetscErrorCode KSPDestroy_BCGSL(KSP *ksp)
=======
#undef __FUNCT__
#define __FUNCT__ "KSPReset_BCGSL"
PetscErrorCode KSPReset_BCGSL(KSP ksp)
{
  KSP_BCGSL      *bcgsl = (KSP_BCGSL *)ksp->data;
  PetscErrorCode ierr;
  PetscFunctionBegin;
  ierr = KSPDefaultReset(ksp);CHKERRQ(ierr);
  ierr = PetscFree5(AY0c,AYlc,AYtc,MZa,MZb);CHKERRQ(ierr);
  PetscFunctionReturn(0);
}

#undef __FUNCT__
#define __FUNCT__ "KSPDestroy_BCGSL"
PetscErrorCode KSPDestroy_BCGSL(KSP ksp)
>>>>>>> 68b022c8
{
  KSP_BCGSL      *bcgsl = (KSP_BCGSL*)(*ksp)->data;
  PetscErrorCode ierr;

  PetscFunctionBegin;
  ierr = PetscFree5(AY0c,AYlc,AYtc,MZa,MZb);CHKERRQ(ierr);
  ierr = KSPDefaultDestroy(ksp);CHKERRQ(ierr);
  PetscFunctionReturn(0);
}

/*MC
     KSPBCGSL - Implements a slight variant of the Enhanced
                BiCGStab(L) algorithm in (3) and (2).  The variation
                concerns cases when either kappa0**2 or kappa1**2 is
                negative due to round-off. Kappa0 has also been pulled
                out of the denominator in the formula for ghat.

    References:
      1. G.L.G. Sleijpen, H.A. van der Vorst, "An overview of
         approaches for the stable computation of hybrid BiCG
         methods", Applied Numerical Mathematics: Transactions
         f IMACS, 19(3), pp 235-54, 1996.
      2. G.L.G. Sleijpen, H.A. van der Vorst, D.R. Fokkema,
         "BiCGStab(L) and other hybrid Bi-CG methods",
          Numerical Algorithms, 7, pp 75-109, 1994.
      3. D.R. Fokkema, "Enhanced implementation of BiCGStab(L)
         for solving linear systems of equations", preprint
         from www.citeseer.com.

   Contributed by: Joel M. Malard, email jm.malard@pnl.gov

   Options Database Keys:
+  -ksp_bcgsl_ell <ell> Number of Krylov search directions
-  -ksp_bcgsl_cxpol Use a convex function of the MR and OR polynomials after the BiCG step
-  -ksp_bcgsl_xres <res> Threshold used to decide when to refresh computed residuals

   Notes: Supports left preconditioning only

   Level: beginner

.seealso:  KSPCreate(), KSPSetType(), KSPType (for list of available types), KSP, KSPFGMRES, KSPBCGS, KSPSetPCSide()

M*/
EXTERN_C_BEGIN
#undef __FUNCT__
#define __FUNCT__ "KSPCreate_BCGSL"
PetscErrorCode  KSPCreate_BCGSL(KSP ksp)
{
  PetscErrorCode ierr;
  KSP_BCGSL      *bcgsl;

  PetscFunctionBegin;
  /* allocate BiCGStab(L) context */
  ierr = PetscNewLog(ksp, KSP_BCGSL, &bcgsl);CHKERRQ(ierr);
  ksp->data = (void*)bcgsl;

  if (ksp->pc_side != PC_LEFT) {
    ierr = PetscInfo(ksp,"WARNING! Setting PC_SIDE for BCGSL to left!\n");CHKERRQ(ierr);
  }
  ksp->pc_side              = PC_LEFT;
  ksp->ops->setup           = KSPSetUp_BCGSL;
  ksp->ops->solve           = KSPSolve_BCGSL;
  ksp->ops->reset           = KSPReset_BCGSL;
  ksp->ops->destroy         = KSPDestroy_BCGSL;
  ksp->ops->buildsolution   = KSPDefaultBuildSolution;
  ksp->ops->buildresidual   = KSPDefaultBuildResidual;
  ksp->ops->setfromoptions  = KSPSetFromOptions_BCGSL;
  ksp->ops->view            = KSPView_BCGSL;

  /* Let the user redefine the number of directions vectors */
  bcgsl->ell = 2;

  /*Choose between a single MR step or an averaged MR/OR */
  bcgsl->bConvex = PETSC_FALSE;

  /* Set the threshold for when exact residuals will be used */
  bcgsl->delta = 0.0;
  PetscFunctionReturn(0);
}
EXTERN_C_END
<|MERGE_RESOLUTION|>--- conflicted
+++ resolved
@@ -477,11 +477,6 @@
   PetscFunctionReturn(0);
 }
 
-<<<<<<< HEAD
-#undef __FUNCT__  
-#define __FUNCT__ "KSPDestroy_BCGSL" 
-PetscErrorCode KSPDestroy_BCGSL(KSP *ksp)
-=======
 #undef __FUNCT__
 #define __FUNCT__ "KSPReset_BCGSL"
 PetscErrorCode KSPReset_BCGSL(KSP ksp)
@@ -497,7 +492,6 @@
 #undef __FUNCT__
 #define __FUNCT__ "KSPDestroy_BCGSL"
 PetscErrorCode KSPDestroy_BCGSL(KSP ksp)
->>>>>>> 68b022c8
 {
   KSP_BCGSL      *bcgsl = (KSP_BCGSL*)(*ksp)->data;
   PetscErrorCode ierr;
