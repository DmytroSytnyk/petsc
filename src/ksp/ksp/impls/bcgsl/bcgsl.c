#include "src/ksp/ksp/kspimpl.h"
#include "bcgsl.h"

/****************************************************
 *
 * Internal linear algebra functions.
 *
 ****************************************************/

#undef __FUNCT__  
#define __FUNCT__ "bcgsl_factr_i" 
int bcgsl_factr_i(int m, PetscScalar *A, int lda)
{
  int         i, j, k;
  PetscScalar u, v, w;
  
  for ( i=0; i<m; i++ ){
    w = A[i+lda*i];
    
    /* we don't pivot but let's check anyways */
    if ( w!=w ) return 1;
    u = w;
    
    for ( j=i+1; j<m; j++ )
      if ( A[i+lda*i]+w==A[i+lda*i] ){
	return 1;
      }
    
    for( j=i+1; j<m; j++ ){
      v = -A[j+lda*i] / w;
      A[j+lda*i] = v;
      for ( k=i+1; k<m; k++ ){
	A[j+lda*k] = A[j+lda*k] + v*A[i+lda*k];
      }
    }
  }
  return 0;
}

#undef __FUNCT__  
#define __FUNCT__ "bcgsl_solve_i" 
int bcgsl_solve_i(int m, PetscScalar *A, int lda, PetscScalar *b,PetscScalar *x)
{
  int i, j;

  for ( i=0; i<m; i++ ) x[i] = b[i];

  for ( i=0; i<m; i++ ){
    for( j=i+1; j<m; j++ ){
      x[j] = x[j] + A[j+lda*i]*x[i];
    }
  }

  for ( i=m-1; i>=0; i-- ){
    x[i] = x[i]/A[i+lda*i];
    for ( j=i-1; j>=0; j-- ){
      x[j] = x[j] - A[j+lda*i]*x[i];
    }
  }
  return 0;
}

#undef __FUNCT__  
#define __FUNCT__ "bcgsl_mvmul_i" 
int bcgsl_mvmul_i(int m, PetscScalar *A, int lda, PetscScalar *b,PetscScalar *x)
{
  int i, j;
  
  for ( i=0; i<m; i++ ) x[i] = 0;

  for ( i=0; i<m; i++ ){
    for( j=0; j<m; j++ ){
      x[j] = x[j] + A[j+lda*i]*b[i];
    }
  }
  return 0;
}

#undef __FUNCT__  
#define __FUNCT__ "bcgsl_dot_i" 
int bcgsl_dot_i(int m, PetscScalar *x, PetscScalar *y,PetscScalar *w)
{
  int i;

  *w = 0.0;

  for ( i=0; i<m; i++ ){
    *w = *w + (x[i]*y[i]);
  }
  return 0;
}

/****************************************************
 *
 * Some memory allocation functions 
 *
 ****************************************************/

#undef __FUNCT__  
#define __FUNCT__ "bcgsl_cleanup_i" 
int bcgsl_cleanup_i(KSP ksp)
{
  KSP_BiCGStabL   *bcgsl = (KSP_BiCGStabL *)ksp->data;
  PetscErrorCode  ierr;

  PetscFunctionBegin;

  /* free all workspace */
  ierr = VecDestroy(VB);CHKERRQ(ierr);
  ierr = VecDestroy(VRT);CHKERRQ(ierr);
  ierr = VecDestroyVecs(VVR,bcgsl->ell+1);CHKERRQ(ierr);
  ierr = VecDestroyVecs(VVU,bcgsl->ell+1);CHKERRQ(ierr);
  ierr = VecDestroy(VTM);CHKERRQ(ierr);
  
  if ( bcgsl->delta>0.0 ){
    ierr = VecDestroy(VXR);CHKERRQ(ierr);
  }
  
  ierr = PetscFree(AY0c);CHKERRQ(ierr);
  ierr = PetscFree(AYlc);CHKERRQ(ierr);
  ierr = PetscFree(AYtc);CHKERRQ(ierr);
  ierr = PetscFree(MZc);CHKERRQ(ierr);
  
  if ( LDZ>0 ){
    ierr = PetscFree(MZ);CHKERRQ(ierr);
    ierr = PetscFree(AY0t);CHKERRQ(ierr);
    ierr = PetscFree(AYlt);CHKERRQ(ierr);
  }
  PetscFunctionReturn(0);
}

#undef __FUNCT__  
#define __FUNCT__ "bcgsl_setup_i" 
int bcgsl_setup_i(KSP ksp)
{
  KSP_BiCGStabL  *bcgsl = (KSP_BiCGStabL *)ksp->data;
  int            ell = bcgsl->ell;
  PetscErrorCode ierr;
        
  PetscFunctionBegin;

  ierr = KSPDefaultGetWork(ksp,6+2*ell);CHKERRQ(ierr);
#if 0
        ierr = VecDuplicate(ksp->vec_rhs,&VB);CHKERRQ(ierr);
        ierr = VecDuplicate(ksp->vec_sol,&VRT);CHKERRQ(ierr);
        ierr = VecDuplicate(ksp->vec_sol,&VTM);CHKERRQ(ierr);
        ierr = VecDuplicateVecs(ksp->vec_sol, ell+1, &VVR);CHKERRQ(ierr);
        ierr = VecDuplicateVecs(ksp->vec_sol, ell+1, &VVU);CHKERRQ(ierr);

        /* restart vectors */
        if ( bcgsl->delta>0.0 )
        {
                ierr = VecDuplicate(VX,&VXR);CHKERRQ(ierr);
        }

        /* Allocate serial work space. */
        LDZ  = ell-1;
        LDZc = ell+1;

        ierr = PetscMalloc( LDZc*sizeof(PetscScalar),
                &AY0c);CHKERRQ(ierr);
        ierr = PetscMalloc( LDZc*sizeof(PetscScalar),
                &AYlc);CHKERRQ(ierr);
        ierr = PetscMalloc( LDZc*sizeof(PetscScalar),
                &AYtc);CHKERRQ(ierr);
        ierr = PetscMalloc(LDZc*LDZc*sizeof(
                        PetscScalar), &MZc);CHKERRQ(ierr);

        if ( LDZ>0 )
        {
                ierr = PetscMalloc( LDZ*sizeof(PetscScalar),
                        &AY0t);CHKERRQ(ierr);
                ierr = PetscMalloc( LDZ*sizeof(PetscScalar),
                        &AYlt);CHKERRQ(ierr);
                ierr = PetscMalloc( LDZ*LDZ*sizeof(PetscScalar),
                        &MZ);CHKERRQ(ierr);
        }

#endif
  PetscFunctionReturn(0);
}

#undef __FUNCT__  
#define __FUNCT__ "KSPsolve_BCGSL"
static int  KSPSolve_BCGSL(KSP ksp)
{
  KSP_BiCGStabL  *bcgsl = (KSP_BiCGStabL *) ksp->data;
  PetscScalar    alpha, beta, nu, omega, sigma;
  PetscScalar    zero = 0;
  PetscScalar    rho0, rho1;
  PetscScalar    kappa0, kappaA, kappa1;
  PetscReal      ghat, epsilon, atol;
  PetscReal      zeta, zeta0, mxres, myres, nrm0;
  PetscTruth     bUpdateX;
  PetscTruth     bBombed = PETSC_FALSE;
  
  int            maxit;
  int            h, i, j, k, vi,ell;
  int            rank;
  PetscErrorCode ierr;
  
  PetscFunctionBegin;

  /* set up temporary vectors */
  vi = 0; ell = bcgsl->ell;
  bcgsl->vB    = ksp->work[vi]; vi++;
  bcgsl->vRt   = ksp->work[vi]; vi++;
  bcgsl->vTm   = ksp->work[vi]; vi++;
  bcgsl->vvR   = ksp->work+vi; vi += ell+1;
  bcgsl->vvU   = ksp->work+vi; vi += ell+1;
  bcgsl->vXr   = ksp->work[vi]; vi++;
  {
    LDZ  = ell-1;
    LDZc = ell+1;

    ierr = PetscMalloc(LDZc*sizeof(PetscScalar),&AY0c);CHKERRQ(ierr);
    ierr = PetscMalloc(LDZc*sizeof(PetscScalar),&AYlc);CHKERRQ(ierr);
    ierr = PetscMalloc(LDZc*sizeof(PetscScalar),&AYtc);CHKERRQ(ierr);
    ierr = PetscMalloc(LDZc*LDZc*sizeof(PetscScalar), &MZc);CHKERRQ(ierr);
    if ( LDZ>0 ) {
      ierr = PetscMalloc(LDZ*sizeof(PetscScalar),&AY0t);CHKERRQ(ierr);
      ierr = PetscMalloc(LDZ*sizeof(PetscScalar),&AYlt);CHKERRQ(ierr);
      ierr = PetscMalloc(LDZ*LDZ*sizeof(PetscScalar),&MZ);CHKERRQ(ierr);
    }
  }

  /* Prime the iterative solver */
  ierr = MPI_Comm_rank(PETSC_COMM_WORLD,&rank);CHKERRQ(ierr);
  
  ierr = KSPInitialResidual(ksp, VX, VTM, VB,VVR[0], ksp->vec_rhs);CHKERRQ(ierr);
  ierr = VecNorm(VVR[0], NORM_2, &zeta0);CHKERRQ(ierr);
  mxres = zeta0;
  
  ierr = (*ksp->converged)( ksp, 0, zeta0,&ksp->reason, ksp->cnvP);CHKERRQ(ierr);
  if (ksp->reason) PetscFunctionReturn(0);
  
  ierr = VecSet( &zero, VVU[0] );CHKERRQ(ierr);
  alpha = 0;
  rho0 = omega = 1;
  
  if ( bcgsl->delta>0.0 ){
    ierr = VecCopy(VX,VXR);CHKERRQ(ierr);
    ierr = VecSet(&zero,VX);CHKERRQ(ierr);
    ierr = VecCopy(VVR[0],VB);CHKERRQ(ierr);
  } else {
    ierr = VecCopy(ksp->vec_rhs, VB);CHKERRQ(ierr);
  }
  
  /* Life goes on */
  ierr = VecCopy(VVR[0], VRT);CHKERRQ(ierr);
  zeta = zeta0;
  
  ierr = KSPGetTolerances( ksp, &epsilon,&atol, PETSC_NULL, &maxit);CHKERRQ(ierr);
  
  for ( k=0; k<maxit; k += bcgsl->ell ){
    ierr = PetscObjectTakeAccess(ksp);CHKERRQ(ierr);
    ksp->its   = k;
    ksp->rnorm = zeta;
    ierr = PetscObjectGrantAccess(ksp);CHKERRQ(ierr);
    
    KSPLogResidualHistory(ksp,zeta);
    KSPMonitor(ksp,ksp->its,zeta); 
    
    ierr = (*ksp->converged)( ksp, k, zeta,&ksp->reason, ksp->cnvP);CHKERRQ(ierr);
    if (ksp->reason) break;
      
    /* BiCG part */
    rho0 = -omega*rho0;
    nrm0 = zeta;
    for ( j=0; j<bcgsl->ell; j++ ) {
      /* rho1 <- r_j' * r_tilde */
      ierr = VecDot(VVR[j],VRT,&rho1);CHKERRQ(ierr);
      if (rho1 == 0.0) {
	ksp->reason = KSP_DIVERGED_BREAKDOWN_BICG;
	bBombed = PETSC_TRUE;
	break;
      }
      beta = alpha*(rho1/rho0);
      rho0 = rho1;
      nu = -beta;
      for ( i=0; i<=j; i++ ){
	/* u_i <- r_i - beta*u_i */
	ierr = VecAYPX( &nu, VVR[i],VVU[i]);CHKERRQ(ierr);
      }
      /* u_{j+1} <- inv(K)*A*u_j */
      ierr = KSP_PCApplyBAorAB(ksp,VVU[j], VVU[j+1],VTM);CHKERRQ(ierr); 
          
      ierr = VecDot(VVU[j+1],VRT,&sigma);CHKERRQ(ierr);
      if (sigma == 0.0){
	ksp->reason = KSP_DIVERGED_BREAKDOWN_BICG;
	bBombed = PETSC_TRUE;
	break;
      }
      alpha = rho1/sigma;
      
      /* x <- x + alpha*u_0 */
      ierr = VecAXPY( &alpha, VVU[0], VX);CHKERRQ(ierr);
      
      nu = -alpha;
      for ( i=0; i<=j; i++ ){
              
	/* r_i <- r_i - alpha*u_{i+1} */
	ierr = VecAXPY( &nu, VVU[i+1],VVR[i]);CHKERRQ(ierr);
      }
      
      /* r_{j+1} <- inv(K)*A*r_j */
      ierr = KSP_PCApplyBAorAB(ksp,VVR[j], VVR[j+1],VTM);CHKERRQ(ierr); 
          
          
      if ( bcgsl->delta>0.0 ){
	ierr = VecNorm(VVR[0],NORM_2,&nrm0);CHKERRQ(ierr);
	if ( mxres<nrm0 ) mxres = nrm0;
	if ( myres<nrm0 ) myres = nrm0;
      }
    }
      
    if (bBombed) break;
      
    ierr = (*ksp->converged)( ksp, k, nrm0,&ksp->reason, ksp->cnvP);CHKERRQ(ierr);
    if (ksp->reason) break;
      
    /* Polynomial part */
      
    for ( i=0; i<=bcgsl->ell; i++ ) {
      for ( j=0; j<i; j++ ) {
	ierr = VecDot(VVR[j],VVR[i],&nu);CHKERRQ(ierr);
	MZc[i+LDZc*j] = nu;
	MZc[j+LDZc*i] = nu;
      }
      
      ierr = VecDot(VVR[i],VVR[i], &nu);CHKERRQ(ierr);
      MZc[i+LDZc*i] = nu;
    }
      
    if ( bcgsl->ell==1 ){
      /* KSP_BCGSL_SetEll has been set top prevent this case
       * because BiCGstab is typically better, but the routine
       * stands alone anyways.
       */
      nu = MZc[1+LDZc];
      if ( nu==0.0 ) { 
	ksp->reason = KSP_DIVERGED_BREAKDOWN_BICG;
	break;
      }
      AY0c[0] = -1;
      AY0c[1] = MZc[0]/nu;
    } else  {
      for ( i=0; i<LDZ; i++ ){
	for ( j=0; j<LDZ; j++ ){
	  MZ[i+LDZ*j] = MZc[(i+1)+LDZc*(j+1)];
	}
	AY0t[i] = MZc[i+1];
	AYlt[i] = MZc[i+1+LDZc*bcgsl->ell];
      }
      
      ierr = bcgsl_factr_i(LDZ,MZ,LDZ);
      if ( ierr ){
	ksp->reason = KSP_DIVERGED_BREAKDOWN;
	bBombed = PETSC_TRUE;
	break;
      }
      ierr = bcgsl_solve_i(LDZ,MZ,LDZ,AY0t,&AY0c[1]);CHKERRQ(ierr);
      AY0c[0] = -1; AY0c[bcgsl->ell] = 0;
      
      ierr = bcgsl_solve_i(LDZ,MZ,LDZ,AYlt,&AYlc[1]);CHKERRQ(ierr);
      AYlc[0] = 0;  AYlc[bcgsl->ell] = -1;
      
      ierr = bcgsl_mvmul_i(LDZc,MZc,LDZc,AY0c,AYtc);CHKERRQ(ierr);
      ierr = bcgsl_dot_i(LDZc,AY0c,AYtc,&kappa0);CHKERRQ(ierr);
      
      /* round-off can cause negative kappa's */
      if ( kappa0<0 ) kappa0 = -kappa0;
      kappa0 = PetscSqrtScalar(kappa0); 
      
      ierr = bcgsl_dot_i(LDZc,AYlc,AYtc,&kappaA);CHKERRQ(ierr);
      ierr = bcgsl_mvmul_i(LDZc,MZc,LDZc,AYlc, AYtc);CHKERRQ(ierr);
      ierr = bcgsl_dot_i(LDZc,AYlc,AYtc,&kappa1);CHKERRQ(ierr);
      
      if ( kappa1<0 ) kappa1 = -kappa1;
      kappa1 = PetscSqrtScalar(kappa1); 
      
      if ( kappa0 && kappa1) {
	if ( kappaA<0.7*kappa0*kappa1 ){
	  ghat = ( kappaA<0.0 ) ?
	    -0.7*kappa0/kappa1 :
	    0.7*kappa0/kappa1  ; 
	}else{
	  ghat = kappaA/(kappa1*kappa1);
	}
	
	for ( i=0; i<=bcgsl->ell; i++ ){
	  AY0c[i] = AY0c[i] - ghat* AYlc[i];
	}
      }
    }
    
    h = bcgsl->ell; omega = 0.0;
    for ( h=bcgsl->ell; h>0 && omega==0.0; h-- ){
      omega = AY0c[h];
    }
    
    if ( h==0 ){
      ksp->reason = KSP_DIVERGED_BREAKDOWN;
      break;
    }
    
    for ( i=1; i<=bcgsl->ell; i++ ){
      nu = -AY0c[i];
      ierr = VecAXPY(&nu,VVU[i],VVU[0]);CHKERRQ(ierr);
      nu = AY0c[i];
      ierr = VecAXPY(&nu,VVR[i-1],VX);CHKERRQ(ierr);
      nu = -AY0c[i];
      ierr = VecAXPY(&nu,VVR[i],VVR[0]);CHKERRQ(ierr);
    }
    
    ierr = VecNorm(VVR[0],NORM_2,&zeta);CHKERRQ(ierr);
    
    /* Accurate Update */
    if ( bcgsl->delta>0.0 ){
      if ( mxres<zeta ) mxres = zeta;
      if ( myres<zeta ) myres = zeta;
      
<<<<<<< HEAD
      bUpdateX = (PetscTruth) (zeta<bcgsl->delta*zeta0 && zeta0<=mxres);
=======
      bUpdateX = (PetscTruth)(zeta<bcgsl->delta*zeta0 && zeta0<=mxres);
>>>>>>> fb337eeb
      if ( (zeta<bcgsl->delta*myres && zeta0<=myres) || bUpdateX ){
	/* r0 <- b-inv(K)*A*X */
	ierr = KSP_PCApplyBAorAB( ksp,VX, VVR[0], VTM);CHKERRQ(ierr); 
	nu = -1;
	ierr = VecAYPX(&nu,VB, VVR[0]);CHKERRQ(ierr);
	myres = zeta;
	
	if ( bUpdateX ){
	  nu = 1;
	  ierr = VecAXPY(&nu,VX, VXR);CHKERRQ(ierr);
	  ierr = VecSet(&zero,VX);CHKERRQ(ierr); 
	  ierr = VecCopy(VVR[0], VB);CHKERRQ(ierr); 
	  mxres = zeta;
	}
      }
    }
  }
  
  KSPMonitor(ksp,ksp->its,zeta); 
  
  if ( bcgsl->delta>0.0 ){
    nu = 1;
    ierr = VecAXPY(&nu,VXR,VX);CHKERRQ(ierr);
  }
  
  ierr = (*ksp->converged)( ksp, k, zeta,&ksp->reason, ksp->cnvP);CHKERRQ(ierr);
  if ( !ksp->reason ) ksp->reason = KSP_DIVERGED_ITS;
  
  ierr = PetscFree(AY0c);CHKERRQ(ierr);
  ierr = PetscFree(AYlc);CHKERRQ(ierr);
  ierr = PetscFree(AYtc);CHKERRQ(ierr);
  ierr = PetscFree(MZc);CHKERRQ(ierr);
  if (LDZ>0) {
    ierr = PetscFree(AY0t);CHKERRQ(ierr);
    ierr = PetscFree(AYlt);CHKERRQ(ierr);
    ierr = PetscFree(MZ);CHKERRQ(ierr);
  }
  PetscFunctionReturn(0);
}

EXTERN_C_BEGIN
#undef __FUNCT__  
#define __FUNCT__ "KSPBCGSLSetXRes" 
/*@C
  KSPBCGSLSetXRes - Sets the parameter governing when
  exact residuals will be used instead of computed residuals. 
  
  Collective on KSP
  
  Input Parameters:
  +  ksp - iterative context obtained from KSPCreate
  -  delta - computed residuals are used alone when delta is not positive
  
  Options Database Keys:
  
  .  -ksp_bcgsl_xres delta 
  
   Level: intermediate

.keywords: KSP, BiCGStab(L), set, exact residuals

.seealso: KSPBCGSLSetEll()
@*/
int KSPBCGSLSetXRes(KSP ksp, PetscReal delta)
{
  KSP_BiCGStabL *bcgsl = (KSP_BiCGStabL *)ksp->data;
  int           ierr;

  PetscFunctionBegin;

  if ( ksp->setupcalled ){
    if (( delta<=0 && bcgsl->delta>0 ) || ( delta>0 && bcgsl->delta<=0 )) {
      ierr = bcgsl_cleanup_i(ksp);CHKERRQ(ierr);
      ksp->setupcalled = 0;
    }
  }
  bcgsl->delta = delta; 
  PetscFunctionReturn(0);
}
EXTERN_C_END

EXTERN_C_BEGIN
#undef __FUNCT__  
#define __FUNCT__ "KSPBCGSLSetEll" 
/*@C
   KSPBCGSLSetEll - Sets the number of search directions in BiCGStab(L).

   Collective on KSP

   Input Parameters:
+  ksp - iterative context obtained from KSPCreate
-  ell - number of search directions

   Options Database Keys:

.  -ksp_bcgsl_ell ell 

   Level: intermediate

.keywords: KSP, BiCGStab(L), set, exact residuals, 

.seealso: KSPBCGSLSetXRes()
@*/
int KSPBCGSLSetEll(KSP ksp, int ell)
{
  KSP_BiCGStabL *bcgsl = (KSP_BiCGStabL *)ksp->data;
  int           ierr;
  
  PetscFunctionBegin;
  if (ell <= 1) SETERRQ(PETSC_ERR_ARG_OUTOFRANGE,"Second argument must exceed 1");
  
  if (!ksp->setupcalled){
    bcgsl->ell = ell;
  } else if (bcgsl->ell != ell){
    /* free the data structures,
       then create them again
    */
    ierr = bcgsl_cleanup_i(ksp);CHKERRQ(ierr);
    bcgsl->ell = ell;
    ksp->setupcalled = 0;
  }
  PetscFunctionReturn(0);
}

EXTERN_C_END
#undef __FUNCT__  
#define __FUNCT__ "KSPView_BCGSL" 
int KSPView_BCGSL(KSP ksp,PetscViewer viewer)
{
  KSP_BiCGStabL  *bcgsl = (KSP_BiCGStabL *)ksp->data; 
  int            ierr;
  PetscTruth     isascii,isstring;
  
  PetscFunctionBegin;
  
  ierr = PetscTypeCompare( (PetscObject)viewer,PETSC_VIEWER_ASCII, &isascii);CHKERRQ(ierr);
  ierr = PetscTypeCompare( (PetscObject)viewer,PETSC_VIEWER_STRING, &isstring);CHKERRQ(ierr);
  if (isascii){
    ierr = PetscViewerASCIIPrintf( viewer,"  BCGSL: Ell = %d\n", bcgsl->ell);CHKERRQ(ierr);
    ierr = PetscViewerASCIIPrintf( viewer,"  BCGSL: Delta = %lg\n", bcgsl->delta);CHKERRQ(ierr);
  }  else if (isstring){
    ierr = PetscViewerStringSPrintf( viewer," BCGSL: Ell = %d", bcgsl->ell);CHKERRQ(ierr);
    ierr = PetscViewerStringSPrintf( viewer," BCGSL: Delta = %lg", bcgsl->delta);CHKERRQ(ierr);
  } else {
    SETERRQ1(1,"Viewer type %s not supported for KSP BCGSL",((PetscObject)viewer)->type_name);
  }
  PetscFunctionReturn(0);
}

#undef __FUNCT__  
#define __FUNCT__ "KSPBCGSLSetFromOptions"
int KSPSetFromOptions_BCGSL(KSP ksp)
{
  KSP_BiCGStabL  *bcgsl = (KSP_BiCGStabL *)ksp->data; 
  PetscErrorCode ierr;
  int            this_ell;
  PetscReal      delta;
  PetscTruth     flg;
  
  PetscFunctionBegin;

  /* PetscOptionsBegin/End are called in KSPSetFromOptions. They
     don't need to be called here.
  */
  ierr = PetscOptionsHead("KSP BiCGStab(L) Options");CHKERRQ(ierr);
  
  /* Set number of search directions */
  ierr = PetscOptionsInt("-ksp_bcgsl_ell","Number of Krylov search directions","KSPBCGSLSetEll", bcgsl->ell,&this_ell, &flg);CHKERRQ(ierr);
  if (flg) {
    ierr = KSPBCGSLSetEll(ksp,this_ell);CHKERRQ(ierr);
  }
  
  /* Will computed residual be refreshed? */
  ierr = PetscOptionsReal("-ksp_bcgsl_xres", "Threshold used to decide when to refresh computed residuals","KSPBCGSLSetXRes", bcgsl->delta, &delta, &flg);CHKERRQ(ierr);
  if (flg){
    ierr = KSPBCGSLSetXRes(ksp,delta);CHKERRQ(ierr);
  }
  ierr = PetscOptionsTail();CHKERRQ(ierr);
  PetscFunctionReturn(0);
}

#undef __FUNCT__  
#define __FUNCT__ "KSPSetUp_BCGSL"
static int KSPSetUp_BCGSL(KSP ksp)
{
  PetscErrorCode ierr;

  PetscFunctionBegin;
  
  /* Support left preconditioners only */
  if (ksp->pc_side == PC_SYMMETRIC){
    SETERRQ(PETSC_ERR_SUP,"no symmetric preconditioning for KSPBCGSL");
  } else if (ksp->pc_side == PC_RIGHT) {
    SETERRQ(PETSC_ERR_SUP,"no right preconditioning for KSPBCGSL");
  }
  ierr = bcgsl_setup_i(ksp);CHKERRQ(ierr);
  PetscFunctionReturn(0);
}

/*MC
     KSPBCGSL - Implements a slight variant of the Enhanced
                BiCGStab(L) algorithm in (3) and (2).  The variation
                concerns cases when either kappa0**2 or kappa1**2 is
                negative due to round-off. Kappa0 has also been pulled
                out of the denominator in the formula for ghat.

    References:
      1. G.L.G. Sleijpen, H.A. van der Vorst, "An overview of
         approaches for the stable computation of hybrid BiCG
         methods", Applied Numerical Mathematics: Transactions 
         f IMACS, 19(3), pp 235-54, 1996. 
      2. G.L.G. Sleijpen, H.A. van der Vorst, D.R. Fokkema,
         "BiCGStab(L) and other hybrid Bi-CG methods",
          Numerical Algorithms, 7, pp 75-109, 1994.
      3. D.R. Fokkema, "Enhanced implementation of BiCGStab(L)
         for solving linear systems of equations", preprint
         from www.citeseer.com.

    Contributed by: Joel M. Malard, email jm.malard@pnl.gov

   Options Database Keys:
  +  -ksp_bcgsl_ell <ell> Number of Krylov search directions
  -  ksp_bcgsl_xres <res> Threshold used to decide when to refresh computed residuals"

   Level: beginner


.seealso:  KSPCreate(), KSPSetType(), KSPType (for list of available types), KSP, KSPFGMRES, KSPBCGS

M*/
EXTERN_C_BEGIN
#undef __FUNCT__  
#define __FUNCT__ "KSPCreate_BCGSL"
int KSPCreate_BCGSL(KSP ksp)
{
  PetscErrorCode ierr;
  KSP_BiCGStabL  *bcgsl;

  PetscFunctionBegin;

  /* allocate BiCGStab(L) context */
  ierr = PetscNew(KSP_BiCGStabL,&bcgsl);CHKERRQ(ierr);
  ierr = PetscMemzero(bcgsl,sizeof(KSP_BiCGStabL));CHKERRQ(ierr);
  ksp->data = (void*)bcgsl;
  
  ksp->pc_side              = PC_LEFT;
  ksp->ops->setup           = KSPSetUp_BCGSL;
  ksp->ops->solve           = KSPSolve_BCGSL;
  ksp->ops->destroy         = KSPDefaultDestroy;
  ksp->ops->buildsolution   = KSPDefaultBuildSolution;
  ksp->ops->buildresidual   = KSPDefaultBuildResidual;
  ksp->ops->setfromoptions  = KSPSetFromOptions_BCGSL;
  ksp->ops->view            = KSPView_BCGSL;
  
  /* Let the user redefine the number of directions vectors */
  bcgsl->ell = 2;
  ierr = PetscObjectComposeFunctionDynamic((PetscObject)ksp,"KSPBCGSLSetEll_C", "KSPBCGSSetEll",KSPBCGSLSetEll);CHKERRQ(ierr);
  
  /* Set the threshold for when exact residuals will be used */
  bcgsl->delta = 0.01;
  ierr = PetscObjectComposeFunctionDynamic((PetscObject)ksp,"KSPBCGSLSetXRes_C", "KSPBCGSSetXRes",KSPBCGSLSetXRes);CHKERRQ(ierr);
  
  PetscFunctionReturn(0);
}
EXTERN_C_END<|MERGE_RESOLUTION|>--- conflicted
+++ resolved
@@ -420,11 +420,7 @@
       if ( mxres<zeta ) mxres = zeta;
       if ( myres<zeta ) myres = zeta;
       
-<<<<<<< HEAD
-      bUpdateX = (PetscTruth) (zeta<bcgsl->delta*zeta0 && zeta0<=mxres);
-=======
       bUpdateX = (PetscTruth)(zeta<bcgsl->delta*zeta0 && zeta0<=mxres);
->>>>>>> fb337eeb
       if ( (zeta<bcgsl->delta*myres && zeta0<=myres) || bUpdateX ){
 	/* r0 <- b-inv(K)*A*X */
 	ierr = KSP_PCApplyBAorAB( ksp,VX, VVR[0], VTM);CHKERRQ(ierr); 
