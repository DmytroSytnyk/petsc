  0 KSP Residual norm 0.513097 
  1 KSP Residual norm < 1.e-11
KSP Object: 1 MPI processes
  type: gmres
    GMRES: restart=30, using Classical (unmodified) Gram-Schmidt Orthogonalization with no iterative refinement
    GMRES: happy breakdown tolerance 1e-30
  maximum iterations=10000, initial guess is zero
  tolerances:  relative=1e-05, absolute=1e-50, divergence=10000.
  left preconditioning
  using PRECONDITIONED norm type for convergence test
PC Object: 1 MPI processes
  type: cholesky
    Cholesky: out-of-place factorization
    tolerance for zero pivot 2.22045e-14
    matrix ordering: natural
    factor fill ratio given 0., needed 0.
      Factored matrix follows:
<<<<<<< HEAD
        Mat Object:         1 MPI processes
=======
        Mat Object: 1 MPI processes
>>>>>>> 3546dc83
          type: cholmod
          rows=512, cols=512
          package used to perform factorization: cholmod
          total: nonzeros=0, allocated nonzeros=0
          total number of mallocs used during MatSetValues calls =0
            CHOLMOD run parameters:
              Pack factors after symbolic factorization: TRUE
              Common.dbound            0.  (Smallest absolute value of diagonal entries of D)
              Common.grow0             1.2
              Common.grow1             1.2
              Common.grow2             5
              Common.maxrank           8
              Common.supernodal_switch 40.
              Common.supernodal        1
              Common.final_asis        1
              Common.final_super       1
              Common.final_ll          0
              Common.final_pack        1
              Common.final_monotonic   1
              Common.final_resymbol    0
              Common.zrelax            [0.8,0.1,0.05]
              Common.nrelax            [4,16,48]
              Common.prefer_upper      1
              Common.print             3
              Common.postorder         1
              Common.default_nesdis    0 (use NESDIS instead of METIS for nested dissection)
              Common.fl                485069. (flop count from most recent analysis)
              Common.lnz               11331. (fundamental nz in L)
              Common.anz               1856.
              Common.modfl             -1. (flop count from most recent update)
              Common.malloc_count      12. (number of live objects)
              Common.memory_usage      270692. (peak memory usage in bytes)
              Common.memory_inuse      219312. (current memory usage in bytes)
              Common.nrealloc_col      0. (number of column reallocations)
              Common.nrealloc_factor   0. (number of factor reallocations due to column reallocations)
              Common.ndbounds_hit      0. (number of times diagonal was modified by dbound)
              Common.rowfacfl          0. (number of flops in last call to cholmod_rowfac)
              Common.aatfl             0. (number of flops to compute A(:,f)*A(:,f)')
  linear system matrix = precond matrix:
  Mat Object: 1 MPI processes
    type: seqsbaij
    rows=512, cols=512
    total: nonzeros=1856, allocated nonzeros=1856
    total number of mallocs used during MatSetValues calls =0
        block size is 1<|MERGE_RESOLUTION|>--- conflicted
+++ resolved
@@ -15,11 +15,7 @@
     matrix ordering: natural
     factor fill ratio given 0., needed 0.
       Factored matrix follows:
-<<<<<<< HEAD
-        Mat Object:         1 MPI processes
-=======
         Mat Object: 1 MPI processes
->>>>>>> 3546dc83
           type: cholmod
           rows=512, cols=512
           package used to perform factorization: cholmod
