--- conflicted
+++ resolved
@@ -409,13 +409,11 @@
            if (${DIFF} output/ex2_fbcgs_2.out ex2.tmp) then true; \
            else printf "${PWD}\nPossible problem with ex2_fbcgs_2, diffs above\n=========================================\n"; fi; \
            ${RM} -f ex2.tmp
-<<<<<<< HEAD
 runex2_telescope:
 	-@${MPIEXEC} -n 4 ./ex2 -m 100 -n 100 -ksp_converged_reason -pc_type telescope -pc_telescope_reduction_factor 4 -telescope_pc_type bjacobi > ex2.tmp 2>&1; \
            if (${DIFF} output/ex2_telescope.out ex2.tmp) then true; \
            else printf "${PWD}\nPossible problem with ex2_telescope, diffs above\n=========================================\n"; fi; \
            ${RM} -f ex2.tmp
-=======
 runex2_pipecg:
 	-@${MPIEXEC} -n 1 ./ex2 -ksp_monitor_short -ksp_type pipecg -m 9 -n 9 > ex2_pipecg.tmp 2>&1; \
 	   ${DIFF} output/ex2_pipecg.out ex2_pipecg.tmp || printf "${PWD}\nPossible problem with ex2_pipecg, diffs above\n=========================================\n"; \
@@ -428,7 +426,6 @@
 	-@${MPIEXEC} -n 1 ./ex2 -ksp_monitor_short -ksp_type groppcg -m 9 -n 9 > ex2_groppcg.tmp 2>&1; \
 	   ${DIFF} output/ex2_groppcg.out ex2_groppcg.tmp || printf "${PWD}\nPossible problem with ex2_groppcg, diffs above\n=========================================\n"; \
 	   ${RM} -f ex2_groppcg.tmp
->>>>>>> aee7fab8
 
 runex2f:
 	-@${MPIEXEC} -n 2 ./ex2f -pc_type jacobi -ksp_monitor_short -ksp_gmres_cgs_refinement_type refine_always > ex2f_1.tmp 2>&1; \
@@ -1399,11 +1396,7 @@
 
 TESTEXAMPLES_C		       = ex1.PETSc runex1 runex1_2 runex1_3 ex1.rm ex2.PETSc runex2 runex2_2 runex2_3 \
                                  runex2_4 runex2_bjacobi runex2_bjacobi_2 runex2_bjacobi_3  \
-<<<<<<< HEAD
-                                 runex2_chebyest_1 runex2_chebyest_2 runex2_fbcgs runex2_fbcgs_2 runex2_telescope ex2.rm \
-=======
-                                 runex2_chebyest_1 runex2_chebyest_2 runex2_fbcgs runex2_fbcgs_2 runex2_pipecg runex2_pipecr runex2_groppcg ex2.rm \
->>>>>>> aee7fab8
+                                 runex2_chebyest_1 runex2_chebyest_2 runex2_fbcgs runex2_fbcgs_2 runex2_telescope runex2_pipecg runex2_pipecr runex2_groppcg ex2.rm \
                                  ex7.PETSc runex7 runex7_2 ex7.rm ex4.PETSc ex4.rm ex5.PETSc runex5 runex5_2 \
                                  runex5_redundant_0 runex5_redundant_1 runex5_redundant_2 runex5_redundant_3 runex5_redundant_4 ex5.rm \
                                  ex6.PETSc runex6 runex6_1 runex6_2 ex6.rm \
