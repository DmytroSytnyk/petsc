CFLAGS	         =
FFLAGS	         =
CPPFLAGS         =
FPPFLAGS         =
LOCDIR           = src/ksp/ksp/examples/tutorials/
DIRS             = network
EXAMPLESC        = ex1.c ex2.c ex3.c ex5.c ex6.c ex7.c ex8.c ex9.c \
                ex10.c ex11.c ex12.c ex13.c ex15.c ex16.c ex18.c ex23.c \
                ex25.c ex27.c ex28.c ex29.c ex30.c ex32.c ex34.c \
                ex41.c ex42.c ex43.c \
                ex45.c ex46.c  ex49.c ex50.c ex51.c ex52.c ex53.c \
                ex54.c ex55.c ex56.c ex58.c ex62.c ex63.cxx ex64.c ex65.c ex66.c ex67.c ex68.c ex69.c ex70.c ex72.c ex100.c
EXAMPLESF        = ex1f.F90 ex2f.F90 ex6f.F90 ex11f.F90 ex13f90.F90 ex14f.F90 ex15f.F90 ex21f.F90 ex22f.F90 ex44f.F90 ex45f.F90 \
                   ex52f.F90 ex54f.F90 ex61f.F90 ex100f.F90
MANSEC           = KSP
CLEANFILES       = rhs.vtk solution.vtk
NP               = 1

include ${PETSC_DIR}/lib/petsc/conf/variables
include ${PETSC_DIR}/lib/petsc/conf/rules

<<<<<<< HEAD
=======
ex1: ex1.o  chkopts
	-${CLINKER} -o ex1 ex1.o  ${PETSC_KSP_LIB}
	${RM} ex1.o

ex1f: ex1f.o  chkopts
	-${FLINKER} -o ex1f ex1f.o  ${PETSC_KSP_LIB}
	${RM} ex1f.o

ex2: ex2.o  chkopts
	-${CLINKER} -o ex2 ex2.o  ${PETSC_KSP_LIB}
	${RM} ex2.o

ex2a: ex2a.o  chkopts
	-${CLINKER} -o ex2a ex2a.o  ${PETSC_KSP_LIB}
	${RM} ex2a.o

ex2f: ex2f.o  chkopts
	-${FLINKER} -o ex2f ex2f.o  ${PETSC_KSP_LIB}
	${RM} ex2f.o

ex3: ex3.o  chkopts
	-${CLINKER} -o ex3 ex3.o  ${PETSC_KSP_LIB}
	${RM} ex3.o

ex5: ex5.o  chkopts
	-${CLINKER} -o ex5 ex5.o  ${PETSC_KSP_LIB}
	${RM} ex5.o

ex6: ex6.o  chkopts
	-${CLINKER} -o ex6 ex6.o  ${PETSC_KSP_LIB}
	${RM} ex6.o

ex6f: ex6f.o  chkopts
	-${FLINKER} -o ex6f ex6f.o  ${PETSC_KSP_LIB}
	${RM} ex6f.o

ex7: ex7.o  chkopts
	-${CLINKER} -o ex7 ex7.o  ${PETSC_KSP_LIB}
	${RM} ex7.o

ex8: ex8.o  chkopts
	-${CLINKER} -o ex8 ex8.o  ${PETSC_KSP_LIB}
	${RM} ex8.o

ex9: ex9.o  chkopts
	-${CLINKER} -o ex9 ex9.o  ${PETSC_KSP_LIB}
	${RM} ex9.o

ex10: ex10.o  chkopts
	-${CLINKER} -o ex10 ex10.o  ${PETSC_KSP_LIB}
	${RM} ex10.o

ex11: ex11.o  chkopts
	-${CLINKER} -o ex11 ex11.o  ${PETSC_KSP_LIB}
	${RM} ex11.o

ex11f: ex11f.o  chkopts
	-${FLINKER} -o ex11f ex11f.o  ${PETSC_KSP_LIB}
	${RM} ex11f.o

ex12: ex12.o  chkopts
	-${CLINKER} -o ex12 ex12.o  ${PETSC_KSP_LIB}
	${RM} ex12.o

ex13: ex13.o  chkopts
	-${CLINKER} -o ex13 ex13.o  ${PETSC_KSP_LIB}
	${RM} ex13.o

ex13f90: ex13f90.o  chkopts
	-${FLINKER} -o ex13f90 ex13f90.o  ${PETSC_KSP_LIB}
	${RM} ex13f90.o

ex14: ex14.o  chkopts
	-${CLINKER} -o ex14 ex14.o  ${PETSC_KSP_LIB}
	${RM} ex14.o

ex14f: ex14f.o  chkopts
	-${FLINKER} -o ex14f ex14f.o  ${PETSC_KSP_LIB}
	${RM} ex14f.o

ex15: ex15.o  chkopts
	-${CLINKER} -o ex15 ex15.o  ${PETSC_KSP_LIB}
	${RM} ex15.o

ex15f: ex15f.o  chkopts
	-${FLINKER} -o ex15f ex15f.o  ${PETSC_KSP_LIB}
	${RM} ex15f.o

ex16: ex16.o  chkopts
	-${CLINKER} -o ex16 ex16.o  ${PETSC_KSP_LIB}
	${RM} ex16.o

ex17: ex17.o  chkopts
	-${CLINKER} -o ex17 ex17.o  ${PETSC_KSP_LIB}
	${RM} ex17.o

ex18: ex18.o  chkopts
	-${CLINKER} -o ex18 ex18.o  ${PETSC_KSP_LIB}
	${RM} ex18.o

ex20: ex20.o  chkopts
	-${CLINKER} -o ex20 ex20.o  ${PETSC_KSP_LIB}
	${RM} ex20.o

ex21f: ex21f.o  chkopts
	-${FLINKER} -o ex21f ex21f.o  ${PETSC_KSP_LIB}
	${RM} ex21f.o

ex22: ex22.o  chkopts
	-${CLINKER} -o ex22 ex22.o  ${PETSC_SNES_LIB}
	${RM} ex22.o

ex22f: ex22f.o  chkopts
	-${FLINKER} -o ex22f ex22f.o  ${PETSC_SNES_LIB}
	${RM} ex22f.o

ex23: ex23.o  chkopts
	-${CLINKER} -o ex23 ex23.o  ${PETSC_KSP_LIB}
	${RM} ex23.o

ex25: ex25.o  chkopts
	-${CLINKER} -o ex25 ex25.o  ${PETSC_SNES_LIB}
	${RM} ex25.o

ex26: ex26.o  chkopts
	-${CLINKER} -o ex26 ex26.o  ${PETSC_KSP_LIB}
	${RM} ex26.o

ex27: ex27.o  chkopts
	-${CLINKER} -o ex27 ex27.o  ${PETSC_KSP_LIB}
	${RM} ex27.o

ex28: ex28.o  chkopts
	-${CLINKER} -o ex28 ex28.o  ${PETSC_SNES_LIB}
	${RM} ex28.o

ex29: ex29.o  chkopts
	-${CLINKER} -o ex29 ex29.o  ${PETSC_SNES_LIB}
	${RM} ex29.o

ex30: ex30.o  chkopts
	-${CLINKER} -o ex30 ex30.o  ${PETSC_KSP_LIB}
	${RM} ex30.o

ex32: ex32.o  chkopts
	-${CLINKER} -o ex32 ex32.o  ${PETSC_SNES_LIB}
	${RM} ex32.o

ex33: ex33.o chkopts
	-${CLINKER} -o ex33 ex33.o ${PETSC_SNES_LIB}
	${RM} ex33.o

ex34: ex34.o chkopts
	-${CLINKER} -o ex34 ex34.o ${PETSC_SNES_LIB}
	${RM} ex34.o

ex35: ex35.o chkopts
	-${CLINKER} -o ex35 ex35.o ${PETSC_SNES_LIB}
	${RM} ex35.o

ex36: ex36.o chkopts
	-${CLINKER} -o ex36 ex36.o ${PETSC_SNES_LIB}
	${RM} ex36.o

ex37: ex37.o chkopts
	-${CLINKER} -o ex37 ex37.o ${PETSC_SNES_LIB}
	${RM} ex37.o

ex38: ex38.o chkopts
	-${CLINKER} -o ex38 ex38.o ${PETSC_SNES_LIB}
	${RM} ex38.o

ex39: ex39.o chkopts
	-${CLINKER} -o ex39 ex39.o ${PETSC_SNES_LIB}
	${RM} ex39.o

ex40: ex40.o chkopts
	-${CLINKER} -o ex40 ex40.o ${PETSC_SNES_LIB}
	${RM} ex40.o

ex41: ex41.o chkopts
	-${CLINKER} -o ex41 ex41.o ${PETSC_SNES_LIB}
	${RM} ex41.o

ex42: ex42.o chkopts
	-${CLINKER} -o ex42 ex42.o ${PETSC_KSP_LIB}
	${RM} ex42.o

ex43: ex43.o chkopts
	-${CLINKER} -o ex43 ex43.o ${PETSC_KSP_LIB}
	${RM} ex43.o

ex44f: ex44f.o  chkopts
	-${FLINKER} -o ex44f ex44f.o  ${PETSC_KSP_LIB}
	${RM} ex44f.o

ex45f: ex45f.o  chkopts
	-${FLINKER} -o ex45f ex45f.o  ${PETSC_KSP_LIB}
	${RM} ex45f.o

ex45: ex45.o chkopts
	-${CLINKER} -o ex45 ex45.o ${PETSC_KSP_LIB}
	${RM} ex45.o

ex46: ex46.o chkopts
	-${CLINKER} -o ex46 ex46.o ${PETSC_KSP_LIB}
	${RM} ex46.o

ex47: ex47.o chkopts
	-${CLINKER} -o ex47 ex47.o ${PETSC_KSP_LIB}
	${RM} ex47.o

ex49: ex49.o chkopts
	-${CLINKER} -o ex49 ex49.o ${PETSC_KSP_LIB}
	${RM} ex49.o

ex50: ex50.o chkopts
	-${CLINKER} -o ex50 ex50.o ${PETSC_KSP_LIB}
	${RM} ex50.o

ex51: ex51.o chkopts
	-${CLINKER} -o ex51 ex51.o ${PETSC_KSP_LIB}
	${RM} ex51.o

ex52: ex52.o chkopts
	-${CLINKER} -o ex52 ex52.o ${PETSC_KSP_LIB}
	${RM} ex52.o

ex52f: ex52f.o  chkopts
	-${FLINKER} -o ex52f ex52f.o  ${PETSC_KSP_LIB}
	${RM} ex52f.o

ex53: ex53.o chkopts
	-${CLINKER} -o ex53 ex53.o ${PETSC_KSP_LIB}
	${RM} ex53.o

ex54: ex54.o chkopts
	-${CLINKER} -o ex54 ex54.o ${PETSC_KSP_LIB}
	${RM} ex54.o

ex54f: ex54f.o  chkopts
	-${FLINKER} -o ex54f ex54f.o  ${PETSC_KSP_LIB}
	${RM} ex54f.o

ex55: ex55.o chkopts
	-${CLINKER} -o ex55 ex55.o ${PETSC_KSP_LIB}
	${RM} ex55.o

ex56: ex56.o chkopts
	-${CLINKER} -o ex56 ex56.o ${PETSC_KSP_LIB}
	${RM} ex56.o

ex57f: ex57f.o  chkopts
	-${FLINKER} -o ex57f ex57f.o  ${PETSC_KSP_LIB}
	${RM} ex57f.o

ex58: ex58.o chkopts
	-${CLINKER} -o ex58 ex58.o ${PETSC_KSP_LIB}
	${RM} ex58.o

ex59: ex59.o chkopts
	-${CLINKER} -o ex59 ex59.o ${PETSC_KSP_LIB}
	${RM} ex59.o

ex60: ex60.o  chkopts
	-${CLINKER} -o ex60 ex60.o  ${PETSC_KSP_LIB}
	${RM} ex60.o

ex61f: ex61f.o  chkopts
	-${FLINKER} -o ex61f ex61f.o  ${PETSC_KSP_LIB}
	${RM} ex61f.o

ex62: ex62.o  chkopts
	-${CLINKER} -o ex62 ex62.o  ${PETSC_KSP_LIB}
	${RM} ex62.o

ex63: ex63.o  chkopts
	-${CLINKER} -o ex63 ex63.o  ${PETSC_KSP_LIB}
	${RM} ex63.o

ex64: ex64.o  chkopts
	-${CLINKER} -o ex64 ex64.o  ${PETSC_KSP_LIB}
	${RM} ex64.

ex65: ex65.o  chkopts
	-${CLINKER} -o ex65 ex65.o  ${PETSC_KSP_LIB}
	${RM} ex65.o

ex66: ex66.o  chkopts
	-${CLINKER} -o ex66 ex66.o  ${PETSC_KSP_LIB}
	${RM} ex66.o

ex67: ex67.o  chkopts
	-${CLINKER} -o ex67 ex67.o  ${PETSC_KSP_LIB}
	${RM} ex67.o

ex68: ex68.o  chkopts
	-${CLINKER} -o ex68 ex68.o  ${PETSC_KSP_LIB}
	${RM} ex68.o

ex69: ex69.o  chkopts
	-${CLINKER} -o ex69 ex69.o  ${PETSC_KSP_LIB}
	${RM} ex69.o

ex70: ex70.o  chkopts
	-${CLINKER} -o ex70 ex70.o  ${PETSC_KSP_LIB}
	${RM} ex70.o

ex71: ex71.o  chkopts
	-${CLINKER} -o ex71 ex71.o  ${PETSC_KSP_LIB}
	${RM} ex71.o

ex72: ex72.o  chkopts
	-${CLINKER} -o ex72 ex72.o  ${PETSC_KSP_LIB}
	${RM} ex72.o

ex100: ex100.o  chkopts
	-${CLINKER} -o ex100 ex100.o  ${PETSC_KSP_LIB}
	${RM} ex100.o

ex100f: ex100f.o  chkopts
	-${FLINKER} -o ex100f ex100f.o  ${PETSC_KSP_LIB}
	${RM} ex100f.o

>>>>>>> 0c1c6999
testex100: ex100.PETSc
	-@if [ "${PETSC_WITH_BATCH}" != "" ]; then \
           echo "Running with batch filesystem; to test run src/ksp/ksp/examples/tutorials/ex100 with" ; \
           echo "your systems batch system"; \
        elif [ "${MPIEXEC}" = "/bin/false" ]; then \
           echo "*mpiexec not found*. Please run src/ksp/ksp/examples/tutorials/ex100 manually"; \
	elif [ -f ex100 ]; then \
           ${MPIEXEC} -n 1 ./ex100 -test  > ex100_1.tmp 2>&1; \
	   if (${DIFF} output/ex100_1.testout ex100_1.tmp > /dev/null 2>&1) then \
           echo "C/C++ example src/ksp/ksp/examples/tutorials/ex100 run successfully with 1 MPI process"; \
	   else echo "Possible error running C/C++ src/ksp/ksp/examples/tutorials/ex100 with 1 MPI process"; \
           echo "See http://www.mcs.anl.gov/petsc/documentation/faq.html";\
           cat ex100_1.tmp; fi; \
        ${RM} -f ex100_1.tmp; fi

include ${PETSC_DIR}/lib/petsc/conf/test<|MERGE_RESOLUTION|>--- conflicted
+++ resolved
@@ -19,333 +19,6 @@
 include ${PETSC_DIR}/lib/petsc/conf/variables
 include ${PETSC_DIR}/lib/petsc/conf/rules
 
-<<<<<<< HEAD
-=======
-ex1: ex1.o  chkopts
-	-${CLINKER} -o ex1 ex1.o  ${PETSC_KSP_LIB}
-	${RM} ex1.o
-
-ex1f: ex1f.o  chkopts
-	-${FLINKER} -o ex1f ex1f.o  ${PETSC_KSP_LIB}
-	${RM} ex1f.o
-
-ex2: ex2.o  chkopts
-	-${CLINKER} -o ex2 ex2.o  ${PETSC_KSP_LIB}
-	${RM} ex2.o
-
-ex2a: ex2a.o  chkopts
-	-${CLINKER} -o ex2a ex2a.o  ${PETSC_KSP_LIB}
-	${RM} ex2a.o
-
-ex2f: ex2f.o  chkopts
-	-${FLINKER} -o ex2f ex2f.o  ${PETSC_KSP_LIB}
-	${RM} ex2f.o
-
-ex3: ex3.o  chkopts
-	-${CLINKER} -o ex3 ex3.o  ${PETSC_KSP_LIB}
-	${RM} ex3.o
-
-ex5: ex5.o  chkopts
-	-${CLINKER} -o ex5 ex5.o  ${PETSC_KSP_LIB}
-	${RM} ex5.o
-
-ex6: ex6.o  chkopts
-	-${CLINKER} -o ex6 ex6.o  ${PETSC_KSP_LIB}
-	${RM} ex6.o
-
-ex6f: ex6f.o  chkopts
-	-${FLINKER} -o ex6f ex6f.o  ${PETSC_KSP_LIB}
-	${RM} ex6f.o
-
-ex7: ex7.o  chkopts
-	-${CLINKER} -o ex7 ex7.o  ${PETSC_KSP_LIB}
-	${RM} ex7.o
-
-ex8: ex8.o  chkopts
-	-${CLINKER} -o ex8 ex8.o  ${PETSC_KSP_LIB}
-	${RM} ex8.o
-
-ex9: ex9.o  chkopts
-	-${CLINKER} -o ex9 ex9.o  ${PETSC_KSP_LIB}
-	${RM} ex9.o
-
-ex10: ex10.o  chkopts
-	-${CLINKER} -o ex10 ex10.o  ${PETSC_KSP_LIB}
-	${RM} ex10.o
-
-ex11: ex11.o  chkopts
-	-${CLINKER} -o ex11 ex11.o  ${PETSC_KSP_LIB}
-	${RM} ex11.o
-
-ex11f: ex11f.o  chkopts
-	-${FLINKER} -o ex11f ex11f.o  ${PETSC_KSP_LIB}
-	${RM} ex11f.o
-
-ex12: ex12.o  chkopts
-	-${CLINKER} -o ex12 ex12.o  ${PETSC_KSP_LIB}
-	${RM} ex12.o
-
-ex13: ex13.o  chkopts
-	-${CLINKER} -o ex13 ex13.o  ${PETSC_KSP_LIB}
-	${RM} ex13.o
-
-ex13f90: ex13f90.o  chkopts
-	-${FLINKER} -o ex13f90 ex13f90.o  ${PETSC_KSP_LIB}
-	${RM} ex13f90.o
-
-ex14: ex14.o  chkopts
-	-${CLINKER} -o ex14 ex14.o  ${PETSC_KSP_LIB}
-	${RM} ex14.o
-
-ex14f: ex14f.o  chkopts
-	-${FLINKER} -o ex14f ex14f.o  ${PETSC_KSP_LIB}
-	${RM} ex14f.o
-
-ex15: ex15.o  chkopts
-	-${CLINKER} -o ex15 ex15.o  ${PETSC_KSP_LIB}
-	${RM} ex15.o
-
-ex15f: ex15f.o  chkopts
-	-${FLINKER} -o ex15f ex15f.o  ${PETSC_KSP_LIB}
-	${RM} ex15f.o
-
-ex16: ex16.o  chkopts
-	-${CLINKER} -o ex16 ex16.o  ${PETSC_KSP_LIB}
-	${RM} ex16.o
-
-ex17: ex17.o  chkopts
-	-${CLINKER} -o ex17 ex17.o  ${PETSC_KSP_LIB}
-	${RM} ex17.o
-
-ex18: ex18.o  chkopts
-	-${CLINKER} -o ex18 ex18.o  ${PETSC_KSP_LIB}
-	${RM} ex18.o
-
-ex20: ex20.o  chkopts
-	-${CLINKER} -o ex20 ex20.o  ${PETSC_KSP_LIB}
-	${RM} ex20.o
-
-ex21f: ex21f.o  chkopts
-	-${FLINKER} -o ex21f ex21f.o  ${PETSC_KSP_LIB}
-	${RM} ex21f.o
-
-ex22: ex22.o  chkopts
-	-${CLINKER} -o ex22 ex22.o  ${PETSC_SNES_LIB}
-	${RM} ex22.o
-
-ex22f: ex22f.o  chkopts
-	-${FLINKER} -o ex22f ex22f.o  ${PETSC_SNES_LIB}
-	${RM} ex22f.o
-
-ex23: ex23.o  chkopts
-	-${CLINKER} -o ex23 ex23.o  ${PETSC_KSP_LIB}
-	${RM} ex23.o
-
-ex25: ex25.o  chkopts
-	-${CLINKER} -o ex25 ex25.o  ${PETSC_SNES_LIB}
-	${RM} ex25.o
-
-ex26: ex26.o  chkopts
-	-${CLINKER} -o ex26 ex26.o  ${PETSC_KSP_LIB}
-	${RM} ex26.o
-
-ex27: ex27.o  chkopts
-	-${CLINKER} -o ex27 ex27.o  ${PETSC_KSP_LIB}
-	${RM} ex27.o
-
-ex28: ex28.o  chkopts
-	-${CLINKER} -o ex28 ex28.o  ${PETSC_SNES_LIB}
-	${RM} ex28.o
-
-ex29: ex29.o  chkopts
-	-${CLINKER} -o ex29 ex29.o  ${PETSC_SNES_LIB}
-	${RM} ex29.o
-
-ex30: ex30.o  chkopts
-	-${CLINKER} -o ex30 ex30.o  ${PETSC_KSP_LIB}
-	${RM} ex30.o
-
-ex32: ex32.o  chkopts
-	-${CLINKER} -o ex32 ex32.o  ${PETSC_SNES_LIB}
-	${RM} ex32.o
-
-ex33: ex33.o chkopts
-	-${CLINKER} -o ex33 ex33.o ${PETSC_SNES_LIB}
-	${RM} ex33.o
-
-ex34: ex34.o chkopts
-	-${CLINKER} -o ex34 ex34.o ${PETSC_SNES_LIB}
-	${RM} ex34.o
-
-ex35: ex35.o chkopts
-	-${CLINKER} -o ex35 ex35.o ${PETSC_SNES_LIB}
-	${RM} ex35.o
-
-ex36: ex36.o chkopts
-	-${CLINKER} -o ex36 ex36.o ${PETSC_SNES_LIB}
-	${RM} ex36.o
-
-ex37: ex37.o chkopts
-	-${CLINKER} -o ex37 ex37.o ${PETSC_SNES_LIB}
-	${RM} ex37.o
-
-ex38: ex38.o chkopts
-	-${CLINKER} -o ex38 ex38.o ${PETSC_SNES_LIB}
-	${RM} ex38.o
-
-ex39: ex39.o chkopts
-	-${CLINKER} -o ex39 ex39.o ${PETSC_SNES_LIB}
-	${RM} ex39.o
-
-ex40: ex40.o chkopts
-	-${CLINKER} -o ex40 ex40.o ${PETSC_SNES_LIB}
-	${RM} ex40.o
-
-ex41: ex41.o chkopts
-	-${CLINKER} -o ex41 ex41.o ${PETSC_SNES_LIB}
-	${RM} ex41.o
-
-ex42: ex42.o chkopts
-	-${CLINKER} -o ex42 ex42.o ${PETSC_KSP_LIB}
-	${RM} ex42.o
-
-ex43: ex43.o chkopts
-	-${CLINKER} -o ex43 ex43.o ${PETSC_KSP_LIB}
-	${RM} ex43.o
-
-ex44f: ex44f.o  chkopts
-	-${FLINKER} -o ex44f ex44f.o  ${PETSC_KSP_LIB}
-	${RM} ex44f.o
-
-ex45f: ex45f.o  chkopts
-	-${FLINKER} -o ex45f ex45f.o  ${PETSC_KSP_LIB}
-	${RM} ex45f.o
-
-ex45: ex45.o chkopts
-	-${CLINKER} -o ex45 ex45.o ${PETSC_KSP_LIB}
-	${RM} ex45.o
-
-ex46: ex46.o chkopts
-	-${CLINKER} -o ex46 ex46.o ${PETSC_KSP_LIB}
-	${RM} ex46.o
-
-ex47: ex47.o chkopts
-	-${CLINKER} -o ex47 ex47.o ${PETSC_KSP_LIB}
-	${RM} ex47.o
-
-ex49: ex49.o chkopts
-	-${CLINKER} -o ex49 ex49.o ${PETSC_KSP_LIB}
-	${RM} ex49.o
-
-ex50: ex50.o chkopts
-	-${CLINKER} -o ex50 ex50.o ${PETSC_KSP_LIB}
-	${RM} ex50.o
-
-ex51: ex51.o chkopts
-	-${CLINKER} -o ex51 ex51.o ${PETSC_KSP_LIB}
-	${RM} ex51.o
-
-ex52: ex52.o chkopts
-	-${CLINKER} -o ex52 ex52.o ${PETSC_KSP_LIB}
-	${RM} ex52.o
-
-ex52f: ex52f.o  chkopts
-	-${FLINKER} -o ex52f ex52f.o  ${PETSC_KSP_LIB}
-	${RM} ex52f.o
-
-ex53: ex53.o chkopts
-	-${CLINKER} -o ex53 ex53.o ${PETSC_KSP_LIB}
-	${RM} ex53.o
-
-ex54: ex54.o chkopts
-	-${CLINKER} -o ex54 ex54.o ${PETSC_KSP_LIB}
-	${RM} ex54.o
-
-ex54f: ex54f.o  chkopts
-	-${FLINKER} -o ex54f ex54f.o  ${PETSC_KSP_LIB}
-	${RM} ex54f.o
-
-ex55: ex55.o chkopts
-	-${CLINKER} -o ex55 ex55.o ${PETSC_KSP_LIB}
-	${RM} ex55.o
-
-ex56: ex56.o chkopts
-	-${CLINKER} -o ex56 ex56.o ${PETSC_KSP_LIB}
-	${RM} ex56.o
-
-ex57f: ex57f.o  chkopts
-	-${FLINKER} -o ex57f ex57f.o  ${PETSC_KSP_LIB}
-	${RM} ex57f.o
-
-ex58: ex58.o chkopts
-	-${CLINKER} -o ex58 ex58.o ${PETSC_KSP_LIB}
-	${RM} ex58.o
-
-ex59: ex59.o chkopts
-	-${CLINKER} -o ex59 ex59.o ${PETSC_KSP_LIB}
-	${RM} ex59.o
-
-ex60: ex60.o  chkopts
-	-${CLINKER} -o ex60 ex60.o  ${PETSC_KSP_LIB}
-	${RM} ex60.o
-
-ex61f: ex61f.o  chkopts
-	-${FLINKER} -o ex61f ex61f.o  ${PETSC_KSP_LIB}
-	${RM} ex61f.o
-
-ex62: ex62.o  chkopts
-	-${CLINKER} -o ex62 ex62.o  ${PETSC_KSP_LIB}
-	${RM} ex62.o
-
-ex63: ex63.o  chkopts
-	-${CLINKER} -o ex63 ex63.o  ${PETSC_KSP_LIB}
-	${RM} ex63.o
-
-ex64: ex64.o  chkopts
-	-${CLINKER} -o ex64 ex64.o  ${PETSC_KSP_LIB}
-	${RM} ex64.
-
-ex65: ex65.o  chkopts
-	-${CLINKER} -o ex65 ex65.o  ${PETSC_KSP_LIB}
-	${RM} ex65.o
-
-ex66: ex66.o  chkopts
-	-${CLINKER} -o ex66 ex66.o  ${PETSC_KSP_LIB}
-	${RM} ex66.o
-
-ex67: ex67.o  chkopts
-	-${CLINKER} -o ex67 ex67.o  ${PETSC_KSP_LIB}
-	${RM} ex67.o
-
-ex68: ex68.o  chkopts
-	-${CLINKER} -o ex68 ex68.o  ${PETSC_KSP_LIB}
-	${RM} ex68.o
-
-ex69: ex69.o  chkopts
-	-${CLINKER} -o ex69 ex69.o  ${PETSC_KSP_LIB}
-	${RM} ex69.o
-
-ex70: ex70.o  chkopts
-	-${CLINKER} -o ex70 ex70.o  ${PETSC_KSP_LIB}
-	${RM} ex70.o
-
-ex71: ex71.o  chkopts
-	-${CLINKER} -o ex71 ex71.o  ${PETSC_KSP_LIB}
-	${RM} ex71.o
-
-ex72: ex72.o  chkopts
-	-${CLINKER} -o ex72 ex72.o  ${PETSC_KSP_LIB}
-	${RM} ex72.o
-
-ex100: ex100.o  chkopts
-	-${CLINKER} -o ex100 ex100.o  ${PETSC_KSP_LIB}
-	${RM} ex100.o
-
-ex100f: ex100f.o  chkopts
-	-${FLINKER} -o ex100f ex100f.o  ${PETSC_KSP_LIB}
-	${RM} ex100f.o
-
->>>>>>> 0c1c6999
 testex100: ex100.PETSc
 	-@if [ "${PETSC_WITH_BATCH}" != "" ]; then \
            echo "Running with batch filesystem; to test run src/ksp/ksp/examples/tutorials/ex100 with" ; \
