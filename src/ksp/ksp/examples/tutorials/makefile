--- conflicted
+++ resolved
@@ -1615,11 +1615,7 @@
                                  ex51.PETSc runex51 ex51.rm \
                                  ex53.PETSc runex53 ex53.rm \
                                  ex54.PETSc runex54 runex54_Classical ex54.rm ex55.PETSc runex55 runex55_Classical runex55_NC ex55.rm\
-<<<<<<< HEAD
-                                 ex56.PETSc runex56_nns runex56_nns_telescope ex56.rm ex59.PETSc runex59 runex59_2 runex59_3 ex59.rm \
-=======
-                                 ex56.PETSc runex56 runex56_nns ex56.rm ex59.PETSc runex59 runex59_2 runex59_3 ex59.rm \
->>>>>>> 4e861f22
+                                 ex56.PETSc runex56 runex56_nns runex56_nns_telescope  ex56.rm ex59.PETSc runex59 runex59_2 runex59_3 ex59.rm \
                                  ex58.PETSc runex58 runex58_baij runex58_sbaij ex58.rm \
                                  ex60.PETSc runex60 runex60_2 runex60_3 ex60.rm \
                                  ex62.PETSc runex62_2D_1 runex62_2D_2 runex62_2D_3 ex62.rm ex65.PETSc runex65 ex65.rm
