--- conflicted
+++ resolved
@@ -233,19 +233,13 @@
       args: -n 6 -norandom -pc_type deflation -ksp_monitor_short
       test:
       test:
-<<<<<<< HEAD
-=======
         requires: superlu_dist
->>>>>>> 40d3332d
         nsize: 3
         args: -pc_deflation_compute_space {{db2 aggregation}}
 
       test:
         suffix: pc_deflation_init_only-0
-<<<<<<< HEAD
-=======
         requires: superlu_dist
->>>>>>> 40d3332d
         nsize: 4
         args: -ksp_type fgmres -pc_deflation_compute_space db4 -pc_deflation_compute_space_size 2 -pc_deflation_levels 2 -deflation_ksp_max_it 10
         #TODO remove suffix and next test when this works
@@ -254,10 +248,7 @@
 
       test:
         suffix: pc_deflation_init_only-1
-<<<<<<< HEAD
-=======
         requires: superlu_dist
->>>>>>> 40d3332d
         nsize: 4
         args: -ksp_type fgmres -pc_deflation_compute_space db4 -pc_deflation_compute_space_size 2 -pc_deflation_levels 2 -deflation_ksp_max_it 10
         args: -pc_deflation_init_only 1
