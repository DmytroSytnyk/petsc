static char help[] = "Solves the incompressible, variable viscosity Stokes equation in 2d on the unit domain \n\
using Q1Q1 elements, stabilized with Bochev's polynomial projection method. \n\
The models defined utilise free slip boundary conditions on all sides. \n\
Options: \n"
"\
     -mx : Number of elements in the x-direction \n\
     -my : Number of elements in the y-direction \n\
     -o : Specify output filename for solution (will be petsc binary format or paraview format if the extension is .vts) \n\
     -gnuplot : Output Gauss point coordinates, coefficients and u,p solution in gnuplot format \n\
     -glvis : Visualizes coefficients and u,p solution through GLVIs (use -viewer_glvis_dmda_bs 2,1 to visualize velocity as a vector)\n\
     -c_str : Indicates the structure of the coefficients to use \n"
"\
          -c_str 0 => Coefficient definition for an analytic solution with a vertical jump in viscosity at x = xc \n\
                      This problem is driven by the forcing function f(x,y) = (0, sin(nz pi y)cos(pi x) \n\
                         Parameters: \n\
                              -solcx_eta0  : Viscosity to the left of the interface \n\
                              -solcx_eta1  : Viscosity to the right of the interface \n\
                              -solcx_xc    : Location of the interface \n\
                              -solcx_nz    : Wavenumber in the y direction \n"
"\
          -c_str 1 => Coefficient definition for a dense rectangular blob located at the center of the domain \n\
                         Parameters: \n\
                              -sinker_eta0 : Viscosity of the background fluid \n\
                              -sinker_eta1 : Viscosity of the blob \n\
                              -sinker_dx   : Width of the blob \n\
                              -sinker_dy   : Height of the blob \n"
"\
          -c_str 2 => Coefficient definition for a dense circular blob located at the center of the domain \n\
                         Parameters: \n\
                              -sinker_eta0 : Viscosity of the background fluid \n\
                              -sinker_eta1 : Viscosity of the blob \n\
                              -sinker_r    : Radius of the blob \n"
"\
          -c_str 3 => Coefficient definition for a dense circular and rectangular inclusion (located at the center of the domain) \n\
                              -sinker_eta0 : Viscosity of the background fluid \n\
                              -sinker_eta1 : Viscosity of the two inclusions \n\
                              -sinker_r    : Radius of the circular inclusion \n\
                              -sinker_c0x  : Origin (x-coord) of the circular inclusion \n\
                              -sinker_c0y  : Origin (y-coord) of the circular inclusion \n\
                              -sinker_dx   : Width of the rectangular inclusion \n\
                              -sinker_dy   : Height of the rectangular inclusion \n\
                              -sinker_phi  : Rotation angle of the rectangular inclusion \n"
"\
          -c_str 4 => Coefficient definition for checkerboard jumps aligned with the domain decomposition \n\
                              -jump_eta0      : Viscosity for black subdomains \n\
                              -jump_magnitude : Magnitude of jumps. White subdomains will have eta = eta0*10^magnitude \n\
                              -jump_nz        : Wavenumber in the y direction for rhs \n"
"\
     -use_gp_coords : Evaluate the viscosity and force term at the global coordinates of each quadrature point \n\
                      By default, the viscosity and force term are evaulated at the element center and applied as a constant over the entire element \n";

/* Contributed by Dave May */

#include <petscksp.h>
#include <petscdm.h>
#include <petscdmda.h>

/* A Maple-generated exact solution created by Mirko Velic (mirko.velic@sci.monash.edu.au) */
#include "ex43-solcx.h"

static PetscErrorCode DMDABCApplyFreeSlip(DM,Mat,Vec);


#define NSD            2 /* number of spatial dimensions */
#define NODES_PER_EL   4 /* nodes per element */
#define U_DOFS         2 /* degrees of freedom per velocity node */
#define P_DOFS         1 /* degrees of freedom per pressure node */
#define GAUSS_POINTS   4

/* Gauss point based evaluation 8+4+4+4 = 20 */
typedef struct {
  PetscScalar gp_coords[2*GAUSS_POINTS];
  PetscScalar eta[GAUSS_POINTS];
  PetscScalar fx[GAUSS_POINTS];
  PetscScalar fy[GAUSS_POINTS];
} GaussPointCoefficients;

typedef struct {
  PetscScalar u_dof;
  PetscScalar v_dof;
  PetscScalar p_dof;
} StokesDOF;

static PetscErrorCode glvis_extract_eta(PetscObject oV,PetscInt nf, PetscObject oVf[], void *ctx)
{
  DM                     properties_da = (DM)(ctx),stokes_da;
  Vec                    V = (Vec)oV, *Vf = (Vec*)oVf;
  GaussPointCoefficients **props;
  PetscInt               sex,sey,mx,my;
  PetscInt               ei,ej,p,cum;
  PetscScalar            *array;
  PetscErrorCode         ierr;

  PetscFunctionBeginUser;
  ierr = VecGetDM(Vf[0],&stokes_da);CHKERRQ(ierr);
  ierr = DMDAVecGetArrayRead(properties_da,V,&props);CHKERRQ(ierr);
  ierr = DMDAGetElementsCorners(stokes_da,&sex,&sey,NULL);CHKERRQ(ierr);
  ierr = DMDAGetElementsSizes(stokes_da,&mx,&my,NULL);CHKERRQ(ierr);
  ierr = VecGetArray(Vf[0],&array);CHKERRQ(ierr);
  cum  = 0;
  for (ej = sey; ej < sey+my; ej++) {
    for (ei = sex; ei < sex+mx; ei++) {
      for (p = 0; p < GAUSS_POINTS; p++) {
        array[cum++] = props[ej][ei].eta[p];
      }
    }
  }
  ierr = VecRestoreArray(Vf[0],&array);CHKERRQ(ierr);
  ierr = DMDAVecRestoreArrayRead(properties_da,V,&props);CHKERRQ(ierr);
  PetscFunctionReturn(0);
}

/*
 Element: Local basis function ordering
 1-----2
 |     |
 |     |
 0-----3
 */
static void ConstructQ12D_Ni(PetscScalar _xi[],PetscScalar Ni[])
{
  PetscScalar xi  = _xi[0];
  PetscScalar eta = _xi[1];

  Ni[0] = 0.25*(1.0-xi)*(1.0-eta);
  Ni[1] = 0.25*(1.0-xi)*(1.0+eta);
  Ni[2] = 0.25*(1.0+xi)*(1.0+eta);
  Ni[3] = 0.25*(1.0+xi)*(1.0-eta);
}

static void ConstructQ12D_GNi(PetscScalar _xi[],PetscScalar GNi[][NODES_PER_EL])
{
  PetscScalar xi  = _xi[0];
  PetscScalar eta = _xi[1];

  GNi[0][0] = -0.25*(1.0-eta);
  GNi[0][1] = -0.25*(1.0+eta);
  GNi[0][2] =   0.25*(1.0+eta);
  GNi[0][3] =   0.25*(1.0-eta);

  GNi[1][0] = -0.25*(1.0-xi);
  GNi[1][1] =   0.25*(1.0-xi);
  GNi[1][2] =   0.25*(1.0+xi);
  GNi[1][3] = -0.25*(1.0+xi);
}

static void ConstructQ12D_GNx(PetscScalar GNi[][NODES_PER_EL],PetscScalar GNx[][NODES_PER_EL],PetscScalar coords[],PetscScalar *det_J)
{
  PetscScalar J00,J01,J10,J11,J;
  PetscScalar iJ00,iJ01,iJ10,iJ11;
  PetscInt    i;

  J00 = J01 = J10 = J11 = 0.0;
  for (i = 0; i < NODES_PER_EL; i++) {
    PetscScalar cx = coords[2*i];
    PetscScalar cy = coords[2*i+1];

    J00 = J00+GNi[0][i]*cx;      /* J_xx = dx/dxi */
    J01 = J01+GNi[0][i]*cy;      /* J_xy = dy/dxi */
    J10 = J10+GNi[1][i]*cx;      /* J_yx = dx/deta */
    J11 = J11+GNi[1][i]*cy;      /* J_yy = dy/deta */
  }
  J = (J00*J11)-(J01*J10);

  iJ00 =  J11/J;
  iJ01 = -J01/J;
  iJ10 = -J10/J;
  iJ11 =  J00/J;

  for (i = 0; i < NODES_PER_EL; i++) {
    GNx[0][i] = GNi[0][i]*iJ00+GNi[1][i]*iJ01;
    GNx[1][i] = GNi[0][i]*iJ10+GNi[1][i]*iJ11;
  }

  if (det_J) *det_J = J;
}

static void ConstructGaussQuadrature(PetscInt *ngp,PetscScalar gp_xi[][2],PetscScalar gp_weight[])
{
  *ngp         = 4;
  gp_xi[0][0]  = -0.57735026919; gp_xi[0][1] = -0.57735026919;
  gp_xi[1][0]  = -0.57735026919; gp_xi[1][1] =  0.57735026919;
  gp_xi[2][0]  =  0.57735026919; gp_xi[2][1] =  0.57735026919;
  gp_xi[3][0]  =  0.57735026919; gp_xi[3][1] = -0.57735026919;
  gp_weight[0] = 1.0;
  gp_weight[1] = 1.0;
  gp_weight[2] = 1.0;
  gp_weight[3] = 1.0;
}

/*
i,j are the element indices
The unknown is a vector quantity.
The s[].c is used to indicate the degree of freedom.
*/
static PetscErrorCode DMDAGetElementEqnums_up(MatStencil s_u[],MatStencil s_p[],PetscInt i,PetscInt j)
{
  PetscFunctionBeginUser;
  /* velocity */
  /* node 0 */
  s_u[0].i = i; s_u[0].j = j; s_u[0].c = 0;       /* Vx0 */
  s_u[1].i = i; s_u[1].j = j; s_u[1].c = 1;       /* Vy0 */

  /* node 1 */
  s_u[2].i = i; s_u[2].j = j+1; s_u[2].c = 0;     /* Vx1 */
  s_u[3].i = i; s_u[3].j = j+1; s_u[3].c = 1;     /* Vy1 */

  /* node 2 */
  s_u[4].i = i+1; s_u[4].j = j+1; s_u[4].c = 0;   /* Vx2 */
  s_u[5].i = i+1; s_u[5].j = j+1; s_u[5].c = 1;   /* Vy2 */

  /* node 3 */
  s_u[6].i = i+1; s_u[6].j = j; s_u[6].c = 0;     /* Vx3 */
  s_u[7].i = i+1; s_u[7].j = j; s_u[7].c = 1;     /* Vy3 */

  /* pressure */
  s_p[0].i = i;   s_p[0].j = j;   s_p[0].c = 2; /* P0 */
  s_p[1].i = i;   s_p[1].j = j+1; s_p[1].c = 2; /* P1 */
  s_p[2].i = i+1; s_p[2].j = j+1; s_p[2].c = 2; /* P2 */
  s_p[3].i = i+1; s_p[3].j = j;   s_p[3].c = 2; /* P3 */
  PetscFunctionReturn(0);
}

static PetscErrorCode DMDAGetElementOwnershipRanges2d(DM da,PetscInt **_lx,PetscInt **_ly)
{
  PetscErrorCode ierr;
  PetscMPIInt    rank;
  PetscInt       proc_I,proc_J;
  PetscInt       cpu_x,cpu_y;
  PetscInt       local_mx,local_my;
  Vec            vlx,vly;
  PetscInt       *LX,*LY,i;
  PetscScalar    *_a;
  Vec            V_SEQ;
  VecScatter     ctx;

  PetscFunctionBeginUser;
  ierr = MPI_Comm_rank(PETSC_COMM_WORLD,&rank);CHKERRQ(ierr);

  ierr = DMDAGetInfo(da,0,0,0,0,&cpu_x,&cpu_y,0,0,0,0,0,0,0);CHKERRQ(ierr);

  proc_J = rank/cpu_x;
  proc_I = rank-cpu_x*proc_J;

  ierr = PetscMalloc1(cpu_x,&LX);CHKERRQ(ierr);
  ierr = PetscMalloc1(cpu_y,&LY);CHKERRQ(ierr);

  ierr = DMDAGetElementsSizes(da,&local_mx,&local_my,NULL);CHKERRQ(ierr);
  ierr = VecCreate(PETSC_COMM_WORLD,&vlx);CHKERRQ(ierr);
  ierr = VecSetSizes(vlx,PETSC_DECIDE,cpu_x);CHKERRQ(ierr);
  ierr = VecSetFromOptions(vlx);CHKERRQ(ierr);

  ierr = VecCreate(PETSC_COMM_WORLD,&vly);CHKERRQ(ierr);
  ierr = VecSetSizes(vly,PETSC_DECIDE,cpu_y);CHKERRQ(ierr);
  ierr = VecSetFromOptions(vly);CHKERRQ(ierr);

  ierr = VecSetValue(vlx,proc_I,(PetscScalar)(local_mx+1.0e-9),INSERT_VALUES);CHKERRQ(ierr);
  ierr = VecSetValue(vly,proc_J,(PetscScalar)(local_my+1.0e-9),INSERT_VALUES);CHKERRQ(ierr);
  ierr = VecAssemblyBegin(vlx);VecAssemblyEnd(vlx);CHKERRQ(ierr);
  ierr = VecAssemblyBegin(vly);VecAssemblyEnd(vly);CHKERRQ(ierr);

  ierr = VecScatterCreateToAll(vlx,&ctx,&V_SEQ);CHKERRQ(ierr);
  ierr = VecScatterBegin(ctx,vlx,V_SEQ,INSERT_VALUES,SCATTER_FORWARD);CHKERRQ(ierr);
  ierr = VecScatterEnd(ctx,vlx,V_SEQ,INSERT_VALUES,SCATTER_FORWARD);CHKERRQ(ierr);
  ierr = VecGetArray(V_SEQ,&_a);CHKERRQ(ierr);
  for (i = 0; i < cpu_x; i++) LX[i] = (PetscInt)PetscRealPart(_a[i]);
  ierr = VecRestoreArray(V_SEQ,&_a);CHKERRQ(ierr);
  ierr = VecScatterDestroy(&ctx);CHKERRQ(ierr);
  ierr = VecDestroy(&V_SEQ);CHKERRQ(ierr);

  ierr = VecScatterCreateToAll(vly,&ctx,&V_SEQ);CHKERRQ(ierr);
  ierr = VecScatterBegin(ctx,vly,V_SEQ,INSERT_VALUES,SCATTER_FORWARD);CHKERRQ(ierr);
  ierr = VecScatterEnd(ctx,vly,V_SEQ,INSERT_VALUES,SCATTER_FORWARD);CHKERRQ(ierr);
  ierr = VecGetArray(V_SEQ,&_a);CHKERRQ(ierr);
  for (i = 0; i < cpu_y; i++) LY[i] = (PetscInt)PetscRealPart(_a[i]);
  ierr = VecRestoreArray(V_SEQ,&_a);CHKERRQ(ierr);
  ierr = VecScatterDestroy(&ctx);CHKERRQ(ierr);
  ierr = VecDestroy(&V_SEQ);CHKERRQ(ierr);

  *_lx = LX;
  *_ly = LY;

  ierr = VecDestroy(&vlx);CHKERRQ(ierr);
  ierr = VecDestroy(&vly);CHKERRQ(ierr);
  PetscFunctionReturn(0);
}

static PetscErrorCode DMDACoordViewGnuplot2d(DM da,const char prefix[])
{
  DM             cda;
  Vec            coords;
  DMDACoor2d     **_coords;
  PetscInt       si,sj,nx,ny,i,j;
  FILE           *fp;
  char           fname[PETSC_MAX_PATH_LEN];
  PetscMPIInt    rank;
  PetscErrorCode ierr;

  PetscFunctionBeginUser;
  ierr = MPI_Comm_rank(PETSC_COMM_WORLD,&rank);CHKERRQ(ierr);
  ierr = PetscSNPrintf(fname,sizeof(fname),"%s-p%1.4d.dat",prefix,rank);CHKERRQ(ierr);
  ierr = PetscFOpen(PETSC_COMM_SELF,fname,"w",&fp);CHKERRQ(ierr);
  if (!fp) SETERRQ(PETSC_COMM_SELF,PETSC_ERR_USER,"Cannot open file");

  ierr = PetscFPrintf(PETSC_COMM_SELF,fp,"### Element geometry for processor %1.4d ### \n",rank);CHKERRQ(ierr);

  ierr = DMGetCoordinateDM(da,&cda);CHKERRQ(ierr);
  ierr = DMGetCoordinatesLocal(da,&coords);CHKERRQ(ierr);
  ierr = DMDAVecGetArrayRead(cda,coords,&_coords);CHKERRQ(ierr);
  ierr = DMDAGetGhostCorners(cda,&si,&sj,0,&nx,&ny,0);CHKERRQ(ierr);
  for (j = sj; j < sj+ny-1; j++) {
    for (i = si; i < si+nx-1; i++) {
      ierr = PetscFPrintf(PETSC_COMM_SELF,fp,"%1.6e %1.6e \n",(double)PetscRealPart(_coords[j][i].x),(double)PetscRealPart(_coords[j][i].y));CHKERRQ(ierr);
      ierr = PetscFPrintf(PETSC_COMM_SELF,fp,"%1.6e %1.6e \n",(double)PetscRealPart(_coords[j+1][i].x),(double)PetscRealPart(_coords[j+1][i].y));CHKERRQ(ierr);
      ierr = PetscFPrintf(PETSC_COMM_SELF,fp,"%1.6e %1.6e \n",(double)PetscRealPart(_coords[j+1][i+1].x),(double)PetscRealPart(_coords[j+1][i+1].y));CHKERRQ(ierr);
      ierr = PetscFPrintf(PETSC_COMM_SELF,fp,"%1.6e %1.6e \n",(double)PetscRealPart(_coords[j][i+1].x),(double)PetscRealPart(_coords[j][i+1].y));CHKERRQ(ierr);
      ierr = PetscFPrintf(PETSC_COMM_SELF,fp,"%1.6e %1.6e \n\n",(double)PetscRealPart(_coords[j][i].x),(double)PetscRealPart(_coords[j][i].y));CHKERRQ(ierr);
    }
  }
  ierr = DMDAVecRestoreArrayRead(cda,coords,&_coords);CHKERRQ(ierr);

  ierr = PetscFClose(PETSC_COMM_SELF,fp);CHKERRQ(ierr);
  PetscFunctionReturn(0);
}

static PetscErrorCode DMDAViewGnuplot2d(DM da,Vec fields,const char comment[],const char prefix[])
{
  DM             cda;
  Vec            coords,local_fields;
  DMDACoor2d     **_coords;
  FILE           *fp;
  char           fname[PETSC_MAX_PATH_LEN];
  PetscMPIInt    rank;
  PetscInt       si,sj,nx,ny,i,j;
  PetscInt       n_dofs,d;
  PetscScalar    *_fields;
  PetscErrorCode ierr;

  PetscFunctionBeginUser;
  ierr = MPI_Comm_rank(PETSC_COMM_WORLD,&rank);CHKERRQ(ierr);
  ierr = PetscSNPrintf(fname,sizeof(fname),"%s-p%1.4d.dat",prefix,rank);CHKERRQ(ierr);
  ierr = PetscFOpen(PETSC_COMM_SELF,fname,"w",&fp);CHKERRQ(ierr);
  if (!fp) SETERRQ(PETSC_COMM_SELF,PETSC_ERR_USER,"Cannot open file");

  ierr = PetscFPrintf(PETSC_COMM_SELF,fp,"### %s (processor %1.4d) ### \n",comment,rank);CHKERRQ(ierr);
  ierr = DMDAGetInfo(da,0,0,0,0,0,0,0,&n_dofs,0,0,0,0,0);CHKERRQ(ierr);
  ierr = PetscFPrintf(PETSC_COMM_SELF,fp,"### x y ");CHKERRQ(ierr);
  for (d = 0; d < n_dofs; d++) {
    const char *field_name;
    ierr = DMDAGetFieldName(da,d,&field_name);CHKERRQ(ierr);
    ierr = PetscFPrintf(PETSC_COMM_SELF,fp,"%s ",field_name);CHKERRQ(ierr);
  }
  ierr = PetscFPrintf(PETSC_COMM_SELF,fp,"###\n");CHKERRQ(ierr);

  ierr = DMGetCoordinateDM(da,&cda);CHKERRQ(ierr);
  ierr = DMGetCoordinatesLocal(da,&coords);CHKERRQ(ierr);
  ierr = DMDAVecGetArray(cda,coords,&_coords);CHKERRQ(ierr);
  ierr = DMDAGetGhostCorners(cda,&si,&sj,0,&nx,&ny,0);CHKERRQ(ierr);

  ierr = DMCreateLocalVector(da,&local_fields);CHKERRQ(ierr);
  ierr = DMGlobalToLocalBegin(da,fields,INSERT_VALUES,local_fields);CHKERRQ(ierr);
  ierr = DMGlobalToLocalEnd(da,fields,INSERT_VALUES,local_fields);CHKERRQ(ierr);
  ierr = VecGetArray(local_fields,&_fields);CHKERRQ(ierr);

  for (j = sj; j < sj+ny; j++) {
    for (i = si; i < si+nx; i++) {
      PetscScalar coord_x,coord_y;
      PetscScalar field_d;

      coord_x = _coords[j][i].x;
      coord_y = _coords[j][i].y;

      ierr = PetscFPrintf(PETSC_COMM_SELF,fp,"%1.6e %1.6e ",(double)PetscRealPart(coord_x),(double)PetscRealPart(coord_y));CHKERRQ(ierr);
      for (d = 0; d < n_dofs; d++) {
        field_d = _fields[n_dofs*((i-si)+(j-sj)*(nx))+d];
        ierr    = PetscFPrintf(PETSC_COMM_SELF,fp,"%1.6e ",(double)PetscRealPart(field_d));CHKERRQ(ierr);
      }
      ierr = PetscFPrintf(PETSC_COMM_SELF,fp,"\n");CHKERRQ(ierr);
    }
  }
  ierr = VecRestoreArray(local_fields,&_fields);CHKERRQ(ierr);
  ierr = VecDestroy(&local_fields);CHKERRQ(ierr);

  ierr = DMDAVecRestoreArray(cda,coords,&_coords);CHKERRQ(ierr);

  ierr = PetscFClose(PETSC_COMM_SELF,fp);CHKERRQ(ierr);
  PetscFunctionReturn(0);
}

static PetscErrorCode DMDAViewCoefficientsGnuplot2d(DM da,Vec fields,const char comment[],const char prefix[])
{
  DM                     cda;
  Vec                    local_fields;
  FILE                   *fp;
  char                   fname[PETSC_MAX_PATH_LEN];
  PetscMPIInt            rank;
  PetscInt               si,sj,nx,ny,i,j,p;
  PetscInt               n_dofs,d;
  GaussPointCoefficients **_coefficients;
  PetscErrorCode         ierr;

  PetscFunctionBeginUser;
  ierr = MPI_Comm_rank(PETSC_COMM_WORLD,&rank);CHKERRQ(ierr);
  ierr = PetscSNPrintf(fname,sizeof(fname),"%s-p%1.4d.dat",prefix,rank);CHKERRQ(ierr);
  ierr = PetscFOpen(PETSC_COMM_SELF,fname,"w",&fp);CHKERRQ(ierr);
  if (!fp) SETERRQ(PETSC_COMM_SELF,PETSC_ERR_USER,"Cannot open file");

  ierr = PetscFPrintf(PETSC_COMM_SELF,fp,"### %s (processor %1.4d) ### \n",comment,rank);CHKERRQ(ierr);
  ierr = DMDAGetInfo(da,0,0,0,0,0,0,0,&n_dofs,0,0,0,0,0);CHKERRQ(ierr);
  ierr = PetscFPrintf(PETSC_COMM_SELF,fp,"### x y ");CHKERRQ(ierr);
  for (d = 0; d < n_dofs; d++) {
    const char *field_name;
    ierr = DMDAGetFieldName(da,d,&field_name);CHKERRQ(ierr);
    ierr = PetscFPrintf(PETSC_COMM_SELF,fp,"%s ",field_name);CHKERRQ(ierr);
  }
  ierr = PetscFPrintf(PETSC_COMM_SELF,fp,"###\n");CHKERRQ(ierr);

  ierr = DMGetCoordinateDM(da,&cda);CHKERRQ(ierr);
  ierr = DMDAGetGhostCorners(cda,&si,&sj,0,&nx,&ny,0);CHKERRQ(ierr);

  ierr = DMCreateLocalVector(da,&local_fields);CHKERRQ(ierr);
  ierr = DMGlobalToLocalBegin(da,fields,INSERT_VALUES,local_fields);CHKERRQ(ierr);
  ierr = DMGlobalToLocalEnd(da,fields,INSERT_VALUES,local_fields);CHKERRQ(ierr);
  ierr = DMDAVecGetArray(da,local_fields,&_coefficients);CHKERRQ(ierr);

  for (j = sj; j < sj+ny; j++) {
    for (i = si; i < si+nx; i++) {
      PetscScalar coord_x,coord_y;

      for (p = 0; p < GAUSS_POINTS; p++) {
        coord_x = _coefficients[j][i].gp_coords[2*p];
        coord_y = _coefficients[j][i].gp_coords[2*p+1];

        ierr = PetscFPrintf(PETSC_COMM_SELF,fp,"%1.6e %1.6e ",(double)PetscRealPart(coord_x),(double)PetscRealPart(coord_y));CHKERRQ(ierr);

        ierr = PetscFPrintf(PETSC_COMM_SELF,fp,"%1.6e %1.6e %1.6e",(double)PetscRealPart(_coefficients[j][i].eta[p]),(double)PetscRealPart(_coefficients[j][i].fx[p]),(double)PetscRealPart(_coefficients[j][i].fy[p]));CHKERRQ(ierr);
        ierr = PetscFPrintf(PETSC_COMM_SELF,fp,"\n");CHKERRQ(ierr);
      }
    }
  }
  ierr = DMDAVecRestoreArray(da,local_fields,&_coefficients);CHKERRQ(ierr);
  ierr = VecDestroy(&local_fields);CHKERRQ(ierr);

  ierr = PetscFClose(PETSC_COMM_SELF,fp);CHKERRQ(ierr);
  PetscFunctionReturn(0);
}

static PetscInt ASS_MAP_wIwDI_uJuDJ(PetscInt wi,PetscInt wd,PetscInt w_NPE,PetscInt w_dof,PetscInt ui,PetscInt ud,PetscInt u_NPE,PetscInt u_dof)
{
  PetscInt ij;
  PetscInt r,c,nc;

  nc = u_NPE*u_dof;
  r = w_dof*wi+wd;
  c = u_dof*ui+ud;
  ij = r*nc+c;
  return ij;
}

/*
 D = [ 2.eta   0   0   ]
     [   0   2.eta 0   ]
     [   0     0   eta ]

 B = [ d_dx   0   ]
     [  0    d_dy ]
     [ d_dy  d_dx ]
*/
static void FormStressOperatorQ1(PetscScalar Ke[],PetscScalar coords[],PetscScalar eta[])
{
  PetscInt       ngp;
  PetscScalar    gp_xi[GAUSS_POINTS][2];
  PetscScalar    gp_weight[GAUSS_POINTS];
  PetscInt       p,i,j,k;
  PetscScalar    GNi_p[NSD][NODES_PER_EL],GNx_p[NSD][NODES_PER_EL];
  PetscScalar    J_p,tildeD[3];
  PetscScalar    B[3][U_DOFS*NODES_PER_EL];

  /* define quadrature rule */
  ConstructGaussQuadrature(&ngp,gp_xi,gp_weight);

  /* evaluate integral */
  for (p = 0; p < ngp; p++) {
    ConstructQ12D_GNi(gp_xi[p],GNi_p);
    ConstructQ12D_GNx(GNi_p,GNx_p,coords,&J_p);

    for (i = 0; i < NODES_PER_EL; i++) {
      PetscScalar d_dx_i = GNx_p[0][i];
      PetscScalar d_dy_i = GNx_p[1][i];

      B[0][2*i] = d_dx_i;B[0][2*i+1] = 0.0;
      B[1][2*i] = 0.0;B[1][2*i+1] = d_dy_i;
      B[2][2*i] = d_dy_i;B[2][2*i+1] = d_dx_i;
    }

    tildeD[0] = 2.0*gp_weight[p]*J_p*eta[p];
    tildeD[1] = 2.0*gp_weight[p]*J_p*eta[p];
    tildeD[2] =       gp_weight[p]*J_p*eta[p];

    /* form Bt tildeD B */
    /*
    Ke_ij = Bt_ik . D_kl . B_lj
          = B_ki . D_kl . B_lj
          = B_ki . D_kk . B_kj
    */
    for (i = 0; i < 8; i++) {
      for (j = 0; j < 8; j++) {
        for (k = 0; k < 3; k++) { /* Note D is diagonal for stokes */
          Ke[i+8*j] = Ke[i+8*j]+B[k][i]*tildeD[k]*B[k][j];
        }
      }
    }
  }
}

static void FormGradientOperatorQ1(PetscScalar Ke[],PetscScalar coords[])
{
  PetscInt    ngp;
  PetscScalar gp_xi[GAUSS_POINTS][2];
  PetscScalar gp_weight[GAUSS_POINTS];
  PetscInt    p,i,j,di;
  PetscScalar Ni_p[NODES_PER_EL];
  PetscScalar GNi_p[NSD][NODES_PER_EL],GNx_p[NSD][NODES_PER_EL];
  PetscScalar J_p,fac;

  /* define quadrature rule */
  ConstructGaussQuadrature(&ngp,gp_xi,gp_weight);

  /* evaluate integral */
  for (p = 0; p < ngp; p++) {
    ConstructQ12D_Ni(gp_xi[p],Ni_p);
    ConstructQ12D_GNi(gp_xi[p],GNi_p);
    ConstructQ12D_GNx(GNi_p,GNx_p,coords,&J_p);
    fac = gp_weight[p]*J_p;

    for (i = 0; i < NODES_PER_EL; i++) { /* u nodes */
      for (di = 0; di < NSD; di++) { /* u dofs */
        for (j = 0; j < 4; j++) {  /* p nodes, p dofs = 1 (ie no loop) */
          PetscInt IJ;
          IJ = ASS_MAP_wIwDI_uJuDJ(i,di,NODES_PER_EL,2,j,0,NODES_PER_EL,1);

          Ke[IJ] = Ke[IJ]-GNx_p[di][i]*Ni_p[j]*fac;
        }
      }
    }
  }
}

static void FormDivergenceOperatorQ1(PetscScalar De[],PetscScalar coords[])
{
  PetscScalar Ge[U_DOFS*NODES_PER_EL*P_DOFS*NODES_PER_EL];
  PetscInt    i,j;
  PetscInt    nr_g,nc_g;

  PetscMemzero(Ge,sizeof(PetscScalar)*U_DOFS*NODES_PER_EL*P_DOFS*NODES_PER_EL);
  FormGradientOperatorQ1(Ge,coords);

  nr_g = U_DOFS*NODES_PER_EL;
  nc_g = P_DOFS*NODES_PER_EL;

  for (i = 0; i < nr_g; i++) {
    for (j = 0; j < nc_g; j++) {
      De[nr_g*j+i] = Ge[nc_g*i+j];
    }
  }
}

static void FormStabilisationOperatorQ1(PetscScalar Ke[],PetscScalar coords[],PetscScalar eta[])
{
  PetscInt    ngp;
  PetscScalar gp_xi[GAUSS_POINTS][2];
  PetscScalar gp_weight[GAUSS_POINTS];
  PetscInt    p,i,j;
  PetscScalar Ni_p[NODES_PER_EL];
  PetscScalar GNi_p[NSD][NODES_PER_EL],GNx_p[NSD][NODES_PER_EL];
  PetscScalar J_p,fac,eta_avg;

  /* define quadrature rule */
  ConstructGaussQuadrature(&ngp,gp_xi,gp_weight);

  /* evaluate integral */
  for (p = 0; p < ngp; p++) {
    ConstructQ12D_Ni(gp_xi[p],Ni_p);
    ConstructQ12D_GNi(gp_xi[p],GNi_p);
    ConstructQ12D_GNx(GNi_p,GNx_p,coords,&J_p);
    fac = gp_weight[p]*J_p;

    for (i = 0; i < NODES_PER_EL; i++) {
      for (j = 0; j < NODES_PER_EL; j++) {
        Ke[NODES_PER_EL*i+j] = Ke[NODES_PER_EL*i+j]-fac*(Ni_p[i]*Ni_p[j]-0.0625);
      }
    }
  }

  /* scale */
  eta_avg = 0.0;
  for (p = 0; p < ngp; p++) eta_avg += eta[p];
  eta_avg = (1.0/((PetscScalar)ngp))*eta_avg;
  fac     = 1.0/eta_avg;
  for (i = 0; i < NODES_PER_EL; i++) {
    for (j = 0; j < NODES_PER_EL; j++) {
      Ke[NODES_PER_EL*i+j] = fac*Ke[NODES_PER_EL*i+j];
    }
  }
}

static void FormScaledMassMatrixOperatorQ1(PetscScalar Ke[],PetscScalar coords[],PetscScalar eta[])
{
  PetscInt    ngp;
  PetscScalar gp_xi[GAUSS_POINTS][2];
  PetscScalar gp_weight[GAUSS_POINTS];
  PetscInt    p,i,j;
  PetscScalar Ni_p[NODES_PER_EL];
  PetscScalar GNi_p[NSD][NODES_PER_EL],GNx_p[NSD][NODES_PER_EL];
  PetscScalar J_p,fac,eta_avg;

  /* define quadrature rule */
  ConstructGaussQuadrature(&ngp,gp_xi,gp_weight);

  /* evaluate integral */
  for (p = 0; p < ngp; p++) {
    ConstructQ12D_Ni(gp_xi[p],Ni_p);
    ConstructQ12D_GNi(gp_xi[p],GNi_p);
    ConstructQ12D_GNx(GNi_p,GNx_p,coords,&J_p);
    fac = gp_weight[p]*J_p;

    for (i = 0; i < NODES_PER_EL; i++) {
      for (j = 0; j < NODES_PER_EL; j++) {
        Ke[NODES_PER_EL*i+j] = Ke[NODES_PER_EL*i+j]-fac*Ni_p[i]*Ni_p[j];
      }
    }
  }

  /* scale */
  eta_avg = 0.0;
  for (p = 0; p < ngp; p++) eta_avg += eta[p];
  eta_avg = (1.0/((PetscScalar)ngp))*eta_avg;
  fac     = 1.0/eta_avg;
  for (i = 0; i < NODES_PER_EL; i++) {
    for (j = 0; j < NODES_PER_EL; j++) {
      Ke[NODES_PER_EL*i+j] = fac*Ke[NODES_PER_EL*i+j];
    }
  }
}

static void FormMomentumRhsQ1(PetscScalar Fe[],PetscScalar coords[],PetscScalar fx[],PetscScalar fy[])
{
  PetscInt    ngp;
  PetscScalar gp_xi[GAUSS_POINTS][2];
  PetscScalar gp_weight[GAUSS_POINTS];
  PetscInt    p,i;
  PetscScalar Ni_p[NODES_PER_EL];
  PetscScalar GNi_p[NSD][NODES_PER_EL],GNx_p[NSD][NODES_PER_EL];
  PetscScalar J_p,fac;

  /* define quadrature rule */
  ConstructGaussQuadrature(&ngp,gp_xi,gp_weight);

  /* evaluate integral */
  for (p = 0; p < ngp; p++) {
    ConstructQ12D_Ni(gp_xi[p],Ni_p);
    ConstructQ12D_GNi(gp_xi[p],GNi_p);
    ConstructQ12D_GNx(GNi_p,GNx_p,coords,&J_p);
    fac = gp_weight[p]*J_p;

    for (i = 0; i < NODES_PER_EL; i++) {
      Fe[NSD*i]   += fac*Ni_p[i]*fx[p];
      Fe[NSD*i+1] += fac*Ni_p[i]*fy[p];
    }
  }
}

static PetscErrorCode GetElementCoords(DMDACoor2d **_coords,PetscInt ei,PetscInt ej,PetscScalar el_coords[])
{
  PetscFunctionBeginUser;
  /* get coords for the element */
  el_coords[NSD*0] = _coords[ej][ei].x;     el_coords[NSD*0+1] = _coords[ej][ei].y;
  el_coords[NSD*1] = _coords[ej+1][ei].x;   el_coords[NSD*1+1] = _coords[ej+1][ei].y;
  el_coords[NSD*2] = _coords[ej+1][ei+1].x; el_coords[NSD*2+1] = _coords[ej+1][ei+1].y;
  el_coords[NSD*3] = _coords[ej][ei+1].x;   el_coords[NSD*3+1] = _coords[ej][ei+1].y;
  PetscFunctionReturn(0);
}

static PetscErrorCode AssembleA_Stokes(Mat A,DM stokes_da,DM properties_da,Vec properties)
{
  DM                     cda;
  Vec                    coords;
  DMDACoor2d             **_coords;
  MatStencil             u_eqn[NODES_PER_EL*U_DOFS]; /* 2 degrees of freedom */
  MatStencil             p_eqn[NODES_PER_EL*P_DOFS]; /* 1 degrees of freedom */
  PetscInt               sex,sey,mx,my;
  PetscInt               ei,ej;
  PetscScalar            Ae[NODES_PER_EL*U_DOFS*NODES_PER_EL*U_DOFS];
  PetscScalar            Ge[NODES_PER_EL*U_DOFS*NODES_PER_EL*P_DOFS];
  PetscScalar            De[NODES_PER_EL*P_DOFS*NODES_PER_EL*U_DOFS];
  PetscScalar            Ce[NODES_PER_EL*P_DOFS*NODES_PER_EL*P_DOFS];
  PetscScalar            el_coords[NODES_PER_EL*NSD];
  Vec                    local_properties;
  GaussPointCoefficients **props;
  PetscScalar            *prop_eta;
  PetscErrorCode         ierr;

  PetscFunctionBeginUser;
  /* setup for coords */
  ierr = DMGetCoordinateDM(stokes_da,&cda);CHKERRQ(ierr);
  ierr = DMGetCoordinatesLocal(stokes_da,&coords);CHKERRQ(ierr);
  ierr = DMDAVecGetArray(cda,coords,&_coords);CHKERRQ(ierr);

  /* setup for coefficients */
  ierr = DMCreateLocalVector(properties_da,&local_properties);CHKERRQ(ierr);
  ierr = DMGlobalToLocalBegin(properties_da,properties,INSERT_VALUES,local_properties);CHKERRQ(ierr);
  ierr = DMGlobalToLocalEnd(properties_da,properties,INSERT_VALUES,local_properties);CHKERRQ(ierr);
  ierr = DMDAVecGetArray(properties_da,local_properties,&props);CHKERRQ(ierr);

  ierr = DMDAGetElementsCorners(stokes_da,&sex,&sey,NULL);CHKERRQ(ierr);
  ierr = DMDAGetElementsSizes(stokes_da,&mx,&my,NULL);CHKERRQ(ierr);
  for (ej = sey; ej < sey+my; ej++) {
    for (ei = sex; ei < sex+mx; ei++) {
      /* get coords for the element */
      GetElementCoords(_coords,ei,ej,el_coords);

      /* get coefficients for the element */
      prop_eta = props[ej][ei].eta;

      /* initialise element stiffness matrix */
      ierr = PetscMemzero(Ae,sizeof(PetscScalar)*NODES_PER_EL*U_DOFS*NODES_PER_EL*U_DOFS);CHKERRQ(ierr);
      ierr = PetscMemzero(Ge,sizeof(PetscScalar)*NODES_PER_EL*U_DOFS*NODES_PER_EL*P_DOFS);CHKERRQ(ierr);
      ierr = PetscMemzero(De,sizeof(PetscScalar)*NODES_PER_EL*P_DOFS*NODES_PER_EL*U_DOFS);CHKERRQ(ierr);
      ierr = PetscMemzero(Ce,sizeof(PetscScalar)*NODES_PER_EL*P_DOFS*NODES_PER_EL*P_DOFS);CHKERRQ(ierr);

      /* form element stiffness matrix */
      FormStressOperatorQ1(Ae,el_coords,prop_eta);
      FormGradientOperatorQ1(Ge,el_coords);
      FormDivergenceOperatorQ1(De,el_coords);
      FormStabilisationOperatorQ1(Ce,el_coords,prop_eta);

      /* insert element matrix into global matrix */
      ierr = DMDAGetElementEqnums_up(u_eqn,p_eqn,ei,ej);CHKERRQ(ierr);
      ierr = MatSetValuesStencil(A,NODES_PER_EL*U_DOFS,u_eqn,NODES_PER_EL*U_DOFS,u_eqn,Ae,ADD_VALUES);CHKERRQ(ierr);
      ierr = MatSetValuesStencil(A,NODES_PER_EL*U_DOFS,u_eqn,NODES_PER_EL*P_DOFS,p_eqn,Ge,ADD_VALUES);CHKERRQ(ierr);
      ierr = MatSetValuesStencil(A,NODES_PER_EL*P_DOFS,p_eqn,NODES_PER_EL*U_DOFS,u_eqn,De,ADD_VALUES);CHKERRQ(ierr);
      ierr = MatSetValuesStencil(A,NODES_PER_EL*P_DOFS,p_eqn,NODES_PER_EL*P_DOFS,p_eqn,Ce,ADD_VALUES);CHKERRQ(ierr);
    }
  }
  ierr = MatAssemblyBegin(A,MAT_FINAL_ASSEMBLY);CHKERRQ(ierr);
  ierr = MatAssemblyEnd(A,MAT_FINAL_ASSEMBLY);CHKERRQ(ierr);

  ierr = DMDAVecRestoreArray(cda,coords,&_coords);CHKERRQ(ierr);

  ierr = DMDAVecRestoreArray(properties_da,local_properties,&props);CHKERRQ(ierr);
  ierr = VecDestroy(&local_properties);CHKERRQ(ierr);
  PetscFunctionReturn(0);
}

static PetscErrorCode AssembleA_PCStokes(Mat A,DM stokes_da,DM properties_da,Vec properties)
{
  DM                     cda;
  Vec                    coords;
  DMDACoor2d             **_coords;
  MatStencil             u_eqn[NODES_PER_EL*U_DOFS]; /* 2 degrees of freedom */
  MatStencil             p_eqn[NODES_PER_EL*P_DOFS]; /* 1 degrees of freedom */
  PetscInt               sex,sey,mx,my;
  PetscInt               ei,ej;
  PetscScalar            Ae[NODES_PER_EL*U_DOFS*NODES_PER_EL*U_DOFS];
  PetscScalar            Ge[NODES_PER_EL*U_DOFS*NODES_PER_EL*P_DOFS];
  PetscScalar            De[NODES_PER_EL*P_DOFS*NODES_PER_EL*U_DOFS];
  PetscScalar            Ce[NODES_PER_EL*P_DOFS*NODES_PER_EL*P_DOFS];
  PetscScalar            el_coords[NODES_PER_EL*NSD];
  Vec                    local_properties;
  GaussPointCoefficients **props;
  PetscScalar            *prop_eta;
  PetscErrorCode         ierr;

  PetscFunctionBeginUser;
  /* setup for coords */
  ierr = DMGetCoordinateDM(stokes_da,&cda);CHKERRQ(ierr);
  ierr = DMGetCoordinatesLocal(stokes_da,&coords);CHKERRQ(ierr);
  ierr = DMDAVecGetArray(cda,coords,&_coords);CHKERRQ(ierr);

  /* setup for coefficients */
  ierr = DMCreateLocalVector(properties_da,&local_properties);CHKERRQ(ierr);
  ierr = DMGlobalToLocalBegin(properties_da,properties,INSERT_VALUES,local_properties);CHKERRQ(ierr);
  ierr = DMGlobalToLocalEnd(properties_da,properties,INSERT_VALUES,local_properties);CHKERRQ(ierr);
  ierr = DMDAVecGetArray(properties_da,local_properties,&props);CHKERRQ(ierr);

  ierr = DMDAGetElementsCorners(stokes_da,&sex,&sey,NULL);CHKERRQ(ierr);
  ierr = DMDAGetElementsSizes(stokes_da,&mx,&my,NULL);CHKERRQ(ierr);
  for (ej = sey; ej < sey+my; ej++) {
    for (ei = sex; ei < sex+mx; ei++) {
      /* get coords for the element */
      GetElementCoords(_coords,ei,ej,el_coords);

      /* get coefficients for the element */
      prop_eta = props[ej][ei].eta;

      /* initialise element stiffness matrix */
      ierr = PetscMemzero(Ae,sizeof(PetscScalar)*NODES_PER_EL*U_DOFS*NODES_PER_EL*U_DOFS);CHKERRQ(ierr);
      ierr = PetscMemzero(Ge,sizeof(PetscScalar)*NODES_PER_EL*U_DOFS*NODES_PER_EL*P_DOFS);CHKERRQ(ierr);
      ierr = PetscMemzero(De,sizeof(PetscScalar)*NODES_PER_EL*P_DOFS*NODES_PER_EL*U_DOFS);CHKERRQ(ierr);
      ierr = PetscMemzero(Ce,sizeof(PetscScalar)*NODES_PER_EL*P_DOFS*NODES_PER_EL*P_DOFS);CHKERRQ(ierr);

      /* form element stiffness matrix */
      FormStressOperatorQ1(Ae,el_coords,prop_eta);
      FormGradientOperatorQ1(Ge,el_coords);
      FormScaledMassMatrixOperatorQ1(Ce,el_coords,prop_eta);

      /* insert element matrix into global matrix */
      ierr = DMDAGetElementEqnums_up(u_eqn,p_eqn,ei,ej);CHKERRQ(ierr);
      ierr = MatSetValuesStencil(A,NODES_PER_EL*U_DOFS,u_eqn,NODES_PER_EL*U_DOFS,u_eqn,Ae,ADD_VALUES);CHKERRQ(ierr);
      ierr = MatSetValuesStencil(A,NODES_PER_EL*U_DOFS,u_eqn,NODES_PER_EL*P_DOFS,p_eqn,Ge,ADD_VALUES);CHKERRQ(ierr);
      ierr = MatSetValuesStencil(A,NODES_PER_EL*P_DOFS,p_eqn,NODES_PER_EL*P_DOFS,p_eqn,Ce,ADD_VALUES);CHKERRQ(ierr);
    }
  }
  ierr = MatAssemblyBegin(A,MAT_FINAL_ASSEMBLY);CHKERRQ(ierr);
  ierr = MatAssemblyEnd(A,MAT_FINAL_ASSEMBLY);CHKERRQ(ierr);

  ierr = DMDAVecRestoreArray(cda,coords,&_coords);CHKERRQ(ierr);

  ierr = DMDAVecRestoreArray(properties_da,local_properties,&props);CHKERRQ(ierr);
  ierr = VecDestroy(&local_properties);CHKERRQ(ierr);
  PetscFunctionReturn(0);
}

static PetscErrorCode DMDASetValuesLocalStencil_ADD_VALUES(StokesDOF **fields_F,MatStencil u_eqn[],MatStencil p_eqn[],PetscScalar Fe_u[],PetscScalar Fe_p[])
{
  PetscInt n;

  PetscFunctionBeginUser;
  for (n = 0; n < 4; n++) {
    fields_F[u_eqn[2*n].j][u_eqn[2*n].i].u_dof     = fields_F[u_eqn[2*n].j][u_eqn[2*n].i].u_dof+Fe_u[2*n];
    fields_F[u_eqn[2*n+1].j][u_eqn[2*n+1].i].v_dof = fields_F[u_eqn[2*n+1].j][u_eqn[2*n+1].i].v_dof+Fe_u[2*n+1];
    fields_F[p_eqn[n].j][p_eqn[n].i].p_dof         = fields_F[p_eqn[n].j][p_eqn[n].i].p_dof+Fe_p[n];
  }
  PetscFunctionReturn(0);
}

static PetscErrorCode AssembleF_Stokes(Vec F,DM stokes_da,DM properties_da,Vec properties)
{
  DM                     cda;
  Vec                    coords;
  DMDACoor2d             **_coords;
  MatStencil             u_eqn[NODES_PER_EL*U_DOFS]; /* 2 degrees of freedom */
  MatStencil             p_eqn[NODES_PER_EL*P_DOFS]; /* 1 degrees of freedom */
  PetscInt               sex,sey,mx,my;
  PetscInt               ei,ej;
  PetscScalar            Fe[NODES_PER_EL*U_DOFS];
  PetscScalar            He[NODES_PER_EL*P_DOFS];
  PetscScalar            el_coords[NODES_PER_EL*NSD];
  Vec                    local_properties;
  GaussPointCoefficients **props;
  PetscScalar            *prop_fx,*prop_fy;
  Vec                    local_F;
  StokesDOF              **ff;
  PetscErrorCode         ierr;

  PetscFunctionBeginUser;
  /* setup for coords */
  ierr = DMGetCoordinateDM(stokes_da,&cda);CHKERRQ(ierr);
  ierr = DMGetCoordinatesLocal(stokes_da,&coords);CHKERRQ(ierr);
  ierr = DMDAVecGetArray(cda,coords,&_coords);CHKERRQ(ierr);

  /* setup for coefficients */
  ierr = DMGetLocalVector(properties_da,&local_properties);CHKERRQ(ierr);
  ierr = DMGlobalToLocalBegin(properties_da,properties,INSERT_VALUES,local_properties);CHKERRQ(ierr);
  ierr = DMGlobalToLocalEnd(properties_da,properties,INSERT_VALUES,local_properties);CHKERRQ(ierr);
  ierr = DMDAVecGetArray(properties_da,local_properties,&props);CHKERRQ(ierr);

  /* get acces to the vector */
  ierr = DMGetLocalVector(stokes_da,&local_F);CHKERRQ(ierr);
  ierr = VecZeroEntries(local_F);CHKERRQ(ierr);
  ierr = DMDAVecGetArray(stokes_da,local_F,&ff);CHKERRQ(ierr);

  ierr = DMDAGetElementsCorners(stokes_da,&sex,&sey,NULL);CHKERRQ(ierr);
  ierr = DMDAGetElementsSizes(stokes_da,&mx,&my,NULL);CHKERRQ(ierr);
  for (ej = sey; ej < sey+my; ej++) {
    for (ei = sex; ei < sex+mx; ei++) {
      /* get coords for the element */
      GetElementCoords(_coords,ei,ej,el_coords);

      /* get coefficients for the element */
      prop_fx = props[ej][ei].fx;
      prop_fy = props[ej][ei].fy;

      /* initialise element stiffness matrix */
      ierr = PetscMemzero(Fe,sizeof(PetscScalar)*NODES_PER_EL*U_DOFS);CHKERRQ(ierr);
      ierr = PetscMemzero(He,sizeof(PetscScalar)*NODES_PER_EL*P_DOFS);CHKERRQ(ierr);

      /* form element stiffness matrix */
      FormMomentumRhsQ1(Fe,el_coords,prop_fx,prop_fy);

      /* insert element matrix into global matrix */
      ierr = DMDAGetElementEqnums_up(u_eqn,p_eqn,ei,ej);CHKERRQ(ierr);

      ierr = DMDASetValuesLocalStencil_ADD_VALUES(ff,u_eqn,p_eqn,Fe,He);CHKERRQ(ierr);
    }
  }

  ierr = DMDAVecRestoreArray(stokes_da,local_F,&ff);CHKERRQ(ierr);
  ierr = DMLocalToGlobalBegin(stokes_da,local_F,ADD_VALUES,F);CHKERRQ(ierr);
  ierr = DMLocalToGlobalEnd(stokes_da,local_F,ADD_VALUES,F);CHKERRQ(ierr);
  ierr = DMRestoreLocalVector(stokes_da,&local_F);CHKERRQ(ierr);

  ierr = DMDAVecRestoreArray(cda,coords,&_coords);CHKERRQ(ierr);

  ierr = DMDAVecRestoreArray(properties_da,local_properties,&props);CHKERRQ(ierr);
  ierr = DMRestoreLocalVector(properties_da,&local_properties);CHKERRQ(ierr);
  PetscFunctionReturn(0);
}

static PetscErrorCode DMDACreateSolCx(PetscReal eta0,PetscReal eta1,PetscReal xc,PetscInt nz,PetscInt mx,PetscInt my,DM *_da,Vec *_X)
{
  DM             da,cda;
  Vec            X;
  StokesDOF      **_stokes;
  Vec            coords;
  DMDACoor2d     **_coords;
  PetscInt       si,sj,ei,ej,i,j;
  PetscErrorCode ierr;

  PetscFunctionBeginUser;
  ierr = DMDACreate2d(PETSC_COMM_WORLD, DM_BOUNDARY_NONE, DM_BOUNDARY_NONE,DMDA_STENCIL_BOX,mx+1,my+1,PETSC_DECIDE,PETSC_DECIDE,3,1,NULL,NULL,&da);CHKERRQ(ierr);
  ierr = DMSetFromOptions(da);CHKERRQ(ierr);
  ierr = DMSetUp(da);CHKERRQ(ierr);
  ierr = DMDASetFieldName(da,0,"anlytic_Vx");CHKERRQ(ierr);
  ierr = DMDASetFieldName(da,1,"anlytic_Vy");CHKERRQ(ierr);
  ierr = DMDASetFieldName(da,2,"analytic_P");CHKERRQ(ierr);

  ierr = DMDASetUniformCoordinates(da,0.0,1.0,0.0,1.0,0.,0.);CHKERRQ(ierr);

  ierr = DMGetCoordinatesLocal(da,&coords);CHKERRQ(ierr);
  ierr = DMGetCoordinateDM(da,&cda);CHKERRQ(ierr);
  ierr = DMDAVecGetArray(cda,coords,&_coords);CHKERRQ(ierr);

  ierr = DMCreateGlobalVector(da,&X);CHKERRQ(ierr);
  ierr = DMDAVecGetArray(da,X,&_stokes);CHKERRQ(ierr);

  ierr = DMDAGetCorners(da,&si,&sj,0,&ei,&ej,0);CHKERRQ(ierr);
  for (j = sj; j < sj+ej; j++) {
    for (i = si; i < si+ei; i++) {
      PetscReal pos[2],pressure,vel[2],total_stress[3],strain_rate[3];

      pos[0] = PetscRealPart(_coords[j][i].x);
      pos[1] = PetscRealPart(_coords[j][i].y);

      evaluate_solCx(pos,eta0,eta1,xc,nz,vel,&pressure,total_stress,strain_rate);

      _stokes[j][i].u_dof = vel[0];
      _stokes[j][i].v_dof = vel[1];
      _stokes[j][i].p_dof = pressure;
    }
  }
  ierr = DMDAVecRestoreArray(da,X,&_stokes);CHKERRQ(ierr);
  ierr = DMDAVecRestoreArray(cda,coords,&_coords);CHKERRQ(ierr);

  *_da = da;
  *_X  = X;
  PetscFunctionReturn(0);
}

static PetscErrorCode StokesDAGetNodalFields(StokesDOF **fields,PetscInt ei,PetscInt ej,StokesDOF nodal_fields[])
{
  PetscFunctionBeginUser;
  /* get the nodal fields */
  nodal_fields[0].u_dof = fields[ej][ei].u_dof;     nodal_fields[0].v_dof = fields[ej][ei].v_dof;     nodal_fields[0].p_dof = fields[ej][ei].p_dof;
  nodal_fields[1].u_dof = fields[ej+1][ei].u_dof;   nodal_fields[1].v_dof = fields[ej+1][ei].v_dof;   nodal_fields[1].p_dof = fields[ej+1][ei].p_dof;
  nodal_fields[2].u_dof = fields[ej+1][ei+1].u_dof; nodal_fields[2].v_dof = fields[ej+1][ei+1].v_dof; nodal_fields[2].p_dof = fields[ej+1][ei+1].p_dof;
  nodal_fields[3].u_dof = fields[ej][ei+1].u_dof;   nodal_fields[3].v_dof = fields[ej][ei+1].v_dof;   nodal_fields[3].p_dof = fields[ej][ei+1].p_dof;
  PetscFunctionReturn(0);
}

static PetscErrorCode DMDAIntegrateErrors(DM stokes_da,Vec X,Vec X_analytic)
{
  DM             cda;
  Vec            coords,X_analytic_local,X_local;
  DMDACoor2d     **_coords;
  PetscInt       sex,sey,mx,my;
  PetscInt       ei,ej;
  PetscScalar    el_coords[NODES_PER_EL*NSD];
  StokesDOF      **stokes_analytic,**stokes;
  StokesDOF      stokes_analytic_e[4],stokes_e[4];

  PetscScalar    GNi_p[NSD][NODES_PER_EL],GNx_p[NSD][NODES_PER_EL];
  PetscScalar    Ni_p[NODES_PER_EL];
  PetscInt       ngp;
  PetscScalar    gp_xi[GAUSS_POINTS][2];
  PetscScalar    gp_weight[GAUSS_POINTS];
  PetscInt       p,i;
  PetscScalar    J_p,fac;
  PetscScalar    h,p_e_L2,u_e_L2,u_e_H1,p_L2,u_L2,u_H1,tp_L2,tu_L2,tu_H1;
  PetscInt       M;
  PetscReal      xymin[2],xymax[2];
  PetscErrorCode ierr;

  PetscFunctionBeginUser;
  /* define quadrature rule */
  ConstructGaussQuadrature(&ngp,gp_xi,gp_weight);

  /* setup for coords */
  ierr = DMGetCoordinateDM(stokes_da,&cda);CHKERRQ(ierr);
  ierr = DMGetCoordinatesLocal(stokes_da,&coords);CHKERRQ(ierr);
  ierr = DMDAVecGetArray(cda,coords,&_coords);CHKERRQ(ierr);

  /* setup for analytic */
  ierr = DMCreateLocalVector(stokes_da,&X_analytic_local);CHKERRQ(ierr);
  ierr = DMGlobalToLocalBegin(stokes_da,X_analytic,INSERT_VALUES,X_analytic_local);CHKERRQ(ierr);
  ierr = DMGlobalToLocalEnd(stokes_da,X_analytic,INSERT_VALUES,X_analytic_local);CHKERRQ(ierr);
  ierr = DMDAVecGetArray(stokes_da,X_analytic_local,&stokes_analytic);CHKERRQ(ierr);

  /* setup for solution */
  ierr = DMCreateLocalVector(stokes_da,&X_local);CHKERRQ(ierr);
  ierr = DMGlobalToLocalBegin(stokes_da,X,INSERT_VALUES,X_local);CHKERRQ(ierr);
  ierr = DMGlobalToLocalEnd(stokes_da,X,INSERT_VALUES,X_local);CHKERRQ(ierr);
  ierr = DMDAVecGetArray(stokes_da,X_local,&stokes);CHKERRQ(ierr);

  ierr = DMDAGetInfo(stokes_da,0,&M,0,0,0,0,0,0,0,0,0,0,0);CHKERRQ(ierr);
  ierr = DMDAGetBoundingBox(stokes_da,xymin,xymax);CHKERRQ(ierr);

  h = (xymax[0]-xymin[0])/((PetscReal)M);

  tp_L2 = tu_L2 = tu_H1 = 0.0;

  ierr = DMDAGetElementsCorners(stokes_da,&sex,&sey,NULL);CHKERRQ(ierr);
  ierr = DMDAGetElementsSizes(stokes_da,&mx,&my,NULL);CHKERRQ(ierr);
  for (ej = sey; ej < sey+my; ej++) {
    for (ei = sex; ei < sex+mx; ei++) {
      /* get coords for the element */
      ierr = GetElementCoords(_coords,ei,ej,el_coords);CHKERRQ(ierr);
      ierr = StokesDAGetNodalFields(stokes,ei,ej,stokes_e);CHKERRQ(ierr);
      ierr = StokesDAGetNodalFields(stokes_analytic,ei,ej,stokes_analytic_e);CHKERRQ(ierr);

      /* evaluate integral */
      p_e_L2 = 0.0;
      u_e_L2 = 0.0;
      u_e_H1 = 0.0;
      for (p = 0; p < ngp; p++) {
        ConstructQ12D_Ni(gp_xi[p],Ni_p);
        ConstructQ12D_GNi(gp_xi[p],GNi_p);
        ConstructQ12D_GNx(GNi_p,GNx_p,el_coords,&J_p);
        fac = gp_weight[p]*J_p;

        for (i = 0; i < NODES_PER_EL; i++) {
          PetscScalar u_error,v_error;

          p_e_L2 = p_e_L2+fac*Ni_p[i]*(stokes_e[i].p_dof-stokes_analytic_e[i].p_dof)*(stokes_e[i].p_dof-stokes_analytic_e[i].p_dof);

          u_error = stokes_e[i].u_dof-stokes_analytic_e[i].u_dof;
          v_error = stokes_e[i].v_dof-stokes_analytic_e[i].v_dof;
          u_e_L2 += fac*Ni_p[i]*(u_error*u_error+v_error*v_error);

          u_e_H1 = u_e_H1+fac*(GNx_p[0][i]*u_error*GNx_p[0][i]*u_error              /* du/dx */
                               +GNx_p[1][i]*u_error*GNx_p[1][i]*u_error               /* du/dy */
                               +GNx_p[0][i]*v_error*GNx_p[0][i]*v_error               /* dv/dx */
                               +GNx_p[1][i]*v_error*GNx_p[1][i]*v_error);             /* dv/dy */
        }
      }

      tp_L2 += p_e_L2;
      tu_L2 += u_e_L2;
      tu_H1 += u_e_H1;
    }
  }
  ierr = MPI_Allreduce(&tp_L2,&p_L2,1,MPIU_SCALAR,MPIU_SUM,PETSC_COMM_WORLD);CHKERRQ(ierr);
  ierr = MPI_Allreduce(&tu_L2,&u_L2,1,MPIU_SCALAR,MPIU_SUM,PETSC_COMM_WORLD);CHKERRQ(ierr);
  ierr = MPI_Allreduce(&tu_H1,&u_H1,1,MPIU_SCALAR,MPIU_SUM,PETSC_COMM_WORLD);CHKERRQ(ierr);
  p_L2 = PetscSqrtScalar(p_L2);
  u_L2 = PetscSqrtScalar(u_L2);
  u_H1 = PetscSqrtScalar(u_H1);

  ierr = PetscPrintf(PETSC_COMM_WORLD,"%1.4e   %1.4e   %1.4e   %1.4e\n",(double)PetscRealPart(h),(double)PetscRealPart(p_L2),(double)PetscRealPart(u_L2),(double)PetscRealPart(u_H1));CHKERRQ(ierr);

  ierr = DMDAVecRestoreArray(cda,coords,&_coords);CHKERRQ(ierr);

  ierr = DMDAVecRestoreArray(stokes_da,X_analytic_local,&stokes_analytic);CHKERRQ(ierr);
  ierr = VecDestroy(&X_analytic_local);CHKERRQ(ierr);
  ierr = DMDAVecRestoreArray(stokes_da,X_local,&stokes);CHKERRQ(ierr);
  ierr = VecDestroy(&X_local);CHKERRQ(ierr);
  PetscFunctionReturn(0);
}

static PetscErrorCode solve_stokes_2d_coupled(PetscInt mx,PetscInt my)
{
  DM                     da_Stokes,da_prop;
  PetscInt               u_dof,p_dof,dof,stencil_width;
  Mat                    A,B;
  DM                     prop_cda,vel_cda;
  Vec                    prop_coords,vel_coords;
  PetscInt               si,sj,nx,ny,i,j,p;
  Vec                    f,X;
  PetscInt               prop_dof,prop_stencil_width;
  Vec                    properties,l_properties;
  PetscReal              dx,dy;
  PetscInt               M,N;
  DMDACoor2d             **_prop_coords,**_vel_coords;
  GaussPointCoefficients **element_props;
  PetscInt               its;
  KSP                    ksp_S;
  PetscInt               coefficient_structure = 0;
  PetscInt               cpu_x,cpu_y,*lx = NULL,*ly = NULL;
  PetscBool              use_gp_coords = PETSC_FALSE,set,output_gnuplot = PETSC_FALSE,glvis = PETSC_FALSE;
  char                   filename[PETSC_MAX_PATH_LEN];
  PetscErrorCode         ierr;

  PetscFunctionBeginUser;

  ierr = PetscOptionsGetBool(NULL,NULL,"-gnuplot",&output_gnuplot,NULL);CHKERRQ(ierr);
  ierr = PetscOptionsGetBool(NULL,NULL,"-glvis",&glvis,NULL);CHKERRQ(ierr);

  /* Generate the da for velocity and pressure */
  /*
  We use Q1 elements for the temperature.
  FEM has a 9-point stencil (BOX) or connectivity pattern
  Num nodes in each direction is mx+1, my+1
  */
  u_dof         = U_DOFS; /* Vx, Vy - velocities */
  p_dof         = P_DOFS; /* p - pressure */
  dof           = u_dof+p_dof;
  stencil_width = 1;
  ierr          = DMDACreate2d(PETSC_COMM_WORLD, DM_BOUNDARY_NONE, DM_BOUNDARY_NONE,DMDA_STENCIL_BOX,mx+1,my+1,PETSC_DECIDE,PETSC_DECIDE,dof,stencil_width,NULL,NULL,&da_Stokes);CHKERRQ(ierr);

  ierr = DMSetMatType(da_Stokes,MATAIJ);CHKERRQ(ierr);
  ierr = DMSetFromOptions(da_Stokes);CHKERRQ(ierr);
  ierr = DMSetUp(da_Stokes);CHKERRQ(ierr);
  ierr = DMDASetFieldName(da_Stokes,0,"Vx");CHKERRQ(ierr);
  ierr = DMDASetFieldName(da_Stokes,1,"Vy");CHKERRQ(ierr);
  ierr = DMDASetFieldName(da_Stokes,2,"P");CHKERRQ(ierr);

  /* unit box [0,1] x [0,1] */
  ierr = DMDASetUniformCoordinates(da_Stokes,0.0,1.0,0.0,1.0,0.,0.);CHKERRQ(ierr);

  /* Generate element properties, we will assume all material properties are constant over the element */
  /* !!! IN PARALLEL WE MUST MAKE SURE THE TWO DMDA's ALIGN !!!  */
  ierr = DMDAGetInfo(da_Stokes,0,0,0,0,&cpu_x,&cpu_y,0,0,0,0,0,0,0);CHKERRQ(ierr);
  ierr = DMDAGetElementOwnershipRanges2d(da_Stokes,&lx,&ly);CHKERRQ(ierr);

  prop_dof           = (int)(sizeof(GaussPointCoefficients)/sizeof(PetscScalar)); /* gauss point setup */
  prop_stencil_width = 0;
  ierr               = DMDACreate2d(PETSC_COMM_WORLD, DM_BOUNDARY_NONE, DM_BOUNDARY_NONE,DMDA_STENCIL_BOX,mx,my,cpu_x,cpu_y,prop_dof,prop_stencil_width,lx,ly,&da_prop);CHKERRQ(ierr);
  ierr = DMSetFromOptions(da_prop);CHKERRQ(ierr);
  ierr = DMSetUp(da_prop);CHKERRQ(ierr);
  ierr = PetscFree(lx);CHKERRQ(ierr);
  ierr = PetscFree(ly);CHKERRQ(ierr);

  /* define centroid positions */
  ierr = DMDAGetInfo(da_prop,0,&M,&N,0,0,0,0,0,0,0,0,0,0);CHKERRQ(ierr);
  dx   = 1.0/((PetscReal)(M));
  dy   = 1.0/((PetscReal)(N));

  ierr = DMDASetUniformCoordinates(da_prop,0.0+0.5*dx,1.0-0.5*dx,0.0+0.5*dy,1.0-0.5*dy,0.,0);CHKERRQ(ierr);

  /* define coefficients */
  ierr = PetscOptionsGetInt(NULL,NULL,"-c_str",&coefficient_structure,NULL);CHKERRQ(ierr);

  ierr = DMCreateGlobalVector(da_prop,&properties);CHKERRQ(ierr);
  ierr = DMCreateLocalVector(da_prop,&l_properties);CHKERRQ(ierr);
  ierr = DMDAVecGetArray(da_prop,l_properties,&element_props);CHKERRQ(ierr);

  ierr = DMGetCoordinateDM(da_prop,&prop_cda);CHKERRQ(ierr);
  ierr = DMGetCoordinatesLocal(da_prop,&prop_coords);CHKERRQ(ierr);
  ierr = DMDAVecGetArray(prop_cda,prop_coords,&_prop_coords);CHKERRQ(ierr);

  ierr = DMDAGetGhostCorners(prop_cda,&si,&sj,0,&nx,&ny,0);CHKERRQ(ierr);

  ierr = DMGetCoordinateDM(da_Stokes,&vel_cda);CHKERRQ(ierr);
  ierr = DMGetCoordinatesLocal(da_Stokes,&vel_coords);CHKERRQ(ierr);
  ierr = DMDAVecGetArray(vel_cda,vel_coords,&_vel_coords);CHKERRQ(ierr);

  /* interpolate the coordinates */
  for (j = sj; j < sj+ny; j++) {
    for (i = si; i < si+nx; i++) {
      PetscInt    ngp;
      PetscScalar gp_xi[GAUSS_POINTS][2],gp_weight[GAUSS_POINTS];
      PetscScalar el_coords[8];

      ierr = GetElementCoords(_vel_coords,i,j,el_coords);CHKERRQ(ierr);
      ConstructGaussQuadrature(&ngp,gp_xi,gp_weight);

      for (p = 0; p < GAUSS_POINTS; p++) {
        PetscScalar gp_x,gp_y;
        PetscInt    n;
        PetscScalar xi_p[2],Ni_p[4];

        xi_p[0] = gp_xi[p][0];
        xi_p[1] = gp_xi[p][1];
        ConstructQ12D_Ni(xi_p,Ni_p);

        gp_x = 0.0;
        gp_y = 0.0;
        for (n = 0; n < NODES_PER_EL; n++) {
          gp_x = gp_x+Ni_p[n]*el_coords[2*n];
          gp_y = gp_y+Ni_p[n]*el_coords[2*n+1];
        }
        element_props[j][i].gp_coords[2*p]   = gp_x;
        element_props[j][i].gp_coords[2*p+1] = gp_y;
      }
    }
  }

  /* define the coefficients */
  ierr = PetscOptionsGetBool(NULL,NULL,"-use_gp_coords",&use_gp_coords,NULL);CHKERRQ(ierr);

  for (j = sj; j < sj+ny; j++) {
    for (i = si; i < si+nx; i++) {
      PetscReal centroid_x = PetscRealPart(_prop_coords[j][i].x); /* centroids of cell */
      PetscReal centroid_y = PetscRealPart(_prop_coords[j][i].y);
      PetscReal coord_x,coord_y;

      if (coefficient_structure == 0) {
        PetscReal opts_eta0,opts_eta1,opts_xc;
        PetscInt  opts_nz;

        opts_eta0 = 1.0;
        opts_eta1 = 1.0;
        opts_xc   = 0.5;
        opts_nz   = 1;

        ierr = PetscOptionsGetReal(NULL,NULL,"-solcx_eta0",&opts_eta0,NULL);CHKERRQ(ierr);
        ierr = PetscOptionsGetReal(NULL,NULL,"-solcx_eta1",&opts_eta1,NULL);CHKERRQ(ierr);
        ierr = PetscOptionsGetReal(NULL,NULL,"-solcx_xc",&opts_xc,NULL);CHKERRQ(ierr);
        ierr = PetscOptionsGetInt(NULL,NULL,"-solcx_nz",&opts_nz,NULL);CHKERRQ(ierr);

        for (p = 0; p < GAUSS_POINTS; p++) {
          coord_x = centroid_x;
          coord_y = centroid_y;
          if (use_gp_coords) {
            coord_x = PetscRealPart(element_props[j][i].gp_coords[2*p]);
            coord_y = PetscRealPart(element_props[j][i].gp_coords[2*p+1]);
          }

          element_props[j][i].eta[p] = opts_eta0;
          if (coord_x > opts_xc) element_props[j][i].eta[p] = opts_eta1;

          element_props[j][i].fx[p] = 0.0;
          element_props[j][i].fy[p] = PetscSinReal(opts_nz*PETSC_PI*coord_y)*PetscCosReal(1.0*PETSC_PI*coord_x);
        }
      } else if (coefficient_structure == 1) { /* square sinker */
        PetscReal opts_eta0,opts_eta1,opts_dx,opts_dy;

        opts_eta0 = 1.0;
        opts_eta1 = 1.0;
        opts_dx   = 0.50;
        opts_dy   = 0.50;

        ierr = PetscOptionsGetReal(NULL,NULL,"-sinker_eta0",&opts_eta0,NULL);CHKERRQ(ierr);
        ierr = PetscOptionsGetReal(NULL,NULL,"-sinker_eta1",&opts_eta1,NULL);CHKERRQ(ierr);
        ierr = PetscOptionsGetReal(NULL,NULL,"-sinker_dx",&opts_dx,NULL);CHKERRQ(ierr);
        ierr = PetscOptionsGetReal(NULL,NULL,"-sinker_dy",&opts_dy,NULL);CHKERRQ(ierr);

        for (p = 0; p < GAUSS_POINTS; p++) {
          coord_x = centroid_x;
          coord_y = centroid_y;
          if (use_gp_coords) {
            coord_x = PetscRealPart(element_props[j][i].gp_coords[2*p]);
            coord_y = PetscRealPart(element_props[j][i].gp_coords[2*p+1]);
          }

          element_props[j][i].eta[p] = opts_eta0;
          element_props[j][i].fx[p]  = 0.0;
          element_props[j][i].fy[p]  = 0.0;

          if ((coord_x > -0.5*opts_dx+0.5) && (coord_x < 0.5*opts_dx+0.5)) {
            if ((coord_y > -0.5*opts_dy+0.5) && (coord_y < 0.5*opts_dy+0.5)) {
              element_props[j][i].eta[p] =  opts_eta1;
              element_props[j][i].fx[p]  =  0.0;
              element_props[j][i].fy[p]  = -1.0;
            }
          }
        }
      } else if (coefficient_structure == 2) { /* circular sinker */
        PetscReal opts_eta0,opts_eta1,opts_r,radius2;

        opts_eta0 = 1.0;
        opts_eta1 = 1.0;
        opts_r    = 0.25;

        ierr = PetscOptionsGetReal(NULL,NULL,"-sinker_eta0",&opts_eta0,NULL);CHKERRQ(ierr);
        ierr = PetscOptionsGetReal(NULL,NULL,"-sinker_eta1",&opts_eta1,NULL);CHKERRQ(ierr);
        ierr = PetscOptionsGetReal(NULL,NULL,"-sinker_r",&opts_r,NULL);CHKERRQ(ierr);

        for (p = 0; p < GAUSS_POINTS; p++) {
          coord_x = centroid_x;
          coord_y = centroid_y;
          if (use_gp_coords) {
            coord_x = PetscRealPart(element_props[j][i].gp_coords[2*p]);
            coord_y = PetscRealPart(element_props[j][i].gp_coords[2*p+1]);
          }

          element_props[j][i].eta[p] = opts_eta0;
          element_props[j][i].fx[p]  = 0.0;
          element_props[j][i].fy[p]  = 0.0;

          radius2 = (coord_x-0.5)*(coord_x-0.5)+(coord_y-0.5)*(coord_y-0.5);
          if (radius2 < opts_r*opts_r) {
            element_props[j][i].eta[p] =  opts_eta1;
            element_props[j][i].fx[p]  =  0.0;
            element_props[j][i].fy[p]  = -1.0;
          }
        }
      } else if (coefficient_structure == 3) { /* circular and rectangular inclusion */
        PetscReal opts_eta0,opts_eta1,opts_r,opts_dx,opts_dy,opts_c0x,opts_c0y,opts_s0x,opts_s0y,opts_phi,radius2;

        opts_eta0 = 1.0;
        opts_eta1 = 1.0;
        opts_r    = 0.25;
        opts_c0x  = 0.35;       /* circle center */
        opts_c0y  = 0.35;
        opts_s0x  = 0.7;       /* square center */
        opts_s0y  = 0.7;
        opts_dx   = 0.25;
        opts_dy   = 0.25;
        opts_phi  = 25;

        ierr      = PetscOptionsGetReal(NULL,NULL,"-sinker_eta0",&opts_eta0,NULL);CHKERRQ(ierr);
        ierr      = PetscOptionsGetReal(NULL,NULL,"-sinker_eta1",&opts_eta1,NULL);CHKERRQ(ierr);
        ierr      = PetscOptionsGetReal(NULL,NULL,"-sinker_r",&opts_r,NULL);CHKERRQ(ierr);
        ierr      = PetscOptionsGetReal(NULL,NULL,"-sinker_c0x",&opts_c0x,NULL);CHKERRQ(ierr);
        ierr      = PetscOptionsGetReal(NULL,NULL,"-sinker_c0y",&opts_c0y,NULL);CHKERRQ(ierr);
        ierr      = PetscOptionsGetReal(NULL,NULL,"-sinker_s0x",&opts_s0x,NULL);CHKERRQ(ierr);
        ierr      = PetscOptionsGetReal(NULL,NULL,"-sinker_s0y",&opts_s0y,NULL);CHKERRQ(ierr);
        ierr      = PetscOptionsGetReal(NULL,NULL,"-sinker_dx",&opts_dx,NULL);CHKERRQ(ierr);
        ierr      = PetscOptionsGetReal(NULL,NULL,"-sinker_dy",&opts_dy,NULL);CHKERRQ(ierr);
        ierr      = PetscOptionsGetReal(NULL,NULL,"-sinker_phi",&opts_phi,NULL);CHKERRQ(ierr);
        opts_phi *= PETSC_PI / 180;

        for (p = 0; p < GAUSS_POINTS; p++) {
          coord_x = centroid_x;
          coord_y = centroid_y;
          if (use_gp_coords) {
            coord_x = PetscRealPart(element_props[j][i].gp_coords[2*p]);
            coord_y = PetscRealPart(element_props[j][i].gp_coords[2*p+1]);
          }

          element_props[j][i].eta[p] = opts_eta0;
          element_props[j][i].fx[p]  = 0.0;
          element_props[j][i].fy[p]  = -0.2;

          radius2 = PetscSqr(coord_x - opts_c0x) + PetscSqr(coord_y - opts_c0y);
          if (radius2 < opts_r*opts_r
              || (PetscAbs(+(coord_x - opts_s0x)*PetscCosReal(opts_phi) + (coord_y - opts_s0y)*PetscSinReal(opts_phi)) < opts_dx/2
                  && PetscAbs(-(coord_x - opts_s0x)*PetscSinReal(opts_phi) + (coord_y - opts_s0y)*PetscCosReal(opts_phi)) < opts_dy/2)) {
            element_props[j][i].eta[p] =  opts_eta1;
            element_props[j][i].fx[p]  =  0.0;
            element_props[j][i].fy[p]  = -1.0;
          }
        }
      } else if (coefficient_structure == 4) { /* subdomain jump */
        PetscReal opts_mag,opts_eta0;
        PetscInt  opts_nz,px,py;
        PetscBool jump;

        opts_mag  = 1.0;
        opts_eta0 = 1.0;
        opts_nz   = 1;

        ierr = PetscOptionsGetReal(NULL,NULL,"-jump_eta0",&opts_eta0,NULL);CHKERRQ(ierr);
        ierr = PetscOptionsGetReal(NULL,NULL,"-jump_magnitude",&opts_mag,NULL);CHKERRQ(ierr);
        ierr = PetscOptionsGetInt(NULL,NULL,"-jump_nz",&opts_nz,NULL);CHKERRQ(ierr);
        ierr = DMDAGetInfo(da_Stokes,NULL,NULL,NULL,NULL,&px,&py,NULL,NULL,NULL,NULL,NULL,NULL,NULL);CHKERRQ(ierr);
        if (px%2) {
          jump = (PetscBool)(PetscGlobalRank%2);
        } else {
          jump = (PetscBool)((PetscGlobalRank/px)%2 ? PetscGlobalRank%2 : !(PetscGlobalRank%2));
        }
        for (p = 0; p < GAUSS_POINTS; p++) {
          coord_x = centroid_x;
          coord_y = centroid_y;
          if (use_gp_coords) {
            coord_x = PetscRealPart(element_props[j][i].gp_coords[2*p]);
            coord_y = PetscRealPart(element_props[j][i].gp_coords[2*p+1]);
          }

          element_props[j][i].eta[p] = jump ? PetscPowReal(10.0,opts_mag) : opts_eta0;
          element_props[j][i].fx[p]  = 0.0;
          element_props[j][i].fy[p]  = PetscSinReal(opts_nz*PETSC_PI*coord_y)*PetscCosReal(1.0*PETSC_PI*coord_x);
        }
      } else SETERRQ(PETSC_COMM_SELF,PETSC_ERR_USER,"Unknown coefficient_structure");
    }
  }
  ierr = DMDAVecRestoreArray(prop_cda,prop_coords,&_prop_coords);CHKERRQ(ierr);

  ierr = DMDAVecRestoreArray(vel_cda,vel_coords,&_vel_coords);CHKERRQ(ierr);

  ierr = DMDAVecRestoreArray(da_prop,l_properties,&element_props);CHKERRQ(ierr);
  ierr = DMLocalToGlobalBegin(da_prop,l_properties,ADD_VALUES,properties);CHKERRQ(ierr);
  ierr = DMLocalToGlobalEnd(da_prop,l_properties,ADD_VALUES,properties);CHKERRQ(ierr);

  if (output_gnuplot) {
    ierr = DMDACoordViewGnuplot2d(da_Stokes,"mesh");CHKERRQ(ierr);
    ierr = DMDAViewCoefficientsGnuplot2d(da_prop,properties,"Coefficients for Stokes eqn.","properties");CHKERRQ(ierr);
  }

  if (glvis) {
    Vec         glv_prop,etaf;
    PetscViewer view;
    PetscInt    dim;
    const char  *fec = {"FiniteElementCollection: L2_2D_P1"};

    ierr = DMGetDimension(da_Stokes,&dim);CHKERRQ(ierr);
    ierr = VecCreateSeq(PETSC_COMM_SELF,GAUSS_POINTS*mx*mx,&etaf);CHKERRQ(ierr);
    ierr = PetscObjectSetName((PetscObject)etaf,"viscosity");CHKERRQ(ierr);
    ierr = PetscViewerGLVisOpen(PETSC_COMM_WORLD,PETSC_VIEWER_GLVIS_SOCKET,NULL,PETSC_DECIDE,&view);CHKERRQ(ierr);
    ierr = PetscViewerGLVisSetFields(view,1,&fec,&dim,glvis_extract_eta,(PetscObject*)&etaf,da_prop,NULL);CHKERRQ(ierr);
    ierr = DMGetLocalVector(da_prop,&glv_prop);CHKERRQ(ierr);
    ierr = DMGlobalToLocalBegin(da_prop,properties,INSERT_VALUES,glv_prop);CHKERRQ(ierr);
    ierr = DMGlobalToLocalEnd(da_prop,properties,INSERT_VALUES,glv_prop);CHKERRQ(ierr);
    ierr = VecSetDM(etaf,da_Stokes);CHKERRQ(ierr);
    ierr = VecView(glv_prop,view);CHKERRQ(ierr);
    ierr = PetscViewerDestroy(&view);CHKERRQ(ierr);
    ierr = DMRestoreLocalVector(da_prop,&glv_prop);CHKERRQ(ierr);
    ierr = VecDestroy(&etaf);CHKERRQ(ierr);
  }

  /* Generate a matrix with the correct non-zero pattern of type AIJ. This will work in parallel and serial */
  ierr = DMCreateMatrix(da_Stokes,&A);CHKERRQ(ierr);
  ierr = DMCreateMatrix(da_Stokes,&B);CHKERRQ(ierr);
  ierr = DMCreateGlobalVector(da_Stokes,&f);CHKERRQ(ierr);
  ierr = DMCreateGlobalVector(da_Stokes,&X);CHKERRQ(ierr);

  /* assemble A11 */
  ierr = MatZeroEntries(A);CHKERRQ(ierr);
  ierr = MatZeroEntries(B);CHKERRQ(ierr);
  ierr = VecZeroEntries(f);CHKERRQ(ierr);

  ierr = AssembleA_Stokes(A,da_Stokes,da_prop,properties);CHKERRQ(ierr);
  ierr = AssembleA_PCStokes(B,da_Stokes,da_prop,properties);CHKERRQ(ierr);
  /* build force vector */
  ierr = AssembleF_Stokes(f,da_Stokes,da_prop,properties);CHKERRQ(ierr);

  ierr = DMDABCApplyFreeSlip(da_Stokes,A,f);CHKERRQ(ierr);
  ierr = DMDABCApplyFreeSlip(da_Stokes,B,NULL);CHKERRQ(ierr);

  /* SOLVE */
  ierr = KSPCreate(PETSC_COMM_WORLD,&ksp_S);CHKERRQ(ierr);
  ierr = KSPSetOptionsPrefix(ksp_S,"stokes_");CHKERRQ(ierr);
  ierr = KSPSetDM(ksp_S,da_Stokes);CHKERRQ(ierr);
  ierr = KSPSetDMActive(ksp_S,PETSC_FALSE);CHKERRQ(ierr);
  ierr = KSPSetOperators(ksp_S,A,B);CHKERRQ(ierr);
  ierr = KSPSetFromOptions(ksp_S);CHKERRQ(ierr);
  {
    PC             pc;
    const PetscInt ufields[] = {0,1},pfields[1] = {2};

    ierr = KSPGetPC(ksp_S,&pc);CHKERRQ(ierr);
    ierr = PCFieldSplitSetBlockSize(pc,3);CHKERRQ(ierr);
    ierr = PCFieldSplitSetFields(pc,"u",2,ufields,ufields);CHKERRQ(ierr);
    ierr = PCFieldSplitSetFields(pc,"p",1,pfields,pfields);CHKERRQ(ierr);
  }

  {
    PC        pc;
    PetscBool same = PETSC_FALSE;
    ierr = KSPGetPC(ksp_S,&pc);CHKERRQ(ierr);
    ierr = PetscObjectTypeCompare((PetscObject)pc,PCBDDC,&same);CHKERRQ(ierr);
    if (same) {
      PetscBool usedivmat = PETSC_FALSE;
      ierr = KSPSetOperators(ksp_S,A,A);CHKERRQ(ierr);

      ierr = PetscOptionsGetBool(NULL,NULL,"-stokes_pc_bddc_use_divergence",&usedivmat,NULL);CHKERRQ(ierr);
      if (usedivmat) {
        IS       *fields,vel;
        PetscInt i,nf;

        ierr = DMCreateFieldDecomposition(da_Stokes,&nf,NULL,&fields,NULL);CHKERRQ(ierr);
        ierr = ISConcatenate(PETSC_COMM_WORLD,2,fields,&vel);CHKERRQ(ierr);
        ierr = MatZeroRowsIS(B,fields[2],1.0,NULL,NULL);CHKERRQ(ierr); /* we put 1.0 on the diagonal to pick the pressure average too */
        ierr = MatTranspose(B,MAT_INPLACE_MATRIX,&B);CHKERRQ(ierr);
        ierr = MatZeroRowsIS(B,vel,0.0,NULL,NULL);CHKERRQ(ierr);
        ierr = ISDestroy(&vel);CHKERRQ(ierr);
        ierr = PCBDDCSetDivergenceMat(pc,B,PETSC_FALSE,NULL);CHKERRQ(ierr);
        for (i=0;i<nf;i++) {
          ierr = ISDestroy(&fields[i]);CHKERRQ(ierr);
        }
        ierr = PetscFree(fields);CHKERRQ(ierr);
      }
    }
  }

  {
    PC        pc_S;
    KSP       *sub_ksp,ksp_U;
    PetscInt  nsplits;
    DM        da_U;
    PetscBool is_pcfs;

    ierr = KSPSetUp(ksp_S);CHKERRQ(ierr);
    ierr = KSPGetPC(ksp_S,&pc_S);CHKERRQ(ierr);

    is_pcfs = PETSC_FALSE;
    ierr = PetscObjectTypeCompare((PetscObject)pc_S,PCFIELDSPLIT,&is_pcfs);CHKERRQ(ierr);

    if (is_pcfs) {
      ierr = PCFieldSplitGetSubKSP(pc_S,&nsplits,&sub_ksp);CHKERRQ(ierr);
      ksp_U = sub_ksp[0];
      ierr = PetscFree(sub_ksp);CHKERRQ(ierr);

      if (nsplits == 2) {
        ierr = DMDAGetReducedDMDA(da_Stokes,2,&da_U);CHKERRQ(ierr);

        ierr = KSPSetDM(ksp_U,da_U);CHKERRQ(ierr);
        ierr = KSPSetDMActive(ksp_U,PETSC_FALSE);CHKERRQ(ierr);
        ierr = DMDestroy(&da_U);CHKERRQ(ierr);
      }
    }
  }

  ierr = KSPSolve(ksp_S,f,X);CHKERRQ(ierr);

  ierr = PetscOptionsGetString(NULL,NULL,"-o",filename,sizeof(filename),&set);CHKERRQ(ierr);
  if (set) {
    char        *ext;
    PetscViewer viewer;
    PetscBool   flg;
    ierr = PetscViewerCreate(PETSC_COMM_WORLD,&viewer);CHKERRQ(ierr);
    ierr = PetscStrrchr(filename,'.',&ext);CHKERRQ(ierr);
    ierr = PetscStrcmp("vts",ext,&flg);CHKERRQ(ierr);
    if (flg) {
      ierr = PetscViewerSetType(viewer,PETSCVIEWERVTK);CHKERRQ(ierr);
    } else {
      ierr = PetscViewerSetType(viewer,PETSCVIEWERBINARY);CHKERRQ(ierr);
    }
    ierr = PetscViewerFileSetMode(viewer,FILE_MODE_WRITE);CHKERRQ(ierr);
    ierr = PetscViewerFileSetName(viewer,filename);CHKERRQ(ierr);
    ierr = VecView(X,viewer);CHKERRQ(ierr);
    ierr = PetscViewerDestroy(&viewer);CHKERRQ(ierr);
  }
  if (output_gnuplot) {
    ierr = DMDAViewGnuplot2d(da_Stokes,X,"Velocity solution for Stokes eqn.","X");CHKERRQ(ierr);
  }

  if (glvis) {
    PetscViewer view;

    ierr = PetscViewerCreate(PETSC_COMM_WORLD,&view);CHKERRQ(ierr);
    ierr = PetscViewerSetType(view,PETSCVIEWERGLVIS);CHKERRQ(ierr);
    ierr = VecView(X,view);CHKERRQ(ierr);
    ierr = PetscViewerDestroy(&view);CHKERRQ(ierr);
  }

  ierr = KSPGetIterationNumber(ksp_S,&its);CHKERRQ(ierr);

  if (coefficient_structure == 0) {
    PetscReal opts_eta0,opts_eta1,opts_xc;
    PetscInt  opts_nz,N;
    DM        da_Stokes_analytic;
    Vec       X_analytic;
    PetscReal nrm1[3],nrm2[3],nrmI[3];

    opts_eta0 = 1.0;
    opts_eta1 = 1.0;
    opts_xc   = 0.5;
    opts_nz   = 1;

    ierr = PetscOptionsGetReal(NULL,NULL,"-solcx_eta0",&opts_eta0,NULL);CHKERRQ(ierr);
    ierr = PetscOptionsGetReal(NULL,NULL,"-solcx_eta1",&opts_eta1,NULL);CHKERRQ(ierr);
    ierr = PetscOptionsGetReal(NULL,NULL,"-solcx_xc",&opts_xc,NULL);CHKERRQ(ierr);
    ierr = PetscOptionsGetInt(NULL,NULL,"-solcx_nz",&opts_nz,NULL);CHKERRQ(ierr);

    ierr = DMDACreateSolCx(opts_eta0,opts_eta1,opts_xc,opts_nz,mx,my,&da_Stokes_analytic,&X_analytic);CHKERRQ(ierr);
    if (output_gnuplot) {
      ierr = DMDAViewGnuplot2d(da_Stokes_analytic,X_analytic,"Analytic solution for Stokes eqn.","X_analytic");CHKERRQ(ierr);
    }
    ierr = DMDAIntegrateErrors(da_Stokes_analytic,X,X_analytic);CHKERRQ(ierr);

    ierr = VecAXPY(X_analytic,-1.0,X);CHKERRQ(ierr);
    ierr = VecGetSize(X_analytic,&N);CHKERRQ(ierr);
    N    = N/3;

    ierr = VecStrideNorm(X_analytic,0,NORM_1,&nrm1[0]);CHKERRQ(ierr);
    ierr = VecStrideNorm(X_analytic,0,NORM_2,&nrm2[0]);CHKERRQ(ierr);
    ierr = VecStrideNorm(X_analytic,0,NORM_INFINITY,&nrmI[0]);CHKERRQ(ierr);

    ierr = VecStrideNorm(X_analytic,1,NORM_1,&nrm1[1]);CHKERRQ(ierr);
    ierr = VecStrideNorm(X_analytic,1,NORM_2,&nrm2[1]);CHKERRQ(ierr);
    ierr = VecStrideNorm(X_analytic,1,NORM_INFINITY,&nrmI[1]);CHKERRQ(ierr);

    ierr = VecStrideNorm(X_analytic,2,NORM_1,&nrm1[2]);CHKERRQ(ierr);
    ierr = VecStrideNorm(X_analytic,2,NORM_2,&nrm2[2]);CHKERRQ(ierr);
    ierr = VecStrideNorm(X_analytic,2,NORM_INFINITY,&nrmI[2]);CHKERRQ(ierr);

    ierr = DMDestroy(&da_Stokes_analytic);CHKERRQ(ierr);
    ierr = VecDestroy(&X_analytic);CHKERRQ(ierr);
  }

  ierr = KSPDestroy(&ksp_S);CHKERRQ(ierr);
  ierr = VecDestroy(&X);CHKERRQ(ierr);
  ierr = VecDestroy(&f);CHKERRQ(ierr);
  ierr = MatDestroy(&A);CHKERRQ(ierr);
  ierr = MatDestroy(&B);CHKERRQ(ierr);

  ierr = DMDestroy(&da_Stokes);CHKERRQ(ierr);
  ierr = DMDestroy(&da_prop);CHKERRQ(ierr);

  ierr = VecDestroy(&properties);CHKERRQ(ierr);
  ierr = VecDestroy(&l_properties);CHKERRQ(ierr);
  PetscFunctionReturn(0);
}

int main(int argc,char **args)
{
  PetscErrorCode ierr;
  PetscInt       mx,my;

  ierr = PetscInitialize(&argc,&args,(char*)0,help);if (ierr) return ierr;
  mx   = my = 10;
  ierr = PetscOptionsGetInt(NULL,NULL,"-mx",&mx,NULL);CHKERRQ(ierr);
  ierr = PetscOptionsGetInt(NULL,NULL,"-my",&my,NULL);CHKERRQ(ierr);
  ierr = solve_stokes_2d_coupled(mx,my);CHKERRQ(ierr);
  ierr = PetscFinalize();
  return ierr;
}

/* -------------------------- helpers for boundary conditions -------------------------------- */
static PetscErrorCode BCApplyZero_EAST(DM da,PetscInt d_idx,Mat A,Vec b)
{
  DM                     cda;
  Vec                    coords;
  PetscInt               si,sj,nx,ny,i,j;
  PetscInt               M,N;
  DMDACoor2d             **_coords;
  const PetscInt         *g_idx;
  PetscInt               *bc_global_ids;
  PetscScalar            *bc_vals;
  PetscInt               nbcs;
  PetscInt               n_dofs;
  PetscErrorCode         ierr;
  ISLocalToGlobalMapping ltogm;

  PetscFunctionBeginUser;
  ierr = DMGetLocalToGlobalMapping(da,&ltogm);CHKERRQ(ierr);
  ierr = ISLocalToGlobalMappingGetIndices(ltogm,&g_idx);CHKERRQ(ierr);

  ierr = DMGetCoordinateDM(da,&cda);CHKERRQ(ierr);
  ierr = DMGetCoordinatesLocal(da,&coords);CHKERRQ(ierr);
  ierr = DMDAVecGetArray(cda,coords,&_coords);CHKERRQ(ierr);
  ierr = DMDAGetGhostCorners(cda,&si,&sj,0,&nx,&ny,0);CHKERRQ(ierr);
  ierr = DMDAGetInfo(da,0,&M,&N,0,0,0,0,&n_dofs,0,0,0,0,0);CHKERRQ(ierr);

  ierr = PetscMalloc1(ny*n_dofs,&bc_global_ids);CHKERRQ(ierr);
  ierr = PetscMalloc1(ny*n_dofs,&bc_vals);CHKERRQ(ierr);

  /* init the entries to -1 so VecSetValues will ignore them */
  for (i = 0; i < ny*n_dofs; i++) bc_global_ids[i] = -1;

  i = nx-1;
  for (j = 0; j < ny; j++) {
    PetscInt local_id;

    local_id = i+j*nx;

    bc_global_ids[j] = g_idx[n_dofs*local_id+d_idx];

    bc_vals[j] =  0.0;
  }
  ierr = ISLocalToGlobalMappingRestoreIndices(ltogm,&g_idx);CHKERRQ(ierr);
  nbcs = 0;
  if ((si+nx) == (M)) nbcs = ny;

  if (b) {
    ierr = VecSetValues(b,nbcs,bc_global_ids,bc_vals,INSERT_VALUES);CHKERRQ(ierr);
    ierr = VecAssemblyBegin(b);CHKERRQ(ierr);
    ierr = VecAssemblyEnd(b);CHKERRQ(ierr);
  }
  if (A) {
    ierr = MatZeroRowsColumns(A,nbcs,bc_global_ids,1.0,0,0);CHKERRQ(ierr);
  }

  ierr = PetscFree(bc_vals);CHKERRQ(ierr);
  ierr = PetscFree(bc_global_ids);CHKERRQ(ierr);

  ierr = DMDAVecRestoreArray(cda,coords,&_coords);CHKERRQ(ierr);
  PetscFunctionReturn(0);
}

static PetscErrorCode BCApplyZero_WEST(DM da,PetscInt d_idx,Mat A,Vec b)
{
  DM                     cda;
  Vec                    coords;
  PetscInt               si,sj,nx,ny,i,j;
  PetscInt               M,N;
  DMDACoor2d             **_coords;
  const PetscInt         *g_idx;
  PetscInt               *bc_global_ids;
  PetscScalar            *bc_vals;
  PetscInt               nbcs;
  PetscInt               n_dofs;
  PetscErrorCode         ierr;
  ISLocalToGlobalMapping ltogm;

  PetscFunctionBeginUser;
  ierr = DMGetLocalToGlobalMapping(da,&ltogm);CHKERRQ(ierr);
  ierr = ISLocalToGlobalMappingGetIndices(ltogm,&g_idx);CHKERRQ(ierr);

  ierr = DMGetCoordinateDM(da,&cda);CHKERRQ(ierr);
  ierr = DMGetCoordinatesLocal(da,&coords);CHKERRQ(ierr);
  ierr = DMDAVecGetArray(cda,coords,&_coords);CHKERRQ(ierr);
  ierr = DMDAGetGhostCorners(cda,&si,&sj,0,&nx,&ny,0);CHKERRQ(ierr);
  ierr = DMDAGetInfo(da,0,&M,&N,0,0,0,0,&n_dofs,0,0,0,0,0);CHKERRQ(ierr);

  ierr = PetscMalloc1(ny*n_dofs,&bc_global_ids);CHKERRQ(ierr);
  ierr = PetscMalloc1(ny*n_dofs,&bc_vals);CHKERRQ(ierr);

  /* init the entries to -1 so VecSetValues will ignore them */
  for (i = 0; i < ny*n_dofs; i++) bc_global_ids[i] = -1;

  i = 0;
  for (j = 0; j < ny; j++) {
    PetscInt local_id;

    local_id = i+j*nx;

    bc_global_ids[j] = g_idx[n_dofs*local_id+d_idx];

    bc_vals[j] =  0.0;
  }
  ierr = ISLocalToGlobalMappingRestoreIndices(ltogm,&g_idx);CHKERRQ(ierr);
  nbcs = 0;
  if (si == 0) nbcs = ny;

  if (b) {
    ierr = VecSetValues(b,nbcs,bc_global_ids,bc_vals,INSERT_VALUES);CHKERRQ(ierr);
    ierr = VecAssemblyBegin(b);CHKERRQ(ierr);
    ierr = VecAssemblyEnd(b);CHKERRQ(ierr);
  }

  if (A) {
    ierr = MatZeroRowsColumns(A,nbcs,bc_global_ids,1.0,0,0);CHKERRQ(ierr);
  }

  ierr = PetscFree(bc_vals);CHKERRQ(ierr);
  ierr = PetscFree(bc_global_ids);CHKERRQ(ierr);

  ierr = DMDAVecRestoreArray(cda,coords,&_coords);CHKERRQ(ierr);
  PetscFunctionReturn(0);
}

static PetscErrorCode BCApplyZero_NORTH(DM da,PetscInt d_idx,Mat A,Vec b)
{
  DM                     cda;
  Vec                    coords;
  PetscInt               si,sj,nx,ny,i,j;
  PetscInt               M,N;
  DMDACoor2d             **_coords;
  const PetscInt         *g_idx;
  PetscInt               *bc_global_ids;
  PetscScalar            *bc_vals;
  PetscInt               nbcs;
  PetscInt               n_dofs;
  PetscErrorCode         ierr;
  ISLocalToGlobalMapping ltogm;

  PetscFunctionBeginUser;
  ierr = DMGetLocalToGlobalMapping(da,&ltogm);CHKERRQ(ierr);
  ierr = ISLocalToGlobalMappingGetIndices(ltogm,&g_idx);CHKERRQ(ierr);

  ierr = DMGetCoordinateDM(da,&cda);CHKERRQ(ierr);
  ierr = DMGetCoordinatesLocal(da,&coords);CHKERRQ(ierr);
  ierr = DMDAVecGetArray(cda,coords,&_coords);CHKERRQ(ierr);
  ierr = DMDAGetGhostCorners(cda,&si,&sj,0,&nx,&ny,0);CHKERRQ(ierr);
  ierr = DMDAGetInfo(da,0,&M,&N,0,0,0,0,&n_dofs,0,0,0,0,0);CHKERRQ(ierr);

  ierr = PetscMalloc1(nx,&bc_global_ids);CHKERRQ(ierr);
  ierr = PetscMalloc1(nx,&bc_vals);CHKERRQ(ierr);

  /* init the entries to -1 so VecSetValues will ignore them */
  for (i = 0; i < nx; i++) bc_global_ids[i] = -1;

  j = ny-1;
  for (i = 0; i < nx; i++) {
    PetscInt local_id;

    local_id = i+j*nx;

    bc_global_ids[i] = g_idx[n_dofs*local_id+d_idx];

    bc_vals[i] =  0.0;
  }
  ierr = ISLocalToGlobalMappingRestoreIndices(ltogm,&g_idx);CHKERRQ(ierr);
  nbcs = 0;
  if ((sj+ny) == (N)) nbcs = nx;

  if (b) {
    ierr = VecSetValues(b,nbcs,bc_global_ids,bc_vals,INSERT_VALUES);CHKERRQ(ierr);
    ierr = VecAssemblyBegin(b);CHKERRQ(ierr);
    ierr = VecAssemblyEnd(b);CHKERRQ(ierr);
  }
  if (A) {
    ierr = MatZeroRowsColumns(A,nbcs,bc_global_ids,1.0,0,0);CHKERRQ(ierr);
  }

  ierr = PetscFree(bc_vals);CHKERRQ(ierr);
  ierr = PetscFree(bc_global_ids);CHKERRQ(ierr);

  ierr = DMDAVecRestoreArray(cda,coords,&_coords);CHKERRQ(ierr);
  PetscFunctionReturn(0);
}

static PetscErrorCode BCApplyZero_SOUTH(DM da,PetscInt d_idx,Mat A,Vec b)
{
  DM                     cda;
  Vec                    coords;
  PetscInt               si,sj,nx,ny,i,j;
  PetscInt               M,N;
  DMDACoor2d             **_coords;
  const PetscInt         *g_idx;
  PetscInt               *bc_global_ids;
  PetscScalar            *bc_vals;
  PetscInt               nbcs;
  PetscInt               n_dofs;
  PetscErrorCode         ierr;
  ISLocalToGlobalMapping ltogm;

  PetscFunctionBeginUser;
  ierr = DMGetLocalToGlobalMapping(da,&ltogm);CHKERRQ(ierr);
  ierr = ISLocalToGlobalMappingGetIndices(ltogm,&g_idx);CHKERRQ(ierr);

  ierr = DMGetCoordinateDM(da,&cda);CHKERRQ(ierr);
  ierr = DMGetCoordinatesLocal(da,&coords);CHKERRQ(ierr);
  ierr = DMDAVecGetArray(cda,coords,&_coords);CHKERRQ(ierr);
  ierr = DMDAGetGhostCorners(cda,&si,&sj,0,&nx,&ny,0);CHKERRQ(ierr);
  ierr = DMDAGetInfo(da,0,&M,&N,0,0,0,0,&n_dofs,0,0,0,0,0);CHKERRQ(ierr);

  ierr = PetscMalloc1(nx,&bc_global_ids);CHKERRQ(ierr);
  ierr = PetscMalloc1(nx,&bc_vals);CHKERRQ(ierr);

  /* init the entries to -1 so VecSetValues will ignore them */
  for (i = 0; i < nx; i++) bc_global_ids[i] = -1;

  j = 0;
  for (i = 0; i < nx; i++) {
    PetscInt local_id;

    local_id = i+j*nx;

    bc_global_ids[i] = g_idx[n_dofs*local_id+d_idx];

    bc_vals[i] =  0.0;
  }
  ierr = ISLocalToGlobalMappingRestoreIndices(ltogm,&g_idx);CHKERRQ(ierr);
  nbcs = 0;
  if (sj == 0) nbcs = nx;

  if (b) {
    ierr = VecSetValues(b,nbcs,bc_global_ids,bc_vals,INSERT_VALUES);CHKERRQ(ierr);
    ierr = VecAssemblyBegin(b);CHKERRQ(ierr);
    ierr = VecAssemblyEnd(b);CHKERRQ(ierr);
  }
  if (A) {
    ierr = MatZeroRowsColumns(A,nbcs,bc_global_ids,1.0,0,0);CHKERRQ(ierr);
  }

  ierr = PetscFree(bc_vals);CHKERRQ(ierr);
  ierr = PetscFree(bc_global_ids);CHKERRQ(ierr);

  ierr = DMDAVecRestoreArray(cda,coords,&_coords);CHKERRQ(ierr);
  PetscFunctionReturn(0);
}

/* Impose free slip boundary conditions; u_{i} n_{i} = 0, tau_{ij} t_j = 0 */
static PetscErrorCode DMDABCApplyFreeSlip(DM da_Stokes,Mat A,Vec f)
{
  PetscErrorCode ierr;

  PetscFunctionBeginUser;
  ierr = BCApplyZero_NORTH(da_Stokes,1,A,f);CHKERRQ(ierr);
  ierr = BCApplyZero_EAST(da_Stokes,0,A,f);CHKERRQ(ierr);
  ierr = BCApplyZero_SOUTH(da_Stokes,1,A,f);CHKERRQ(ierr);
  ierr = BCApplyZero_WEST(da_Stokes,0,A,f);CHKERRQ(ierr);
  PetscFunctionReturn(0);
}


/*TEST

   build:
      requires: !complex !single

   test:
      args: -stokes_pc_use_amat -stokes_ksp_type fgmres -stokes_pc_type fieldsplit -stokes_pc_fieldsplit_block_size 3 -stokes_pc_fieldsplit_type SYMMETRIC_MULTIPLICATIVE -stokes_pc_fieldsplit_0_fields 0,1 -stokes_pc_fieldsplit_1_fields 2 -stokes_fieldsplit_0_ksp_type preonly -stokes_fieldsplit_0_pc_type lu -stokes_fieldsplit_1_ksp_type preonly -stokes_fieldsplit_1_pc_type jacobi -c_str 0 -solcx_eta0 1.0 -solcx_eta1 1.0e6 -solcx_xc 0.5 -solcx_nz 2 -mx 20 -my 20 -stokes_ksp_monitor_short

   test:
      suffix: 2
      args: -stokes_pc_use_amat -stokes_ksp_type fgmres -stokes_pc_type fieldsplit -stokes_pc_fieldsplit_block_size 3 -stokes_pc_fieldsplit_type SYMMETRIC_MULTIPLICATIVE -stokes_fieldsplit_u_ksp_type preonly -stokes_fieldsplit_u_pc_type lu -stokes_fieldsplit_p_ksp_type preonly -stokes_fieldsplit_p_pc_type jacobi -c_str 0 -solcx_eta0 1.0 -solcx_eta1 1.0e6 -solcx_xc 0.5 -solcx_nz 2 -mx 20 -my 20 -stokes_ksp_monitor_short
      output_file: output/ex43_1.out

   test:
      suffix: 3
      nsize: 4
      args: -stokes_pc_use_amat -stokes_ksp_type gcr -stokes_ksp_gcr_restart 60 -stokes_ksp_norm_type unpreconditioned -stokes_ksp_rtol 1.e-2 -c_str 3 -sinker_eta0 1.0 -sinker_eta1 100 -sinker_dx 0.4 -sinker_dy 0.3 -mx 128 -my 128 -stokes_ksp_monitor_short -stokes_pc_type mg -stokes_mg_levels_pc_type fieldsplit -stokes_pc_use_amat false -stokes_pc_mg_galerkin pmat -stokes_mg_levels_pc_fieldsplit_block_size 3 -stokes_mg_levels_pc_fieldsplit_0_fields 0,1 -stokes_mg_levels_pc_fieldsplit_1_fields 2 -stokes_mg_levels_fieldsplit_0_pc_type sor -stokes_mg_levels_fieldsplit_1_pc_type sor -stokes_mg_levels_ksp_type chebyshev -stokes_mg_levels_ksp_max_it 1 -stokes_mg_levels_ksp_chebyshev_esteig 0,0.2,0,1.1 -stokes_pc_mg_levels 4 -stokes_ksp_view

   test:
      suffix: 4
      nsize: 4
      args: -stokes_ksp_type pipegcr -stokes_ksp_pipegcr_mmax 60 -stokes_ksp_pipegcr_unroll_w 1 -stokes_ksp_norm_type natural -c_str 3 -sinker_eta0 1.0 -sinker_eta1 100 -sinker_dx 0.4 -sinker_dy 0.3 -mx 128 -my 128 -stokes_ksp_monitor_short -stokes_pc_type mg -stokes_mg_levels_pc_type fieldsplit -stokes_pc_use_amat false -stokes_pc_mg_galerkin pmat -stokes_mg_levels_pc_fieldsplit_block_size 3 -stokes_mg_levels_pc_fieldsplit_0_fields 0,1 -stokes_mg_levels_pc_fieldsplit_1_fields 2 -stokes_mg_levels_fieldsplit_0_pc_type sor -stokes_mg_levels_fieldsplit_1_pc_type sor -stokes_mg_levels_ksp_type chebyshev -stokes_mg_levels_ksp_max_it 1 -stokes_mg_levels_ksp_chebyshev_esteig 0,0.2,0,1.1 -stokes_pc_mg_levels 4 -stokes_ksp_view

   test:
      suffix: 5
      nsize: 4
      args: -stokes_pc_fieldsplit_off_diag_use_amat -stokes_ksp_type pipegcr -stokes_pc_type fieldsplit -stokes_pc_fieldsplit_block_size 3 -stokes_pc_fieldsplit_type SYMMETRIC_MULTIPLICATIVE -stokes_pc_fieldsplit_0_fields 0,1 -stokes_pc_fieldsplit_1_fields 2 -stokes_fieldsplit_0_ksp_type preonly -stokes_fieldsplit_0_pc_type bjacobi -stokes_fieldsplit_1_ksp_type preonly -stokes_fieldsplit_1_pc_type bjacobi -c_str 0 -solcx_eta0 1.0 -solcx_eta1 1.0e6 -solcx_xc 0.5 -solcx_nz 2 -mx 20 -my 20 -stokes_ksp_monitor_short -stokes_ksp_view

   test:
      suffix: 6
      nsize: 8
      args: -stokes_ksp_view -stokes_pc_type mg -stokes_pc_mg_levels 2 -stokes_mg_coarse_pc_type telescope -stokes_mg_coarse_pc_telescope_reduction_factor 2 -stokes_pc_use_amat false -stokes_pc_mg_galerkin pmat -stokes_mg_coarse_pc_telescope_subcomm_type contiguous

   test:
      suffix: bjacobi
      nsize: 4
      args: -stokes_ksp_rtol 1.e-4 -stokes_pc_type bjacobi -stokes_pc_bjacobi_blocks 2 -dm_mat_type aij -stokes_ksp_converged_reason

   test:
      suffix: bjacobi_baij
      nsize: 4
      args: -stokes_ksp_rtol 1.e-4 -stokes_pc_type bjacobi -stokes_pc_bjacobi_blocks 2 -dm_mat_type baij -stokes_ksp_converged_reason
      output_file: output/ex43_bjacobi.out

   test:
      suffix: nested_gmg
      nsize: 4
      args: -stokes_pc_fieldsplit_off_diag_use_amat -mx 16 -my 16 -stokes_ksp_type fgmres -stokes_pc_type fieldsplit -stokes_fieldsplit_u_pc_type mg -stokes_fieldsplit_u_pc_mg_levels 5 -stokes_fieldsplit_u_pc_mg_galerkin pmat -stokes_fieldsplit_u_ksp_type cg -stokes_fieldsplit_u_ksp_rtol 1.0e-4 -stokes_fieldsplit_u_mg_levels_pc_type jacobi -solcx_eta0 1.0e4 -stokes_fieldsplit_u_ksp_converged_reason -stokes_ksp_converged_reason -stokes_fieldsplit_p_sub_pc_factor_zeropivot 1.e-8

<<<<<<< HEAD
=======
   test:
      suffix: fetidp
      nsize: 8
      args: -dm_mat_type is -stokes_ksp_type fetidp -stokes_ksp_fetidp_saddlepoint -stokes_fetidp_ksp_type cg -stokes_ksp_converged_reason -stokes_fetidp_pc_fieldsplit_schur_fact_type diag -stokes_fetidp_fieldsplit_p_pc_type bjacobi -stokes_fetidp_fieldsplit_lag_ksp_type preonly -stokes_fetidp_fieldsplit_p_ksp_type preonly -stokes_ksp_fetidp_pressure_field 2 -stokes_fetidp_pc_fieldsplit_schur_scale -1

   test:
      suffix: fetidp_unsym
      nsize: 8
      args: -dm_mat_type is -stokes_ksp_type fetidp -stokes_ksp_monitor_true_residual -stokes_ksp_converged_reason -stokes_fetidp_bddc_pc_bddc_coarse_redundant_pc_type svd

   test:
      suffix: bddc_stokes_deluxe
      nsize: 8
      args: -stokes_ksp_monitor_short -stokes_ksp_converged_reason -stokes_pc_type bddc -dm_mat_type is -stokes_pc_bddc_coarse_redundant_pc_type svd -stokes_pc_bddc_use_deluxe_scaling -stokes_sub_schurs_posdef 0 -stokes_sub_schurs_symmetric -stokes_sub_schurs_mat_solver_type petsc

   test:
      suffix: bddc_stokes_subdomainjump_deluxe
      nsize: 9
      args: -c_str 4 -jump_magnitude 3 -stokes_ksp_monitor_short -stokes_ksp_converged_reason -stokes_pc_type bddc -dm_mat_type is -stokes_pc_bddc_coarse_redundant_pc_type svd -stokes_pc_bddc_use_deluxe_scaling -stokes_sub_schurs_posdef 0 -stokes_sub_schurs_symmetric -stokes_sub_schurs_mat_solver_type petsc


>>>>>>> 80db8efe
TEST*/<|MERGE_RESOLUTION|>--- conflicted
+++ resolved
@@ -1917,8 +1917,6 @@
       nsize: 4
       args: -stokes_pc_fieldsplit_off_diag_use_amat -mx 16 -my 16 -stokes_ksp_type fgmres -stokes_pc_type fieldsplit -stokes_fieldsplit_u_pc_type mg -stokes_fieldsplit_u_pc_mg_levels 5 -stokes_fieldsplit_u_pc_mg_galerkin pmat -stokes_fieldsplit_u_ksp_type cg -stokes_fieldsplit_u_ksp_rtol 1.0e-4 -stokes_fieldsplit_u_mg_levels_pc_type jacobi -solcx_eta0 1.0e4 -stokes_fieldsplit_u_ksp_converged_reason -stokes_ksp_converged_reason -stokes_fieldsplit_p_sub_pc_factor_zeropivot 1.e-8
 
-<<<<<<< HEAD
-=======
    test:
       suffix: fetidp
       nsize: 8
@@ -1940,5 +1938,4 @@
       args: -c_str 4 -jump_magnitude 3 -stokes_ksp_monitor_short -stokes_ksp_converged_reason -stokes_pc_type bddc -dm_mat_type is -stokes_pc_bddc_coarse_redundant_pc_type svd -stokes_pc_bddc_use_deluxe_scaling -stokes_sub_schurs_posdef 0 -stokes_sub_schurs_symmetric -stokes_sub_schurs_mat_solver_type petsc
 
 
->>>>>>> 80db8efe
 TEST*/