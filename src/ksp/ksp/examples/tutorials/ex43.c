static char help[] = "Solves the incompressible, variable viscosity Stokes equation in 2d on the unit domain \n\
using Q1Q1 elements, stabilized with Bochev's polynomial projection method. \n\
The models defined utilise free slip boundary conditions on all sides. \n\
Options: \n\
     -mx : Number of elements in the x-direction \n\
     -my : Number of elements in the y-direction \n\
     -o : Specify output filename for solution (will be petsc binary format or paraview format if the extension is .vts) \n\
     -gnuplot : Output Gauss point coordinates, coefficients and u,p solution in gnuplot format \n\
     -c_str : Indicates the structure of the coefficients to use \n\
          -c_str 0 => Coefficient definition for an analytic solution with a vertical jump in viscosity at x = xc \n\
                      This problem is driven by the forcing function f(x,y) = (0, sin(nz pi y)cos(pi x) \n\
                         Parameters: \n\
                              -solcx_eta0  : Viscosity to the left of the interface \n\
                              -solcx_eta1  : Viscosity to the right of the interface \n\
                              -solcx_xc    : Location of the interface \n\
                              -solcx_nz    : Wavenumber in the y direction \n\
          -c_str 1 => Coefficient definition for a dense rectangular blob located at the center of the domain \n\
                         Parameters: \n\
                              -sinker_eta0 : Viscosity of the background fluid \n\
                              -sinker_eta1 : Viscosity of the blob \n\
                              -sinker_dx   : Width of the blob \n\
                              -sinker_dy   : Height of the blob \n\
          -c_str 2 => Coefficient definition for a dense circular blob located at the center of the domain \n\
                         Parameters: \n\
                              -sinker_eta0 : Viscosity of the background fluid \n\
                              -sinker_eta1 : Viscosity of the blob \n\
                              -sinker_r    : Radius of the blob \n\
          -c_str 3 => Coefficient definition for a dense circular and rectangular inclusion (located at the center of the domain) \n\
                              -sinker_eta0 : Viscosity of the background fluid \n\
                              -sinker_eta1 : Viscosity of the two inclusions \n\
                              -sinker_r    : Radius of the circular inclusion \n\
                              -sinker_c0x  : Origin (x-coord) of the circular inclusion \n\
                              -sinker_c0y  : Origin (y-coord) of the circular inclusion \n\
                              -sinker_dx   : Width of the rectangular inclusion \n\
                              -sinker_dy   : Height of the rectangular inclusion \n\
                              -sinker_phi  : Rotation angle of the rectangular inclusion \n\
     -use_gp_coords : Evaluate the viscosity and force term at the global coordinates of each quadrature point \n\
                      By default, the viscosity and force term are evaulated at the element center and applied as a constant over the entire element \n";

/* Contributed by Dave May */

#include <petscksp.h>
#include <petscdm.h>
#include <petscdmda.h>

/* A Maple-generated exact solution created by Mirko Velic (mirko.velic@sci.monash.edu.au) */
#include "ex43-solcx.h"

static PetscErrorCode DMDABCApplyFreeSlip(DM,Mat,Vec);


#define NSD            2 /* number of spatial dimensions */
#define NODES_PER_EL   4 /* nodes per element */
#define U_DOFS         2 /* degrees of freedom per velocity node */
#define P_DOFS         1 /* degrees of freedom per pressure node */
#define GAUSS_POINTS   4

/* Gauss point based evaluation 8+4+4+4 = 20 */
typedef struct {
  PetscScalar gp_coords[2*GAUSS_POINTS];
  PetscScalar eta[GAUSS_POINTS];
  PetscScalar fx[GAUSS_POINTS];
  PetscScalar fy[GAUSS_POINTS];
} GaussPointCoefficients;

typedef struct {
  PetscScalar u_dof;
  PetscScalar v_dof;
  PetscScalar p_dof;
} StokesDOF;


/*
 Element: Local basis function ordering
 1-----2
 |     |
 |     |
 0-----3
 */
static void ConstructQ12D_Ni(PetscScalar _xi[],PetscScalar Ni[])
{
  PetscScalar xi  = _xi[0];
  PetscScalar eta = _xi[1];

  Ni[0] = 0.25*(1.0-xi)*(1.0-eta);
  Ni[1] = 0.25*(1.0-xi)*(1.0+eta);
  Ni[2] = 0.25*(1.0+xi)*(1.0+eta);
  Ni[3] = 0.25*(1.0+xi)*(1.0-eta);
}

static void ConstructQ12D_GNi(PetscScalar _xi[],PetscScalar GNi[][NODES_PER_EL])
{
  PetscScalar xi  = _xi[0];
  PetscScalar eta = _xi[1];

  GNi[0][0] = -0.25*(1.0-eta);
  GNi[0][1] = -0.25*(1.0+eta);
  GNi[0][2] =   0.25*(1.0+eta);
  GNi[0][3] =   0.25*(1.0-eta);

  GNi[1][0] = -0.25*(1.0-xi);
  GNi[1][1] =   0.25*(1.0-xi);
  GNi[1][2] =   0.25*(1.0+xi);
  GNi[1][3] = -0.25*(1.0+xi);
}

static void ConstructQ12D_GNx(PetscScalar GNi[][NODES_PER_EL],PetscScalar GNx[][NODES_PER_EL],PetscScalar coords[],PetscScalar *det_J)
{
  PetscScalar J00,J01,J10,J11,J;
  PetscScalar iJ00,iJ01,iJ10,iJ11;
  PetscInt    i;

  J00 = J01 = J10 = J11 = 0.0;
  for (i = 0; i < NODES_PER_EL; i++) {
    PetscScalar cx = coords[2*i];
    PetscScalar cy = coords[2*i+1];

    J00 = J00+GNi[0][i]*cx;      /* J_xx = dx/dxi */
    J01 = J01+GNi[0][i]*cy;      /* J_xy = dy/dxi */
    J10 = J10+GNi[1][i]*cx;      /* J_yx = dx/deta */
    J11 = J11+GNi[1][i]*cy;      /* J_yy = dy/deta */
  }
  J = (J00*J11)-(J01*J10);

  iJ00 =  J11/J;
  iJ01 = -J01/J;
  iJ10 = -J10/J;
  iJ11 =  J00/J;

  for (i = 0; i < NODES_PER_EL; i++) {
    GNx[0][i] = GNi[0][i]*iJ00+GNi[1][i]*iJ01;
    GNx[1][i] = GNi[0][i]*iJ10+GNi[1][i]*iJ11;
  }

  if (det_J != NULL) *det_J = J;
}

static void ConstructGaussQuadrature(PetscInt *ngp,PetscScalar gp_xi[][2],PetscScalar gp_weight[])
{
  *ngp         = 4;
  gp_xi[0][0]  = -0.57735026919; gp_xi[0][1] = -0.57735026919;
  gp_xi[1][0]  = -0.57735026919; gp_xi[1][1] =  0.57735026919;
  gp_xi[2][0]  =  0.57735026919; gp_xi[2][1] =  0.57735026919;
  gp_xi[3][0]  =  0.57735026919; gp_xi[3][1] = -0.57735026919;
  gp_weight[0] = 1.0;
  gp_weight[1] = 1.0;
  gp_weight[2] = 1.0;
  gp_weight[3] = 1.0;
}

/* procs to the left claim the ghost node as their element */
#undef __FUNCT__
#define __FUNCT__ "DMDAGetLocalElementSize"
static PetscErrorCode DMDAGetLocalElementSize(DM da,PetscInt *mxl,PetscInt *myl,PetscInt *mzl)
{
  PetscInt m,n,p,M,N,P;
  PetscInt sx,sy,sz;

  PetscFunctionBeginUser;
  DMDAGetInfo(da,0,&M,&N,&P,0,0,0,0,0,0,0,0,0);
  DMDAGetCorners(da,&sx,&sy,&sz,&m,&n,&p);

  if (mxl != NULL) {
    *mxl = m;
    if ((sx+m) == M) *mxl = m-1;  /* last proc */
  }
  if (myl != NULL) {
    *myl = n;
    if ((sy+n) == N) *myl = n-1;  /* last proc */
  }
  if (mzl != NULL) {
    *mzl = p;
    if ((sz+p) == P) *mzl = p-1;  /* last proc */
  }
  PetscFunctionReturn(0);
}

#undef __FUNCT__
#define __FUNCT__ "DMDAGetElementCorners"
static PetscErrorCode DMDAGetElementCorners(DM da,PetscInt *sx,PetscInt *sy,PetscInt *sz,PetscInt *mx,PetscInt *my,PetscInt *mz)
{
  PetscInt si,sj,sk;

  PetscFunctionBeginUser;
  DMDAGetGhostCorners(da,&si,&sj,&sk,0,0,0);

  *sx = si;
  if (si) *sx = si+1;

  *sy = sj;
  if (sj) *sy = sj+1;

  if (sk) {
    *sz = sk;
    if (sk != 0) *sz = sk+1;
  }

  DMDAGetLocalElementSize(da,mx,my,mz);
  PetscFunctionReturn(0);
}

/*
i,j are the element indices
The unknown is a vector quantity.
The s[].c is used to indicate the degree of freedom.
*/
#undef __FUNCT__
#define __FUNCT__ "DMDAGetElementEqnums_up"
static PetscErrorCode DMDAGetElementEqnums_up(MatStencil s_u[],MatStencil s_p[],PetscInt i,PetscInt j)
{
  PetscFunctionBeginUser;
  /* velocity */
  /* node 0 */
  s_u[0].i = i; s_u[0].j = j; s_u[0].c = 0;       /* Vx0 */
  s_u[1].i = i; s_u[1].j = j; s_u[1].c = 1;       /* Vy0 */

  /* node 1 */
  s_u[2].i = i; s_u[2].j = j+1; s_u[2].c = 0;     /* Vx1 */
  s_u[3].i = i; s_u[3].j = j+1; s_u[3].c = 1;     /* Vy1 */

  /* node 2 */
  s_u[4].i = i+1; s_u[4].j = j+1; s_u[4].c = 0;   /* Vx2 */
  s_u[5].i = i+1; s_u[5].j = j+1; s_u[5].c = 1;   /* Vy2 */

  /* node 3 */
  s_u[6].i = i+1; s_u[6].j = j; s_u[6].c = 0;     /* Vx3 */
  s_u[7].i = i+1; s_u[7].j = j; s_u[7].c = 1;     /* Vy3 */

  /* pressure */
  s_p[0].i = i;   s_p[0].j = j;   s_p[0].c = 2; /* P0 */
  s_p[1].i = i;   s_p[1].j = j+1; s_p[1].c = 2; /* P1 */
  s_p[2].i = i+1; s_p[2].j = j+1; s_p[2].c = 2; /* P2 */
  s_p[3].i = i+1; s_p[3].j = j;   s_p[3].c = 2; /* P3 */
  PetscFunctionReturn(0);
}

#undef __FUNCT__
#define __FUNCT__ "DMDAGetElementOwnershipRanges2d"
static PetscErrorCode DMDAGetElementOwnershipRanges2d(DM da,PetscInt **_lx,PetscInt **_ly)
{
  PetscErrorCode ierr;
  PetscMPIInt    rank;
  PetscInt       proc_I,proc_J;
  PetscInt       cpu_x,cpu_y;
  PetscInt       local_mx,local_my;
  Vec            vlx,vly;
  PetscInt       *LX,*LY,i;
  PetscScalar    *_a;
  Vec            V_SEQ;
  VecScatter     ctx;

  PetscFunctionBeginUser;
  MPI_Comm_rank(PETSC_COMM_WORLD,&rank);

  DMDAGetInfo(da,0,0,0,0,&cpu_x,&cpu_y,0,0,0,0,0,0,0);

  proc_J = rank/cpu_x;
  proc_I = rank-cpu_x*proc_J;

  ierr = PetscMalloc1(cpu_x,&LX);CHKERRQ(ierr);
  ierr = PetscMalloc1(cpu_y,&LY);CHKERRQ(ierr);

  ierr = DMDAGetLocalElementSize(da,&local_mx,&local_my,NULL);CHKERRQ(ierr);
  ierr = VecCreate(PETSC_COMM_WORLD,&vlx);CHKERRQ(ierr);
  ierr = VecSetSizes(vlx,PETSC_DECIDE,cpu_x);CHKERRQ(ierr);
  ierr = VecSetFromOptions(vlx);CHKERRQ(ierr);

  ierr = VecCreate(PETSC_COMM_WORLD,&vly);CHKERRQ(ierr);
  ierr = VecSetSizes(vly,PETSC_DECIDE,cpu_y);CHKERRQ(ierr);
  ierr = VecSetFromOptions(vly);CHKERRQ(ierr);

  ierr = VecSetValue(vlx,proc_I,(PetscScalar)(local_mx+1.0e-9),INSERT_VALUES);CHKERRQ(ierr);
  ierr = VecSetValue(vly,proc_J,(PetscScalar)(local_my+1.0e-9),INSERT_VALUES);CHKERRQ(ierr);
  ierr = VecAssemblyBegin(vlx);VecAssemblyEnd(vlx);CHKERRQ(ierr);
  ierr = VecAssemblyBegin(vly);VecAssemblyEnd(vly);CHKERRQ(ierr);

  ierr = VecScatterCreateToAll(vlx,&ctx,&V_SEQ);CHKERRQ(ierr);
  ierr = VecScatterBegin(ctx,vlx,V_SEQ,INSERT_VALUES,SCATTER_FORWARD);CHKERRQ(ierr);
  ierr = VecScatterEnd(ctx,vlx,V_SEQ,INSERT_VALUES,SCATTER_FORWARD);CHKERRQ(ierr);
  ierr = VecGetArray(V_SEQ,&_a);CHKERRQ(ierr);
  for (i = 0; i < cpu_x; i++) LX[i] = (PetscInt)PetscRealPart(_a[i]);
  ierr = VecRestoreArray(V_SEQ,&_a);CHKERRQ(ierr);
  ierr = VecScatterDestroy(&ctx);CHKERRQ(ierr);
  ierr = VecDestroy(&V_SEQ);CHKERRQ(ierr);

  ierr = VecScatterCreateToAll(vly,&ctx,&V_SEQ);CHKERRQ(ierr);
  ierr = VecScatterBegin(ctx,vly,V_SEQ,INSERT_VALUES,SCATTER_FORWARD);CHKERRQ(ierr);
  ierr = VecScatterEnd(ctx,vly,V_SEQ,INSERT_VALUES,SCATTER_FORWARD);CHKERRQ(ierr);
  ierr = VecGetArray(V_SEQ,&_a);CHKERRQ(ierr);
  for (i = 0; i < cpu_y; i++) LY[i] = (PetscInt)PetscRealPart(_a[i]);
  ierr = VecRestoreArray(V_SEQ,&_a);CHKERRQ(ierr);
  ierr = VecScatterDestroy(&ctx);CHKERRQ(ierr);
  ierr = VecDestroy(&V_SEQ);CHKERRQ(ierr);

  *_lx = LX;
  *_ly = LY;

  ierr = VecDestroy(&vlx);CHKERRQ(ierr);
  ierr = VecDestroy(&vly);CHKERRQ(ierr);
  PetscFunctionReturn(0);
}

#undef __FUNCT__
#define __FUNCT__ "DMDACoordViewGnuplot2d"
static PetscErrorCode DMDACoordViewGnuplot2d(DM da,const char prefix[])
{
  DM             cda;
  Vec            coords;
  DMDACoor2d     **_coords;
  PetscInt       si,sj,nx,ny,i,j;
  FILE           *fp;
  char           fname[PETSC_MAX_PATH_LEN];
  PetscMPIInt    rank;
  PetscErrorCode ierr;

  PetscFunctionBeginUser;
  ierr = MPI_Comm_rank(PETSC_COMM_WORLD,&rank);CHKERRQ(ierr);
  ierr = PetscSNPrintf(fname,sizeof(fname),"%s-p%1.4d.dat",prefix,rank);CHKERRQ(ierr);
  ierr = PetscFOpen(PETSC_COMM_SELF,fname,"w",&fp);CHKERRQ(ierr);
  if (!fp) SETERRQ(PETSC_COMM_SELF,PETSC_ERR_USER,"Cannot open file");

  ierr = PetscFPrintf(PETSC_COMM_SELF,fp,"### Element geometry for processor %1.4d ### \n",rank);CHKERRQ(ierr);

  ierr = DMGetCoordinateDM(da,&cda);CHKERRQ(ierr);
  ierr = DMGetCoordinatesLocal(da,&coords);CHKERRQ(ierr);
  ierr = DMDAVecGetArray(cda,coords,&_coords);CHKERRQ(ierr);
  ierr = DMDAGetGhostCorners(cda,&si,&sj,0,&nx,&ny,0);CHKERRQ(ierr);
  for (j = sj; j < sj+ny-1; j++) {
    for (i = si; i < si+nx-1; i++) {
      ierr = PetscFPrintf(PETSC_COMM_SELF,fp,"%1.6e %1.6e \n",(double)PetscRealPart(_coords[j][i].x),(double)PetscRealPart(_coords[j][i].y));CHKERRQ(ierr);
      ierr = PetscFPrintf(PETSC_COMM_SELF,fp,"%1.6e %1.6e \n",(double)PetscRealPart(_coords[j+1][i].x),(double)PetscRealPart(_coords[j+1][i].y));CHKERRQ(ierr);
      ierr = PetscFPrintf(PETSC_COMM_SELF,fp,"%1.6e %1.6e \n",(double)PetscRealPart(_coords[j+1][i+1].x),(double)PetscRealPart(_coords[j+1][i+1].y));CHKERRQ(ierr);
      ierr = PetscFPrintf(PETSC_COMM_SELF,fp,"%1.6e %1.6e \n",(double)PetscRealPart(_coords[j][i+1].x),(double)PetscRealPart(_coords[j][i+1].y));CHKERRQ(ierr);
      ierr = PetscFPrintf(PETSC_COMM_SELF,fp,"%1.6e %1.6e \n\n",(double)PetscRealPart(_coords[j][i].x),(double)PetscRealPart(_coords[j][i].y));CHKERRQ(ierr);
    }
  }
  ierr = DMDAVecRestoreArray(cda,coords,&_coords);CHKERRQ(ierr);

  ierr = PetscFClose(PETSC_COMM_SELF,fp);CHKERRQ(ierr);
  PetscFunctionReturn(0);
}

#undef __FUNCT__
#define __FUNCT__ "DMDAViewGnuplot2d"
static PetscErrorCode DMDAViewGnuplot2d(DM da,Vec fields,const char comment[],const char prefix[])
{
  DM             cda;
  Vec            coords,local_fields;
  DMDACoor2d     **_coords;
  FILE           *fp;
  char           fname[PETSC_MAX_PATH_LEN];
  PetscMPIInt    rank;
  PetscInt       si,sj,nx,ny,i,j;
  PetscInt       n_dofs,d;
  PetscScalar    *_fields;
  PetscErrorCode ierr;

  PetscFunctionBeginUser;
  MPI_Comm_rank(PETSC_COMM_WORLD,&rank);
  ierr = PetscSNPrintf(fname,sizeof(fname),"%s-p%1.4d.dat",prefix,rank);CHKERRQ(ierr);
  ierr = PetscFOpen(PETSC_COMM_SELF,fname,"w",&fp);CHKERRQ(ierr);
  if (!fp) SETERRQ(PETSC_COMM_SELF,PETSC_ERR_USER,"Cannot open file");

  ierr = PetscFPrintf(PETSC_COMM_SELF,fp,"### %s (processor %1.4d) ### \n",comment,rank);CHKERRQ(ierr);
  ierr = DMDAGetInfo(da,0,0,0,0,0,0,0,&n_dofs,0,0,0,0,0);CHKERRQ(ierr);
  ierr = PetscFPrintf(PETSC_COMM_SELF,fp,"### x y ");CHKERRQ(ierr);
  for (d = 0; d < n_dofs; d++) {
    const char *field_name;
    ierr = DMDAGetFieldName(da,d,&field_name);CHKERRQ(ierr);
    ierr = PetscFPrintf(PETSC_COMM_SELF,fp,"%s ",field_name);CHKERRQ(ierr);
  }
  ierr = PetscFPrintf(PETSC_COMM_SELF,fp,"###\n");CHKERRQ(ierr);

  ierr = DMGetCoordinateDM(da,&cda);CHKERRQ(ierr);
  ierr = DMGetCoordinatesLocal(da,&coords);CHKERRQ(ierr);
  ierr = DMDAVecGetArray(cda,coords,&_coords);CHKERRQ(ierr);
  ierr = DMDAGetGhostCorners(cda,&si,&sj,0,&nx,&ny,0);CHKERRQ(ierr);

  ierr = DMCreateLocalVector(da,&local_fields);CHKERRQ(ierr);
  ierr = DMGlobalToLocalBegin(da,fields,INSERT_VALUES,local_fields);CHKERRQ(ierr);
  ierr = DMGlobalToLocalEnd(da,fields,INSERT_VALUES,local_fields);CHKERRQ(ierr);
  ierr = VecGetArray(local_fields,&_fields);CHKERRQ(ierr);

  for (j = sj; j < sj+ny; j++) {
    for (i = si; i < si+nx; i++) {
      PetscScalar coord_x,coord_y;
      PetscScalar field_d;

      coord_x = _coords[j][i].x;
      coord_y = _coords[j][i].y;

      ierr = PetscFPrintf(PETSC_COMM_SELF,fp,"%1.6e %1.6e ",(double)PetscRealPart(coord_x),(double)PetscRealPart(coord_y));CHKERRQ(ierr);
      for (d = 0; d < n_dofs; d++) {
        field_d = _fields[n_dofs*((i-si)+(j-sj)*(nx))+d];
        ierr    = PetscFPrintf(PETSC_COMM_SELF,fp,"%1.6e ",(double)PetscRealPart(field_d));CHKERRQ(ierr);
      }
      ierr = PetscFPrintf(PETSC_COMM_SELF,fp,"\n");CHKERRQ(ierr);
    }
  }
  ierr = VecRestoreArray(local_fields,&_fields);CHKERRQ(ierr);
  ierr = VecDestroy(&local_fields);CHKERRQ(ierr);

  ierr = DMDAVecRestoreArray(cda,coords,&_coords);CHKERRQ(ierr);

  ierr = PetscFClose(PETSC_COMM_SELF,fp);CHKERRQ(ierr);
  PetscFunctionReturn(0);
}

#undef __FUNCT__
#define __FUNCT__ "DMDAViewCoefficientsGnuplot2d"
static PetscErrorCode DMDAViewCoefficientsGnuplot2d(DM da,Vec fields,const char comment[],const char prefix[])
{
  DM                     cda;
  Vec                    local_fields;
  FILE                   *fp;
  char                   fname[PETSC_MAX_PATH_LEN];
  PetscMPIInt            rank;
  PetscInt               si,sj,nx,ny,i,j,p;
  PetscInt               n_dofs,d;
  GaussPointCoefficients **_coefficients;
  PetscErrorCode         ierr;

  PetscFunctionBeginUser;
  ierr = MPI_Comm_rank(PETSC_COMM_WORLD,&rank);CHKERRQ(ierr);
  ierr = PetscSNPrintf(fname,sizeof(fname),"%s-p%1.4d.dat",prefix,rank);CHKERRQ(ierr);
  ierr = PetscFOpen(PETSC_COMM_SELF,fname,"w",&fp);CHKERRQ(ierr);
  if (!fp) SETERRQ(PETSC_COMM_SELF,PETSC_ERR_USER,"Cannot open file");

  ierr = PetscFPrintf(PETSC_COMM_SELF,fp,"### %s (processor %1.4d) ### \n",comment,rank);CHKERRQ(ierr);
  ierr = DMDAGetInfo(da,0,0,0,0,0,0,0,&n_dofs,0,0,0,0,0);CHKERRQ(ierr);
  ierr = PetscFPrintf(PETSC_COMM_SELF,fp,"### x y ");CHKERRQ(ierr);
  for (d = 0; d < n_dofs; d++) {
    const char *field_name;
    ierr = DMDAGetFieldName(da,d,&field_name);CHKERRQ(ierr);
    ierr = PetscFPrintf(PETSC_COMM_SELF,fp,"%s ",field_name);CHKERRQ(ierr);
  }
  ierr = PetscFPrintf(PETSC_COMM_SELF,fp,"###\n");CHKERRQ(ierr);

  ierr = DMGetCoordinateDM(da,&cda);CHKERRQ(ierr);
  ierr = DMDAGetGhostCorners(cda,&si,&sj,0,&nx,&ny,0);CHKERRQ(ierr);

  ierr = DMCreateLocalVector(da,&local_fields);CHKERRQ(ierr);
  ierr = DMGlobalToLocalBegin(da,fields,INSERT_VALUES,local_fields);CHKERRQ(ierr);
  ierr = DMGlobalToLocalEnd(da,fields,INSERT_VALUES,local_fields);CHKERRQ(ierr);
  ierr = DMDAVecGetArray(da,local_fields,&_coefficients);CHKERRQ(ierr);

  for (j = sj; j < sj+ny; j++) {
    for (i = si; i < si+nx; i++) {
      PetscScalar coord_x,coord_y;

      for (p = 0; p < GAUSS_POINTS; p++) {
        coord_x = _coefficients[j][i].gp_coords[2*p];
        coord_y = _coefficients[j][i].gp_coords[2*p+1];

        ierr = PetscFPrintf(PETSC_COMM_SELF,fp,"%1.6e %1.6e ",(double)PetscRealPart(coord_x),(double)PetscRealPart(coord_y));CHKERRQ(ierr);

        ierr = PetscFPrintf(PETSC_COMM_SELF,fp,"%1.6e %1.6e %1.6e",(double)PetscRealPart(_coefficients[j][i].eta[p]),(double)PetscRealPart(_coefficients[j][i].fx[p]),(double)PetscRealPart(_coefficients[j][i].fy[p]));CHKERRQ(ierr);
        ierr = PetscFPrintf(PETSC_COMM_SELF,fp,"\n");CHKERRQ(ierr);
      }
    }
  }
  ierr = DMDAVecRestoreArray(da,local_fields,&_coefficients);CHKERRQ(ierr);
  ierr = VecDestroy(&local_fields);CHKERRQ(ierr);

  ierr = PetscFClose(PETSC_COMM_SELF,fp);CHKERRQ(ierr);
  PetscFunctionReturn(0);
}

static PetscInt ASS_MAP_wIwDI_uJuDJ(PetscInt wi,PetscInt wd,PetscInt w_NPE,PetscInt w_dof,PetscInt ui,PetscInt ud,PetscInt u_NPE,PetscInt u_dof)
{
  PetscInt ij;
  PetscInt r,c,nc;

  nc = u_NPE*u_dof;

  r = w_dof*wi+wd;
  c = u_dof*ui+ud;

  ij = r*nc+c;

  return ij;
}

/*
 D = [ 2.eta   0   0   ]
     [   0   2.eta 0   ]
     [   0     0   eta ]
 
 B = [ d_dx   0   ]
     [  0    d_dy ]
     [ d_dy  d_dx ]
*/
static void FormStressOperatorQ1(PetscScalar Ke[],PetscScalar coords[],PetscScalar eta[])
{
  PetscInt    ngp;
  PetscScalar gp_xi[GAUSS_POINTS][2];
  PetscScalar gp_weight[GAUSS_POINTS];
  PetscInt    p,i,j,k;
  PetscScalar GNi_p[NSD][NODES_PER_EL],GNx_p[NSD][NODES_PER_EL];
  PetscScalar J_p,tildeD[3];
  PetscScalar B[3][U_DOFS*NODES_PER_EL];

  /* define quadrature rule */
  ConstructGaussQuadrature(&ngp,gp_xi,gp_weight);

  /* evaluate integral */
  for (p = 0; p < ngp; p++) {
    ConstructQ12D_GNi(gp_xi[p],GNi_p);
    ConstructQ12D_GNx(GNi_p,GNx_p,coords,&J_p);

    for (i = 0; i < NODES_PER_EL; i++) {
      PetscScalar d_dx_i = GNx_p[0][i];
      PetscScalar d_dy_i = GNx_p[1][i];

      B[0][2*i] = d_dx_i;B[0][2*i+1] = 0.0;
      B[1][2*i] = 0.0;B[1][2*i+1] = d_dy_i;
      B[2][2*i] = d_dy_i;B[2][2*i+1] = d_dx_i;
    }

    tildeD[0] = 2.0*gp_weight[p]*J_p*eta[p];
    tildeD[1] = 2.0*gp_weight[p]*J_p*eta[p];
    tildeD[2] =       gp_weight[p]*J_p*eta[p];

    /* form Bt tildeD B */
    /*
    Ke_ij = Bt_ik . D_kl . B_lj
          = B_ki . D_kl . B_lj
          = B_ki . D_kk . B_kj
    */
    for (i = 0; i < 8; i++) {
      for (j = 0; j < 8; j++) {
        for (k = 0; k < 3; k++) { /* Note D is diagonal for stokes */
          Ke[i+8*j] = Ke[i+8*j]+B[k][i]*tildeD[k]*B[k][j];
        }
      }
    }
  }
}

static void FormGradientOperatorQ1(PetscScalar Ke[],PetscScalar coords[])
{
  PetscInt    ngp;
  PetscScalar gp_xi[GAUSS_POINTS][2];
  PetscScalar gp_weight[GAUSS_POINTS];
  PetscInt    p,i,j,di;
  PetscScalar Ni_p[NODES_PER_EL];
  PetscScalar GNi_p[NSD][NODES_PER_EL],GNx_p[NSD][NODES_PER_EL];
  PetscScalar J_p,fac;

  /* define quadrature rule */
  ConstructGaussQuadrature(&ngp,gp_xi,gp_weight);

  /* evaluate integral */
  for (p = 0; p < ngp; p++) {
    ConstructQ12D_Ni(gp_xi[p],Ni_p);
    ConstructQ12D_GNi(gp_xi[p],GNi_p);
    ConstructQ12D_GNx(GNi_p,GNx_p,coords,&J_p);
    fac = gp_weight[p]*J_p;

    for (i = 0; i < NODES_PER_EL; i++) { /* u nodes */
      for (di = 0; di < NSD; di++) { /* u dofs */
        for (j = 0; j < 4; j++) {  /* p nodes, p dofs = 1 (ie no loop) */
          PetscInt IJ;
          IJ = ASS_MAP_wIwDI_uJuDJ(i,di,NODES_PER_EL,2,j,0,NODES_PER_EL,1);

          Ke[IJ] = Ke[IJ]-GNx_p[di][i]*Ni_p[j]*fac;
        }
      }
    }
  }
}

static void FormDivergenceOperatorQ1(PetscScalar De[],PetscScalar coords[])
{
  PetscScalar Ge[U_DOFS*NODES_PER_EL*P_DOFS*NODES_PER_EL];
  PetscInt    i,j;
  PetscInt    nr_g,nc_g;

  PetscMemzero(Ge,sizeof(PetscScalar)*U_DOFS*NODES_PER_EL*P_DOFS*NODES_PER_EL);
  FormGradientOperatorQ1(Ge,coords);

  nr_g = U_DOFS*NODES_PER_EL;
  nc_g = P_DOFS*NODES_PER_EL;

  for (i = 0; i < nr_g; i++) {
    for (j = 0; j < nc_g; j++) {
      De[nr_g*j+i] = Ge[nc_g*i+j];
    }
  }
}

static void FormStabilisationOperatorQ1(PetscScalar Ke[],PetscScalar coords[],PetscScalar eta[])
{
  PetscInt    ngp;
  PetscScalar gp_xi[GAUSS_POINTS][2];
  PetscScalar gp_weight[GAUSS_POINTS];
  PetscInt    p,i,j;
  PetscScalar Ni_p[NODES_PER_EL];
  PetscScalar GNi_p[NSD][NODES_PER_EL],GNx_p[NSD][NODES_PER_EL];
  PetscScalar J_p,fac,eta_avg;

  /* define quadrature rule */
  ConstructGaussQuadrature(&ngp,gp_xi,gp_weight);

  /* evaluate integral */
  for (p = 0; p < ngp; p++) {
    ConstructQ12D_Ni(gp_xi[p],Ni_p);
    ConstructQ12D_GNi(gp_xi[p],GNi_p);
    ConstructQ12D_GNx(GNi_p,GNx_p,coords,&J_p);
    fac = gp_weight[p]*J_p;

    for (i = 0; i < NODES_PER_EL; i++) {
      for (j = 0; j < NODES_PER_EL; j++) {
        Ke[NODES_PER_EL*i+j] = Ke[NODES_PER_EL*i+j]-fac*(Ni_p[i]*Ni_p[j]-0.0625);
      }
    }
  }

  /* scale */
  eta_avg = 0.0;
  for (p = 0; p < ngp; p++) eta_avg += eta[p];
  eta_avg = (1.0/((PetscScalar)ngp))*eta_avg;
  fac     = 1.0/eta_avg;
  for (i = 0; i < NODES_PER_EL; i++) {
    for (j = 0; j < NODES_PER_EL; j++) {
      Ke[NODES_PER_EL*i+j] = fac*Ke[NODES_PER_EL*i+j];
    }
  }
}

static void FormScaledMassMatrixOperatorQ1(PetscScalar Ke[],PetscScalar coords[],PetscScalar eta[])
{
  PetscInt    ngp;
  PetscScalar gp_xi[GAUSS_POINTS][2];
  PetscScalar gp_weight[GAUSS_POINTS];
  PetscInt    p,i,j;
  PetscScalar Ni_p[NODES_PER_EL];
  PetscScalar GNi_p[NSD][NODES_PER_EL],GNx_p[NSD][NODES_PER_EL];
  PetscScalar J_p,fac,eta_avg;

  /* define quadrature rule */
  ConstructGaussQuadrature(&ngp,gp_xi,gp_weight);

  /* evaluate integral */
  for (p = 0; p < ngp; p++) {
    ConstructQ12D_Ni(gp_xi[p],Ni_p);
    ConstructQ12D_GNi(gp_xi[p],GNi_p);
    ConstructQ12D_GNx(GNi_p,GNx_p,coords,&J_p);
    fac = gp_weight[p]*J_p;

    for (i = 0; i < NODES_PER_EL; i++) {
      for (j = 0; j < NODES_PER_EL; j++) {
        Ke[NODES_PER_EL*i+j] = Ke[NODES_PER_EL*i+j]-fac*Ni_p[i]*Ni_p[j];
      }
    }
  }

  /* scale */
  eta_avg = 0.0;
  for (p = 0; p < ngp; p++) eta_avg += eta[p];
  eta_avg = (1.0/((PetscScalar)ngp))*eta_avg;
  fac     = 1.0/eta_avg;
  for (i = 0; i < NODES_PER_EL; i++) {
    for (j = 0; j < NODES_PER_EL; j++) {
      Ke[NODES_PER_EL*i+j] = fac*Ke[NODES_PER_EL*i+j];
    }
  }
}

static void FormMomentumRhsQ1(PetscScalar Fe[],PetscScalar coords[],PetscScalar fx[],PetscScalar fy[])
{
  PetscInt    ngp;
  PetscScalar gp_xi[GAUSS_POINTS][2];
  PetscScalar gp_weight[GAUSS_POINTS];
  PetscInt    p,i;
  PetscScalar Ni_p[NODES_PER_EL];
  PetscScalar GNi_p[NSD][NODES_PER_EL],GNx_p[NSD][NODES_PER_EL];
  PetscScalar J_p,fac;

  /* define quadrature rule */
  ConstructGaussQuadrature(&ngp,gp_xi,gp_weight);

  /* evaluate integral */
  for (p = 0; p < ngp; p++) {
    ConstructQ12D_Ni(gp_xi[p],Ni_p);
    ConstructQ12D_GNi(gp_xi[p],GNi_p);
    ConstructQ12D_GNx(GNi_p,GNx_p,coords,&J_p);
    fac = gp_weight[p]*J_p;

    for (i = 0; i < NODES_PER_EL; i++) {
      Fe[NSD*i]   += fac*Ni_p[i]*fx[p];
      Fe[NSD*i+1] += fac*Ni_p[i]*fy[p];
    }
  }
}

#undef __FUNCT__
#define __FUNCT__ "GetElementCoords"
static PetscErrorCode GetElementCoords(DMDACoor2d **_coords,PetscInt ei,PetscInt ej,PetscScalar el_coords[])
{
  PetscFunctionBeginUser;
  /* get coords for the element */
  el_coords[NSD*0] = _coords[ej][ei].x;     el_coords[NSD*0+1] = _coords[ej][ei].y;
  el_coords[NSD*1] = _coords[ej+1][ei].x;   el_coords[NSD*1+1] = _coords[ej+1][ei].y;
  el_coords[NSD*2] = _coords[ej+1][ei+1].x; el_coords[NSD*2+1] = _coords[ej+1][ei+1].y;
  el_coords[NSD*3] = _coords[ej][ei+1].x;   el_coords[NSD*3+1] = _coords[ej][ei+1].y;
  PetscFunctionReturn(0);
}

#undef __FUNCT__
#define __FUNCT__ "AssembleA_Stokes"
static PetscErrorCode AssembleA_Stokes(Mat A,DM stokes_da,DM properties_da,Vec properties)
{
  DM                     cda;
  Vec                    coords;
  DMDACoor2d             **_coords;
  MatStencil             u_eqn[NODES_PER_EL*U_DOFS]; /* 2 degrees of freedom */
  MatStencil             p_eqn[NODES_PER_EL*P_DOFS]; /* 1 degrees of freedom */
  PetscInt               sex,sey,mx,my;
  PetscInt               ei,ej;
  PetscScalar            Ae[NODES_PER_EL*U_DOFS*NODES_PER_EL*U_DOFS];
  PetscScalar            Ge[NODES_PER_EL*U_DOFS*NODES_PER_EL*P_DOFS];
  PetscScalar            De[NODES_PER_EL*P_DOFS*NODES_PER_EL*U_DOFS];
  PetscScalar            Ce[NODES_PER_EL*P_DOFS*NODES_PER_EL*P_DOFS];
  PetscScalar            el_coords[NODES_PER_EL*NSD];
  Vec                    local_properties;
  GaussPointCoefficients **props;
  PetscScalar            *prop_eta;
  PetscErrorCode         ierr;

  PetscFunctionBeginUser;
  /* setup for coords */
  ierr = DMGetCoordinateDM(stokes_da,&cda);CHKERRQ(ierr);
  ierr = DMGetCoordinatesLocal(stokes_da,&coords);CHKERRQ(ierr);
  ierr = DMDAVecGetArray(cda,coords,&_coords);CHKERRQ(ierr);

  /* setup for coefficients */
  ierr = DMCreateLocalVector(properties_da,&local_properties);CHKERRQ(ierr);
  ierr = DMGlobalToLocalBegin(properties_da,properties,INSERT_VALUES,local_properties);CHKERRQ(ierr);
  ierr = DMGlobalToLocalEnd(properties_da,properties,INSERT_VALUES,local_properties);CHKERRQ(ierr);
  ierr = DMDAVecGetArray(properties_da,local_properties,&props);CHKERRQ(ierr);

  ierr = DMDAGetElementCorners(stokes_da,&sex,&sey,0,&mx,&my,0);CHKERRQ(ierr);
  for (ej = sey; ej < sey+my; ej++) {
    for (ei = sex; ei < sex+mx; ei++) {
      /* get coords for the element */
      GetElementCoords(_coords,ei,ej,el_coords);

      /* get coefficients for the element */
      prop_eta = props[ej][ei].eta;

      /* initialise element stiffness matrix */
      ierr = PetscMemzero(Ae,sizeof(PetscScalar)*NODES_PER_EL*U_DOFS*NODES_PER_EL*U_DOFS);CHKERRQ(ierr);
      ierr = PetscMemzero(Ge,sizeof(PetscScalar)*NODES_PER_EL*U_DOFS*NODES_PER_EL*P_DOFS);CHKERRQ(ierr);
      ierr = PetscMemzero(De,sizeof(PetscScalar)*NODES_PER_EL*P_DOFS*NODES_PER_EL*U_DOFS);CHKERRQ(ierr);
      ierr = PetscMemzero(Ce,sizeof(PetscScalar)*NODES_PER_EL*P_DOFS*NODES_PER_EL*P_DOFS);CHKERRQ(ierr);

      /* form element stiffness matrix */
      FormStressOperatorQ1(Ae,el_coords,prop_eta);
      FormGradientOperatorQ1(Ge,el_coords);
      FormDivergenceOperatorQ1(De,el_coords);
      FormStabilisationOperatorQ1(Ce,el_coords,prop_eta);

      /* insert element matrix into global matrix */
      ierr = DMDAGetElementEqnums_up(u_eqn,p_eqn,ei,ej);CHKERRQ(ierr);
      ierr = MatSetValuesStencil(A,NODES_PER_EL*U_DOFS,u_eqn,NODES_PER_EL*U_DOFS,u_eqn,Ae,ADD_VALUES);CHKERRQ(ierr);
      ierr = MatSetValuesStencil(A,NODES_PER_EL*U_DOFS,u_eqn,NODES_PER_EL*P_DOFS,p_eqn,Ge,ADD_VALUES);CHKERRQ(ierr);
      ierr = MatSetValuesStencil(A,NODES_PER_EL*P_DOFS,p_eqn,NODES_PER_EL*U_DOFS,u_eqn,De,ADD_VALUES);CHKERRQ(ierr);
      ierr = MatSetValuesStencil(A,NODES_PER_EL*P_DOFS,p_eqn,NODES_PER_EL*P_DOFS,p_eqn,Ce,ADD_VALUES);CHKERRQ(ierr);
    }
  }
  ierr = MatAssemblyBegin(A,MAT_FINAL_ASSEMBLY);CHKERRQ(ierr);
  ierr = MatAssemblyEnd(A,MAT_FINAL_ASSEMBLY);CHKERRQ(ierr);

  ierr = DMDAVecRestoreArray(cda,coords,&_coords);CHKERRQ(ierr);

  ierr = DMDAVecRestoreArray(properties_da,local_properties,&props);CHKERRQ(ierr);
  ierr = VecDestroy(&local_properties);CHKERRQ(ierr);
  PetscFunctionReturn(0);
}

#undef __FUNCT__
#define __FUNCT__ "AssembleA_PCStokes"
static PetscErrorCode AssembleA_PCStokes(Mat A,DM stokes_da,DM properties_da,Vec properties)
{
  DM                     cda;
  Vec                    coords;
  DMDACoor2d             **_coords;
  MatStencil             u_eqn[NODES_PER_EL*U_DOFS]; /* 2 degrees of freedom */
  MatStencil             p_eqn[NODES_PER_EL*P_DOFS]; /* 1 degrees of freedom */
  PetscInt               sex,sey,mx,my;
  PetscInt               ei,ej;
  PetscScalar            Ae[NODES_PER_EL*U_DOFS*NODES_PER_EL*U_DOFS];
  PetscScalar            Ge[NODES_PER_EL*U_DOFS*NODES_PER_EL*P_DOFS];
  PetscScalar            De[NODES_PER_EL*P_DOFS*NODES_PER_EL*U_DOFS];
  PetscScalar            Ce[NODES_PER_EL*P_DOFS*NODES_PER_EL*P_DOFS];
  PetscScalar            el_coords[NODES_PER_EL*NSD];
  Vec                    local_properties;
  GaussPointCoefficients **props;
  PetscScalar            *prop_eta;
  PetscErrorCode         ierr;

  PetscFunctionBeginUser;
  /* setup for coords */
  ierr = DMGetCoordinateDM(stokes_da,&cda);CHKERRQ(ierr);
  ierr = DMGetCoordinatesLocal(stokes_da,&coords);CHKERRQ(ierr);
  ierr = DMDAVecGetArray(cda,coords,&_coords);CHKERRQ(ierr);

  /* setup for coefficients */
  ierr = DMCreateLocalVector(properties_da,&local_properties);CHKERRQ(ierr);
  ierr = DMGlobalToLocalBegin(properties_da,properties,INSERT_VALUES,local_properties);CHKERRQ(ierr);
  ierr = DMGlobalToLocalEnd(properties_da,properties,INSERT_VALUES,local_properties);CHKERRQ(ierr);
  ierr = DMDAVecGetArray(properties_da,local_properties,&props);CHKERRQ(ierr);

  ierr = DMDAGetElementCorners(stokes_da,&sex,&sey,0,&mx,&my,0);CHKERRQ(ierr);
  for (ej = sey; ej < sey+my; ej++) {
    for (ei = sex; ei < sex+mx; ei++) {
      /* get coords for the element */
      GetElementCoords(_coords,ei,ej,el_coords);

      /* get coefficients for the element */
      prop_eta = props[ej][ei].eta;

      /* initialise element stiffness matrix */
      ierr = PetscMemzero(Ae,sizeof(PetscScalar)*NODES_PER_EL*U_DOFS*NODES_PER_EL*U_DOFS);CHKERRQ(ierr);
      ierr = PetscMemzero(Ge,sizeof(PetscScalar)*NODES_PER_EL*U_DOFS*NODES_PER_EL*P_DOFS);CHKERRQ(ierr);
      ierr = PetscMemzero(De,sizeof(PetscScalar)*NODES_PER_EL*P_DOFS*NODES_PER_EL*U_DOFS);CHKERRQ(ierr);
      ierr = PetscMemzero(Ce,sizeof(PetscScalar)*NODES_PER_EL*P_DOFS*NODES_PER_EL*P_DOFS);CHKERRQ(ierr);

      /* form element stiffness matrix */
      FormStressOperatorQ1(Ae,el_coords,prop_eta);
      FormGradientOperatorQ1(Ge,el_coords);
    /*FormDivergenceOperatorQ1(De,el_coords);*/
      FormScaledMassMatrixOperatorQ1(Ce,el_coords,prop_eta);

      /* insert element matrix into global matrix */
      ierr = DMDAGetElementEqnums_up(u_eqn,p_eqn,ei,ej);CHKERRQ(ierr);
      ierr = MatSetValuesStencil(A,NODES_PER_EL*U_DOFS,u_eqn,NODES_PER_EL*U_DOFS,u_eqn,Ae,ADD_VALUES);CHKERRQ(ierr);
      ierr = MatSetValuesStencil(A,NODES_PER_EL*U_DOFS,u_eqn,NODES_PER_EL*P_DOFS,p_eqn,Ge,ADD_VALUES);CHKERRQ(ierr);
    /*ierr = MatSetValuesStencil(A, NODES_PER_EL*P_DOFS,p_eqn,NODES_PER_EL*U_DOFS,u_eqn,De,ADD_VALUES);*/
      ierr = MatSetValuesStencil(A,NODES_PER_EL*P_DOFS,p_eqn,NODES_PER_EL*P_DOFS,p_eqn,Ce,ADD_VALUES);CHKERRQ(ierr);
    }
  }
  ierr = MatAssemblyBegin(A,MAT_FINAL_ASSEMBLY);CHKERRQ(ierr);
  ierr = MatAssemblyEnd(A,MAT_FINAL_ASSEMBLY);CHKERRQ(ierr);

  ierr = DMDAVecRestoreArray(cda,coords,&_coords);CHKERRQ(ierr);

  ierr = DMDAVecRestoreArray(properties_da,local_properties,&props);CHKERRQ(ierr);
  ierr = VecDestroy(&local_properties);CHKERRQ(ierr);
  PetscFunctionReturn(0);
}

#undef __FUNCT__
#define __FUNCT__ "DMDASetValuesLocalStencil_ADD_VALUES"
static PetscErrorCode DMDASetValuesLocalStencil_ADD_VALUES(StokesDOF **fields_F,MatStencil u_eqn[],MatStencil p_eqn[],PetscScalar Fe_u[],PetscScalar Fe_p[])
{
  PetscInt n;

  PetscFunctionBeginUser;
  for (n = 0; n < 4; n++) {
    fields_F[u_eqn[2*n].j][u_eqn[2*n].i].u_dof     = fields_F[u_eqn[2*n].j][u_eqn[2*n].i].u_dof+Fe_u[2*n];
    fields_F[u_eqn[2*n+1].j][u_eqn[2*n+1].i].v_dof = fields_F[u_eqn[2*n+1].j][u_eqn[2*n+1].i].v_dof+Fe_u[2*n+1];
    fields_F[p_eqn[n].j][p_eqn[n].i].p_dof         = fields_F[p_eqn[n].j][p_eqn[n].i].p_dof+Fe_p[n];
  }
  PetscFunctionReturn(0);
}

#undef __FUNCT__
#define __FUNCT__ "AssembleF_Stokes"
static PetscErrorCode AssembleF_Stokes(Vec F,DM stokes_da,DM properties_da,Vec properties)
{
  DM                     cda;
  Vec                    coords;
  DMDACoor2d             **_coords;
  MatStencil             u_eqn[NODES_PER_EL*U_DOFS]; /* 2 degrees of freedom */
  MatStencil             p_eqn[NODES_PER_EL*P_DOFS]; /* 1 degrees of freedom */
  PetscInt               sex,sey,mx,my;
  PetscInt               ei,ej;
  PetscScalar            Fe[NODES_PER_EL*U_DOFS];
  PetscScalar            He[NODES_PER_EL*P_DOFS];
  PetscScalar            el_coords[NODES_PER_EL*NSD];
  Vec                    local_properties;
  GaussPointCoefficients **props;
  PetscScalar            *prop_fx,*prop_fy;
  Vec                    local_F;
  StokesDOF              **ff;
  PetscErrorCode         ierr;

  PetscFunctionBeginUser;
  /* setup for coords */
  ierr = DMGetCoordinateDM(stokes_da,&cda);CHKERRQ(ierr);
  ierr = DMGetCoordinatesLocal(stokes_da,&coords);CHKERRQ(ierr);
  ierr = DMDAVecGetArray(cda,coords,&_coords);CHKERRQ(ierr);

  /* setup for coefficients */
  ierr = DMGetLocalVector(properties_da,&local_properties);CHKERRQ(ierr);
  ierr = DMGlobalToLocalBegin(properties_da,properties,INSERT_VALUES,local_properties);CHKERRQ(ierr);
  ierr = DMGlobalToLocalEnd(properties_da,properties,INSERT_VALUES,local_properties);CHKERRQ(ierr);
  ierr = DMDAVecGetArray(properties_da,local_properties,&props);CHKERRQ(ierr);

  /* get acces to the vector */
  ierr = DMGetLocalVector(stokes_da,&local_F);CHKERRQ(ierr);
  ierr = VecZeroEntries(local_F);CHKERRQ(ierr);
  ierr = DMDAVecGetArray(stokes_da,local_F,&ff);CHKERRQ(ierr);

  ierr = DMDAGetElementCorners(stokes_da,&sex,&sey,0,&mx,&my,0);CHKERRQ(ierr);
  for (ej = sey; ej < sey+my; ej++) {
    for (ei = sex; ei < sex+mx; ei++) {
      /* get coords for the element */
      GetElementCoords(_coords,ei,ej,el_coords);

      /* get coefficients for the element */
      prop_fx = props[ej][ei].fx;
      prop_fy = props[ej][ei].fy;

      /* initialise element stiffness matrix */
      ierr = PetscMemzero(Fe,sizeof(PetscScalar)*NODES_PER_EL*U_DOFS);CHKERRQ(ierr);
      ierr = PetscMemzero(He,sizeof(PetscScalar)*NODES_PER_EL*P_DOFS);CHKERRQ(ierr);

      /* form element stiffness matrix */
      FormMomentumRhsQ1(Fe,el_coords,prop_fx,prop_fy);

      /* insert element matrix into global matrix */
      ierr = DMDAGetElementEqnums_up(u_eqn,p_eqn,ei,ej);CHKERRQ(ierr);

      ierr = DMDASetValuesLocalStencil_ADD_VALUES(ff,u_eqn,p_eqn,Fe,He);CHKERRQ(ierr);
    }
  }

  ierr = DMDAVecRestoreArray(stokes_da,local_F,&ff);CHKERRQ(ierr);
  ierr = DMLocalToGlobalBegin(stokes_da,local_F,ADD_VALUES,F);CHKERRQ(ierr);
  ierr = DMLocalToGlobalEnd(stokes_da,local_F,ADD_VALUES,F);CHKERRQ(ierr);
  ierr = DMRestoreLocalVector(stokes_da,&local_F);CHKERRQ(ierr);

  ierr = DMDAVecRestoreArray(cda,coords,&_coords);CHKERRQ(ierr);

  ierr = DMDAVecRestoreArray(properties_da,local_properties,&props);CHKERRQ(ierr);
  ierr = DMRestoreLocalVector(properties_da,&local_properties);CHKERRQ(ierr);
  PetscFunctionReturn(0);
}

#undef __FUNCT__
#define __FUNCT__ "DMDACreateSolCx"
static PetscErrorCode DMDACreateSolCx(PetscReal eta0,PetscReal eta1,PetscReal xc,PetscInt nz,PetscInt mx,PetscInt my,DM *_da,Vec *_X)
{
  DM             da,cda;
  Vec            X;
  StokesDOF      **_stokes;
  Vec            coords;
  DMDACoor2d     **_coords;
  PetscInt       si,sj,ei,ej,i,j;
  PetscErrorCode ierr;

  PetscFunctionBeginUser;
  ierr = DMDACreate2d(PETSC_COMM_WORLD, DM_BOUNDARY_NONE, DM_BOUNDARY_NONE,DMDA_STENCIL_BOX,
                      mx+1,my+1,PETSC_DECIDE,PETSC_DECIDE,3,1,NULL,NULL,&da);CHKERRQ(ierr);
  ierr = DMDASetFieldName(da,0,"anlytic_Vx");CHKERRQ(ierr);
  ierr = DMDASetFieldName(da,1,"anlytic_Vy");CHKERRQ(ierr);
  ierr = DMDASetFieldName(da,2,"analytic_P");CHKERRQ(ierr);

  ierr = DMDASetUniformCoordinates(da,0.0,1.0,0.0,1.0,0.,0.);CHKERRQ(ierr);

  ierr = DMGetCoordinatesLocal(da,&coords);CHKERRQ(ierr);
  ierr = DMGetCoordinateDM(da,&cda);CHKERRQ(ierr);
  ierr = DMDAVecGetArray(cda,coords,&_coords);CHKERRQ(ierr);

  ierr = DMCreateGlobalVector(da,&X);CHKERRQ(ierr);
  ierr = DMDAVecGetArray(da,X,&_stokes);CHKERRQ(ierr);

  ierr = DMDAGetCorners(da,&si,&sj,0,&ei,&ej,0);CHKERRQ(ierr);
  for (j = sj; j < sj+ej; j++) {
    for (i = si; i < si+ei; i++) {
      PetscReal pos[2],pressure,vel[2],total_stress[3],strain_rate[3];

      pos[0] = PetscRealPart(_coords[j][i].x);
      pos[1] = PetscRealPart(_coords[j][i].y);

      evaluate_solCx(pos,eta0,eta1,xc,nz,vel,&pressure,total_stress,strain_rate);

      _stokes[j][i].u_dof = vel[0];
      _stokes[j][i].v_dof = vel[1];
      _stokes[j][i].p_dof = pressure;
    }
  }
  ierr = DMDAVecRestoreArray(da,X,&_stokes);CHKERRQ(ierr);
  ierr = DMDAVecRestoreArray(cda,coords,&_coords);CHKERRQ(ierr);

  *_da = da;
  *_X  = X;
  PetscFunctionReturn(0);
}

#undef __FUNCT__
#define __FUNCT__ "StokesDAGetNodalFields"
static PetscErrorCode StokesDAGetNodalFields(StokesDOF **fields,PetscInt ei,PetscInt ej,StokesDOF nodal_fields[])
{
  PetscFunctionBeginUser;
  /* get the nodal fields */
  nodal_fields[0].u_dof = fields[ej][ei].u_dof;     nodal_fields[0].v_dof = fields[ej][ei].v_dof;     nodal_fields[0].p_dof = fields[ej][ei].p_dof;
  nodal_fields[1].u_dof = fields[ej+1][ei].u_dof;   nodal_fields[1].v_dof = fields[ej+1][ei].v_dof;   nodal_fields[1].p_dof = fields[ej+1][ei].p_dof;
  nodal_fields[2].u_dof = fields[ej+1][ei+1].u_dof; nodal_fields[2].v_dof = fields[ej+1][ei+1].v_dof; nodal_fields[2].p_dof = fields[ej+1][ei+1].p_dof;
  nodal_fields[3].u_dof = fields[ej][ei+1].u_dof;   nodal_fields[3].v_dof = fields[ej][ei+1].v_dof;   nodal_fields[3].p_dof = fields[ej][ei+1].p_dof;
  PetscFunctionReturn(0);
}

#undef __FUNCT__
#define __FUNCT__ "DMDAIntegrateErrors"
static PetscErrorCode DMDAIntegrateErrors(DM stokes_da,Vec X,Vec X_analytic)
{
  DM          cda;
  Vec         coords,X_analytic_local,X_local;
  DMDACoor2d  **_coords;
  PetscInt    sex,sey,mx,my;
  PetscInt    ei,ej;
  PetscScalar el_coords[NODES_PER_EL*NSD];
  StokesDOF   **stokes_analytic,**stokes;
  StokesDOF   stokes_analytic_e[4],stokes_e[4];

  PetscScalar    GNi_p[NSD][NODES_PER_EL],GNx_p[NSD][NODES_PER_EL];
  PetscScalar    Ni_p[NODES_PER_EL];
  PetscInt       ngp;
  PetscScalar    gp_xi[GAUSS_POINTS][2];
  PetscScalar    gp_weight[GAUSS_POINTS];
  PetscInt       p,i;
  PetscScalar    J_p,fac;
  PetscScalar    h,p_e_L2,u_e_L2,u_e_H1,p_L2,u_L2,u_H1,tp_L2,tu_L2,tu_H1;
  PetscInt       M;
  PetscReal      xymin[2],xymax[2];
  PetscErrorCode ierr;

  PetscFunctionBeginUser;
  /* define quadrature rule */
  ConstructGaussQuadrature(&ngp,gp_xi,gp_weight);

  /* setup for coords */
  ierr = DMGetCoordinateDM(stokes_da,&cda);CHKERRQ(ierr);
  ierr = DMGetCoordinatesLocal(stokes_da,&coords);CHKERRQ(ierr);
  ierr = DMDAVecGetArray(cda,coords,&_coords);CHKERRQ(ierr);

  /* setup for analytic */
  ierr = DMCreateLocalVector(stokes_da,&X_analytic_local);CHKERRQ(ierr);
  ierr = DMGlobalToLocalBegin(stokes_da,X_analytic,INSERT_VALUES,X_analytic_local);CHKERRQ(ierr);
  ierr = DMGlobalToLocalEnd(stokes_da,X_analytic,INSERT_VALUES,X_analytic_local);CHKERRQ(ierr);
  ierr = DMDAVecGetArray(stokes_da,X_analytic_local,&stokes_analytic);CHKERRQ(ierr);

  /* setup for solution */
  ierr = DMCreateLocalVector(stokes_da,&X_local);CHKERRQ(ierr);
  ierr = DMGlobalToLocalBegin(stokes_da,X,INSERT_VALUES,X_local);CHKERRQ(ierr);
  ierr = DMGlobalToLocalEnd(stokes_da,X,INSERT_VALUES,X_local);CHKERRQ(ierr);
  ierr = DMDAVecGetArray(stokes_da,X_local,&stokes);CHKERRQ(ierr);

  ierr = DMDAGetInfo(stokes_da,0,&M,0,0,0,0,0,0,0,0,0,0,0);CHKERRQ(ierr);
  ierr = DMDAGetBoundingBox(stokes_da,xymin,xymax);CHKERRQ(ierr);

  h = (xymax[0]-xymin[0])/((PetscReal)M);

  tp_L2 = tu_L2 = tu_H1 = 0.0;

  ierr = DMDAGetElementCorners(stokes_da,&sex,&sey,0,&mx,&my,0);CHKERRQ(ierr);
  for (ej = sey; ej < sey+my; ej++) {
    for (ei = sex; ei < sex+mx; ei++) {
      /* get coords for the element */
      ierr = GetElementCoords(_coords,ei,ej,el_coords);CHKERRQ(ierr);
      ierr = StokesDAGetNodalFields(stokes,ei,ej,stokes_e);CHKERRQ(ierr);
      ierr = StokesDAGetNodalFields(stokes_analytic,ei,ej,stokes_analytic_e);CHKERRQ(ierr);

      /* evaluate integral */
      p_e_L2 = 0.0;
      u_e_L2 = 0.0;
      u_e_H1 = 0.0;
      for (p = 0; p < ngp; p++) {
        ConstructQ12D_Ni(gp_xi[p],Ni_p);
        ConstructQ12D_GNi(gp_xi[p],GNi_p);
        ConstructQ12D_GNx(GNi_p,GNx_p,el_coords,&J_p);
        fac = gp_weight[p]*J_p;

        for (i = 0; i < NODES_PER_EL; i++) {
          PetscScalar u_error,v_error;

          p_e_L2 = p_e_L2+fac*Ni_p[i]*(stokes_e[i].p_dof-stokes_analytic_e[i].p_dof)*(stokes_e[i].p_dof-stokes_analytic_e[i].p_dof);

          u_error = stokes_e[i].u_dof-stokes_analytic_e[i].u_dof;
          v_error = stokes_e[i].v_dof-stokes_analytic_e[i].v_dof;
          u_e_L2 += fac*Ni_p[i]*(u_error*u_error+v_error*v_error);

          u_e_H1 = u_e_H1+fac*(GNx_p[0][i]*u_error*GNx_p[0][i]*u_error              /* du/dx */
                               +GNx_p[1][i]*u_error*GNx_p[1][i]*u_error               /* du/dy */
                               +GNx_p[0][i]*v_error*GNx_p[0][i]*v_error               /* dv/dx */
                               +GNx_p[1][i]*v_error*GNx_p[1][i]*v_error);             /* dv/dy */
        }
      }

      tp_L2 += p_e_L2;
      tu_L2 += u_e_L2;
      tu_H1 += u_e_H1;
    }
  }
  ierr = MPI_Allreduce(&tp_L2,&p_L2,1,MPIU_SCALAR,MPIU_SUM,PETSC_COMM_WORLD);CHKERRQ(ierr);
  ierr = MPI_Allreduce(&tu_L2,&u_L2,1,MPIU_SCALAR,MPIU_SUM,PETSC_COMM_WORLD);CHKERRQ(ierr);
  ierr = MPI_Allreduce(&tu_H1,&u_H1,1,MPIU_SCALAR,MPIU_SUM,PETSC_COMM_WORLD);CHKERRQ(ierr);
  p_L2 = PetscSqrtScalar(p_L2);
  u_L2 = PetscSqrtScalar(u_L2);
  u_H1 = PetscSqrtScalar(u_H1);

  ierr = PetscPrintf(PETSC_COMM_WORLD,"%1.4e   %1.4e   %1.4e   %1.4e \n",(double)PetscRealPart(h),(double)PetscRealPart(p_L2),(double)PetscRealPart(u_L2),(double)PetscRealPart(u_H1));CHKERRQ(ierr);

  ierr = DMDAVecRestoreArray(cda,coords,&_coords);CHKERRQ(ierr);

  ierr = DMDAVecRestoreArray(stokes_da,X_analytic_local,&stokes_analytic);CHKERRQ(ierr);
  ierr = VecDestroy(&X_analytic_local);CHKERRQ(ierr);
  ierr = DMDAVecRestoreArray(stokes_da,X_local,&stokes);CHKERRQ(ierr);
  ierr = VecDestroy(&X_local);CHKERRQ(ierr);
  PetscFunctionReturn(0);
}

#undef __FUNCT__
#define __FUNCT__ "solve_stokes_2d_coupled"
static PetscErrorCode solve_stokes_2d_coupled(PetscInt mx,PetscInt my)
{
  DM                     da_Stokes,da_prop;
  PetscInt               u_dof,p_dof,dof,stencil_width;
  Mat                    A,B;
  PetscInt               mxl,myl;
  DM                     prop_cda,vel_cda;
  Vec                    prop_coords,vel_coords;
  PetscInt               si,sj,nx,ny,i,j,p;
  Vec                    f,X;
  PetscInt               prop_dof,prop_stencil_width;
  Vec                    properties,l_properties;
  PetscReal              dx,dy;
  PetscInt               M,N;
  DMDACoor2d             **_prop_coords,**_vel_coords;
  GaussPointCoefficients **element_props;
  PetscInt               its;
  KSP                    ksp_S;
  PetscInt               coefficient_structure = 0;
  PetscInt               cpu_x,cpu_y,*lx = NULL,*ly = NULL;
  PetscBool              use_gp_coords = PETSC_FALSE,set,output_gnuplot = PETSC_FALSE;
  char                   filename[PETSC_MAX_PATH_LEN];
  PetscErrorCode         ierr;

  PetscFunctionBeginUser;

  ierr = PetscOptionsGetBool(NULL,"-gnuplot",&output_gnuplot,NULL);CHKERRQ(ierr);
    
  /* Generate the da for velocity and pressure */
  /*
  We use Q1 elements for the temperature.
  FEM has a 9-point stencil (BOX) or connectivity pattern
  Num nodes in each direction is mx+1, my+1
  */
  u_dof         = U_DOFS; /* Vx, Vy - velocities */
  p_dof         = P_DOFS; /* p - pressure */
  dof           = u_dof+p_dof;
  stencil_width = 1;
  ierr          = DMDACreate2d(PETSC_COMM_WORLD, DM_BOUNDARY_NONE, DM_BOUNDARY_NONE,DMDA_STENCIL_BOX,
                               mx+1,my+1,PETSC_DECIDE,PETSC_DECIDE,dof,stencil_width,NULL,NULL,&da_Stokes);CHKERRQ(ierr);
  ierr = DMDASetFieldName(da_Stokes,0,"Vx");CHKERRQ(ierr);
  ierr = DMDASetFieldName(da_Stokes,1,"Vy");CHKERRQ(ierr);
  ierr = DMDASetFieldName(da_Stokes,2,"P");CHKERRQ(ierr);

  /* unit box [0,1] x [0,1] */
  ierr = DMDASetUniformCoordinates(da_Stokes,0.0,1.0,0.0,1.0,0.,0.);CHKERRQ(ierr);

  /* Generate element properties, we will assume all material properties are constant over the element */
  /* local number of elements */
  ierr = DMDAGetLocalElementSize(da_Stokes,&mxl,&myl,NULL);CHKERRQ(ierr);

  /* !!! IN PARALLEL WE MUST MAKE SURE THE TWO DMDA's ALIGN !!!  */
  ierr = DMDAGetInfo(da_Stokes,0,0,0,0,&cpu_x,&cpu_y,0,0,0,0,0,0,0);CHKERRQ(ierr);
  ierr = DMDAGetElementOwnershipRanges2d(da_Stokes,&lx,&ly);CHKERRQ(ierr);

  prop_dof           = (int)(sizeof(GaussPointCoefficients)/sizeof(PetscScalar)); /* gauss point setup */
  prop_stencil_width = 0;
  ierr               = DMDACreate2d(PETSC_COMM_WORLD, DM_BOUNDARY_NONE, DM_BOUNDARY_NONE,DMDA_STENCIL_BOX,
                                    mx,my,cpu_x,cpu_y,prop_dof,prop_stencil_width,lx,ly,&da_prop);CHKERRQ(ierr);
  ierr = PetscFree(lx);CHKERRQ(ierr);
  ierr = PetscFree(ly);CHKERRQ(ierr);

  /* define centroid positions */
  ierr = DMDAGetInfo(da_prop,0,&M,&N,0,0,0,0,0,0,0,0,0,0);CHKERRQ(ierr);
  dx   = 1.0/((PetscReal)(M));
  dy   = 1.0/((PetscReal)(N));

  ierr = DMDASetUniformCoordinates(da_prop,0.0+0.5*dx,1.0-0.5*dx,0.0+0.5*dy,1.0-0.5*dy,0.,0);CHKERRQ(ierr);

  /* define coefficients */
  ierr = PetscOptionsGetInt(NULL,"-c_str",&coefficient_structure,NULL);CHKERRQ(ierr);

  ierr = DMCreateGlobalVector(da_prop,&properties);CHKERRQ(ierr);
  ierr = DMCreateLocalVector(da_prop,&l_properties);CHKERRQ(ierr);
  ierr = DMDAVecGetArray(da_prop,l_properties,&element_props);CHKERRQ(ierr);

  ierr = DMGetCoordinateDM(da_prop,&prop_cda);CHKERRQ(ierr);
  ierr = DMGetCoordinatesLocal(da_prop,&prop_coords);CHKERRQ(ierr);
  ierr = DMDAVecGetArray(prop_cda,prop_coords,&_prop_coords);CHKERRQ(ierr);

  ierr = DMDAGetGhostCorners(prop_cda,&si,&sj,0,&nx,&ny,0);CHKERRQ(ierr);

  ierr = DMGetCoordinateDM(da_Stokes,&vel_cda);CHKERRQ(ierr);
  ierr = DMGetCoordinatesLocal(da_Stokes,&vel_coords);CHKERRQ(ierr);
  ierr = DMDAVecGetArray(vel_cda,vel_coords,&_vel_coords);CHKERRQ(ierr);

  /* interpolate the coordinates */
  for (j = sj; j < sj+ny; j++) {
    for (i = si; i < si+nx; i++) {
      PetscInt    ngp;
      PetscScalar gp_xi[GAUSS_POINTS][2],gp_weight[GAUSS_POINTS];
      PetscScalar el_coords[8];

      ierr = GetElementCoords(_vel_coords,i,j,el_coords);CHKERRQ(ierr);
      ConstructGaussQuadrature(&ngp,gp_xi,gp_weight);

      for (p = 0; p < GAUSS_POINTS; p++) {
        PetscScalar gp_x,gp_y;
        PetscInt    n;
        PetscScalar xi_p[2],Ni_p[4];

        xi_p[0] = gp_xi[p][0];
        xi_p[1] = gp_xi[p][1];
        ConstructQ12D_Ni(xi_p,Ni_p);

        gp_x = 0.0;
        gp_y = 0.0;
        for (n = 0; n < NODES_PER_EL; n++) {
          gp_x = gp_x+Ni_p[n]*el_coords[2*n];
          gp_y = gp_y+Ni_p[n]*el_coords[2*n+1];
        }
        element_props[j][i].gp_coords[2*p]   = gp_x;
        element_props[j][i].gp_coords[2*p+1] = gp_y;
      }
    }
  }

  /* define the coefficients */
  ierr = PetscOptionsGetBool(NULL,"-use_gp_coords",&use_gp_coords,NULL);CHKERRQ(ierr);

  for (j = sj; j < sj+ny; j++) {
    for (i = si; i < si+nx; i++) {
      PetscReal centroid_x = PetscRealPart(_prop_coords[j][i].x); /* centroids of cell */
      PetscReal centroid_y = PetscRealPart(_prop_coords[j][i].y);
      PetscReal coord_x,coord_y;

      if (coefficient_structure == 0) {
        PetscReal opts_eta0,opts_eta1,opts_xc;
        PetscInt  opts_nz;

        opts_eta0 = 1.0;
        opts_eta1 = 1.0;
        opts_xc   = 0.5;
        opts_nz   = 1;

        ierr = PetscOptionsGetReal(NULL,"-solcx_eta0",&opts_eta0,NULL);CHKERRQ(ierr);
        ierr = PetscOptionsGetReal(NULL,"-solcx_eta1",&opts_eta1,NULL);CHKERRQ(ierr);
        ierr = PetscOptionsGetReal(NULL,"-solcx_xc",&opts_xc,NULL);CHKERRQ(ierr);
        ierr = PetscOptionsGetInt(NULL,"-solcx_nz",&opts_nz,NULL);CHKERRQ(ierr);

        for (p = 0; p < GAUSS_POINTS; p++) {
          coord_x = centroid_x;
          coord_y = centroid_y;
          if (use_gp_coords) {
            coord_x = PetscRealPart(element_props[j][i].gp_coords[2*p]);
            coord_y = PetscRealPart(element_props[j][i].gp_coords[2*p+1]);
          }

          element_props[j][i].eta[p] = opts_eta0;
          if (coord_x > opts_xc) element_props[j][i].eta[p] = opts_eta1;

          element_props[j][i].fx[p] = 0.0;
          element_props[j][i].fy[p] = PetscSinReal(opts_nz*PETSC_PI*coord_y)*PetscCosReal(1.0*PETSC_PI*coord_x);
        }
      } else if (coefficient_structure == 1) { /* square sinker */
        PetscReal opts_eta0,opts_eta1,opts_dx,opts_dy;

        opts_eta0 = 1.0;
        opts_eta1 = 1.0;
        opts_dx   = 0.50;
        opts_dy   = 0.50;

        ierr = PetscOptionsGetReal(NULL,"-sinker_eta0",&opts_eta0,NULL);CHKERRQ(ierr);
        ierr = PetscOptionsGetReal(NULL,"-sinker_eta1",&opts_eta1,NULL);CHKERRQ(ierr);
        ierr = PetscOptionsGetReal(NULL,"-sinker_dx",&opts_dx,NULL);CHKERRQ(ierr);
        ierr = PetscOptionsGetReal(NULL,"-sinker_dy",&opts_dy,NULL);CHKERRQ(ierr);

        for (p = 0; p < GAUSS_POINTS; p++) {
          coord_x = centroid_x;
          coord_y = centroid_y;
          if (use_gp_coords) {
            coord_x = PetscRealPart(element_props[j][i].gp_coords[2*p]);
            coord_y = PetscRealPart(element_props[j][i].gp_coords[2*p+1]);
          }

          element_props[j][i].eta[p] = opts_eta0;
          element_props[j][i].fx[p]  = 0.0;
          element_props[j][i].fy[p]  = 0.0;

          if ((coord_x > -0.5*opts_dx+0.5) && (coord_x < 0.5*opts_dx+0.5)) {
            if ((coord_y > -0.5*opts_dy+0.5) && (coord_y < 0.5*opts_dy+0.5)) {
              element_props[j][i].eta[p] =  opts_eta1;
              element_props[j][i].fx[p]  =  0.0;
              element_props[j][i].fy[p]  = -1.0;
            }
          }
        }
      } else if (coefficient_structure == 2) { /* circular sinker */
        PetscReal opts_eta0,opts_eta1,opts_r,radius2;

        opts_eta0 = 1.0;
        opts_eta1 = 1.0;
        opts_r    = 0.25;

        ierr = PetscOptionsGetReal(NULL,"-sinker_eta0",&opts_eta0,NULL);CHKERRQ(ierr);
        ierr = PetscOptionsGetReal(NULL,"-sinker_eta1",&opts_eta1,NULL);CHKERRQ(ierr);
        ierr = PetscOptionsGetReal(NULL,"-sinker_r",&opts_r,NULL);CHKERRQ(ierr);

        for (p = 0; p < GAUSS_POINTS; p++) {
          coord_x = centroid_x;
          coord_y = centroid_y;
          if (use_gp_coords) {
            coord_x = PetscRealPart(element_props[j][i].gp_coords[2*p]);
            coord_y = PetscRealPart(element_props[j][i].gp_coords[2*p+1]);
          }

          element_props[j][i].eta[p] = opts_eta0;
          element_props[j][i].fx[p]  = 0.0;
          element_props[j][i].fy[p]  = 0.0;

          radius2 = (coord_x-0.5)*(coord_x-0.5)+(coord_y-0.5)*(coord_y-0.5);
          if (radius2 < opts_r*opts_r) {
            element_props[j][i].eta[p] =  opts_eta1;
            element_props[j][i].fx[p]  =  0.0;
            element_props[j][i].fy[p]  = -1.0;
          }
        }
      } else if (coefficient_structure == 3) { /* circular and rectangular inclusion */
        PetscReal opts_eta0,opts_eta1,opts_r,opts_dx,opts_dy,opts_c0x,opts_c0y,opts_s0x,opts_s0y,opts_phi,radius2;

        opts_eta0 = 1.0;
        opts_eta1 = 1.0;
        opts_r    = 0.25;
        opts_c0x  = 0.35;       /* circle center */
        opts_c0y  = 0.35;
        opts_s0x  = 0.7;       /* square center */
        opts_s0y  = 0.7;
        opts_dx   = 0.25;
        opts_dy   = 0.25;
        opts_phi  = 25;

        ierr      = PetscOptionsGetReal(NULL,"-sinker_eta0",&opts_eta0,NULL);CHKERRQ(ierr);
        ierr      = PetscOptionsGetReal(NULL,"-sinker_eta1",&opts_eta1,NULL);CHKERRQ(ierr);
        ierr      = PetscOptionsGetReal(NULL,"-sinker_r",&opts_r,NULL);CHKERRQ(ierr);
        ierr      = PetscOptionsGetReal(NULL,"-sinker_c0x",&opts_c0x,NULL);CHKERRQ(ierr);
        ierr      = PetscOptionsGetReal(NULL,"-sinker_c0y",&opts_c0y,NULL);CHKERRQ(ierr);
        ierr      = PetscOptionsGetReal(NULL,"-sinker_s0x",&opts_s0x,NULL);CHKERRQ(ierr);
        ierr      = PetscOptionsGetReal(NULL,"-sinker_s0y",&opts_s0y,NULL);CHKERRQ(ierr);
        ierr      = PetscOptionsGetReal(NULL,"-sinker_dx",&opts_dx,NULL);CHKERRQ(ierr);
        ierr      = PetscOptionsGetReal(NULL,"-sinker_dy",&opts_dy,NULL);CHKERRQ(ierr);
        ierr      = PetscOptionsGetReal(NULL,"-sinker_phi",&opts_phi,NULL);CHKERRQ(ierr);
        opts_phi *= PETSC_PI / 180;

        for (p = 0; p < GAUSS_POINTS; p++) {
          coord_x = centroid_x;
          coord_y = centroid_y;
          if (use_gp_coords) {
            coord_x = PetscRealPart(element_props[j][i].gp_coords[2*p]);
            coord_y = PetscRealPart(element_props[j][i].gp_coords[2*p+1]);
          }

          element_props[j][i].eta[p] = opts_eta0;
          element_props[j][i].fx[p]  = 0.0;
          element_props[j][i].fy[p]  = -0.2;

          radius2 = PetscSqr(coord_x - opts_c0x) + PetscSqr(coord_y - opts_c0y);
          if (radius2 < opts_r*opts_r
              || (PetscAbs(+(coord_x - opts_s0x)*PetscCosReal(opts_phi) + (coord_y - opts_s0y)*PetscSinReal(opts_phi)) < opts_dx/2
                  && PetscAbs(-(coord_x - opts_s0x)*PetscSinReal(opts_phi) + (coord_y - opts_s0y)*PetscCosReal(opts_phi)) < opts_dy/2)) {
            element_props[j][i].eta[p] =  opts_eta1;
            element_props[j][i].fx[p]  =  0.0;
            element_props[j][i].fy[p]  = -1.0;
          }
        }
      } else SETERRQ(PETSC_COMM_SELF,PETSC_ERR_USER,"Unknown coefficient_structure");
    }
  }
  ierr = DMDAVecRestoreArray(prop_cda,prop_coords,&_prop_coords);CHKERRQ(ierr);

  ierr = DMDAVecRestoreArray(vel_cda,vel_coords,&_vel_coords);CHKERRQ(ierr);

  ierr = DMDAVecRestoreArray(da_prop,l_properties,&element_props);CHKERRQ(ierr);
  ierr = DMLocalToGlobalBegin(da_prop,l_properties,ADD_VALUES,properties);CHKERRQ(ierr);
  ierr = DMLocalToGlobalEnd(da_prop,l_properties,ADD_VALUES,properties);CHKERRQ(ierr);

  if (output_gnuplot) {
    ierr = DMDACoordViewGnuplot2d(da_Stokes,"mesh");CHKERRQ(ierr);
    ierr = DMDAViewCoefficientsGnuplot2d(da_prop,properties,"Coeffcients for Stokes eqn.","properties");CHKERRQ(ierr);
  }

  /* Generate a matrix with the correct non-zero pattern of type AIJ. This will work in parallel and serial */
  ierr = DMSetMatType(da_Stokes,MATAIJ);CHKERRQ(ierr);
  ierr = DMCreateMatrix(da_Stokes,&A);CHKERRQ(ierr);
  ierr = DMCreateMatrix(da_Stokes,&B);CHKERRQ(ierr);
  ierr = DMCreateGlobalVector(da_Stokes,&f);CHKERRQ(ierr);
  ierr = DMCreateGlobalVector(da_Stokes,&X);CHKERRQ(ierr);

  /* assemble A11 */
  ierr = MatZeroEntries(A);CHKERRQ(ierr);
  ierr = MatZeroEntries(B);CHKERRQ(ierr);
  ierr = VecZeroEntries(f);CHKERRQ(ierr);

  ierr = AssembleA_Stokes(A,da_Stokes,da_prop,properties);CHKERRQ(ierr);
  ierr = AssembleA_PCStokes(B,da_Stokes,da_prop,properties);CHKERRQ(ierr);
  /* build force vector */
  ierr = AssembleF_Stokes(f,da_Stokes,da_prop,properties);CHKERRQ(ierr);

  ierr = DMDABCApplyFreeSlip(da_Stokes,A,f);CHKERRQ(ierr);
  ierr = DMDABCApplyFreeSlip(da_Stokes,B,NULL);CHKERRQ(ierr);

  /* SOLVE */
  ierr = KSPCreate(PETSC_COMM_WORLD,&ksp_S);CHKERRQ(ierr);
  ierr = KSPSetOptionsPrefix(ksp_S,"stokes_");CHKERRQ(ierr);
  ierr = KSPSetDM(ksp_S,da_Stokes);CHKERRQ(ierr);
  ierr = KSPSetDMActive(ksp_S,PETSC_FALSE);CHKERRQ(ierr);
  ierr = KSPSetOperators(ksp_S,A,B);CHKERRQ(ierr);
  ierr = KSPSetFromOptions(ksp_S);CHKERRQ(ierr);
  {
    PC             pc;
    const PetscInt ufields[] = {0,1},pfields[1] = {2};
    ierr = KSPGetPC(ksp_S,&pc);CHKERRQ(ierr);
    ierr = PCFieldSplitSetBlockSize(pc,3);CHKERRQ(ierr);
    ierr = PCFieldSplitSetFields(pc,"u",2,ufields,ufields);CHKERRQ(ierr);
    ierr = PCFieldSplitSetFields(pc,"p",1,pfields,pfields);CHKERRQ(ierr);
  }

  {
    PC        pc_S;
    KSP       *sub_ksp,ksp_U;
    PetscInt  nsplits;
    DM        da_U;
    PetscBool is_pcfs;

    ierr = KSPSetUp(ksp_S);CHKERRQ(ierr);
    ierr = KSPGetPC(ksp_S,&pc_S);CHKERRQ(ierr);

    is_pcfs = PETSC_FALSE;
    ierr = PetscObjectTypeCompare((PetscObject)pc_S,PCFIELDSPLIT,&is_pcfs);CHKERRQ(ierr);

    if (is_pcfs) {
      ierr = PCFieldSplitGetSubKSP(pc_S,&nsplits,&sub_ksp);CHKERRQ(ierr);
      ksp_U = sub_ksp[0];

      if (nsplits == 2) {
        ierr = DMDAGetReducedDMDA(da_Stokes,2,&da_U);CHKERRQ(ierr);

        ierr = KSPSetDM(ksp_U,da_U);CHKERRQ(ierr);
        ierr = KSPSetDMActive(ksp_U,PETSC_FALSE);CHKERRQ(ierr);
        ierr = DMDestroy(&da_U);CHKERRQ(ierr);
      }
    }
  }

  ierr = KSPSolve(ksp_S,f,X);CHKERRQ(ierr);

  ierr = PetscOptionsGetString(NULL,"-o",filename,sizeof(filename),&set);CHKERRQ(ierr);
  if (set) {
    char        *ext;
    PetscViewer viewer;
    PetscBool   flg;
    ierr = PetscViewerCreate(PETSC_COMM_WORLD,&viewer);CHKERRQ(ierr);
    ierr = PetscStrrchr(filename,'.',&ext);CHKERRQ(ierr);
    ierr = PetscStrcmp("vts",ext,&flg);CHKERRQ(ierr);
    if (flg) {
      ierr = PetscViewerSetType(viewer,PETSCVIEWERVTK);CHKERRQ(ierr);
    } else {
      ierr = PetscViewerSetType(viewer,PETSCVIEWERBINARY);CHKERRQ(ierr);
    }
    ierr = PetscViewerFileSetMode(viewer,FILE_MODE_WRITE);CHKERRQ(ierr);
    ierr = PetscViewerFileSetName(viewer,filename);CHKERRQ(ierr);
    ierr = VecView(X,viewer);CHKERRQ(ierr);
    ierr = PetscViewerDestroy(&viewer);CHKERRQ(ierr);
  }
  if (output_gnuplot) {
    ierr = DMDAViewGnuplot2d(da_Stokes,X,"Velocity solution for Stokes eqn.","X");CHKERRQ(ierr);
  }

  ierr = KSPGetIterationNumber(ksp_S,&its);CHKERRQ(ierr);

  if (coefficient_structure == 0) {
    PetscReal opts_eta0,opts_eta1,opts_xc;
    PetscInt  opts_nz,N;
    DM        da_Stokes_analytic;
    Vec       X_analytic;
    PetscReal nrm1[3],nrm2[3],nrmI[3];

    opts_eta0 = 1.0;
    opts_eta1 = 1.0;
    opts_xc   = 0.5;
    opts_nz   = 1;

    ierr = PetscOptionsGetReal(NULL,"-solcx_eta0",&opts_eta0,NULL);CHKERRQ(ierr);
    ierr = PetscOptionsGetReal(NULL,"-solcx_eta1",&opts_eta1,NULL);CHKERRQ(ierr);
    ierr = PetscOptionsGetReal(NULL,"-solcx_xc",&opts_xc,NULL);CHKERRQ(ierr);
    ierr = PetscOptionsGetInt(NULL,"-solcx_nz",&opts_nz,NULL);CHKERRQ(ierr);

    ierr = DMDACreateSolCx(opts_eta0,opts_eta1,opts_xc,opts_nz,mx,my,&da_Stokes_analytic,&X_analytic);CHKERRQ(ierr);
    if (output_gnuplot) {
      ierr = DMDAViewGnuplot2d(da_Stokes_analytic,X_analytic,"Analytic solution for Stokes eqn.","X_analytic");CHKERRQ(ierr);
    }
    ierr = DMDAIntegrateErrors(da_Stokes_analytic,X,X_analytic);CHKERRQ(ierr);

    ierr = VecAXPY(X_analytic,-1.0,X);CHKERRQ(ierr);
    ierr = VecGetSize(X_analytic,&N);CHKERRQ(ierr);
    N    = N/3;

    ierr = VecStrideNorm(X_analytic,0,NORM_1,&nrm1[0]);CHKERRQ(ierr);
    ierr = VecStrideNorm(X_analytic,0,NORM_2,&nrm2[0]);CHKERRQ(ierr);
    ierr = VecStrideNorm(X_analytic,0,NORM_INFINITY,&nrmI[0]);CHKERRQ(ierr);

    ierr = VecStrideNorm(X_analytic,1,NORM_1,&nrm1[1]);CHKERRQ(ierr);
    ierr = VecStrideNorm(X_analytic,1,NORM_2,&nrm2[1]);CHKERRQ(ierr);
    ierr = VecStrideNorm(X_analytic,1,NORM_INFINITY,&nrmI[1]);CHKERRQ(ierr);

    ierr = VecStrideNorm(X_analytic,2,NORM_1,&nrm1[2]);CHKERRQ(ierr);
    ierr = VecStrideNorm(X_analytic,2,NORM_2,&nrm2[2]);CHKERRQ(ierr);
    ierr = VecStrideNorm(X_analytic,2,NORM_INFINITY,&nrmI[2]);CHKERRQ(ierr);

    ierr = DMDestroy(&da_Stokes_analytic);CHKERRQ(ierr);
    ierr = VecDestroy(&X_analytic);CHKERRQ(ierr);
  }

  ierr = KSPDestroy(&ksp_S);CHKERRQ(ierr);
  ierr = VecDestroy(&X);CHKERRQ(ierr);
  ierr = VecDestroy(&f);CHKERRQ(ierr);
  ierr = MatDestroy(&A);CHKERRQ(ierr);
  ierr = MatDestroy(&B);CHKERRQ(ierr);

  ierr = DMDestroy(&da_Stokes);CHKERRQ(ierr);
  ierr = DMDestroy(&da_prop);CHKERRQ(ierr);

  ierr = VecDestroy(&properties);CHKERRQ(ierr);
  ierr = VecDestroy(&l_properties);CHKERRQ(ierr);
  PetscFunctionReturn(0);
}

#undef __FUNCT__
#define __FUNCT__ "main"
int main(int argc,char **args)
{
  PetscErrorCode ierr;
  PetscInt       mx,my;

  ierr = PetscInitialize(&argc,&args,(char*)0,help);CHKERRQ(ierr);

  mx   = my = 10;
  ierr = PetscOptionsGetInt(NULL,"-mx",&mx,NULL);CHKERRQ(ierr);
  ierr = PetscOptionsGetInt(NULL,"-my",&my,NULL);CHKERRQ(ierr);

  ierr = solve_stokes_2d_coupled(mx,my);CHKERRQ(ierr);

  ierr = PetscFinalize();
  return 0;
}

/* -------------------------- helpers for boundary conditions -------------------------------- */
#undef __FUNCT__
#define __FUNCT__ "BCApplyZero_EAST"
static PetscErrorCode BCApplyZero_EAST(DM da,PetscInt d_idx,Mat A,Vec b)
{
  DM                     cda;
  Vec                    coords;
  PetscInt               si,sj,nx,ny,i,j;
  PetscInt               M,N;
  DMDACoor2d             **_coords;
  const PetscInt         *g_idx;
  PetscInt               *bc_global_ids;
  PetscScalar            *bc_vals;
  PetscInt               nbcs;
  PetscInt               n_dofs;
  PetscErrorCode         ierr;
  ISLocalToGlobalMapping ltogm;

  PetscFunctionBeginUser;
  ierr = DMGetLocalToGlobalMapping(da,&ltogm);CHKERRQ(ierr);
  ierr = ISLocalToGlobalMappingGetIndices(ltogm,&g_idx);CHKERRQ(ierr);

  ierr = DMGetCoordinateDM(da,&cda);CHKERRQ(ierr);
  ierr = DMGetCoordinatesLocal(da,&coords);CHKERRQ(ierr);
  ierr = DMDAVecGetArray(cda,coords,&_coords);CHKERRQ(ierr);
  ierr = DMDAGetGhostCorners(cda,&si,&sj,0,&nx,&ny,0);CHKERRQ(ierr);
  ierr = DMDAGetInfo(da,0,&M,&N,0,0,0,0,&n_dofs,0,0,0,0,0);CHKERRQ(ierr);

<<<<<<< HEAD
  /* --- */

  ierr = PetscMalloc1(ny*n_dofs,&bc_global_ids);CHKERRQ(ierr);
  ierr = PetscMalloc1(ny*n_dofs,&bc_vals);CHKERRQ(ierr);
=======
  ierr = PetscMalloc(sizeof(PetscInt)*ny*n_dofs,&bc_global_ids);CHKERRQ(ierr);
  ierr = PetscMalloc(sizeof(PetscScalar)*ny*n_dofs,&bc_vals);CHKERRQ(ierr);
>>>>>>> 2ea5d421

  /* init the entries to -1 so VecSetValues will ignore them */
  for (i = 0; i < ny*n_dofs; i++) bc_global_ids[i] = -1;

  i = nx-1;
  for (j = 0; j < ny; j++) {
    PetscInt local_id;

    local_id = i+j*nx;

    bc_global_ids[j] = g_idx[n_dofs*local_id+d_idx];

    bc_vals[j] =  0.0;
  }
  ierr = ISLocalToGlobalMappingRestoreIndices(ltogm,&g_idx);CHKERRQ(ierr);
  nbcs = 0;
  if ((si+nx) == (M)) nbcs = ny;

  if (b != NULL) {
    ierr = VecSetValues(b,nbcs,bc_global_ids,bc_vals,INSERT_VALUES);CHKERRQ(ierr);
    ierr = VecAssemblyBegin(b);CHKERRQ(ierr);
    ierr = VecAssemblyEnd(b);CHKERRQ(ierr);
  }
  if (A != NULL) {
    ierr = MatZeroRowsColumns(A,nbcs,bc_global_ids,1.0,0,0);CHKERRQ(ierr);
  }

  ierr = PetscFree(bc_vals);CHKERRQ(ierr);
  ierr = PetscFree(bc_global_ids);CHKERRQ(ierr);

  ierr = DMDAVecRestoreArray(cda,coords,&_coords);CHKERRQ(ierr);
  PetscFunctionReturn(0);
}

#undef __FUNCT__
#define __FUNCT__ "BCApplyZero_WEST"
static PetscErrorCode BCApplyZero_WEST(DM da,PetscInt d_idx,Mat A,Vec b)
{
  DM                     cda;
  Vec                    coords;
  PetscInt               si,sj,nx,ny,i,j;
  PetscInt               M,N;
  DMDACoor2d             **_coords;
  const PetscInt         *g_idx;
  PetscInt               *bc_global_ids;
  PetscScalar            *bc_vals;
  PetscInt               nbcs;
  PetscInt               n_dofs;
  PetscErrorCode         ierr;
  ISLocalToGlobalMapping ltogm;

  PetscFunctionBeginUser;
  ierr = DMGetLocalToGlobalMapping(da,&ltogm);CHKERRQ(ierr);
  ierr = ISLocalToGlobalMappingGetIndices(ltogm,&g_idx);CHKERRQ(ierr);

  ierr = DMGetCoordinateDM(da,&cda);CHKERRQ(ierr);
  ierr = DMGetCoordinatesLocal(da,&coords);CHKERRQ(ierr);
  ierr = DMDAVecGetArray(cda,coords,&_coords);CHKERRQ(ierr);
  ierr = DMDAGetGhostCorners(cda,&si,&sj,0,&nx,&ny,0);CHKERRQ(ierr);
  ierr = DMDAGetInfo(da,0,&M,&N,0,0,0,0,&n_dofs,0,0,0,0,0);CHKERRQ(ierr);

<<<<<<< HEAD
  /* --- */

  ierr = PetscMalloc1(ny*n_dofs,&bc_global_ids);CHKERRQ(ierr);
  ierr = PetscMalloc1(ny*n_dofs,&bc_vals);CHKERRQ(ierr);
=======
  ierr = PetscMalloc(sizeof(PetscInt)*ny*n_dofs,&bc_global_ids);CHKERRQ(ierr);
  ierr = PetscMalloc(sizeof(PetscScalar)*ny*n_dofs,&bc_vals);CHKERRQ(ierr);
>>>>>>> 2ea5d421

  /* init the entries to -1 so VecSetValues will ignore them */
  for (i = 0; i < ny*n_dofs; i++) bc_global_ids[i] = -1;

  i = 0;
  for (j = 0; j < ny; j++) {
    PetscInt local_id;

    local_id = i+j*nx;

    bc_global_ids[j] = g_idx[n_dofs*local_id+d_idx];

    bc_vals[j] =  0.0;
  }
  ierr = ISLocalToGlobalMappingRestoreIndices(ltogm,&g_idx);CHKERRQ(ierr);
  nbcs = 0;
  if (si == 0) nbcs = ny;

  if (b != NULL) {
    ierr = VecSetValues(b,nbcs,bc_global_ids,bc_vals,INSERT_VALUES);CHKERRQ(ierr);
    ierr = VecAssemblyBegin(b);CHKERRQ(ierr);
    ierr = VecAssemblyEnd(b);CHKERRQ(ierr);
  }

  if (A != NULL) {
    ierr = MatZeroRowsColumns(A,nbcs,bc_global_ids,1.0,0,0);CHKERRQ(ierr);
  }

  ierr = PetscFree(bc_vals);CHKERRQ(ierr);
  ierr = PetscFree(bc_global_ids);CHKERRQ(ierr);

  ierr = DMDAVecRestoreArray(cda,coords,&_coords);CHKERRQ(ierr);
  PetscFunctionReturn(0);
}

#undef __FUNCT__
#define __FUNCT__ "BCApplyZero_NORTH"
static PetscErrorCode BCApplyZero_NORTH(DM da,PetscInt d_idx,Mat A,Vec b)
{
  DM                     cda;
  Vec                    coords;
  PetscInt               si,sj,nx,ny,i,j;
  PetscInt               M,N;
  DMDACoor2d             **_coords;
  const PetscInt         *g_idx;
  PetscInt               *bc_global_ids;
  PetscScalar            *bc_vals;
  PetscInt               nbcs;
  PetscInt               n_dofs;
  PetscErrorCode         ierr;
  ISLocalToGlobalMapping ltogm;

  PetscFunctionBeginUser;
  ierr = DMGetLocalToGlobalMapping(da,&ltogm);CHKERRQ(ierr);
  ierr = ISLocalToGlobalMappingGetIndices(ltogm,&g_idx);CHKERRQ(ierr);

  ierr = DMGetCoordinateDM(da,&cda);CHKERRQ(ierr);
  ierr = DMGetCoordinatesLocal(da,&coords);CHKERRQ(ierr);
  ierr = DMDAVecGetArray(cda,coords,&_coords);CHKERRQ(ierr);
  ierr = DMDAGetGhostCorners(cda,&si,&sj,0,&nx,&ny,0);CHKERRQ(ierr);
  ierr = DMDAGetInfo(da,0,&M,&N,0,0,0,0,&n_dofs,0,0,0,0,0);CHKERRQ(ierr);

<<<<<<< HEAD
  /* --- */

  ierr = PetscMalloc1(nx,&bc_global_ids);CHKERRQ(ierr);
  ierr = PetscMalloc1(nx,&bc_vals);CHKERRQ(ierr);
=======
  ierr = PetscMalloc(sizeof(PetscInt)*nx,&bc_global_ids);CHKERRQ(ierr);
  ierr = PetscMalloc(sizeof(PetscScalar)*nx,&bc_vals);CHKERRQ(ierr);
>>>>>>> 2ea5d421

  /* init the entries to -1 so VecSetValues will ignore them */
  for (i = 0; i < nx; i++) bc_global_ids[i] = -1;

  j = ny-1;
  for (i = 0; i < nx; i++) {
    PetscInt local_id;

    local_id = i+j*nx;

    bc_global_ids[i] = g_idx[n_dofs*local_id+d_idx];

    bc_vals[i] =  0.0;
  }
  ierr = ISLocalToGlobalMappingRestoreIndices(ltogm,&g_idx);CHKERRQ(ierr);
  nbcs = 0;
  if ((sj+ny) == (N)) nbcs = nx;

  if (b != NULL) {
    ierr = VecSetValues(b,nbcs,bc_global_ids,bc_vals,INSERT_VALUES);CHKERRQ(ierr);
    ierr = VecAssemblyBegin(b);CHKERRQ(ierr);
    ierr = VecAssemblyEnd(b);CHKERRQ(ierr);
  }
  if (A != NULL) {
    ierr = MatZeroRowsColumns(A,nbcs,bc_global_ids,1.0,0,0);CHKERRQ(ierr);
  }

  ierr = PetscFree(bc_vals);CHKERRQ(ierr);
  ierr = PetscFree(bc_global_ids);CHKERRQ(ierr);

  ierr = DMDAVecRestoreArray(cda,coords,&_coords);CHKERRQ(ierr);
  PetscFunctionReturn(0);
}

#undef __FUNCT__
#define __FUNCT__ "BCApplyZero_SOUTH"
static PetscErrorCode BCApplyZero_SOUTH(DM da,PetscInt d_idx,Mat A,Vec b)
{
  DM                     cda;
  Vec                    coords;
  PetscInt               si,sj,nx,ny,i,j;
  PetscInt               M,N;
  DMDACoor2d             **_coords;
  const PetscInt         *g_idx;
  PetscInt               *bc_global_ids;
  PetscScalar            *bc_vals;
  PetscInt               nbcs;
  PetscInt               n_dofs;
  PetscErrorCode         ierr;
  ISLocalToGlobalMapping ltogm;

  PetscFunctionBeginUser;
  ierr = DMGetLocalToGlobalMapping(da,&ltogm);CHKERRQ(ierr);
  ierr = ISLocalToGlobalMappingGetIndices(ltogm,&g_idx);CHKERRQ(ierr);

  ierr = DMGetCoordinateDM(da,&cda);CHKERRQ(ierr);
  ierr = DMGetCoordinatesLocal(da,&coords);CHKERRQ(ierr);
  ierr = DMDAVecGetArray(cda,coords,&_coords);CHKERRQ(ierr);
  ierr = DMDAGetGhostCorners(cda,&si,&sj,0,&nx,&ny,0);CHKERRQ(ierr);
  ierr = DMDAGetInfo(da,0,&M,&N,0,0,0,0,&n_dofs,0,0,0,0,0);CHKERRQ(ierr);

<<<<<<< HEAD
  /* --- */

  ierr = PetscMalloc1(nx,&bc_global_ids);CHKERRQ(ierr);
  ierr = PetscMalloc1(nx,&bc_vals);CHKERRQ(ierr);
=======
  ierr = PetscMalloc(sizeof(PetscInt)*nx,&bc_global_ids);CHKERRQ(ierr);
  ierr = PetscMalloc(sizeof(PetscScalar)*nx,&bc_vals);CHKERRQ(ierr);
>>>>>>> 2ea5d421

  /* init the entries to -1 so VecSetValues will ignore them */
  for (i = 0; i < nx; i++) bc_global_ids[i] = -1;

  j = 0;
  for (i = 0; i < nx; i++) {
    PetscInt local_id;

    local_id = i+j*nx;

    bc_global_ids[i] = g_idx[n_dofs*local_id+d_idx];

    bc_vals[i] =  0.0;
  }
  ierr = ISLocalToGlobalMappingRestoreIndices(ltogm,&g_idx);CHKERRQ(ierr);
  nbcs = 0;
  if (sj == 0) nbcs = nx;

  if (b != NULL) {
    ierr = VecSetValues(b,nbcs,bc_global_ids,bc_vals,INSERT_VALUES);CHKERRQ(ierr);
    ierr = VecAssemblyBegin(b);CHKERRQ(ierr);
    ierr = VecAssemblyEnd(b);CHKERRQ(ierr);
  }
  if (A != NULL) {
    ierr = MatZeroRowsColumns(A,nbcs,bc_global_ids,1.0,0,0);CHKERRQ(ierr);
  }

  ierr = PetscFree(bc_vals);CHKERRQ(ierr);
  ierr = PetscFree(bc_global_ids);CHKERRQ(ierr);

  ierr = DMDAVecRestoreArray(cda,coords,&_coords);CHKERRQ(ierr);
  PetscFunctionReturn(0);
}

/* Impose free slip boundary conditions; u_{i} n_{i} = 0, tau_{ij} t_j = 0 */
#undef __FUNCT__
#define __FUNCT__ "DMDABCApplyFreeSlip"
static PetscErrorCode DMDABCApplyFreeSlip(DM da_Stokes,Mat A,Vec f)
{
  PetscErrorCode ierr;

  PetscFunctionBeginUser;
  ierr = BCApplyZero_NORTH(da_Stokes,1,A,f);CHKERRQ(ierr);
  ierr = BCApplyZero_EAST(da_Stokes,0,A,f);CHKERRQ(ierr);
  ierr = BCApplyZero_SOUTH(da_Stokes,1,A,f);CHKERRQ(ierr);
  ierr = BCApplyZero_WEST(da_Stokes,0,A,f);CHKERRQ(ierr);
  PetscFunctionReturn(0);
}<|MERGE_RESOLUTION|>--- conflicted
+++ resolved
@@ -1589,15 +1589,8 @@
   ierr = DMDAGetGhostCorners(cda,&si,&sj,0,&nx,&ny,0);CHKERRQ(ierr);
   ierr = DMDAGetInfo(da,0,&M,&N,0,0,0,0,&n_dofs,0,0,0,0,0);CHKERRQ(ierr);
 
-<<<<<<< HEAD
-  /* --- */
-
   ierr = PetscMalloc1(ny*n_dofs,&bc_global_ids);CHKERRQ(ierr);
   ierr = PetscMalloc1(ny*n_dofs,&bc_vals);CHKERRQ(ierr);
-=======
-  ierr = PetscMalloc(sizeof(PetscInt)*ny*n_dofs,&bc_global_ids);CHKERRQ(ierr);
-  ierr = PetscMalloc(sizeof(PetscScalar)*ny*n_dofs,&bc_vals);CHKERRQ(ierr);
->>>>>>> 2ea5d421
 
   /* init the entries to -1 so VecSetValues will ignore them */
   for (i = 0; i < ny*n_dofs; i++) bc_global_ids[i] = -1;
@@ -1659,15 +1652,8 @@
   ierr = DMDAGetGhostCorners(cda,&si,&sj,0,&nx,&ny,0);CHKERRQ(ierr);
   ierr = DMDAGetInfo(da,0,&M,&N,0,0,0,0,&n_dofs,0,0,0,0,0);CHKERRQ(ierr);
 
-<<<<<<< HEAD
-  /* --- */
-
   ierr = PetscMalloc1(ny*n_dofs,&bc_global_ids);CHKERRQ(ierr);
   ierr = PetscMalloc1(ny*n_dofs,&bc_vals);CHKERRQ(ierr);
-=======
-  ierr = PetscMalloc(sizeof(PetscInt)*ny*n_dofs,&bc_global_ids);CHKERRQ(ierr);
-  ierr = PetscMalloc(sizeof(PetscScalar)*ny*n_dofs,&bc_vals);CHKERRQ(ierr);
->>>>>>> 2ea5d421
 
   /* init the entries to -1 so VecSetValues will ignore them */
   for (i = 0; i < ny*n_dofs; i++) bc_global_ids[i] = -1;
@@ -1730,15 +1716,8 @@
   ierr = DMDAGetGhostCorners(cda,&si,&sj,0,&nx,&ny,0);CHKERRQ(ierr);
   ierr = DMDAGetInfo(da,0,&M,&N,0,0,0,0,&n_dofs,0,0,0,0,0);CHKERRQ(ierr);
 
-<<<<<<< HEAD
-  /* --- */
-
   ierr = PetscMalloc1(nx,&bc_global_ids);CHKERRQ(ierr);
   ierr = PetscMalloc1(nx,&bc_vals);CHKERRQ(ierr);
-=======
-  ierr = PetscMalloc(sizeof(PetscInt)*nx,&bc_global_ids);CHKERRQ(ierr);
-  ierr = PetscMalloc(sizeof(PetscScalar)*nx,&bc_vals);CHKERRQ(ierr);
->>>>>>> 2ea5d421
 
   /* init the entries to -1 so VecSetValues will ignore them */
   for (i = 0; i < nx; i++) bc_global_ids[i] = -1;
@@ -1800,15 +1779,8 @@
   ierr = DMDAGetGhostCorners(cda,&si,&sj,0,&nx,&ny,0);CHKERRQ(ierr);
   ierr = DMDAGetInfo(da,0,&M,&N,0,0,0,0,&n_dofs,0,0,0,0,0);CHKERRQ(ierr);
 
-<<<<<<< HEAD
-  /* --- */
-
   ierr = PetscMalloc1(nx,&bc_global_ids);CHKERRQ(ierr);
   ierr = PetscMalloc1(nx,&bc_vals);CHKERRQ(ierr);
-=======
-  ierr = PetscMalloc(sizeof(PetscInt)*nx,&bc_global_ids);CHKERRQ(ierr);
-  ierr = PetscMalloc(sizeof(PetscScalar)*nx,&bc_vals);CHKERRQ(ierr);
->>>>>>> 2ea5d421
 
   /* init the entries to -1 so VecSetValues will ignore them */
   for (i = 0; i < nx; i++) bc_global_ids[i] = -1;
