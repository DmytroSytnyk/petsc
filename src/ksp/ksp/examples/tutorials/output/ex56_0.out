<<<<<<< HEAD
Linear solve converged due to CONVERGED_RTOL iterations 11
Linear solve converged due to CONVERGED_RTOL iterations 11
Linear solve converged due to CONVERGED_RTOL iterations 11
[0]main |b-Ax|/|b|=1.025207e-04, |b|=4.630910e+00, emax=9.973926e-01
=======
  0 KSP Residual norm 1541.79 
  1 KSP Residual norm 457.503 
  2 KSP Residual norm 179.338 
  3 KSP Residual norm 48.8123 
  4 KSP Residual norm 24.3473 
  5 KSP Residual norm 8.61576 
  6 KSP Residual norm 3.02445 
  7 KSP Residual norm 1.24469 
  8 KSP Residual norm 0.355207 
  9 KSP Residual norm 0.0901111 
 10 KSP Residual norm 0.0203777 
 11 KSP Residual norm 0.00480023 
Linear solve converged due to CONVERGED_RTOL iterations 11
KSP Object: 8 MPI processes
  type: cg
  maximum iterations=10000, initial guess is zero
  tolerances:  relative=1e-05, absolute=1e-50, divergence=10000.
  left preconditioning
  using PRECONDITIONED norm type for convergence test
PC Object: 8 MPI processes
  type: gamg
    MG: type is MULTIPLICATIVE, levels=3 cycles=v
      Cycles per PCApply=1
      Using externally compute Galerkin coarse grid matrices
      GAMG specific options
        Threshold for dropping small values from graph -0.01
        Using aggregates from coarsening process to define subdomains for PCASM
        Using parallel coarse grid solver (all coarse grid equations not put on one process)
        AGG specific options
          Symmetric graph false
          Number of levels to square graph 1
          Number smoothing steps 1
  Coarse grid solver -- level -------------------------------
    KSP Object: (mg_coarse_) 8 MPI processes
      type: cg
      maximum iterations=10000, initial guess is zero
      tolerances:  relative=1e-05, absolute=1e-50, divergence=10000.
      left preconditioning
      using PRECONDITIONED norm type for convergence test
    PC Object: (mg_coarse_) 8 MPI processes
      type: jacobi
      linear system matrix = precond matrix:
      Mat Object: 8 MPI processes
        type: mpiaij
        rows=60, cols=60, bs=6
        total: nonzeros=3600, allocated nonzeros=3600
        total number of mallocs used during MatSetValues calls =0
          using I-node (on process 0) routines: found 6 nodes, limit used is 5
  Down solver (pre-smoother) on level 1 -------------------------------
    KSP Object: (mg_levels_1_) 8 MPI processes
      type: chebyshev
        Chebyshev: eigenvalue estimates:  min = 0.364053, max = 1.91128
        Chebyshev: eigenvalues estimated using cg with translations  [0. 0.2; 0. 1.05]
        KSP Object: (mg_levels_1_esteig_) 8 MPI processes
          type: cg
          maximum iterations=10, initial guess is zero
          tolerances:  relative=1e-12, absolute=1e-50, divergence=10000.
          left preconditioning
          using PRECONDITIONED norm type for convergence test
        Chebyshev: estimating eigenvalues using noisy right hand side
      maximum iterations=1
      tolerances:  relative=1e-05, absolute=1e-50, divergence=10000.
      left preconditioning
      using nonzero initial guess
      using NONE norm type for convergence test
    PC Object: (mg_levels_1_) 8 MPI processes
      type: asm
        Additive Schwarz: total subdomain blocks = 10, amount of overlap = 0
        Additive Schwarz: restriction/interpolation type - BASIC
        Local solve is same for all blocks, in the following KSP and PC objects:
      KSP Object: (mg_levels_1_sub_) 1 MPI processes
        type: preonly
        maximum iterations=10000, initial guess is zero
        tolerances:  relative=1e-05, absolute=1e-50, divergence=10000.
        left preconditioning
        using NONE norm type for convergence test
      PC Object: (mg_levels_1_sub_) 1 MPI processes
        type: lu
          LU: out-of-place factorization
          tolerance for zero pivot 2.22045e-14
          matrix ordering: nd
          factor fill ratio given 5., needed 1.
            Factored matrix follows:
              Mat Object: 1 MPI processes
                type: seqaij
                rows=30, cols=30
                package used to perform factorization: petsc
                total: nonzeros=900, allocated nonzeros=900
                total number of mallocs used during MatSetValues calls =0
                  using I-node routines: found 6 nodes, limit used is 5
        linear system matrix = precond matrix:
        Mat Object: 1 MPI processes
          type: seqaij
          rows=30, cols=30
          total: nonzeros=900, allocated nonzeros=900
          total number of mallocs used during MatSetValues calls =0
            using I-node routines: found 6 nodes, limit used is 5
      linear system matrix = precond matrix:
      Mat Object: 8 MPI processes
        type: mpiaij
        rows=474, cols=474, bs=6
        total: nonzeros=64476, allocated nonzeros=64476
        total number of mallocs used during MatSetValues calls =0
          using I-node (on process 0) routines: found 10 nodes, limit used is 5
  Up solver (post-smoother) same as down solver (pre-smoother)
  Down solver (pre-smoother) on level 2 -------------------------------
    KSP Object: (mg_levels_2_) 8 MPI processes
      type: chebyshev
        Chebyshev: eigenvalue estimates:  min = 0.386231, max = 2.02771
        Chebyshev: eigenvalues estimated using cg with translations  [0. 0.2; 0. 1.05]
        KSP Object: (mg_levels_2_esteig_) 8 MPI processes
          type: cg
          maximum iterations=10, initial guess is zero
          tolerances:  relative=1e-12, absolute=1e-50, divergence=10000.
          left preconditioning
          using PRECONDITIONED norm type for convergence test
        Chebyshev: estimating eigenvalues using noisy right hand side
      maximum iterations=1
      tolerances:  relative=1e-05, absolute=1e-50, divergence=10000.
      left preconditioning
      using nonzero initial guess
      using NONE norm type for convergence test
    PC Object: (mg_levels_2_) 8 MPI processes
      type: asm
        Additive Schwarz: total subdomain blocks = 79, amount of overlap = 0
        Additive Schwarz: restriction/interpolation type - BASIC
        Local solve is same for all blocks, in the following KSP and PC objects:
      KSP Object: (mg_levels_2_sub_) 1 MPI processes
        type: preonly
        maximum iterations=10000, initial guess is zero
        tolerances:  relative=1e-05, absolute=1e-50, divergence=10000.
        left preconditioning
        using NONE norm type for convergence test
      PC Object: (mg_levels_2_sub_) 1 MPI processes
        type: lu
          LU: out-of-place factorization
          tolerance for zero pivot 2.22045e-14
          matrix ordering: nd
          factor fill ratio given 5., needed 1.05263
            Factored matrix follows:
              Mat Object: 1 MPI processes
                type: seqaij
                rows=48, cols=48
                package used to perform factorization: petsc
                total: nonzeros=1440, allocated nonzeros=1440
                total number of mallocs used during MatSetValues calls =0
                  using I-node routines: found 14 nodes, limit used is 5
        linear system matrix = precond matrix:
        Mat Object: 1 MPI processes
          type: seqaij
          rows=48, cols=48
          total: nonzeros=1368, allocated nonzeros=1368
          total number of mallocs used during MatSetValues calls =0
            using I-node routines: found 16 nodes, limit used is 5
      linear system matrix = precond matrix:
      Mat Object: 8 MPI processes
        type: mpiaij
        rows=8232, cols=8232, bs=3
        total: nonzeros=576000, allocated nonzeros=666792
        total number of mallocs used during MatSetValues calls =0
          has attached near null space
          using I-node (on process 0) routines: found 343 nodes, limit used is 5
  Up solver (post-smoother) same as down solver (pre-smoother)
  linear system matrix = precond matrix:
  Mat Object: 8 MPI processes
    type: mpiaij
    rows=8232, cols=8232, bs=3
    total: nonzeros=576000, allocated nonzeros=666792
    total number of mallocs used during MatSetValues calls =0
      has attached near null space
      using I-node (on process 0) routines: found 343 nodes, limit used is 5
  0 KSP Residual norm 0.0154179 
  1 KSP Residual norm 0.00457503 
  2 KSP Residual norm 0.00179338 
  3 KSP Residual norm 0.000488123 
  4 KSP Residual norm 0.000243473 
  5 KSP Residual norm 8.61576e-05 
  6 KSP Residual norm 3.02445e-05 
  7 KSP Residual norm 1.24469e-05 
  8 KSP Residual norm 3.55207e-06 
  9 KSP Residual norm 9.01111e-07 
 10 KSP Residual norm 2.03777e-07 
 11 KSP Residual norm 4.80023e-08 
Linear solve converged due to CONVERGED_RTOL iterations 11
KSP Object: 8 MPI processes
  type: cg
  maximum iterations=10000, initial guess is zero
  tolerances:  relative=1e-05, absolute=1e-50, divergence=10000.
  left preconditioning
  using PRECONDITIONED norm type for convergence test
PC Object: 8 MPI processes
  type: gamg
    MG: type is MULTIPLICATIVE, levels=3 cycles=v
      Cycles per PCApply=1
      Using externally compute Galerkin coarse grid matrices
      GAMG specific options
        Threshold for dropping small values from graph -0.01
        Using aggregates from coarsening process to define subdomains for PCASM
        Using parallel coarse grid solver (all coarse grid equations not put on one process)
        AGG specific options
          Symmetric graph false
          Number of levels to square graph 1
          Number smoothing steps 1
  Coarse grid solver -- level -------------------------------
    KSP Object: (mg_coarse_) 8 MPI processes
      type: cg
      maximum iterations=10000, initial guess is zero
      tolerances:  relative=1e-05, absolute=1e-50, divergence=10000.
      left preconditioning
      using PRECONDITIONED norm type for convergence test
    PC Object: (mg_coarse_) 8 MPI processes
      type: jacobi
      linear system matrix = precond matrix:
      Mat Object: 8 MPI processes
        type: mpiaij
        rows=60, cols=60, bs=6
        total: nonzeros=3600, allocated nonzeros=3600
        total number of mallocs used during MatSetValues calls =0
          using I-node (on process 0) routines: found 6 nodes, limit used is 5
  Down solver (pre-smoother) on level 1 -------------------------------
    KSP Object: (mg_levels_1_) 8 MPI processes
      type: chebyshev
        Chebyshev: eigenvalue estimates:  min = 0.364053, max = 1.91128
        Chebyshev: eigenvalues estimated using cg with translations  [0. 0.2; 0. 1.05]
        KSP Object: (mg_levels_1_esteig_) 8 MPI processes
          type: cg
          maximum iterations=10, initial guess is zero
          tolerances:  relative=1e-12, absolute=1e-50, divergence=10000.
          left preconditioning
          using PRECONDITIONED norm type for convergence test
        Chebyshev: estimating eigenvalues using noisy right hand side
      maximum iterations=1
      tolerances:  relative=1e-05, absolute=1e-50, divergence=10000.
      left preconditioning
      using nonzero initial guess
      using NONE norm type for convergence test
    PC Object: (mg_levels_1_) 8 MPI processes
      type: asm
        Additive Schwarz: total subdomain blocks = 10, amount of overlap = 0
        Additive Schwarz: restriction/interpolation type - BASIC
        Local solve is same for all blocks, in the following KSP and PC objects:
      KSP Object: (mg_levels_1_sub_) 1 MPI processes
        type: preonly
        maximum iterations=10000, initial guess is zero
        tolerances:  relative=1e-05, absolute=1e-50, divergence=10000.
        left preconditioning
        using NONE norm type for convergence test
      PC Object: (mg_levels_1_sub_) 1 MPI processes
        type: lu
          LU: out-of-place factorization
          tolerance for zero pivot 2.22045e-14
          matrix ordering: nd
          factor fill ratio given 5., needed 1.
            Factored matrix follows:
              Mat Object: 1 MPI processes
                type: seqaij
                rows=30, cols=30
                package used to perform factorization: petsc
                total: nonzeros=900, allocated nonzeros=900
                total number of mallocs used during MatSetValues calls =0
                  using I-node routines: found 6 nodes, limit used is 5
        linear system matrix = precond matrix:
        Mat Object: 1 MPI processes
          type: seqaij
          rows=30, cols=30
          total: nonzeros=900, allocated nonzeros=900
          total number of mallocs used during MatSetValues calls =0
            using I-node routines: found 6 nodes, limit used is 5
      linear system matrix = precond matrix:
      Mat Object: 8 MPI processes
        type: mpiaij
        rows=474, cols=474, bs=6
        total: nonzeros=64476, allocated nonzeros=64476
        total number of mallocs used during MatSetValues calls =0
          using I-node (on process 0) routines: found 10 nodes, limit used is 5
  Up solver (post-smoother) same as down solver (pre-smoother)
  Down solver (pre-smoother) on level 2 -------------------------------
    KSP Object: (mg_levels_2_) 8 MPI processes
      type: chebyshev
        Chebyshev: eigenvalue estimates:  min = 0.386231, max = 2.02771
        Chebyshev: eigenvalues estimated using cg with translations  [0. 0.2; 0. 1.05]
        KSP Object: (mg_levels_2_esteig_) 8 MPI processes
          type: cg
          maximum iterations=10, initial guess is zero
          tolerances:  relative=1e-12, absolute=1e-50, divergence=10000.
          left preconditioning
          using PRECONDITIONED norm type for convergence test
        Chebyshev: estimating eigenvalues using noisy right hand side
      maximum iterations=1
      tolerances:  relative=1e-05, absolute=1e-50, divergence=10000.
      left preconditioning
      using nonzero initial guess
      using NONE norm type for convergence test
    PC Object: (mg_levels_2_) 8 MPI processes
      type: asm
        Additive Schwarz: total subdomain blocks = 79, amount of overlap = 0
        Additive Schwarz: restriction/interpolation type - BASIC
        Local solve is same for all blocks, in the following KSP and PC objects:
      KSP Object: (mg_levels_2_sub_) 1 MPI processes
        type: preonly
        maximum iterations=10000, initial guess is zero
        tolerances:  relative=1e-05, absolute=1e-50, divergence=10000.
        left preconditioning
        using NONE norm type for convergence test
      PC Object: (mg_levels_2_sub_) 1 MPI processes
        type: lu
          LU: out-of-place factorization
          tolerance for zero pivot 2.22045e-14
          matrix ordering: nd
          factor fill ratio given 5., needed 1.05263
            Factored matrix follows:
              Mat Object: 1 MPI processes
                type: seqaij
                rows=48, cols=48
                package used to perform factorization: petsc
                total: nonzeros=1440, allocated nonzeros=1440
                total number of mallocs used during MatSetValues calls =0
                  using I-node routines: found 14 nodes, limit used is 5
        linear system matrix = precond matrix:
        Mat Object: 1 MPI processes
          type: seqaij
          rows=48, cols=48
          total: nonzeros=1368, allocated nonzeros=1368
          total number of mallocs used during MatSetValues calls =0
            using I-node routines: found 16 nodes, limit used is 5
      linear system matrix = precond matrix:
      Mat Object: 8 MPI processes
        type: mpiaij
        rows=8232, cols=8232, bs=3
        total: nonzeros=576000, allocated nonzeros=666792
        total number of mallocs used during MatSetValues calls =0
          has attached near null space
          using I-node (on process 0) routines: found 343 nodes, limit used is 5
  Up solver (post-smoother) same as down solver (pre-smoother)
  linear system matrix = precond matrix:
  Mat Object: 8 MPI processes
    type: mpiaij
    rows=8232, cols=8232, bs=3
    total: nonzeros=576000, allocated nonzeros=666792
    total number of mallocs used during MatSetValues calls =0
      has attached near null space
      using I-node (on process 0) routines: found 343 nodes, limit used is 5
  0 KSP Residual norm 0.0154179 
  1 KSP Residual norm 0.00457503 
  2 KSP Residual norm 0.00179338 
  3 KSP Residual norm 0.000488123 
  4 KSP Residual norm 0.000243473 
  5 KSP Residual norm 8.61576e-05 
  6 KSP Residual norm 3.02445e-05 
  7 KSP Residual norm 1.24469e-05 
  8 KSP Residual norm 3.55207e-06 
  9 KSP Residual norm 9.01111e-07 
 10 KSP Residual norm 2.03777e-07 
 11 KSP Residual norm 4.80023e-08 
Linear solve converged due to CONVERGED_RTOL iterations 11
KSP Object: 8 MPI processes
  type: cg
  maximum iterations=10000, initial guess is zero
  tolerances:  relative=1e-05, absolute=1e-50, divergence=10000.
  left preconditioning
  using PRECONDITIONED norm type for convergence test
PC Object: 8 MPI processes
  type: gamg
    MG: type is MULTIPLICATIVE, levels=3 cycles=v
      Cycles per PCApply=1
      Using externally compute Galerkin coarse grid matrices
      GAMG specific options
        Threshold for dropping small values from graph -0.01
        Using aggregates from coarsening process to define subdomains for PCASM
        Using parallel coarse grid solver (all coarse grid equations not put on one process)
        AGG specific options
          Symmetric graph false
          Number of levels to square graph 1
          Number smoothing steps 1
  Coarse grid solver -- level -------------------------------
    KSP Object: (mg_coarse_) 8 MPI processes
      type: cg
      maximum iterations=10000, initial guess is zero
      tolerances:  relative=1e-05, absolute=1e-50, divergence=10000.
      left preconditioning
      using PRECONDITIONED norm type for convergence test
    PC Object: (mg_coarse_) 8 MPI processes
      type: jacobi
      linear system matrix = precond matrix:
      Mat Object: 8 MPI processes
        type: mpiaij
        rows=60, cols=60, bs=6
        total: nonzeros=3600, allocated nonzeros=3600
        total number of mallocs used during MatSetValues calls =0
          using I-node (on process 0) routines: found 6 nodes, limit used is 5
  Down solver (pre-smoother) on level 1 -------------------------------
    KSP Object: (mg_levels_1_) 8 MPI processes
      type: chebyshev
        Chebyshev: eigenvalue estimates:  min = 0.364053, max = 1.91128
        Chebyshev: eigenvalues estimated using cg with translations  [0. 0.2; 0. 1.05]
        KSP Object: (mg_levels_1_esteig_) 8 MPI processes
          type: cg
          maximum iterations=10, initial guess is zero
          tolerances:  relative=1e-12, absolute=1e-50, divergence=10000.
          left preconditioning
          using PRECONDITIONED norm type for convergence test
        Chebyshev: estimating eigenvalues using noisy right hand side
      maximum iterations=1
      tolerances:  relative=1e-05, absolute=1e-50, divergence=10000.
      left preconditioning
      using nonzero initial guess
      using NONE norm type for convergence test
    PC Object: (mg_levels_1_) 8 MPI processes
      type: asm
        Additive Schwarz: total subdomain blocks = 10, amount of overlap = 0
        Additive Schwarz: restriction/interpolation type - BASIC
        Local solve is same for all blocks, in the following KSP and PC objects:
      KSP Object: (mg_levels_1_sub_) 1 MPI processes
        type: preonly
        maximum iterations=10000, initial guess is zero
        tolerances:  relative=1e-05, absolute=1e-50, divergence=10000.
        left preconditioning
        using NONE norm type for convergence test
      PC Object: (mg_levels_1_sub_) 1 MPI processes
        type: lu
          LU: out-of-place factorization
          tolerance for zero pivot 2.22045e-14
          matrix ordering: nd
          factor fill ratio given 5., needed 1.
            Factored matrix follows:
              Mat Object: 1 MPI processes
                type: seqaij
                rows=30, cols=30
                package used to perform factorization: petsc
                total: nonzeros=900, allocated nonzeros=900
                total number of mallocs used during MatSetValues calls =0
                  using I-node routines: found 6 nodes, limit used is 5
        linear system matrix = precond matrix:
        Mat Object: 1 MPI processes
          type: seqaij
          rows=30, cols=30
          total: nonzeros=900, allocated nonzeros=900
          total number of mallocs used during MatSetValues calls =0
            using I-node routines: found 6 nodes, limit used is 5
      linear system matrix = precond matrix:
      Mat Object: 8 MPI processes
        type: mpiaij
        rows=474, cols=474, bs=6
        total: nonzeros=64476, allocated nonzeros=64476
        total number of mallocs used during MatSetValues calls =0
          using I-node (on process 0) routines: found 10 nodes, limit used is 5
  Up solver (post-smoother) same as down solver (pre-smoother)
  Down solver (pre-smoother) on level 2 -------------------------------
    KSP Object: (mg_levels_2_) 8 MPI processes
      type: chebyshev
        Chebyshev: eigenvalue estimates:  min = 0.386231, max = 2.02771
        Chebyshev: eigenvalues estimated using cg with translations  [0. 0.2; 0. 1.05]
        KSP Object: (mg_levels_2_esteig_) 8 MPI processes
          type: cg
          maximum iterations=10, initial guess is zero
          tolerances:  relative=1e-12, absolute=1e-50, divergence=10000.
          left preconditioning
          using PRECONDITIONED norm type for convergence test
        Chebyshev: estimating eigenvalues using noisy right hand side
      maximum iterations=1
      tolerances:  relative=1e-05, absolute=1e-50, divergence=10000.
      left preconditioning
      using nonzero initial guess
      using NONE norm type for convergence test
    PC Object: (mg_levels_2_) 8 MPI processes
      type: asm
        Additive Schwarz: total subdomain blocks = 79, amount of overlap = 0
        Additive Schwarz: restriction/interpolation type - BASIC
        Local solve is same for all blocks, in the following KSP and PC objects:
      KSP Object: (mg_levels_2_sub_) 1 MPI processes
        type: preonly
        maximum iterations=10000, initial guess is zero
        tolerances:  relative=1e-05, absolute=1e-50, divergence=10000.
        left preconditioning
        using NONE norm type for convergence test
      PC Object: (mg_levels_2_sub_) 1 MPI processes
        type: lu
          LU: out-of-place factorization
          tolerance for zero pivot 2.22045e-14
          matrix ordering: nd
          factor fill ratio given 5., needed 1.05263
            Factored matrix follows:
              Mat Object: 1 MPI processes
                type: seqaij
                rows=48, cols=48
                package used to perform factorization: petsc
                total: nonzeros=1440, allocated nonzeros=1440
                total number of mallocs used during MatSetValues calls =0
                  using I-node routines: found 14 nodes, limit used is 5
        linear system matrix = precond matrix:
        Mat Object: 1 MPI processes
          type: seqaij
          rows=48, cols=48
          total: nonzeros=1368, allocated nonzeros=1368
          total number of mallocs used during MatSetValues calls =0
            using I-node routines: found 16 nodes, limit used is 5
      linear system matrix = precond matrix:
      Mat Object: 8 MPI processes
        type: mpiaij
        rows=8232, cols=8232, bs=3
        total: nonzeros=576000, allocated nonzeros=666792
        total number of mallocs used during MatSetValues calls =0
          has attached near null space
          using I-node (on process 0) routines: found 343 nodes, limit used is 5
  Up solver (post-smoother) same as down solver (pre-smoother)
  linear system matrix = precond matrix:
  Mat Object: 8 MPI processes
    type: mpiaij
    rows=8232, cols=8232, bs=3
    total: nonzeros=576000, allocated nonzeros=666792
    total number of mallocs used during MatSetValues calls =0
      has attached near null space
      using I-node (on process 0) routines: found 343 nodes, limit used is 5
[0]main |b-Ax|/|b|=5.331629e-05, |b|=4.630910e+00, emax=9.960830e-01
>>>>>>> c22f1541
<|MERGE_RESOLUTION|>--- conflicted
+++ resolved
@@ -1,9 +1,3 @@
-<<<<<<< HEAD
-Linear solve converged due to CONVERGED_RTOL iterations 11
-Linear solve converged due to CONVERGED_RTOL iterations 11
-Linear solve converged due to CONVERGED_RTOL iterations 11
-[0]main |b-Ax|/|b|=1.025207e-04, |b|=4.630910e+00, emax=9.973926e-01
-=======
   0 KSP Residual norm 1541.79 
   1 KSP Residual norm 457.503 
   2 KSP Residual norm 179.338 
@@ -517,5 +511,4 @@
     total number of mallocs used during MatSetValues calls =0
       has attached near null space
       using I-node (on process 0) routines: found 343 nodes, limit used is 5
-[0]main |b-Ax|/|b|=5.331629e-05, |b|=4.630910e+00, emax=9.960830e-01
->>>>>>> c22f1541
+[0]main |b-Ax|/|b|=5.331629e-05, |b|=4.630910e+00, emax=9.960830e-01