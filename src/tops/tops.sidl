
package TOPS version 0.0.0 {

  class Vector {
      Vector        clone();
      void          zero();
      double        dot(in Vector y);
      double        norm2();
      array<double> getArray();
      void          restoreArray();
  }

  interface Matrix {
      void   apply(in Vector x,in Vector y);
      void   zero();
  }

<<<<<<< HEAD
  interface Solver extends gov.cca.Port {
=======
  class MatrixStructured implements-all Matrix {
      int    lower(in int a);
      int    length(in int a);
      void   set[D2](in int i,in int j,in array<double,2> values);
  }

  interface Solver {
>>>>>>> bf7b49e9
      // Pass in command line arguments to Solver
      void   Initialize(in array<string,1> args);
      void   setSystem(in System system);
      System getSystem();
      void   solve();

      void   setBlockSize(in int bs);

      Vector getRightHandSize(in int level);
      Vector getSolution(in int Level);
      void   getJacobian(in int Level,out Matrix J,out Matrix B);
  }

  //   The data in the vectors is linearly sliced into one part per process
  interface SolverSliced extends Solver {
      void setLocalRowSize(in int m);
      int  getLocalRowSize();
      void setGlobalRowSize(in int M);
      int  getGlobalRowSize();
      void setLocalColumnSize(in int n);
      int  getLocalColumnSize();
      void setGlobalColumnSize(in int N);
      int  getGlobalColumnSize();

      void setGhostPoints(in array<int,1> ghosts);
      void setPreallocation(in int d,in int od);
      void setPreallocation[s](in array<int,1> d,in array<int,1> od);
  }

  //   The data lives on a structured grid 
  interface SolverStructured extends Solver {
      void setDimension(in int dim);
      int  getDimension();
      void setDimensionX(in int dim);
      int  getDimensionX();
      void setDimensionY(in int dim);
      int  getDimensionY();
      void setDimensionZ(in int dim);
      int  getDimensionZ();
      void setStencilWidth(in int width);
      int  getStencilWidth();
      void setLevels(in int levels);
  }

  // Methods provided by the user to define the numerical problem 
  interface System extends gov.cca.Port {
      void   setSolver(in Solver solver);

      // Initialize the Layout object and anything that is fixed for all solves
      void   initializeOnce();
      // Initialize anything that changes with each solve
      void   initializeEverySolve();
  }

  interface SystemComputeInitialGuess extends gov.cca.Port {
      void   computeInitialGuess(in array<double> x);
  }

  // For nonlinear problems
  interface SystemComputeJacobian extends gov.cca.Port {
      void   computeJacobian(in array<double> x ,in Matrix J,in Matrix B);
  }

  interface SystemComputeResidual extends gov.cca.Port {
      void   computeResidual(in array<double> x,in array<double> f);
  }

  // For linear problems
  interface SystemComputeMatrix extends gov.cca.Port {
      void   computeMatrix(in Matrix J);
  }

  interface SystemComputeRightHandSide extends gov.cca.Port {
      void   computeRightHandSide(in array<double> b);
  }

  // These are the two solver components that come with TOPS by default
  class Solver_Sliced implements-all SolverSliced, gov.cca.Component {}
  class Solver_Structured implements-all SolverStructured, gov.cca.Component {}
}<|MERGE_RESOLUTION|>--- conflicted
+++ resolved
@@ -15,17 +15,13 @@
       void   zero();
   }
 
-<<<<<<< HEAD
-  interface Solver extends gov.cca.Port {
-=======
   class MatrixStructured implements-all Matrix {
       int    lower(in int a);
       int    length(in int a);
       void   set[D2](in int i,in int j,in array<double,2> values);
   }
 
-  interface Solver {
->>>>>>> bf7b49e9
+  interface Solver extends gov.cca.Port {
       // Pass in command line arguments to Solver
       void   Initialize(in array<string,1> args);
       void   setSystem(in System system);
