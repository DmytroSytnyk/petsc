--- conflicted
+++ resolved
@@ -693,28 +693,13 @@
  URL = "http://www.springerlink.com/app/home/contribution.asp?wasp=3699c48fdb764bc7a3aa0539c7bf9f1d&referrer=parent&backto=issue,25,52;journal,1243,1972;linkingpublicationresults,1:105633,1"
 }
 % <td width="100%" colspan="2"><hr size="4" color="#FF5B5B"> </td>
-<<<<<<< HEAD
-@Article{
-author = {William E. Glassley and Ardyth M. Simmons and James R. Kercher},
-year = 2000,
-title = {Mineralogical heterogeneity in fractured, porous media and 
-         its representation in reactive transport models},
-journal = {Applied Geochemistry},
-volume = {17},
-pages = {699--708},
-Lab = {LLNL}
-}
-@Article{
-=======
 @Article{glassey-nitao-03,
->>>>>>> b47fd4b1
 author = {William E. Glassley and John J. Nitao and Charles W. Grant and James W. Johnson and Carl I. Steefel and
  	 James R. Kercher},
 year = 2003,
 title = {The impact of climate change on vadose zone pore waters and its implication for long-term monitoring},
 journal = {Computers & Geosciences},
 volume = {29},
-<<<<<<< HEAD
 pages = {399-411},
 Lab = {LLNL}
 }
@@ -724,9 +709,6 @@
 title = {Reactive transport modeling: An essential tool and a new research approach for the Earth sciences},
 journal = {Earth and Planetary Science Letters},
 Lab = {LLNL,LANL}
-=======
-pages = {399-411}
->>>>>>> b47fd4b1
 }
 @Unpublished{hvl2002,
   title = {Numerical Modeling of NAPL Source Zone Treatment},
