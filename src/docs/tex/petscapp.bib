--- conflicted
+++ resolved
@@ -2568,11 +2568,7 @@
 % LiteralHTML:
 @PhdThesis{Prudencio1,
   author =       {Ernesto Prudencio},
-<<<<<<< HEAD
-  Title =        {Parallel Fully Coupled {L}agrange-{N}ewton-{K}rylov-{S}chwarz Algorithms and Software for Optimization Problems Constrained by 
-=======
   Title =        {Parallel Fully Coupled {Lagrange-Newton-Krylov-Schwarz} Algorithms and Software for Optimization Problems Constrained by 
->>>>>>> 7e63b356
                   Partial Differential Equations},
   school =       {University of Colorado, Boulder},
   year =         2005,
@@ -2803,11 +2799,7 @@
 @misc{GordonBell09,
   author    = {Dinesh Kaushik and Michael Smith and Allan Wollaber and Barry Smith and Andrew Siegel and Won Sik Yang},
   title     = {Enabling High Fidelity Neutron Transport Simulations on Petascale Architectures},
-<<<<<<< HEAD
-  note      = {{SC '09 Gordon Bell Prize Finalist}},
-=======
   note      = {{SC'09 Gordon Bell} Prize Finalist},
->>>>>>> 7e63b356
   year      = {2009}
 }
 
