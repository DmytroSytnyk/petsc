<!DOCTYPE HTML PUBLIC "-//W3C//DTD HTML 4.01 Transitional//EN">
<html>
  <head>
    <meta http-equiv="content-type" content="text/html;charset=utf-8">
    <link href="../style.css" rel="stylesheet" type="text/css">
    <title>PETSc: Misc: Acknowledgements</title>
  </head>
  <body>

    <div id="logo">
      <h1>PETSc</h1>
    </div>

    <div id="header">
      <h1>Acknowledgements</h1>
    </div>

    <hr>

    <div id="sidebar">
      <ul>
        <li><a href="../index.html">Home</a></li>
        <li><a href="../download/index.html">Download</a></li>
        <li><a href="../features/index.html">Features</a></li>
        <li><a href="../documentation/index.html">Documentation</a></li>
        <li><a href="../publications/index.html">Applications/Publications</a></li>
        <li>
          <a href="../miscellaneous/index.html">Miscellaneous</a>
          <ul>
            <li><a href="index.html">PETSc Team</a></li>
            <li><a href="mailing-lists.html">Mailing Lists</a></li>
            <li><span class="current">Acknowledgements</span></li>
            <li><a href="funding.html">Funding</a></li>
            <li><a href="petscthreads.html">Threads and PETSc</a></li>
          </ul>
        </li>
        <li><a href="../miscellaneous/external.html">External Software</a></li>
        <li><a href="../developers/index.html">Developers Site</a></li>
      </ul>
    </div>

    <div id="main">

      <p>
        We thank all PETSc users for their many suggestions, bug reports, and
        encouragement. We especially thank David Keyes for his valuable
        comments on the source code, functionality, and documentation for
        PETSc. 
      </p>

      <p>
        Recent contributors to PETSc are listed in the  <a href="https://github.com/petsc/petsc/graphs/contributors">repository system</a>
      </p>

      <p>
        Earlier contributors to PETSc that are not captured in the repository system include:
      </p>

      <ul>
        <li>Asbjorn Hoiland Aarrestad, (the explicit Runge-Kutta implementations)</li>
        <li>G. Anciaux and J. Roman, (the interfaces to the partitioning packages PTScotch, Chaco, and Party)</li>
        <li>Allison Baker, (the flexible GMRES and the LGMRES code)</li>
        <li>Chad Carroll, (the Win32 graphics),</li>
        <li>Ethan Coon, (the PetscBag and many bug fixes),</li>
        <li>Cameron Cooper, (portions of the VecScatter routines)</li>
        <li>Paulo Goldfeld, (the balancing Neumann-Neumann preconditioner).</li>
        <li>Matt Hille,</li>
        <li>Joel Malard, (the BICGStab(l) implementation)</li>
        <li>Paul Mullowney, (improvement enhancements to portions of the Nvidia GPU interface)</li>
        <li>Dave May, (Generalized Conjugate Residuals (GCR) implementation)</li>
        <li>Peter Mell, (portions of the DA routines)</li>
        <li>Richard Mills, (the AIJPERM matrix format for the Cray X1 and universal F90 array interface)</li>
        <li>Victor Minden, (the Nvidia GPU interface)</li>
<<<<<<< HEAD
        <li>Todd Munson, (the LUSOL interface as well as the specialized KSPCGNASH, KSPCGSTCG, and KSPCGGLTR Krylov solvers)</li>
        <li><a href="http://lyre.mit.edu/%7Epowell/petsc.html">Adam Powell</a> (the <a href="../download/index.html">PETSc Debian</a> package)</li>
=======
        <li>Todd Munson, (the LUSOL interface as well as the specialized KSPNASH, KSPSTCG, and KSPGLTR Krylov solvers)</li>
>>>>>>> 9a1f7b3e
        <li>Robert Scheichl, (the MINRES implementation)</li>
        <li>Karen Toonen, (designed and implemented much of the PETSc web pages)</li>
        <li>Desire Nuentsa Wakam, (the deflated GMRES implementation)</li>
        <li>Liyang Xu, (the interface to PVODE, now Sundials/CVODE)</li>
      </ul>

    </div>

    <hr>

  </body>
</html><|MERGE_RESOLUTION|>--- conflicted
+++ resolved
@@ -71,12 +71,7 @@
         <li>Peter Mell, (portions of the DA routines)</li>
         <li>Richard Mills, (the AIJPERM matrix format for the Cray X1 and universal F90 array interface)</li>
         <li>Victor Minden, (the Nvidia GPU interface)</li>
-<<<<<<< HEAD
-        <li>Todd Munson, (the LUSOL interface as well as the specialized KSPCGNASH, KSPCGSTCG, and KSPCGGLTR Krylov solvers)</li>
-        <li><a href="http://lyre.mit.edu/%7Epowell/petsc.html">Adam Powell</a> (the <a href="../download/index.html">PETSc Debian</a> package)</li>
-=======
         <li>Todd Munson, (the LUSOL interface as well as the specialized KSPNASH, KSPSTCG, and KSPGLTR Krylov solvers)</li>
->>>>>>> 9a1f7b3e
         <li>Robert Scheichl, (the MINRES implementation)</li>
         <li>Karen Toonen, (designed and implemented much of the PETSc web pages)</li>
         <li>Desire Nuentsa Wakam, (the deflated GMRES implementation)</li>
