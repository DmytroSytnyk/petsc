--- conflicted
+++ resolved
@@ -1,7 +1,6 @@
 <!DOCTYPE html PUBLIC "-//W3C//DTD HTML 4.01 Transitional//EN">
 <html>
   <head>
-<<<<<<< HEAD
     <meta http-equiv="content-type" content="text/html;charset=utf-8">
     <link href="../style.css" rel="stylesheet" type="text/css">
     <title>PETSc: Miscellaneous: PETSc Team</title>
@@ -126,269 +125,5 @@
 
     <hr>
 
-=======
-    <meta http-equiv="content-type" content="text/html;
-      charset=ISO-8859-1">
-    <title>PETSc: Misc:&nbsp; PETSc Team</title>
-  </head>
-  <body bgcolor="#d5eaff">
-    <table border="0" width="100%">
-      <tbody>
-        <tr>
-          <td valign="top" width="25%">
-            <h1><font color="#ff0000" size="7">PETSc</font></h1>
-            <ul>
-              <li><a href="../index.html"><strong>Home</strong></a></li>
-            </ul>
-          </td>
-          <td width="75%">
-            <h1>PETSc Team</h1>
-          </td>
-        </tr>
-        <tr>
-          <td colspan="2" width="100%">
-            <hr color="#ff5b5b" size="4"> </td>
-        </tr>
-        <tr>
-          <td valign="top" width="25%">
-            <ul>
-              <li><a href="../download/index.html"><strong>Download</strong></a></li>
-              <li><a href="../features/index.html"><strong>Features</strong></a></li>
-              <li><a href="../documentation/index.html"><strong>Documentation</strong></a></li>
-              <li><strong><a href="../publications/index.html">Applications/Publications</a></strong></li>
-              <li><a href="./index.html"><strong>Miscellaneous</strong></a>
-                <ul>
-                  <li><font color="#ff0000"><strong>PETSc Team</strong></font></li>
-                  <li><a href="mailing-lists.html"><strong>Mailing Lists</strong></a></li>
-                  <li><a href="acknwldg.html"><strong>Acknowledgements</strong></a></li>
-                  <li><a href="funding.html"><strong>Funding</strong></a></li>
-                  <li><a href="petscthreads.html"><strong>Threads and
-                        PETSc</strong></a></li>
-                </ul>
-              </li>
-              <li><a href="../miscellaneous/external.html"><strong>External
-                    Software</strong></a></li>
-              <li><a href="../developers/index.html"><strong>Developers
-                    Site</strong></a></li>
-            </ul>
-          </td>
-          <td valign="top" width="75%"><em>Please do not email
-              individual
-              PETSc authors.&nbsp; E-mail to</em> <strong><a
-                href="../documentation/bugreporting.html">petsc-maint@mcs.anl.gov</a></strong>
-            <em>is automatically distributed to the authors, so our
-              response
-              time using this address will be fastest. </em>
-
-            </p>
-
-              <table border="0" cellpadding="5">
-                <tr>
-                  <td colspan="4">
-                    <b>
-                      <i>
-                      Current Active Developers (December 2011) -
-                      </i>
-                    </b>
-                  </td>
-                </tr>
-                <tr>
-                  <td>
-                    <center>
-                    <img src="../images/satish.gif" alt="Satish Balay" width="75">
-                    </center>
-                  </td>
-                  <td>
-                    <center>
-                      <img src="../images/jed.jpg" alt="Jed Brown" width="75">
-                    </center>
-                  </td>
-                  <td>
-                    <center>
-                      <img src="../images/peter.jpg" alt="Peter Brune" width="75">
-                    </center>
-                  </td>
-                  <td>
-                    <center>
-                      <img src="../images/lisandro.jpg" alt="Lisandro Dalcin" width="75">
-                    </center>
-                  </td>
-                </tr>
-                <tr>
-                  <td>
-                    <center><b>
-                        <a href="http://www.mcs.anl.gov/%7Ebalay">Satish Balay</a>
-                    </b></center>
-                  </td>
-                  <td>
-                    <center><b>
-                        Jed Brown
-                    </b></center>
-                  </td>
-                  <td>
-                    <center><b>
-                        Peter Brune
-                    </b></center>
-                  </td>
-                  <td>
-                    <center><b>
-                        Lisandro Dalcin
-                    </b></center>
-                  </td>
-                </tr>
-                <tr>
-                  <td>
-                    <center>
-                    <img src="../images/dmitry.jpg" alt="Dmitry Karpeev" width="75">
-                    </center>
-                  </td>
-                  <td>
-                    <center>
-                    <img src="../images/matt.jpg" alt="Matthew Knepley" width="75">
-                    </center>
-                  </td>
-                  <td>
-                    <center>
-                      <img src="../images/lois.gif" alt="Lois Curfman McInnes" width="75">
-                    </center>
-                  </td>
-                  <td>
-                    <center>
-                      <img src="../images/shri.jpg" alt="Shri Abhyankar" width="75">
-                    </center>
-                  </td>
-                </tr>
-                <tr>
-                  <td>
-                    <center><b>
-                        <a href="http://www.mcs.anl.gov/%7Ekarpeev">Dmitry Karpeev</a>
-                    </b></center>
-                  </td>
-                  <td>
-                    <center><b>
-                        <a href="http://people.cs.uchicago.edu/%7Eknepley">Matthew Knepley</a>
-                    </b></center>
-                  </td>
-                  <td>
-                    <center><b>
-                        <a href="http://www.mcs.anl.gov/%7Ecurfman">Lois Curfman McInnes</a>
-                    </b></center>
-                  </td>
-                  <td>
-                    <center><b>
-                        Shrirang Abhyankar
-                    </b></center>
-                  </td>
-                </tr>
-                <tr>
-                  <td>
-                    <center>
-                      <img src="../images/barry.gif" alt="Barry Smith" width="75">
-                    </center>
-                  </td>
-                  <td>
-                    <center>
-                      <img src="../images/hong.jpg" alt="Hong Zhang" width="75">
-                    </center>
-                  </td>
-                </tr>
-                <tr>
-                  <td>
-                    <center><b>
-                        <a href="http://www.mcs.anl.gov/%7Ebsmith">Barry Smith</a>
-                    </b></center>
-                  </td>
-                  <td>
-                    <center><b>
-                        <a href="http://www.mcs.anl.gov/%7Ehzhang">Hong Zhang</a>
-                    </b></center>
-                  </td>
-                </tr>
-                <tr>
-                  <td colspan="4">
-                    <b><i>Previous and Intermittent Developers -</i></b>
-                  </td>
-                </tr>
-                <tr>
-                  <td>
-                    <center>
-                      <img src="../images/buschelman.jpg" alt="Kris Buschelman" border="0" width="75">
-                    </center>
-                  </td>
-                  <td>
-                    <center>
-                <img src="../images/victor.jpg" alt="Victor Eijkhout" width="75">
-                    </center>
-                  </td>
-                  <td>
-                    <center>
-                      <img src="../images/bill.gif" alt="William Gropp" width="75">
-                    </center>
-                  </td>
-                  <td>
-                    <center>
-                      <img src="../images/dinesh.jpg" alt="Dinesh Kaushik" border="0" width="75">
-                    </center>
-                  </td>
-                </tr>
-                <tr>
-                  <td>
-                    <center><b>
-                      Kris Buschelman
-                    </b></center>
-                  </td>
-                  <td>
-                    <center><b>
-                      <a href="http://tacc-web.austin.utexas.edu/staff/home/veijkhout/public_html/">Victor Eijkhout</a>
-                    </b></center>
-                  </td>
-                  <td>
-                    <center><b>
-                      <a href="http://www.cs.uiuc.edu/homes/wgropp">William Gropp</a>
-                    </b></center>
-                  </td>
-                  <td>
-                    <center><b>
-                      <a href="http://www.mcs.anl.gov/%7Ekaushik">Dinesh Kaushik</a>
-                    </b></center>
-                  </td>
-                </tr>
-                <tr>
-                  <td>
-                    <center>
-                      <img style="width: 75px;" alt="Victor Minden" src="../images/victorminden.jpg">
-                    </center>
-                  </td>
-                </tr>
-                <tr>
-                  <td>
-                    <center><b>
-                      Victor Minden
-                    </b></center>
-                  </td>
-                </tr>
-              </table>
-              <br>
-
-              <b> </b> <b> <b>See also </b> <a href="acknwldg.html"><strong>Acknowledgements</strong></a><strong>
-                  for many additional contributors.</strong></b> <b> &nbsp; </b>
-              <p><b>&nbsp;</b></p>
-              <b> </b>
-              <p><b>&nbsp;</b></p>
-              <b> </b>
-              <p><b>&nbsp;</b></p>
-              <b> &nbsp; </b>
-              <p><b><strong>&nbsp;</strong></b></p>
-              <b> </b>
-              <p><b>&nbsp;</b></p>
-            </b></td>
-        </tr>
-        <tr>
-          <td colspan="2" width="100%">
-            <hr color="#ff5b5b" size="4"> </td>
-        </tr>
-      </tbody>
-    </table>
->>>>>>> 8c961db8
   </body>
 </html>