--- conflicted
+++ resolved
@@ -123,19 +123,11 @@
 
       
       <ul>
-<<<<<<< HEAD
-
-        <a href="ftp://ftp.mcs.anl.gov/pub/petsc/release-snapshots/petsc-2.3.3-p14.tar.gz">petsc-2.3.3-p14.tar.gz</a>
-- full distribution (including all current patches) with documentation<br>
-
-        <a href="ftp://ftp.mcs.anl.gov/pub/petsc/release-snapshots/petsc-lite-2.3.3-p14.tar.gz">petsc-lite-2.3.3-p14.tar.gz</a>
-=======
         <a
  href="ftp://ftp.mcs.anl.gov/pub/petsc/release-snapshots/petsc-2.3.3-p15.tar.gz">petsc-2.3.3-p15.tar.gz</a>
 - full distribution (including all current patches) with documentation<br>
         <a
  href="ftp://ftp.mcs.anl.gov/pub/petsc/release-snapshots/petsc-lite-2.3.3-p15.tar.gz">petsc-lite-2.3.3-p15.tar.gz</a>
->>>>>>> 49828087
 - smaller version with no documentation (all
 documentation may be accessed
 on line)<br>
