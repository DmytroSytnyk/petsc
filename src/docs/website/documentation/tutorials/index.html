<!DOCTYPE HTML PUBLIC "-//W3C//DTD HTML 4.01 Transitional//EN">
<html>
<head>
  <meta http-equiv="content-type"
 content="text/html; charset=ISO-8859-1">
  <title>PETSc: Documentation: Tutorials</title>
</head>
<body bgcolor="#d5eaff">
<table border="0" width="100%">
  <tbody>
    <tr>
      <td valign="top" width="25%">
      <h1><font color="#ff0000" size="7">PETSc</font></h1>
      <ul>
        <li><a href="../../index.html"><strong>Home</strong></a></li>
      </ul>
      </td>
      <td width="75%">
      <h1>Documentation:&nbsp; Tutorials</h1>
      </td>
    </tr>
    <tr>
      <td colspan="2" width="100%">
      <hr color="#ff5b5b" size="4"> </td>
    </tr>
    <tr>
      <td valign="top" width="25%">
      <ul>
        <li><a href="../../download/index.html"><strong>Download</strong></a></li>
        <li><a href="../../features/index.html"><strong>Features</strong></a></li>
        <li><a href="../index.html"><strong>Documentation</strong></a>
          <ul>
            <li><a href="../index.html#Manual"><strong>Manual pages and
Users Manual</strong></a></li>
            <li><a href="../referencing.html"><strong>Referencing&nbsp;
PETSc</strong></a></li>
            <li><font color="#ff0000"><strong>Tutorials</strong></font></li>
            <li><a href="../installation.html"><strong>Installation</strong></a>
            </li>
            <li><a href="../zope.html"><strong>Zope</strong></a></li>
            <li><strong></strong><strong><a href="../ams.html">AMS</a></strong></li>
            <li><a href="../changes/index.html"><strong>Changes</strong></a></li>
            <li><a href="../bugreporting.html"><strong>Bug Reporting</strong></a></li>
            <li><a href="../codemanagement.html"><strong>Code
Management</strong></a></li>
            <li><a href="../faq.html"><strong>FAQ</strong></a> </li>
            <li><a href="../copyright.html"><strong>License</strong></a>
            </li>
          </ul>
        </li>
        <li><strong><a href="../../publications/index.html">Applications/Publications</a></strong></li>
        <li><strong><a href="../../miscellaneous/index.html">Miscellaneous</a></strong></li>
        <li><a href="../../miscellaneous/external.html"><strong>External
Software</strong></a></li>
        <li><a href="../../developers/index.html"><strong>Developers
Site</strong></a></li>
      </ul>
      </td>
      <td valign="top" width="75%">
      <h3 align="left"><small>These courses introduce the organization
and use of PETSc for the parallel solution of PDEs</small></h3>
      <h3 align="left"><a name="Upcoming"><strong>Upcoming</strong></a></h3>
      <ul>
        <li>
          <p align="left">Please contact us at <a
 href="../documentation/bugreporting.html">petsc-maint@mcs.anl.gov</a>
if you are interested in hosting a tutorial.</p>
        </li>
      </ul>
      <h3><a name="Previous"><strong>Previous</strong></a></h3>
      <ul>
<<<<<<< HEAD
        <li>Tutorial at <a href="http://acts.nersc.gov/events/Workshop2011">ACTS</a>, Berkeley, CA, August 2011 (Jed) <a href="20110817-ACTS.pdf">Slides</a>, <a href="http://www.youtube.com/watch?v=FD6tWAgQE6c">Video</a>.</li>
=======
        <li>Tutorial at ICES, UT Austin, TX September 2011 (Matt) <a href="UTAustinTutorial2011.pdf">Slides</a>.</li>
        <li>Tutorial at <a href="http://acts.nersc.gov/events/Workshop2011">ACTS</a>, Berkeley, CA, August 2011 (Jed) <a href="20110817-ACTS.pdf">Slides</a>.</li>
>>>>>>> b5480ac4
        <li><a href="Speedup10.pdf">What's New in PETSc?</a> from 39th
Speedup Conference, ETH Zurich, Switzerland, September 2010</li>
        <li>Short course at the Arctic Region Supercomputing Center,
Fairbanks Alaska, August 2010 (Jed). <a href="ARSC2010.pdf">Slides</a>.
Tutorial code <a href="http://petsc.cs.iit.edu/petsc/tutorials/CSCS10">repository</a>
(same as at CSCS).</li>
        <li>Short Course at the Graduate University, Chinese Academy of
Sciences, Beijing, China, July 2010 (Matt) <a
 href="GUCASTutorial10.pdf">Slides</a>. The tutorial code repositories
are
          <ul>
            <li><a
 href="http://petsc.cs.iit.edu/petsc/tutorials/SimpleTutorial">Simple
Tutorial</a></li>
            <li><a
 href="http://petsc.cs.iit.edu/petsc/tutorials/GUCAS10">GUCAS10</a></li>
          </ul>
        </li>
        <li><a href="NOTUR2010.pdf">New developments, memory
performance, and algorithmic experimentation.</a> at the ninth annual
meeting on High Performance Computing and Infrastructure for
computational science in Norway (NOTUR), Bergen, May 2010 (Jed).</li>
        <li>Short course at the Swiss National Supercomputing Center,
Manno, May 2010 (Jed). <a href="CSCS2010.pdf">Slides</a>. Tutorial
code <a href="http://petsc.cs.iit.edu/petsc/tutorials/CSCS10">repository</a></li>
        <li>Short Course at the Graduate University, Chinese Academy of
Sciences, Beijing, China, July 2009 (Matt) <a
 href="GUCASTutorial09.pdf">Slides</a></li>
        <li>Tutorial at TACC, Austin, TX, May 2009 (Matt) <a
 href="TACCTutorial2009.pdf">Slides</a>&nbsp;
          <p></p>
        </li>
        <li>Tutorial at TACC, Austin, TX, July 2008 (Matt) <a
 href="TACC2008.pdf">Slides</a>&nbsp;
          <p></p>
        </li>
        <li>Tutorial at ACTS <a href="http://www.nersc.gov">NERSC</a>,
Berkeley, CA,&nbsp; August 2008 (Satish)
          <p></p>
        </li>
        <li>ACTS <a href="http://www.nersc.gov">NERSC</a>, Berkeley,
CA,&nbsp; August 2007 (Matt) <a href="ACTS2007.pdf">Slides</a>
          <p></p>
        </li>
        <li>Parallel CFD, Antalya, Turkey, May 2007 (Matt) <a
 href="PCFD2007.pdf">Slides</a>
          <p></p>
        </li>
        <li>CCT at LSU, Baton Rouge, LA, April 2007 (Hong) <span
 style="text-decoration: underline;"></span><a href="PETSc-CCT07.pdf">Slides</a>
          <p></p>
        </li>
        <li>Lorena Barba's SCAT Summer School, Valparaiso,
Chile, January 2007, (Matt) <a href="SCAT2007.pdf">Slides</a>
          <p></p>
        </li>
        <li>David Keyes' Columbia class, New York City, October 2006
(Matt)&nbsp;<span style="text-decoration: underline;"></span><a
 href="Columbia06.pdf">Slides</a>
          <p></p>
        </li>
        <li>ACTS <a href="http://www.nersc.gov">NERSC</a>, Berkeley,
CA, August 2006, (Matt) <a href="ACTS2006/ACTS2006.pdf">Slides</a>
          <p></p>
        </li>
        <li>LCRC PETSc Tutorial, Argonne National Laboratory, August
2006 (Barry)
          <p></p>
        </li>
        <li><a href="http://www.scat.bristol.ac.uk">Scientific
Computing Advanced Training</a>&nbsp; Daresbury
Laboratory,&nbsp;&nbsp;June 2006, (Barry)&nbsp;<a href="SCAT-Tut06.pdf">Slides</a>
          <p></p>
        </li>
        <li>Parallel Implementation
of PETSc Finite Element Code, Clemson
University, May 2006. (J.K. Houchins)&nbsp;<a
 href="jhouchins_writeup_revised.pdf">Slides</a>
          <p></p>
        </li>
        <li><a href="http://www.siam.org/meetings/pp06/shortcourse.htm">SIAM
Parallel
Processing
Conference</a>, February 2006, San Francisco(Barry) <a
 href="PetscTu06.pdf">Slides</a>
          <p></p>
        </li>
        <li>Machine Learning Tools Satellite Workshop at the <a
 href="http://nips.cc/Conferences/2005/">&nbsp;Neural Information
Processing Systems</a>, Vancouver,&nbsp;December &nbsp;2005 (Barry)
          <p></p>
        </li>
        <li>
          <p align="left">5 hour course; ACTS Workshop, <a
 href="http://www.nersc.gov">NERSC</a>,
August 2005 (Matt)</p>
        </li>
        <li>
          <p align="left">6 hour course; University of Houston,
Houston,
Texas, April&nbsp; 2005 (Matt)</p>
        </li>
        <li>
          <p align="left">Whole day course at INL, February 2005,
(Matt) <a href="INL05/tutorial.pdf">Slides</a></p>
        </li>
        <li>
          <p align="left">6 hour course, including 3 hours devoted to
multigrid and domain decomposition with PETSc. <a
 href="http://www.cims.nyu.edu/dd16/tutorials.html">
Columbia University, New York City</a>, January 2005, (Barry, Matt,
Dinesh, Bill)&nbsp;<a href="Columbia04/DDandMultigrid.pdf">Slides</a></p>
        </li>
        <li><strong>2-day PETSc short course:</strong>&nbsp;in
conjunction with
the International Parallel CFD
2004 Conference,
Gran Canaria, Canary Islands, Spain, May&nbsp; 2004&nbsp; (Matt, Kris) </li>
        <li>
          <p align="left">At the Workshop on the ACTS Toolkit at <a
 href="http://www.nersc.gov">NERSC</a>, August 2003
(Bill,David). </p>
        </li>
        <li>
          <p align="left">At the 15th Annual
Domain Decomposition Meeting,&nbsp; Freie
Universit&auml;t Berlin (FUB),&nbsp;July 2003 (Bill, David). </p>
        </li>
        <li>
          <p align="left">At the Workshop on the ACTS
Toolkit at <a href="http://www.nersc.gov">NERSC</a>, September&nbsp;
2002 (Barry, Kris). </p>
        </li>
        <li>
          <p align="left"><b>3 day tutorial</b>
as part of the <b>Parallel Computing Workshop</b>, Center
for&nbsp;<br>
Computational Science and Engineering, <b> Peking University,</b>
Beijing, China,&nbsp;<br>
July 1-August 2, 2002, (Bill). </p>
        </li>
        <li>
          <p align="left"><b>1/2-day
PETSc tutorial</b> as part of a Workshop on the ACTS
Toolkit at <a href="http://www.nersc.gov">NERSC</a>, October
&nbsp;2001 (Lois, Satish). </p>
        </li>
        <li>
          <p align="left"><b>2-day PETSc tutorial</b>
on the Access Grid, October&nbsp;2000 (Barry, Satish). </p>
        </li>
        <li>
          <p align="left"><b>2-day tutorial
on PETSc</b>, including its support for domain decomposition
and multigrid, Lyon, France,&nbsp;October&nbsp; 2000&nbsp;(Bill). </p>
        </li>
        <li>
          <p align="left"><b>1/2-day PETSc tutorial</b> at a Workshop
on the ACTS
Toolkit at <a href="http://www.nersc.gov">NERSC</a>, September&nbsp;
2000 (Lois, Satish). </p>
        </li>
        <li><strong>1/2-day PETSc short course:</strong> Williamsburg,
Virginia, in conjunction with the International
Parallel CFD 1999
Conference, May 1999&nbsp; (Lois, Satish, Dinesh).</li>
        <li><strong>1-day PETSc short
course:&nbsp;</strong> San Antonio, Texas<strong>,</strong>
in conjunction with the Ninth
SIAM Conference on Parallel Processing for Scientific
Computing,&nbsp; March&nbsp;1999 (Lois, Satish). </li>
        <li>Tutorial at <b> Supercomputing '97 </b> - 1/2-day
November,
1997 (Barry, Lois, Satish). </li>
        <li>"Bring Your Own Code" Workshop - 3-day, with lectures and
hands-on computer sessions, <b> Cornell Theory Center</b>, April, 1997
(Barry, Lois, Satish).</li>
        <li>"Bring Your Own Code" Workshop - 3-day, with lectures and
hands-on computer sessions, <b> ICASE, NASA Langley Research Center,</b>
December, 1996 (Bill, Barry, Lois, Satish).</li>
      </ul>
      </td>
    </tr>
    <tr>
      <td colspan="2" width="100%">
      <hr color="#ff5b5b" size="4"> </td>
    </tr>
  </tbody>
</table>
</body>
</html><|MERGE_RESOLUTION|>--- conflicted
+++ resolved
@@ -69,12 +69,8 @@
       </ul>
       <h3><a name="Previous"><strong>Previous</strong></a></h3>
       <ul>
-<<<<<<< HEAD
+        <li>Tutorial at ICES, UT Austin, TX September 2011 (Matt) <a href="UTAustinTutorial2011.pdf">Slides</a>.</li>
         <li>Tutorial at <a href="http://acts.nersc.gov/events/Workshop2011">ACTS</a>, Berkeley, CA, August 2011 (Jed) <a href="20110817-ACTS.pdf">Slides</a>, <a href="http://www.youtube.com/watch?v=FD6tWAgQE6c">Video</a>.</li>
-=======
-        <li>Tutorial at ICES, UT Austin, TX September 2011 (Matt) <a href="UTAustinTutorial2011.pdf">Slides</a>.</li>
-        <li>Tutorial at <a href="http://acts.nersc.gov/events/Workshop2011">ACTS</a>, Berkeley, CA, August 2011 (Jed) <a href="20110817-ACTS.pdf">Slides</a>.</li>
->>>>>>> b5480ac4
         <li><a href="Speedup10.pdf">What's New in PETSc?</a> from 39th
 Speedup Conference, ETH Zurich, Switzerland, September 2010</li>
         <li>Short course at the Arctic Region Supercomputing Center,
