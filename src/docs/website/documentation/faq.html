<!DOCTYPE html PUBLIC "-//IETF//DTD HTML//EN">
<html>
  <head>
    <meta http-equiv="content-type" content="text/html;charset=utf-8">
    <link href="../style.css" rel="stylesheet" type="text/css">
    <title>PETSc: Documentation: FAQ</title>
  </head>
<<<<<<< HEAD
  <body>

    <div id="logo">
      <h1>PETSc</h1>
    </div>

    <div id="header">
      <h1><!--begin-->Documentation: FAQ<!--end--></h1>
    </div>

    <hr>

    <div id="sidebar">
      <ul>
        <li><a href="../index.html">Home</a></li>
        <li><a href="../download/index.html">Download</a></li>
        <li><a href="../features/index.html">Features</a></li>
        <li>
          <a href="../documentation/index.html">Documentation</a>
          <ul>
            <li><a href="index.html">Manual pages and Users Manual</a></li>
            <li><a href="referencing.html">Referencing PETSc</a></li>
            <li><a href="tutorials/index.html">Tutorials</a></li>
            <li><a href="installation.html">Installation</a> </li>
            <li><a href="ams.html">AMS</a></li>
            <li><a href="changes/index.html">Changes</a></li>
            <li><a href="bugreporting.html">Bug Reporting</a></li>
            <li><a href="codemanagement.html">Code Management</a></li>
            <li><span class="current">FAQ</span></li>
            <li><a href="copyright.html">License</a></li>
            <li><a href="linearsolvertable.html">Linear Solver Table</a></li>
          </ul>
        </li>
        <li><a href="../publications/index.html">Applications/Publications</a></li>
        <li><a href="../miscellaneous/index.html">Miscellaneous</a></li>
        <li><a href="../miscellaneous/external.html">External Software</a></li>
        <li><a href="../developers/index.html">Developers Site</a></li>
      </ul>
    </div>

    <!--begin-->

    <style type="text/css">
      #answers > h3 a[name] {
        color: red;
      }

      #answers > ol > li {
        list-style-type: lower-alpha;
        padding: .5em 0;
      }
    </style>

    <div id="main">

      <h4><a href="#general">General</a></h4>

      <ul>
        <li><a href="#petsc-mailing-list">How can I subscribe to the PETSc mailing lists?</a></li>
        <li><a href="#book">Any useful books on numerical computing?</a></li>
        <li><a href="#computers">What kind of parallel computers or clusters are needed to use PETSc?</a></li>
        <li><a href="#license">What kind of license is PETSc released under?</a></li>
        <li><a href="#why-c">Why is PETSc programmed in C, instead of Fortran or C++?</a> </li>
        <li><a href="#logging-overhead">Does all the PETSc error checking and logging reduce PETSc's efficiency?</a></li>
        <li><a href="#work-efficiently">How do such a small group of people manage to write and maintain such a large and marvelous package as PETSc?</a></li>
        <li><a href="#complex">For complex numbers will I get better performance using C or C++?</a></li>
        <li><a href="#different">How come when I run the same program on the same number of processes I get "different" answers"?</a></li>
        <li><a href="#differentiterations">How come when I run the same linear solver with different number of processes it takes a different number of iterations?</a></li>
        <li><a href="#newremotebranches">How come I get an hg error indicating "new remote branches" might be created when I try to push?</a></li>
        <li><a href="#gpus">Can PETSc use GPUs to speed up the computation time?</a></li>
        <li><a href="#precision">Can I run PETSc with extended precision?</a></li>
        <li><a href="#qd">Why doesn't PETSc use QD to implement support for extended precision?</a></li>
      </ul>

      <h4><a href="#installation">Installation</a></h4>

      <ul>
        <li><a href="#already-installed">How do I begin using PETSc if the software has already been completely built and installed by someone else?</a></li>
        <li><a href="#reduce-disk-space">The PETSc distribution is SO large. How can I reduce my disk space usage?</a></li>
        <li><a href="#petsc-uni">I want to use PETSc only for uniprocessor programs. Must I still install and use a version of MPI?</a></li>
        <li><a href="#no-x">Can I install PETSc to not use X windows (either under Unix or Windows with gcc, the gnu compiler)?</a></li>
        <li><a href="#use-mpi">Why do you use MPI</a>?</li> <li><a href="#mpi-compilers">What do I do if my MPI compiler wrappers are invalid</a>?</li>
        <li><a href="#with-64-bit-indices">When should/can I use the ./configure option --with-64-bit-indices</a>?</li>
        <li><a href="#install-petsc4py-dev">How do I install petsc4py with the development PETSc</a>?</li>
        <li><a href="#gfortran">What Fortran compiler do you recommend for the Apple Mac OS X?</a></li>
      </ul>

      <h4><a href="#usage">Usage</a></h4>

      <ul>
        <li><a href="#redirectstdout">How can I redirect PETSc's stdout and stderr when programming with a GUI interface in Windows Developer Studio or to C++ streams?</a></li>
        <li><a href="#hypre">I want to use hypre boomerAMG without GMRES but when I run -pc_type hypre -pc_hypre_type boomeramg -ksp_type preonly I don't get a very accurate answer!</a></li>
        <li><a href="#nosaij">You have AIJ and BAIJ matrix formats, and SBAIJ for symmetric storage, how come no SAIJ?</a></li>
        <li><a href="#domaindecomposition">How do I use PETSc for domain decomposition?</a></li>
        <li><a href="#blocks">Can I create BAIJ matrices with different size blocks for different block rows?</a></li>
        <li><a href="#mpi-vec-access">How do I access values from a parallel PETSc vector on a different process than the one that owns the values?</a></li>
        <li><a href="#mpi-vec-to-seq-vec">How do I collect all the values from a parallel PETSc vector into a sequential vector on each processor?</a></li>
        <li><a href="#mpi-vec-to-mpi-vec">How do I collect all the values from a parallel PETSc vector into a vector on the zeroth (or any particular) processor?</a></li>
        <li><a href="#sparse-matrix-ascii-format">How can I read in or write out a sparse matrix in Matrix Market, Harwell-Boeing, SLAPC or other ASCII format?</a></li>
        <li><a href="#setfromoptions">Does TSSetFromOptions(), SNESSetFromOptions() or KSPSetFromOptions() reset all the parameters I set or how come TS/SNES/KSPSetXXX() don't seem to work?</a></li>
        <li><a href="#makefiles">Can I use my own makefiles or rules for compiling code, rather than PETSc's?</a></li>
        <li><a href="#cmake">Can I use CMake to build my own project that depends on PETSc?</a></li>
        <li><a href="#carriagereturns">How can I put carriage returns in PetscPrintf() statements from Fortran?</a></li>
        <li><a href="#functionjacobian">Everyone knows that when you code Newton's method you should compute the function and its Jacobian at the same time. How can one do this in PETSc?</a></li>
        <li><a href="#conditionnumber">How can I determine the condition number of a matrix?</a></li>
        <li><a href="#invertmatrix">How can I compute the inverse of a PETSc matrix?</a></li>
        <li><a href="#schurcomplement">How can I compute a Schur complement: Kbb - Kba *inverse(Kaa)*Kab?</a></li>
        <li><a href="#fem">Do you have examples of doing unstructured grid finite element computations (FEM) with PETSc?</a></li>
        <li><a href="#da_mpi_cart">The PETSc DMDA object decomposes the domain differently than the MPI_Cart_create() command. How can one use them together?</a></li>
        <li><a href="#redistribute">When solving a system with Dirichlet boundary conditions I can use MatZeroRows() to eliminate the Dirichlet rows but this results in a non-symmetric system. How can I apply Dirichlet boundary conditions and yet keep the matrix symmetric?</a></li>
        <li><a href="#matlab">How can I use PETSc with MATLAB? How can I get PETSc Vecs and Mats to MATLAB or vice versa?</a></li>
        <li><a href="#cython">How do I get started with Cython so that I can extend petsc4py?</a></li>
      </ul>

      <h4><a href="#Execution">Execution</a></h4>

      <ul>
        <li><a href="#long-link-time">PETSc executables are SO big and take SO long to link.</a></li>
        <li><a href="#petsc-options">PETSc has so many options for my program that it is hard to keep them straight.</a></li>
        <li><a href="#petsc-log-info">PETSc automatically handles many of the details in parallel PDE solvers.  How can I understand what is really happening within my program? </a></li>
        <li><a href="#efficient-assembly">Assembling large sparse matrices takes a long time. What can I do make this process faster? or MatSetValues() is <b>so slow</b>, what can I do to make it faster?</a></li>
        <li><a href="#log-summary">How can I generate performance summaries with PETSc?</a></li>
        <li><a href="#parallel-roundoff">Why do I get different answers on a different numbers of processors?</a></li>
        <li><a href="#mg-log">How do I know the amount of time spent on each level of the solver in multigrid (PCType of PCMG) -pc_type mg.</a></li>
        <li><a href="#datafiles">Where do I get the input matrices for the examples?</a></li>
        <li><a href="#info">When I dump some matrices and vectors to binary, I seem to be generating some empty files with .info extensions. What's the deal with these?</a></li>
        <li><a href="#slowerparallel">Why is my parallel <b>solver slower</b> than the sequential solver?</a></li>
        <li><a href="#singleprecision">When using PETSc in single precision mode (--with-precision=single when running ./configure) are the operations done in single or double precision?</a></li>
        <li><a href="#newton">Why is Newton's method (SNES) not converging?</a></li>
        <li><a href="#kspdiverged">Why is the linear solver (KSP) not converging?</a></li>
      </ul>

      <h4><a href="#debugging">Debugging</a></h4>

      <ul>
        <li><a href="#debug-ibmfortran">How do I turn off PETSc signal handling so I can use the -C option on xlF?</a></li>
        <li><a href="#start_in_debugger-doesnotwork">How do I debug if -start_in_debugger does not work on my machine?</a></li>
        <li><a href="#debug-hang">How can I see where my code is hanging?</a></li>
        <li><a href="#debug-inspect">How can I inspect Vec and Mat values when in the debugger?</a></li>
        <li><a href="#libimf">Error while loading shared libraries: libimf.so: cannot open shared object file: No such file or directory.</a></li>
        <li><a href="#objecttypenotset">What does Object Type not set: Argument # n mean?</a></li>
        <li><a href="#split">What does Error detected in PetscSplitOwnership() about "sum of local lengths ...": mean?</a></li>
        <li><a href="#valgrind">What does Corrupt argument or Caught signal or SEQV or segmentation violation or bus error mean? Can I use valgrind to debug memory corruption issues?</a></li>
        <li><a href="#zeropivot">What does Detected zero pivot in LU factorization mean?</a></li>
        <li><a href="#xwindows">You create Draw windows or ViewerDraw windows or use options -ksp_monitor or_draw -snes_monitor_draw and the program seems to run OK but windows never open.</a></li>
        <li><a href="#memory">The program seems to use more and more memory as it runs, even though you don't think you are allocating more memory.</a></li>
        <li><a href="#key">When calling MatPartitioningApply() you get a message <code>Error! Key 16615 not found</code></a></li>
        <li><a href="#gmres">With GMRES At restart the second residual norm printed does not match the first </a></li>
        <li><a href="#doubleits">Why do some Krylov methods seem to print two residual norms per iteration?</a></li>
        <li><a href="#dylib">Unable to locate PETSc dynamic library /home/balay/spetsc/lib/libg/linux/libpetsc</a></li>
        <li><a href="#bisect">How do I determine what update to PETSc broke my code?</a></li>
      </ul>

      <h4><a href="#shared-libraries">Shared Libraries</a></h4>

      <ul>
        <li><a href="#install-shared">Can I install PETSc libraries as shared libraries?</a></li>
        <li><a href="#why-use-shared">Why should I use shared libraries?</a></li>
        <li><a href="#link-shared">How do I link to the PETSc shared libraries?</a></li>
        <li><a href="#link-regular-lib">What if I want to link to the regular .a library files?</a></li>
        <li><a href="#move-shared-exec">What do I do if I want to move my executable to a different machine?</a></li>
        <li><a href="#dynamic-shared">What is the deal with dynamic libraries (and difference with shared libraries)?</a></li>
      </ul>

    </div>

    <hr>

    <div id="answers">

      <h1><a name="general">General</a></h1>

      <h3><a name="petsc-mailing-list">How can I subscribe to the PETSc mailing lists?</a></h3>

      See <a href="http://www.mcs.anl.gov/petsc/miscellaneous/mailing-lists.html">http://www.mcs.anl.gov/petsc/miscellaneous/mailing-lists.html</a>

      <h3><a name="book">Any useful books on numerical computing?</a></h3>

      <a href="http://ebooks.cambridge.org/ebook.jsf?bid=CBO9780511617973">Writing Scientific Software: A Guide to Good Style</a>

      <h3><a name="computers">What kind of parallel computers or clusters are needed to use PETSc?</a></h3>

      PETSc can be used with any kind of parallel system that supports MPI
      <b>BUT</b> for any decent performance one needs

      <ul>
        <li>
          a <b>fast, low-latency interconnect</b>; any ethernet, even 10 gigE
          simply cannot provide the needed performance.
        </li>
        <li>
          <b>high per-CPU memory performance</b>. Each CPU (core in multi-core
          systems) needs to have its <b>own</b> memory bandwith of roughly 2 or
          more gigabytes/second. For example, standard dual processor "PC's" will
          <b>not</b> provide better performance when the second processor is
          used, that is, you will not see speed-up when you using the second
          processor. This is because the speed of sparse matrix computations is
          almost totally determined by the speed of the memory, not the speed of
          the CPU.  Smart process to core/socket binding may help you. For
          example, consider using fewer processes than cores and binding
          processes to separate sockets so that each process uses a different
          memory bus:

          <dl>
            <dt><a href="http://wiki.mcs.anl.gov/mpich2/index.php/Using_the_Hydra_Process_Manager#Process-core_Binding">MPICH2 binding with the Hydra process manager</a></dt>
            <dd><code>mpiexec.hydra -n 4 --binding cpu:sockets</code></dd>

            <dt><a href="http://www.open-mpi.org/doc/v1.5/man1/mpiexec.1.php#sect8">Open MPI binding</a></dt>
            <dd><code>mpiexec -n 4 --bysocket --bind-to-socket --report-bindings</code></dd>
          </dl>
        </li>

        <li>
          The software <a href="http://open-mx.org">http://open-mx.org</a>
          provides faster speed for ethernet systems, we have not tried it but it
          claims it can dramatically reduce latency and increase bandwidth on
          Linux system. You must first install this software and then install
          MPICH or Open MPI to use it.
        </li>

        <li>
          In ${PETSC_DIR} run make streams and when requested enter the number of
          cores your system has. The more the achieved memory bandwidth increases
          the more performance you can expect across your multiple cores. If the
          bandwidth does not increase significently then you cannot expect to get
          any improvement in parallel performance.
        </li>

      </ul>

      <h3><a name="license">What kind of license is PETSc released under?</a></h3>

      See the <a href="copyright.html">licensing notice.</a>

      <h3><a name="why-c">Why is PETSc programmed in C, instead of Fortran or C++?</a></h3>

      C enables us to build data structures for storing sparse matrices, solver
      information, etc. in ways that Fortran simply does not allow. ANSI C is
      a complete standard that all modern C compilers support. The language is
      identical on all machines. C++ is still evolving and compilers on different
      machines are not identical. Using C function pointers to provide data
      encapsulation and polymorphism allows us to get many of the advantages of
      C++ without using such a large and more complicated language. It would be
      natural and reasonable to have coded PETSc in C++; we opted to use
      C instead.

      <h3><a name="logging-overhead">Does all the PETSc error checking and logging reduce PETSc's efficiency?</a></h3>

      No.

      <h3><a name="work-efficiently">How do such a small group of people manage to write and maintain such a large and marvelous package as PETSc?</a></h3>

      <ol>
        <li>We work very efficiently.
          <ol>
            <li>
              We use Emacs for all editing; the etags feature makes navigating
              and changing our source code very easy.
            </li>
            <li>
              Our manual pages are generated automatically from
              formatted comments in the code, thus alleviating the
              need for creating and maintaining manual pages.
            </li>
            <li>
              We employ automatic nightly tests of PETSc on several
              different machine architectures. This process helps us
              to discover problems the day after we have introduced
              them rather than weeks or months later.
            </li>
          </ol>
        </li>

        <li>
          We are very careful in our design (and are constantly
          revising our design) to make the package easy to use,
          write, and maintain.
        </li>

        <li>
          We are willing to do the grunt work of going through
          all the code regularly to make sure that <u>all</u> code
          conforms to our interface design. We will <u>never</u>
          keep in a bad design decision simply because changing it
          will require a lot of editing; we do a lot of editing.
        </li>

        <li>
          We constantly seek out and experiment with new design
          ideas; we retain the the useful ones and discard the rest.
          All of these decisions are based on <u>practicality</u>.
        </li>

        <li>
          Function and variable names are chosen to be very
          consistent throughout the software. Even the rules about
          capitalization are designed to make it easy to figure out
          the name of a particular object or routine. Our memories
          are terrible, so careful consistent naming puts less
          stress on our limited human RAM.
        </li>

        <li>
          The PETSc directory tree is carefully designed to make
          it easy to move throughout the entire package.
        </li>

        <li>
          Our bug reporting system, based on email to <a
            href="../documentation/bugreporting.html">petsc-maint@mcs.anl.gov</a>,
          makes it very simple to keep track of what bugs have been found and
          fixed. In addition, the bug report system retains an archive of all
          reported problems and fixes, so it is easy to refind fixes to
          previously discovered problems.
        </li>

        <li>
          We contain the complexity of PETSc by using object-oriented programming
          techniques including data encapsulation (this is why your program
          cannot, for example, look directly at what is inside the object Mat)
          and polymorphism (you call MatMult() regardless of whether your matrix
          is dense, sparse, parallel or sequential; you don't call a different
          routine for each format).
        </li>

        <li>We try to provide the functionality requested by our users.</li>

        <li>We never sleep.</li>
      </ol>

      <h3><a name="complex">For complex numbers will I get better performance with C++?</a></h3>

      To use PETSc with complex numbers you either <code>./configure</code> with
      the option <code>--with-scalar-type</code> complex and either
      <code>--with-clanguage=c++</code> or, the default,
      <code>--with-clanguage=c</code>. In our experience they will deliver very
      similar performance (speed), but if one is concerned they should just try
      both and see if one is faster.

      <h3><a name="different">How come when I run the same program on the same number of processes I get a "different" answer?</a></h3>

      <p>
        Inner products and norms in PETSc are computed using the MPI_Allreduce()
        command. In different runs the order at which values arrive at a given
        process (via MPI) can be in a different order, thus the order in which some
        floating point arithmetic operations are performed will be different. Since
        floating point arithmetic arithmetic is not commutative the computed
        quantity may be (slightly) different. Over a run the many slight
        differences in the inner products and norms will effect all the computed
        results. It is important to realize that none of the computed answers are
        any less right or wrong (in fact the sequential computation is no more
        right then the parallel ones), they are all equally valid.
      </p>

      <p>
        The discussion above assumes that the exact same algorithm is being used on
        the different number of processes. When the algorithm is different for the
        different number of processes (almost all preconditioner algorithms except
        Jacobi are different for different number of processes) then one expects to
        see (and does) a greater difference in results for different numbers of
        processes.  In some cases (for example block Jacobi preconditioner) it may
        be that the algorithm works for some number of processes and does not work
        for others.
      </p>

      <h3><a name="differentiterations">How come when I run the same linear solver on a different number of processes it takes a different number of iterations?</a></h3>

      The convergence of many of the preconditioners in PETSc including the the
      default parallel preconditioner block Jacobi depends on the number of
      processes. The more processes the (slightly) slower convergence it has.
      This is the nature of iterative solvers, the more parallelism means the
      more "older" information is used in the solution process hence slower
      convergence.

      <h3><a name="newremotebranches">How come I get an hg error indicating "new remote branches" might be created when I try to push?</a></h3>

      <p>Here is an example:</p>
      <code>
        [linux]% hg push<br>
        pushing to https://petsc.cs.iit.edu/petsc/petsc-dev<br>
        searching for changes<br>
        abort: push creates new remote branches!<br>
      </code>

      <p>
        This is almost always an indication that you have done serious harm to
        your local repo. If you run hg heads and there are more than 1 (which
        causes this), then you know its true.
      </p>

      <p>
        Here is how it happens. You make some local changes, but do not commit.
        You pull down and it aborts part way because you have "uncommitted local
        changes". However, you do not hg rollback. Instead you just hg commit,
        which creates another head. This is supposed to be a feature. I think it
        should have a user disable.
      </p>

      <p>
        Fixing this is complicated. Basically, you clone the repo before you made
        head #2, then create the diff for the bad changeset that made head #2.
        Apply it to the clone and checkin, then pull the master.
      </p>

      <h3><a name="gpus">Can PETSc use GPUs to speedup computations?</a></h3>

      PETSc-dev has some support for running portions of the computation on
      Nvidia GPUs. See <a href="http://www.mcs.anl.gov/petsc/features/gpus.html">PETSc GPUs</a> for
      more information. PETSc has a Vec class VECCUSP that performs almost all
      the vector operations on the GPU. The Mat class MATCUSP performs
      matrix-vector products on the GPU but does not have matrix assembly on the
      GPU yet. Both of these classes run in parallel with MPI. All KSP methods,
      except KSPIBCGS, run all their vector operations on the GPU thus, for
      example Jacobi preconditioned Krylov methods run completely on the GPU.
      Preconditioners are a problem, we could do with some help for these. The
      example <a href="http://www.mcs.anl.gov/petsc/petsc-dev/src/snes/examples/tutorials/ex47cu.cu.html">src/snes/examples/tutorials/ex47cu.cu</a>
      demonstates how the nonlinear function evaluation can be done on the
      GPU.

      <h3><a name="precision">Can I run PETSc with exended precision?</a></h3>

      Yes, with gcc 4.6 and later (and gfortran 4.6 and later)
      <code>./configure</code> PETSc using the options
      <code>--with-precision=__float128 --download-f2cblaslapack</code>.
      External packages cannot be used in this mode and some print statements in
      PETSc (those that use the %G format) will not print correctly.

      <h3><a name="qd">Why doesn't PETSc use QD to implement support for exended precision?</a></h3>

      We tried really hard but could not. The problem is that the QD c++ classes,
      though they try to implement the built-in data types of double etc are not
      native types and cannot "just be used" in a general piece of numerical
      source code rather the code has to rewritten to live within the limitations
      of QD classes.

      <hr>

      <h2><a name="installation">Installation</a></h2>

      <h3><a name="already-installed">How do I begin using PETSc if the software has already been completely built and installed by someone else?</a></h3>

      Assuming that the PETSc libraries have been successfully built for
      a particular architecture and level of optimization, a new user must
      merely:

      <ol>
        <li>
          Set the environmental variable PETSC_DIR to the full
          path of the PETSc home directory (for example,
          /home/username/petsc).
        </li>

        <li>
          Set the environmental variable PETSC_ARCH, which indicates the
          configuration on which PETSc will be used. Note that the PETSC_ARCH is
          simply a name the installer used when installing the libraries. There
          many be several on a single system, like mylinux-g for the debug
          versions of the library and mylinux-O for the optimized version, or
          petscdebug for the debug version and petscopt for the optimized
          version.
        </li>

        <li>
          Begin by copying one of the many PETSc examples (in, for example,
          petsc/src/ksp/examples/tutorials) and its corresponding makefile.
        </li>

        <li>
          See the introductory section of the PETSc users manual for tips on
          documentation.
        </li>
      </ol>

      <h3><a name="reduce-disk-space">The PETSc distribution is SO large. How can I reduce my disk space usage?</a></h3>

      <ol>
        <li>
          The directory ${PETSC_DIR}/docs contains a set of HTML manual pages in
          for use with a browser. You can delete these pages to save about .8
          Mbyte of space.
        </li>

        <li>
          The PETSc users manual is provided in PDF in
          ${PETSC_DIR}/docs/manual.pdf. You can delete this.
        </li>

        <li>
          The PETSc test suite contains sample output for many of the examples.
          These are contained in the PETSc directories
          ${PETSC_DIR}/src/*/examples/tutorials/output and
          ${PETSC_DIR}/src/*/examples/tests/output. Once you have run the test
          examples, you may remove all of these directories to save about 300
          Kbytes of disk space.
        </li>

        <li>
          The debugging versions of the libraries are larger than the optimized
          versions. In a pinch you can work with the optimized version although
          we do not recommend it generally because finding bugs is much easier
          with the debug version.
        </li>
      </ol>

      <h3><a name="petsc-uni">I want to use PETSc only for uniprocessor programs. Must I still install and use a version of MPI?</a></h3>

      No, run ./configure with the option <code>--with-mpi=0</code>

      <h3><a name="no-x">Can I install PETSc to not use X windows (either under Unix or Windows with gcc, the gnu compiler)?</a></h3>

      Yes. Run ./configure with the additional flag <code>--with-x=0</code>

      <h3><a name="use-mpi">Why do you use MPI</a>?</h3>

      MPI is the message-passing standard. Because it is a standard, it will not
      change over time; thus, we do not have to change PETSc every time the
      provider of the message-passing system decides to make an interface change.
      MPI was carefully designed by experts from industry, academia, and
      government labs to provide the highest quality performance and capability.
      For example, the careful design of communicators in MPI allows the easy
      nesting of different libraries; no other message-passing system provides
      this support. All of the major parallel computer vendors were involved in
      the design of MPI and have committed to providing quality implementations.
      In addition, since MPI is a standard, several different groups have already
      provided complete free implementations. Thus, one does not have to rely on
      the technical skills of one particular group to provide the message-passing
      libraries. Today, MPI is the only practical, portable approach to writing
      efficient parallel numerical software.

      <h3><a name="mpi-compilers">What do I do if my MPI compiler wrappers are invalid</a>?</h3>

      Most MPI implementations provide compiler wrappers (such as mpicc) which
      give the include and link options necessary to use that verson of MPI to
      the underlying compilers . These wrappers are either absent or broken in
      the MPI pointed to by --with-mpi-dir. You can rerun the configure with the
      additional option --with-mpi-compilers=0, which will try to auto-detect
      working compilers; however, these compilers may be incompatible with the
      particular MPI build. If this fix does not work, run with
      --with-cc=c_compiler where you know c_compiler works with this particular
      MPI, and likewise for C++ and Fortran.

      <h3><a name="with-64-bit-indices">When should/can I use the ./configure option --with-64-bit-indices?</a></h3>

      By default the type that PETSc uses to index into arrays and keep sizes of
      arrays is a PetscInt defined to be a 32 bit int. If your problem

      <ul>
        <li>involves more than 2^31 - 1 unknowns (around 2 billion) OR</li>
        <li>your matrix might contain more than 2^31 - 1 nonzeros on a single process</li>
      </ul>

      then you need to use this option. Otherwise you will get strange crashes.

      <p>
        This option can be used when you are using either 32 bit or 64 bit
        pointers. You do not need to use this option if you are using 64 bit
        pointers unless the two conditions above hold.
      </p>

      <h3><a name="install-petsc4py-dev">How do I install petsc4py with the development PETSc?</a></h3>

      You can follow these steps

      <ol>
        <li>grab petsc4py-dev repo [from hg]</li>
        <li>install Cython</li>
        <li>make cython [in petsc4py-dev]</li>
        <li>place petsc4py-dev in PETSC_DIR/externalpackages</li>
        <li>export ARCHFLAGS=''</li>
        <li>install PETSc with --download-petsc4py etc..</li>
      </ol>

      <h3><a name="gfortran">What Fortran compiler do you recommend for the Apple Mac OS X?</a></h3>

      <p>
        (as of 11/6/2010) We recommend installing gfortran from <a
          href="http://hpc.sourceforge.net/">http://hpc.sourceforge.net</a>.  They
        have gfortran-4.6.0 (experimental) for Snow Leopard (10.6) and gfortran
        4.4.1 (prerelease) for Leopard (10.5).
      </p>

      <p>
        Please contact Apple at <a
          href="http://www.apple.com/feedback">http://www.apple.com/feedback</a>
        and urge them to bundle gfortran with future versions of Xcode.
      </p>

      <hr>

      <h2><a name="using">Using</a></h2>

      <h3><a name="redirectstdout">How can I redirect PETSc's stdout and stderr when programming with a GUI interface in Windows Developer Studio or too C++ streams?</a> </h3>

      <p>
        To overload just the error messages write your own MyPrintError() function
        that does whatever you want (including pop up windows etc) and use it like
        below.
      </p>

      <pre>
extern "C" {
  int PASCAL WinMain(HINSTANCE inst,HINSTANCE dumb,LPSTR param,int show);
};

#include &lt;petscsys.h&gt;
#include &lt;mpi.h&gt;

const char help[] = "Set up from main";

int MyPrintError(const char error[], ...) {
  printf("%s", error);
  return 0;
}

int main(int ac, char *av[]) {
  char buf[256];
  int i;
  HINSTANCE inst;
  PetscErrorCode ierr;

  inst=(HINSTANCE)GetModuleHandle(NULL);
  PetscErrorPrintf = MyPrintError;

  buf[0]=0;
  for (i=1; i&lt;ac; i++) {
    strcat(buf,av[i]);
    strcat(buf," ");
  }

  PetscInitialize(&amp;ac, &amp;av, PETSC_NULL, help);

  return WinMain(inst,NULL,buf,SW_SHOWNORMAL);
}
    </pre>

      <p>
        file in the project and compile with this preprocessor definitiions:
        <code>WIN32,_DEBUG,_CONSOLE,_MBCS,USE_PETSC_LOG,USE_PETSC_BOPT_g,USE_PETSC_STA CK,_AFXDLL</code>
      </p>

      <p>
        And these link options: <code>/nologo /subsystem:console /incremental:yes
          /debug /machine:I386 /nodefaultlib:"libcmtd.lib"
          /nodefaultlib:"libcd.lib" /nodefaultlib:"mvcrt.lib"
          /pdbtype:sept</code>
      </p>

      <p>
        Note that it is compiled and linked as if it was a console program. The
        linker will search for a main, and then from it the WinMain will start.
        This works with MFC templates and derived classes too.
      </p>

      <p>
        Note: When writing a Window's console application you do not need to do
        anything, the stdout and stderr is automatically output to the console
        window.
      </p>

      <p>To change where all PETSc stdout and stderr go write a function</p>

      <p>
        You can also reassign PetscVFPrintf() to handle stdout and stderr any way
        you like write the following function:
      </p>

      <pre>
PetscErrorCode mypetscvfprintf(FILE *fd, const char format[], va_list Argp) {
  PetscErrorCode ierr;

  PetscFunctionBegin;
  if (fd != stdout &amp;&amp; fd != stderr) { /* handle regular files */
    ierr = PetscVFPrintfDefault(fd,format,Argp); CHKERR(ierr);
  } else {
    char buff[BIG];
    int length;
    ierr = PetscVSNPrintf(buff,BIG,format,&amp;length,Argp);CHKERRQ(ierr);

    /* now send buff to whatever stream or whatever you want */
  }
  PetscFunctionReturn(0);
}
    </pre>

      and assign <code>PetscVFPrintf = mypetscprintf;</code> before
      <code>PetscInitialize()</code> in your main program.

      <h3><a name="hypre">I want to use hypre boomerAMG without GMRES but when I run <code>-pc_type hypre -pc_hypre_type boomeramg -ksp_type preonly</code> I don't get a very accurate answer!</a> </h3>

      You should run with -ksp_type richardson to have PETSc run several V or
      W cycles. -ksp_type of preonly causes boomerAMG to use only one V/W cycle.
      You can control how many cycles are used in a single application of the
      boomerAMG preconditioner with <code>-pc_hypre_boomeramg_max_iter
        &lt;it&gt;</code> (the default is 1). You can also control the tolerance
      boomerAMG uses to decide if to stop before max_iter with
      <code>-pc_hypre_boomeramg_tol &lt;tol&gt;</code> (the default is 1.e-7).
      Run with <code>-ksp_view</code> to see all the hypre options used and
      <code>-help | grep boomeramg</code> to see all the command line options.

      <h3><a name="nosaij">You have AIJ and BAIJ matrix formats, and SBAIJ for symmetric storage, how come no SAIJ?</a></h3>

      Just for historical reasons, the SBAIJ format with blocksize one is just as
      efficient as an SAIJ would be.

      <h3><a name="domaindecomposition">How do I use PETSc for Domain Decomposition?</a></h3>

      <p>
        PETSc includes Additive Schwarz methods in the suite of preconditioners.
        These may be activated with the runtime option <code>-pc_type asm.</code>
        Various other options may be set, including the degree of overlap
        <code>-pc_asm_overlap &lt;number&gt;</code> the type of restriction/extension
        <code>-pc_asm_type [basic,restrict,interpolate,none]</code> - Sets ASM type
        and several others. You may see the available ASM options by using
        <code>-pc_type asm -help</code> Also, see the procedural interfaces in the
        manual pages, with names <code>PCASMxxxx()</code> and check the index of the
        <a href="http://www.mcs.anl.gov/petsc/petsc-dev/docs/manual.pdf">users manual</a>
        for <code>PCASMxxx</code>().
      </p>

      <p>
        PETSc also contains a domain decomposition inspired wirebasket or face
        based two level method where the coarse mesh to fine mesh interpolation
        is defined by solving specific local subdomain problems. It currently
        only works for 3D scalar problems on structured grids created with PETSc
        DMDAs. See the manual page for PCEXOTIC and
        src/ksp/ksp/examples/tutorials/ex45.c for any example.
      </p>

      <p>
        PETSc also contains a balancing Neumann-Neumann preconditioner, see the
        manual page for PCNN. This requires matrices be constructed with
        <code>MatCreateIS()</code> via the finite element method. There are currently
        no examples that demonstrate its use.
      </p>

      <h3><a name="blocks">Can I create BAIJ matrices with different size blocks for different block rows?</a></h3>

      Sorry, this is not possible, the BAIJ format only supports a single fixed
      block size on the entire matrix. But the AIJ format automatically searches
      for matching rows and thus still takes advantage of the natural blocks in
      your matrix to obtain good performance. Unfortunately you cannot use the
      <code>MatSetValuesBlocked()</code>.

      <h3><a name="mpi-vec-access">How do I access the values of a parallel PETSc vector on a different process than owns them?</a></h3>

      <ul>
        <li>On each process create a local vector large enough to hold all the values it wishes to access</li>
        <li>Create a VecScatter that scatters from the parallel vector into the local vectors</li>
        <li>Use VecGetArray() to access the values in the local vector</li>
      </ul>

      <h3><a name="mpi-vec-to-seq-vec">How do I collect all the values from a parallel PETSc vector into a sequential vector on each processor?</a></h3>

      <ul>
        <li>Create the scatter context that will do the communication</li>
        <li> <a href="http://www.mcs.anl.gov/petsc/petsc-current/docs/manualpages/Vec/VecScatterCreateToAll.html">VecScatterCreateToAll</a>(v,&amp;ctx,&amp;w);</li>
        <li>
          Actually do the communication; this can be done repeatedly as needed
          <ul>
            <li><a href="http://www.mcs.anl.gov/petsc/petsc-current/docs/manualpages/Vec/VecScatterBegin.html">VecScatterBegin</a>(ctx,v,w,INSERT_VALUES,SCATTER_FORWARD);</li>
            <li> <a href="http://www.mcs.anl.gov/petsc/petsc-current/docs/manualpages/Vec/VecScatterEnd.html">VecScatterEnd</a>(ctx,v,w,INSERT_VALUES,SCATTER_FORWARD);</li>
          </ul>
        </li>
        <li>
          Remember to free the scatter context when no longer needed
          <ul>
            <li> <a href="http://www.mcs.anl.gov/petsc/petsc-current/docs/manualpages/Vec/VecScatterDestroy.html">VecScatterDestroy</a>(ctx);</li>
          </ul>
        </li>
      </ul>

      Note that this simply concatenates in the parallel ordering of the vector.
      If you are using a vector from DMCreateGlobalVector() you likely want to
      first call DMDAGlobalToNaturalBegin/End() to scatter the original vector
      into the natural ordering in a new global vector before calling
      VecScatterBegin/End() to scatter the natural vector onto all processes.

      <h3><a name="mpi-vec-to-mpi-vec">How do I collect all the values from a parallel PETSc vector into a vector on the zeroth processor?</a></h3>

      <ul>
        <li>
          Create the scatter context that will do the communication
          <ul>
            <li><a href="http://www.mcs.anl.gov/petsc/petsc-current/docs/manualpages/Vec/VecScatterCreateToZero.html">VecScatterCreateToZero</a>(v,&amp;ctx,&amp;w);</li>
          </ul>
        </li>
        <li>
          Actually do the communication; this can be done repeatedly as needed
          <ul>
            <li><a href="http://www.mcs.anl.gov/petsc/petsc-current/docs/manualpages/Vec/VecScatterBegin.html">VecScatterBegin</a>(ctx,v,w,INSERT_VALUES,SCATTER_FORWARD);</li>
            <li> <a href="http://www.mcs.anl.gov/petsc/petsc-current/docs/manualpages/Vec/VecScatterEnd.html">VecScatterEnd</a>(ctx,v,w,INSERT_VALUES,SCATTER_FORWARD);</li>
          </ul>
        </li>
        <li>
          Remember to free the scatter context when no longer needed
          <ul>
            <li> <a href="http://www.mcs.anl.gov/petsc/petsc-current/docs/manualpages/Vec/VecScatterDestroy.html">VecScatterDestroy</a>(ctx);</li>
          </ul>
        </li>
      </ul>

      Note that this simply concatenates in the parallel ordering of the vector.
      If you are using a vector from DMCreateGlobalVector() you likely want to
      first call DMDAGlobalToNaturalBegin/End() to scatter the original vector
      into the natural ordering in a new global vector before calling
      VecScatterBegin/End() to scatter the natural vector onto process 0.

      <h3><a name="sparse-matrix-ascii-format">How can I read in or write out a sparse matrix in Matrix Market, Harwell-Boeing, SLAPC or other ASCII format?</a></h3>

      See the examples in src/mat/examples/tests, specifically ex72.c, ex78.c,
      and ex32.c. You will likely need to modify the code slightly to match your
      required ASCII format. Note: Never read or write in parallel an ASCII
      matrix file, instead for reading: read in sequentially with a standalone
      code based on ex72.c, ex78.c, or ex32.c then save the matrix with the
      binary viewer PetscBinaryViewerOpen() and load the matrix in parallel in
      your "real" PETSc program with MatLoad(); for writing save with the binary
      viewer and then load with the sequential code to store it as ASCII.

      <h3><a name="setfromoptions">Does TSSetFromOptions(), SNESSetFromOptions() or KSPSetFromOptions() reset all the parameters I previously set or how come my TS/SNES/KSPSetXXX() does not seem to work?</a></h3>

      <p>
        If XXSetFromOptions() is used (with -xxx_type aaaa) to change the type of
        the object then all parameters associated with the previous type are
        removed.  Otherwise it does not reset parameters.
      </p>

      <p>
        TS/SNES/KSPSetXXX() commands that set properties for a particular type of
        object (such as KSPGMRESSetRestart()) ONLY work if the object is ALREADY
        of that type. For example, with
        <code>KSPCreate(PETSC_COMM_WORLD,&amp;ksp); KSPGMRESSetRestart(ksp,10);</code>
        the restart will be ignored since the type has not yet been set to GMRES.
        To have those values take effect you should do one of the following:
      </p>

      <ul style="list-style-type: none; padding: .5em;">
        <li><code>XXXCreate(..,&amp;obj);</code></li>
        <li>
          <code>XXXSetFromOptions(obj)</code>; allow setting the
          type from the command line, if it is not on the
          command line then the default type is automatically
          set
        </li>
        <li>
          <code>XXXSetYYYYY(obj,...)</code>;  if the obj is the
          appropriate type then the operation takes place
        </li>
        <li>
          <code>XXXSetFromOptions(obj)</code>; allow user to
          overwrite options hardwired in code (optional)<br>
        </li>
        <li>
          The other approach is to replace the first
          <code>XXXSetFromOptions()</code> to <code>XXXSetType(obj,type)</code>
          and hardwire the type at that point.
        </li>
      </ul>

      <h3><a name="makefiles">Can I use my own makefiles or rules for compiling code, instead of using PETSc's?</a></h3>

      Yes, see the section of the <a href="http://www.mcs.anl.gov/petsc/petsc-current/docs/manual.pdf">users manual</a> called Makefiles

      <h3><a name="cmake">Can I use CMake to build my own project that depends on PETSc?</a></h3>

      Use the FindPETSc.cmake module from <a
        href="https://github.com/jedbrown/cmake-modules/">this repository</a>.
      See the CMakeLists.txt from <a
        href="https://github.com/jedbrown/dohp">Dohp</a> for example usage.

      <h3><a name="carriagereturns">How can I put carriage returns in PetscPrintf() statements from Fortran?</a></h3>

      <p>
        You can use the same notation as in C, just put a \n in the string. Note
        that no other C format instruction is supported.
      </p>

      <p>
        Or you can use the Fortran concatination // and char(10); for example
        'some string'//char(10)//'another string on the next line'
      </p>

      <h3><a name="functionjacobian">Everyone knows that when you code Newton's method you should compute the function and its Jacobian at the same time. How can one do this in PETSc?</a></h3>

      <p>
        The update in Newton's method is computed as u^{n+1} = u^n - lambda
        * approx-inverse[J(u^n)] * F(u^n)]. The reason PETSc doesn't default to
        computing both the function and Jacobian at the same time is<br>
      </p>

      <ol>
        <li>
          In order to do the line search, F (u^n - lambda * step) may need to be
          computed for several lambda, the Jacobian is not needed for each of
          those and one does not know in advance which will be the final lambda
          until after the function value is computed, so many extra Jacobians may
          be computed.
        </li>
        <li>
          In the final step if || F(u^p)|| satisfies the convergence criteria
          then a Jacobian need not be computed.
        </li>
      </ol>

      <p>
        You are free to have your "FormFunction" compute as
        much of the Jacobian at that point as you like, keep
        the information in the user context (the final
        argument to FormFunction and FormJacobian) and then
        retreive the information in your FormJacobian()
        function.
      </p>

      <h3><a name="conditionnumber">How can I determine the condition number of a matrix?</a></h3>

      For small matrices, the condition number can be reliably computed using
      <code>-pc_type svd -pc_svd_monitor</code>.  For larger matrices, you can
      run with <code>-pc_type none -ksp_type gmres -ksp_monitor_singular_value
        -ksp_gmres_restart 1000</code> to get approximations to the condition
      number of the operator. This will generally be accurate for the largest
      singular values, but may overestimate the smallest singular value unless
      the method has converged. Make sure to avoid restarts. To estimate the
      condition number of the preconditioned operator, use <code>-pc_type
        somepc</code> in the last command.

      <h3><a name="invertmatrix">How can I compute the inverse of a matrix in PETSc?</a></h3>

      It is very expensive to compute the inverse of a matrix and very rarely
      needed in practice. We highly recommend avoiding algorithms that need it.
      The inverse of a matrix (dense or sparse) is essentially always dense, so
      begin by creating a dense matrix B and fill it with the identity matrix
      (ones along the diagonal), also create a dense matrix X of the same size
      that will hold the solution. Then factor the matrix you wish to invert with
      MatLUFactor() or MatCholeskyFactor(), call the result A. Then call MatMatSolve(A,B,X)
      to compute the inverse into X. <a href="#schurcomplement">See also</a>.

      <h3><a name="schurcomplement">How can I compute the Schur complement, Kbb - Kab * inverse(Kbb) * Kba in PETSc?</a></h3>

      <p>
        It is very expensive to compute the Schur complement of a matrix and very
        rarely needed in practice. We highly recommend avoiding algorithms that
        need it. The Schur complement of a matrix (dense or sparse) is essentially
        always dense, so begin by
      </p>

      <ul>
        <li>forming a dense matrix Kba,</li>
        <li>also create another dense matrix T of the same size.</li>
        <li>
          Then either factor the matrix Kaa directly with MatLUFactor() or
          MatCholeskyFactor(), or use MatGetFactor() followed by
          MatLUFactorSymbolic() followed by MatLUFactorNumeric() if you wish to
          use and external solver package like SuperLU_Dist.  Call the result A.
        </li>
        <li>Then call MatMatSolve(A,Kba,T).</li>
        <li>Then call MatMatMult(Kab,T,MAT_INITIAL_MATRIX,1.0,&amp;S).</li>
        <li>Now call MatAXPY(S,-1.0,Kbb,MAT_SUBSET_NONZERO).</li>
        <li>Followed by MatScale(S,-1.0);</li>
      </ul>

      For computing Schur complements like this it does not make sense to use the
      KSP iterative solvers since for solving many moderate size problems using
      a direct factorization is much faster than iterative solvers.  As you can
      see, this requires a great deal of work space and computation so is best
      avoided.  However, it is not necessary to assemble the Schur complement
      S in order to solve systems with it.

      Use MatCreateSchurComplement(Kaa,Kaa_pre,Kab,Kba,Kbb,&amp;S) to create
      a matrix that applies the action of S (using Kaa_pre to solve with Kaa),
      but does not assemble.  Alternatively, if you already have a block matrix
      K = [Kaa, Kab; Kba, Kbb] (in some ordering), then you can create index sets
      (IS) isa and isb to address each block, then use MatGetSchurComplement() to
      create the Schur complement and/or an approximation suitable for
      preconditioning.  Since S is generally dense, standard preconditioning
      methods cannot typically be applied directly to Schur complements.  There
      are many approaches to preconditioning Schur complements including using
      the SIMPLE approximation K_bb - Kba inv(diag(Kaa)) Kab to create a sparse
      matrix that approximates the Schur complement (this is returned by default
      for the optional "preconditioning" matrix in MatGetSchurComplement()).  An
      alternative is to interpret the matrices as differential operators and
      apply approximate commutator arguments to find a spectrally equivalent
      operation that can be applied efficiently (see the "PCD" preconditioners
      from Elman, Silvester, and Wathen).  A variant of this is the least squares
      commutator, which is closely related to the Moore-Penrose pseudoinverse,
      and is available in PCLSC which operates on matrices of type
      MATSCHURCOMPLEMENT.

      <h3><a name="fem">Do you have examples of doing unstructured grid finite element computations (FEM) with PETSc?</a></h3>

      There are at least two ways to write a finite element code using PETSc

      <ol>
        <li>
          use the Sieve construct in PETSc, this is a high
          level approach that uses a small number of
          abstractions to help you manage distributing the
          grid data structures and computing the elements into
          the matrices.
        </li>
        <li>
          manage the grid data structure yourself and use
          PETSc IS and VecScatter to communicate the required
          ghost point communication. See <a href="http://www.mcs.anl.gov/petsc/petsc-current/src/snes/examples/tutorials/ex10d/ex10.c.html">src/snes/examples/tutorials/ex10d/ex10.c</a>
        </li>
      </ol>

      <h3><a name="da_mpi_cart">The PETSc DA object decomposes the domain differently than the MPI_Cart_create() command. How can one use them together?</a></h3>

      <p>
        The MPI_Cart_create() first divides the mesh along the z direction, then
        the y, then the x. DMDA divides along the x, then y, then z. Thus, for
        example, rank 1 of the processes will be in a different part of the mesh
        for the two schemes. To resolve this you can create a new MPI
        communicator that you pass to DMDACreate() that renumbers the process
        ranks so that each physical process shares the same part of the mesh with
        both the DMDA and the MPI_Cart_create(). The code to determine the new
        numbering was provided by Rolf Kuiper.
      </p>

      <pre>
// the numbers of processors per direction are (int) x_procs, y_procs, z_procs respectively
// (no parallelization in direction 'dir' means dir_procs = 1)

MPI_Comm NewComm;
int MPI_Rank, NewRank, x,y,z;

// get rank from MPI ordering:
MPI_Comm_rank(MPI_COMM_WORLD, &amp;MPI_Rank);

// calculate coordinates of cpus in MPI ordering:
x = MPI_rank / (z_procs*y_procs);
y = (MPI_rank % (z_procs*y_procs)) / z_procs;
z = (MPI_rank % (z_procs*y_procs)) % z_procs;

// set new rank according to PETSc ordering:
NewRank = z*y_procs*x_procs + y*x_procs + x;

// create communicator with new ranks according to
PETSc ordering:
MPI_Comm_split(PETSC_COMM_WORLD, 1, NewRank, &amp;NewComm);

// override the default communicator (was
MPI_COMM_WORLD as default)
PETSC_COMM_WORLD = NewComm;
    </pre>

      <h3><a name="redistribute">The When solving a system with Dirichlet boundary conditions I can use MatZeroRows() to eliminate the Dirichlet rows but this results in a non-symmetric system. How can I apply Dirichlet boundary conditions but keep the matrix symmetric?</a></h3>

      <p>
        For nonsymmetric systems put the appropriate boundary solutions in the
        x vector and use MatZeroRows() followed by KSPSetOperators(). For symmetric
        problems use MatZeroRowsColumns() instead.  If you have many Dirichlet
        locations you can use MatZeroRows() (not MatZeroRowsColumns()) and
        -ksp_type preonly -pc_type redistribute, see the manual page for
        PCREDISTRIBUTE) and PETSc will repartition the parallel matrix for load
        balancing; in this case the new matrix solved remains symmetric even though
        MatZeroRows() is used.
      </p>

      <p>
        An alternative approach is when assemblying the matrix, (generating values
        and passing them to the matrix), never include locations for the Dirichlet
        grid points in the vector and matrix, instead take them into account as you
        put the other values into the load.
      </p>

      <h3><a name="matlab">How can I get PETSc Vecs and Mats to MATLAB or vice versa?</a></h3>

      There are five ways to work with PETSc and MATLAB

      <ol>
        <li>
          Using the MATLAB Engine, this allows PETSc to automatically call MATLAB
          to perform some specific computations. It does not allow MATLAB to be
          used interactively by the user. See the <a
            href="http://www.mcs.anl.gov/petsc/petsc-dev/docs/manualpages/Sys/PetscMatlabEngine.html">PetscMatlabEngine</a>.
        </li>

        <li>
          To save PETSc Mat and Vecs to files that can be read from MATLAB use <a
            href="http://www.mcs.anl.gov/petsc/petsc-dev/docs/manualpages/Viewer/PetscViewerBinaryOpen.html">PetscViewerBinaryOpen()</a>
          viewer and VecView() or MatView() to save objects for MATLAB and
          VecLoad() and MatLoad() to get the objects that MATLAB has saved. See
          PetscBinaryRead.m and PetscBinaryWrite.m in bin/matlab for loading and
          saving the objects in MATLAB.
        </li>

        <li>
          You can open a socket connection between MATLAB and PETSc to allow
          sending objects back and forth between an interactive MATLAB session
          and a running PETSc program. See
          <a href="http://www.mcs.anl.gov/petsc/petsc-dev/docs/manualpages/Viewer/PetscViewerSocketOpen.html">PetscViewerSocketOpen</a>()
          for access from the PETSc side and PetscOpenSocket in bin/matlab for
          access from the MATLAB side.
        </li>

        <li>
          You can save PETSc Vecs (not Mats) with the <a
            href="http://www.mcs.anl.gov/petsc/petsc-dev/docs/manualpages/Viewer/PetscViewerMatlabOpen.html">PetscViewerMatlabOpen</a>()
          viewer that saves .mat files can then be loaded into MATLAB.
        </li>
        <li>
          We are just being to develop in <a
            href="../developers/index.html">petsc-dev</a> an API to call most of
          the PETSc function directly from MATLAB; we could use help in
          developing this. See bin/matlab/classes/PetscInitialize.m
        </li>
      </ol>

      <h3><a name="cython">How do I get started with Cython so that I can extend petsc4py?</a></h3>

      Steps I used:

      <ol>
        <li>
          Learn how to <a href="http://docs.cython.org/src/quickstart/build.html">build a Cython module</a>
        </li>
        <li>
          Go through the simple example provided by Denis <a href="http://stackoverflow.com/questions/3046305/simple-wrapping-of-c-code-with-cython">here</a>.
          Note also the next comment that shows how to create numpy arrays in the Cython and pass them back.
        </li>
        <li>
          Check out <a href="http://docs.cython.org/src/tutorial/numpy.html">this page</a> which tells you how to get fast indexing
        </li>
        <li>
          Have a look at the petsc4py <a href="http://code.google.com/p/petsc4py/source/browse/src/PETSc/arraynpy.pxi">array source</a>
        </li>
      </ol>

      <hr>

      <h2><a name="execution">Execution</a></h2>

      <h3><a name="long-link-time">PETSc executables are SO big and take SO long to link.</a></h3>

      We find this annoying as well. On most machines PETSc can use shared
      libraries, so executables should be much smaller, run ./configure with the
      additional option --with-shared-libraries. Also, if you have room,
      compiling and linking PETSc on your machine's /tmp disk or similar local
      disk, rather than over the network will be much faster.

      <h3><a name="petsc-options">PETSc has so many options for my program that it is hard to keep them straight.</a></h3>

      Running the PETSc program with the option -help will print of many of the
      options. To print the options that have been specified within a program,
      employ -optionsleft to print any options that the user specified but were
      not actually used by the program and all options used; this is helpful for
      detecting typo errors.

      <h3><a name="petsc-log-info">PETSc automatically handles many of the details in parallel PDE solvers. How can I understand what is really happening within my program?</a></h3>

      You can use the option -info to get more details about the solution
      process. The option -log_summary provides details about the distribution of
      time spent in the various phases of the solution process. You can run with
      -ts_view or -snes_view or -ksp_view to see what solver options are being
      used. Run with -ts_monitor -snes_monitor or -ksp_monitor to watch
      convergence of the methods.  -snes_converged_reason and
      -ksp_converged_reason will indicate why and if the solvers have converged.

      <h3><a name="efficient-assembly">Assembling large sparse matrices takes a long time. What can I do make this process faster? or MatSetValues() is so slow, what can I do to speed it up?</a></h3>

      See the <a href="http://www.mcs.anl.gov/petsc/petsc-dev/docs/manual.pdf#nameddest=ch_performance">Performance chapter of the users manual</a> for many tips on this.

      <ol>
        <li>
          Preallocate enough space for the sparse matrix. For example, rather
          than calling MatCreateSeqAIJ(comm,n,n,0,PETSC_NULL,&amp;mat); call
          MatCreateSeqAIJ(comm,n,n,rowmax,PETSC_NULL,&amp;mat); where rowmax is
          the maximum number of nonzeros expected per row. Or if you know the
          number of nonzeros per row, you can pass this information in instead of
          the PETSC_NULL argument. See the manual pages for each of the
          MatCreateXXX() routines.
        </li>

        <li>
          Insert blocks of values into the matrix, rather than individual components.
        </li>
      </ol>


      <p>Preallocation of matrix memory is crucial for good performance for large problems, see:</p>

      <ul>
        <li><a href="http://www.mcs.anl.gov/petsc/petsc-current/docs/manual.pdf#sec_matsparse">http://www.mcs.anl.gov/petsc/petsc-current/docs/manual.pdf#sec_matsparse</a></li>
        <li><a href="http://www.mcs.anl.gov/petsc/petsc-current/docs/manualpages/Mat/MatCreateMPIAIJ.html">http://www.mcs.anl.gov/petsc/petsc-current/docs/manualpages/Mat/MatCreateMPIAIJ.html</a></li>
      </ul>

      <p>
        If you can set several nonzeros in a block at the same time, this is faster
        than calling MatSetValues() for each individual matrix entry.
      </p>

      <p>
        It is best to generate most matrix entries on the process they belong to
        (so they do not have to be stashed and then shipped to the owning process).
        Note: it is fine to have some entries generated on the "wrong" process,
        just not many.
      </p>

      <h3><a name="log-summary">How can I generate performance summaries with PETSc?</a></h3>

      Use these options at runtime: -log_summary. See the <a href="http://www.mcs.anl.gov/petsc/petsc-dev/docs/manual.pdf#nameddest=ch_performance">Performance chapter of the users manual</a>
      for information on interpreting the summary data. If using the PETSc
      (non)linear solvers, one can also specify -snes_view or -ksp_view for
      a printout of solver info. Only the highest level PETSc object used needs
      to specify the view option.

      <h3><a name="parallel-roundoff">Why do I get different answers on a different numbers of processors?</a></h3>

      Most commonly, you are using a preconditioner which behaves differently
      based upon the number of processors, such as Block-Jacobi which is the
      PETSc default. However, since computations are reordered in parallel, small
      roundoff errors will still be present with identical mathematical
      formulations. If you set a tighter linear solver tolerance (using
      -ksp_rtol), the differences will decrease.

      <h3><a name="mg-log">How do I know the amount of time spent on each level of the multigrid solver/preconditioner?</a></h3>

      Run with <code>-log_summary</code> and <code>-pc_mg_log</code>

      <h3><a name="datafiles">Where do I get the input matrices for the examples?</a></h3>

      Some makefiles use ${DATAFILESPATH}/matrices/medium and other files. These
      test matrices in PETSc binary format can be found with anonymous ftp from
      <a href="http://ftp.mcs.anl.gov">ftp.mcs.anl.gov</a> in the directory
      pub/petsc/matrices. The are not included with the PETSc distribution in the
      interest of reducing the distribution size.

      <h3><a name="info">When I dump some matrices and vectors to binary, I seem to be generating some empty files with .info extensions. What's the deal with these?</a></h3>

      PETSc binary viewers put some additional information into .info files like
      matrix block size; it is harmless but if you really don't like it you can
      use -viewer_binary_skip_info or PetscViewerBinarySkipInfo() note you need
      to call PetscViewerBinarySkipInfo() before PetscViewerFileSetName(). In
      other words you cannot use PetscViewerBinaryOpen() directly.

      <h3><a name="slowerparallel">Why is my parallel solver slower than my sequential solver?</a></h3>

      This can happen for many reasons:

      <ul>
        <li>
          First make sure it is truely the time in KSPSolve() that is slower (by
          running the code with <a href="#log-summary">-log_summary</a>).
          Often the slower time is in <a href="#slow">generating the matrix</a>
          or some other operation.
        </li>

        <li>
          There must be enough work for each process to overweigh the
          communication time. We recommend an absolute minimum of about 10,000
          unknowns per process, better is 20,000 or more.
        </li>

        <li>
          Make sure the <a href="#computers">communication speed of the parallel computer</a>
          is good enough for parallel solvers.
        </li>

        <li>
          Check the number of solver iterates with the parallel solver against
          the sequential solver. Most preconditioners require more iterations
          when used on more processes, this is particularly true for block
          Jaccobi, the default parallel preconditioner, you can try -pc_type asm
          (<a href="http://www.mcs.anl.gov/petsc/petsc-current/docs/manualpages/PC/PCASM.html">PCASM</a>)
          its iterations scale a bit better for more processes.  You may also consider
          multigrid preconditioners like <a href="http://www.mcs.anl.gov/petsc/petsc-current/docs/manualpages/PC/PCMG.html">PCMG</a>
          or BoomerAMG in <a href="http://www.mcs.anl.gov/petsc/petsc-current/docs/manualpages/PC/PCHYPRE.html">PCHYPRE</a>.
        </li>
      </ul>

      <h3><a name="singleprecision">When using PETSc in single precision mode (--with-precision=single when running ./configure) are the operations done in single or double precision?</a></h3>

      PETSc does NOT do any explicit conversion of single precision to double
      before performing computations; this it depends on the hardware and
      compiler what happens. For example, the compiler could choose to put the
      single precision numbers into the usual double precision registers and then
      use the usual double precision floating point unit.  Or it could use SSE2
      instructions that work directly on the single precision numbers. It is
      a bit of a mystery what decisions get made sometimes. There may be compiler
      flags in some circumstances that can affect this.

      <h3><a name="newton">Why is Newton's method (SNES) not converging?</a></h3>

      Newton's method may not converge for many reasons, here are some of the most common.

      <ul>
        <li>The Jacobian is wrong (or correct in sequential but not in parallel).</li>
        <li>The linear system <a href="#kspdiverged">is not solved</a> or is not solved accurately enough.</li>
        <li>The Jacobian system has a singularity that the linear solver is not handling.</li>
        <li>There is a bug in the function evaluation routine.</li>
        <li>The function is not continuous or does not have continuous first derivatives (e.g. phase change or TVD limiters).</li>
        <li>
          The equations may not have a solution (e.g. limit cycle instead of
          a steady state) or there may be a "hill" between the initial guess and
          the steady state (e.g. reactants must ignite and burn before reaching
          a steady state, but the steady-state residual will be larger during
          combustion).
        </li>
      </ul>

      Here are some of the ways to help debug lack of convergence of Newton.

      <ul>
        <li>Run with the options <code>-snes_monitor -ksp_monitor_true_residual -snes_converged_reason -ksp_converged_reason</code>.
          <ul>
            <li>
              If the linear solve does not converge, check if the Jacobian is
              correct, then see <a href="#kspdiverged">this question</a>.
            </li>
            <li>
              If the preconditioned residual converges, but the true residual
              does not, the preconditioner may be singular.
            </li>
            <li>
              If the linear solve converges well, but the line search fails, the
              Jacobian may be incorrect.
            </li>
          </ul>
        </li>

        <li>
          Run with <code>-pc_type lu</code> or <code>-pc_type svd</code> to see
          if the problem is a poor linear solver
        </li>

        <li>
          Run with <code>-mat_view</code> or <code>-mat_view_draw</code> to see
          if the Jacobian looks reasonable
        </li>

        <li>
          Run with <code>-snes_type test -snes_test_display</code> to see if the
          Jacobian you are using is wrong. Compare the output when you add
          <code>-mat_fd_type ds</code> to see if the result is sensitive to the
          choice of differencing parameter.
        </li>

        <li>
          Run with <code>-snes_mf_operator -pc_type lu</code> to see if the
          Jacobian you are using is wrong. If the problem is too large for
          a direct solve, try <code>-snes_mf_operator -pc_type ksp -ksp_ksp_rtol
            1e-12</code>. Compare the output when you add <code>-mat_mffd_type
            ds</code> to see if the result is sensitive to choice of differencing
          parameter.
        </li>

        <li>Run on one processor to see if the problem is only in parallel.</li>

        <li>
          Run with <code>-snes_ls_monitor</code> to see if the line search is failing
          (this is usually a sign of a bad Jacobian) use -info in PETSc 3.1 and
          older versions
        </li>

        <li>
          Run with <code>-info</code> to get more detailed information on the
          solution process.
        </li>
      </ul>

      Here are some ways to help the Newton process if everything above checks out

      <ul>
        <li>
          Run with grid sequencing (<code>-snes_grid_sequence</code> if working
          with a DM is all you need) to generate better initial guess on your
          finer mesh
        </li>

        <li>
          Run with quad precision (./configure with --with-precision=__float128
          --download-f2cblaslapack with PETSc 3.2 and later and recent versions
          of the GNU compilers)
        </li>

        <li>
          Change the units (nondimensionalization), boundary condition scaling,
          or formulation so that the Jacobian is better conditioned.
        </li>

        <li>
          Mollify features in the function that do not have continuous first
          derivatives (often occurs when there are "if" statements in the
          residual evaluation, e.g.  phase change or TVD limiters). Use
          a variational inequality solver (SNESVIRS) if the discontinuities are
          of fundamental importance.
        </li>

        <li>
          Try a trust region method (<code>-ts_type tr</code>, may have to adjust
          parameters).
        </li>

        <li>
          Run with some continuation parameter from a point where you know the
          solution, see TSPSEUDO for steady-states.
        </li>

        <li>
          There are homotopy solver packages like PHCpack that can get you all
          possible solutions (and tell you that it has found them all) but those
          are not scalable and cannot solve anything but small problems.
        </li>
      </ul>

      <h3><a name="kspdiverged">Why is the linear solver (KSP) not converging?</a></h3>

      <p>
        Always run with <code>-ksp_converged_reason -ksp_monitor_true_residual</code>
        when trying to learn why a method is not converging. Common reasons for
        KSP not converging are
      </p>

      <ul>
        <li>
          The equations are singular by accident (e.g. forgot to impose boundary
          conditions). Check this for a small problem using <code>-pc_type svd
            -pc_svd_monitor</code>.
        </li>

        <li>
          The equations are intentionally singular (e.g.  constant null space),
          but the Krylov method was not informed, see KSPSetNullSpace().
        </li>

        <li>
          The equations are intentionally singular and KSPSetNullSpace() was
          used, but the right hand side is not consistent. You may have to call
          MatNullSpaceRemove() on the right hand side before calling KSPSolve().
        </li>

        <li>
          The equations are indefinite so that standard preconditioners don't
          work. Usually you will know this from the physics, but you can check
          with <code>-ksp_compute_eigenvalues -ksp_gmres_restart 1000 -pc_type none</code>.
          For simple saddle point problems, try <code>-pc_type fieldsplit
            -pc_fieldsplit_type schur -pc_fieldsplit_detect_saddle_point</code>.
          For more difficult problems, read the literature to find robust methods
          and ask petsc-users@mcs.anl.gov or petsc-maint@mcs.anl.gov if you want
          advice about how to implement them.
        </li>

        <li>
          If the method converges in preconditioned residual, but not in true
          residual, the preconditioner is likely singular or nearly so. This is
          common for saddle point problems (e.g. incompressible flow) or strongly
          nonsymmetric operators (e.g. low-Mach hyperbolic problems with large
          time steps).
        </li>

        <li>
          The preconditioner is too weak or is unstable. See if <code>-pc_type
            asm -sub_pc_type lu</code> improves the convergence rate. If GMRES is
          losing too much progress in the restart, see if longer restarts help
          <code>-ksp_gmres_restart 300</code>. If a transpose is available, try
          <code>-ksp_type bcgs</code> or other methods that do not require
          a restart. (Note that convergence with these methods is frequently
          erratic.)
        </li>

        <li>
          The preconditioner is nonlinear (e.g. a nested iterative solve), try
          <code>-ksp_type fgmres</code> or <code>-ksp_type gcr</code>.
        </li>

        <li>
          You are using geometric multigrid, but some equations (often boundary
          conditions) are not scaled compatibly between levels. Try
          <code>-pc_mg_galerkin</code> to algebraically construct a correctly
          scaled coarse operator or make sure that all the equations are scaled
          in the same way if you want to use rediscretized coarse levels.
        </li>

        <li>
          The matrix is very ill-conditioned. Check the <a href="#conditionnumber">condition number</a>.
          <ul>
            <li> Try to improve it by choosing the relative scaling of components/boundary conditions.</li>
            <li>Try <code>-ksp_diagonal_scale -ksp_diagonal_scale_fix</code>.</li>
            <li>Perhaps change the formulation of the problem to produce more friendly algebraic equations.</li>
          </ul>
        </li>

        <li>
          The matrix is nonlinear (e.g. evaluated using finite differencing of
          a nonlinear function). Try different differencing parameters,
          <code>./configure --with-precision=__float128 --download-f2cblaslapack</code>,
          check if it converges in "easier" parameter regimes.
        </li>

        <li>A symmetric method is being used for a non-symmetric problem.</li>

        <li>
          Classical Gram-Schmidt is becoming unstable, try <code>-ksp_gmres_modifiedgramschmidt</code>
          or use a method that orthogonalizes differently, e.g. <code>-ksp_type gcr</code>.
        </li>
      </ul>

      <hr>

      <h2><a name="debugging">Debugging</a></h2>

      <h3><a name="debug-ibm">How do I turn off PETSc signal handling so I can use the -C option on xlF?</a></h3>

      <p>Immediately after calling PetscInitialize() call PetscPopSignalHandler()</p>

      <p>
        Some Fortran compilers including the IBM xlf, xlF etc compilers have
        a compile option (-C for IBM's) that causes all array access in Fortran
        to be checked that they are in-bounds. This is a great feature but does
        require that the array dimensions be set explicitly, not with a *.
      </p>

      <h3><a name="start_in_debugger-doesnotwork">How do I debug if -start_in_debugger does not work on my machine?</a></h3>

      <p> On newer Mac OSX machines - one has to be in admin group to be able to use debugger</p>

      <p>
        On newer UBUNTU linux machines - one has to disable <a href="https://wiki.ubuntu.com/Security/Features#ptrace">ptrace_scop</a>
        with "sudo echo 0 &gt; /proc/sys/kernel/yama/ptrace_scope" - to get start
        in debugger working.
      </p>

      <p>
        If start_in_debugger does not really work on your OS, for a uniprocessor
        job, just try the debugger directly, for example: gdb ex1. You can also
        use Totalview which is a good graphical parallel debugger.
      </p>

      <h3><a name="debug-hang">How do I see where my code is hanging?</a></h3>

      You can use the -start_in_debugger option to start all processes in the
      debugger (each will come up in its own xterm) or run in Totalview. Then use
      cont (for continue) in each xterm. Once you are sure that the program is
      hanging, hit control-c in each xterm and then use 'where' to print a stack
      trace for each process.

      <h3><a name="debug-inspect">How can I inspect Vec and Mat values when in the debugger?</a></h3>

      <p>
        I will illustrate this with gdb, but it should be similar on other
        debuggers. You can look at local Vec values directly by obtaining the
        array. For a Vec v, we can print all local values using
      </p>

      <pre>
(gdb) p ((Vec_Seq*) v-&gt;data)-&gt;array[0]@v-&gt;map.n
    </pre>

      <p>
        However, this becomes much more complicated for a matrix.  Therefore, it
        is advisable to use the default viewer to look at the object. For a Vec
        v and a Mat m, this would be
      </p>

      <pre>
  (gdb) call VecView(v, 0)
  (gdb) call MatView(m, 0)
    </pre>

      <p>or with a communicator other than MPI_COMM_WORLD,</p>

      <pre>
(gdb) call MatView(m, PETSC_VIEWER_STDOUT_(m-&gt;comm))
    </pre>

      <p>
        Totalview 8.8.0 has a new feature that allows libraries to provide their
        own code to display objects in the debugger. Thus in theory each PETSc
        object, Vec, Mat etc could have custom code to print values in the
        object. We have only done this for the most elementary display of Vec and
        Mat. See the routine TV_display_type() in src/vec/vec/interface/vector.c
        for an example of how these may be written. Contact us if you would like
        to add more.
      </p>

      <h3><a name="libimf">Error while loading shared libraries: libimf.so: cannot open shared object file: No such file or directory.</a></h3>

      <p>
        The Intel compilers use shared libraries (like libimf) that cannot by
        default at run time. When using the Intel compilers (and running the
        resulting code) you must make sure that the proper Intel initialization
        scripts are run.  This is usually done by putting some code into your
        .cshrc, .bashrc, .profile etc file. Sometimes on batch file systems that
        do now access your initialization files (like .cshrc) you must include
        the initialization calls in your batch file submission.
      </p>

      For example, on my Mac using csh I have the following in my .cshrc file

      <pre>
source /opt/intel/cc/10.1.012/bin/iccvars.csh
source /opt/intel/fc/10.1.012/bin/ifortvars.csh
source /opt/intel/idb/10.1.012/bin/idbvars.csh
    </pre>

      in my .profile I have

      <pre>
source /opt/intel/cc/10.1.012/bin/iccvars.sh
source /opt/intel/fc/10.1.012/bin/ifortvars.sh
source /opt/intel/idb/10.1.012/bin/idbvars.sh
    </pre>

      <h3><a name="objecttypenotset">What does Object Type not set: Argument # n mean?</a></h3>

      Many operations on PETSc objects require that the specific type of the
      object be set before the operations is performed. You must call
      XXXSetType() or XXXSetFromOptions() before you make the offending call. For
      example, MatCreate(comm,&amp;A); MatSetValues(A,....); will not work.  You
      must add MatSetType(A,...) or MatSetFromOptions(A,....); before the call to
      MatSetValues();

      <h3><a name="split">What does <code>Error detected in PetscSplitOwnership() about "sum of local lengths ...":</code> mean?</a></h3>

      In a previous call to VecSetSizes(), MatSetSizes(), VecCreateXXX() or
      MatCreateXXX() you passed in local and global sizes that do not make sense
      for the correct number of processors. For example if you pass in a local
      size of 2 and a global size of 100 and run on two processors, this cannot
      work since the sum of the local sizes is 4, not 100.

      <h3><a name="valgrind">What does <code>Corrupt argument or Caught signal or SEQV or segmentation violation or bus error</code> mean? Can I use valgrind to debug memory corruption issues?</a></h3>

      <p>
        Sometimes it can mean an argument to a function is invalid. In Fortran
        this may be caused by forgeting to list an argument in the call,
        especially the final ierr.
      </p>

      <p>
        Otherwise it is usually caused by memory corruption; that is somewhere
        the code is writing out of array bounds. To track this down rerun the
        debug version of the code with the option -malloc_debug. Occasionally the
        code may crash only with the optimized version, in that case run the
        optimized version with -malloc_debug. If you determine the problem is
        from memory corruption you can put the macro CHKMEMQ in the code near the
        crash to determine exactly what line is causing the problem.
      </p>

      If -malloc_debug does not help: on GNU/Linux and Apple Mac OS X machines
      - you can try using<a href="http://valgrind.org/">http://valgrind.org</a>
      to look for memory corruption. - Make sure valgrind is installed

      <ul>
        <li>Recommend building PETSc with <code>--download-mpich --with-debugging</code> [debugging is enabled by default]</li>
        <li>Compile application code with this build of PETSc</li>
        <li>run with valgrind using: <code>${PETSC_DIR}/bin/petscmpiexec -valgrind -n NPROC PETSCPROGRAMNAME -malloc off PROGRAMOPTIONS</code></li>
        <li>or invoke valgrind directly with: <code>mpiexec -n NPROC valgrind --tool=memcheck -q --num-callers=20 --log-file=valgrind.log.%p PETSCPROGRAMNAME -malloc off PROGRAMOPTIONS</code></li>
      </ul>

      Notes:

      <ul>
        <li>option <code>--with-debugging</code> enables valgrind to give stack trace with additional source-file:line-number info.</li>
        <li>option <code>--download-mpich</code> gives valgrind clean MPI - hence the recommendation.</li>
        <li>Wrt Other MPI impls, Open MPI should also work. MPICH1 will not work.</li>
        <li>if <code>--download-mpich</code> is used - mpiexec will be in PETSC_ARCH/bin</li>
        <li><code>--log-file=valgrind.log.%p</code> option tells valgrind to store the output from each proc in a different file [as %p i.e PID, is different for each MPI proc].</li>
        <li>On Apple you need the additional valgrind option <code>--dsymutil=yes</code></li>
        <li>memcheck will not find certain array access that violate static array declarations so if memcheck runs clean you can try the <code>--tool=exp-ptrcheck</code> instead.</li>
      </ul>

      <h3><a name="zeropivot">What does <code>Detected zero pivot in LU factorization</code> mean?</a></h3>

      <p>
        A zero pivot in LU, ILU, Cholesky, or ICC sparse factorization does not
        always mean that the matrix is singular. You can use '-pc_factor_shift_type
        NONZERO -pc_factor_shift_amount [amount]' or '-pc_factor_shift_type
        POSITIVE_DEFINITE'; '-[level]_pc_factor_shift_type NONZERO
        -pc_factor_shift_amount [amount]'   or '-[level]_pc_factor_shift_type
        POSITIVE_DEFINITE' to prevent the zero pivot. [level] is "sub" when lu,
        ilu, cholesky, or icc are employed in each individual block of the bjacobi
        or ASM preconditioner; and [level] is "mg_levels" or "mg_coarse" when lu,
        ilu, cholesky, or icc are used inside multigrid smoothers or to the coarse
        grid solver.  See PCFactorSetShiftType(), PCFactorSetAmount().
      </p>

      <p>This error can also happen if your matrix is singular, see KSPSetNullSpace() for how to handle this.</p>

      <p>
        If this error occurs in the zeroth row of the matrix, it is likely you have
        an error in the code that generates the matrix.
      </p>

      <h3><a name="xwindows">You create <code>Draw</code> windows or <code>ViewerDraw</code> windows or use options <code>-ksp_monitor_draw</code> or <code>-snes_monitor_draw</code> and the program seems to run OK but windows never open.</a></h3>

      The libraries were compiled without support for X windows. Make sure that
      ./configure was run with the option <code>--with-x</code>

      <h3><a name="memory">The program seems to use more and more memory as it runs, even though you don't think you are allocating more memory.</a></h3>

      Problem: Possibly some of the following:

      <ol>
        <li>You are creating new PETSc objects but never freeing them.</li>

        <li>There is a memory leak in PETSc or your code.</li>

        <li>
          Something much more subtle: (if you are using Fortran). When you
          declare a large array in Fortran, the operating system does not
          allocate all the memory pages for that array until you start using the
          different locations in the array. Thus, in a code, if at each step you
          start using later values in the array your virtual memory usage will
          "continue" to increase as measured by <code>ps</code> or <code>top</code>.
        </li>

        <li>
          You are running with the -log, -log_mpe, or -log_all option. He a great
          deal of logging information is stored in memory until the conclusion of
          the run.
        </li>

        <li>
          You are linking with the MPI profiling libraries; these cause logging
          of all MPI activities. Another Symptom is at the conclusion of the run
          it may print some message about writing log files.
        </li>
      </ol>

      Cures:

      <ol>
        <li>
          Run with the -malloc_debug option and -malloc_dump. Or use the commands
          PetscMallocDump() and PetscMallocLogDump() sprinkled in your code to
          track memory that is allocated and not later freed. Use the commands
          PetscMallocSpace() and PetscGetResidentSetSize() to monitor memory
          allocated and total memory used as the code progresses.
        </li>

        <li>This is just the way Unix works and is harmless.</li>

        <li>
          Do not use the -log, -log_mpe, or -log_all option, or use
          PLogEventDeactivate() or PLogEventDeactivateClass(),
          PLogEventMPEDeactivate() to turn off logging of specific events.
        </li>

        <li>Make sure you do not link with the MPI profiling libraries.</li>
      </ol>

      <h3><a name="key">When calling MatPartitioningApply() you get a message Error! Key 16615 not found</a></h3>

      The graph of the matrix you are using is not symmetric. You must use symmetric matrices for partitioning.

      <h3><a name="gmres">With GMRES At restart the second residual norm printed does not match the first.</a></h3>

      <pre>
26 KSP Residual norm 3.421544615851e-04
27 KSP Residual norm 2.973675659493e-04
28 KSP Residual norm 2.588642948270e-04
29 KSP Residual norm 2.268190747349e-04
30 KSP Residual norm 1.977245964368e-04
30 KSP Residual norm 1.994426291979e-04 &lt;----- At restart the residual norm is printed a second time  
    </pre>

      <p>
        <b>Problem</b>: Actually this is not surprising. GMRES computes the norm of the
        residual at each iteration via a recurrence relation between the norms of
        the residuals at the previous iterations and quantities computed at the
        current iteration; it does not compute it via directly || b - A x^{n} ||.
        Sometimes, especially with an ill-conditioned matrix, or computation of the
        matrix-vector product via differencing, the residual norms computed by
        GMRES start to "drift" from the correct values. At the restart, we compute
        the residual norm directly, hence the "strange stuff," the difference
        printed. The drifting, if it remains small, is harmless (doesn't effect the
        accuracy of the solution that GMRES computes).
      </p>

      <p>
        <b>Cure</b>: There realy isn't a cure, but if you use a more powerful
        preconditioner the drift will often be smaller and less noticeable. Of if
        you are running matrix-free you may need to tune the matrix-free
        parameters.
      </p>

      <h3><a name="doubleits">Why do some Krylov methods seem to print two residual norms per iteration?</a></h3>

      <pre>
1198 KSP Residual norm 1.366052062216e-04
1198 KSP Residual norm 1.931875025549e-04
1199 KSP Residual norm 1.366026406067e-04
1199 KSP Residual norm 1.931819426344e-04
    </pre>

      <p>
        Some Krylov methods, for example tfqmr, actually have a "sub-iteration"
        of size 2 inside the loop; each of the two substeps has its own matrix
        vector product and application of the preconditioner and updates the
        residual approximations. This is why you get this "funny" output where it
        looks like there are two residual norms per iteration. You can also think
        of it as twice as many iterations.
      </p>

      <h3><a name="dylib">Unable to locate PETSc dynamic library /home/balay/spetsc/lib/libg/linux/libpetsc</a></h3>

      When using DYNAMIC libraries - the libraries cannot be moved after they are
      installed. This could also happen on clusters - where the paths are
      different on the (run) nodes - than on the (compile) front-end. Do not use
      dynamic libraries &amp; shared libraries. Run ./configure with
      <code>--with-shared-libraries=0 --with-dynamic-loading=0</code>

      <h3><a name="bisect">How do I determine what update to PETSc broke my code?</a></h3>

      If at some point [in petsc code history] you had a working code - but the
      latest petsc code broke it, its possible to determine the petsc code change
      that might have caused this behavior. This is achieved by:

      <ul>
        <li>using <a href="http://mercurial.selenic.com/">Mercurial</a> DVCS to access petsc-dev sources [and BuildSystem sources]</li>

        <li>knowing the changeset number [in mercurial] for the <b>known working</b> version of petsc</li>

        <li>knowing the changeset number [in mercurial] for the <b>known broken</b> version of petsc</li>

        <li>using <a href="http://mercurial.selenic.com/wiki/BisectExtension">bisect</a> functionality of mercurial</li>
      </ul>

      This process can be as follows:

      <ul>
        <li>get petsc-dev and BuildSystem sources:
          <ul>
            <li><code>hg clone http://petsc.cs.iit.edu/petsc/petsc-dev</code></li>
            <li><code>hg clone http://petsc.cs.iit.edu/petsc/BuildSystem petsc-dev/config/BuildSystem</code></li>
          </ul>
        </li>

        <li>
          Find the <b>good</b> and <b>bad</b> markers to
          start the bisection process. This can be done either by checking
          <code>hg log</code> or <code>hg view</code> or <a href="http://petsc.cs.iit.edu/petsc/petsc-dev">http://petsc.cs.iit.edu/petsc/petsc-dev</a>
          or <a href="http://petsc.cs.iit.edu/petsc/BuildSystem">http://petsc.cs.iit.edu/petsc/BuildSystem</a>
          or the web history of petsc-release clones. Lets say the known bad
          changeset is 21af4baa815c and known good changeset is 5ae5ab319844
        </li>

        <li>
          Now start the bisection process with these known revisions. [build PETSc, and test your code to confirm known good/bad behavior]
          <ul>
            <li><code>hg update -C 21af4baa815c</code></li>
            <li><code>hg update -C --date "&lt;`hg parent --template '{date|date}'`" -R config/BuildSystem</code></li>
            <li>&lt;build/test/confirm-bad&gt;</li>
            <li><code>hg bisect --bad</code></li>
            <li><code>hg update -C 5ae5ab319844</code></li>
            <li><code>hg update -C --date "&lt;`hg parent --template '{date|date}'`" -R config/BuildSystem</code></li>
            <li>&lt;build/test/confirm-good&gt;</li>
            <li><code>hg bisect --good</code></li>
            <li><code>hg update -C --date "&lt;`hg parent --template '{date|date}'`" -R config/BuildSystem</code></li>
          </ul>
        </li>

        <li>
          Now until done - keep bisecting, building PETSc, and testing your code with it and determine if the code is working or not. i.e:
          <ul>
            <li>
              if &lt;build&gt; broken:
=======
  <body style="background-color: rgb(213, 234, 255);">
    <table width="100%">
      <tbody>
        <tr>
          <td valign="top" width="25%">
            <h1><font color="#ff0000" size="7">PETSc</font></h1>
            <ul>
              <li><a href="../index.html"><strong>Home</strong></a></li>
            </ul>
          </td>
          <td width="75%"><!--##begin-->
            <h1>Docs:&nbsp; FAQ</h1>
            <!--##end--> </td>
        </tr>
        <tr>
          <td colspan="2" width="100%">
            <hr color="#ff5b5b" size="4"> </td>
        </tr>
        <tr>
          <td valign="top" width="25%">
            <ul>
              <li><a href="../download/index.html"><strong>Download</strong></a></li>
              <li><a href="../features/index.html"><strong>Features</strong></a></li>
              <li><a href="index.html"><strong>Documentation</strong></a>
                <ul>
                  <li><a href="index.html#Manual"><strong>Manual pages
                        and Users Manual</strong></a></li>
                  <li><a href="referencing.html"><strong>Referencing&nbsp;


                        PETSc</strong></a></li>
                  <li><a href="tutorials/index.html"><strong>Tutorials</strong></a></li>
                  <li><strong><a href="installation.html">Installation</a>
                    </strong></li>
                  <li><strong></strong><strong><a href="ams.html">AMS</a></strong></li>
                  <li><strong><a href="changes/index.html">Changes</a></strong></li>
                  <li><strong><a href="bugreporting.html">Bug Reporting</a></strong></li>
                  <li><strong><a href="codemanagement.html">Code
                        Management</a></strong></li>
                  <li><strong><font color="#ff0000">FAQ</font> </strong></li>
                  <li><strong><a href="copyright.html">License</a> </strong></li>
                </ul>
              </li>
              <li><a href="../publications/index.html"><strong>Applications/Publications</strong></a></li>
              <li><a href="../miscellaneous/index.html"><strong>Miscellaneous</strong></a></li>
              <li><a href="../miscellaneous/external.html"><strong>External


                    Software</strong></a></li>
              <li><a href="../developers/index.html"><strong>Developers
                    Site</strong></a></li>
            </ul>
          </td>
          <td valign="top" width="75%"><!--##begin-->
            <h4><a href="faq.html#General">General</a></h4>
            <menu>
              <li><a href="faq.html#petsc-mailing-list">How can I
                  subscribe to the PETSc&nbsp;mailing lists?</a></li>
              <li><a href="faq.html#book">Any useful books on numerical
                  computing?</a><br>
              </li>
              <li><a href="faq.html#computers">What kind of parallel
                  computers or clusters are needed to use PETSc?</a></li>
              <li><a href="faq.html#license">What kind of license is
                  PETSc released under?</a></li>
              <li><a href="faq.html#why-c">Why is PETSc programmed in C,
                  instead of Fortran or C++?</a> </li>
              <li><a href="faq.html#logging-overhead">Does all the PETSc
                  error checking and logging reduce PETSc's efficiency?</a></li>
              <li><a href="faq.html#work-efficiently">How do such a
                  small group of people manage to write and maintain
                  such a large and marvelous package as PETSc?</a></li>
              <li><a href="faq.html#complex">For complex numbers will I
                  get better performance using C or C++?&nbsp;</a></li>
              <li><a href="faq.html#different">How come when I run the
                  same program on the same number of processes I get
                  "different" answers"?</a></li>
              <li><a href="faq.html#differentiterations">How come when I
                  run the same linear solver with different number of
                  processes it takes a different number of iterations?</a></li>
              <li><a href="faq.html#newremotebranches">How come I get an
                  hg error indicating "new remote branches" might be
                  created when I try to push?</a></li>
              <li><a href="faq.html#gpus">Can PETSc use GPUs to speed up
                  the computation time?</a></li>
              <li><a href="faq.html#precision">Can I run PETSc with
                  extended precision?</a></li>
              <li><a href="faq.html#qd">Why doesn't PETSc use QD to
                  implement support for extended precision?</a></li>
            </menu>
            <h4><a href="faq.html#Installation">Installation</a></h4>
            <menu>
              <li><a href="faq.html#already-installed">How do I begin
                  using PETSc if the software has already been
                  completely built and installed by someone else?</a></li>
              <li><a href="faq.html#reduce-disk-space">The PETSc
                  distribution is SO large. How can I reduce my disk
                  space usage?</a></li>
              <li><a href="faq.html#petsc-uni">I want to use PETSc only
                  for uniprocessor programs. Must I still install and
                  use a version of MPI?</a></li>
              <li><a href="faq.html#no-x">Can I install PETSc to not use
                  X windows (either under Unix or Windows with gcc, the
                  gnu compiler)?</a></li>
              <li><a href="faq.html#use-mpi">Why do you use MPI</a>?</li>
              <li><a href="faq.html#mpi-compilers">What do I do if my
                  MPI compiler wrappers are invalid</a>?</li>
              <li><a href="faq.html#64-bit-indices">When should/can I
                  use the ./configure option --with-64-bit-indices</a>?</li>
              <li><a href="faq.html#install-petsc4py-dev">How do I
                  install petsc4py with the development PETSc</a>?</li>
              <li><a href="faq.html#gfortran">What Fortran compiler do
                  you recommend for the Apple Mac OS X?</a><br>
              </li>
            </menu>
            <p><a href="#usage"><b>Usage</b></a></p>
            <ul>
              <li><a href="#redirectstdout">How can I redirect PETSc's
                  stdout and stderr when programming with a GUI
                  interface in Windows Developer Studio or to C++
                  streams?</a></li>
              <li><a href="#hypre">I want to use hypre boomerAMG without
                  GMRES but when I run -pc_type hypre -pc_hypre_type
                  boomeramg -ksp_type preonly I don't get a very
                  accurate answer!</a></li>
              <li><a href="#nosaij">You have AIJ and BAIJ matrix
                  formats, and SBAIJ for symmetric storage, how come no
                  SAIJ?</a></li>
              <li><a href="#domaindecomposition">How do I use PETSc for
                  domain decomposition?</a></li>
              <li><a href="#blocks">Can I create BAIJ matrices with
                  different size blocks for different block rows?</a></li>
              <li><a href="faq.html#mpi-vec-access">How do I access
                  values from a parallel PETSc vector on a different
                  process than the one that owns the values?</a></li>
              <li><a href="faq.html#mpi-vec-to-seq-vec">How do I collect
                  all the values from a parallel PETSc vector into a
                  sequential vector on each processor?</a></li>
              <li><a href="faq.html#mpi-vec-to-mpi-vec">How do I collect
                  all the values from a parallel PETSc vector into a
                  vector on the zeroth (or any particular) processor?</a></li>
              <li><a href="faq.html#sparse-matrix-ascii-format">How can
                  I read in or write out a sparse matrix in Matrix
                  Market, Harwell-Boeing, SLAPC or other ASCII format?</a></li>
              <li><a href="faq.html#setfromoptions">Does
                  TSSetFromOptions(), SNESSetFromOptions() or
                  KSPSetFromOptions() reset all the parameters I set or
                  how come TS/SNES/KSPSetXXX() don't seem to work?</a></li>
              <li><a href="faq.html#makefiles">Can I use my own
                  makefiles or rules for compiling code, rather than
                  PETSc's?</a></li>
              <li><a href="faq.html#cmake">Can I use CMake to build my
                  own project that depends on PETSc?</a></li>
              <li><a href="faq.html#carriagereturns">How can I put
                  carriage returns in PetscPrintf() statements from
                  Fortran?</a></li>
              <li><a href="faq.html#functionjacobian">Everyone knows
                  that when you code Newton's method you should compute
                  the function and its Jacobian at the same time. How
                  can one do this in PETSc?</a></li>
              <li><a href="faq.html#conditionnumber">How can I determine
                  the condition number of a matrix?</a></li>
              <li><a href="faq.html#invertmatrix">How can I compute the
                  inverse of a PETSc matrix?</a></li>
              <li><a href="faq.html#schurcomplement">How can I compute a
                  Schur complement: Kbb - Kba *inverse(Kaa)*Kab?</a></li>
              <li><a href="faq.html#fem">Do you have examples of doing
                  unstructured grid finite element computations (FEM)
                  with PETSc?</a></li>
              <li><a href="faq.html#da_mpi_cart">The PETSc DMDA object
                  decomposes the domain differently than the
                  MPI_Cart_create() command. How can one use them
                  together?</a></li>
              <li><a href="faq.html#redistribute">When solving a system
                  with Dirichlet boundary conditions I can use
                  MatZeroRows() to eliminate the Dirichlet rows but this
                  results in a non-symmetric system. How can I apply
                  Dirichlet boundary conditions and yet keep the matrix
                  symmetric?</a></li>
              <li><a href="faq.html#matlab">How can I use PETSc with
                  MATLAB? How can I get PETSc Vecs and Mats to MATLAB or
                  vice versa?</a></li>
              <li><a href="faq.html#usingCython">How do I get started
                  with Cython so that I can extend petsc4py?</a></li>
            </ul>
            <h4><a href="faq.html#Execution">Execution</a></h4>
            <menu>
              <li><a href="faq.html#long-link-time">PETSc executables
                  are SO big and take SO long to link.</a></li>
              <li><a href="faq.html#petsc-options">PETSc has so many
                  options for my program that it is hard to keep them
                  straight.</a></li>
              <li><a href="faq.html#petsc-log-info">PETSc automatically
                  handles many of the details in parallel PDE solvers.
                  How can I understand what is really happening within
                  my program? </a></li>
              <li><a href="faq.html#efficient-assembly">Assembling large
                  sparse matrices takes a long time. What can I do make
                  this process faster? or MatSetValues() is <span
                    style="font-weight: bold;">so slow, </span>what can
                  I do to make it faster?</a></li>
              <li><a href="faq.html#log-summary">How can I generate
                  performance summaries with PETSc?</a></li>
              <li><a href="faq.html#parallel-roundoff">Why do I get
                  different answers on a different numbers of
                  processors?</a></li>
              <li><a href="faq.html#mg-log">How do I know the amount of
                  time spent on each level of the solver in multigrid
                  (PCType of PCMG) -pc_type mg.</a></li>
              <li><a href="faq.html#datafiles">Where do I get the input
                  matrices for the examples?&nbsp;</a></li>
              <li><a href="faq.html#info">When I dump some matrices and
                  vectors to binary, I seem to be generating some empty
                  files with .info extensions.&nbsp; What's the deal
                  with these?</a></li>
              <li><a href="faq.html#slowerparallel">Why is my parallel <span
                    style="font-weight: bold;">solver slower </span>than


                  the sequential solver?<span style="font-weight: bold;"></span></a></li>
              <li><a href="faq.html#singleprecision">When using PETSc in
                  single precision mode (--with-precision=single when
                  running ./configure) are the operations done in single
                  or double precision?</a></li>
              <li><a href="faq.html#newton">Why is Newton's method
                  (SNES) not converging?</a></li>
              <li><a href="faq.html#kspdiverged">Why is the linear
                  solver (KSP) not converging?</a></li>
            </menu>
            <a href="faq.html#Debugging"><span style="font-weight:
                bold;"></span>Debugging</a>
            <menu>
              <li><a href="faq.html#debug-ibmfortran">How do I turn off
                  PETSc signal handling so I can use the -C option on
                  xlF?</a></li>
              <li><a href="faq.html#start_in_debugger-doesnotwork">How
                  do I debug if -start_in_debugger does not work on my
                  machine?</a></li>
              <li><a href="faq.html#debug-hang">How can I see where my
                  code is hanging?</a></li>
              <li><a href="faq.html#debug-inspect">How can I inspect Vec
                  and Mat values when in the debugger?</a></li>
              <li><a href="faq.html#libimf">Error while loading shared
                  libraries: libimf.so: cannot open shared object file:
                  No such file or directory.</a></li>
              <li><font color="#ff0000"></font><a
                  href="faq.html#objecttypenotset"><font face="Terminal">What


                    does Object Type not set: Argument # n mean?</font></a></li>
              <li><a href="faq.html#split"><font face="Terminal">What
                    does </font><font color="#ff0000"> </font></a><font
                  face="Terminal"><a href="faq.html#split">Error
                    detected&nbsp;in PetscSplitOwnership() about "sum of
                    local lengths ...": mean?</a></font></li>
              <li><a href="faq.html#valgrind"><font face="Terminal">What
                    does </font><font face="Terminal">Corrupt argument
                    or Caught signal or SEQV or segmentation violation
                    or bus error mean? Can I use valgrind to debug
                    memory corruption issues? <br>
                  </font></a></li>
              <li><a href="faq.html#zeropivot"><font face="Terminal">What


                    does </font><font color="#ff0000"> </font></a><font
                  face="Terminal"><a href="faq.html#zeropivot">Detected
                    zero pivot in LU factorization mean?</a></font></li>
              <li><a href="faq.html#xwindows"><font face="Terminal"></font></a><font
                  face="Terminal"><a href="faq.html#xwindows">You create
                    Draw windows or ViewerDraw windows or use options
                    -ksp_monitor or_draw -snes_monitor_draw and the
                    program seems to run OK but windows never open.</a></font></li>
              <li><a href="faq.html#memory"><font face="Terminal"></font></a><font
                  face="Terminal"><a href="faq.html#memory">The program
                    seems to use more and more memory as it runs, even
                    though you don't think you are allocating more
                    memory. </a></font></li>
              <li><a href="faq.html#key"><font face="Terminal">When
                    calling MatPartitioningApply() you get a message
                    Error! Key 16615 not found </font></a></li>
              <li><a href="faq.html#gmres"><font face="Terminal">With
                    GMRES At restart the second residual norm printed
                    does not match the first </font></a></li>
              <li><font face="Terminal"><font face="Terminal"><a
                      href="faq.html#2its">Why do some Krylov methods
                      seem to print two residual norms per iteration?</a></font></font></li>
              <li><font face="Terminal"><a href="faq.html#dylib">Unable
                    to locate PETSc dynamic library
                    /home/balay/spetsc/lib/libg/linux/libpetsc</a></font></li>
              <li><font face="Terminal"><a href="faq.html#bisect">How do
                    I determine what update to PETSc broke my code? </a><br>
                </font></li>
            </menu>
            <h4><a href="faq.html#Shared%20Libraries">Shared Libraries</a></h4>
            <menu>
              <li><a href="faq.html#install-shared">Can I install PETSc
                  libraries as shared libraries?</a></li>
              <li><a href="faq.html#why-use-shared">Why should I use
                  shared libraries?</a></li>
              <li><a href="faq.html#link-shared">How do I link to the
                  PETSc shared libraries?</a></li>
              <li><a href="faq.html#link-regular-lib">What if I want to
                  link to the regular .a library files?</a></li>
              <li><a href="faq.html#move-shared-exec">What do I do if I
                  want to move my executable to a different machine?</a></li>
              <li><a href="#dynamic-shared">What is the deal with
                  dynamic libraries (and difference with shared
                  libraries)</a></li>
            </menu>
            <hr>
            <h3><a name="General">General</a></h3>
            <p><a name="petsc-mailing-list"><font color="#ff0000">How
                  can I subscribe to the PETSc&nbsp;mailing lists?</font>
              </a></p>
            <p>See <a
href="http://www.mcs.anl.gov/petsc/miscellaneous/mailing-lists.html">http://www.mcs.anl.gov/petsc/miscellaneous/mailing-lists.html</a><br>
              <span style="font-weight: bold;"><br>
              </span></p>
            <h3 style="font-weight: normal;"><small><font><a
                    name="book"><font color="#ff0000">Any
                      useful books on numerical computing?</font></a></font></small></h3>
            <p><a
                href="http://ebooks.cambridge.org/ebook.jsf?bid=CBO9780511617973">Writing
Scientific
Software:
A


                Guide to Good Style</a><br>
            </p>
            <p><a name="computers"><font color="#ff0000">What kind of
                  parallel computers or clusters are needed to use
                  PETSc?</font><br>
              </a><br>
              PETSc can be used with any kind of parallel system that
              supports MPI.<span style="font-weight: bold;"> BUT </span>for

              any decent performance one needs&nbsp;</p>
            <ul>
              <li>a <span style="font-weight: bold;">fast, low-latency
                  interconnect</span>; any ethernet, even 10 gigE simply
                cannot provide the needed performance.&nbsp;</li>
              <li><span style="font-weight: bold;">high per-CPU memory
                  performance</span>. Each CPU (core in multi-core
                systems) needs to have its <span style="font-weight:
                  bold;">own</span> memory bandwith of roughly 2 or more
                gigabytes/second. For example, standard dual processor
                "PC's" will <span style="font-weight: bold;">not</span>
                provide better performance when the second processor is
                used, that is, you will not see speed-up when you using
                the second processor. This is because the speed of
                sparse matrix computations is almost totally determined
                by the speed of the memory, not the speed of the CPU.
                Smart process to core/socket binding may help you. For
                example, consider using fewer processes than cores and
                binding processes to separate sockets so that each
                process uses a different memory bus:
                <dl>
                  <dt><a
href="http://wiki.mcs.anl.gov/mpich2/index.php/Using_the_Hydra_Process_Manager#Process-core_Binding">MPICH2


                      binding with the Hydra process manager</a></dt>
                  <dd>mpiexec.hydra -n 4 --binding cpu:sockets</dd>
                  <dt><a
                      href="http://www.open-mpi.org/doc/v1.5/man1/mpiexec.1.php#sect8">Open
MPI


                      binding</a></dt>
                  <dd>mpiexec -n 4 --bysocket --bind-to-socket
                    --report-bindings</dd>
                </dl>
              </li>
              <li>The software &nbsp;<a href="http://open-mx.org">http://open-mx.org</a>
                provides faster speed for ethernet systems, we have not
                tried it but it claims it can dramatically reduce
                latency and increase bandwidth on Linux system. You must
                first install this software and then install MPICH or
                Open MPI to use it.</li>
              <li>In ${PETSC_DIR} run make streams and when requested
                enter the number of cores your system has. The more the
                achieved memory bandwidth increases the more performance
                you can expect across your multiple cores. If the
                bandwidth does not increase significently then you
                cannot expect to get any improvement in parallel
                performance. </li>
            </ul>
            <a name="license"><font color="#ff0000">What kind of license
                is PETSc released under?</font><br>
            </a><br>
            See the <a href="copyright.html">licensing notice.</a>&nbsp;


            <span style="text-decoration: underline;"></span>
            <p><a name="why-c"><font color="#ff0000">Why is PETSc
                  programmed in C, instead of Fortran or C++?</font> </a></p>
            <p>C enables us to build data structures for storing sparse
              matrices, solver information, etc. in ways that Fortran
              simply does not allow. ANSI C is a complete standard that
              all modern C compilers support. The language is identical
              on all machines. C++ is still evolving and compilers on
              different machines are not identical. Using C function
              pointers to provide data encapsulation and polymorphism
              allows us to get many of the advantages of C++ without
              using such a large and more complicated language. It would
              be natural and reasonable to have coded PETSc in C++; we
              opted to use C instead. </p>
            <p><a name="logging-overhead"><font color="#ff0000">Does all
                  the PETSc error checking and logging reduce PETSc's
                  efficiency? </font></a></p>
            <p>No, </p>
            <p><font color="#ff0000"><a name="work-efficiently">How do
                  such a small group of people manage to write and
                  maintain such a large and marvelous package as PETSc?</a>
              </font></p>
            <p>a) We work very efficiently. </p>
            <ol>
              <li>We use Emacs for all editing; the etags feature makes
                navigating and changing our source code very easy. </li>
              <li>Our manual pages are generated automatically from
                formatted comments in the code, thus alleviating the
                need for creating and maintaining manual pages. </li>
              <li>We employ automatic nightly tests of PETSc on several
                different machine architectures. This process helps us
                to discover problems the day after we have introduced
                them rather than weeks or months later. </li>
            </ol>
            <p>b) We are very careful in our design (and are constantly
              revising our design) to make the package easy to use,
              write, and maintain. </p>
            <p>c) We are willing to do the grunt work of going through
              all the code regularly to make sure that <u>all</u> code
              conforms to our interface design. We will <u>never</u>
              keep in a bad design decision simply because changing it
              will require a lot of editing; we do a lot of editing. </p>
            <p>d) We constantly seek out and experiment with new design
              ideas; we retain the the useful ones and discard the rest.
              All of these decisions are based on <u>practicality</u>.
            </p>
            <p>e) Function and variable names are chosen to be very
              consistent throughout the software. Even the rules about
              capitalization are designed to make it easy to figure out
              the name of a particular object or routine. Our memories
              are terrible, so careful consistent naming puts less
              stress on our limited human RAM. </p>
            <p>f) The PETSc directory tree is carefully designed to make
              it easy to move throughout the entire package. </p>
            <p>g) Our bug reporting system, based on email to <a
                href="../documentation/bugreporting.html">petsc-maint@mcs.anl.gov</a>,
              makes it very simple to keep track of what bugs have been
              found and fixed. In addition, the bug report system
              retains an archive of all reported problems and fixes, so
              it is easy to refind fixes to previously discovered
              problems. </p>
            <p>h) We contain the complexity of PETSc by using
              object-oriented programming techniques including data
              encapsulation (this is why your program cannot, for
              example, look directly at what is inside the object Mat)
              and polymorphism (you call MatMult() regardless of whether
              your matrix is dense, sparse, parallel or sequential; you
              don't call a different routine for each format).</p>
            <p>i) We try to provide the functionality requested by our
              users.</p>
            <p>j) We never sleep. </p>
            <br>
            <p><a name="complex"><font color="#ff0000">For complex
                  numbers will I get better performance with C++?</font></a><span
                style="font-weight: bold;"></span></p>
            <p><span style="font-weight: bold;"></span>To use PETSc with
              complex numbers you either ./configure with the option
              --with-scalar-type complex and either --with-clanguage=c++
              or, the default, --with-clanguage=c. In our experience
              they will deliver very similar performance (speed), but if
              one is concerned they should just try both and see if one
              is faster.</p>
            <p><br>
            </p>
            <p><a name="different"><font color="#ff0000">How come when I
                  run the same program on the same number of processes I
                  get a "different" answer?</font></a><span
                style="font-weight: bold;"></span></p>
            <p><span style="font-weight: bold;"></span>Inner products
              and norms in PETSc are&nbsp; computed using the
              MPI_Allreduce() command. In different runs the order at
              which values arrive at a given process (via MPI) can be in
              a different order, thus the order in which some floating
              point arithmetic operations are performed will
              be&nbsp;different. Since floating point arithmetic
              arithmetic is not commutative the computed quantity may be
              (slightly) different. Over a run the many slight
              differences in the inner products and norms will effect
              all the computed results. It is important to realize that
              none of the computed answers are any less right or wrong
              (in fact the sequential computation is no more right then
              the parallel ones), they are all equally valid.</p>
            The discussion above assumes that the exact same algorithm
            is being used on the different number of processes. When the
            algorithm is different for the different number of processes
            (almost all preconditioner algorithms except Jacobi are
            different for different number of processes) then one
            expects to see (and does) a greater difference in results
            for different numbers of processes. In some cases (for
            example block Jacobi preconditioner) it may be that the
            algorithm works for some number of processes and does not
            work for others.
            <p><a name="differentiterations"><font color="#ff0000">How
                  come when I run the same linear solver on a different
                  number of processes it takes a different number of
                  iterations?</font></a><span style="font-weight: bold;"></span></p>
            <p><span style="font-weight: bold;"></span>The convergence
              of many of the preconditioners in PETSc including the the
              default parallel preconditioner block Jacobi depends on
              the number of processes. The more processes the (slightly)
              slower convergence it has. This is the nature of iterative
              solvers, the more parallelism means the more "older"
              information is used in the solution process hence slower
              convergence.</p>
            <p></p>
            <p><a name="newremotebranches"><font color="#ff0000">How
                  come I get an hg error indicating "new remote
                  branches" might be created when I try to push?</font></a><span
                style="font-weight: bold;"></span></p>
            <p>Here is an example:</p>
            [linux]% hg push<br>
            pushing to https://petsc.cs.iit.edu/petsc/petsc-dev<br>
            searching for changes<br>
            abort: push creates new remote branches!<br>
            <p>This is almost always an indication that you have done
              serious harm to your local repo. If you run hg heads and
              there are more than 1 (which causes this), then you know
              its true.</p>
            <p>Here is how it happens. You make some local changes, but
              do not commit. You pull down and it aborts part way
              because you have "uncommitted local changes". However, you
              do not hg rollback. Instead you just hg commit, which
              creates another head. This is supposed to be a feature. I
              think it should have a user disable.</p>
            <p>Fixing this is complicated. Basically, you clone the repo
              before you made head #2, then create the diff for the bad
              changeset that made head #2. Apply it to the clone and
              checkin, then pull the master.<br>
            </p>
            <p><a name="gpus"><font color="#ff0000">Can PETSc use GPUs
                  to speedup computations?</font></a><span
                style="font-weight: bold;"></span></p>
            <p>PETSc-dev has some support for running portions of the
              computation on Nvidia GPUs. See <a
                href="http://www.mcs.anl.gov/petsc/features/gpus.html">PETSc


                GPUs</a> for more information. PETSc has a Vec class
              VECCUSP that performs almost all the vector operations on
              the GPU. The Mat class MATCUSP performs matrix-vector
              products on the GPU but does not have matrix assembly on
              the GPU yet. Both of these classes run in parallel with
              MPI. All KSP methods, except KSPIBCGS, run all their
              vector operations on the GPU thus, for example Jacobi
              preconditioned Krylov methods run completely on the GPU.
              Preconditioners are a problem, we could do with some help
              for these. The example <a
href="http://www.mcs.anl.gov/petsc/petsc-dev/src/snes/examples/tutorials/ex47cu.cu.html">src/snes/examples/tutorials/ex47cu.cu</a>
              demonstates how the&nbsp; nonlinear function evaluation
              can be done on the GPU.<br>
            </p>
            <p><font><a name="precision"><font color="#ff0000">Can I run
                    PETSc with exended precision</font></a></font> <a><font>Yes,


                  with gcc 4.6 and later (and gfortran 4.6 and later)
                  ./configure PETSc using the options
                  --with-precision=__float128 --download-f2cblaslapack.</font></a>
              External packages cannot be used in this mode and some
              print statements in PETSc (those that use the %G format)
              will not print correctly.<br>
            </p>
            <p><a><font></font></a><font><a name="qd"><font
                    color="#ff0000">Why doesn't PETSc use QD to
                    implement support for exended precision</font></a></font></p>
            <p><a><font>We tried really hard but could not. The problem
                  is that the QD c++ classes, though they try to
                  implement the built-in data types of double etc are
                  not native types and cannot "just be used" in a
                  general piece of numerical source code rather the code
                  has to rewritten to live within the limitations of QD
                  classes.<br>
                </font></a> </p>
            <h3><a name="Installation">Installation</a></h3>
            <p><a name="already-installed"><font color="#ff0000">How do
                  I begin using PETSc if the software has already been
                  completely built and installed by someone else?</font>
              </a></p>
            <p>Assuming that the PETSc libraries have been successfully
              built for a particular architecture and level of
              optimization, a new user must merely: </p>
            <p>a) Set the environmental variable PETSC_DIR to the full
              path of the PETSc home directory (for example,
              /home/username/petsc). </p>
            <p>b) Set the environmental variable PETSC_ARCH, which
              indicates the configuration on which PETSc will be
              used.&nbsp; Note that the PETSC_ARCH is simply a name the
              installer used when installing the libraries. There many
              be several on a single system, like mylinux-g for the
              debug versions of the library and mylinux-O for the
              optimized version, or petscdebug for the debug version
              &nbsp;and petscopt for the optimized version. </p>
            <p>c) Begin by copying one of the many PETSc examples (in,
              for example, petsc/src/ksp/examples/tutorials) and its
              corresponding makefile. </p>
            <p>d) See the introductory section of the PETSc users manual
              for tips on documentation. </p>
            <p><a name="reduce-disk-space"><font color="#ff0000">The
                  PETSc distribution is SO large. How can I reduce my
                  disk space usage?</font> </a></p>
            <p>a) The directory ${PETSC_DIR}/docs contains a set of HTML
              manual pages in for use with a browser. You can delete
              these pages to save about .8 Mbyte of space. </p>
            <p>b) The PETSc users manual is provided in PDF in
              ${PETSC_DIR}/docs/manual.pdf. You can delete this.&nbsp; </p>
            <p>c) The PETSc test suite contains sample output for many
              of the examples. These are contained in the PETSc
              directories ${PETSC_DIR}/src/*/examples/tutorials/output
              and ${PETSC_DIR}/src/*/examples/tests/output. Once you
              have run the test examples, you may remove all of these
              directories to save about 300 Kbytes of disk space. </p>
            <p>d) The debugging versions of the libraries are larger
              than the optimized versions&nbsp;. In a pinch you can work
              with the optimized version although we do not recommend it
              generally because finding bugs is much easier with the
              debug version. </p>
            <p>e) <font color="#ff0000"><a name="petsc-uni">I want to
                  use PETSc only for uniprocessor programs. Must I still
                  install and use a version of MPI</a>?</font> </p>
            No, run ./configure with the option --with-mpi=0<br>
            <p><a name="no-x"><font color="#ff0000">Can I install PETSc
                  to not use X windows (either under Unix or Windows
                  with gcc, the gnu compiler)?</font></a></p>
            <p>Yes. Run ./configure with the additional flag --with-x=0</p>
            <p><font color="#ff0000"><a name="use-mpi">Why do you use
                  MPI</a>? </font></p>
            <p>MPI is the message-passing standard. Because it is a
              standard, it will not change over time; thus, we do not
              have to change PETSc every time the provider of the
              message-passing system decides to make an interface
              change. MPI was carefully designed by experts from
              industry, academia, and government labs to provide the
              highest quality performance and capability. For example,
              the careful design of communicators in MPI allows the easy
              nesting of different libraries; no other message-passing
              system provides this support. All of the major parallel
              computer vendors were involved in the design of MPI and
              have committed to providing quality implementations. In
              addition, since MPI is a standard, several different
              groups have already provided complete free
              implementations. Thus, one does not have to rely on the
              technical skills of one particular group to provide the
              message-passing libraries. Today, MPI is the only
              practical, portable approach to writing efficient parallel
              numerical software. </p>
            <p><font color="#ff0000"><a name="mpi-compilers">What do I
                  do if my MPI compiler wrappers are invalid</a>?</font></p>
            <p>Most MPI implementations provide compiler wrappers (such
              as mpicc) which give the include and link options
              necessary to use that verson of MPI to the underlying
              compilers . These wrappers are either absent or broken in
              the MPI pointed to by --with-mpi-dir. You can rerun the
              configure with the additional option
              --with-mpi-compilers=0, which will try to auto-detect
              working compilers; however, these compilers may be
              incompatible with the particular MPI build. If this fix
              does not work, run with --with-cc=c_compiler where you
              know c_compiler works with this particular MPI, and
              likewise for C++ and Fortran.</p>
            <p>&nbsp;</p>
            <p><font color="#ff0000"><a name="64-bit-indices">When
                  should/can I use the ./configure option
                  --with-64-bit-indices?</a></font></p>
            <p>By default the type that PETSc uses to index into arrays
              and keep sizes of arrays is a PetscInt defined to be a 32
              bit int. If your problem&nbsp;</p>
            <ul>
              <li>involves more than 2^31 - 1 unknowns (around 2
                billion) OR&nbsp;</li>
              <li>your matrix might contain more than 2^31 - 1 nonzeros
                on a single process&nbsp;</li>
            </ul>
            then you need to use this option. Otherwise you will get
            strange crashes.
            <p>This option can be used when you are using either 32 bit
              or 64 bit pointers. You do not need to use this option if
              you are using 64 bit pointers unless the two conditions
              above hold.&nbsp; </p>
            <p><font color="#ff0000"><a name="install-petsc4py-dev">How
                  do I install petsc4py with the development PETSc</a>?</font></p>
            <p>You can follow these steps </p>
            <ol>
              <li>grab petsc4py-dev repo [from hg]</li>
              <li>install Cython</li>
              <li>make cython [in petsc4py-dev]</li>
              <li>place petsc4py-dev in PETSC_DIR/externalpackages</li>
              <li>export ARCHFLAGS=''</li>
              <li>install PETSc with --download-petsc4py etc..</li>
            </ol>
            <p></p>
            <p>&nbsp; </p>
            <p><font color="#ff0000"><a name="gfortran">What Fortran
                  compiler do you recommend for the Apple Mac OS X?</a></font></p>
            (as of 11/6/2010) We recommend installing gfortran from <a
              href="http://hpc.sourceforge.net/">http://hpc.sourceforge.net</a>.
            They have gfortran-4.6.0 (experimental) for Snow Leopard
            (10.6) and gfortran 4.4.1 (prerelease) for Leopard (10.5).<br>
            <br>
            Please contact Apple at <a
              href="http://www.apple.com/feedback">http://www.apple.com/feedback</a>
            and urge them to bundle gfortran with future versions of
            Xcode.<br>
            <br>
            <p>&nbsp; </p>
            <hr>
            <h3><a name="Using">Using</a></h3>
            <p>&nbsp;<a name="redirectstdout"><font color="#ff0000">How
                  can I redirect PETSc's stdout and stderr when
                  programming with a GUI interface in Windows Developer
                  Studio or too C++ streams?&nbsp;</font></a> </p>
            To overload just the error messages write your own
            MyPrintError() function that does whatever you want
            (including pop up windows etc) and use it like below.<br>
            <br>
            extern "C"<br>
            {<br>
            &nbsp; &nbsp;int PASCAL WinMain(HINSTANCE inst,HINSTANCE
            dumb,LPSTR param,int show);<br>
            };<br>
            <br>
            #include "petscsys.h"<br>
            #include "mpi.h"<br>
            <br>
            <br>
            int MyPrintError(const char error[],...){<br>
            <br>
            &nbsp;&nbsp;&nbsp;&nbsp;&nbsp;&nbsp;&nbsp;&nbsp;
            printf("%s",error);<br>
            &nbsp;&nbsp;&nbsp;&nbsp;&nbsp;&nbsp;&nbsp;&nbsp; return 0;<br>
            }<br>
            <br>
            <br>
            int main(int ac,char *av[])<br>
            {<br>
            &nbsp;&nbsp;&nbsp; char buf[256];<br>
            &nbsp;&nbsp;&nbsp; int i;<br>
            &nbsp;&nbsp;&nbsp; HINSTANCE inst;<br>
            <br>
            &nbsp;&nbsp;&nbsp; inst=(HINSTANCE)GetModuleHandle(NULL);<br>
            &nbsp;&nbsp;&nbsp; PetscErrorPrintf = MyPrintError;<br>
            <br>
            &nbsp;&nbsp;&nbsp; buf[0]=0;<br>
            &nbsp;&nbsp;&nbsp; for(i=1; i&lt;ac; i++)<br>
            &nbsp;&nbsp;&nbsp; {<br>
            &nbsp;&nbsp;&nbsp;&nbsp;&nbsp;&nbsp;&nbsp;
            strcat(buf,av[i]);<br>
            &nbsp;&nbsp;&nbsp;&nbsp;&nbsp;&nbsp;&nbsp; strcat(buf," ");<br>
            &nbsp;&nbsp;&nbsp; }<br>
            &nbsp; &nbsp; PetscErrorCode ierr;<br>
            &nbsp; &nbsp; char* help = "Set up from main";<br>
            <br>
            &nbsp;&nbsp;&nbsp;&nbsp;ierr = PetscInitialize(&amp;ac,
            &amp;av, (char*)0, help);<br>
            <br>
            &nbsp;&nbsp;&nbsp; return
            WinMain(inst,NULL,buf,SW_SHOWNORMAL);<br>
            }<br>
            <br>
            file in the project and compile with this preprocessor
            definitiions:
WIN32,_DEBUG,_CONSOLE,_MBCS,USE_PETSC_LOG,USE_PETSC_BOPT_g,USE_PETSC_STA<br>
            CK,_AFXDLL<br>
            <br>
            And this link options /nologo /subsystem:console
            /incremental:yes&nbsp;&nbsp; /debug /machine:I386
            /nodefaultlib:"libcmtd.lib" /nodefaultlib:"libcd.lib"
            /nodefaultlib:"mvcrt.lib" /pdbtype:sept<br>
            <br>
            Note that it is compiled and linked as if it was a console
            program. The linker will search for a main,&nbsp; and then
            from it the WinMain will start. This works with MFC
            templates and derived classes too.<br>
            <br>
            &nbsp;Note: When writing a Window's console application you
            do not need to do anything, the stdout and stderr is
            automatically output to the console window.<a name="nosaij"><br>
            </a><br>
            To change where all PETSc stdout and stderr go write a
            function<br>
            <br>
            You can also reassign PetscVFPrintf() to handle stdout and
            stderr any way you like write the following function<br>
            <br>
            PetscErrorCode mypetscvfprintf(FILE *fd,const char
            format[],va_list Argp)<br>
            {<br>
            &nbsp; PetscErrorCode ierr;<br>
            <br>
            &nbsp; PetscFunctionBegin;<br>
            &nbsp;&nbsp; if (fd != stdout &amp;&amp; fd != stderr) { /*
            handle regular files */<br>
            &nbsp;&nbsp;&nbsp;&nbsp;&nbsp; ierr =
            PetscVFPrintfDefault(fd,format,Argp); CHKERR(ierr);<br>
            &nbsp; } else {<br>
            &nbsp;&nbsp;&nbsp;&nbsp; char buff[BIG];<br>
            &nbsp;&nbsp;&nbsp;&nbsp; int&nbsp;&nbsp;&nbsp;&nbsp; length;<br>
            &nbsp;&nbsp;&nbsp;&nbsp; ierr =
PetscVSNPrintf(buff,BIG,format,&amp;length,Argp);CHKERRQ(ierr);<br>
            &nbsp;&nbsp;&nbsp;&nbsp; /* now send buff to whatever stream
            or whatever you want */<br>
            &nbsp;}<br>
            &nbsp;PetscFunctionReturn(0);<br>
            }<br>
            <br>
            and assign PetscVFPrintf = mypetscprintf; before
            PetscInitialize() in your main program.<br>
            <a name="nosaij"><br>
            </a>
            <p>&nbsp;<a name="hypre"><font color="#ff0000">I want to use
                  hypre boomerAMG without GMRES but when I run -pc_type
                  hypre -pc_hypre_type boomeramg -ksp_type preonly I
                  don't get a very accurate answer!</font></a> </p>
            You should run with -ksp_type richardson to have PETSc run
            several V or W cycles. -ksp_type of preonly causes boomerAMG
            to use only one V/W cycle. You can control how many cycles
            are used in a single application of the boomerAMG
            preconditioner with -pc_hypre_boomeramg_max_iter <it> (the
              default is 1). You can also control the tolerance
              boomerAMG uses to decide if to stop before max_iter with
              -pc_hypre_boomeramg_tol <tol> (the default is 1.e-7). Run
                with -ksp_view to see all the hypre options used and
                -help | grep boomeramg to see all the command line
                options. </tol></it>
            <p>&nbsp;<a name="nosaij"><font color="#ff0000">You have AIJ
                  and BAIJ matrix formats, and SBAIJ for symmetric
                  storage, how come no SAIJ</font></a> </p>
            Just for historical reasons, the SBAIJ format with blocksize
            one is just as efficient as an SAIJ would be
            <p></p>
            <p>&nbsp;<a name="domaindecomposition"><font color="#ff0000">How
do


                  I use PETSc for Domain Decomposition?</font></a> </p>
            <p>PETSc includes Additive Schwarz methods in the suite of
              preconditioners. These may be activated with the runtime
              option&nbsp;<br>
              <i>-pc_type asm.</i>&nbsp;<br>
              Various other options may be set, including the degree of
              overlap<br>
              <i> -pc_asm_overlap &lt;number&gt;</i><br>
              the type of restriction/extension&nbsp;<br>
              <i>-pc_asm_type [basic,restrict,interpolate,none] </i> -
              Sets ASM type and several others. You may see the
              available ASM options by using<br>
              <i> -pc_type asm -help</i><br>
              Also, see the procedural interfaces in the manual pages,
              with names <b>PCASMxxxx()</b><br>
              and check the index of the <a
href="http://www.mcs.anl.gov/petsc/petsc-dev/docs/manual.pdf">users


                manual</a> for <b>PCASMxxx</b>().<br>
            </p>
            <p>PETSc also contains a domain decomposition inspired
              wirebasket or face based two level method where the coarse
              mesh to fine mesh interpolation is defined by solving
              specific local subdomain problems. It currently only works
              for 3D scalar problems on structured grids created with
              PETSc DMDAs. See the manual page for PCEXOTIC and
              src/ksp/ksp/examples/tutorials/ex45.c for any example.<br>
            </p>
            <p>PETSc also contains a balancing Neumann-Neumann
              preconditioner, see the manual page for PCNN. This
              requires matrices be constructed with MatCreateIS() via
              the finite element method. There are currently no examples
              that demonstrate it use.<br>
            </p>
            <hr>
            <p>&nbsp;<a name="blocks"><font color="#ff0000">Can I create
                  BAIJ matrices with different size blocks for different
                  block rows?</font></a></p>
            Sorry, this is not possible, the BAIJ format only supports a
            single fixed block size on the entire matrix. But the AIJ
            format automatically searches for matching rows and thus
            still takes advantage of the natural blocks in your matrix
            to obtain good performance. Unfortunately you cannot use the
            MatSetValuesBlocked().<br>
            <br>
            <br>
            <p><a name="mpi-vec-access"><font color="#ff0000">How do I
                  access the values of a parallel PETSc vector on a
                  different process than owns them?</font></a></p>
            <p> </p>
            <ul>
              <li> On each process create a local vector large enough to
                hold all the values it wishes to access <span
                  style="text-decoration: underline;"></span></li>
              <li>Create a VecScatter that scatters from the parallel
                vector into the local vectors</li>
              <li>Use VecGetArray() to access the values in the local
                vector<br>
              </li>
            </ul>
            <br>
            <p><a name="mpi-vec-to-seq-vec"><font color="#ff0000">How do
                  I collect all the values from a parallel PETSc vector
                  into a sequential vector on each processor?</font></a></p>
            <p> </p>
            <ul>
              <li> Create the scatter context that will do the
                communication </li>
              <li> <a
href="http://www.mcs.anl.gov/petsc/petsc-current/docs/manualpages/Vec/VecScatterCreateToAll.html">VecScatterCreateToAll</a>(v,&amp;ctx,&amp;w);</li>
            </ul>
            <table width="100%">
              <tbody>
                <tr>
                  <td valign="top" width="75%">
                    <li> Actually do the communication; this can be done
                      repeatedly as needed</li>
                    <ul>
                      <li> <a
href="http://www.mcs.anl.gov/petsc/petsc-current/docs/manualpages/Vec/VecScatterBegin.html">VecScatterBegin</a>(ctx,v,w,INSERT_VALUES,SCATTER_FORWARD);</li>
                      <li> <a
href="http://www.mcs.anl.gov/petsc/petsc-current/docs/manualpages/Vec/VecScatterEnd.html">VecScatterEnd</a>(ctx,v,w,INSERT_VALUES,SCATTER_FORWARD);</li>
                    </ul>
                    <li> Remember to free the scatter context when no
                      longer needed</li>
                    <ul>
                      <li> <a
href="http://www.mcs.anl.gov/petsc/petsc-current/docs/manualpages/Vec/VecScatterDestroy.html">VecScatterDestroy</a>(ctx);</li>
                    </ul>
                    Note that this simply concatenates in the parallel
                    ordering of the vector. If you are using a vector
                    from DMCreateGlobalVector() you likely want to first
                    call DMDAGlobalToNaturalBegin/End() to scatter the
                    original vector into the natural ordering in a new
                    global vector before calling VecScatterBegin/End()
                    to scatter the natural vector onto all processes.
                    <p></p>
                    <p><a name="mpi-vec-to-mpi-vec"><font
                          color="#ff0000">How do I collect all the
                          values from a parallel PETSc vector into a
                          vector on the zeroth processor?</font></a></p>
                    <p> </p>
                    <ul>
                      <li> Create the scatter context that will do the
                        communication </li>
                      <ul>
                        <li> <a
href="http://www.mcs.anl.gov/petsc/petsc-current/docs/manualpages/Vec/VecScatterCreateToZero.html">VecScatterCreateToZero</a>(v,&amp;ctx,&amp;w);</li>
                      </ul>
                      <li> Actually do the communication; this can be
                        done repeatedly as needed</li>
                      <ul>
                        <li> <a
href="http://www.mcs.anl.gov/petsc/petsc-current/docs/manualpages/Vec/VecScatterBegin.html">VecScatterBegin</a>(ctx,v,w,INSERT_VALUES,SCATTER_FORWARD);</li>
                        <li> <a
href="http://www.mcs.anl.gov/petsc/petsc-current/docs/manualpages/Vec/VecScatterEnd.html">VecScatterEnd</a>(ctx,v,w,INSERT_VALUES,SCATTER_FORWARD);</li>
                      </ul>
                      <li> Remember to free the scatter context when no
                        longer needed</li>
                      <ul>
                        <li> <a
href="http://www.mcs.anl.gov/petsc/petsc-current/docs/manualpages/Vec/VecScatterDestroy.html">VecScatterDestroy</a>(ctx);</li>
                      </ul>
                    </ul>
                    Note that this simply concatenates in the parallel
                    ordering of the vector. If you are using a vector
                    from DMCreateGlobalVector() you likely want to first
                    call DMDAGlobalToNaturalBegin/End() to scatter the
                    original vector into the natural ordering in a new
                    global vector before calling VecScatterBegin/End()
                    to scatter the natural vector onto process 0.
                    <p>&nbsp;<br>
                      <a name="sparse-matrix-ascii-format"></a><span
                        style="color: rgb(255, 0, 0);">How can I read in
                        or write out a sparse matrix in Matrix Market,
                        Harwell-Boeing, SLAPC or other ASCII format?</span></p>
                    See the examples in src/mat/examples/tests,
                    specifically ex72.c, ex78.c, and ex32.c. You will
                    likely need to modify the code slightly to match
                    your required ASCII format. Note: Never read or
                    write in parallel an ASCII matrix file, instead for
                    reading: read in sequentially with a standalone code
                    based on ex72.c, ex78.c, or ex32.c then save the
                    matrix with the binary viewer
                    PetscBinaryViewerOpen() and load the matrix in
                    parallel in your "real" PETSc program with
                    MatLoad(); for writing save with the binary viewer
                    and then load with the sequential code to store it
                    as ASCII.<br>
                    <br>
                    <br>
                    <a name="setfromoptions"></a><span style="color:
                      rgb(255, 0, 0);">Does TSSetFromOptions(),
                      SNESSetFromOptions() or KSPSetFromOptions() reset
                      all the parameters I previously set or how come my
                      TS/SNES/KSPSetXXX() does not seem to work?</span>
                    <br>
                    <br>
                    If XXSetFromOptions() is used (with -xxx_type aaaa)
                    to change the type of the object then all parameters
                    associated with the previous type are removed.
                    Otherwise it does not reset parameters.<br>
                    <br>
                    TS/SNES/KSPSetXXX() commands that set properties for
                    a particular type of object (such as
                    KSPGMRESSetRestart()) ONLY work if the object is
                    ALREADY of that type. For example, with<br>
                    KSPCreate(PETSC_COMM_WORLD,&amp;ksp);<br>
                    KSPGMRESSetRestart(ksp,10); the restart will be
                    ignored since the type has not yet been set to
                    GMRES. &nbsp;To have those values take effect you
                    should do one of the following<br>
                    <br>
                    XXXCreate(..,&amp;obj);<br>
                    <br>
                    XXXSetFromOptions(obj); &nbsp; allow setting the
                    type from the command line, if it is not on the
                    command line then the default type is automatically
                    set<br>
                    <br>
                    XXXSetYYYYY(obj,...); &nbsp; if the obj is the
                    appropriate type then the operation takes place<br>
                    <br>
                    XXXSetFromOptions(obj); &nbsp;allow user to
                    overwrite options hardwired in code (optional)<br>
                    <br>
                    The other approach is to replace the first
                    XXXSetFromOptions() to XXXSetType(obj,type) and
                    hardwire the type at that point.<br>
                    <br>
                    <br>
                    <br>
                    <a name="makefiles"></a><span style="color: rgb(255,
                      0, 0);">Can I use my own makefiles or rules for
                      compiling code, instead of using PETSc's?</span><br>
                    <br>
                    Yes, see the section of the <a
href="http://www.mcs.anl.gov/petsc/petsc-current/docs/manual.pdf">users


                      manual</a> called Makefiles <br>
                    <br>
                    <a name="cmake"></a><span style="color: rgb(255, 0,
                      0);">Can I use CMake to build my own project that
                      depends on PETSc? </span><br>
                    <br>
                    Use the FindPETSc.cmake module from <a
                      href="https://github.com/jedbrown/cmake-modules/">this


                      repository</a>. See the CMakeLists.txt from <a
                      href="https://github.com/jedbrown/dohp">Dohp</a>
                    for example usage. <br>
                    <br>
                    <a name="carriagereturns"></a><span style="color:
                      rgb(255, 0, 0);">How can I put carriage returns in
                      PetscPrintf() statements from Fortran?</span><br>
                    <br>
                    You can use the same notation as in C, just put a \n
                    in the string. Note that no other C format
                    instruction is supported. <br>
                    Or you can use the Fortran concatination //
                    and&nbsp;char(10); for example 'some
                    string'//char(10)//'another string on the next line'<br>
                    <br>
                    <a name="functionjacobian"></a><span style="color:
                      rgb(255, 0, 0);">Everyone knows that when you code
                      Newton's method you should compute the function
                      and its Jacobian at the same time. How can one do
                      this in PETSc?<br>
                      <br>
                    </span>The update in Newton's method is computed as
                    u^{n+1} = u^n - lambda * approx-inverse[J(u^n)] *
                    F(u^n)]. The reason PETSc doesn't default to
                    computing both the function and Jacobian at the same
                    time is<br>
                    <ol>
                      <li>In order to do the line search, F (u^n -
                        lambda * step) may need to be computed for
                        several lambda, the Jacobian is not needed for
                        each of those and one does not know in advance
                        which will be the final lambda until after the
                        function value is computed, so many extra
                        Jacobians may be computed.</li>
                      <li>In the final step if || F(u^p)|| satisfies the
                        convergence criteria then a Jacobian need not be
                        computed.</li>
                    </ol>
                    You are free to have your "FormFunction" compute as
                    much of the Jacobian at that point as you like, keep
                    the information in the user context (the final
                    argument to FormFunction and FormJacobian) and then
                    retreive the information in your FormJacobian()
                    function.<br>
                    <br>
                    <span style="color: rgb(255, 0, 0);"><a name="conditionnumber"></a>How can I determine
                      the condition number of a matrix?<br>
                    </span>For small matrices, the condition number can
                    be reliably computed using <tt>-pc_type svd
                    -pc_svd_monitor</tt>.  For larger matrices, you can
                    run with <tt>-pc_type none -ksp_type gmres
                    -ksp_monitor_singular_value -ksp_gmres_restart
                    1000</tt> to get approximations to the condition
                    number of the operator. This will generally be
                    accurate for the largest singular values, but may
                    overestimate the smallest singular value unless the
                    method has converged. Make sure to avoid
                    restarts. To estimate the condition number of the
                    preconditioned operator, use <tt>-pc_type
                    somepc</tt> in the last command.<br><br>
                    <span style="color: rgb(255, 0, 0);"><a
                        name="invertmatrix"></a>How can I compute the
                      inverse of a matrix in PETSc?<br>
                      <br>
                    </span>It is very expensive to compute the inverse
                    of a matrix and very rarely needed in practice. We
                    highly recommend avoiding &nbsp;algorithms that need
                    it. The inverse of a matrix (dense or sparse) is
                    essentially always dense, so begin by creating a
                    dense matrix B and fill it with the identity matrix
                    (ones along the diagonal), also create a dense
                    matrix X of the same size that will hold the
                    solution. Then factor the matrix you wish to invert
                    with MatLUFactor() or MatCholeskyFactor(), call the
                    result A. Then call MatMatSolve(A,B,X) to compute
                    the inverse into X. <a
                      href="faq.html#schurcomplement">See also</a>.<br>
                    <br>
                    <span style="color: rgb(255, 0, 0);"><a
                        name="schurcomplement"></a>How can I compute the
                      Schur complement, Kbb - Kab * inverse(Kbb) * Kba
                      in PETSc?<br>
                      <br>
                    </span>It is very expensive to compute the Schur
                    complement of a matrix and very rarely needed in
                    practice. We highly recommend avoiding
                    &nbsp;algorithms that need it. The Schur complement
                    of a matrix (dense or sparse) is essentially always
                    dense, so begin by<br>
                    <ul>
                      <li>forming a dense matrix Kba,&nbsp;</li>
                      <li>also create another dense matrix T of the same
                        size.&nbsp;</li>
                      <li>Then either factor the matrix Kaa&nbsp; directly with
                        MatLUFactor() or MatCholeskyFactor(), or use MatGetFactor() followed by MatLUFactorSymbolic() followed by MatLUFactorNumeric() if you wish to use 
                        and external solver package like SuperLU_Dist.  Call the
                        result A.</li>
                      <li>Then call MatMatSolve(A,Kba,T).&nbsp;</li>
                      <li>Then call
                        MatMatMult(Kab,T,MAT_INITIAL_MATRIX,1.0,&amp;S).</li>
                      <li>Now call
                        MatAXPY(S,-1.0,Kbb,MAT_SUBSET_NONZERO).</li>
                      <li>Followed by MatScale(S,-1.0);</li>
                    </ul>
                    For computing Schur complements like this it does not make sense to use the KSP iterative solvers since for solving many moderate size problems using a direct factorization is 
                    much faster than iterative solvers.
                    As you can see, this requires a great deal of work
                    space and computation so is best avoided.
                    However, it is not necessary to assemble the Schur complement S in order to solve systems with it.
                    Use MatCreateSchurComplement(Kaa,Kaa_pre,Kab,Kba,Kbb,&S) to create a matrix that applies the action of S (using Kaa_pre to solve with Kaa), but does not assemble.
                    Alternatively, if you already have a block matrix K = [Kaa, Kab; Kba, Kbb] (in some ordering), then you can create index sets (IS) isa and isb to address each block, then use MatGetSchurComplement() to create the Schur complement and/or an approximation suitable for preconditioning.
                    Since S is generally dense, standard preconditioning methods cannot typically be applied directly to Schur complements.
                    There are many approaches to preconditioning Schur complements including using the SIMPLE approximation K_bb - Kba inv(diag(Kaa)) Kab to create a sparse matrix that approximates the Schur complement (this is returned by default for the optional "preconditioning" matrix in MatGetSchurComplement()).
                    An alternative is to interpret the matrices as differential operators and apply approximate commutator arguments to find a spectrally equivalent operation that can be applied efficiently (see the "PCD" preconditioners from Elman, Silvester, and Wathen).
                    A variant of this is the least squares commutator, which is closely related to the Moore-Penrose pseudoinverse, and is available in PCLSC which operates on matrices of type MATSCHURCOMPLEMENT.
                    <br>
                    <span style="color: rgb(255, 0, 0);"><a name="fem"></a>Do
you


                      have examples of doing unstructured grid finite
                      element computations (FEM) with PETSc?<br>
                      <br>
                    </span>There are at least two ways to write a finite
                    element code using PETSc<br>
                    1) use the Sieve construct in PETSc, this is a high
                    level approach that uses a small number of
                    abstractions to help you manage distributing the
                    grid data structures and computing the elements into
                    the matrices.<br>
                    2) manage the grid data structure yourself and use
                    PETSc IS and VecScatter to communicate the required
                    ghost point communication. See <a
href="http://www.mcs.anl.gov/petsc/petsc-current/src/snes/examples/tutorials/ex10d/ex10.c.html">src/snes/examples/tutorials/ex10d/ex10.c</a><br>
                    <br>
                    <br>
                    <span style="color: rgb(255, 0, 0);"><a
                        name="da_mpi_cart"></a>The PETSc DA object
                      decomposes the domain differently than the
                      MPI_Cart_create() command. How can one use them
                      together?<br>
                      <br>
                    </span>The MPI_Cart_create() first divides the mesh
                    along the z direction, then the y, then the x. DMDA
                    divides along the x, then y, then z. Thus, for
                    example, rank 1 of the processes will be in a
                    different part of the mesh for the two schemes. To
                    resolve this you can create a new MPI communicator
                    that you pass to DMDACreate() that renumbers the
                    process ranks so that each physical process shares
                    the same part of the mesh with both the DMDA and the
                    MPI_Cart_create(). The code to determine the new
                    numbering was provided by Rolf Kuiper. <br>
                    <br>
                    // the numbers of processors per direction are (int)
                    x_procs, y_procs, z_procs respectively <br>
                    // (no parallelization in direction 'dir' means
                    dir_procs = 1)<br>
                    <br>
                    MPI_Comm NewComm;<br>
                    int MPI_Rank, NewRank, x,y,z;<br>
                    <br>
                    // get rank from MPI ordering:<br>
                    MPI_Comm_rank(MPI_COMM_WORLD, &amp;MPI_Rank);<br>
                    <br>
                    // calculate coordinates of cpus in MPI ordering:<br>
                    x = MPI_rank / (z_procs*y_procs);<br>
                    y = (MPI_rank % (z_procs*y_procs)) / z_procs;<br>
                    z = (MPI_rank % (z_procs*y_procs)) % z_procs;<br>
                    <br>
                    // set new rank according to PETSc ordering:<br>
                    NewRank = z*y_procs*x_procs + y*x_procs + x;<br>
                    <br>
                    // create communicator with new ranks according to
                    PETSc ordering:<br>
                    MPI_Comm_split(PETSC_COMM_WORLD, 1, NewRank,
                    &amp;NewComm);<br>
                    <br>
                    // override the default communicator (was
                    MPI_COMM_WORLD as default)<br>
                    PETSC_COMM_WORLD = NewComm;<br>
                    <br>
                    <span style="color: rgb(255, 0, 0);"><a
                        name="redistribute"></a>The When solving a
                      system with Dirichlet boundary conditions I can
                      use MatZeroRows() to eliminate the Dirichlet rows
                      but this results in a non-symmetric system. How
                      can I apply Dirichlet boundary conditions
                      but&nbsp; keep the matrix symmetric?<br>
                      <br>
                    </span>For nonsymmetric systems put the appropriate
                    boundary solutions in the x vector and use
                    MatZeroRows() followed by KSPSetOperators(). For
                    symmetric problems use MatZeroRowsColumns() instead.
                    If you have many Dirichlet locations you can use
                    MatZeroRows() (not MatZeroRowsColumns()) and
                    -ksp_type preonly -pc_type redistribute, see the
                    manual page for PCREDISTRIBUTE) and PETSc will
                    repartition the parallel matrix for load balancing;
                    in this case the new matrix solved remains symmetric
                    even though MatZeroRows() is used.<br>
                    <br>
                    An alternative approach is when assemblying the
                    matrix, (generating values and passing them to the
                    matrix), never include locations for the Dirichlet
                    grid points in the vector and matrix, instead take
                    them into account as you put the other values into
                    the load. <br>
                    <br>
                    <span style="color: rgb(255, 0, 0);"><a
                        name="matlab"></a>How can I get PETSc Vecs and
                      Mats to MATLAB or vice versa?<br>
                    </span><br>
                    <span style="color: rgb(255, 0, 0);"><br>
                    </span>There are five ways to work with PETSc and
                    MATLAB<br>
                    <br>
                    <ol>
                      <li>Using the MATLAB Engine, this allows PETSc to
                        automatically call MATLAB to perform some
                        specific computations. It does not allow MATLAB
                        to be used interactively by the user. See the <a
href="http://www.mcs.anl.gov/petsc/petsc-dev/docs/manualpages/Sys/PetscMatlabEngine.html">PetscMatlabEngine</a>.</li>
                      <li>To save PETSc Mat and Vecs to files that can
                        be read from MATLAB use&nbsp; <a
href="http://www.mcs.anl.gov/petsc/petsc-dev/docs/manualpages/Viewer/PetscViewerBinaryOpen.html">PetscViewerBinaryOpen()</a>
                        viewer and VecView() or MatView() to save
                        objects for MATLAB and VecLoad() and MatLoad()
                        to get the objects that MATLAB has saved. See
                        PetscBinaryRead.m and PetscBinaryWrite.m in
                        bin/matlab for loading and saving the objects in
                        MATLAB.</li>
                      <li>You can open a socket connection between
                        MATLAB and PETSc to allow sending objects back
                        and forth between an interactive MATLAB session
                        and a running PETSc program. See <a
href="http://www.mcs.anl.gov/petsc/petsc-dev/docs/manualpages/Viewer/PetscViewerSocketOpen.html">PetscViewerSocketOpen</a>()


                        for access from the PETSc side and
                        PetscOpenSocket in bin/matlab for access from
                        the MATLAB side.</li>
                      <li>You can save PETSc Vecs (not Mats) with the <a
href="http://www.mcs.anl.gov/petsc/petsc-dev/docs/manualpages/Viewer/PetscViewerMatlabOpen.html">PetscViewerMatlabOpen</a>()


                        viewer that saves .mat files can then be loaded
                        into MATLAB.</li>
                      <li>We are just being to develop in <a
                          href="../developers/index.html">petsc-dev</a>
                        an API to call most of the PETSc function
                        directly from MATLAB; we could use help in
                        developing this. See
                        bin/matlab/classes/PetscInitialize.m<br>
                      </li>
                    </ol>
                    <br>
                    <span style="color: rgb(255, 0, 0);"><a
                        name="usingCython"></a>How do I get started with
                      Cython so that I can extend petsc4py?<br>
                    </span><br>
                    Steps I used:
                    <ol>
                      <li>Learn how to <a
                          href="http://docs.cython.org/src/quickstart/build.html">build


                          a Cython module</a></li>
                      <li>Go through the simple example provided by
                        Denis <a
href="http://stackoverflow.com/questions/3046305/simple-wrapping-of-c-code-with-cython">here</a>.
                        Note also the next comment that shows how to
                        create numpy arrays in the Cython and pass them
                        back.</li>
                      <li>Check out <a
                          href="http://docs.cython.org/src/tutorial/numpy.html">this


                          page</a> which tells you how to get fast
                        indexing</li>
                      <li>Have a look at the petsc4py <a
href="http://code.google.com/p/petsc4py/source/browse/src/PETSc/arraynpy.pxi">array


                          source</a></li>
                    </ol>
                    <hr> </td>
                </tr>
              </tbody>
            </table>
            <hr>
            <h3><a name="Execution">Execution</a></h3>
            <p><a name="long-link-time"><font color="#ff0000">PETSc
                  executables are SO big and take SO long to link</font>.</a></p>
            <p>We find this annoying as well. On most machines PETSc can
              use shared libraries, so executables should be much
              smaller, run ./configure with the additional option
              --with-shared-libraries. Also, if you have room, compiling
              and linking PETSc on your machine's /tmp disk or similar
              local disk, rather than over the network will be much
              faster. </p>
            <p><a name="petsc-options"><font color="#ff0000">PETSc has
                  so many options for my program that it is hard to keep
                  them straight.</font> </a></p>
            <p>Running the PETSc program with the option -help will
              print of many of the options. To print the options that
              have been specified within a program, employ -optionsleft
              to print any options that the user specified but were not
              actually used by the program and all options used; this is
              helpful for detecting typo errors. </p>
            <p><a name="petsc-log-info"><font color="#ff0000">PETSc
                  automatically handles many of the details in parallel
                  PDE solvers. How can I understand what is really
                  happening within my program?</font> </a></p>
            <p>You can use the option -info to get more details about
              the solution process. The option -log_summary provides
              details about the distribution of time spent in the
              various phases of the solution process. You can run with
              -ts_view or -snes_view or -ksp_view to see what solver
              options are being used. Run with -ts_monitor -snes_monitor
              or -ksp_monitor to watch convergence of the methods.
              -snes_converged_reason and -ksp_converged_reason will
              indicate why and if the solvers have converged. <br>
            </p>
            <p><a name="efficient-assembly"><font color="#ff0000">Assembling
large
sparse
matrices


                  takes a long time. What can I do make this process
                  faster? or MatSetValues() is so slow, what can I do to
                  speed it up?</font></a><a name="efficient-assembly"><font><font></font></font></a><font><font><a
                    name="slow"></a></font></font><a
                name="efficient-assembly"> </a></p>
            <p>See the <a
href="http://www.mcs.anl.gov/petsc/petsc-dev/docs/manual.pdf#nameddest=ch_performance">Performance


                chapter of the users manual</a> for many tips on this.</p>
            <p>a) Preallocate enough space for the sparse matrix. For
              example, rather than calling
              MatCreateSeqAIJ(comm,n,n,0,PETSC_NULL,&amp;mat); call
              MatCreateSeqAIJ(comm,n,n,rowmax,PETSC_NULL,&amp;mat);
              where rowmax is the maximum number of nonzeros expected
              per row. Or if you know the number of nonzeros per row,
              you can pass this information in instead of the PETSC_NULL
              argument. See the&nbsp; manual pages for each of the
              MatCreateXXX() routines.</p>
            <p>b) Insert blocks of values into the matrix, rather than
              individual components. <br>
            </p>
            <p>Preallocation of matrix memory is crucial for good
              performance for large problems, see <br>
              <a
href="http://www.mcs.anl.gov/petsc/petsc-current/docs/manual.pdf#sec_matsparse">http://www.mcs.anl.gov/petsc/petsc-current/docs/manual.pdf#sec_matsparse</a><br>
              <a
href="http://www.mcs.anl.gov/petsc/petsc-current/docs/manualpages/Mat/MatCreateMPIAIJ.html">http://www.mcs.anl.gov/petsc/petsc-current/docs/manualpages/Mat/MatCreateMPIAIJ.html</a><br>
              <br>
              If you can set several nonzeros in a block at the same
              time, this is faster than calling MatSetValues() for each
              <br>
              individual matrix entry.<br>
              <br>
              It is best to generate most matrix entries on the process
              they belong to (so they do not have to be stashed and then
              shipped to the owning process). Note: it is fine to have
              some entries generated on the "wrong" process, just not
              many.</p>
            <p><a name="log-summary"><font color="#ff0000">How can I
                  generate performance summaries with PETSc?</font> </a></p>
            <p>Use these options at runtime: -log_summary. See the <a
href="http://www.mcs.anl.gov/petsc/petsc-dev/docs/manual.pdf#nameddest=ch_performance">Performance


                chapter of the users manual</a> for information on
              interpreting the summary data. If using the PETSc
              (non)linear solvers, one can also specify -snes_view or
              -ksp_view for a printout of solver info. Only the highest
              level PETSc object used needs to specify the view option.
            </p>
            <p><a name="parallel-roundoff"><font color="#ff0000">Why do
                  I get different answers on a different numbers of
                  processors?</font> </a></p>
            <p>Most commonly, you are using a preconditioner which
              behaves differently based upon the number of processors,
              such as Block-Jacobi which is the PETSc default. However,
              since computations are reordered in parallel, small
              roundoff errors will still be present with identical
              mathematical formulations. If you set a tighter linear
              solver tolerance (using -ksp_rtol), the differences will
              decrease.</p>
            <p><a name="mg-log"><font color="#ff0000">How do I know the
                  amount of time spent on each level of the multigrid
                  solver/preconditioner?</font></a></p>
            <p>Run with -log_summary and -pc_mg_log</p>
            <p><font><a name="datafiles"><font color="#ff0000">Where do
                    I get the input matrices for the examples?<br>
                  </font></a></font></p>
            <p>Some makefiles use &nbsp;${DATAFILESPATH}/matrices/medium
              and other files. These test matrices in PETSc binary
              format can be found with anonymous ftp from <a
                href="http://ftp.mcs.anl.gov">ftp.mcs.anl.gov</a> in the
              directory pub/petsc/matrices. The are not included with
              the PETSc distribution in the interest of reducing the
              distribution size.</p>
            <p><font><a name="info"><font color="#ff0000">When I dump
                    some matrices and vectors to binary, I seem to be
                    generating some empty files with .info
                    extensions.&nbsp; What's the deal with these?<br>
                  </font></a></font> </p>
            <p>PETSc binary viewers put some additional information into
              .info files like matrix block size; it is harmless<br>
              but if you really don't like it you can use
              -viewer_binary_skip_info or&nbsp;
              PetscViewerBinarySkipInfo()<br>
              note you need to call PetscViewerBinarySkipInfo() before
              PetscViewerFileSetName(). In other words you<br>
              cannot use PetscViewerBinaryOpen() directly.<font><a
                  name="slow"><font color="#ff0000"><br>
                  </font></a></font> </p>
            <p><font><a name="slowerparallel"><font color="#ff0000">Why
                    is my parallel solver&nbsp;slower than my sequential
                    solver?<br>
                  </font></a></font> </p>
            This can happen for many reasons:<br>
            <ul>
              <li>First make sure it is truely the time in KSPSolve()
                that is slower (by running the code with <a
                  href="faq.html#log-summary">-log_summary</a>). Often
                the slower time is in <a href="faq.html#slow">generating

                  the matrix</a> or some other operation.</li>
              <li>There must be enough work for each process to
                overweigh the communication time. We recommend an
                absolute minimum of about 10,000 unknowns per process,
                better is 20,000 or more.</li>
              <li>Make sure the&nbsp; <a href="faq.html#computers">communication


                  speed of the parallel computer</a> is good enough for
                parallel solvers.</li>
              <li>Check the number of solver iterates with the parallel
                solver against the sequential solver. Most
                preconditioners require more iterations when used on
                more processes, this is particularly true for block
                Jaccobi, the default parallel preconditioner, you can
                try -pc_type asm (<a
href="http://www.mcs.anl.gov/petsc/petsc-current/docs/manualpages/PC/PCASM.html">PCASM</a>)
                its iterations scale a bit better for more processes.
                You may also consider multigrid preconditioners like <a
href="http://www.mcs.anl.gov/petsc/petsc-current/docs/manualpages/PC/PCMG.html">PCMG</a>
                or BoomerAMG in <a
href="http://www.mcs.anl.gov/petsc/petsc-current/docs/manualpages/PC/PCHYPRE.html">PCHYPRE</a>.</li>
            </ul>
            <p><font><a name="singleprecision"><font color="#ff0000">When
using
PETSc
in


                    single precision mode (--with-precision=single when
                    running ./configure) are the operations done in
                    single or double precision? </font></a></font> </p>
            PETSc does NOT do any explicit conversion of single
            precision to double before performing computations; this it
            depends on the hardware and compiler what happens. For
            example, the compiler could choose to put the single
            precision numbers into the usual double precision registers
            and then use the usual double precision floating point unit.
            Or it could use SSE2 instructions that work directly on the
            single precision numbers. It is a bit of a mystery what
            decisions get made sometimes. There may be compiler flags in
            some circumstances that can affect this.<br>
            <br>
            <p><font><a name="newton"><font color="#ff0000">Why is
                    Newton's method (SNES) not converging?</font></a></font></p>
            Newton's method may not converge for many reasons, here are
            some of the most common.<br>
            <ul>
              <li>The Jacobian is wrong (or correct in sequential but
                not in parallel).</li>
              <li>The linear system is not solved or is not solved
                accurately enough.</li>
              <li>The Jacobian system has a singularity that the linear
                solver is not handling.</li>
              <li>There is a bug in the function evaluation routine.</li>
              <li>The function is not continuous or does not have
                continuous first derivatives (e.g. phase change or TVD
                limiters).</li>
              <li>The equations may not have a solution (e.g. limit
                cycle instead of a steady state) or there may be a
                "hill" between the initial guess and the steady state
                (e.g. reactants must ignite and burn before reaching a
                steady state, but the steady-state residual will be
                larger during combustion).</li>
            </ul>
            Here are some of the ways to help debug lack of convergence
            of Newton.<br>
            <ul>
              <li>Run with the options <tt>-snes_monitor
                  -ksp_monitor_true_residual -snes_converged_reason
                  -ksp_converged_reason</tt>.
                <ul>
                  <li>If the linear solve does not converge, check if
                    the Jacobian is correct, then see <a
                      href="faq.html#kspdiverged">this question</a>.</li>
                  <li>If the preconditioned residual converges, but the
                    true residual does not, the preconditioner may be
                    singular.</li>
                  <li>If the linear solve converges well, but the line
                    search fails, the Jacobian may be incorrect.</li>
                </ul>
              </li>
              <li>Run with <tt>-pc_type lu</tt> or <tt>-pc_type svd</tt>
                to see if the problem is a poor linear solver</li>
              <li>Run with <tt>-mat_view</tt> or <tt>-mat_view_draw</tt>
                to see if the Jacobian looks reasonable</li>
              <li>Run with <tt>-snes_type test -snes_test_display</tt>
                to see if the Jacobian you are using is wrong. Compare
                the output when you add <tt>-mat_fd_type ds</tt> to see
                if the result is sensitive to the choice of differencing
                parameter.</li>
              <li>Run with <tt>-snes_mf_operator -pc_type lu</tt> to
                see if the Jacobian you are using is wrong. If the
                problem is too large for a direct solve, try <tt>-snes_mf_operator

                  -pc_type ksp -ksp_ksp_rtol 1e-12</tt>. Compare the
                output when you add <tt>-mat_mffd_type ds</tt> to see
                if the result is sensitive to choice of differencing
                parameter.</li>
              <li>Run on one processor to see if the problem is only in
                parallel.</li>
              <li>Run with <tt>-snes_ls_monitor</tt> to see if the line
                search is failing (this is usually a sign of a bad
                Jacobian) use -info in PETSc 3.1 and older versions</li>
              <li>Run with <tt>-info</tt> to get more detailed
                information on the solution process.</li>
            </ul>
            Here are some ways to help the Newton process if everything
            above checks out<br>
            <ul>
              <li>Run with grid sequencing (<tt>-snes_grid_sequence</tt>
                if working with a DM is all you need) to generate better
                initial guess on your finer mesh</li>
              <li>Run with quad precision (./configure with
                --with-precision=__float128 --download-f2cblaslapack
                with PETSc 3.2 and later and recent versions of the GNU
                compilers)</li>
              <li>Change the units (nondimensionalization), boundary
                condition scaling, or formulation so that the Jacobian
                is better conditioned.</li>
              <li>Mollify features in the function that do not have
                continuous first derivatives (often occurs when there
                are "if" statements in the residual evaluation, e.g.
                phase change or TVD limiters). Use a variational
                inequality solver (SNESVIRS) if the discontinuities are of
                fundamental importance.</li>
              <li>Try a trust region method (<tt>-ts_type tr</tt>, may
                have to adjust parameters).</li>
              <li>Run with some continuation parameter from a point
                where you know the solution, see TSPSEUDO for
                steady-states.</li>
              <li>There are homotopy solver packages like PHCpack that
                can get you all possible solutions (and tell you that it
                has found them all) but those are not scalable and
                cannot solve anything but small problems.<br>
              </li>
            </ul>
            <p><a name="kspdiverged"><font color="#ff0000">Why is the
                  linear solver (KSP) not converging?</font> </a></p>
            <p>Always run with <tt>-ksp_converged_reason
                -ksp_monitor_true_residual</tt> when trying to learn why
              a method is not converging. Common reasons for KSP not
              converging are</p>
            <ul>
              <li>The equations are singular by accident (e.g. forgot to
                impose boundary conditions). Check this for a small
                problem using <tt>-pc_type svd -pc_svd_monitor</tt>.</li>
              <li>The equations are intentionally singular (e.g.
                constant null space), but the Krylov method was not
                informed, see KSPSetNullSpace().</li>
              <li>The equations are intentionally singular and
                KSPSetNullSpace() was used, but the right hand side is
                not consistent. You may have to call
                MatNullSpaceRemove() on the right hand side before
                calling KSPSolve().</li>
              <li>The equations are indefinite so that standard
                preconditioners don't work. Usually you will know this
                from the physics, but you can check with <tt>-ksp_compute_eigenvalues

                  -ksp_gmres_restart 1000 -pc_type none</tt>. For simple
                saddle point problems, try <tt>-pc_type fieldsplit
                  -pc_fieldsplit_type schur
                  -pc_fieldsplit_detect_saddle_point</tt>. For more
                difficult problems, read the literature to find robust
                methods and ask petsc-users@mcs.anl.gov or
                petsc-maint@mcs.anl.gov if you want advice about how to
                implement them.</li>
              <li>If the method converges in preconditioned residual,
                but not in true residual, the preconditioner is likely
                singular or nearly so. This is common for saddle point
                problems (e.g. incompressible flow) or strongly
                nonsymmetric operators (e.g. low-Mach hyperbolic
                problems with large time steps).</li>
              <li>The preconditioner is too weak or is unstable. See if
                <tt>-pc_type asm -sub_pc_type lu</tt> improves the
                convergence rate. If GMRES is losing too much progress
                in the restart, see if longer restarts help <tt>-ksp_gmres_restart

                  300</tt>. If a transpose is available, try <tt>-ksp_type

                  bcgs</tt> or other methods that do not require a
                restart. (Note that convergence with these methods is
                frequently erratic.)</li>
              <li>The preconditioner is nonlinear (e.g. a nested
                iterative solve), try <tt>-ksp_type fgmres</tt> or <tt>-ksp_type

                  gcr</tt>.</li>
              <li>You are using geometric multigrid, but some equations
                (often boundary conditions) are not scaled compatibly
                between levels. Try <tt>-pc_mg_galerkin</tt> to
                algebraically construct a correctly scaled coarse
                operator or make sure that all the equations are scaled
                in the same way if you want to use rediscretized coarse
                levels.</li>
              <li>The matrix is very ill-conditioned. Check the <a href="faq.html#conditionnumber">condition number</a>.</li>
>>>>>>> 8c961db8
              <ul>
                <li><code>hg bisect --skip</code></li>
                <li><code>hg update -C --date "&lt;`hg parent --template '{date|date}'`" -R config/BuildSystem</code></li>
              </ul>
<<<<<<< HEAD
            </li>

            <li>
              if &lt;test&gt; good:
              <ul>
                <li><code>hg bisect --bad</code></li>
                <li><code>hg update -C --date "&lt;`hg parent --template '{date|date}'`" -R config/BuildSystem</code></li>
              </ul>
            </li>
          </ul>

          Notice the <code>hg update -C --date "&lt;`hg parent --template '{date|date}'`" -R config/BuildSystem</code>
          after each <code>hg update</code> or <code>hg bisect</code>. This is to update
          BuildSystem to be in sync to petsc-dev. If this is not done - and
          BuildSystem is out of sync with petsc-dev - configure will keep
          failing.
        </li>

        <li>
          After something like 5-15 iterations - <code>hg bisect</code> will
          pin-point the exact code change that resulted in the difference in
          application behavior
        </li>
      </ul>

      <hr>

      <h2><a name="shared-libraries">Shared Libraries</a></h2>

      <h3><a name="install-shared">Can I install PETSc libraries as shared libraries?</a></h3>

      Yes.Use the <code>./configure --with-shared-libraries</code>

      <h3><a name="why-use-shared">Why should I use shared libraries?</a></h3>

      When you link to shared libraries, the function symbols from the shared
      libraries are not copied in the executable. This way the size of the
      executable is considerably smaller than when using regular libraries.  This
      helps in a couple of ways:

      <ol>
        <li>saves disk space when more than one executable is created, and</li>
        <li>improves the compile time immensly, because the compiler has to write a much smaller file (executable) to the disk.</li>
      </ol>

      <h3><a name="link-shared">How do I link to the PETSc shared libraries?</a></h3>

      By default, the compiler should pick up the shared libraries instead of the regular ones. Nothing special should be done for this.

      <h3><a name="link-regular-lib">What If I want to link to the regular .a library files?</a></h3>

      You must run ./configure without the option --with-shared-libraries (you
      can use a different PETSC_ARCH for this build so you can easily switch
      between the two).

      <h3><a name="move-shared-exec">What do I do if I want to move my executable to a different machine?</a></h3>

      <p>
        You would also need to have access to the shared libraries on this new
        machine. The other alternative is to build the exeutable without shared
        libraries by first deleting the shared libraries, and then creating the
        executable.
      </p>

      <h3><a name="dynamic-shared">What is the deal with dynamic libraries (and difference between shared libraries)?</a></h3>

      <p>
        PETSc libraries are installed as dynamic libraries when the ./configure
        flag --with-dynamic-loading is used. The difference with this - from
        shared libraries - is the way the libraries are used. From the program
        the library is loaded using dlopen() - and the functions are searched
        using dlsymm(). This separates the resolution of function names from
        link-time to run-time - i.e when dlopen()/dlsymm() are called.
      </p>

      <p>
        When using Dynamic libraries - PETSc libraries cannot be moved to
        a different location after they are built.
      </p>

    </div>

    <!--end-->

    <hr>

=======
              <li>The matrix is nonlinear (e.g. evaluated using finite
                differencing of a nonlinear function). Try different
                differencing parameters, <tt>./configure
                  --with-precision=__float128 --download-f2cblaslapack</tt>,
                check if it converges in "easier" parameter regimes.</li>
              <li>A symmetric method is being used for a non-symmetric
                problem.</li>
              <li>Classical Gram-Schmidt is becoming unstable, try <tt>-ksp_gmres_modifiedgramschmidt</tt>
                or use a method that orthogonalizes differently, e.g. <tt>-ksp_type

                  gcr</tt>.</li>
            </ul>
            <hr>
            <h3><a name="Debugging">Debugging</a></h3>
            <p><a name="debug-ibm"><font color="#ff0000">How do I turn
                  off PETSc signal handling so I can use the -C option
                  on xlF? </font></a></p>
            <p>Immediately after calling PetscInitialize() call
              PetscPopSignalHandler()</p>
            <p>Some Fortran compilers including the IBM xlf, xlF etc
              compilers have a compile option (-C for IBM's) that causes
              all array access in Fortran to be checked that they are
              in-bounds. This is a great feature but does require that
              the array dimensions be set explicitly, not with a *.</p>
            <p><a name="start_in_debugger-doesnotwork"><font
                  color="#ff0000">How do I debug if -start_in_debugger
                  does not work on my machine?</font> </a></p>
            <p>On newer Mac OSX machines - one has to be in admin
              group&nbsp; to be able to use debugger</p>
            <p>On newer UBUNTU linux machines - one has to disable <a
                href="https://wiki.ubuntu.com/Security/Features#ptrace">ptrace_scop</a>
              with "sudo echo 0 &gt; /proc/sys/kernel/yama/ptrace_scope"
              - to get start in debugger working.<br>
            </p>
            <p>If start_in_debugger does not really work on your OS, for
              a uniprocessor job, just try&nbsp;the debugger directly,
              for example: gdb ex1. You can also use Totalview which is
              a good graphical parallel debugger.<br>
            </p>
            <p><a name="debug-hang"><font color="#ff0000">How do I see
                  where my code is hanging? </font></a></p>
            <p>You can use the -start_in_debugger option to start all
              processes in the debugger (each will come up in its own
              xterm) or run in Totalview. Then use cont (for continue)
              in each xterm. Once you are sure that the program is
              hanging, hit control-c in each xterm and then use 'where'
              to print a stack trace for each process.</p>
            <p><a name="debug-inspect"><font color="#ff0000">How can I
                  inspect Vec and Mat values when in the debugger? </font></a></p>
            <p>I will illustrate this with gdb, but it should be similar
              on other debuggers. You can look at local Vec values
              directly by obtaining the array. For a Vec v, we can print
              all local values using</p>
            <p>(gdb) p ((Vec_Seq*) v-&gt;data)-&gt;array[0]@v-&gt;map.n</p>
            <p>However, this becomes much more complicated for a matrix.
              Therefore, it is advisable to use the default viewer to
              look at the object. For a Vec v and a Mat m, this would be</p>
            <p>(gdb) call VecView(v, 0)</p>
            <p>(gdb) call MatView(m, 0)</p>
            <p>or with a communicator other than MPI_COMM_WORLD,</p>
            <p>(gdb) call MatView(m, PETSC_VIEWER_STDOUT_(m-&gt;comm))<br>
            </p>
            <p>Totalview 8.8.0 has a new feature that allows libraries
              to provide their own code to display objects in the
              debugger. Thus in theory each PETSc object, Vec, Mat etc
              could have custom code to print values in the object. We
              have only done this for the most elementary display of Vec
              and Mat. See the routine TV_display_type() in
              src/vec/vec/interface/vector.c for an example of how these
              may be written. Contact us if you would like to add more.<br>
            </p>
            <p>&nbsp;<span style="color: rgb(255, 0, 0);"><a
                  name="libimf"></a>Error while loading shared
                libraries: libimf.so: cannot open shared object file: No
                such file or directory.</span></p>
            <p>The Intel compilers use shared libraries (like libimf)
              that cannot by default at run time. When using the Intel
              compilers (and running the resulting code) you must make
              sure that the proper Intel initialization scripts are run.
              This is usually done by putting some code into your
              .cshrc, .bashrc, .profile etc file. Sometimes on batch
              file systems that do now access your initialization files
              (like .cshrc) you must include the initialization calls in
              your batch file submission.</p>
            For example, on my Mac using csh I have the following in my
            .cshrc file<br>
            <br>
            source /opt/intel/cc/10.1.012/bin/iccvars.csh<br>
            source /opt/intel/fc/10.1.012/bin/ifortvars.csh<br>
            source /opt/intel/idb/10.1.012/bin/idbvars.csh<br>
            <br>
            in my .profile I have<br>
            <br>
            source /opt/intel/cc/10.1.012/bin/iccvars.sh<br>
            source /opt/intel/fc/10.1.012/bin/ifortvars.sh<br>
            source /opt/intel/idb/10.1.012/bin/idbvars.sh<br>
            <br>
            <p><span style="color: rgb(255, 0, 0);"><a
                  name="objecttypenotset">What does Object Type not set:
                  Argument # n mean?</a></span></p>
            Many operations on PETSc objects require that the specific
            type of the object be set before the operations is
            performed. You must call XXXSetType() or XXXSetFromOptions()
            before you make the offending call. For example,
            MatCreate(comm,&amp;A); MatSetValues(A,....); will not work.
            You must add MatSetType(A,...) or MatSetFromOptions(A,....);
            before the call to MatSetValues();
            <p></p>
            <a name="split"></a><font style="color: rgb(255, 0, 0);"
              face="Terminal">What does </font><font style="color:
              rgb(255, 0, 0);" color="#ff0000"> </font><font
              style="color: rgb(255, 0, 0);" face="Terminal">Error
              detected&nbsp;in PetscSplitOwnership() about "sum of local
              lengths ...": mean?<br>
              <br>
            </font><font color="#ff0000"><span style="color: rgb(0, 0,
                0);">In a previous call to VecSetSizes(), MatSetSizes(),
                VecCreateXXX() or MatCreateXXX() you passed in local and
                global sizes that do not make sense for the correct
                number of processors. For example if you pass in a local
                size of 2 and a global size of 100 and run on two
                processors, this cannot work since the sum of the local
                sizes is 4, not 100.</span></font><br>
            <br>
            <a name="valgrind"></a><font style="color: rgb(255, 0, 0);"
              face="Terminal">What does </font><font style="color:
              rgb(255, 0, 0);" face="Terminal">Corrupt argument or
              Caught signal or SEQV or segmentation violation or bus
              error mean? Can I use valgrind to debug memory corruption
              issues? </font><br>
            <br>
            <font color="#ff0000"><span style="color: rgb(0, 0, 0);">Sometime

                it can mean an argument to a function is invalid. In
                Fortran this may be caused by forgeting to list an
                argument in the call, especially the final ierr.<br>
                &nbsp; &nbsp;&nbsp; <br>
                Otherwise it is usually caused by memory corruption;
                that is somewhere the code is writing out of array
                bounds. To track this down rerun the debug version of
                the code with the option -malloc_debug. Occasionally the
                code may crash only with the optimized version, in that
                case run the optimized version with -malloc_debug. If
                you determine the problem is from memory corruption you
                can put the macro CHKMEMQ in the code near the crash to
                determine exactly what line is causing the problem.<br>
                &nbsp; <br>
                If -malloc_debug does not help: on GNU/Linux and Apple
                Mac OS X machines - you can try using&nbsp;<a
                  href="http://valgrind.org/">http://valgrind.org </a>to


                look for memory corruption.</span></font> - Make sure
            valgrind is installed<br>
            - Recommend building PETSc with "--download-mpich=1
            --with-debugging=1" [debugging is enabled by default]<br>
            - Compile application code with this build of PETSc<br>
            - run with valgrind using:<br>
            <font color="#ff1a8b">${PETSC_DIR}/bin/petscmpiexec
              -valgrind -n NPROC PETSCPROGRAMNAME -malloc off
              PROGRAMOPTIONS</font><br>
            or invoke valgrind directly with:<br>
            <font color="#ff1a8b">mpiexec -n NPROC valgrind
              --tool=memcheck -q --num-callers=20
              --log-file=valgrind.log.%p PETSCPROGRAMNAME -malloc off
              PROGRAMOPTIONS</font><br>
            <br>
            Notes:<br>
            - option '--with-debugging=1' enables valgrind to give stack
            trace with additional source-file:line-number info.<br>
            - option '-download-mpich=1' gives valgrind clean MPI -
            hence the recommendation.<br>
            - Wrt Other MPI impls, Open MPI should also work. MPICH1
            will not work.<br>
            - if '-download-mpich=1' is used - mpiexec will be in
            PETSC_ARCH/bin<br>
            '--log-file=valgrind.log.%p' option tells valgrind to store
            the output from each proc in a different file [as %p i.e
            PID, is different for each MPI proc].<br>
            - On Apple you need the additional valgrind option
            '--dsymutil=yes'<br>
            - memcheck will not find certain array access that violate
            static array declarations so if memcheck runs clean you can
            try the --tool=exp-ptrcheck instead. <br>
            <font style="color: rgb(255, 0, 0);" face="Terminal"><a
                name="zeropivot"></a>What does </font><font
              style="color: rgb(255, 0, 0);" color="#ff0000"> </font><font
              style="color: rgb(255, 0, 0);" face="Terminal">Detected
              zero pivot in LU factorization mean?</font><br>
            <br>
            <font color="#ff0000"><span style="color: rgb(0, 0, 0);">A
                zero pivot in LU, ILU, Cholesky, or ICC sparse
                factorization does not always mean that the matrix is
                singular. You can use '-pc_factor_shift_type NONZERO
                -pc_factor_shift_amount [amount]' or
                '-pc_factor_shift_type POSITIVE_DEFINITE';
                '-[level]_pc_factor_shift_type NONZERO
                -pc_factor_shift_amount [amount]' &nbsp; </span></font><font
              style="color: rgb(0, 0, 0);" color="#ff0000"> or
              '-[level]_pc_factor_shift_type POSITIVE_DEFINITE' </font><font
              style="color: rgb(0, 0, 0);" color="#ff0000">to prevent
              the zero pivot. [level] is "sub" when lu, ilu, cholesky,
              or icc are employed in each individual block of the
              bjacobi or ASM preconditioner; and [level] is "mg_levels"
              or "mg_coarse" when lu, ilu, cholesky, or icc are used
              inside multigrid smoothers or to the coarse grid solver.
              See PCFactorSetShiftType(), PCFactorSetAmount().</font> <font
              style="color: rgb(0, 0, 0);" color="#ff0000"> </font>
            <p style="color: rgb(0, 0, 0);">This error can also happen
              if your matrix is singular, see KSPSetNullSpace() for how
              to handle this.</p>
            If this error occurs in the zeroth row of the matrix, it is
            likely you have an error in the code that generates the
            matrix.<a><span style="font-family: Terminal;"><br>
              </span></a>
            <p></p>
            <p><a><span style="font-family: Terminal;"></span><span
                  style="color: rgb(255, 0, 0);"></span></a><a
                name="xwindows"></a><span style="color: rgb(255, 0, 0);">You
create


                Draw windows or ViewerDraw windows or use options
                -ksp_monitor or_draw -snes_monitor_draw and the program
                seems to run OK but windows never open.</span></p>
            <p>The libraries were compiled without support for X
              windows.<font color="#ff0000"> </font>Make sure that
              ./configure was run with the option --with-x=1<br>
            </p>
            <p style="color: rgb(255, 0, 0);"><font face="Terminal"><a
                  name="memory"></a><a>The program seems to use more and
                  more memory as it runs, even though you don't think
                  you are allocating more memory.<br>
                </a></font></p>
            <p style="color: rgb(255, 0, 0);"><a><font face="Terminal">
                </font></a></p>
            <p style="color: rgb(0, 0, 0);"><a><font face="Terminal">Problem:
Possibly


                  some of the following:</font></a></p>
            <a><font face="Terminal">
                <ol style="color: rgb(0, 0, 0);">
                  <li>You are creating new PETSc objects but never
                    freeing them.</li>
                  <li>There is a memory leak in PETSc or your code. </li>
                  <li>Something much more subtle: (if you are using
                    Fortran). When you declare a large array in Fortran,
                    the operating system does not allocate all the
                    memory pages for that array until you start using
                    the different locations in the array. Thus, in a
                    code, if at each step you start using later values
                    in the array your virtual memory usage will
                    "continue" to increase as measured by ps or top. </li>
                  <li>You are running with the -log, -log_mpe, or
                    -log_all option. He a great deal of logging
                    information is stored in memory until the conclusion
                    of the run.</li>
                  <li>You are linking with the MPI profiling libraries;
                    these cause logging of all MPI activities. Another
                    Symptom is at the conclusion of the run it may print
                    some message about writing log files. </li>
                </ol>
                <p style="color: rgb(0, 0, 0);">Cures:</p>
                <ol>
                  <li style="color: rgb(0, 0, 0);">Run with the
                    -malloc_debug option and -malloc_dump. Or use the
                    commands PetscMallocDump() and PetscMallocLogDump()
                    sprinkled in your code to track memory that is
                    allocated and not later freed. Use the commands
                    PetscMallocGetCurrentUsage() and PetscMemoryGetCurrentUsage() to
                    monitor memory allocated and PetscMallocGetMaximumUsage() and PetscMemoryGetMaximumUsage() for total memory used as
                    the code progresses. </li>
                  <li style="color: rgb(0, 0, 0);">This is just the way
                    Unix works and is harmless.</li>
                  <li style="color: rgb(0, 0, 0);">Do not use the -log,
                    -log_mpe, or -log_all option, or use
                    PLogEventDeactivate() or PLogEventDeactivateClass(),
                    PLogEventMPEDeactivate() to turn off logging of
                    specific events. </li>
                  <li style="color: rgb(0, 0, 0);">Make sure you do not
                    link with the MPI profiling libraries. <br>
                  </li>
                </ol>
              </font><font face="Terminal"></font></a><font
              face="Terminal"><a name="key"></a>When calling
              MatPartitioningApply() you get a message Error! Key 16615
              not found<br>
            </font>
            <p></p>
            <p>The graph of &nbsp;the matrix you are using is not
              symmetric. Yo<font color="#ff0000"></font>u must use
              symmetric matrices for partitioning.<br>
            </p>
            <p style="color: rgb(255, 0, 0);"><font face="Terminal"><a
                  name="gmres"></a>With GMRES At restart the second
                residual norm printed does not match the first</font></p>
            <p style="color: rgb(255, 0, 0);"><font face="Terminal"> <span
                  style="color: rgb(0, 0, 0);">26 KSP Residual norm
                  3.421544615851e-04 </span><br style="color: rgb(0, 0,
                  0);">
                <span style="color: rgb(0, 0, 0);">27 KSP Residual norm
                  2.973675659493e-04 </span><br style="color: rgb(0, 0,
                  0);">
                <span style="color: rgb(0, 0, 0);">28 KSP Residual norm
                  2.588642948270e-04 </span><br style="color: rgb(0, 0,
                  0);">
                <span style="color: rgb(0, 0, 0);">29 KSP Residual norm
                  2.268190747349e-04 </span><br style="color: rgb(0, 0,
                  0);">
                <span style="color: rgb(0, 0, 0);">30 KSP Residual norm
                  1.977245964368e-04</span><br style="color: rgb(0, 0,
                  0);">
                <span style="color: rgb(0, 0, 0);">30 KSP Residual norm
                  1.994426291979e-04 &lt;----- At restart the residual
                  norm is printed a second time </span> </font></p>
            <p style="color: rgb(0, 0, 0);"><font face="Terminal">Problem:
Actually


                this is not surprising. GMRES computes the norm of the
                residual at each iteration via a recurrence relation
                between the norms of the residuals at the previous
                iterations and quantities computed at the current
                iteration; it does not compute it via directly || b - A
                x^{n} ||. Sometimes, especially with an ill-conditioned
                matrix, or computation of the matrix-vector product via
                differencing, the residual norms computed by GMRES start
                to "drift" from the correct values. At the restart, we
                compute the residual norm directly, hence the "strange
                stuff," the difference printed. The drifting, if it
                remains small, is harmless (doesn't effect the accuracy
                of the solution that GMRES computes). </font></p>
            <font face="Terminal">
              <p style="color: rgb(0, 0, 0);">Cure: There realy isn't a
                cure, but if you use a more powerful preconditioner the
                drift will often be smaller and less noticeable. Of if
                you are running matrix-free you may need to tune the
                matrix-free parameters.<br>
              </p>
              <p style="color: rgb(0, 0, 0);"><font face="Terminal"><font
                    face="Terminal"><span style="color: rgb(255, 0, 0);"><a
                        name="2its"></a>Why do some Krylov methods seem
                      to print two residual norms per iteration?<br>
                    </span></font></font></p>
              <p style="color: rgb(0, 0, 0);"><font face="Terminal"><font
                    face="Terminal"><font face="Terminal">&gt; 1198 KSP
                      Residual norm 1.366052062216e-04<br>
                      &gt; 1198 KSP Residual norm 1.931875025549e-04<br>
                      &gt; 1199 KSP Residual norm 1.366026406067e-04<br>
                      &gt; 1199 KSP Residual norm
                      1.931819426344e-04&nbsp;</font></font> </font></p>
              <p><font face="Terminal"><font color="#ff0000"></font>Some
                  Krylov methods, for example tfqmr, actually have a
                  "sub-iteration"<br>
                  of size 2 inside the loop; each of the two substeps
                  has its own matrix vector<br>
                  product and application of the preconditioner and
                  updates the residual<br>
                  approximations. This is why you get this "funny"
                  output where it looks like&nbsp;<br>
                  there are two residual norms per iteration. You can
                  also think of it as twice<br>
                  as many iterations.<br>
                </font></p>
              <font face="Terminal">
                <p><font face="Terminal"><span style="color: rgb(255, 0,
                      0);"><a name="dylib"></a>Unable to locate PETSc
                      dynamic library
                      /home/balay/spetsc/lib/libg/linux/libpetsc <br>
                    </span></font></p>
              </font>
              <p></p>
            </font>
            <p></p>
            <p>When using DYNAMIC libraries - the libraries cannot be
              moved after they are installed. This could also happen on
              clusters - where the paths are different on the (run)
              nodes - than on the (compile) front-end.<font
                color="#ff0000"> </font>Do not use dynamic libraries
              &amp; shared libraries. Run ./configure with
              --with-shared-libraries=0 --with-dynamic-loading=0<br>
            </p>
            <p><font face="Terminal"> </font></p>
            <p style="color: rgb(0, 0, 0);"><font face="Terminal"><font
                  face="Terminal"> </font></font></p>
            <p><font face="Terminal"><font face="Terminal"><font
                    face="Terminal"><span style="color: rgb(255, 0, 0);"><a
                        name="bisect"></a></span></font><font
                    face="Terminal"><a><span style="color: rgb(255, 0,
                        0);">How do I determine what update to PETSc
                        broke my code?</span></a></font><font
                    face="Terminal"><span style="color: rgb(255, 0, 0);"><br>
                    </span></font></font></font></p>
            <font face="Terminal"><font face="Terminal"> </font>
              <p></p>
            </font>
            <p></p>
            <p>If at some point [in petsc code history] you had a
              working code - but the latest petsc code broke it, its
              possible to determine the petsc code change that might
              have caused this behavior. This is achieved by:<br>
            </p>
            <ul>
              <li>using <a href="http://mercurial.selenic.com/">Mercurial</a>
                DVCS to access petsc-dev sources [and BuildSystem
                sources]</li>
              <li>knowing the changeset number [in mercurial] for the <span
                  style="font-weight: bold;">known working</span>
                version of petsc</li>
              <li>knowing the changeset number [in mercurial] for the <span
                  style="font-weight: bold;">known broken</span> version
                of petsc</li>
              <li>using <a
                  href="http://mercurial.selenic.com/wiki/BisectExtension">bisect</a>
                functionality of mercurial</li>
            </ul>
            This process can be as follows:<br>
            <ul>
              <li>get petsc-dev and BuildSystem sources<br>
                <span style="color: rgb(153, 51, 153);">&nbsp; hg clone
                  http://petsc.cs.iit.edu/petsc/petsc-dev</span><br>
                <span style="color: rgb(153, 51, 153);">&nbsp; hg clone
                  http://petsc.cs.iit.edu/petsc/BuildSystem
                  petsc-dev/config/BuildSystem</span></li>
              <li>Find the <span style="font-weight: bold;">good</span>
                and <span style="font-weight: bold;">bad</span> markers
                to start the bisection process. This can be done either
                by checking 'hg log' or 'hg view' or<a
                  href="http://petsc.cs.iit.edu/petsc/petsc-dev">
                  http://petsc.cs.iit.edu/petsc/petsc-dev</a> or <a
                  href="http://petsc.cs.iit.edu/petsc/BuildSystem">http://petsc.cs.iit.edu/petsc/BuildSystem</a>
                or the web history of petsc-release clones. Lets say the
                known bad changeset is&nbsp; 21af4baa815c and known good
                changeset is 5ae5ab319844<br>
              </li>
              <li>Now start the bisection process with these known
                revisions. [build PETSc, and test your code to confirm
                known good/bad behavior]<br>
                <span style="color: rgb(153, 51, 153);">&nbsp; hg update
                  -C 21af4baa815c</span><br>
                <span style="color: rgb(153, 51, 153);">&nbsp; hg update
                  -C --date "&lt;`hg parent --template '{date|date}'`"
                  -R config/BuildSystem</span><br>
                &nbsp; &lt;build/test/confirm-bad&gt;<br style="color:
                  rgb(153, 51, 153);">
                <span style="color: rgb(153, 51, 153);">&nbsp; hg bisect
                  --bad</span><br style="color: rgb(153, 51, 153);">
                <span style="color: rgb(153, 51, 153);">&nbsp; hg update
                  -C 5ae5ab319844</span><br>
                <span style="color: rgb(153, 51, 153);">&nbsp; hg update
                  -C --date "&lt;`hg parent --template '{date|date}'`"
                  -R config/BuildSystem</span><br>
                &nbsp; &lt;build/test/confirm-good&gt;<br style="color:
                  rgb(153, 51, 153);">
                <span style="color: rgb(153, 51, 153);">&nbsp; hg bisect
                  --good</span><br>
                <span style="color: rgb(153, 51, 153);">&nbsp; hg update
                  -C --date "&lt;`hg parent --template '{date|date}'`"
                  -R config/BuildSystem</span><br>
              </li>
              <li>&nbsp;Now until done - keep bisecting, building PETSc,
                and testing your code with it and determine if the code
                is working or not. i.e<br>
                &nbsp; if &lt;build&gt; broken:<br>
                &nbsp;&nbsp;&nbsp; <span style="color: rgb(153, 51,
                  153);">hg bisect --skip</span><br>
                <span style="color: rgb(153, 51, 153);">&nbsp;&nbsp;&nbsp;


                  hg update -C --date "&lt;`hg parent --template
                  '{date|date}'`" -R config/BuildSystem</span><br>
                &nbsp; if &lt;test&gt; good:<br>
                &nbsp;&nbsp;&nbsp; <span style="color: rgb(153, 51,
                  153);">hg bisect --good</span><br>
                <span style="color: rgb(153, 51, 153);">&nbsp;&nbsp;&nbsp;


                  hg update -C --date "&lt;`hg parent --template
                  '{date|date}'`" -R config/BuildSystem</span><br>
                &nbsp; elseif &lt;test&gt; bad:<br>
                &nbsp;&nbsp;&nbsp; <span style="color: rgb(153, 51,
                  153);">hg bisect --bad</span><br>
                <span style="color: rgb(153, 51, 153);">&nbsp;&nbsp;&nbsp;


                  hg update -C --date "&lt;`hg parent --template
                  '{date|date}'`" -R config/BuildSystem</span><br>
                <br>
                Notice the <span style="color: rgb(153, 51, 153);">hg
                  update -C --date "&lt;`hg parent --template
                  '{date|date}'`" -R config/BuildSystem</span> after
                each 'hg update' or 'hg bisect'. This is to update
                BuildSystem to be in sync to petsc-dev. If this is not
                done - and BuildSystem is out of sync with petsc-dev -
                configure will keep failing.</li>
              <li>After something like 5-15 iterations - 'hg bisect'
                will pin-point the exact code change that resulted in
                the difference in application behavior<br>
                <br>
              </li>
            </ul>
            <p> </p>
            <p> </p>
            <hr>
            <h3><a name="Shared Libraries">Shared Libraries</a></h3>
            <p><font color="#ff0000"><a name="install-shared">Can I
                  install PETSc libraries as shared libraries</a>?</font></p>
            <p>Yes.&nbsp;Use the ./configure option
              --with-shared-libraries</p>
            <p><a name="why-use-shared"><font color="#ff0000">Why should
                  I use shared libraries?</font></a></p>
            <p>When you link to shared libraries, the function symbols
              from the shared libraries are not copied in the
              executable. This way the size of the executable is
              considerably smaller than when using regular libraries.
              This helps in a couple of ways: <br>
              &nbsp;&nbsp;&nbsp; 1) saves disk space when more than one
              executable is created, and &nbsp; <br>
              &nbsp;&nbsp;&nbsp; 2) improves the compile time immensly,
              because the compiler has to write a much smaller file
              (executable) to the disk.</p>
            <p><font color="#ff0000"><a name="link-shared">How do I link
                  to the PETSc shared libraries</a>?</font></p>
            <p>By default, the compiler should pick up the shared
              libraries instead of the regular ones. Nothing special
              should be done for this.</p>
            <p><font color="#ff0000"><a name="link-regular-lib">What If
                  I want to link to the regular .a library files</a>?</font></p>
            <p>You must run ./configure without the option
              --with-shared-libraries (you can use a different
              PETSC_ARCH for this build so you can easily switch between
              the two).</p>
            <p><a name="move-shared-exec"><font color="#ff0000">What do
                  I do if I want to move my executable to a different
                  machine?</font></a></p>
            <p>You would also need to have access to the shared
              libraries on this new machine. The other alternative is to
              build the exeutable without shared libraries by first
              deleting the shared libraries, and then creating the
              executable.&nbsp;</p>
            <p><a name="dynamic-shared"><font color="#ff0000">What is
                  the deal with dynamic libraries (and difference
                  between shared libraries)</font></a></p>
            <p>PETSc libraries are installed as dynamic libraries when
              the ./configure flag --with-dynamic-loading is used. The
              difference with this - from shared libraries - is the way
              the libraries are used. From the program the library is
              loaded using dlopen() - and the functions are searched
              using dlsymm(). This separates the resolution of function
              names from link-time to run-time - i.e when
              dlopen()/dlsymm() are called.</p>
            <p>When using Dynamic libraries - PETSc libraries cannot be
              moved to a different location after they are built. </p>
            <p>&nbsp; </p>
            <p><!--##end--> </p>
          </td>
        </tr>
        <tr>
          <td colspan="2" width="100%">
            <hr color="#ff5b5b" size="4"> </td>
        </tr>
      </tbody>
    </table>
>>>>>>> 8c961db8
  </body>
</html><|MERGE_RESOLUTION|>--- conflicted
+++ resolved
@@ -5,7 +5,6 @@
     <link href="../style.css" rel="stylesheet" type="text/css">
     <title>PETSc: Documentation: FAQ</title>
   </head>
-<<<<<<< HEAD
   <body>
 
     <div id="logo">
@@ -1732,8 +1731,9 @@
           Run with the -malloc_debug option and -malloc_dump. Or use the commands
           PetscMallocDump() and PetscMallocLogDump() sprinkled in your code to
           track memory that is allocated and not later freed. Use the commands
-          PetscMallocSpace() and PetscGetResidentSetSize() to monitor memory
-          allocated and total memory used as the code progresses.
+          PetscMallocGetCurrentUsage() and PetscMemoryGetCurrentUsage() to
+          monitor memory allocated and PetscMallocGetMaximumUsage() and PetscMemoryGetMaximumUsage()
+          for total memory used ass the code progresses.
         </li>
 
         <li>This is just the way Unix works and is harmless.</li>
@@ -1863,1698 +1863,10 @@
           <ul>
             <li>
               if &lt;build&gt; broken:
-=======
-  <body style="background-color: rgb(213, 234, 255);">
-    <table width="100%">
-      <tbody>
-        <tr>
-          <td valign="top" width="25%">
-            <h1><font color="#ff0000" size="7">PETSc</font></h1>
-            <ul>
-              <li><a href="../index.html"><strong>Home</strong></a></li>
-            </ul>
-          </td>
-          <td width="75%"><!--##begin-->
-            <h1>Docs:&nbsp; FAQ</h1>
-            <!--##end--> </td>
-        </tr>
-        <tr>
-          <td colspan="2" width="100%">
-            <hr color="#ff5b5b" size="4"> </td>
-        </tr>
-        <tr>
-          <td valign="top" width="25%">
-            <ul>
-              <li><a href="../download/index.html"><strong>Download</strong></a></li>
-              <li><a href="../features/index.html"><strong>Features</strong></a></li>
-              <li><a href="index.html"><strong>Documentation</strong></a>
-                <ul>
-                  <li><a href="index.html#Manual"><strong>Manual pages
-                        and Users Manual</strong></a></li>
-                  <li><a href="referencing.html"><strong>Referencing&nbsp;
-
-
-                        PETSc</strong></a></li>
-                  <li><a href="tutorials/index.html"><strong>Tutorials</strong></a></li>
-                  <li><strong><a href="installation.html">Installation</a>
-                    </strong></li>
-                  <li><strong></strong><strong><a href="ams.html">AMS</a></strong></li>
-                  <li><strong><a href="changes/index.html">Changes</a></strong></li>
-                  <li><strong><a href="bugreporting.html">Bug Reporting</a></strong></li>
-                  <li><strong><a href="codemanagement.html">Code
-                        Management</a></strong></li>
-                  <li><strong><font color="#ff0000">FAQ</font> </strong></li>
-                  <li><strong><a href="copyright.html">License</a> </strong></li>
-                </ul>
-              </li>
-              <li><a href="../publications/index.html"><strong>Applications/Publications</strong></a></li>
-              <li><a href="../miscellaneous/index.html"><strong>Miscellaneous</strong></a></li>
-              <li><a href="../miscellaneous/external.html"><strong>External
-
-
-                    Software</strong></a></li>
-              <li><a href="../developers/index.html"><strong>Developers
-                    Site</strong></a></li>
-            </ul>
-          </td>
-          <td valign="top" width="75%"><!--##begin-->
-            <h4><a href="faq.html#General">General</a></h4>
-            <menu>
-              <li><a href="faq.html#petsc-mailing-list">How can I
-                  subscribe to the PETSc&nbsp;mailing lists?</a></li>
-              <li><a href="faq.html#book">Any useful books on numerical
-                  computing?</a><br>
-              </li>
-              <li><a href="faq.html#computers">What kind of parallel
-                  computers or clusters are needed to use PETSc?</a></li>
-              <li><a href="faq.html#license">What kind of license is
-                  PETSc released under?</a></li>
-              <li><a href="faq.html#why-c">Why is PETSc programmed in C,
-                  instead of Fortran or C++?</a> </li>
-              <li><a href="faq.html#logging-overhead">Does all the PETSc
-                  error checking and logging reduce PETSc's efficiency?</a></li>
-              <li><a href="faq.html#work-efficiently">How do such a
-                  small group of people manage to write and maintain
-                  such a large and marvelous package as PETSc?</a></li>
-              <li><a href="faq.html#complex">For complex numbers will I
-                  get better performance using C or C++?&nbsp;</a></li>
-              <li><a href="faq.html#different">How come when I run the
-                  same program on the same number of processes I get
-                  "different" answers"?</a></li>
-              <li><a href="faq.html#differentiterations">How come when I
-                  run the same linear solver with different number of
-                  processes it takes a different number of iterations?</a></li>
-              <li><a href="faq.html#newremotebranches">How come I get an
-                  hg error indicating "new remote branches" might be
-                  created when I try to push?</a></li>
-              <li><a href="faq.html#gpus">Can PETSc use GPUs to speed up
-                  the computation time?</a></li>
-              <li><a href="faq.html#precision">Can I run PETSc with
-                  extended precision?</a></li>
-              <li><a href="faq.html#qd">Why doesn't PETSc use QD to
-                  implement support for extended precision?</a></li>
-            </menu>
-            <h4><a href="faq.html#Installation">Installation</a></h4>
-            <menu>
-              <li><a href="faq.html#already-installed">How do I begin
-                  using PETSc if the software has already been
-                  completely built and installed by someone else?</a></li>
-              <li><a href="faq.html#reduce-disk-space">The PETSc
-                  distribution is SO large. How can I reduce my disk
-                  space usage?</a></li>
-              <li><a href="faq.html#petsc-uni">I want to use PETSc only
-                  for uniprocessor programs. Must I still install and
-                  use a version of MPI?</a></li>
-              <li><a href="faq.html#no-x">Can I install PETSc to not use
-                  X windows (either under Unix or Windows with gcc, the
-                  gnu compiler)?</a></li>
-              <li><a href="faq.html#use-mpi">Why do you use MPI</a>?</li>
-              <li><a href="faq.html#mpi-compilers">What do I do if my
-                  MPI compiler wrappers are invalid</a>?</li>
-              <li><a href="faq.html#64-bit-indices">When should/can I
-                  use the ./configure option --with-64-bit-indices</a>?</li>
-              <li><a href="faq.html#install-petsc4py-dev">How do I
-                  install petsc4py with the development PETSc</a>?</li>
-              <li><a href="faq.html#gfortran">What Fortran compiler do
-                  you recommend for the Apple Mac OS X?</a><br>
-              </li>
-            </menu>
-            <p><a href="#usage"><b>Usage</b></a></p>
-            <ul>
-              <li><a href="#redirectstdout">How can I redirect PETSc's
-                  stdout and stderr when programming with a GUI
-                  interface in Windows Developer Studio or to C++
-                  streams?</a></li>
-              <li><a href="#hypre">I want to use hypre boomerAMG without
-                  GMRES but when I run -pc_type hypre -pc_hypre_type
-                  boomeramg -ksp_type preonly I don't get a very
-                  accurate answer!</a></li>
-              <li><a href="#nosaij">You have AIJ and BAIJ matrix
-                  formats, and SBAIJ for symmetric storage, how come no
-                  SAIJ?</a></li>
-              <li><a href="#domaindecomposition">How do I use PETSc for
-                  domain decomposition?</a></li>
-              <li><a href="#blocks">Can I create BAIJ matrices with
-                  different size blocks for different block rows?</a></li>
-              <li><a href="faq.html#mpi-vec-access">How do I access
-                  values from a parallel PETSc vector on a different
-                  process than the one that owns the values?</a></li>
-              <li><a href="faq.html#mpi-vec-to-seq-vec">How do I collect
-                  all the values from a parallel PETSc vector into a
-                  sequential vector on each processor?</a></li>
-              <li><a href="faq.html#mpi-vec-to-mpi-vec">How do I collect
-                  all the values from a parallel PETSc vector into a
-                  vector on the zeroth (or any particular) processor?</a></li>
-              <li><a href="faq.html#sparse-matrix-ascii-format">How can
-                  I read in or write out a sparse matrix in Matrix
-                  Market, Harwell-Boeing, SLAPC or other ASCII format?</a></li>
-              <li><a href="faq.html#setfromoptions">Does
-                  TSSetFromOptions(), SNESSetFromOptions() or
-                  KSPSetFromOptions() reset all the parameters I set or
-                  how come TS/SNES/KSPSetXXX() don't seem to work?</a></li>
-              <li><a href="faq.html#makefiles">Can I use my own
-                  makefiles or rules for compiling code, rather than
-                  PETSc's?</a></li>
-              <li><a href="faq.html#cmake">Can I use CMake to build my
-                  own project that depends on PETSc?</a></li>
-              <li><a href="faq.html#carriagereturns">How can I put
-                  carriage returns in PetscPrintf() statements from
-                  Fortran?</a></li>
-              <li><a href="faq.html#functionjacobian">Everyone knows
-                  that when you code Newton's method you should compute
-                  the function and its Jacobian at the same time. How
-                  can one do this in PETSc?</a></li>
-              <li><a href="faq.html#conditionnumber">How can I determine
-                  the condition number of a matrix?</a></li>
-              <li><a href="faq.html#invertmatrix">How can I compute the
-                  inverse of a PETSc matrix?</a></li>
-              <li><a href="faq.html#schurcomplement">How can I compute a
-                  Schur complement: Kbb - Kba *inverse(Kaa)*Kab?</a></li>
-              <li><a href="faq.html#fem">Do you have examples of doing
-                  unstructured grid finite element computations (FEM)
-                  with PETSc?</a></li>
-              <li><a href="faq.html#da_mpi_cart">The PETSc DMDA object
-                  decomposes the domain differently than the
-                  MPI_Cart_create() command. How can one use them
-                  together?</a></li>
-              <li><a href="faq.html#redistribute">When solving a system
-                  with Dirichlet boundary conditions I can use
-                  MatZeroRows() to eliminate the Dirichlet rows but this
-                  results in a non-symmetric system. How can I apply
-                  Dirichlet boundary conditions and yet keep the matrix
-                  symmetric?</a></li>
-              <li><a href="faq.html#matlab">How can I use PETSc with
-                  MATLAB? How can I get PETSc Vecs and Mats to MATLAB or
-                  vice versa?</a></li>
-              <li><a href="faq.html#usingCython">How do I get started
-                  with Cython so that I can extend petsc4py?</a></li>
-            </ul>
-            <h4><a href="faq.html#Execution">Execution</a></h4>
-            <menu>
-              <li><a href="faq.html#long-link-time">PETSc executables
-                  are SO big and take SO long to link.</a></li>
-              <li><a href="faq.html#petsc-options">PETSc has so many
-                  options for my program that it is hard to keep them
-                  straight.</a></li>
-              <li><a href="faq.html#petsc-log-info">PETSc automatically
-                  handles many of the details in parallel PDE solvers.
-                  How can I understand what is really happening within
-                  my program? </a></li>
-              <li><a href="faq.html#efficient-assembly">Assembling large
-                  sparse matrices takes a long time. What can I do make
-                  this process faster? or MatSetValues() is <span
-                    style="font-weight: bold;">so slow, </span>what can
-                  I do to make it faster?</a></li>
-              <li><a href="faq.html#log-summary">How can I generate
-                  performance summaries with PETSc?</a></li>
-              <li><a href="faq.html#parallel-roundoff">Why do I get
-                  different answers on a different numbers of
-                  processors?</a></li>
-              <li><a href="faq.html#mg-log">How do I know the amount of
-                  time spent on each level of the solver in multigrid
-                  (PCType of PCMG) -pc_type mg.</a></li>
-              <li><a href="faq.html#datafiles">Where do I get the input
-                  matrices for the examples?&nbsp;</a></li>
-              <li><a href="faq.html#info">When I dump some matrices and
-                  vectors to binary, I seem to be generating some empty
-                  files with .info extensions.&nbsp; What's the deal
-                  with these?</a></li>
-              <li><a href="faq.html#slowerparallel">Why is my parallel <span
-                    style="font-weight: bold;">solver slower </span>than
-
-
-                  the sequential solver?<span style="font-weight: bold;"></span></a></li>
-              <li><a href="faq.html#singleprecision">When using PETSc in
-                  single precision mode (--with-precision=single when
-                  running ./configure) are the operations done in single
-                  or double precision?</a></li>
-              <li><a href="faq.html#newton">Why is Newton's method
-                  (SNES) not converging?</a></li>
-              <li><a href="faq.html#kspdiverged">Why is the linear
-                  solver (KSP) not converging?</a></li>
-            </menu>
-            <a href="faq.html#Debugging"><span style="font-weight:
-                bold;"></span>Debugging</a>
-            <menu>
-              <li><a href="faq.html#debug-ibmfortran">How do I turn off
-                  PETSc signal handling so I can use the -C option on
-                  xlF?</a></li>
-              <li><a href="faq.html#start_in_debugger-doesnotwork">How
-                  do I debug if -start_in_debugger does not work on my
-                  machine?</a></li>
-              <li><a href="faq.html#debug-hang">How can I see where my
-                  code is hanging?</a></li>
-              <li><a href="faq.html#debug-inspect">How can I inspect Vec
-                  and Mat values when in the debugger?</a></li>
-              <li><a href="faq.html#libimf">Error while loading shared
-                  libraries: libimf.so: cannot open shared object file:
-                  No such file or directory.</a></li>
-              <li><font color="#ff0000"></font><a
-                  href="faq.html#objecttypenotset"><font face="Terminal">What
-
-
-                    does Object Type not set: Argument # n mean?</font></a></li>
-              <li><a href="faq.html#split"><font face="Terminal">What
-                    does </font><font color="#ff0000"> </font></a><font
-                  face="Terminal"><a href="faq.html#split">Error
-                    detected&nbsp;in PetscSplitOwnership() about "sum of
-                    local lengths ...": mean?</a></font></li>
-              <li><a href="faq.html#valgrind"><font face="Terminal">What
-                    does </font><font face="Terminal">Corrupt argument
-                    or Caught signal or SEQV or segmentation violation
-                    or bus error mean? Can I use valgrind to debug
-                    memory corruption issues? <br>
-                  </font></a></li>
-              <li><a href="faq.html#zeropivot"><font face="Terminal">What
-
-
-                    does </font><font color="#ff0000"> </font></a><font
-                  face="Terminal"><a href="faq.html#zeropivot">Detected
-                    zero pivot in LU factorization mean?</a></font></li>
-              <li><a href="faq.html#xwindows"><font face="Terminal"></font></a><font
-                  face="Terminal"><a href="faq.html#xwindows">You create
-                    Draw windows or ViewerDraw windows or use options
-                    -ksp_monitor or_draw -snes_monitor_draw and the
-                    program seems to run OK but windows never open.</a></font></li>
-              <li><a href="faq.html#memory"><font face="Terminal"></font></a><font
-                  face="Terminal"><a href="faq.html#memory">The program
-                    seems to use more and more memory as it runs, even
-                    though you don't think you are allocating more
-                    memory. </a></font></li>
-              <li><a href="faq.html#key"><font face="Terminal">When
-                    calling MatPartitioningApply() you get a message
-                    Error! Key 16615 not found </font></a></li>
-              <li><a href="faq.html#gmres"><font face="Terminal">With
-                    GMRES At restart the second residual norm printed
-                    does not match the first </font></a></li>
-              <li><font face="Terminal"><font face="Terminal"><a
-                      href="faq.html#2its">Why do some Krylov methods
-                      seem to print two residual norms per iteration?</a></font></font></li>
-              <li><font face="Terminal"><a href="faq.html#dylib">Unable
-                    to locate PETSc dynamic library
-                    /home/balay/spetsc/lib/libg/linux/libpetsc</a></font></li>
-              <li><font face="Terminal"><a href="faq.html#bisect">How do
-                    I determine what update to PETSc broke my code? </a><br>
-                </font></li>
-            </menu>
-            <h4><a href="faq.html#Shared%20Libraries">Shared Libraries</a></h4>
-            <menu>
-              <li><a href="faq.html#install-shared">Can I install PETSc
-                  libraries as shared libraries?</a></li>
-              <li><a href="faq.html#why-use-shared">Why should I use
-                  shared libraries?</a></li>
-              <li><a href="faq.html#link-shared">How do I link to the
-                  PETSc shared libraries?</a></li>
-              <li><a href="faq.html#link-regular-lib">What if I want to
-                  link to the regular .a library files?</a></li>
-              <li><a href="faq.html#move-shared-exec">What do I do if I
-                  want to move my executable to a different machine?</a></li>
-              <li><a href="#dynamic-shared">What is the deal with
-                  dynamic libraries (and difference with shared
-                  libraries)</a></li>
-            </menu>
-            <hr>
-            <h3><a name="General">General</a></h3>
-            <p><a name="petsc-mailing-list"><font color="#ff0000">How
-                  can I subscribe to the PETSc&nbsp;mailing lists?</font>
-              </a></p>
-            <p>See <a
-href="http://www.mcs.anl.gov/petsc/miscellaneous/mailing-lists.html">http://www.mcs.anl.gov/petsc/miscellaneous/mailing-lists.html</a><br>
-              <span style="font-weight: bold;"><br>
-              </span></p>
-            <h3 style="font-weight: normal;"><small><font><a
-                    name="book"><font color="#ff0000">Any
-                      useful books on numerical computing?</font></a></font></small></h3>
-            <p><a
-                href="http://ebooks.cambridge.org/ebook.jsf?bid=CBO9780511617973">Writing
-Scientific
-Software:
-A
-
-
-                Guide to Good Style</a><br>
-            </p>
-            <p><a name="computers"><font color="#ff0000">What kind of
-                  parallel computers or clusters are needed to use
-                  PETSc?</font><br>
-              </a><br>
-              PETSc can be used with any kind of parallel system that
-              supports MPI.<span style="font-weight: bold;"> BUT </span>for
-
-              any decent performance one needs&nbsp;</p>
-            <ul>
-              <li>a <span style="font-weight: bold;">fast, low-latency
-                  interconnect</span>; any ethernet, even 10 gigE simply
-                cannot provide the needed performance.&nbsp;</li>
-              <li><span style="font-weight: bold;">high per-CPU memory
-                  performance</span>. Each CPU (core in multi-core
-                systems) needs to have its <span style="font-weight:
-                  bold;">own</span> memory bandwith of roughly 2 or more
-                gigabytes/second. For example, standard dual processor
-                "PC's" will <span style="font-weight: bold;">not</span>
-                provide better performance when the second processor is
-                used, that is, you will not see speed-up when you using
-                the second processor. This is because the speed of
-                sparse matrix computations is almost totally determined
-                by the speed of the memory, not the speed of the CPU.
-                Smart process to core/socket binding may help you. For
-                example, consider using fewer processes than cores and
-                binding processes to separate sockets so that each
-                process uses a different memory bus:
-                <dl>
-                  <dt><a
-href="http://wiki.mcs.anl.gov/mpich2/index.php/Using_the_Hydra_Process_Manager#Process-core_Binding">MPICH2
-
-
-                      binding with the Hydra process manager</a></dt>
-                  <dd>mpiexec.hydra -n 4 --binding cpu:sockets</dd>
-                  <dt><a
-                      href="http://www.open-mpi.org/doc/v1.5/man1/mpiexec.1.php#sect8">Open
-MPI
-
-
-                      binding</a></dt>
-                  <dd>mpiexec -n 4 --bysocket --bind-to-socket
-                    --report-bindings</dd>
-                </dl>
-              </li>
-              <li>The software &nbsp;<a href="http://open-mx.org">http://open-mx.org</a>
-                provides faster speed for ethernet systems, we have not
-                tried it but it claims it can dramatically reduce
-                latency and increase bandwidth on Linux system. You must
-                first install this software and then install MPICH or
-                Open MPI to use it.</li>
-              <li>In ${PETSC_DIR} run make streams and when requested
-                enter the number of cores your system has. The more the
-                achieved memory bandwidth increases the more performance
-                you can expect across your multiple cores. If the
-                bandwidth does not increase significently then you
-                cannot expect to get any improvement in parallel
-                performance. </li>
-            </ul>
-            <a name="license"><font color="#ff0000">What kind of license
-                is PETSc released under?</font><br>
-            </a><br>
-            See the <a href="copyright.html">licensing notice.</a>&nbsp;
-
-
-            <span style="text-decoration: underline;"></span>
-            <p><a name="why-c"><font color="#ff0000">Why is PETSc
-                  programmed in C, instead of Fortran or C++?</font> </a></p>
-            <p>C enables us to build data structures for storing sparse
-              matrices, solver information, etc. in ways that Fortran
-              simply does not allow. ANSI C is a complete standard that
-              all modern C compilers support. The language is identical
-              on all machines. C++ is still evolving and compilers on
-              different machines are not identical. Using C function
-              pointers to provide data encapsulation and polymorphism
-              allows us to get many of the advantages of C++ without
-              using such a large and more complicated language. It would
-              be natural and reasonable to have coded PETSc in C++; we
-              opted to use C instead. </p>
-            <p><a name="logging-overhead"><font color="#ff0000">Does all
-                  the PETSc error checking and logging reduce PETSc's
-                  efficiency? </font></a></p>
-            <p>No, </p>
-            <p><font color="#ff0000"><a name="work-efficiently">How do
-                  such a small group of people manage to write and
-                  maintain such a large and marvelous package as PETSc?</a>
-              </font></p>
-            <p>a) We work very efficiently. </p>
-            <ol>
-              <li>We use Emacs for all editing; the etags feature makes
-                navigating and changing our source code very easy. </li>
-              <li>Our manual pages are generated automatically from
-                formatted comments in the code, thus alleviating the
-                need for creating and maintaining manual pages. </li>
-              <li>We employ automatic nightly tests of PETSc on several
-                different machine architectures. This process helps us
-                to discover problems the day after we have introduced
-                them rather than weeks or months later. </li>
-            </ol>
-            <p>b) We are very careful in our design (and are constantly
-              revising our design) to make the package easy to use,
-              write, and maintain. </p>
-            <p>c) We are willing to do the grunt work of going through
-              all the code regularly to make sure that <u>all</u> code
-              conforms to our interface design. We will <u>never</u>
-              keep in a bad design decision simply because changing it
-              will require a lot of editing; we do a lot of editing. </p>
-            <p>d) We constantly seek out and experiment with new design
-              ideas; we retain the the useful ones and discard the rest.
-              All of these decisions are based on <u>practicality</u>.
-            </p>
-            <p>e) Function and variable names are chosen to be very
-              consistent throughout the software. Even the rules about
-              capitalization are designed to make it easy to figure out
-              the name of a particular object or routine. Our memories
-              are terrible, so careful consistent naming puts less
-              stress on our limited human RAM. </p>
-            <p>f) The PETSc directory tree is carefully designed to make
-              it easy to move throughout the entire package. </p>
-            <p>g) Our bug reporting system, based on email to <a
-                href="../documentation/bugreporting.html">petsc-maint@mcs.anl.gov</a>,
-              makes it very simple to keep track of what bugs have been
-              found and fixed. In addition, the bug report system
-              retains an archive of all reported problems and fixes, so
-              it is easy to refind fixes to previously discovered
-              problems. </p>
-            <p>h) We contain the complexity of PETSc by using
-              object-oriented programming techniques including data
-              encapsulation (this is why your program cannot, for
-              example, look directly at what is inside the object Mat)
-              and polymorphism (you call MatMult() regardless of whether
-              your matrix is dense, sparse, parallel or sequential; you
-              don't call a different routine for each format).</p>
-            <p>i) We try to provide the functionality requested by our
-              users.</p>
-            <p>j) We never sleep. </p>
-            <br>
-            <p><a name="complex"><font color="#ff0000">For complex
-                  numbers will I get better performance with C++?</font></a><span
-                style="font-weight: bold;"></span></p>
-            <p><span style="font-weight: bold;"></span>To use PETSc with
-              complex numbers you either ./configure with the option
-              --with-scalar-type complex and either --with-clanguage=c++
-              or, the default, --with-clanguage=c. In our experience
-              they will deliver very similar performance (speed), but if
-              one is concerned they should just try both and see if one
-              is faster.</p>
-            <p><br>
-            </p>
-            <p><a name="different"><font color="#ff0000">How come when I
-                  run the same program on the same number of processes I
-                  get a "different" answer?</font></a><span
-                style="font-weight: bold;"></span></p>
-            <p><span style="font-weight: bold;"></span>Inner products
-              and norms in PETSc are&nbsp; computed using the
-              MPI_Allreduce() command. In different runs the order at
-              which values arrive at a given process (via MPI) can be in
-              a different order, thus the order in which some floating
-              point arithmetic operations are performed will
-              be&nbsp;different. Since floating point arithmetic
-              arithmetic is not commutative the computed quantity may be
-              (slightly) different. Over a run the many slight
-              differences in the inner products and norms will effect
-              all the computed results. It is important to realize that
-              none of the computed answers are any less right or wrong
-              (in fact the sequential computation is no more right then
-              the parallel ones), they are all equally valid.</p>
-            The discussion above assumes that the exact same algorithm
-            is being used on the different number of processes. When the
-            algorithm is different for the different number of processes
-            (almost all preconditioner algorithms except Jacobi are
-            different for different number of processes) then one
-            expects to see (and does) a greater difference in results
-            for different numbers of processes. In some cases (for
-            example block Jacobi preconditioner) it may be that the
-            algorithm works for some number of processes and does not
-            work for others.
-            <p><a name="differentiterations"><font color="#ff0000">How
-                  come when I run the same linear solver on a different
-                  number of processes it takes a different number of
-                  iterations?</font></a><span style="font-weight: bold;"></span></p>
-            <p><span style="font-weight: bold;"></span>The convergence
-              of many of the preconditioners in PETSc including the the
-              default parallel preconditioner block Jacobi depends on
-              the number of processes. The more processes the (slightly)
-              slower convergence it has. This is the nature of iterative
-              solvers, the more parallelism means the more "older"
-              information is used in the solution process hence slower
-              convergence.</p>
-            <p></p>
-            <p><a name="newremotebranches"><font color="#ff0000">How
-                  come I get an hg error indicating "new remote
-                  branches" might be created when I try to push?</font></a><span
-                style="font-weight: bold;"></span></p>
-            <p>Here is an example:</p>
-            [linux]% hg push<br>
-            pushing to https://petsc.cs.iit.edu/petsc/petsc-dev<br>
-            searching for changes<br>
-            abort: push creates new remote branches!<br>
-            <p>This is almost always an indication that you have done
-              serious harm to your local repo. If you run hg heads and
-              there are more than 1 (which causes this), then you know
-              its true.</p>
-            <p>Here is how it happens. You make some local changes, but
-              do not commit. You pull down and it aborts part way
-              because you have "uncommitted local changes". However, you
-              do not hg rollback. Instead you just hg commit, which
-              creates another head. This is supposed to be a feature. I
-              think it should have a user disable.</p>
-            <p>Fixing this is complicated. Basically, you clone the repo
-              before you made head #2, then create the diff for the bad
-              changeset that made head #2. Apply it to the clone and
-              checkin, then pull the master.<br>
-            </p>
-            <p><a name="gpus"><font color="#ff0000">Can PETSc use GPUs
-                  to speedup computations?</font></a><span
-                style="font-weight: bold;"></span></p>
-            <p>PETSc-dev has some support for running portions of the
-              computation on Nvidia GPUs. See <a
-                href="http://www.mcs.anl.gov/petsc/features/gpus.html">PETSc
-
-
-                GPUs</a> for more information. PETSc has a Vec class
-              VECCUSP that performs almost all the vector operations on
-              the GPU. The Mat class MATCUSP performs matrix-vector
-              products on the GPU but does not have matrix assembly on
-              the GPU yet. Both of these classes run in parallel with
-              MPI. All KSP methods, except KSPIBCGS, run all their
-              vector operations on the GPU thus, for example Jacobi
-              preconditioned Krylov methods run completely on the GPU.
-              Preconditioners are a problem, we could do with some help
-              for these. The example <a
-href="http://www.mcs.anl.gov/petsc/petsc-dev/src/snes/examples/tutorials/ex47cu.cu.html">src/snes/examples/tutorials/ex47cu.cu</a>
-              demonstates how the&nbsp; nonlinear function evaluation
-              can be done on the GPU.<br>
-            </p>
-            <p><font><a name="precision"><font color="#ff0000">Can I run
-                    PETSc with exended precision</font></a></font> <a><font>Yes,
-
-
-                  with gcc 4.6 and later (and gfortran 4.6 and later)
-                  ./configure PETSc using the options
-                  --with-precision=__float128 --download-f2cblaslapack.</font></a>
-              External packages cannot be used in this mode and some
-              print statements in PETSc (those that use the %G format)
-              will not print correctly.<br>
-            </p>
-            <p><a><font></font></a><font><a name="qd"><font
-                    color="#ff0000">Why doesn't PETSc use QD to
-                    implement support for exended precision</font></a></font></p>
-            <p><a><font>We tried really hard but could not. The problem
-                  is that the QD c++ classes, though they try to
-                  implement the built-in data types of double etc are
-                  not native types and cannot "just be used" in a
-                  general piece of numerical source code rather the code
-                  has to rewritten to live within the limitations of QD
-                  classes.<br>
-                </font></a> </p>
-            <h3><a name="Installation">Installation</a></h3>
-            <p><a name="already-installed"><font color="#ff0000">How do
-                  I begin using PETSc if the software has already been
-                  completely built and installed by someone else?</font>
-              </a></p>
-            <p>Assuming that the PETSc libraries have been successfully
-              built for a particular architecture and level of
-              optimization, a new user must merely: </p>
-            <p>a) Set the environmental variable PETSC_DIR to the full
-              path of the PETSc home directory (for example,
-              /home/username/petsc). </p>
-            <p>b) Set the environmental variable PETSC_ARCH, which
-              indicates the configuration on which PETSc will be
-              used.&nbsp; Note that the PETSC_ARCH is simply a name the
-              installer used when installing the libraries. There many
-              be several on a single system, like mylinux-g for the
-              debug versions of the library and mylinux-O for the
-              optimized version, or petscdebug for the debug version
-              &nbsp;and petscopt for the optimized version. </p>
-            <p>c) Begin by copying one of the many PETSc examples (in,
-              for example, petsc/src/ksp/examples/tutorials) and its
-              corresponding makefile. </p>
-            <p>d) See the introductory section of the PETSc users manual
-              for tips on documentation. </p>
-            <p><a name="reduce-disk-space"><font color="#ff0000">The
-                  PETSc distribution is SO large. How can I reduce my
-                  disk space usage?</font> </a></p>
-            <p>a) The directory ${PETSC_DIR}/docs contains a set of HTML
-              manual pages in for use with a browser. You can delete
-              these pages to save about .8 Mbyte of space. </p>
-            <p>b) The PETSc users manual is provided in PDF in
-              ${PETSC_DIR}/docs/manual.pdf. You can delete this.&nbsp; </p>
-            <p>c) The PETSc test suite contains sample output for many
-              of the examples. These are contained in the PETSc
-              directories ${PETSC_DIR}/src/*/examples/tutorials/output
-              and ${PETSC_DIR}/src/*/examples/tests/output. Once you
-              have run the test examples, you may remove all of these
-              directories to save about 300 Kbytes of disk space. </p>
-            <p>d) The debugging versions of the libraries are larger
-              than the optimized versions&nbsp;. In a pinch you can work
-              with the optimized version although we do not recommend it
-              generally because finding bugs is much easier with the
-              debug version. </p>
-            <p>e) <font color="#ff0000"><a name="petsc-uni">I want to
-                  use PETSc only for uniprocessor programs. Must I still
-                  install and use a version of MPI</a>?</font> </p>
-            No, run ./configure with the option --with-mpi=0<br>
-            <p><a name="no-x"><font color="#ff0000">Can I install PETSc
-                  to not use X windows (either under Unix or Windows
-                  with gcc, the gnu compiler)?</font></a></p>
-            <p>Yes. Run ./configure with the additional flag --with-x=0</p>
-            <p><font color="#ff0000"><a name="use-mpi">Why do you use
-                  MPI</a>? </font></p>
-            <p>MPI is the message-passing standard. Because it is a
-              standard, it will not change over time; thus, we do not
-              have to change PETSc every time the provider of the
-              message-passing system decides to make an interface
-              change. MPI was carefully designed by experts from
-              industry, academia, and government labs to provide the
-              highest quality performance and capability. For example,
-              the careful design of communicators in MPI allows the easy
-              nesting of different libraries; no other message-passing
-              system provides this support. All of the major parallel
-              computer vendors were involved in the design of MPI and
-              have committed to providing quality implementations. In
-              addition, since MPI is a standard, several different
-              groups have already provided complete free
-              implementations. Thus, one does not have to rely on the
-              technical skills of one particular group to provide the
-              message-passing libraries. Today, MPI is the only
-              practical, portable approach to writing efficient parallel
-              numerical software. </p>
-            <p><font color="#ff0000"><a name="mpi-compilers">What do I
-                  do if my MPI compiler wrappers are invalid</a>?</font></p>
-            <p>Most MPI implementations provide compiler wrappers (such
-              as mpicc) which give the include and link options
-              necessary to use that verson of MPI to the underlying
-              compilers . These wrappers are either absent or broken in
-              the MPI pointed to by --with-mpi-dir. You can rerun the
-              configure with the additional option
-              --with-mpi-compilers=0, which will try to auto-detect
-              working compilers; however, these compilers may be
-              incompatible with the particular MPI build. If this fix
-              does not work, run with --with-cc=c_compiler where you
-              know c_compiler works with this particular MPI, and
-              likewise for C++ and Fortran.</p>
-            <p>&nbsp;</p>
-            <p><font color="#ff0000"><a name="64-bit-indices">When
-                  should/can I use the ./configure option
-                  --with-64-bit-indices?</a></font></p>
-            <p>By default the type that PETSc uses to index into arrays
-              and keep sizes of arrays is a PetscInt defined to be a 32
-              bit int. If your problem&nbsp;</p>
-            <ul>
-              <li>involves more than 2^31 - 1 unknowns (around 2
-                billion) OR&nbsp;</li>
-              <li>your matrix might contain more than 2^31 - 1 nonzeros
-                on a single process&nbsp;</li>
-            </ul>
-            then you need to use this option. Otherwise you will get
-            strange crashes.
-            <p>This option can be used when you are using either 32 bit
-              or 64 bit pointers. You do not need to use this option if
-              you are using 64 bit pointers unless the two conditions
-              above hold.&nbsp; </p>
-            <p><font color="#ff0000"><a name="install-petsc4py-dev">How
-                  do I install petsc4py with the development PETSc</a>?</font></p>
-            <p>You can follow these steps </p>
-            <ol>
-              <li>grab petsc4py-dev repo [from hg]</li>
-              <li>install Cython</li>
-              <li>make cython [in petsc4py-dev]</li>
-              <li>place petsc4py-dev in PETSC_DIR/externalpackages</li>
-              <li>export ARCHFLAGS=''</li>
-              <li>install PETSc with --download-petsc4py etc..</li>
-            </ol>
-            <p></p>
-            <p>&nbsp; </p>
-            <p><font color="#ff0000"><a name="gfortran">What Fortran
-                  compiler do you recommend for the Apple Mac OS X?</a></font></p>
-            (as of 11/6/2010) We recommend installing gfortran from <a
-              href="http://hpc.sourceforge.net/">http://hpc.sourceforge.net</a>.
-            They have gfortran-4.6.0 (experimental) for Snow Leopard
-            (10.6) and gfortran 4.4.1 (prerelease) for Leopard (10.5).<br>
-            <br>
-            Please contact Apple at <a
-              href="http://www.apple.com/feedback">http://www.apple.com/feedback</a>
-            and urge them to bundle gfortran with future versions of
-            Xcode.<br>
-            <br>
-            <p>&nbsp; </p>
-            <hr>
-            <h3><a name="Using">Using</a></h3>
-            <p>&nbsp;<a name="redirectstdout"><font color="#ff0000">How
-                  can I redirect PETSc's stdout and stderr when
-                  programming with a GUI interface in Windows Developer
-                  Studio or too C++ streams?&nbsp;</font></a> </p>
-            To overload just the error messages write your own
-            MyPrintError() function that does whatever you want
-            (including pop up windows etc) and use it like below.<br>
-            <br>
-            extern "C"<br>
-            {<br>
-            &nbsp; &nbsp;int PASCAL WinMain(HINSTANCE inst,HINSTANCE
-            dumb,LPSTR param,int show);<br>
-            };<br>
-            <br>
-            #include "petscsys.h"<br>
-            #include "mpi.h"<br>
-            <br>
-            <br>
-            int MyPrintError(const char error[],...){<br>
-            <br>
-            &nbsp;&nbsp;&nbsp;&nbsp;&nbsp;&nbsp;&nbsp;&nbsp;
-            printf("%s",error);<br>
-            &nbsp;&nbsp;&nbsp;&nbsp;&nbsp;&nbsp;&nbsp;&nbsp; return 0;<br>
-            }<br>
-            <br>
-            <br>
-            int main(int ac,char *av[])<br>
-            {<br>
-            &nbsp;&nbsp;&nbsp; char buf[256];<br>
-            &nbsp;&nbsp;&nbsp; int i;<br>
-            &nbsp;&nbsp;&nbsp; HINSTANCE inst;<br>
-            <br>
-            &nbsp;&nbsp;&nbsp; inst=(HINSTANCE)GetModuleHandle(NULL);<br>
-            &nbsp;&nbsp;&nbsp; PetscErrorPrintf = MyPrintError;<br>
-            <br>
-            &nbsp;&nbsp;&nbsp; buf[0]=0;<br>
-            &nbsp;&nbsp;&nbsp; for(i=1; i&lt;ac; i++)<br>
-            &nbsp;&nbsp;&nbsp; {<br>
-            &nbsp;&nbsp;&nbsp;&nbsp;&nbsp;&nbsp;&nbsp;
-            strcat(buf,av[i]);<br>
-            &nbsp;&nbsp;&nbsp;&nbsp;&nbsp;&nbsp;&nbsp; strcat(buf," ");<br>
-            &nbsp;&nbsp;&nbsp; }<br>
-            &nbsp; &nbsp; PetscErrorCode ierr;<br>
-            &nbsp; &nbsp; char* help = "Set up from main";<br>
-            <br>
-            &nbsp;&nbsp;&nbsp;&nbsp;ierr = PetscInitialize(&amp;ac,
-            &amp;av, (char*)0, help);<br>
-            <br>
-            &nbsp;&nbsp;&nbsp; return
-            WinMain(inst,NULL,buf,SW_SHOWNORMAL);<br>
-            }<br>
-            <br>
-            file in the project and compile with this preprocessor
-            definitiions:
-WIN32,_DEBUG,_CONSOLE,_MBCS,USE_PETSC_LOG,USE_PETSC_BOPT_g,USE_PETSC_STA<br>
-            CK,_AFXDLL<br>
-            <br>
-            And this link options /nologo /subsystem:console
-            /incremental:yes&nbsp;&nbsp; /debug /machine:I386
-            /nodefaultlib:"libcmtd.lib" /nodefaultlib:"libcd.lib"
-            /nodefaultlib:"mvcrt.lib" /pdbtype:sept<br>
-            <br>
-            Note that it is compiled and linked as if it was a console
-            program. The linker will search for a main,&nbsp; and then
-            from it the WinMain will start. This works with MFC
-            templates and derived classes too.<br>
-            <br>
-            &nbsp;Note: When writing a Window's console application you
-            do not need to do anything, the stdout and stderr is
-            automatically output to the console window.<a name="nosaij"><br>
-            </a><br>
-            To change where all PETSc stdout and stderr go write a
-            function<br>
-            <br>
-            You can also reassign PetscVFPrintf() to handle stdout and
-            stderr any way you like write the following function<br>
-            <br>
-            PetscErrorCode mypetscvfprintf(FILE *fd,const char
-            format[],va_list Argp)<br>
-            {<br>
-            &nbsp; PetscErrorCode ierr;<br>
-            <br>
-            &nbsp; PetscFunctionBegin;<br>
-            &nbsp;&nbsp; if (fd != stdout &amp;&amp; fd != stderr) { /*
-            handle regular files */<br>
-            &nbsp;&nbsp;&nbsp;&nbsp;&nbsp; ierr =
-            PetscVFPrintfDefault(fd,format,Argp); CHKERR(ierr);<br>
-            &nbsp; } else {<br>
-            &nbsp;&nbsp;&nbsp;&nbsp; char buff[BIG];<br>
-            &nbsp;&nbsp;&nbsp;&nbsp; int&nbsp;&nbsp;&nbsp;&nbsp; length;<br>
-            &nbsp;&nbsp;&nbsp;&nbsp; ierr =
-PetscVSNPrintf(buff,BIG,format,&amp;length,Argp);CHKERRQ(ierr);<br>
-            &nbsp;&nbsp;&nbsp;&nbsp; /* now send buff to whatever stream
-            or whatever you want */<br>
-            &nbsp;}<br>
-            &nbsp;PetscFunctionReturn(0);<br>
-            }<br>
-            <br>
-            and assign PetscVFPrintf = mypetscprintf; before
-            PetscInitialize() in your main program.<br>
-            <a name="nosaij"><br>
-            </a>
-            <p>&nbsp;<a name="hypre"><font color="#ff0000">I want to use
-                  hypre boomerAMG without GMRES but when I run -pc_type
-                  hypre -pc_hypre_type boomeramg -ksp_type preonly I
-                  don't get a very accurate answer!</font></a> </p>
-            You should run with -ksp_type richardson to have PETSc run
-            several V or W cycles. -ksp_type of preonly causes boomerAMG
-            to use only one V/W cycle. You can control how many cycles
-            are used in a single application of the boomerAMG
-            preconditioner with -pc_hypre_boomeramg_max_iter <it> (the
-              default is 1). You can also control the tolerance
-              boomerAMG uses to decide if to stop before max_iter with
-              -pc_hypre_boomeramg_tol <tol> (the default is 1.e-7). Run
-                with -ksp_view to see all the hypre options used and
-                -help | grep boomeramg to see all the command line
-                options. </tol></it>
-            <p>&nbsp;<a name="nosaij"><font color="#ff0000">You have AIJ
-                  and BAIJ matrix formats, and SBAIJ for symmetric
-                  storage, how come no SAIJ</font></a> </p>
-            Just for historical reasons, the SBAIJ format with blocksize
-            one is just as efficient as an SAIJ would be
-            <p></p>
-            <p>&nbsp;<a name="domaindecomposition"><font color="#ff0000">How
-do
-
-
-                  I use PETSc for Domain Decomposition?</font></a> </p>
-            <p>PETSc includes Additive Schwarz methods in the suite of
-              preconditioners. These may be activated with the runtime
-              option&nbsp;<br>
-              <i>-pc_type asm.</i>&nbsp;<br>
-              Various other options may be set, including the degree of
-              overlap<br>
-              <i> -pc_asm_overlap &lt;number&gt;</i><br>
-              the type of restriction/extension&nbsp;<br>
-              <i>-pc_asm_type [basic,restrict,interpolate,none] </i> -
-              Sets ASM type and several others. You may see the
-              available ASM options by using<br>
-              <i> -pc_type asm -help</i><br>
-              Also, see the procedural interfaces in the manual pages,
-              with names <b>PCASMxxxx()</b><br>
-              and check the index of the <a
-href="http://www.mcs.anl.gov/petsc/petsc-dev/docs/manual.pdf">users
-
-
-                manual</a> for <b>PCASMxxx</b>().<br>
-            </p>
-            <p>PETSc also contains a domain decomposition inspired
-              wirebasket or face based two level method where the coarse
-              mesh to fine mesh interpolation is defined by solving
-              specific local subdomain problems. It currently only works
-              for 3D scalar problems on structured grids created with
-              PETSc DMDAs. See the manual page for PCEXOTIC and
-              src/ksp/ksp/examples/tutorials/ex45.c for any example.<br>
-            </p>
-            <p>PETSc also contains a balancing Neumann-Neumann
-              preconditioner, see the manual page for PCNN. This
-              requires matrices be constructed with MatCreateIS() via
-              the finite element method. There are currently no examples
-              that demonstrate it use.<br>
-            </p>
-            <hr>
-            <p>&nbsp;<a name="blocks"><font color="#ff0000">Can I create
-                  BAIJ matrices with different size blocks for different
-                  block rows?</font></a></p>
-            Sorry, this is not possible, the BAIJ format only supports a
-            single fixed block size on the entire matrix. But the AIJ
-            format automatically searches for matching rows and thus
-            still takes advantage of the natural blocks in your matrix
-            to obtain good performance. Unfortunately you cannot use the
-            MatSetValuesBlocked().<br>
-            <br>
-            <br>
-            <p><a name="mpi-vec-access"><font color="#ff0000">How do I
-                  access the values of a parallel PETSc vector on a
-                  different process than owns them?</font></a></p>
-            <p> </p>
-            <ul>
-              <li> On each process create a local vector large enough to
-                hold all the values it wishes to access <span
-                  style="text-decoration: underline;"></span></li>
-              <li>Create a VecScatter that scatters from the parallel
-                vector into the local vectors</li>
-              <li>Use VecGetArray() to access the values in the local
-                vector<br>
-              </li>
-            </ul>
-            <br>
-            <p><a name="mpi-vec-to-seq-vec"><font color="#ff0000">How do
-                  I collect all the values from a parallel PETSc vector
-                  into a sequential vector on each processor?</font></a></p>
-            <p> </p>
-            <ul>
-              <li> Create the scatter context that will do the
-                communication </li>
-              <li> <a
-href="http://www.mcs.anl.gov/petsc/petsc-current/docs/manualpages/Vec/VecScatterCreateToAll.html">VecScatterCreateToAll</a>(v,&amp;ctx,&amp;w);</li>
-            </ul>
-            <table width="100%">
-              <tbody>
-                <tr>
-                  <td valign="top" width="75%">
-                    <li> Actually do the communication; this can be done
-                      repeatedly as needed</li>
-                    <ul>
-                      <li> <a
-href="http://www.mcs.anl.gov/petsc/petsc-current/docs/manualpages/Vec/VecScatterBegin.html">VecScatterBegin</a>(ctx,v,w,INSERT_VALUES,SCATTER_FORWARD);</li>
-                      <li> <a
-href="http://www.mcs.anl.gov/petsc/petsc-current/docs/manualpages/Vec/VecScatterEnd.html">VecScatterEnd</a>(ctx,v,w,INSERT_VALUES,SCATTER_FORWARD);</li>
-                    </ul>
-                    <li> Remember to free the scatter context when no
-                      longer needed</li>
-                    <ul>
-                      <li> <a
-href="http://www.mcs.anl.gov/petsc/petsc-current/docs/manualpages/Vec/VecScatterDestroy.html">VecScatterDestroy</a>(ctx);</li>
-                    </ul>
-                    Note that this simply concatenates in the parallel
-                    ordering of the vector. If you are using a vector
-                    from DMCreateGlobalVector() you likely want to first
-                    call DMDAGlobalToNaturalBegin/End() to scatter the
-                    original vector into the natural ordering in a new
-                    global vector before calling VecScatterBegin/End()
-                    to scatter the natural vector onto all processes.
-                    <p></p>
-                    <p><a name="mpi-vec-to-mpi-vec"><font
-                          color="#ff0000">How do I collect all the
-                          values from a parallel PETSc vector into a
-                          vector on the zeroth processor?</font></a></p>
-                    <p> </p>
-                    <ul>
-                      <li> Create the scatter context that will do the
-                        communication </li>
-                      <ul>
-                        <li> <a
-href="http://www.mcs.anl.gov/petsc/petsc-current/docs/manualpages/Vec/VecScatterCreateToZero.html">VecScatterCreateToZero</a>(v,&amp;ctx,&amp;w);</li>
-                      </ul>
-                      <li> Actually do the communication; this can be
-                        done repeatedly as needed</li>
-                      <ul>
-                        <li> <a
-href="http://www.mcs.anl.gov/petsc/petsc-current/docs/manualpages/Vec/VecScatterBegin.html">VecScatterBegin</a>(ctx,v,w,INSERT_VALUES,SCATTER_FORWARD);</li>
-                        <li> <a
-href="http://www.mcs.anl.gov/petsc/petsc-current/docs/manualpages/Vec/VecScatterEnd.html">VecScatterEnd</a>(ctx,v,w,INSERT_VALUES,SCATTER_FORWARD);</li>
-                      </ul>
-                      <li> Remember to free the scatter context when no
-                        longer needed</li>
-                      <ul>
-                        <li> <a
-href="http://www.mcs.anl.gov/petsc/petsc-current/docs/manualpages/Vec/VecScatterDestroy.html">VecScatterDestroy</a>(ctx);</li>
-                      </ul>
-                    </ul>
-                    Note that this simply concatenates in the parallel
-                    ordering of the vector. If you are using a vector
-                    from DMCreateGlobalVector() you likely want to first
-                    call DMDAGlobalToNaturalBegin/End() to scatter the
-                    original vector into the natural ordering in a new
-                    global vector before calling VecScatterBegin/End()
-                    to scatter the natural vector onto process 0.
-                    <p>&nbsp;<br>
-                      <a name="sparse-matrix-ascii-format"></a><span
-                        style="color: rgb(255, 0, 0);">How can I read in
-                        or write out a sparse matrix in Matrix Market,
-                        Harwell-Boeing, SLAPC or other ASCII format?</span></p>
-                    See the examples in src/mat/examples/tests,
-                    specifically ex72.c, ex78.c, and ex32.c. You will
-                    likely need to modify the code slightly to match
-                    your required ASCII format. Note: Never read or
-                    write in parallel an ASCII matrix file, instead for
-                    reading: read in sequentially with a standalone code
-                    based on ex72.c, ex78.c, or ex32.c then save the
-                    matrix with the binary viewer
-                    PetscBinaryViewerOpen() and load the matrix in
-                    parallel in your "real" PETSc program with
-                    MatLoad(); for writing save with the binary viewer
-                    and then load with the sequential code to store it
-                    as ASCII.<br>
-                    <br>
-                    <br>
-                    <a name="setfromoptions"></a><span style="color:
-                      rgb(255, 0, 0);">Does TSSetFromOptions(),
-                      SNESSetFromOptions() or KSPSetFromOptions() reset
-                      all the parameters I previously set or how come my
-                      TS/SNES/KSPSetXXX() does not seem to work?</span>
-                    <br>
-                    <br>
-                    If XXSetFromOptions() is used (with -xxx_type aaaa)
-                    to change the type of the object then all parameters
-                    associated with the previous type are removed.
-                    Otherwise it does not reset parameters.<br>
-                    <br>
-                    TS/SNES/KSPSetXXX() commands that set properties for
-                    a particular type of object (such as
-                    KSPGMRESSetRestart()) ONLY work if the object is
-                    ALREADY of that type. For example, with<br>
-                    KSPCreate(PETSC_COMM_WORLD,&amp;ksp);<br>
-                    KSPGMRESSetRestart(ksp,10); the restart will be
-                    ignored since the type has not yet been set to
-                    GMRES. &nbsp;To have those values take effect you
-                    should do one of the following<br>
-                    <br>
-                    XXXCreate(..,&amp;obj);<br>
-                    <br>
-                    XXXSetFromOptions(obj); &nbsp; allow setting the
-                    type from the command line, if it is not on the
-                    command line then the default type is automatically
-                    set<br>
-                    <br>
-                    XXXSetYYYYY(obj,...); &nbsp; if the obj is the
-                    appropriate type then the operation takes place<br>
-                    <br>
-                    XXXSetFromOptions(obj); &nbsp;allow user to
-                    overwrite options hardwired in code (optional)<br>
-                    <br>
-                    The other approach is to replace the first
-                    XXXSetFromOptions() to XXXSetType(obj,type) and
-                    hardwire the type at that point.<br>
-                    <br>
-                    <br>
-                    <br>
-                    <a name="makefiles"></a><span style="color: rgb(255,
-                      0, 0);">Can I use my own makefiles or rules for
-                      compiling code, instead of using PETSc's?</span><br>
-                    <br>
-                    Yes, see the section of the <a
-href="http://www.mcs.anl.gov/petsc/petsc-current/docs/manual.pdf">users
-
-
-                      manual</a> called Makefiles <br>
-                    <br>
-                    <a name="cmake"></a><span style="color: rgb(255, 0,
-                      0);">Can I use CMake to build my own project that
-                      depends on PETSc? </span><br>
-                    <br>
-                    Use the FindPETSc.cmake module from <a
-                      href="https://github.com/jedbrown/cmake-modules/">this
-
-
-                      repository</a>. See the CMakeLists.txt from <a
-                      href="https://github.com/jedbrown/dohp">Dohp</a>
-                    for example usage. <br>
-                    <br>
-                    <a name="carriagereturns"></a><span style="color:
-                      rgb(255, 0, 0);">How can I put carriage returns in
-                      PetscPrintf() statements from Fortran?</span><br>
-                    <br>
-                    You can use the same notation as in C, just put a \n
-                    in the string. Note that no other C format
-                    instruction is supported. <br>
-                    Or you can use the Fortran concatination //
-                    and&nbsp;char(10); for example 'some
-                    string'//char(10)//'another string on the next line'<br>
-                    <br>
-                    <a name="functionjacobian"></a><span style="color:
-                      rgb(255, 0, 0);">Everyone knows that when you code
-                      Newton's method you should compute the function
-                      and its Jacobian at the same time. How can one do
-                      this in PETSc?<br>
-                      <br>
-                    </span>The update in Newton's method is computed as
-                    u^{n+1} = u^n - lambda * approx-inverse[J(u^n)] *
-                    F(u^n)]. The reason PETSc doesn't default to
-                    computing both the function and Jacobian at the same
-                    time is<br>
-                    <ol>
-                      <li>In order to do the line search, F (u^n -
-                        lambda * step) may need to be computed for
-                        several lambda, the Jacobian is not needed for
-                        each of those and one does not know in advance
-                        which will be the final lambda until after the
-                        function value is computed, so many extra
-                        Jacobians may be computed.</li>
-                      <li>In the final step if || F(u^p)|| satisfies the
-                        convergence criteria then a Jacobian need not be
-                        computed.</li>
-                    </ol>
-                    You are free to have your "FormFunction" compute as
-                    much of the Jacobian at that point as you like, keep
-                    the information in the user context (the final
-                    argument to FormFunction and FormJacobian) and then
-                    retreive the information in your FormJacobian()
-                    function.<br>
-                    <br>
-                    <span style="color: rgb(255, 0, 0);"><a name="conditionnumber"></a>How can I determine
-                      the condition number of a matrix?<br>
-                    </span>For small matrices, the condition number can
-                    be reliably computed using <tt>-pc_type svd
-                    -pc_svd_monitor</tt>.  For larger matrices, you can
-                    run with <tt>-pc_type none -ksp_type gmres
-                    -ksp_monitor_singular_value -ksp_gmres_restart
-                    1000</tt> to get approximations to the condition
-                    number of the operator. This will generally be
-                    accurate for the largest singular values, but may
-                    overestimate the smallest singular value unless the
-                    method has converged. Make sure to avoid
-                    restarts. To estimate the condition number of the
-                    preconditioned operator, use <tt>-pc_type
-                    somepc</tt> in the last command.<br><br>
-                    <span style="color: rgb(255, 0, 0);"><a
-                        name="invertmatrix"></a>How can I compute the
-                      inverse of a matrix in PETSc?<br>
-                      <br>
-                    </span>It is very expensive to compute the inverse
-                    of a matrix and very rarely needed in practice. We
-                    highly recommend avoiding &nbsp;algorithms that need
-                    it. The inverse of a matrix (dense or sparse) is
-                    essentially always dense, so begin by creating a
-                    dense matrix B and fill it with the identity matrix
-                    (ones along the diagonal), also create a dense
-                    matrix X of the same size that will hold the
-                    solution. Then factor the matrix you wish to invert
-                    with MatLUFactor() or MatCholeskyFactor(), call the
-                    result A. Then call MatMatSolve(A,B,X) to compute
-                    the inverse into X. <a
-                      href="faq.html#schurcomplement">See also</a>.<br>
-                    <br>
-                    <span style="color: rgb(255, 0, 0);"><a
-                        name="schurcomplement"></a>How can I compute the
-                      Schur complement, Kbb - Kab * inverse(Kbb) * Kba
-                      in PETSc?<br>
-                      <br>
-                    </span>It is very expensive to compute the Schur
-                    complement of a matrix and very rarely needed in
-                    practice. We highly recommend avoiding
-                    &nbsp;algorithms that need it. The Schur complement
-                    of a matrix (dense or sparse) is essentially always
-                    dense, so begin by<br>
-                    <ul>
-                      <li>forming a dense matrix Kba,&nbsp;</li>
-                      <li>also create another dense matrix T of the same
-                        size.&nbsp;</li>
-                      <li>Then either factor the matrix Kaa&nbsp; directly with
-                        MatLUFactor() or MatCholeskyFactor(), or use MatGetFactor() followed by MatLUFactorSymbolic() followed by MatLUFactorNumeric() if you wish to use 
-                        and external solver package like SuperLU_Dist.  Call the
-                        result A.</li>
-                      <li>Then call MatMatSolve(A,Kba,T).&nbsp;</li>
-                      <li>Then call
-                        MatMatMult(Kab,T,MAT_INITIAL_MATRIX,1.0,&amp;S).</li>
-                      <li>Now call
-                        MatAXPY(S,-1.0,Kbb,MAT_SUBSET_NONZERO).</li>
-                      <li>Followed by MatScale(S,-1.0);</li>
-                    </ul>
-                    For computing Schur complements like this it does not make sense to use the KSP iterative solvers since for solving many moderate size problems using a direct factorization is 
-                    much faster than iterative solvers.
-                    As you can see, this requires a great deal of work
-                    space and computation so is best avoided.
-                    However, it is not necessary to assemble the Schur complement S in order to solve systems with it.
-                    Use MatCreateSchurComplement(Kaa,Kaa_pre,Kab,Kba,Kbb,&S) to create a matrix that applies the action of S (using Kaa_pre to solve with Kaa), but does not assemble.
-                    Alternatively, if you already have a block matrix K = [Kaa, Kab; Kba, Kbb] (in some ordering), then you can create index sets (IS) isa and isb to address each block, then use MatGetSchurComplement() to create the Schur complement and/or an approximation suitable for preconditioning.
-                    Since S is generally dense, standard preconditioning methods cannot typically be applied directly to Schur complements.
-                    There are many approaches to preconditioning Schur complements including using the SIMPLE approximation K_bb - Kba inv(diag(Kaa)) Kab to create a sparse matrix that approximates the Schur complement (this is returned by default for the optional "preconditioning" matrix in MatGetSchurComplement()).
-                    An alternative is to interpret the matrices as differential operators and apply approximate commutator arguments to find a spectrally equivalent operation that can be applied efficiently (see the "PCD" preconditioners from Elman, Silvester, and Wathen).
-                    A variant of this is the least squares commutator, which is closely related to the Moore-Penrose pseudoinverse, and is available in PCLSC which operates on matrices of type MATSCHURCOMPLEMENT.
-                    <br>
-                    <span style="color: rgb(255, 0, 0);"><a name="fem"></a>Do
-you
-
-
-                      have examples of doing unstructured grid finite
-                      element computations (FEM) with PETSc?<br>
-                      <br>
-                    </span>There are at least two ways to write a finite
-                    element code using PETSc<br>
-                    1) use the Sieve construct in PETSc, this is a high
-                    level approach that uses a small number of
-                    abstractions to help you manage distributing the
-                    grid data structures and computing the elements into
-                    the matrices.<br>
-                    2) manage the grid data structure yourself and use
-                    PETSc IS and VecScatter to communicate the required
-                    ghost point communication. See <a
-href="http://www.mcs.anl.gov/petsc/petsc-current/src/snes/examples/tutorials/ex10d/ex10.c.html">src/snes/examples/tutorials/ex10d/ex10.c</a><br>
-                    <br>
-                    <br>
-                    <span style="color: rgb(255, 0, 0);"><a
-                        name="da_mpi_cart"></a>The PETSc DA object
-                      decomposes the domain differently than the
-                      MPI_Cart_create() command. How can one use them
-                      together?<br>
-                      <br>
-                    </span>The MPI_Cart_create() first divides the mesh
-                    along the z direction, then the y, then the x. DMDA
-                    divides along the x, then y, then z. Thus, for
-                    example, rank 1 of the processes will be in a
-                    different part of the mesh for the two schemes. To
-                    resolve this you can create a new MPI communicator
-                    that you pass to DMDACreate() that renumbers the
-                    process ranks so that each physical process shares
-                    the same part of the mesh with both the DMDA and the
-                    MPI_Cart_create(). The code to determine the new
-                    numbering was provided by Rolf Kuiper. <br>
-                    <br>
-                    // the numbers of processors per direction are (int)
-                    x_procs, y_procs, z_procs respectively <br>
-                    // (no parallelization in direction 'dir' means
-                    dir_procs = 1)<br>
-                    <br>
-                    MPI_Comm NewComm;<br>
-                    int MPI_Rank, NewRank, x,y,z;<br>
-                    <br>
-                    // get rank from MPI ordering:<br>
-                    MPI_Comm_rank(MPI_COMM_WORLD, &amp;MPI_Rank);<br>
-                    <br>
-                    // calculate coordinates of cpus in MPI ordering:<br>
-                    x = MPI_rank / (z_procs*y_procs);<br>
-                    y = (MPI_rank % (z_procs*y_procs)) / z_procs;<br>
-                    z = (MPI_rank % (z_procs*y_procs)) % z_procs;<br>
-                    <br>
-                    // set new rank according to PETSc ordering:<br>
-                    NewRank = z*y_procs*x_procs + y*x_procs + x;<br>
-                    <br>
-                    // create communicator with new ranks according to
-                    PETSc ordering:<br>
-                    MPI_Comm_split(PETSC_COMM_WORLD, 1, NewRank,
-                    &amp;NewComm);<br>
-                    <br>
-                    // override the default communicator (was
-                    MPI_COMM_WORLD as default)<br>
-                    PETSC_COMM_WORLD = NewComm;<br>
-                    <br>
-                    <span style="color: rgb(255, 0, 0);"><a
-                        name="redistribute"></a>The When solving a
-                      system with Dirichlet boundary conditions I can
-                      use MatZeroRows() to eliminate the Dirichlet rows
-                      but this results in a non-symmetric system. How
-                      can I apply Dirichlet boundary conditions
-                      but&nbsp; keep the matrix symmetric?<br>
-                      <br>
-                    </span>For nonsymmetric systems put the appropriate
-                    boundary solutions in the x vector and use
-                    MatZeroRows() followed by KSPSetOperators(). For
-                    symmetric problems use MatZeroRowsColumns() instead.
-                    If you have many Dirichlet locations you can use
-                    MatZeroRows() (not MatZeroRowsColumns()) and
-                    -ksp_type preonly -pc_type redistribute, see the
-                    manual page for PCREDISTRIBUTE) and PETSc will
-                    repartition the parallel matrix for load balancing;
-                    in this case the new matrix solved remains symmetric
-                    even though MatZeroRows() is used.<br>
-                    <br>
-                    An alternative approach is when assemblying the
-                    matrix, (generating values and passing them to the
-                    matrix), never include locations for the Dirichlet
-                    grid points in the vector and matrix, instead take
-                    them into account as you put the other values into
-                    the load. <br>
-                    <br>
-                    <span style="color: rgb(255, 0, 0);"><a
-                        name="matlab"></a>How can I get PETSc Vecs and
-                      Mats to MATLAB or vice versa?<br>
-                    </span><br>
-                    <span style="color: rgb(255, 0, 0);"><br>
-                    </span>There are five ways to work with PETSc and
-                    MATLAB<br>
-                    <br>
-                    <ol>
-                      <li>Using the MATLAB Engine, this allows PETSc to
-                        automatically call MATLAB to perform some
-                        specific computations. It does not allow MATLAB
-                        to be used interactively by the user. See the <a
-href="http://www.mcs.anl.gov/petsc/petsc-dev/docs/manualpages/Sys/PetscMatlabEngine.html">PetscMatlabEngine</a>.</li>
-                      <li>To save PETSc Mat and Vecs to files that can
-                        be read from MATLAB use&nbsp; <a
-href="http://www.mcs.anl.gov/petsc/petsc-dev/docs/manualpages/Viewer/PetscViewerBinaryOpen.html">PetscViewerBinaryOpen()</a>
-                        viewer and VecView() or MatView() to save
-                        objects for MATLAB and VecLoad() and MatLoad()
-                        to get the objects that MATLAB has saved. See
-                        PetscBinaryRead.m and PetscBinaryWrite.m in
-                        bin/matlab for loading and saving the objects in
-                        MATLAB.</li>
-                      <li>You can open a socket connection between
-                        MATLAB and PETSc to allow sending objects back
-                        and forth between an interactive MATLAB session
-                        and a running PETSc program. See <a
-href="http://www.mcs.anl.gov/petsc/petsc-dev/docs/manualpages/Viewer/PetscViewerSocketOpen.html">PetscViewerSocketOpen</a>()
-
-
-                        for access from the PETSc side and
-                        PetscOpenSocket in bin/matlab for access from
-                        the MATLAB side.</li>
-                      <li>You can save PETSc Vecs (not Mats) with the <a
-href="http://www.mcs.anl.gov/petsc/petsc-dev/docs/manualpages/Viewer/PetscViewerMatlabOpen.html">PetscViewerMatlabOpen</a>()
-
-
-                        viewer that saves .mat files can then be loaded
-                        into MATLAB.</li>
-                      <li>We are just being to develop in <a
-                          href="../developers/index.html">petsc-dev</a>
-                        an API to call most of the PETSc function
-                        directly from MATLAB; we could use help in
-                        developing this. See
-                        bin/matlab/classes/PetscInitialize.m<br>
-                      </li>
-                    </ol>
-                    <br>
-                    <span style="color: rgb(255, 0, 0);"><a
-                        name="usingCython"></a>How do I get started with
-                      Cython so that I can extend petsc4py?<br>
-                    </span><br>
-                    Steps I used:
-                    <ol>
-                      <li>Learn how to <a
-                          href="http://docs.cython.org/src/quickstart/build.html">build
-
-
-                          a Cython module</a></li>
-                      <li>Go through the simple example provided by
-                        Denis <a
-href="http://stackoverflow.com/questions/3046305/simple-wrapping-of-c-code-with-cython">here</a>.
-                        Note also the next comment that shows how to
-                        create numpy arrays in the Cython and pass them
-                        back.</li>
-                      <li>Check out <a
-                          href="http://docs.cython.org/src/tutorial/numpy.html">this
-
-
-                          page</a> which tells you how to get fast
-                        indexing</li>
-                      <li>Have a look at the petsc4py <a
-href="http://code.google.com/p/petsc4py/source/browse/src/PETSc/arraynpy.pxi">array
-
-
-                          source</a></li>
-                    </ol>
-                    <hr> </td>
-                </tr>
-              </tbody>
-            </table>
-            <hr>
-            <h3><a name="Execution">Execution</a></h3>
-            <p><a name="long-link-time"><font color="#ff0000">PETSc
-                  executables are SO big and take SO long to link</font>.</a></p>
-            <p>We find this annoying as well. On most machines PETSc can
-              use shared libraries, so executables should be much
-              smaller, run ./configure with the additional option
-              --with-shared-libraries. Also, if you have room, compiling
-              and linking PETSc on your machine's /tmp disk or similar
-              local disk, rather than over the network will be much
-              faster. </p>
-            <p><a name="petsc-options"><font color="#ff0000">PETSc has
-                  so many options for my program that it is hard to keep
-                  them straight.</font> </a></p>
-            <p>Running the PETSc program with the option -help will
-              print of many of the options. To print the options that
-              have been specified within a program, employ -optionsleft
-              to print any options that the user specified but were not
-              actually used by the program and all options used; this is
-              helpful for detecting typo errors. </p>
-            <p><a name="petsc-log-info"><font color="#ff0000">PETSc
-                  automatically handles many of the details in parallel
-                  PDE solvers. How can I understand what is really
-                  happening within my program?</font> </a></p>
-            <p>You can use the option -info to get more details about
-              the solution process. The option -log_summary provides
-              details about the distribution of time spent in the
-              various phases of the solution process. You can run with
-              -ts_view or -snes_view or -ksp_view to see what solver
-              options are being used. Run with -ts_monitor -snes_monitor
-              or -ksp_monitor to watch convergence of the methods.
-              -snes_converged_reason and -ksp_converged_reason will
-              indicate why and if the solvers have converged. <br>
-            </p>
-            <p><a name="efficient-assembly"><font color="#ff0000">Assembling
-large
-sparse
-matrices
-
-
-                  takes a long time. What can I do make this process
-                  faster? or MatSetValues() is so slow, what can I do to
-                  speed it up?</font></a><a name="efficient-assembly"><font><font></font></font></a><font><font><a
-                    name="slow"></a></font></font><a
-                name="efficient-assembly"> </a></p>
-            <p>See the <a
-href="http://www.mcs.anl.gov/petsc/petsc-dev/docs/manual.pdf#nameddest=ch_performance">Performance
-
-
-                chapter of the users manual</a> for many tips on this.</p>
-            <p>a) Preallocate enough space for the sparse matrix. For
-              example, rather than calling
-              MatCreateSeqAIJ(comm,n,n,0,PETSC_NULL,&amp;mat); call
-              MatCreateSeqAIJ(comm,n,n,rowmax,PETSC_NULL,&amp;mat);
-              where rowmax is the maximum number of nonzeros expected
-              per row. Or if you know the number of nonzeros per row,
-              you can pass this information in instead of the PETSC_NULL
-              argument. See the&nbsp; manual pages for each of the
-              MatCreateXXX() routines.</p>
-            <p>b) Insert blocks of values into the matrix, rather than
-              individual components. <br>
-            </p>
-            <p>Preallocation of matrix memory is crucial for good
-              performance for large problems, see <br>
-              <a
-href="http://www.mcs.anl.gov/petsc/petsc-current/docs/manual.pdf#sec_matsparse">http://www.mcs.anl.gov/petsc/petsc-current/docs/manual.pdf#sec_matsparse</a><br>
-              <a
-href="http://www.mcs.anl.gov/petsc/petsc-current/docs/manualpages/Mat/MatCreateMPIAIJ.html">http://www.mcs.anl.gov/petsc/petsc-current/docs/manualpages/Mat/MatCreateMPIAIJ.html</a><br>
-              <br>
-              If you can set several nonzeros in a block at the same
-              time, this is faster than calling MatSetValues() for each
-              <br>
-              individual matrix entry.<br>
-              <br>
-              It is best to generate most matrix entries on the process
-              they belong to (so they do not have to be stashed and then
-              shipped to the owning process). Note: it is fine to have
-              some entries generated on the "wrong" process, just not
-              many.</p>
-            <p><a name="log-summary"><font color="#ff0000">How can I
-                  generate performance summaries with PETSc?</font> </a></p>
-            <p>Use these options at runtime: -log_summary. See the <a
-href="http://www.mcs.anl.gov/petsc/petsc-dev/docs/manual.pdf#nameddest=ch_performance">Performance
-
-
-                chapter of the users manual</a> for information on
-              interpreting the summary data. If using the PETSc
-              (non)linear solvers, one can also specify -snes_view or
-              -ksp_view for a printout of solver info. Only the highest
-              level PETSc object used needs to specify the view option.
-            </p>
-            <p><a name="parallel-roundoff"><font color="#ff0000">Why do
-                  I get different answers on a different numbers of
-                  processors?</font> </a></p>
-            <p>Most commonly, you are using a preconditioner which
-              behaves differently based upon the number of processors,
-              such as Block-Jacobi which is the PETSc default. However,
-              since computations are reordered in parallel, small
-              roundoff errors will still be present with identical
-              mathematical formulations. If you set a tighter linear
-              solver tolerance (using -ksp_rtol), the differences will
-              decrease.</p>
-            <p><a name="mg-log"><font color="#ff0000">How do I know the
-                  amount of time spent on each level of the multigrid
-                  solver/preconditioner?</font></a></p>
-            <p>Run with -log_summary and -pc_mg_log</p>
-            <p><font><a name="datafiles"><font color="#ff0000">Where do
-                    I get the input matrices for the examples?<br>
-                  </font></a></font></p>
-            <p>Some makefiles use &nbsp;${DATAFILESPATH}/matrices/medium
-              and other files. These test matrices in PETSc binary
-              format can be found with anonymous ftp from <a
-                href="http://ftp.mcs.anl.gov">ftp.mcs.anl.gov</a> in the
-              directory pub/petsc/matrices. The are not included with
-              the PETSc distribution in the interest of reducing the
-              distribution size.</p>
-            <p><font><a name="info"><font color="#ff0000">When I dump
-                    some matrices and vectors to binary, I seem to be
-                    generating some empty files with .info
-                    extensions.&nbsp; What's the deal with these?<br>
-                  </font></a></font> </p>
-            <p>PETSc binary viewers put some additional information into
-              .info files like matrix block size; it is harmless<br>
-              but if you really don't like it you can use
-              -viewer_binary_skip_info or&nbsp;
-              PetscViewerBinarySkipInfo()<br>
-              note you need to call PetscViewerBinarySkipInfo() before
-              PetscViewerFileSetName(). In other words you<br>
-              cannot use PetscViewerBinaryOpen() directly.<font><a
-                  name="slow"><font color="#ff0000"><br>
-                  </font></a></font> </p>
-            <p><font><a name="slowerparallel"><font color="#ff0000">Why
-                    is my parallel solver&nbsp;slower than my sequential
-                    solver?<br>
-                  </font></a></font> </p>
-            This can happen for many reasons:<br>
-            <ul>
-              <li>First make sure it is truely the time in KSPSolve()
-                that is slower (by running the code with <a
-                  href="faq.html#log-summary">-log_summary</a>). Often
-                the slower time is in <a href="faq.html#slow">generating
-
-                  the matrix</a> or some other operation.</li>
-              <li>There must be enough work for each process to
-                overweigh the communication time. We recommend an
-                absolute minimum of about 10,000 unknowns per process,
-                better is 20,000 or more.</li>
-              <li>Make sure the&nbsp; <a href="faq.html#computers">communication
-
-
-                  speed of the parallel computer</a> is good enough for
-                parallel solvers.</li>
-              <li>Check the number of solver iterates with the parallel
-                solver against the sequential solver. Most
-                preconditioners require more iterations when used on
-                more processes, this is particularly true for block
-                Jaccobi, the default parallel preconditioner, you can
-                try -pc_type asm (<a
-href="http://www.mcs.anl.gov/petsc/petsc-current/docs/manualpages/PC/PCASM.html">PCASM</a>)
-                its iterations scale a bit better for more processes.
-                You may also consider multigrid preconditioners like <a
-href="http://www.mcs.anl.gov/petsc/petsc-current/docs/manualpages/PC/PCMG.html">PCMG</a>
-                or BoomerAMG in <a
-href="http://www.mcs.anl.gov/petsc/petsc-current/docs/manualpages/PC/PCHYPRE.html">PCHYPRE</a>.</li>
-            </ul>
-            <p><font><a name="singleprecision"><font color="#ff0000">When
-using
-PETSc
-in
-
-
-                    single precision mode (--with-precision=single when
-                    running ./configure) are the operations done in
-                    single or double precision? </font></a></font> </p>
-            PETSc does NOT do any explicit conversion of single
-            precision to double before performing computations; this it
-            depends on the hardware and compiler what happens. For
-            example, the compiler could choose to put the single
-            precision numbers into the usual double precision registers
-            and then use the usual double precision floating point unit.
-            Or it could use SSE2 instructions that work directly on the
-            single precision numbers. It is a bit of a mystery what
-            decisions get made sometimes. There may be compiler flags in
-            some circumstances that can affect this.<br>
-            <br>
-            <p><font><a name="newton"><font color="#ff0000">Why is
-                    Newton's method (SNES) not converging?</font></a></font></p>
-            Newton's method may not converge for many reasons, here are
-            some of the most common.<br>
-            <ul>
-              <li>The Jacobian is wrong (or correct in sequential but
-                not in parallel).</li>
-              <li>The linear system is not solved or is not solved
-                accurately enough.</li>
-              <li>The Jacobian system has a singularity that the linear
-                solver is not handling.</li>
-              <li>There is a bug in the function evaluation routine.</li>
-              <li>The function is not continuous or does not have
-                continuous first derivatives (e.g. phase change or TVD
-                limiters).</li>
-              <li>The equations may not have a solution (e.g. limit
-                cycle instead of a steady state) or there may be a
-                "hill" between the initial guess and the steady state
-                (e.g. reactants must ignite and burn before reaching a
-                steady state, but the steady-state residual will be
-                larger during combustion).</li>
-            </ul>
-            Here are some of the ways to help debug lack of convergence
-            of Newton.<br>
-            <ul>
-              <li>Run with the options <tt>-snes_monitor
-                  -ksp_monitor_true_residual -snes_converged_reason
-                  -ksp_converged_reason</tt>.
-                <ul>
-                  <li>If the linear solve does not converge, check if
-                    the Jacobian is correct, then see <a
-                      href="faq.html#kspdiverged">this question</a>.</li>
-                  <li>If the preconditioned residual converges, but the
-                    true residual does not, the preconditioner may be
-                    singular.</li>
-                  <li>If the linear solve converges well, but the line
-                    search fails, the Jacobian may be incorrect.</li>
-                </ul>
-              </li>
-              <li>Run with <tt>-pc_type lu</tt> or <tt>-pc_type svd</tt>
-                to see if the problem is a poor linear solver</li>
-              <li>Run with <tt>-mat_view</tt> or <tt>-mat_view_draw</tt>
-                to see if the Jacobian looks reasonable</li>
-              <li>Run with <tt>-snes_type test -snes_test_display</tt>
-                to see if the Jacobian you are using is wrong. Compare
-                the output when you add <tt>-mat_fd_type ds</tt> to see
-                if the result is sensitive to the choice of differencing
-                parameter.</li>
-              <li>Run with <tt>-snes_mf_operator -pc_type lu</tt> to
-                see if the Jacobian you are using is wrong. If the
-                problem is too large for a direct solve, try <tt>-snes_mf_operator
-
-                  -pc_type ksp -ksp_ksp_rtol 1e-12</tt>. Compare the
-                output when you add <tt>-mat_mffd_type ds</tt> to see
-                if the result is sensitive to choice of differencing
-                parameter.</li>
-              <li>Run on one processor to see if the problem is only in
-                parallel.</li>
-              <li>Run with <tt>-snes_ls_monitor</tt> to see if the line
-                search is failing (this is usually a sign of a bad
-                Jacobian) use -info in PETSc 3.1 and older versions</li>
-              <li>Run with <tt>-info</tt> to get more detailed
-                information on the solution process.</li>
-            </ul>
-            Here are some ways to help the Newton process if everything
-            above checks out<br>
-            <ul>
-              <li>Run with grid sequencing (<tt>-snes_grid_sequence</tt>
-                if working with a DM is all you need) to generate better
-                initial guess on your finer mesh</li>
-              <li>Run with quad precision (./configure with
-                --with-precision=__float128 --download-f2cblaslapack
-                with PETSc 3.2 and later and recent versions of the GNU
-                compilers)</li>
-              <li>Change the units (nondimensionalization), boundary
-                condition scaling, or formulation so that the Jacobian
-                is better conditioned.</li>
-              <li>Mollify features in the function that do not have
-                continuous first derivatives (often occurs when there
-                are "if" statements in the residual evaluation, e.g.
-                phase change or TVD limiters). Use a variational
-                inequality solver (SNESVIRS) if the discontinuities are of
-                fundamental importance.</li>
-              <li>Try a trust region method (<tt>-ts_type tr</tt>, may
-                have to adjust parameters).</li>
-              <li>Run with some continuation parameter from a point
-                where you know the solution, see TSPSEUDO for
-                steady-states.</li>
-              <li>There are homotopy solver packages like PHCpack that
-                can get you all possible solutions (and tell you that it
-                has found them all) but those are not scalable and
-                cannot solve anything but small problems.<br>
-              </li>
-            </ul>
-            <p><a name="kspdiverged"><font color="#ff0000">Why is the
-                  linear solver (KSP) not converging?</font> </a></p>
-            <p>Always run with <tt>-ksp_converged_reason
-                -ksp_monitor_true_residual</tt> when trying to learn why
-              a method is not converging. Common reasons for KSP not
-              converging are</p>
-            <ul>
-              <li>The equations are singular by accident (e.g. forgot to
-                impose boundary conditions). Check this for a small
-                problem using <tt>-pc_type svd -pc_svd_monitor</tt>.</li>
-              <li>The equations are intentionally singular (e.g.
-                constant null space), but the Krylov method was not
-                informed, see KSPSetNullSpace().</li>
-              <li>The equations are intentionally singular and
-                KSPSetNullSpace() was used, but the right hand side is
-                not consistent. You may have to call
-                MatNullSpaceRemove() on the right hand side before
-                calling KSPSolve().</li>
-              <li>The equations are indefinite so that standard
-                preconditioners don't work. Usually you will know this
-                from the physics, but you can check with <tt>-ksp_compute_eigenvalues
-
-                  -ksp_gmres_restart 1000 -pc_type none</tt>. For simple
-                saddle point problems, try <tt>-pc_type fieldsplit
-                  -pc_fieldsplit_type schur
-                  -pc_fieldsplit_detect_saddle_point</tt>. For more
-                difficult problems, read the literature to find robust
-                methods and ask petsc-users@mcs.anl.gov or
-                petsc-maint@mcs.anl.gov if you want advice about how to
-                implement them.</li>
-              <li>If the method converges in preconditioned residual,
-                but not in true residual, the preconditioner is likely
-                singular or nearly so. This is common for saddle point
-                problems (e.g. incompressible flow) or strongly
-                nonsymmetric operators (e.g. low-Mach hyperbolic
-                problems with large time steps).</li>
-              <li>The preconditioner is too weak or is unstable. See if
-                <tt>-pc_type asm -sub_pc_type lu</tt> improves the
-                convergence rate. If GMRES is losing too much progress
-                in the restart, see if longer restarts help <tt>-ksp_gmres_restart
-
-                  300</tt>. If a transpose is available, try <tt>-ksp_type
-
-                  bcgs</tt> or other methods that do not require a
-                restart. (Note that convergence with these methods is
-                frequently erratic.)</li>
-              <li>The preconditioner is nonlinear (e.g. a nested
-                iterative solve), try <tt>-ksp_type fgmres</tt> or <tt>-ksp_type
-
-                  gcr</tt>.</li>
-              <li>You are using geometric multigrid, but some equations
-                (often boundary conditions) are not scaled compatibly
-                between levels. Try <tt>-pc_mg_galerkin</tt> to
-                algebraically construct a correctly scaled coarse
-                operator or make sure that all the equations are scaled
-                in the same way if you want to use rediscretized coarse
-                levels.</li>
-              <li>The matrix is very ill-conditioned. Check the <a href="faq.html#conditionnumber">condition number</a>.</li>
->>>>>>> 8c961db8
               <ul>
                 <li><code>hg bisect --skip</code></li>
                 <li><code>hg update -C --date "&lt;`hg parent --template '{date|date}'`" -R config/BuildSystem</code></li>
               </ul>
-<<<<<<< HEAD
             </li>
 
             <li>
@@ -3641,571 +1953,5 @@
 
     <hr>
 
-=======
-              <li>The matrix is nonlinear (e.g. evaluated using finite
-                differencing of a nonlinear function). Try different
-                differencing parameters, <tt>./configure
-                  --with-precision=__float128 --download-f2cblaslapack</tt>,
-                check if it converges in "easier" parameter regimes.</li>
-              <li>A symmetric method is being used for a non-symmetric
-                problem.</li>
-              <li>Classical Gram-Schmidt is becoming unstable, try <tt>-ksp_gmres_modifiedgramschmidt</tt>
-                or use a method that orthogonalizes differently, e.g. <tt>-ksp_type
-
-                  gcr</tt>.</li>
-            </ul>
-            <hr>
-            <h3><a name="Debugging">Debugging</a></h3>
-            <p><a name="debug-ibm"><font color="#ff0000">How do I turn
-                  off PETSc signal handling so I can use the -C option
-                  on xlF? </font></a></p>
-            <p>Immediately after calling PetscInitialize() call
-              PetscPopSignalHandler()</p>
-            <p>Some Fortran compilers including the IBM xlf, xlF etc
-              compilers have a compile option (-C for IBM's) that causes
-              all array access in Fortran to be checked that they are
-              in-bounds. This is a great feature but does require that
-              the array dimensions be set explicitly, not with a *.</p>
-            <p><a name="start_in_debugger-doesnotwork"><font
-                  color="#ff0000">How do I debug if -start_in_debugger
-                  does not work on my machine?</font> </a></p>
-            <p>On newer Mac OSX machines - one has to be in admin
-              group&nbsp; to be able to use debugger</p>
-            <p>On newer UBUNTU linux machines - one has to disable <a
-                href="https://wiki.ubuntu.com/Security/Features#ptrace">ptrace_scop</a>
-              with "sudo echo 0 &gt; /proc/sys/kernel/yama/ptrace_scope"
-              - to get start in debugger working.<br>
-            </p>
-            <p>If start_in_debugger does not really work on your OS, for
-              a uniprocessor job, just try&nbsp;the debugger directly,
-              for example: gdb ex1. You can also use Totalview which is
-              a good graphical parallel debugger.<br>
-            </p>
-            <p><a name="debug-hang"><font color="#ff0000">How do I see
-                  where my code is hanging? </font></a></p>
-            <p>You can use the -start_in_debugger option to start all
-              processes in the debugger (each will come up in its own
-              xterm) or run in Totalview. Then use cont (for continue)
-              in each xterm. Once you are sure that the program is
-              hanging, hit control-c in each xterm and then use 'where'
-              to print a stack trace for each process.</p>
-            <p><a name="debug-inspect"><font color="#ff0000">How can I
-                  inspect Vec and Mat values when in the debugger? </font></a></p>
-            <p>I will illustrate this with gdb, but it should be similar
-              on other debuggers. You can look at local Vec values
-              directly by obtaining the array. For a Vec v, we can print
-              all local values using</p>
-            <p>(gdb) p ((Vec_Seq*) v-&gt;data)-&gt;array[0]@v-&gt;map.n</p>
-            <p>However, this becomes much more complicated for a matrix.
-              Therefore, it is advisable to use the default viewer to
-              look at the object. For a Vec v and a Mat m, this would be</p>
-            <p>(gdb) call VecView(v, 0)</p>
-            <p>(gdb) call MatView(m, 0)</p>
-            <p>or with a communicator other than MPI_COMM_WORLD,</p>
-            <p>(gdb) call MatView(m, PETSC_VIEWER_STDOUT_(m-&gt;comm))<br>
-            </p>
-            <p>Totalview 8.8.0 has a new feature that allows libraries
-              to provide their own code to display objects in the
-              debugger. Thus in theory each PETSc object, Vec, Mat etc
-              could have custom code to print values in the object. We
-              have only done this for the most elementary display of Vec
-              and Mat. See the routine TV_display_type() in
-              src/vec/vec/interface/vector.c for an example of how these
-              may be written. Contact us if you would like to add more.<br>
-            </p>
-            <p>&nbsp;<span style="color: rgb(255, 0, 0);"><a
-                  name="libimf"></a>Error while loading shared
-                libraries: libimf.so: cannot open shared object file: No
-                such file or directory.</span></p>
-            <p>The Intel compilers use shared libraries (like libimf)
-              that cannot by default at run time. When using the Intel
-              compilers (and running the resulting code) you must make
-              sure that the proper Intel initialization scripts are run.
-              This is usually done by putting some code into your
-              .cshrc, .bashrc, .profile etc file. Sometimes on batch
-              file systems that do now access your initialization files
-              (like .cshrc) you must include the initialization calls in
-              your batch file submission.</p>
-            For example, on my Mac using csh I have the following in my
-            .cshrc file<br>
-            <br>
-            source /opt/intel/cc/10.1.012/bin/iccvars.csh<br>
-            source /opt/intel/fc/10.1.012/bin/ifortvars.csh<br>
-            source /opt/intel/idb/10.1.012/bin/idbvars.csh<br>
-            <br>
-            in my .profile I have<br>
-            <br>
-            source /opt/intel/cc/10.1.012/bin/iccvars.sh<br>
-            source /opt/intel/fc/10.1.012/bin/ifortvars.sh<br>
-            source /opt/intel/idb/10.1.012/bin/idbvars.sh<br>
-            <br>
-            <p><span style="color: rgb(255, 0, 0);"><a
-                  name="objecttypenotset">What does Object Type not set:
-                  Argument # n mean?</a></span></p>
-            Many operations on PETSc objects require that the specific
-            type of the object be set before the operations is
-            performed. You must call XXXSetType() or XXXSetFromOptions()
-            before you make the offending call. For example,
-            MatCreate(comm,&amp;A); MatSetValues(A,....); will not work.
-            You must add MatSetType(A,...) or MatSetFromOptions(A,....);
-            before the call to MatSetValues();
-            <p></p>
-            <a name="split"></a><font style="color: rgb(255, 0, 0);"
-              face="Terminal">What does </font><font style="color:
-              rgb(255, 0, 0);" color="#ff0000"> </font><font
-              style="color: rgb(255, 0, 0);" face="Terminal">Error
-              detected&nbsp;in PetscSplitOwnership() about "sum of local
-              lengths ...": mean?<br>
-              <br>
-            </font><font color="#ff0000"><span style="color: rgb(0, 0,
-                0);">In a previous call to VecSetSizes(), MatSetSizes(),
-                VecCreateXXX() or MatCreateXXX() you passed in local and
-                global sizes that do not make sense for the correct
-                number of processors. For example if you pass in a local
-                size of 2 and a global size of 100 and run on two
-                processors, this cannot work since the sum of the local
-                sizes is 4, not 100.</span></font><br>
-            <br>
-            <a name="valgrind"></a><font style="color: rgb(255, 0, 0);"
-              face="Terminal">What does </font><font style="color:
-              rgb(255, 0, 0);" face="Terminal">Corrupt argument or
-              Caught signal or SEQV or segmentation violation or bus
-              error mean? Can I use valgrind to debug memory corruption
-              issues? </font><br>
-            <br>
-            <font color="#ff0000"><span style="color: rgb(0, 0, 0);">Sometime
-
-                it can mean an argument to a function is invalid. In
-                Fortran this may be caused by forgeting to list an
-                argument in the call, especially the final ierr.<br>
-                &nbsp; &nbsp;&nbsp; <br>
-                Otherwise it is usually caused by memory corruption;
-                that is somewhere the code is writing out of array
-                bounds. To track this down rerun the debug version of
-                the code with the option -malloc_debug. Occasionally the
-                code may crash only with the optimized version, in that
-                case run the optimized version with -malloc_debug. If
-                you determine the problem is from memory corruption you
-                can put the macro CHKMEMQ in the code near the crash to
-                determine exactly what line is causing the problem.<br>
-                &nbsp; <br>
-                If -malloc_debug does not help: on GNU/Linux and Apple
-                Mac OS X machines - you can try using&nbsp;<a
-                  href="http://valgrind.org/">http://valgrind.org </a>to
-
-
-                look for memory corruption.</span></font> - Make sure
-            valgrind is installed<br>
-            - Recommend building PETSc with "--download-mpich=1
-            --with-debugging=1" [debugging is enabled by default]<br>
-            - Compile application code with this build of PETSc<br>
-            - run with valgrind using:<br>
-            <font color="#ff1a8b">${PETSC_DIR}/bin/petscmpiexec
-              -valgrind -n NPROC PETSCPROGRAMNAME -malloc off
-              PROGRAMOPTIONS</font><br>
-            or invoke valgrind directly with:<br>
-            <font color="#ff1a8b">mpiexec -n NPROC valgrind
-              --tool=memcheck -q --num-callers=20
-              --log-file=valgrind.log.%p PETSCPROGRAMNAME -malloc off
-              PROGRAMOPTIONS</font><br>
-            <br>
-            Notes:<br>
-            - option '--with-debugging=1' enables valgrind to give stack
-            trace with additional source-file:line-number info.<br>
-            - option '-download-mpich=1' gives valgrind clean MPI -
-            hence the recommendation.<br>
-            - Wrt Other MPI impls, Open MPI should also work. MPICH1
-            will not work.<br>
-            - if '-download-mpich=1' is used - mpiexec will be in
-            PETSC_ARCH/bin<br>
-            '--log-file=valgrind.log.%p' option tells valgrind to store
-            the output from each proc in a different file [as %p i.e
-            PID, is different for each MPI proc].<br>
-            - On Apple you need the additional valgrind option
-            '--dsymutil=yes'<br>
-            - memcheck will not find certain array access that violate
-            static array declarations so if memcheck runs clean you can
-            try the --tool=exp-ptrcheck instead. <br>
-            <font style="color: rgb(255, 0, 0);" face="Terminal"><a
-                name="zeropivot"></a>What does </font><font
-              style="color: rgb(255, 0, 0);" color="#ff0000"> </font><font
-              style="color: rgb(255, 0, 0);" face="Terminal">Detected
-              zero pivot in LU factorization mean?</font><br>
-            <br>
-            <font color="#ff0000"><span style="color: rgb(0, 0, 0);">A
-                zero pivot in LU, ILU, Cholesky, or ICC sparse
-                factorization does not always mean that the matrix is
-                singular. You can use '-pc_factor_shift_type NONZERO
-                -pc_factor_shift_amount [amount]' or
-                '-pc_factor_shift_type POSITIVE_DEFINITE';
-                '-[level]_pc_factor_shift_type NONZERO
-                -pc_factor_shift_amount [amount]' &nbsp; </span></font><font
-              style="color: rgb(0, 0, 0);" color="#ff0000"> or
-              '-[level]_pc_factor_shift_type POSITIVE_DEFINITE' </font><font
-              style="color: rgb(0, 0, 0);" color="#ff0000">to prevent
-              the zero pivot. [level] is "sub" when lu, ilu, cholesky,
-              or icc are employed in each individual block of the
-              bjacobi or ASM preconditioner; and [level] is "mg_levels"
-              or "mg_coarse" when lu, ilu, cholesky, or icc are used
-              inside multigrid smoothers or to the coarse grid solver.
-              See PCFactorSetShiftType(), PCFactorSetAmount().</font> <font
-              style="color: rgb(0, 0, 0);" color="#ff0000"> </font>
-            <p style="color: rgb(0, 0, 0);">This error can also happen
-              if your matrix is singular, see KSPSetNullSpace() for how
-              to handle this.</p>
-            If this error occurs in the zeroth row of the matrix, it is
-            likely you have an error in the code that generates the
-            matrix.<a><span style="font-family: Terminal;"><br>
-              </span></a>
-            <p></p>
-            <p><a><span style="font-family: Terminal;"></span><span
-                  style="color: rgb(255, 0, 0);"></span></a><a
-                name="xwindows"></a><span style="color: rgb(255, 0, 0);">You
-create
-
-
-                Draw windows or ViewerDraw windows or use options
-                -ksp_monitor or_draw -snes_monitor_draw and the program
-                seems to run OK but windows never open.</span></p>
-            <p>The libraries were compiled without support for X
-              windows.<font color="#ff0000"> </font>Make sure that
-              ./configure was run with the option --with-x=1<br>
-            </p>
-            <p style="color: rgb(255, 0, 0);"><font face="Terminal"><a
-                  name="memory"></a><a>The program seems to use more and
-                  more memory as it runs, even though you don't think
-                  you are allocating more memory.<br>
-                </a></font></p>
-            <p style="color: rgb(255, 0, 0);"><a><font face="Terminal">
-                </font></a></p>
-            <p style="color: rgb(0, 0, 0);"><a><font face="Terminal">Problem:
-Possibly
-
-
-                  some of the following:</font></a></p>
-            <a><font face="Terminal">
-                <ol style="color: rgb(0, 0, 0);">
-                  <li>You are creating new PETSc objects but never
-                    freeing them.</li>
-                  <li>There is a memory leak in PETSc or your code. </li>
-                  <li>Something much more subtle: (if you are using
-                    Fortran). When you declare a large array in Fortran,
-                    the operating system does not allocate all the
-                    memory pages for that array until you start using
-                    the different locations in the array. Thus, in a
-                    code, if at each step you start using later values
-                    in the array your virtual memory usage will
-                    "continue" to increase as measured by ps or top. </li>
-                  <li>You are running with the -log, -log_mpe, or
-                    -log_all option. He a great deal of logging
-                    information is stored in memory until the conclusion
-                    of the run.</li>
-                  <li>You are linking with the MPI profiling libraries;
-                    these cause logging of all MPI activities. Another
-                    Symptom is at the conclusion of the run it may print
-                    some message about writing log files. </li>
-                </ol>
-                <p style="color: rgb(0, 0, 0);">Cures:</p>
-                <ol>
-                  <li style="color: rgb(0, 0, 0);">Run with the
-                    -malloc_debug option and -malloc_dump. Or use the
-                    commands PetscMallocDump() and PetscMallocLogDump()
-                    sprinkled in your code to track memory that is
-                    allocated and not later freed. Use the commands
-                    PetscMallocGetCurrentUsage() and PetscMemoryGetCurrentUsage() to
-                    monitor memory allocated and PetscMallocGetMaximumUsage() and PetscMemoryGetMaximumUsage() for total memory used as
-                    the code progresses. </li>
-                  <li style="color: rgb(0, 0, 0);">This is just the way
-                    Unix works and is harmless.</li>
-                  <li style="color: rgb(0, 0, 0);">Do not use the -log,
-                    -log_mpe, or -log_all option, or use
-                    PLogEventDeactivate() or PLogEventDeactivateClass(),
-                    PLogEventMPEDeactivate() to turn off logging of
-                    specific events. </li>
-                  <li style="color: rgb(0, 0, 0);">Make sure you do not
-                    link with the MPI profiling libraries. <br>
-                  </li>
-                </ol>
-              </font><font face="Terminal"></font></a><font
-              face="Terminal"><a name="key"></a>When calling
-              MatPartitioningApply() you get a message Error! Key 16615
-              not found<br>
-            </font>
-            <p></p>
-            <p>The graph of &nbsp;the matrix you are using is not
-              symmetric. Yo<font color="#ff0000"></font>u must use
-              symmetric matrices for partitioning.<br>
-            </p>
-            <p style="color: rgb(255, 0, 0);"><font face="Terminal"><a
-                  name="gmres"></a>With GMRES At restart the second
-                residual norm printed does not match the first</font></p>
-            <p style="color: rgb(255, 0, 0);"><font face="Terminal"> <span
-                  style="color: rgb(0, 0, 0);">26 KSP Residual norm
-                  3.421544615851e-04 </span><br style="color: rgb(0, 0,
-                  0);">
-                <span style="color: rgb(0, 0, 0);">27 KSP Residual norm
-                  2.973675659493e-04 </span><br style="color: rgb(0, 0,
-                  0);">
-                <span style="color: rgb(0, 0, 0);">28 KSP Residual norm
-                  2.588642948270e-04 </span><br style="color: rgb(0, 0,
-                  0);">
-                <span style="color: rgb(0, 0, 0);">29 KSP Residual norm
-                  2.268190747349e-04 </span><br style="color: rgb(0, 0,
-                  0);">
-                <span style="color: rgb(0, 0, 0);">30 KSP Residual norm
-                  1.977245964368e-04</span><br style="color: rgb(0, 0,
-                  0);">
-                <span style="color: rgb(0, 0, 0);">30 KSP Residual norm
-                  1.994426291979e-04 &lt;----- At restart the residual
-                  norm is printed a second time </span> </font></p>
-            <p style="color: rgb(0, 0, 0);"><font face="Terminal">Problem:
-Actually
-
-
-                this is not surprising. GMRES computes the norm of the
-                residual at each iteration via a recurrence relation
-                between the norms of the residuals at the previous
-                iterations and quantities computed at the current
-                iteration; it does not compute it via directly || b - A
-                x^{n} ||. Sometimes, especially with an ill-conditioned
-                matrix, or computation of the matrix-vector product via
-                differencing, the residual norms computed by GMRES start
-                to "drift" from the correct values. At the restart, we
-                compute the residual norm directly, hence the "strange
-                stuff," the difference printed. The drifting, if it
-                remains small, is harmless (doesn't effect the accuracy
-                of the solution that GMRES computes). </font></p>
-            <font face="Terminal">
-              <p style="color: rgb(0, 0, 0);">Cure: There realy isn't a
-                cure, but if you use a more powerful preconditioner the
-                drift will often be smaller and less noticeable. Of if
-                you are running matrix-free you may need to tune the
-                matrix-free parameters.<br>
-              </p>
-              <p style="color: rgb(0, 0, 0);"><font face="Terminal"><font
-                    face="Terminal"><span style="color: rgb(255, 0, 0);"><a
-                        name="2its"></a>Why do some Krylov methods seem
-                      to print two residual norms per iteration?<br>
-                    </span></font></font></p>
-              <p style="color: rgb(0, 0, 0);"><font face="Terminal"><font
-                    face="Terminal"><font face="Terminal">&gt; 1198 KSP
-                      Residual norm 1.366052062216e-04<br>
-                      &gt; 1198 KSP Residual norm 1.931875025549e-04<br>
-                      &gt; 1199 KSP Residual norm 1.366026406067e-04<br>
-                      &gt; 1199 KSP Residual norm
-                      1.931819426344e-04&nbsp;</font></font> </font></p>
-              <p><font face="Terminal"><font color="#ff0000"></font>Some
-                  Krylov methods, for example tfqmr, actually have a
-                  "sub-iteration"<br>
-                  of size 2 inside the loop; each of the two substeps
-                  has its own matrix vector<br>
-                  product and application of the preconditioner and
-                  updates the residual<br>
-                  approximations. This is why you get this "funny"
-                  output where it looks like&nbsp;<br>
-                  there are two residual norms per iteration. You can
-                  also think of it as twice<br>
-                  as many iterations.<br>
-                </font></p>
-              <font face="Terminal">
-                <p><font face="Terminal"><span style="color: rgb(255, 0,
-                      0);"><a name="dylib"></a>Unable to locate PETSc
-                      dynamic library
-                      /home/balay/spetsc/lib/libg/linux/libpetsc <br>
-                    </span></font></p>
-              </font>
-              <p></p>
-            </font>
-            <p></p>
-            <p>When using DYNAMIC libraries - the libraries cannot be
-              moved after they are installed. This could also happen on
-              clusters - where the paths are different on the (run)
-              nodes - than on the (compile) front-end.<font
-                color="#ff0000"> </font>Do not use dynamic libraries
-              &amp; shared libraries. Run ./configure with
-              --with-shared-libraries=0 --with-dynamic-loading=0<br>
-            </p>
-            <p><font face="Terminal"> </font></p>
-            <p style="color: rgb(0, 0, 0);"><font face="Terminal"><font
-                  face="Terminal"> </font></font></p>
-            <p><font face="Terminal"><font face="Terminal"><font
-                    face="Terminal"><span style="color: rgb(255, 0, 0);"><a
-                        name="bisect"></a></span></font><font
-                    face="Terminal"><a><span style="color: rgb(255, 0,
-                        0);">How do I determine what update to PETSc
-                        broke my code?</span></a></font><font
-                    face="Terminal"><span style="color: rgb(255, 0, 0);"><br>
-                    </span></font></font></font></p>
-            <font face="Terminal"><font face="Terminal"> </font>
-              <p></p>
-            </font>
-            <p></p>
-            <p>If at some point [in petsc code history] you had a
-              working code - but the latest petsc code broke it, its
-              possible to determine the petsc code change that might
-              have caused this behavior. This is achieved by:<br>
-            </p>
-            <ul>
-              <li>using <a href="http://mercurial.selenic.com/">Mercurial</a>
-                DVCS to access petsc-dev sources [and BuildSystem
-                sources]</li>
-              <li>knowing the changeset number [in mercurial] for the <span
-                  style="font-weight: bold;">known working</span>
-                version of petsc</li>
-              <li>knowing the changeset number [in mercurial] for the <span
-                  style="font-weight: bold;">known broken</span> version
-                of petsc</li>
-              <li>using <a
-                  href="http://mercurial.selenic.com/wiki/BisectExtension">bisect</a>
-                functionality of mercurial</li>
-            </ul>
-            This process can be as follows:<br>
-            <ul>
-              <li>get petsc-dev and BuildSystem sources<br>
-                <span style="color: rgb(153, 51, 153);">&nbsp; hg clone
-                  http://petsc.cs.iit.edu/petsc/petsc-dev</span><br>
-                <span style="color: rgb(153, 51, 153);">&nbsp; hg clone
-                  http://petsc.cs.iit.edu/petsc/BuildSystem
-                  petsc-dev/config/BuildSystem</span></li>
-              <li>Find the <span style="font-weight: bold;">good</span>
-                and <span style="font-weight: bold;">bad</span> markers
-                to start the bisection process. This can be done either
-                by checking 'hg log' or 'hg view' or<a
-                  href="http://petsc.cs.iit.edu/petsc/petsc-dev">
-                  http://petsc.cs.iit.edu/petsc/petsc-dev</a> or <a
-                  href="http://petsc.cs.iit.edu/petsc/BuildSystem">http://petsc.cs.iit.edu/petsc/BuildSystem</a>
-                or the web history of petsc-release clones. Lets say the
-                known bad changeset is&nbsp; 21af4baa815c and known good
-                changeset is 5ae5ab319844<br>
-              </li>
-              <li>Now start the bisection process with these known
-                revisions. [build PETSc, and test your code to confirm
-                known good/bad behavior]<br>
-                <span style="color: rgb(153, 51, 153);">&nbsp; hg update
-                  -C 21af4baa815c</span><br>
-                <span style="color: rgb(153, 51, 153);">&nbsp; hg update
-                  -C --date "&lt;`hg parent --template '{date|date}'`"
-                  -R config/BuildSystem</span><br>
-                &nbsp; &lt;build/test/confirm-bad&gt;<br style="color:
-                  rgb(153, 51, 153);">
-                <span style="color: rgb(153, 51, 153);">&nbsp; hg bisect
-                  --bad</span><br style="color: rgb(153, 51, 153);">
-                <span style="color: rgb(153, 51, 153);">&nbsp; hg update
-                  -C 5ae5ab319844</span><br>
-                <span style="color: rgb(153, 51, 153);">&nbsp; hg update
-                  -C --date "&lt;`hg parent --template '{date|date}'`"
-                  -R config/BuildSystem</span><br>
-                &nbsp; &lt;build/test/confirm-good&gt;<br style="color:
-                  rgb(153, 51, 153);">
-                <span style="color: rgb(153, 51, 153);">&nbsp; hg bisect
-                  --good</span><br>
-                <span style="color: rgb(153, 51, 153);">&nbsp; hg update
-                  -C --date "&lt;`hg parent --template '{date|date}'`"
-                  -R config/BuildSystem</span><br>
-              </li>
-              <li>&nbsp;Now until done - keep bisecting, building PETSc,
-                and testing your code with it and determine if the code
-                is working or not. i.e<br>
-                &nbsp; if &lt;build&gt; broken:<br>
-                &nbsp;&nbsp;&nbsp; <span style="color: rgb(153, 51,
-                  153);">hg bisect --skip</span><br>
-                <span style="color: rgb(153, 51, 153);">&nbsp;&nbsp;&nbsp;
-
-
-                  hg update -C --date "&lt;`hg parent --template
-                  '{date|date}'`" -R config/BuildSystem</span><br>
-                &nbsp; if &lt;test&gt; good:<br>
-                &nbsp;&nbsp;&nbsp; <span style="color: rgb(153, 51,
-                  153);">hg bisect --good</span><br>
-                <span style="color: rgb(153, 51, 153);">&nbsp;&nbsp;&nbsp;
-
-
-                  hg update -C --date "&lt;`hg parent --template
-                  '{date|date}'`" -R config/BuildSystem</span><br>
-                &nbsp; elseif &lt;test&gt; bad:<br>
-                &nbsp;&nbsp;&nbsp; <span style="color: rgb(153, 51,
-                  153);">hg bisect --bad</span><br>
-                <span style="color: rgb(153, 51, 153);">&nbsp;&nbsp;&nbsp;
-
-
-                  hg update -C --date "&lt;`hg parent --template
-                  '{date|date}'`" -R config/BuildSystem</span><br>
-                <br>
-                Notice the <span style="color: rgb(153, 51, 153);">hg
-                  update -C --date "&lt;`hg parent --template
-                  '{date|date}'`" -R config/BuildSystem</span> after
-                each 'hg update' or 'hg bisect'. This is to update
-                BuildSystem to be in sync to petsc-dev. If this is not
-                done - and BuildSystem is out of sync with petsc-dev -
-                configure will keep failing.</li>
-              <li>After something like 5-15 iterations - 'hg bisect'
-                will pin-point the exact code change that resulted in
-                the difference in application behavior<br>
-                <br>
-              </li>
-            </ul>
-            <p> </p>
-            <p> </p>
-            <hr>
-            <h3><a name="Shared Libraries">Shared Libraries</a></h3>
-            <p><font color="#ff0000"><a name="install-shared">Can I
-                  install PETSc libraries as shared libraries</a>?</font></p>
-            <p>Yes.&nbsp;Use the ./configure option
-              --with-shared-libraries</p>
-            <p><a name="why-use-shared"><font color="#ff0000">Why should
-                  I use shared libraries?</font></a></p>
-            <p>When you link to shared libraries, the function symbols
-              from the shared libraries are not copied in the
-              executable. This way the size of the executable is
-              considerably smaller than when using regular libraries.
-              This helps in a couple of ways: <br>
-              &nbsp;&nbsp;&nbsp; 1) saves disk space when more than one
-              executable is created, and &nbsp; <br>
-              &nbsp;&nbsp;&nbsp; 2) improves the compile time immensly,
-              because the compiler has to write a much smaller file
-              (executable) to the disk.</p>
-            <p><font color="#ff0000"><a name="link-shared">How do I link
-                  to the PETSc shared libraries</a>?</font></p>
-            <p>By default, the compiler should pick up the shared
-              libraries instead of the regular ones. Nothing special
-              should be done for this.</p>
-            <p><font color="#ff0000"><a name="link-regular-lib">What If
-                  I want to link to the regular .a library files</a>?</font></p>
-            <p>You must run ./configure without the option
-              --with-shared-libraries (you can use a different
-              PETSC_ARCH for this build so you can easily switch between
-              the two).</p>
-            <p><a name="move-shared-exec"><font color="#ff0000">What do
-                  I do if I want to move my executable to a different
-                  machine?</font></a></p>
-            <p>You would also need to have access to the shared
-              libraries on this new machine. The other alternative is to
-              build the exeutable without shared libraries by first
-              deleting the shared libraries, and then creating the
-              executable.&nbsp;</p>
-            <p><a name="dynamic-shared"><font color="#ff0000">What is
-                  the deal with dynamic libraries (and difference
-                  between shared libraries)</font></a></p>
-            <p>PETSc libraries are installed as dynamic libraries when
-              the ./configure flag --with-dynamic-loading is used. The
-              difference with this - from shared libraries - is the way
-              the libraries are used. From the program the library is
-              loaded using dlopen() - and the functions are searched
-              using dlsymm(). This separates the resolution of function
-              names from link-time to run-time - i.e when
-              dlopen()/dlsymm() are called.</p>
-            <p>When using Dynamic libraries - PETSc libraries cannot be
-              moved to a different location after they are built. </p>
-            <p>&nbsp; </p>
-            <p><!--##end--> </p>
-          </td>
-        </tr>
-        <tr>
-          <td colspan="2" width="100%">
-            <hr color="#ff5b5b" size="4"> </td>
-        </tr>
-      </tbody>
-    </table>
->>>>>>> 8c961db8
   </body>
 </html>