<!DOCTYPE HTML PUBLIC "-//W3C//DTD HTML 4.01 Transitional//EN">
<html>
  <head>
    <meta http-equiv="content-type" content="text/html;charset=utf-8">
    <link href="../../style.css" rel="stylesheet" type="text/css">
    <title>PETSc: Documentation: Changes: Development</title>
  </head>
  <body>

    <div id="logo">
      <h1>PETSc</h1>
    </div>

    <div id="header">
      <h1><!--begin-->Documentation: Changes: Development<!--end--></h1>
    </div>

    <hr>

    <div id="sidebar">
      <ul>
        <li><a href="../../index.html">Home</a></li>
        <li><a href="../../download/index.html">Download</a></li>
        <li><a href="../../features/index.html">Features</a></li>
        <li>
          <a href="../../documentation/index.html">Documentation</a>
          <ul>
            <li><a href="../index.html">Manual pages and Users Manual</a></li>
            <li><a href="../referencing.html">Citing PETSc</a></li>
            <li><a href="../tutorials/index.html">Tutorials</a></li>
            <li><a href="../installation.html">Installation</a></li>
            <li><a href="../saws.html">SAWs</a></li>
            <li>
              <a href="index.html">Changes</a>
              <ul>
                <li><span class="current">dev</span></li>
                <li><a href="312.html">3.12</a></li>
                <li><a href="311.html">3.11</a></li>
                <li><a href="310.html">3.10</a></li>
                <li><a href="39.html">3.9</a></li>
                <li><a href="38.html">3.8</a></li>
                <li><a href="37.html">3.7</a></li>
                <li><a href="36.html">3.6</a></li>
                <li><a href="35.html">3.5</a></li>
                <li><a href="34.html">3.4</a></li>
                <li><a href="33.html">3.3</a></li>
                <li><a href="32.html">3.2</a></li>
                <li><a href="31.html">3.1</a></li>
                <li><a href="300.html">3.0.0</a></li>
                <li><a href="233.html">2.3.3</a></li>
                <li><a href="232.html">2.3.2</a></li>
                <li><a href="231.html">2.3.1</a></li>
                <li><a href="230.html">2.3.0</a></li>
                <li><a href="221.html">2.2.1</a></li>
                <li><a href="220.html">2.2.0</a></li>
                <li><a href="216.html">2.1.6</a></li>
                <li><a href="215.html">2.1.5</a></li>
                <li><a href="213.html">2.1.3</a></li>
                <li><a href="212.html">2.1.2</a></li>
                <li><a href="211.html">2.1.1</a></li>
                <li><a href="21.html">2.1.0</a></li>
                <li><a href="2029.html">2.0.29</a></li>
                <li><a href="2028.html">2.0.28</a></li>
                <li><a href="2024.html">2.0.24</a></li>
                <li><a href="2022.html">2.0.22</a></li>
                <li><a href="2018-21.html">2.0.18-21</a></li>
                <li><a href="2017.html">2.0.17</a></li>
                <li><a href="2016.html">2.0.16</a></li>
                <li><a href="2015.html">2.0.15</a></li>
              </ul>
            </li>
            <li><a href="../bugreporting.html">Bug Reporting</a></li>
            <li><a href="../codemanagement.html">Code Management</a></li>
            <li><a href="../faq.html">FAQ</a></li>
            <li><a href="../license.html">License</a></li>
            <li><a href="../linearsolvertable.html">Linear Solver Table</a></li>
          </ul>
        </li>
        <li><a href="../../publications/index.html">Applications/Publications</a></li>
        <li><a href="../../miscellaneous/index.html">Miscellaneous</a></li>
        <li><a href="../../miscellaneous/external.html">External Software</a></li>
        <li><a href="../../developers/index.html">Developers Site</a></li>
      </ul>
    </div>

    <!--begin-->

    <style type="text/css">
      h2 {
        color: red;
      }

      h4 {
        font-weight: bold;
        text-decoration: underline;
      }
    </style>

    <div id="main">

      <div align="center">
        <h2><a name="CHANGES">CHANGES in the PETSc Development Version</a></h2>
      </div>

      <!-- Please use Imperative with first letter cap, e.g. Add, Improve, Change etc. WITHOUT dot at the end -->
      <h4>General:</h4>
        <ul>
          <li>Change PetscLayoutFindOwner() and PetscLayoutFindOwnerIndex() to return a PetscMPIInt instead of a PetscInt</li>
        </ul>
      <h4>Configure/Build:</h4>
      <h4>IS:</h4>
        <ul>
          <li>Add ISSetInfo(): set local and global properties of an IS (whether the IS is sorted, unique, a permutation, an interval, or identity).</li>
          <li>Add ISGetInfo(): query local and global properties of an IS.</li>
        </ul>
      <h4>PetscDraw:</h4>
      <h4>PetscSF:</h4>
        <ul>
          <li>Fix few bugs in PETSCSFWINDOW when using PETSCSF_WINDOW_SYNC_LOCK or PETSCSF_WINDOW_SYNC_ACTIVE synchronization types.</li>
          <li>Add window reusage for PETSCSFWINDOW and support for different creation flavor types. See PetscSFWindowFlavorType man page for details.</li>
        </ul>
      <h4>PF:</h4>
      <h4>Vec:</h4>
      <ul>
          <li>VecPinToCPU() is deprecated in favor of VecBindToCPU().</li>
      </ul>
      <h4>VecScatter:</h4>
      <h4>PetscSection:</h4>
      <h4>PetscPartitioner:</h4>
        <ul>
          <li>PetscPartitionerPartition() does not longer gets a DM as input. Vertex weights can be specified through PetscSection.</li>
          <li>Add support for target partition weights for PETSCPARTITIONERSIMPLE, PETSCPARTITIONERPARMETIS and PETSCPARTITIONERPTSCOTCH.</li>
        </ul>
      <h4>Mat:</h4>
        <ul>
          <li>Improve the performance of MatConvert_AIJ_BAIJ by preallocating the Mat before dispatching to MatConvert_Basic</li>
          <li>Change the behavior of MatConvert_AIJ_SBAIJ for block size greater than one, the block structure is now preserved (even for the diagonal entries)</li>
          <li>Fix various bugs related with matrix conversions from Hermitian SBAIJ matrices with complex numbers</li>
          <li>Add MatPropagateSymmetryOptions to propagate symmetry information from one matrix to another</li>
          <li>Fix a bug in MATSUPERLU_DIST interface when MATMPIAIJ with commsize 1 is used</li>
          <li>Add MATCHOLMOD support for block solves</li>
          <li>--download-suitesparse now uses the official SuiteSparse repository</li>
<<<<<<< HEAD
          <li>MatPinToCPU() is deprecated in favor of MatBindToCPU().</li>
=======
          <li>Fix MatAXPY for MATSHELL</li>
          <li>MatAXPY(Y,0.0,X,DIFFERENT_NONZERO_PATTERN) no longer modifies the nonzero pattern of Y to include that of X</li>
>>>>>>> 31c70108
        </ul>
      <h4>PC:</h4>
        <ul>
          <li>Change the default  behavior of PCASM and PCGASM to not automatically switch to PCASMType BASIC if the matrices are symmetric</li>
          <li>Change the default behavior of PCCHOLESKY to use nested dissection ordering for AIJ matrix</li>
        </ul>
      <h4>KSP:</h4>
        <ul>
          <li>Add KSPHPDDMGetDeflationSpace and KSPHPDDMSetDeflationSpace for recycling Krylov methods in KSPHPDDM</li>
        </ul>
      <h4>SNES:</h4>
      <ul>
        <li><code>-snes_test_jacobian_display</code> and <code>-snes_test_jacobian_display_threshold</code> are deprecated.  <code>-snes_test_jacobian</code> accepts an optional threshold parameter (since v3.10) and <code>-snes_test_jacobian_view</code> should be used in favor of <code>-snes_test_jacobian_display</code>.</li>
      </ul>
      <h4>SNESLineSearch:</h4>
      <h4>TS:</h4>
      <h4>DM/DA:</h4>
        <ul>
          <li>DMCopyLabels(): Add two additional input flags</li>
          <li>DMPlexDistribute(): fixed bug associated with vertex partition weights and overlapped meshes</li>
          <li>DMPlexDistribute(): vertex partition weights are now computed by summing all the local section dofs in the transitive closure of each cell</li>
          <li>Add PetscTabulation to hold function tabulation data</li>
          <li>Add DMEnclosureType to describe relations between meshes</li>
          <li>Add DMGetEnclosureRelation() and DMGetEnclosurePoint() to discover relations between meshes.</li>
          <li>Add DMPolytopeType to describe different cell constructions</li>
        </ul>
      <h4>DMPlex:</h4>
        <ul>
          <li>The cell type is now stored in a label, so it can be queried. This is useful for interpolation, which needs extra data, and for geometric calculations.</li>
          <li>Add DMPlexOrientCell() which orients a single cell</li>
          <li>Add DMPlexCompareOrientations() which compares the cone point order of a single cell with the given reference cone</li>
          <li>Add DMPlexIsInterpolated() which finds out whether the plex is interpolated</li>
          <li>Add DMPlexIsInterpolatedCollective() which finds out whether the plex is interpolated on all ranks</li>
          <li>Add DMPlexIsDistributed() which finds out whether the plex is distributed</li>
        </ul>
      <h4>DT:</h4>
      <ul>
        <li>All tabulated data is now stored in PetscTabulation structures. This changes interfaces in PetscDS, PetscFE, and PetscFV</li>
        <li>DefaultTabulation has been renamed to CellTabulation everywhere.</li>
      </ul>
      <h4>PetscViewer:</h4>
        <ul>
          <li>Add "fieldnum" argument to PetscViewerVTKAddField() to indicate only one field of the vector should be viewed</li>
        </ul>
      <h4>SYS:</h4>
      <h4>AO:</h4>
      <h4>Sieve:</h4>
      <h4>Fortran:</h4>
    </div>

    <!--end-->

    <hr>

  </body>
</html><|MERGE_RESOLUTION|>--- conflicted
+++ resolved
@@ -140,12 +140,9 @@
           <li>Fix a bug in MATSUPERLU_DIST interface when MATMPIAIJ with commsize 1 is used</li>
           <li>Add MATCHOLMOD support for block solves</li>
           <li>--download-suitesparse now uses the official SuiteSparse repository</li>
-<<<<<<< HEAD
           <li>MatPinToCPU() is deprecated in favor of MatBindToCPU().</li>
-=======
           <li>Fix MatAXPY for MATSHELL</li>
           <li>MatAXPY(Y,0.0,X,DIFFERENT_NONZERO_PATTERN) no longer modifies the nonzero pattern of Y to include that of X</li>
->>>>>>> 31c70108
         </ul>
       <h4>PC:</h4>
         <ul>
