<!DOCTYPE HTML PUBLIC "-//W3C//DTD HTML 4.01 Transitional//EN">
<html>
  <head>
    <meta http-equiv="content-type" content="text/html;charset=utf-8">
    <link href="../../style.css" rel="stylesheet" type="text/css">
    <title>PETSc: Documentation: Changes: Development</title>
  </head>
  <body>

    <div id="logo">
      <h1>PETSc</h1>
    </div>

    <div id="header">
      <h1><!--begin-->Documentation: Changes: Development<!--end--></h1>
    </div>

    <hr>

    <div id="sidebar">
      <ul>
        <li><a href="../../index.html">Home</a></li>
        <li><a href="../../download/index.html">Download</a></li>
        <li><a href="../../features/index.html">Features</a></li>
        <li>
          <a href="../../documentation/index.html">Documentation</a>
          <ul>
            <li><a href="../index.html">Manual pages and Users Manual</a></li>
            <li><a href="../referencing.html">Citing PETSc</a></li>
            <li><a href="../tutorials/index.html">Tutorials</a></li>
            <li><a href="../installation.html">Installation</a></li>
            <li><a href="../saws.html">SAWs</a></li>
            <li>
              <a href="index.html">Changes</a>
              <ul>
                <li><span class="current">dev</span></li>
                <li><a href="37.html">3.7</a></li>
                <li><a href="36.html">3.6</a></li>
                <li><a href="35.html">3.5</a></li>
                <li><a href="34.html">3.4</a></li>
                <li><a href="33.html">3.3</a></li>
                <li><a href="32.html">3.2</a></li>
                <li><a href="31.html">3.1</a></li>
                <li><a href="300.html">3.0.0</a></li>
                <li><a href="233.html">2.3.3</a></li>
                <li><a href="232.html">2.3.2</a></li>
                <li><a href="231.html">2.3.1</a></li>
                <li><a href="230.html">2.3.0</a></li>
                <li><a href="221.html">2.2.1</a></li>
                <li><a href="220.html">2.2.0</a></li>
                <li><a href="216.html">2.1.6</a></li>
                <li><a href="215.html">2.1.5</a></li>
                <li><a href="213.html">2.1.3</a></li>
                <li><a href="212.html">2.1.2</a></li>
                <li><a href="211.html">2.1.1</a></li>
                <li><a href="21.html">2.1.0</a></li>
                <li><a href="2029.html">2.0.29</a></li>
                <li><a href="2028.html">2.0.28</a></li>
                <li><a href="2024.html">2.0.24</a></li>
                <li><a href="2022.html">2.0.22</a></li>
                <li><a href="2018-21.html">2.0.18-21</a></li>
                <li><a href="2017.html">2.0.17</a></li>
                <li><a href="2016.html">2.0.16</a></li>
                <li><a href="2015.html">2.0.15</a></li>
              </ul>
            </li>
            <li><a href="../bugreporting.html">Bug Reporting</a></li>
            <li><a href="../codemanagement.html">Code Management</a></li>
            <li><a href="../faq.html">FAQ</a></li>
            <li><a href="../license.html">License</a></li>
            <li><a href="../linearsolvertable.html">Linear Solver Table</a></li>
          </ul>
        </li>
        <li><a href="../../publications/index.html">Applications/Publications</a></li>
        <li><a href="../../miscellaneous/index.html">Miscellaneous</a></li>
        <li><a href="../../miscellaneous/external.html">External Software</a></li>
        <li><a href="../../developers/index.html">Developers Site</a></li>
      </ul>
    </div>

    <!--begin-->

    <style type="text/css">
      h2 {
        color: red;
      }

      h4 {
        font-weight: bold;
        text-decoration: underline;
      }
    </style>

    <div id="main">

      <div align="center">
        <h2><a name="CHANGES">CHANGES in the PETSc Development Version</a></h2>
      </div>

      <h4>General:</h4>
      <h4>Configure/Build:</h4>
      <h4>IS:</h4>
      <ul>
        <li>Added ISRenumber to renumber an IS into a contiguous set.
      </ul>
      <h4>PetscDraw:</h4>
      <h4>PF:</h4>
      <h4>Vec:</h4>
      <h4>VecScatter:</h4>
      <h4>PetscSection:</h4>
      <h4>Mat:</h4>
      <h4>PC:</h4>
      <ul>
        <li>Removed PCBDDCSetNullSpace. Local nullspace information should now be attached to the subdomain matrix via MatSetNullSpace.
<<<<<<< HEAD
        <li>Added PCBDDCSetDivergenceMat to help BDDC to compute the flux across the subdomain interfaces.
=======
        <li>Added additional PetscBool parameter to PCBDDCCreateFETIDPOperators for the specification of the type of multipliers.
>>>>>>> 516da910
      </ul>
      <h4>KSP:</h4>
      <ul>
        <li>Added KSPFETIDP, a linear system solver based on the FETI-DP method.
      </ul>
      <h4>SNES:</h4>
      <h4>SNESLineSearch:</h4>
      <h4>TS:</h4>
      <ul>
        <li>-ts_monitor binary now saves the timestep information as a REAL entry consisting of the REAL_FILE_CLASSID followed by the real value. PetscBinarRead.m can read these in automatically but PetscBinaryIO.py has not been updated to read in REAL_FILE_CLASSID objects yet commit 450a797fa5ea0c6be96436f8b33aaf4169bbbcaa
      </ul>
      <h4>DM/DA:</h4>
      <h4>DMPlex:</h4>
      <h4>PetscViewer:</h4>
      <h4>SYS:</h4>
      <ul>
        <li>Petsc64bitInt -> PetscInt64, PetscIntMult64bit() -> PetscInt64Mult(), PetscBagRegister64bitInt() -> PetscBagRegisterInt64()
      </ul>
      <h4>AO:</h4>
      <h4>Sieve:</h4>
      <h4>Fortran:</h4>
    </div>

    <!--end-->

    <hr>

  </body>
</html><|MERGE_RESOLUTION|>--- conflicted
+++ resolved
@@ -112,11 +112,8 @@
       <h4>PC:</h4>
       <ul>
         <li>Removed PCBDDCSetNullSpace. Local nullspace information should now be attached to the subdomain matrix via MatSetNullSpace.
-<<<<<<< HEAD
         <li>Added PCBDDCSetDivergenceMat to help BDDC to compute the flux across the subdomain interfaces.
-=======
         <li>Added additional PetscBool parameter to PCBDDCCreateFETIDPOperators for the specification of the type of multipliers.
->>>>>>> 516da910
       </ul>
       <h4>KSP:</h4>
       <ul>
