--- conflicted
+++ resolved
@@ -124,12 +124,7 @@
         <li>MatGetRedundantMatrix(Mat mat,PetscInt nsubcomm,MPI_Comm
       subcomm,PetscInt mlocal_red,MatReuse reuse,Mat *matredundant) is
       replaced by MatRedundantMatrix(Mat mat,PetscInt nsubcomm,MPI_Comm subcomm,MatReuse reuse,Mat *matredundant).</li>
-<<<<<<< HEAD
-        <li>MatSeqBAIJSetPreallocationCSR() and MatMPIBAIJSetPreallocationCSR() now take array arguments that are ordered with contiguous blocks and the ordering within blocks respects the MAT_ROW_ORIENTED option.</li>
-        <li>MatCreateMPIBAIJWithArrays() now takes input ordered with contiguous blocks using column-major ordering within blocks.</li>
-=======
         <li>MatGetColoring() has been removed and replaced by the MatColoring object.</li>
->>>>>>> 3142415b
       </ul>
       <h4>PC:</h4>
       <ul>
