--- conflicted
+++ resolved
@@ -432,7 +432,6 @@
     MatStructure flag;
 
     ierr = DMGetGlobalVector(dm, &X);CHKERRQ(ierr);
-<<<<<<< HEAD
     ierr = DMSetMatType(dm,MATAIJ);CHKERRQ(ierr);
     ierr = DMCreateMatrix(dm, &J);CHKERRQ(ierr);
     if (user.batch) {
@@ -447,9 +446,6 @@
         SETERRQ1(PETSC_COMM_WORLD, PETSC_ERR_ARG_OUTOFRANGE, "Invalid PDE operator %d", user.op);
       }
     }
-=======
-    ierr = DMCreateMatrix(dm, MATAIJ, &J);CHKERRQ(ierr);
->>>>>>> 7cee435b
     ierr = SNESComputeJacobian(snes, X, &J, &J, &flag);CHKERRQ(ierr);
     ierr = MatDestroy(&J);CHKERRQ(ierr);
     ierr = DMRestoreGlobalVector(dm, &X);CHKERRQ(ierr);
