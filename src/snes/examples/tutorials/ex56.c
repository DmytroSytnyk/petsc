static char help[] = "3D, tri-linear quadrilateral (Q1), displacement finite element formulation\n\
of linear elasticity.  E=1.0, nu=1/3.\n\
Unit cube domain with Dirichlet boundary condition at x=0.\n\
Load of [1, -z, y] at x=1.\n\
  -cells <n1,n2,n3> : number of cells in each dimension\n               \
  -alpha <v>        : scaling of material coeficient in embedded sphere\n\
  -lx <v>           : Domain length in x (-.5-.5)^2 in y & z\n\n";

#include <petscdmplex.h>
#include <petscsnes.h>
#include <petscds.h>
#include <petscdmforest.h>

static PetscReal s_soft_alpha=1.e-3;
static PetscReal s_mu=0.4;
static PetscReal s_lambda=0.4;

#undef __FUNCT__
#define __FUNCT__ "f0_bd_u_3d"
void f0_bd_u_3d(PetscInt dim, PetscInt Nf, PetscInt NfAux,
                const PetscInt uOff[], const PetscInt uOff_x[], const PetscScalar u[], const PetscScalar u_t[], const PetscScalar u_x[],
                const PetscInt aOff[], const PetscInt aOff_x[], const PetscScalar a[], const PetscScalar a_t[], const PetscScalar a_x[],
                PetscReal t, const PetscReal x[], const PetscReal n[], PetscScalar f0[])
{
  f0[0] = 1;     /* x direction pull */
  f0[1] = -x[2]; /* add a twist around x-axis */
  f0[2] =  x[1];
}

#undef __FUNCT__
#define __FUNCT__ "f1_bd_u"
void f1_bd_u(PetscInt dim, PetscInt Nf, PetscInt NfAux,
             const PetscInt uOff[], const PetscInt uOff_x[], const PetscScalar u[], const PetscScalar u_t[], const PetscScalar u_x[],
             const PetscInt aOff[], const PetscInt aOff_x[], const PetscScalar a[], const PetscScalar a_t[], const PetscScalar a_x[],
             PetscReal t, const PetscReal x[], const PetscReal n[], PetscScalar f1[])
{
  const PetscInt Ncomp = dim;
  PetscInt       comp, d;
  for (comp = 0; comp < Ncomp; ++comp) {
    for (d = 0; d < dim; ++d) {
      f1[comp*dim+d] = 0.0;
    }
  }
}

#undef __FUNCT__
#define __FUNCT__ "f1_u_3d"
/* gradU[comp*dim+d] = {u_x, u_y} or {u_x, u_y, u_z} */
void f1_u_3d(PetscInt dim, PetscInt Nf, PetscInt NfAux,
          const PetscInt uOff[], const PetscInt uOff_x[], const PetscScalar u[], const PetscScalar u_t[], const PetscScalar u_x[],
          const PetscInt aOff[], const PetscInt aOff_x[], const PetscScalar a[], const PetscScalar a_t[], const PetscScalar a_x[],
          PetscReal t, const PetscReal x[], PetscScalar f1[])
{
  PetscReal trace,mu=s_mu,lambda=s_lambda,rad;
  PetscInt i,j;
  for (i=0,rad=0.;i<dim;i++) {
    PetscReal t=x[i];
    rad += t*t;
  }
  rad = PetscSqrtReal(rad);
  if (rad>0.25) {
    mu *= s_soft_alpha;
    lambda *= s_soft_alpha; /* we could keep the bulk the same like rubberish */
  }
  for (i=0,trace=0; i < dim; ++i) {
    trace += PetscRealPart(u_x[i*dim+i]);
  }
  for (i=0; i < dim; ++i) {
    for (j=0; j < dim; ++j) {
      f1[i*dim+j] = mu*(u_x[i*dim+j]+u_x[j*dim+i]);
    }
    f1[i*dim+i] += lambda*trace;
  }
}

#define IDX(ii,jj,kk,ll) (27*ii+9*jj+3*kk+ll)
#undef __FUNCT__
#define __FUNCT__ "g3_uu_3d"
void g3_uu_3d(PetscInt dim, PetscInt Nf, PetscInt NfAux,
          const PetscInt uOff[], const PetscInt uOff_x[], const PetscScalar u[], const PetscScalar u_t[], const PetscScalar u_x[],
          const PetscInt aOff[], const PetscInt aOff_x[], const PetscScalar a[], const PetscScalar a_t[], const PetscScalar a_x[],
          PetscReal t, PetscReal u_tShift, const PetscReal x[], PetscScalar g3[])
{
  PetscReal mu=s_mu, lambda=s_lambda,rad;
  PetscInt i;
  for (i=0,rad=0.;i<dim;i++) {
    PetscReal t=x[i];
    rad += t*t;
  }
  rad = PetscSqrtReal(rad);
  if (rad>0.25) {
    mu *= s_soft_alpha;
    lambda *= s_soft_alpha; /* we could keep the bulk the same like rubberish */
  }
  if (1) {
    g3[0] += lambda;
    g3[0] += mu;
    g3[0] += mu;
    g3[4] += lambda;
    g3[8] += lambda;
    g3[10] += mu;
    g3[12] += mu;
    g3[20] += mu;
    g3[24] += mu;
    g3[28] += mu;
    g3[30] += mu;
    g3[36] += lambda;
    g3[40] += lambda;
    g3[40] += mu;
    g3[40] += mu;
    g3[44] += lambda;
    g3[50] += mu;
    g3[52] += mu;
    g3[56] += mu;
    g3[60] += mu;
    g3[68] += mu;
    g3[70] += mu;
    g3[72] += lambda;
    g3[76] += lambda;
    g3[80] += lambda;
    g3[80] += mu;
    g3[80] += mu;
  } else {
    static int cc=-1;
    cc++;
    int i,j,k,l;
    for (i = 0; i < 3; ++i) {
      for (j = 0; j < 3; ++j) {
        for (k = 0; k < 3; ++k) {
          for (l = 0; l < 3; ++l) {
            if (k==l && i==j) g3[IDX(i,j,k,l)] += lambda;
            if (i==k && j==l) g3[IDX(i,j,k,l)] += mu;
            if (i==l && j==k) g3[IDX(i,j,k,l)] += mu;
	    if (k==l && i==j && !cc) PetscPrintf(PETSC_COMM_WORLD,"g3[%d] += lambda;\n",IDX(i,j,k,l));
	    if (i==k && j==l && !cc) PetscPrintf(PETSC_COMM_WORLD,"g3[%d] += mu;\n",IDX(i,j,k,l));
	    if (i==l && j==k && !cc) PetscPrintf(PETSC_COMM_WORLD,"g3[%d] += mu;\n",IDX(i,j,k,l));
          }
        }
      }
    }
  }
}

void f0_u(PetscInt dim, PetscInt Nf, PetscInt NfAux,
          const PetscInt uOff[], const PetscInt uOff_x[], const PetscScalar u[], const PetscScalar u_t[], const PetscScalar u_x[],
          const PetscInt aOff[], const PetscInt aOff_x[], const PetscScalar a[], const PetscScalar a_t[], const PetscScalar a_x[],
          PetscReal t, const PetscReal x[], PetscScalar f0[])
{
  const    PetscInt Ncomp = dim;
  PetscInt comp;

  for (comp = 0; comp < Ncomp; ++comp) f0[comp] = 0.0;
}

PetscErrorCode zero(PetscInt dim, PetscReal time, const PetscReal x[], PetscInt Nf, PetscScalar *u, void *ctx)
{
  const PetscInt Ncomp = dim;
  PetscInt       comp;

  for (comp = 0; comp < Ncomp; ++comp) u[comp] = 0;
  return 0;
}

#undef __FUNCT__
#define __FUNCT__ "main"
int main(int argc,char **args)
{
  Mat            Amat;
  PetscErrorCode ierr;
  SNES           snes;
  KSP            ksp;
  MPI_Comm       comm;
  PetscMPIInt    npe,rank;
  PetscLogStage  stage[7];
  PetscBool      test_nonzero_cols=PETSC_FALSE,use_nearnullspace=PETSC_TRUE;
  Vec            xx,bb;
  PetscInt       iter,i,dim=3,cells[3]={1,1,1},max_conv_its,local_sizes[7];
  DM             dm,distdm,newdm;
  PetscBool      flg;
  char           convType[256];
  PetscReal      Lx,mdisp[7],err[7];
  const char * const options[7] = {"-ex56_dm_refine 0",
                                   "-ex56_dm_refine 1",
                                   "-ex56_dm_refine 2",
                                   "-ex56_dm_refine 3",
                                   "-ex56_dm_refine 4",
                                   "-ex56_dm_refine 5",
                                   "-ex56_dm_refine 6"};
  PetscFunctionBeginUser;
  ierr = PetscInitialize(&argc,&args,(char*)0,help);if (ierr) return ierr;
  comm = PETSC_COMM_WORLD;
  ierr = MPI_Comm_rank(comm, &rank);CHKERRQ(ierr);
  ierr = MPI_Comm_size(comm, &npe);CHKERRQ(ierr);
  /* options */
  ierr = PetscOptionsBegin(comm,NULL,"3D bilinear Q1 elasticity options","");CHKERRQ(ierr);
  {
    i = 3;
    ierr = PetscOptionsIntArray("-cells", "Number of (flux tube) processor in each dimension", "ex56.c", cells, &i, NULL);CHKERRQ(ierr);

    Lx = 1.; /* or ne for rod */
    max_conv_its = 3;
    ierr = PetscOptionsInt("-max_conv_its","Number of iterations in convergence study","",max_conv_its,&max_conv_its,NULL);CHKERRQ(ierr);
    if (max_conv_its<=0 || max_conv_its>7) SETERRQ1(PETSC_COMM_WORLD, PETSC_ERR_USER, "Bad number of iterations for convergence test (%D)",max_conv_its);
    ierr = PetscOptionsReal("-lx","Length of domain","",Lx,&Lx,NULL);CHKERRQ(ierr);
    ierr = PetscOptionsReal("-alpha","material coefficient inside circle","",s_soft_alpha,&s_soft_alpha,NULL);CHKERRQ(ierr);
    ierr = PetscOptionsBool("-test_nonzero_cols","nonzero test","",test_nonzero_cols,&test_nonzero_cols,NULL);CHKERRQ(ierr);
    ierr = PetscOptionsBool("-use_mat_nearnullspace","MatNearNullSpace API test","",use_nearnullspace,&use_nearnullspace,NULL);CHKERRQ(ierr);
    i = 3;
    ierr = PetscOptionsInt("-mat_block_size","","",i,&i,&flg);CHKERRQ(ierr);
    if (!flg || i!=3) SETERRQ2(PETSC_COMM_WORLD, PETSC_ERR_USER, "'-mat_block_size 3' must be set (%D) and = 3 (%D)",flg,flg? i : 3);
  }
  ierr = PetscOptionsEnd();CHKERRQ(ierr);
  ierr = PetscLogStageRegister("Mesh Setup", &stage[6]);CHKERRQ(ierr);
  ierr = PetscLogStageRegister("1st Setup", &stage[0]);CHKERRQ(ierr);
  ierr = PetscLogStageRegister("1st Solve", &stage[1]);CHKERRQ(ierr);

  for (iter=0 ; iter<max_conv_its ; iter++) {
    ierr = PetscOptionsClearValue(NULL,"-ex56_dm_refine");CHKERRQ(ierr);
    ierr = PetscOptionsInsertString(NULL,options[iter]);CHKERRQ(ierr);
    /* create DM, Plex calls DMSetup */
    ierr = PetscLogStagePush(stage[6]);CHKERRQ(ierr);
    ierr = DMPlexCreateHexBoxMesh(comm, dim, cells, DM_BOUNDARY_NONE, DM_BOUNDARY_NONE, DM_BOUNDARY_NONE, &dm);CHKERRQ(ierr);
    {
      DMLabel         label;
      IS              is;
      ierr = DMCreateLabel(dm, "boundary");CHKERRQ(ierr);
      ierr = DMGetLabel(dm, "boundary", &label);CHKERRQ(ierr);
      ierr = DMPlexMarkBoundaryFaces(dm, label);CHKERRQ(ierr);
      ierr = DMGetStratumIS(dm, "boundary", 1,  &is);CHKERRQ(ierr);
      ierr = DMCreateLabel(dm,"Faces");CHKERRQ(ierr);
      if (is) {
        PetscInt        d, f, Nf;
        const PetscInt *faces;
        PetscInt        csize;
        PetscSection    cs;
        Vec             coordinates ;
        DM              cdm;
        ierr = ISGetLocalSize(is, &Nf);CHKERRQ(ierr);
        ierr = ISGetIndices(is, &faces);CHKERRQ(ierr);
        ierr = DMGetCoordinatesLocal(dm, &coordinates);CHKERRQ(ierr);
        ierr = DMGetCoordinateDM(dm, &cdm);CHKERRQ(ierr);
        ierr = DMGetDefaultSection(cdm, &cs);CHKERRQ(ierr);
        /* Check for each boundary face if any component of its centroid is either 0.0 or 1.0 */
        for (f = 0; f < Nf; ++f) {
          PetscReal   faceCoord;
          PetscInt    b,v;
          PetscScalar *coords = NULL;
          PetscInt    Nv;
          ierr = DMPlexVecGetClosure(cdm, cs, coordinates, faces[f], &csize, &coords);CHKERRQ(ierr);
          Nv   = csize/dim; /* Calculate mean coordinate vector */
          for (d = 0; d < dim; ++d) {
            faceCoord = 0.0;
            for (v = 0; v < Nv; ++v) faceCoord += PetscRealPart(coords[v*dim+d]);
            faceCoord /= Nv;
            for (b = 0; b < 2; ++b) {
              if (PetscAbs(faceCoord - b) < PETSC_SMALL) { /* domain have not been set yet, still [0,1]^3 */
                ierr = DMSetLabelValue(dm, "Faces", faces[f], d*2+b+1);CHKERRQ(ierr);
              }
            }
          }
          ierr = DMPlexVecRestoreClosure(cdm, cs, coordinates, faces[f], &csize, &coords);CHKERRQ(ierr);
        }
        ierr = ISRestoreIndices(is, &faces);CHKERRQ(ierr);
      }
      ierr = ISDestroy(&is);CHKERRQ(ierr);
      ierr = DMGetLabel(dm, "Faces", &label);CHKERRQ(ierr);
      ierr = DMPlexLabelComplete(dm, label);CHKERRQ(ierr);
    }
    {
      PetscInt dimEmbed, i;
      PetscInt nCoords;
      PetscScalar *coords,bounds[] = {0,Lx,-.5,.5,-.5,.5,}; /* x_min,x_max,y_min,y_max */
      Vec coordinates;
      ierr = DMGetCoordinatesLocal(dm,&coordinates);CHKERRQ(ierr);
      ierr = DMGetCoordinateDim(dm,&dimEmbed);CHKERRQ(ierr);
      if (dimEmbed != dim) SETERRQ1(PETSC_COMM_SELF,PETSC_ERR_ARG_SIZ,"dimEmbed != dim %D",dimEmbed);CHKERRQ(ierr);
      ierr = VecGetLocalSize(coordinates,&nCoords);CHKERRQ(ierr);
      if (nCoords % dimEmbed) SETERRQ(PETSC_COMM_SELF,PETSC_ERR_ARG_SIZ,"Coordinate vector the wrong size");CHKERRQ(ierr);
      ierr = VecGetArray(coordinates,&coords);CHKERRQ(ierr);
      for (i = 0; i < nCoords; i += dimEmbed) {
        PetscInt j;
        PetscScalar *coord = &coords[i];
        for (j = 0; j < dimEmbed; j++) {
          coord[j] = bounds[2 * j] + coord[j] * (bounds[2 * j + 1] - bounds[2 * j]);
        }
      }
      ierr = VecRestoreArray(coordinates,&coords);CHKERRQ(ierr);
      ierr = DMSetCoordinatesLocal(dm,coordinates);CHKERRQ(ierr);
    }
    ierr = PetscObjectSetName( (PetscObject)dm,"Mesh");CHKERRQ(ierr);
    /* convert to p4est, and distribute */
    ierr = PetscObjectSetOptionsPrefix((PetscObject) dm, "ex56_");CHKERRQ(ierr);
    ierr = PetscOptionsBegin(comm, "", "Mesh conversion options", "DMPLEX");CHKERRQ(ierr);
    ierr = PetscOptionsFList("-dm_type","Convert DMPlex to another format (should not be Plex!)","ex56.c",DMList,DMPLEX,convType,256,&flg);CHKERRQ(ierr);
    ierr = PetscOptionsEnd();
    if (flg) {
      ierr = DMConvert(dm,convType,&newdm);CHKERRQ(ierr);
      if (newdm) {
        const char *prefix;
        PetscBool isForest;
        ierr = PetscObjectGetOptionsPrefix((PetscObject)dm,&prefix);CHKERRQ(ierr);
        ierr = PetscObjectSetOptionsPrefix((PetscObject)newdm,prefix);CHKERRQ(ierr);
        ierr = DMIsForest(newdm,&isForest);CHKERRQ(ierr);
        if (isForest) {
        } else SETERRQ(PETSC_COMM_WORLD, PETSC_ERR_USER, "Converted to non Forest?");
        ierr = DMDestroy(&dm);CHKERRQ(ierr);
        dm   = newdm;
      } else SETERRQ(PETSC_COMM_WORLD, PETSC_ERR_USER, "Convert failed?");
    } else {
      /* Plex Distribute mesh over processes */
      ierr = DMPlexDistribute(dm, 0, NULL, &distdm);CHKERRQ(ierr);
      if (distdm) {
        const char *prefix;
        ierr = PetscObjectGetOptionsPrefix((PetscObject)dm,&prefix);CHKERRQ(ierr);
        ierr = PetscObjectSetOptionsPrefix((PetscObject)distdm,prefix);CHKERRQ(ierr);
        ierr = DMDestroy(&dm);CHKERRQ(ierr);
        dm   = distdm;
      }
    }
<<<<<<< HEAD
    ierr = DMSetFromOptions(dm);CHKERRQ(ierr); /* refinement done here in Plex, p4est */
    /* snes */
    ierr = SNESCreate(comm, &snes);CHKERRQ(ierr);
    ierr = SNESSetDM(snes, dm);CHKERRQ(ierr);
    /* fem */
    {
      const PetscInt Ncomp = dim;
      const PetscInt components[] = {0,1,2};
      const PetscInt Nfid = 1, Npid = 1;
      const PetscInt fid[] = {1}; /* The fixed faces (x=0) */
      const PetscInt pid[] = {2}; /* The faces with loading (x=L_x) */
      PetscFE         feBd,fe;
      PetscDS         prob;
      DM              cdm = dm;

      ierr = PetscFECreateDefault(dm, dim, dim, PETSC_FALSE, NULL, PETSC_DEFAULT, &fe);CHKERRQ(ierr); /* elasticity */
      ierr = PetscObjectSetName((PetscObject) fe, "deformation");CHKERRQ(ierr);
      ierr = PetscFECreateDefault(dm, dim-1, dim, PETSC_FALSE, NULL, PETSC_DEFAULT, &feBd);CHKERRQ(ierr);
      ierr = PetscObjectSetName((PetscObject) feBd, "deformation");CHKERRQ(ierr);
      /* FEM prob */
      ierr = DMGetDS(dm, &prob);CHKERRQ(ierr);
      ierr = PetscDSSetDiscretization(prob, 0, (PetscObject) fe);CHKERRQ(ierr);
      ierr = PetscDSSetBdDiscretization(prob, 0, (PetscObject) feBd);CHKERRQ(ierr);
      /* setup problem */
      ierr = PetscDSSetResidual(prob, 0, f0_u, f1_u_3d);CHKERRQ(ierr);
      ierr = PetscDSSetJacobian(prob, 0, 0, NULL, NULL, NULL, g3_uu_3d);CHKERRQ(ierr);
      ierr = PetscDSSetBdResidual(prob, 0, f0_bd_u_3d, f1_bd_u);CHKERRQ(ierr);
      /* bcs */
      ierr = PetscDSAddBoundary(prob, PETSC_TRUE, "fixed", "Faces", 0, Ncomp, components, (void (*)()) zero, Nfid, fid, NULL);CHKERRQ(ierr);
      ierr = PetscDSAddBoundary(prob, PETSC_FALSE, "traction", "Faces", 0, Ncomp, components, NULL, Npid, pid, NULL);CHKERRQ(ierr);
      while (cdm) {
        ierr = DMSetDS(cdm,prob);CHKERRQ(ierr);
        ierr = DMGetCoarseDM(cdm, &cdm);CHKERRQ(ierr);
      }
      ierr = PetscFEDestroy(&fe);CHKERRQ(ierr);
      ierr = PetscFEDestroy(&feBd);CHKERRQ(ierr);
    }
    /* vecs & mat */
    ierr = DMCreateGlobalVector(dm,&xx);CHKERRQ(ierr);
    ierr = VecDuplicate(xx, &bb);CHKERRQ(ierr);
    ierr = PetscObjectSetName((PetscObject) bb, "b");CHKERRQ(ierr);
    ierr = PetscObjectSetName((PetscObject) xx, "u");CHKERRQ(ierr);
    ierr = DMCreateMatrix(dm, &Amat);CHKERRQ(ierr);
    if (use_nearnullspace) {
      /* Set up the near null space (a.k.a. rigid body modes) that will be used by the multigrid preconditioner */
      DM           subdm;
      MatNullSpace nearNullSpace;
      PetscInt     fields = 0;
      PetscObject  deformation;
      ierr = DMCreateSubDM(dm, 1, &fields, NULL, &subdm);CHKERRQ(ierr);
      ierr = DMPlexCreateRigidBody(subdm, &nearNullSpace);CHKERRQ(ierr);
      ierr = DMGetField(dm, 0, &deformation);CHKERRQ(ierr);
      ierr = PetscObjectCompose(deformation, "nearnullspace", (PetscObject) nearNullSpace);CHKERRQ(ierr);
      ierr = DMDestroy(&subdm);CHKERRQ(ierr);
      ierr = MatNullSpaceDestroy(&nearNullSpace);CHKERRQ(ierr); /* created by DM and destroyed by Mat */
    }
    ierr = DMPlexSetSNESLocalFEM(dm,NULL,NULL,NULL);CHKERRQ(ierr);
    ierr = SNESSetJacobian(snes, Amat, Amat, NULL, NULL);CHKERRQ(ierr);
    ierr = SNESSetFromOptions(snes);CHKERRQ(ierr);
    ierr = DMSetUp(dm);CHKERRQ(ierr);
=======
  }
  ierr = DMSetFromOptions(dm);CHKERRQ(ierr); /* refinement done here in Plex, p4est */
  /* snes */
  ierr = SNESCreate(comm, &snes);CHKERRQ(ierr);
  ierr = SNESSetDM(snes, dm);CHKERRQ(ierr);
  /* fem */
  {
    const PetscInt Ncomp = dim;
    const PetscInt components[] = {0,1,2};
    const PetscInt Nfid = 1, Npid = 1;
    const PetscInt fid[] = {1}; /* The fixed faces (x=0) */
    const PetscInt pid[] = {2}; /* The faces with loading (x=L_x) */
    PetscFE         fe;
    PetscDS         prob;
    DM              cdm = dm;

    ierr = PetscFECreateDefault(dm, dim, dim, PETSC_FALSE, NULL, 2, &fe);CHKERRQ(ierr); /* elasticity */
    ierr = PetscObjectSetName((PetscObject) fe, "deformation");CHKERRQ(ierr);
    /* FEM prob */
    ierr = DMGetDS(dm, &prob);CHKERRQ(ierr);
    ierr = PetscDSSetDiscretization(prob, 0, (PetscObject) fe);CHKERRQ(ierr);
    /* setup problem */
    ierr = PetscDSSetResidual(prob, 0, f0_u, f1_u_3d);CHKERRQ(ierr);
    ierr = PetscDSSetJacobian(prob, 0, 0, NULL, NULL, NULL, g3_uu_3d);CHKERRQ(ierr);
    ierr = PetscDSSetBdResidual(prob, 0, f0_bd_u_3d, f1_bd_u);CHKERRQ(ierr);
    /* bcs */
    ierr = PetscDSAddBoundary(prob, PETSC_TRUE, "fixed", "Faces", 0, Ncomp, components, (void (*)()) zero, Nfid, fid, NULL);CHKERRQ(ierr);
    ierr = PetscDSAddBoundary(prob, PETSC_FALSE, "traction", "Faces", 0, Ncomp, components, NULL, Npid, pid, NULL);CHKERRQ(ierr);
    while (cdm) {
      ierr = DMSetDS(cdm,prob);CHKERRQ(ierr);
      ierr = DMGetCoarseDM(cdm, &cdm);CHKERRQ(ierr);
    }
    ierr = PetscFEDestroy(&fe);CHKERRQ(ierr);
  }
  /* vecs & mat */
  ierr = DMCreateGlobalVector(dm,&xx);CHKERRQ(ierr);
  ierr = VecDuplicate(xx, &bb);CHKERRQ(ierr);
  ierr = PetscObjectSetName((PetscObject) bb, "b");CHKERRQ(ierr);
  ierr = PetscObjectSetName((PetscObject) xx, "u");CHKERRQ(ierr);
  ierr = DMCreateMatrix(dm, &Amat);CHKERRQ(ierr);
  if (use_nearnullspace) {
    /* Set up the near null space (a.k.a. rigid body modes) that will be used by the multigrid preconditioner */
    DM           subdm;
    MatNullSpace nearNullSpace;
    PetscInt     fields = 0;
    PetscObject  deformation;
    ierr = DMCreateSubDM(dm, 1, &fields, NULL, &subdm);CHKERRQ(ierr);
    ierr = DMPlexCreateRigidBody(subdm, &nearNullSpace);CHKERRQ(ierr);
    ierr = DMGetField(dm, 0, &deformation);CHKERRQ(ierr);
    ierr = PetscObjectCompose(deformation, "nearnullspace", (PetscObject) nearNullSpace);CHKERRQ(ierr);
    ierr = DMDestroy(&subdm);CHKERRQ(ierr);
    ierr = MatNullSpaceDestroy(&nearNullSpace);CHKERRQ(ierr); /* created by DM and destroyed by Mat */
  }
  ierr = DMPlexSetSNESLocalFEM(dm,NULL,NULL,NULL);CHKERRQ(ierr);
  ierr = SNESSetJacobian(snes, Amat, Amat, NULL, NULL);CHKERRQ(ierr);
  ierr = SNESSetFromOptions(snes);CHKERRQ(ierr);
  ierr = DMSetUp(dm);CHKERRQ(ierr);
  ierr = PetscLogStagePop();CHKERRQ(ierr);
  ierr = PetscLogStagePush(stage[0]);CHKERRQ(ierr);
  /* ksp */
  ierr = SNESGetKSP(snes, &ksp);CHKERRQ(ierr);
  ierr = KSPSetComputeSingularValues( ksp,PETSC_TRUE);CHKERRQ(ierr);
  /* test BCs */
  ierr = VecZeroEntries(xx);CHKERRQ(ierr);
  if (test_nonzero_cols) {
    if (rank==0) ierr = VecSetValue(xx,0,1.0,INSERT_VALUES);CHKERRQ(ierr);
    ierr = VecAssemblyBegin(xx);CHKERRQ(ierr);
    ierr = VecAssemblyEnd(xx);CHKERRQ(ierr);
  }
  ierr = VecZeroEntries(bb);CHKERRQ(ierr);
  ierr = VecGetSize(bb,&i);CHKERRQ(ierr);
  ierr = PetscPrintf(PETSC_COMM_WORLD,"\t[%d]%s %d equations in vector, %d vertices\n",rank,__FUNCT__,i,i/dim);CHKERRQ(ierr);
  ierr = VecGetLocalSize(bb,&i);CHKERRQ(ierr);
  ierr = PetscPrintf(PETSC_COMM_WORLD,"\t[%d]%s %d local equations\n",rank,__FUNCT__,i);CHKERRQ(ierr);
  ierr = PetscLogStagePop();CHKERRQ(ierr);
  /* 1st solve */
  ierr = PetscLogStagePush(stage[1]);CHKERRQ(ierr);
  ierr = SNESSolve(snes, bb, xx);CHKERRQ(ierr);
  ierr = PetscLogStagePop();CHKERRQ(ierr);
  /* 2nd solve */
  if (two_solves) {
    PetscReal emax, emin;
    Vec       res;

    ierr = PetscLogStagePush(stage[2]);CHKERRQ(ierr);
    /* PC setup basically */
    ierr = MatScale(Amat, 100000.0);CHKERRQ(ierr);
    ierr = SNESSetUp(snes);CHKERRQ(ierr);
    ierr = PetscLogStagePop();CHKERRQ(ierr);
    ierr = PetscLogStagePush(stage[3]);CHKERRQ(ierr);
    ierr = SNESSolve(snes, bb, xx);CHKERRQ(ierr);
>>>>>>> e7b0402c
    ierr = PetscLogStagePop();CHKERRQ(ierr);
    ierr = PetscLogStagePush(stage[0]);CHKERRQ(ierr);
    /* ksp */
    ierr = SNESGetKSP(snes, &ksp);CHKERRQ(ierr);
    ierr = KSPSetComputeSingularValues( ksp,PETSC_TRUE);CHKERRQ(ierr);
    /* test BCs */
    ierr = VecZeroEntries(xx);CHKERRQ(ierr);
    if (test_nonzero_cols) {
      if (rank==0) ierr = VecSetValue(xx,0,1.0,INSERT_VALUES);CHKERRQ(ierr);
      ierr = VecAssemblyBegin(xx);CHKERRQ(ierr);
      ierr = VecAssemblyEnd(xx);CHKERRQ(ierr);
    }
    ierr = VecZeroEntries(bb);CHKERRQ(ierr);
    ierr = VecGetSize(bb,&i);CHKERRQ(ierr);
    local_sizes[iter] = i;
    ierr = PetscPrintf(PETSC_COMM_WORLD,"\t[%d]%s %d equations in vector, %d vertices\n",rank,__FUNCT__,i,i/dim);CHKERRQ(ierr);
    ierr = VecGetLocalSize(bb,&i);CHKERRQ(ierr);
    ierr = PetscPrintf(PETSC_COMM_WORLD,"\t[%d]%s %d local equations\n",rank,__FUNCT__,i);CHKERRQ(ierr);
    ierr = PetscLogStagePop();CHKERRQ(ierr);
    /* 1st solve */
    ierr = PetscLogStagePush(stage[1]);CHKERRQ(ierr);
    ierr = SNESSolve(snes, bb, xx);CHKERRQ(ierr);
    ierr = PetscLogStagePop();CHKERRQ(ierr);
    ierr = VecNorm(xx,NORM_INFINITY,&mdisp[iter]);CHKERRQ(ierr);
    ierr = DMViewFromOptions(dm, NULL, "-dm_view");CHKERRQ(ierr);
    {
      PetscViewer       viewer = NULL;
      PetscViewerFormat fmt;
      ierr = PetscOptionsGetViewer(comm,NULL,"-ex56_vec_view",&viewer,&fmt,&flg);CHKERRQ(ierr);
      if (flg) {
        ierr = PetscViewerPushFormat(viewer,fmt);CHKERRQ(ierr);
        ierr = VecView(xx,viewer);CHKERRQ(ierr);
        ierr = VecView(bb,viewer);CHKERRQ(ierr);
        ierr = PetscViewerPopFormat(viewer);CHKERRQ(ierr);
      }
      ierr = PetscViewerDestroy(&viewer);CHKERRQ(ierr);
    }
    /* Free work space */
    ierr = DMDestroy(&dm);CHKERRQ(ierr);
    ierr = SNESDestroy(&snes);CHKERRQ(ierr);
    ierr = VecDestroy(&xx);CHKERRQ(ierr);
    ierr = VecDestroy(&bb);CHKERRQ(ierr);
    ierr = MatDestroy(&Amat);CHKERRQ(ierr);
  }

  err[0] = mdisp[0] - 171.038;
  for (iter=1 ; iter<max_conv_its ; iter++) {
    err[iter] = mdisp[iter] - 171.038; /* error with what I think is the exact solution */
    PetscPrintf(PETSC_COMM_WORLD,"[%d]%s %d) N=%D/%D, max displacement = %g, disp diff = %g, rate = %g\n",
                rank,__FUNCT__,iter,local_sizes[iter],local_sizes[iter-1],mdisp[iter],
                mdisp[iter]-mdisp[iter-1],log(err[iter-1]/err[iter])/log(2.));
  }

  ierr = PetscFinalize();
  return ierr;
}<|MERGE_RESOLUTION|>--- conflicted
+++ resolved
@@ -317,68 +317,6 @@
         dm   = distdm;
       }
     }
-<<<<<<< HEAD
-    ierr = DMSetFromOptions(dm);CHKERRQ(ierr); /* refinement done here in Plex, p4est */
-    /* snes */
-    ierr = SNESCreate(comm, &snes);CHKERRQ(ierr);
-    ierr = SNESSetDM(snes, dm);CHKERRQ(ierr);
-    /* fem */
-    {
-      const PetscInt Ncomp = dim;
-      const PetscInt components[] = {0,1,2};
-      const PetscInt Nfid = 1, Npid = 1;
-      const PetscInt fid[] = {1}; /* The fixed faces (x=0) */
-      const PetscInt pid[] = {2}; /* The faces with loading (x=L_x) */
-      PetscFE         feBd,fe;
-      PetscDS         prob;
-      DM              cdm = dm;
-
-      ierr = PetscFECreateDefault(dm, dim, dim, PETSC_FALSE, NULL, PETSC_DEFAULT, &fe);CHKERRQ(ierr); /* elasticity */
-      ierr = PetscObjectSetName((PetscObject) fe, "deformation");CHKERRQ(ierr);
-      ierr = PetscFECreateDefault(dm, dim-1, dim, PETSC_FALSE, NULL, PETSC_DEFAULT, &feBd);CHKERRQ(ierr);
-      ierr = PetscObjectSetName((PetscObject) feBd, "deformation");CHKERRQ(ierr);
-      /* FEM prob */
-      ierr = DMGetDS(dm, &prob);CHKERRQ(ierr);
-      ierr = PetscDSSetDiscretization(prob, 0, (PetscObject) fe);CHKERRQ(ierr);
-      ierr = PetscDSSetBdDiscretization(prob, 0, (PetscObject) feBd);CHKERRQ(ierr);
-      /* setup problem */
-      ierr = PetscDSSetResidual(prob, 0, f0_u, f1_u_3d);CHKERRQ(ierr);
-      ierr = PetscDSSetJacobian(prob, 0, 0, NULL, NULL, NULL, g3_uu_3d);CHKERRQ(ierr);
-      ierr = PetscDSSetBdResidual(prob, 0, f0_bd_u_3d, f1_bd_u);CHKERRQ(ierr);
-      /* bcs */
-      ierr = PetscDSAddBoundary(prob, PETSC_TRUE, "fixed", "Faces", 0, Ncomp, components, (void (*)()) zero, Nfid, fid, NULL);CHKERRQ(ierr);
-      ierr = PetscDSAddBoundary(prob, PETSC_FALSE, "traction", "Faces", 0, Ncomp, components, NULL, Npid, pid, NULL);CHKERRQ(ierr);
-      while (cdm) {
-        ierr = DMSetDS(cdm,prob);CHKERRQ(ierr);
-        ierr = DMGetCoarseDM(cdm, &cdm);CHKERRQ(ierr);
-      }
-      ierr = PetscFEDestroy(&fe);CHKERRQ(ierr);
-      ierr = PetscFEDestroy(&feBd);CHKERRQ(ierr);
-    }
-    /* vecs & mat */
-    ierr = DMCreateGlobalVector(dm,&xx);CHKERRQ(ierr);
-    ierr = VecDuplicate(xx, &bb);CHKERRQ(ierr);
-    ierr = PetscObjectSetName((PetscObject) bb, "b");CHKERRQ(ierr);
-    ierr = PetscObjectSetName((PetscObject) xx, "u");CHKERRQ(ierr);
-    ierr = DMCreateMatrix(dm, &Amat);CHKERRQ(ierr);
-    if (use_nearnullspace) {
-      /* Set up the near null space (a.k.a. rigid body modes) that will be used by the multigrid preconditioner */
-      DM           subdm;
-      MatNullSpace nearNullSpace;
-      PetscInt     fields = 0;
-      PetscObject  deformation;
-      ierr = DMCreateSubDM(dm, 1, &fields, NULL, &subdm);CHKERRQ(ierr);
-      ierr = DMPlexCreateRigidBody(subdm, &nearNullSpace);CHKERRQ(ierr);
-      ierr = DMGetField(dm, 0, &deformation);CHKERRQ(ierr);
-      ierr = PetscObjectCompose(deformation, "nearnullspace", (PetscObject) nearNullSpace);CHKERRQ(ierr);
-      ierr = DMDestroy(&subdm);CHKERRQ(ierr);
-      ierr = MatNullSpaceDestroy(&nearNullSpace);CHKERRQ(ierr); /* created by DM and destroyed by Mat */
-    }
-    ierr = DMPlexSetSNESLocalFEM(dm,NULL,NULL,NULL);CHKERRQ(ierr);
-    ierr = SNESSetJacobian(snes, Amat, Amat, NULL, NULL);CHKERRQ(ierr);
-    ierr = SNESSetFromOptions(snes);CHKERRQ(ierr);
-    ierr = DMSetUp(dm);CHKERRQ(ierr);
-=======
   }
   ierr = DMSetFromOptions(dm);CHKERRQ(ierr); /* refinement done here in Plex, p4est */
   /* snes */
@@ -470,7 +408,6 @@
     ierr = PetscLogStagePop();CHKERRQ(ierr);
     ierr = PetscLogStagePush(stage[3]);CHKERRQ(ierr);
     ierr = SNESSolve(snes, bb, xx);CHKERRQ(ierr);
->>>>>>> e7b0402c
     ierr = PetscLogStagePop();CHKERRQ(ierr);
     ierr = PetscLogStagePush(stage[0]);CHKERRQ(ierr);
     /* ksp */
