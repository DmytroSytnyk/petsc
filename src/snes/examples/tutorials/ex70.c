//----------------------------------------------------------------------------
// M A R I T I M E  R E S E A R C H  I N S T I T U T E  N E T H E R L A N D S
//----------------------------------------------------------------------------
// author : Christiaan M. Klaij
//----------------------------------------------------------------------------
//
// Poiseuille flow problem.
//
// Viscous, laminar flow in a 2D channel with parabolic velocity
// profile and linear pressure drop, exact solution of the 2D Stokes
// equations.
//
// Discretized with the cell-centered finite-volume method on a
// Cartesian grid with co-located variables. Variables ordered as
// [u1...uN v1...vN p1...pN]^T. Matrix [A00 A01; A10, A11] solved with
// PCFIELDSPLIT.
//
// Disclaimer: does not contain the pressure-weighed interpolation
// method needed to suppress spurious pressure modes in real-life
// problems.
//
// usage:
//
// mpiexec -n 2 ./stokes -nx 32 -ny 48
//
//   Runs with PETSc defaults on 32x48 grid, no PC for the Schur
//   complement because A11 is zero.
//
// mpiexec -n 2 ./stokes -nx 32 -ny 48 -fieldsplit_1_user_pc
//
//   Same as above but with user defined PC for the true Schur
//   complement. PC based on the SIMPLE-type approximation (inverse of
//   A00 approximated by inverse of its diagonal).
//
// mpiexec -n 2 ./stokes -nx 32 -ny 48 -fieldsplit_1_user_ksp
//
//   Replace the true Schur complement with a user defined Schur
//   complement based on the SIMPLE-type approximation. Same matrix is
//   used as PC.
//
// mpiexec -n 2 ./stokes -nx 32 -ny 48 -fieldsplit_1_user_ksp -fieldsplit_1_ksp_rtol 0.01 -fieldsplit_0_ksp_rtol 0.01
//
//   SIMPLE-type approximations are crude, there's no benefit in
//   solving the subsystems in the preconditioner very accurately.
//
//----------------------------------------------------------------------------

#include <petscksp.h>

typedef struct {
  PetscBool userPC, userKSP; /* user defined preconditioner and matrix for the Schur complement */
  PetscInt  nx, ny;  /* nb of cells in x- and y-direction */
  PetscReal hx, hy;  /* mesh size in x- and y-direction */
  Mat A;             /* block matrix */
  Mat subA[4]; 	     /* the four blocks */
  Mat myS;           /* the approximation of the Schur complement */
  Vec x, b, y;       /* solution, rhs and temporary vector */
  IS isg[2];         /* index sets of split "0" and "1" */
} Stokes;

PetscErrorCode StokesSetupMatBlock00(Stokes *s);  // setup the block Q
PetscErrorCode StokesSetupMatBlock01(Stokes *s);  // setup the block G
PetscErrorCode StokesSetupMatBlock10(Stokes *s);  // setup the block D (equal to the transpose of G)
PetscErrorCode StokesSetupMatBlock11(Stokes *s);  // setup the block C (equal to zero)

PetscErrorCode StokesGetPosition(Stokes *s, PetscInt row, PetscInt *i, PetscInt *j); // row number j*nx+i corresponds to position (i,j) in grid

PetscErrorCode StokesStencilLaplacian(Stokes *s, PetscInt i, PetscInt j, PetscInt *size, PetscInt *cols, PetscScalar *vals);  // stencil of the Laplacian operator
PetscErrorCode StokesStencilGradientX(Stokes *s, PetscInt i, PetscInt j, PetscInt *size, PetscInt *cols, PetscScalar *vals);  // stencil of the Gradient operator (x-component)
PetscErrorCode StokesStencilGradientY(Stokes *s, PetscInt i, PetscInt j, PetscInt *size, PetscInt *cols, PetscScalar *vals);  // stencil of the Gradient operator (y-component)

PetscErrorCode StokesRhs(Stokes *s);                                               // rhs vector
PetscErrorCode StokesRhsMomX(Stokes *s, PetscInt i, PetscInt j, PetscScalar *val);   // right hand side of velocity (x-component)
PetscErrorCode StokesRhsMomY(Stokes *s, PetscInt i, PetscInt j, PetscScalar *val);   // right hand side of velocity (y-component)
PetscErrorCode StokesRhsMass(Stokes *s, PetscInt i, PetscInt j, PetscScalar *val);   // right hand side of pressure

PetscErrorCode StokesSetupApproxSchur(Stokes *s);  // approximation of the Schur complement

PetscErrorCode StokesExactSolution(Stokes *s); // exact solution vector
PetscErrorCode StokesWriteSolution(Stokes *s); // write solution to file

/* exact solution for the velocity (x-component, y-component is zero) */
PetscScalar StokesExactVelocityX(const PetscScalar y) {
  return 4.0*y*(1.0-y);
}

/* exact solution for the pressure */
PetscScalar StokesExactPressure(const PetscScalar x) {
  return 8.0*(2.0-x);
}

PetscErrorCode StokesSetupPC(Stokes *s, KSP ksp) {
  KSP           *subksp;
  PC             pc;
  PetscInt       n = 1;
  PetscErrorCode ierr;

  PetscFunctionBegin;
  ierr = KSPGetPC(ksp, &pc);CHKERRQ(ierr);
  ierr = PCFieldSplitSetIS(pc, "0", s->isg[0]);CHKERRQ(ierr);
  ierr = PCFieldSplitSetIS(pc, "1", s->isg[1]);CHKERRQ(ierr);
  if (s->userPC) {
    ierr = PCFieldSplitSchurPrecondition(pc, PC_FIELDSPLIT_SCHUR_PRE_USER, s->myS);CHKERRQ(ierr);
  }
  if (s->userKSP) {
    ierr = PCSetUp(pc);CHKERRQ(ierr);
    ierr = PCFieldSplitGetSubKSP(pc, &n, &subksp);CHKERRQ(ierr);
    ierr = KSPSetOperators(subksp[1], s->myS, s->myS, SAME_PRECONDITIONER);CHKERRQ(ierr);
  }
<<<<<<< HEAD
=======
  if (!s->userPC && !s->userKSP) {
    /* must be pcnone because A11 is zero */
    ierr = KSPGetPC(subksp[1], &subpc);CHKERRQ(ierr);
    ierr = PCSetType(subpc, PCNONE);CHKERRQ(ierr);
  }
  ierr = PetscFree(subksp);CHKERRQ(ierr);
>>>>>>> 295ca969
  PetscFunctionReturn(0);
}

PetscErrorCode StokesWriteSolution(Stokes *s) {
  PetscMPIInt size;
  PetscInt n,i,j;
  PetscScalar *array;
  PetscErrorCode ierr;

  PetscFunctionBegin;
  // write data (*warning* only works sequential)
  MPI_Comm_size(MPI_COMM_WORLD,&size);
  //ierr = PetscPrintf(PETSC_COMM_WORLD," number of processors = %D\n",size); CHKERRQ(ierr);
  if (size == 1) {
    PetscViewer viewer;
    ierr = VecGetArray(s->x, &array); CHKERRQ(ierr);
    ierr = PetscViewerASCIIOpen(PETSC_COMM_WORLD, "solution.dat", &viewer);CHKERRQ(ierr);
    ierr = PetscViewerASCIIPrintf(viewer, "# x, y, u, v, p\n");CHKERRQ(ierr);
    for(j = 0; j < s->ny; j++) {
      for(i = 0; i < s->nx; i++) {
        n = j*s->nx+i;
        ierr = PetscViewerASCIIPrintf(viewer, "%.12g %.12g %.12g %.12g %.12g\n", i*s->hx+s->hx/2, j*s->hy+s->hy/2, array[n], array[n+s->nx*s->ny], array[n+2*s->nx*s->ny]);CHKERRQ(ierr);
      }
    }
    ierr = VecRestoreArray(s->x, &array); CHKERRQ(ierr);
    ierr = PetscViewerDestroy(&viewer);CHKERRQ(ierr);
  }
  PetscFunctionReturn(0);
}

PetscErrorCode StokesSetupIndexSets(Stokes *s) {
  PetscErrorCode ierr;

  PetscFunctionBegin;
  // the two index sets
  ierr = MatNestGetISs(s->A, s->isg, PETSC_NULL);CHKERRQ(ierr);
  //  ISView(isg[0],PETSC_VIEWER_STDOUT_WORLD); CHKERRQ(ierr);
  //  ISView(isg[1],PETSC_VIEWER_STDOUT_WORLD); CHKERRQ(ierr);
  PetscFunctionReturn(0);
}

PetscErrorCode StokesSetupVectors(Stokes *s) {
  PetscErrorCode ierr;

  PetscFunctionBegin;
  // solution vector x
  ierr = VecCreate(PETSC_COMM_WORLD, &s->x); CHKERRQ(ierr);
  ierr = VecSetSizes(s->x, PETSC_DECIDE, 3*s->nx*s->ny); CHKERRQ(ierr);
  ierr = VecSetType(s->x, VECMPI); CHKERRQ(ierr);
  //  ierr = VecSetRandom(s->x, PETSC_NULL); CHKERRQ(ierr);
  //  ierr = VecView(s->x, (PetscViewer) PETSC_VIEWER_DEFAULT); CHKERRQ(ierr);

  // exact solution y
  ierr = VecDuplicate(s->x, &s->y); CHKERRQ(ierr);
  ierr = StokesExactSolution(s); CHKERRQ(ierr);
  //  ierr = VecView(s->y, (PetscViewer) PETSC_VIEWER_DEFAULT); CHKERRQ(ierr);

  // rhs vector b
  ierr = VecDuplicate(s->x, &s->b); CHKERRQ(ierr);
  ierr = StokesRhs(s); CHKERRQ(ierr);
  //ierr = VecView(s->b, (PetscViewer) PETSC_VIEWER_DEFAULT); CHKERRQ(ierr);
  PetscFunctionReturn(0);
}

PetscErrorCode StokesGetPosition(Stokes *s, PetscInt row, PetscInt *i, PetscInt *j) {
  PetscInt n;

  PetscFunctionBegin;
  // cell number n=j*nx+i has position (i,j) in grid
  n  = row%(s->nx*s->ny);
  *i = n%s->nx;
  *j = (n-(*i))/s->nx;
  PetscFunctionReturn(0);
}

PetscErrorCode StokesExactSolution(Stokes *s) {
  PetscInt row, start, end, i, j;
  PetscScalar val;
  Vec y0,y1;
  PetscErrorCode ierr;

  PetscFunctionBegin;
  // velocity part
  ierr = VecGetSubVector(s->y, s->isg[0], &y0); CHKERRQ(ierr);
  ierr = VecGetOwnershipRange(y0, &start, &end); CHKERRQ(ierr);
  for(row = start; row < end; row++) {
    ierr = StokesGetPosition(s, row,&i,&j); CHKERRQ(ierr);
    if (row < s->nx*s->ny) {
      val = StokesExactVelocityX(j*s->hy+s->hy/2);
    } else if (row < 2*s->nx*s->ny) {
      val = 0;
    }
    ierr = VecSetValue(y0, row, val, INSERT_VALUES); CHKERRQ(ierr);
  }
  ierr = VecRestoreSubVector(s->y, s->isg[0], &y0); CHKERRQ(ierr);

  // pressure part
  ierr = VecGetSubVector(s->y, s->isg[1], &y1); CHKERRQ(ierr);
  ierr = VecGetOwnershipRange(y1, &start, &end); CHKERRQ(ierr);
  for(row = start; row < end; row++) {
    ierr = StokesGetPosition(s, row, &i, &j); CHKERRQ(ierr);
    val  = StokesExactPressure(i*s->hx+s->hx/2);
    ierr = VecSetValue(y1, row, val, INSERT_VALUES); CHKERRQ(ierr);
  }
  ierr = VecRestoreSubVector(s->y, s->isg[1], &y1); CHKERRQ(ierr);
  PetscFunctionReturn(0);
}

PetscErrorCode StokesRhs(Stokes *s) {
  PetscInt row, start, end, i, j;
  PetscScalar val;
  Vec b0,b1;
  PetscErrorCode ierr;

  PetscFunctionBegin;
  // velocity part
  ierr = VecGetSubVector(s->b, s->isg[0], &b0); CHKERRQ(ierr);
  ierr = VecGetOwnershipRange(b0, &start, &end); CHKERRQ(ierr);
  for(row = start; row < end; row++) {
    ierr = StokesGetPosition(s, row, &i, &j); CHKERRQ(ierr);
    if (row < s->nx*s->ny) {
      ierr = StokesRhsMomX(s, i, j, &val); CHKERRQ(ierr);
    } else if (row < 2*s->nx*s->ny) {
      ierr = StokesRhsMomY(s, i, j, &val); CHKERRQ(ierr);
    }
    ierr = VecSetValue(b0, row, val, INSERT_VALUES); CHKERRQ(ierr);
  }
  ierr = VecRestoreSubVector(s->b, s->isg[0], &b0); CHKERRQ(ierr);

  // pressure part
  ierr = VecGetSubVector(s->b, s->isg[1], &b1); CHKERRQ(ierr);
  ierr = VecGetOwnershipRange(b1, &start, &end); CHKERRQ(ierr);
  for(row = start; row < end; row++) {
    ierr = StokesGetPosition(s, row, &i, &j); CHKERRQ(ierr);
    ierr = StokesRhsMass(s, i, j, &val); CHKERRQ(ierr);
    ierr = VecSetValue(b1, row, val, INSERT_VALUES); CHKERRQ(ierr);
  }
  ierr = VecRestoreSubVector(s->b, s->isg[1], &b1); CHKERRQ(ierr);
  PetscFunctionReturn(0);
}

PetscErrorCode StokesSetupMatBlock00(Stokes *s) {
  PetscInt    row, start, end, size, i, j;
  PetscInt    cols[5];
  PetscScalar vals[5];
  PetscErrorCode ierr;

  PetscFunctionBegin;
  // A[0] is 2N-by-2N
  ierr = MatCreate(PETSC_COMM_WORLD,&s->subA[0]); CHKERRQ(ierr);
  ierr = MatSetOptionsPrefix(s->subA[0],"a00_"); CHKERRQ(ierr);
  ierr = MatSetSizes(s->subA[0],PETSC_DECIDE,PETSC_DECIDE,2*s->nx*s->ny,2*s->nx*s->ny); CHKERRQ(ierr);
  ierr = MatSetType(s->subA[0],MATMPIAIJ); CHKERRQ(ierr);
  ierr = MatMPIAIJSetPreallocation(s->subA[0],5,PETSC_NULL,5,PETSC_NULL); CHKERRQ(ierr);
  ierr = MatGetOwnershipRange(s->subA[0], &start, &end); CHKERRQ(ierr);

  for(row = start; row < end; row++) {
    ierr = StokesGetPosition(s, row, &i, &j); CHKERRQ(ierr);
    // first part: rows 0 to (nx*ny-1)
    ierr = StokesStencilLaplacian(s, i, j, &size, cols, vals);CHKERRQ(ierr);
    // second part: rows (nx*ny) to (2*nx*ny-1)
    if (row >= s->nx*s->ny) {
      for(i = 0; i < 5; i++) {cols[i] = cols[i] + s->nx*s->ny;}
    }
    for(i = 0; i < 5; i++) {vals[i] = -1.0*vals[i];} // dynamic viscosity coef mu=-1
    ierr = MatSetValues(s->subA[0], 1, &row, size, cols, vals, INSERT_VALUES); CHKERRQ(ierr);
  }
  ierr = MatAssemblyBegin(s->subA[0], MAT_FINAL_ASSEMBLY); CHKERRQ(ierr);
  ierr = MatAssemblyEnd(s->subA[0], MAT_FINAL_ASSEMBLY); CHKERRQ(ierr);
  PetscFunctionReturn(0);
}

PetscErrorCode StokesSetupMatBlock01(Stokes *s) {
  PetscInt    row, start, end, size, i, j;
  PetscInt    cols[5];
  PetscScalar vals[5];
  PetscErrorCode ierr;

  PetscFunctionBegin;
  // A[1] is 2N-by-N
  ierr = MatCreate(PETSC_COMM_WORLD, &s->subA[1]); CHKERRQ(ierr);
  ierr = MatSetOptionsPrefix(s->subA[1],"a01_");
  ierr = MatSetSizes(s->subA[1],PETSC_DECIDE,PETSC_DECIDE,2*s->nx*s->ny,s->nx*s->ny); CHKERRQ(ierr);
  ierr = MatSetType(s->subA[1],MATMPIAIJ); CHKERRQ(ierr);
  ierr = MatMPIAIJSetPreallocation(s->subA[1],5,PETSC_NULL,5,PETSC_NULL); CHKERRQ(ierr);
  ierr = MatGetOwnershipRange(s->subA[1],&start,&end); CHKERRQ(ierr);

  ierr = MatSetOption(s->subA[1],MAT_IGNORE_ZERO_ENTRIES,PETSC_TRUE); CHKERRQ(ierr);

  for(row = start; row < end; row++) {
    ierr = StokesGetPosition(s, row, &i, &j); CHKERRQ(ierr);
    // first part: rows 0 to (nx*ny-1)
    if (row < s->nx*s->ny) {
      ierr = StokesStencilGradientX(s, i, j, &size, cols, vals);
    }
    // second part: rows (nx*ny) to (2*nx*ny-1)
    else {
      ierr = StokesStencilGradientY(s, i, j, &size, cols, vals);
    }
    ierr = MatSetValues(s->subA[1], 1, &row, size, cols, vals, INSERT_VALUES); CHKERRQ(ierr);
  }
  ierr = MatAssemblyBegin(s->subA[1], MAT_FINAL_ASSEMBLY); CHKERRQ(ierr);
  ierr = MatAssemblyEnd(s->subA[1], MAT_FINAL_ASSEMBLY); CHKERRQ(ierr);
  PetscFunctionReturn(0);
}

PetscErrorCode StokesSetupMatBlock10(Stokes *s) {
  PetscErrorCode ierr;

  PetscFunctionBegin;
  // A[2] is minus transpose of A[1]
  ierr = MatTranspose(s->subA[1], MAT_INITIAL_MATRIX, &s->subA[2]); CHKERRQ(ierr);
  ierr = MatScale(s->subA[2], -1.0); CHKERRQ(ierr);
  ierr = MatSetOptionsPrefix(s->subA[2], "a10_"); CHKERRQ(ierr);
  PetscFunctionReturn(0);
}

PetscErrorCode StokesSetupMatBlock11(Stokes *s) {
  PetscErrorCode ierr;

  PetscFunctionBegin;
  // A[3] is N-by-N null matrix
  ierr = MatCreate(PETSC_COMM_WORLD, &s->subA[3]); CHKERRQ(ierr);
  ierr = MatSetOptionsPrefix(s->subA[3], "a11_"); CHKERRQ(ierr);
  ierr = MatSetSizes(s->subA[3], PETSC_DECIDE, PETSC_DECIDE, s->nx*s->ny, s->nx*s->ny); CHKERRQ(ierr);
  ierr = MatSetType(s->subA[3], MATMPIAIJ); CHKERRQ(ierr);
  ierr = MatMPIAIJSetPreallocation(s->subA[3], 0, PETSC_NULL, 0, PETSC_NULL); CHKERRQ(ierr);
  ierr = MatAssemblyBegin(s->subA[3], MAT_FINAL_ASSEMBLY); CHKERRQ(ierr);
  ierr = MatAssemblyEnd(s->subA[3], MAT_FINAL_ASSEMBLY); CHKERRQ(ierr);
  PetscFunctionReturn(0);
}

PetscErrorCode StokesSetupApproxSchur(Stokes *s) {
  Vec diag;
  PetscErrorCode ierr;

  PetscFunctionBegin;
  // Schur complement approximation: myS = A11 - A10 diag(A00)^(-1) A01 
  // note: A11 is zero 
  // note: in real life this matrix would be build directly,
  // i.e. without MatMatMult

  // inverse of diagonal of A00
  ierr = VecCreate(PETSC_COMM_WORLD,&diag); CHKERRQ(ierr);
  ierr = VecSetSizes(diag,PETSC_DECIDE,2*s->nx*s->ny); CHKERRQ(ierr);
  ierr = VecSetType(diag,VECMPI); CHKERRQ(ierr);
  ierr = MatGetDiagonal(s->subA[0],diag);
  ierr = VecReciprocal(diag);

  // compute: - A10 diag(A00)^(-1) A01
  ierr = MatDiagonalScale(s->subA[1],diag,PETSC_NULL); // (*warning* overwrites subA[1])
  ierr = MatMatMult(s->subA[2],s->subA[1],MAT_INITIAL_MATRIX,PETSC_DEFAULT,&s->myS); CHKERRQ(ierr);
  ierr = MatScale(s->myS,-1.0); CHKERRQ(ierr);

  // restore A10
  ierr = MatGetDiagonal(s->subA[0],diag);
  ierr = MatDiagonalScale(s->subA[1],diag,PETSC_NULL);
  ierr = VecDestroy(&diag);CHKERRQ(ierr);
  PetscFunctionReturn(0);
}

PetscErrorCode StokesSetupMatrix(Stokes *s) {
  PetscErrorCode ierr;

  PetscFunctionBegin;
  ierr = StokesSetupMatBlock00(s);CHKERRQ(ierr);
  ierr = StokesSetupMatBlock01(s);CHKERRQ(ierr);
  ierr = StokesSetupMatBlock10(s);CHKERRQ(ierr);
  ierr = StokesSetupMatBlock11(s);CHKERRQ(ierr);
  ierr = MatCreateNest(PETSC_COMM_WORLD, 2, PETSC_NULL, 2, PETSC_NULL, s->subA, &s->A);CHKERRQ(ierr);
  ierr = StokesSetupApproxSchur(s);CHKERRQ(ierr);
  PetscFunctionReturn(0);
}

PetscErrorCode StokesStencilLaplacian(Stokes *s, PetscInt i, PetscInt j, PetscInt *size, PetscInt *cols, PetscScalar *vals) {
  PetscInt p=j*s->nx+i, w=p-1, e=p+1, s2=p-s->nx, n=p+s->nx;
  PetscScalar ae=s->hy/s->hx, aeb=0;
  PetscScalar aw=s->hy/s->hx, awb=s->hy/(s->hx/2);
  PetscScalar as=s->hx/s->hy, asb=s->hx/(s->hy/2);
  PetscScalar an=s->hx/s->hy, anb=s->hx/(s->hy/2);

  PetscFunctionBegin;
  if ( i==0 && j==0 ) { // south-west corner
    *size=3;
    cols[0]=p; vals[0]=-(ae+awb+asb+an);
    cols[1]=e; vals[1]=ae;
    cols[2]=n; vals[2]=an;
  }
  else if ( i==0 && j==s->ny-1 ) { // north-west corner
    *size=3;
    cols[0]=s2; vals[0]=as;
    cols[1]=p; vals[1]=-(ae+awb+as+anb);
    cols[2]=e; vals[2]=ae;
  }
  else if ( i==s->nx-1 && j==0 ) { // south-east corner
    *size=3;
    cols[0]=w; vals[0]=aw;
    cols[1]=p; vals[1]=-(aeb+aw+asb+an);
    cols[2]=n; vals[2]=an;
  }
  else if ( i==s->nx-1 && j==s->ny-1 ) { // north-east corner
    *size=3;
    cols[0]=s2; vals[0]=as;
    cols[1]=w; vals[1]=aw;
    cols[2]=p; vals[2]=-(aeb+aw+as+anb);
  }
  else if ( i==0 ) { // west boundary
    *size=4;
    cols[0]=s2; vals[0]=as;
    cols[1]=p; vals[1]=-(ae+awb+as+an);
    cols[2]=e; vals[2]=ae;
    cols[3]=n; vals[3]=an;
  }
  else if ( i==s->nx-1 ) { // east boundary
    *size=4;
    cols[0]=s2; vals[0]=as;
    cols[1]=w; vals[1]=aw;
    cols[2]=p; vals[2]=-(aeb+aw+as+an);
    cols[3]=n; vals[3]=an;
  }
  else if ( j==0 ) { // south boundary
    *size=4;
    cols[0]=w; vals[0]=aw;
    cols[1]=p; vals[1]=-(ae+aw+asb+an);
    cols[2]=e; vals[2]=ae;
    cols[3]=n; vals[3]=an;
  }
  else if ( j==s->ny-1 ) { // north boundary
    *size=4;
    cols[0]=s2; vals[0]=as;
    cols[1]=w; vals[1]=aw;
    cols[2]=p; vals[2]=-(ae+aw+as+anb);
    cols[3]=e; vals[3]=ae;
  }
  else { // interior
    *size=5;
    cols[0]=s2; vals[0]=as;
    cols[1]=w; vals[1]=aw;
    cols[2]=p; vals[2]=-(ae+aw+as+an);
    cols[3]=e; vals[3]=ae;
    cols[4]=n; vals[4]=an;
  }
  PetscFunctionReturn(0);
}

PetscErrorCode StokesStencilGradientX(Stokes *s, PetscInt i, PetscInt j, PetscInt *size, PetscInt *cols, PetscScalar *vals) {
  PetscInt p=j*s->nx+i, w=p-1, e=p+1;
  PetscScalar ae= s->hy/2, aeb=s->hy;
  PetscScalar aw=-s->hy/2, awb=0;

  PetscFunctionBegin;
  if ( i==0 && j==0 ) { // south-west corner
    *size=2;
    cols[0]=p; vals[0]=-(ae+awb);
    cols[1]=e; vals[1]=ae;
  }
  else if ( i==0 && j==s->ny-1 ) { // north-west corner
    *size=2;
    cols[0]=p; vals[0]=-(ae+awb);
    cols[1]=e; vals[1]=ae;
  }
  else if ( i==s->nx-1 && j==0 ) { // south-east corner
    *size=2;
    cols[0]=w; vals[0]=aw;
    cols[1]=p; vals[1]=-(aeb+aw);
  }
  else if ( i==s->nx-1 && j==s->ny-1 ) { // north-east corner
    *size=2;
    cols[0]=w; vals[0]=aw;
    cols[1]=p; vals[1]=-(aeb+aw);
  }
  else if ( i==0 ) { // west boundary
    *size=2;
    cols[0]=p; vals[0]=-(ae+awb);
    cols[1]=e; vals[1]=ae;
  }
  else if ( i==s->nx-1 ) { // east boundary
    *size=2;
    cols[0]=w; vals[0]=aw;
    cols[1]=p; vals[1]=-(aeb+aw);
  }
  else if ( j==0 ) { // south boundary
    *size=3;
    cols[0]=w; vals[0]=aw;
    cols[1]=p; vals[1]=-(ae+aw);
    cols[2]=e; vals[2]=ae;
  }
  else if ( j==s->ny-1 ) { // north boundary
    *size=3;
    cols[0]=w; vals[0]=aw;
    cols[1]=p; vals[1]=-(ae+aw);
    cols[2]=e; vals[2]=ae;
  }
  else { // interior
    *size=3;
    cols[0]=w; vals[0]=aw;
    cols[1]=p; vals[1]=-(ae+aw);
    cols[2]=e; vals[2]=ae;
  }
  PetscFunctionReturn(0);
}

PetscErrorCode StokesStencilGradientY(Stokes *s, PetscInt i, PetscInt j, PetscInt *size, PetscInt *cols, PetscScalar *vals) {
  PetscInt p=j*s->nx+i, s2=p-s->nx, n=p+s->nx;
  PetscScalar as=-s->hx/2, asb=0;
  PetscScalar an= s->hx/2, anb=0;

  PetscFunctionBegin;
  if ( i==0 && j==0 ) { // south-west corner
    *size=2;
    cols[0]=p; vals[0]=-(asb+an);
    cols[1]=n; vals[1]=an;
  }
  else if ( i==0 && j==s->ny-1 ) { // north-west corner
    *size=2;
    cols[0]=s2; vals[0]=as;
    cols[1]=p; vals[1]=-(as+anb);
  }
  else if ( i==s->nx-1 && j==0 ) { // south-east corner
    *size=2;
    cols[0]=p; vals[0]=-(asb+an);
    cols[1]=n; vals[1]=an;
  }
  else if ( i==s->nx-1 && j==s->ny-1 ) { // north-east corner
    *size=2;
    cols[0]=s2; vals[0]=as;
    cols[1]=p; vals[1]=-(as+anb);
  }
  else if ( i==0 ) { // west boundary
    *size=3;
    cols[0]=s2; vals[0]=as;
    cols[1]=p; vals[1]=-(as+an);
    cols[2]=n; vals[2]=an;
  }
  else if ( i==s->nx-1 ) { // east boundary
    *size=3;
    cols[0]=s2; vals[0]=as;
    cols[1]=p; vals[1]=-(as+an);
    cols[2]=n; vals[2]=an;
  }
  else if ( j==0 ) { // south boundary
    *size=2;
    cols[0]=p; vals[0]=-(asb+an);
    cols[1]=n; vals[1]=an;
  }
  else if ( j==s->ny-1 ) { // north boundary
    *size=2;
    cols[0]=s2; vals[0]=as;
    cols[1]=p; vals[1]=-(as+anb);
  }
  else { // interior
    *size=3;
    cols[0]=s2; vals[0]=as;
    cols[1]=p; vals[1]=-(as+an);
    cols[2]=n; vals[2]=an;
  }
  PetscFunctionReturn(0);
}

PetscErrorCode StokesRhsMomX(Stokes *s, PetscInt i, PetscInt j, PetscScalar *val) {
  PetscScalar y   = j*s->hy+s->hy/2;
  PetscScalar awb = s->hy/(s->hx/2);

  PetscFunctionBegin;
  if (i == 0) { // west boundary
    *val = awb*StokesExactVelocityX(y);
  } else {
    *val = 0.0;
  }
  PetscFunctionReturn(0);
}

PetscErrorCode StokesRhsMomY(Stokes *s, PetscInt i, PetscInt j, PetscScalar *val) {
  PetscFunctionBegin;
  *val = 0.0;
  PetscFunctionReturn(0);
}

PetscErrorCode StokesRhsMass(Stokes *s, PetscInt i, PetscInt j, PetscScalar *val) {
  PetscScalar y   = j*s->hy+s->hy/2;
  PetscScalar aeb = s->hy;

  PetscFunctionBegin;
  if (i == 0) { // west boundary
    *val = aeb*StokesExactVelocityX(y);
  } else {
    *val = 0.0;
  }
  PetscFunctionReturn(0);
}

PetscErrorCode StokesCalcResidual(Stokes *s) {
  PetscReal val;
  Vec b0, b1;
  PetscErrorCode ierr;

  PetscFunctionBegin;
  // residual Ax-b (*warning* overwrites b)
  ierr = VecScale(s->b, -1.0);CHKERRQ(ierr);
  ierr = MatMultAdd(s->A, s->x, s->b, s->b); CHKERRQ(ierr);
  //  ierr = VecView(s->b, (PetscViewer)PETSC_VIEWER_DEFAULT); CHKERRQ(ierr);

  // residual velocity
  ierr = VecGetSubVector(s->b, s->isg[0], &b0); CHKERRQ(ierr);
  ierr = VecNorm(b0, NORM_2, &val); CHKERRQ(ierr);
  ierr = PetscPrintf(PETSC_COMM_WORLD," residual u = %G\n",val); CHKERRQ(ierr);
  ierr = VecRestoreSubVector(s->b, s->isg[0], &b0); CHKERRQ(ierr);

  // residual pressure
  ierr = VecGetSubVector(s->b, s->isg[1], &b1); CHKERRQ(ierr);
  ierr = VecNorm(b1, NORM_2, &val); CHKERRQ(ierr);
  ierr = PetscPrintf(PETSC_COMM_WORLD," residual p = %G\n",val); CHKERRQ(ierr);
  ierr = VecRestoreSubVector(s->b, s->isg[1], &b1); CHKERRQ(ierr);

  // total residual 
  ierr = VecNorm(s->b, NORM_2, &val); CHKERRQ(ierr);
  ierr = PetscPrintf(PETSC_COMM_WORLD," residual [u,p] = %G\n", val); CHKERRQ(ierr);
  PetscFunctionReturn(0);
}

PetscErrorCode StokesCalcError(Stokes *s) {
  PetscScalar val, scale = sqrt(s->nx*s->ny);
  Vec y0, y1;
  PetscErrorCode ierr;

  PetscFunctionBegin;
  // error y-x
  ierr = VecAXPY(s->y, -1.0, s->x); CHKERRQ(ierr);
  //ierr = VecView(s->y, (PetscViewer)PETSC_VIEWER_DEFAULT); CHKERRQ(ierr);

  // error in velocity
  ierr = VecGetSubVector(s->y, s->isg[0], &y0); CHKERRQ(ierr);
  ierr = VecNorm(y0, NORM_2, &val); CHKERRQ(ierr);
  ierr = PetscPrintf(PETSC_COMM_WORLD," discretization error u = %G\n",val/scale); CHKERRQ(ierr);
  ierr = VecRestoreSubVector(s->y, s->isg[0], &y0); CHKERRQ(ierr);

  // error in pressure
  ierr = VecGetSubVector(s->y, s->isg[1], &y1); CHKERRQ(ierr);
  ierr = VecNorm(y1, NORM_2, &val); CHKERRQ(ierr);
  ierr = PetscPrintf(PETSC_COMM_WORLD," discretization error p = %G\n",val/scale); CHKERRQ(ierr);
  ierr = VecRestoreSubVector(s->y, s->isg[1], &y1); CHKERRQ(ierr);

  // total error
  ierr = VecNorm(s->y, NORM_2, &val); CHKERRQ(ierr);
  ierr = PetscPrintf(PETSC_COMM_WORLD," discretization error [u,p] = %G\n", val/scale); CHKERRQ(ierr);
  PetscFunctionReturn(0);
}

int main(int argc, char **argv) {
  Stokes         s;
  KSP            ksp;
  PetscErrorCode ierr;

  ierr = PetscInitialize(&argc, &argv, PETSC_NULL, PETSC_NULL);CHKERRQ(ierr);
  s.nx = 4;
  s.ny = 6;
  ierr = PetscOptionsGetInt(PETSC_NULL, "-nx", &s.nx, PETSC_NULL);CHKERRQ(ierr);
  ierr = PetscOptionsGetInt(PETSC_NULL, "-ny", &s.ny, PETSC_NULL);CHKERRQ(ierr);
  s.hx = 2.0/s.nx;
  s.hy = 1.0/s.ny;
  s.userPC = s.userKSP = PETSC_FALSE;
  ierr = PetscOptionsHasName(PETSC_NULL, "-user_pc", &s.userPC);CHKERRQ(ierr);
  ierr = PetscOptionsHasName(PETSC_NULL, "-user_ksp", &s.userKSP);CHKERRQ(ierr);

  ierr = StokesSetupMatrix(&s);CHKERRQ(ierr);
  ierr = StokesSetupIndexSets(&s);CHKERRQ(ierr);
  ierr = StokesSetupVectors(&s);CHKERRQ(ierr);

  ierr = KSPCreate(PETSC_COMM_WORLD, &ksp);CHKERRQ(ierr);
  ierr = KSPSetOperators(ksp, s.A, s.A, DIFFERENT_NONZERO_PATTERN);CHKERRQ(ierr);
  ierr = KSPSetFromOptions(ksp);CHKERRQ(ierr);
  ierr = StokesSetupPC(&s, ksp);CHKERRQ(ierr);
  ierr = KSPSolve(ksp, s.b, s.x);CHKERRQ(ierr);

  /* don't trust, verify! */
  ierr = StokesCalcResidual(&s);CHKERRQ(ierr);
  ierr = StokesCalcError(&s);CHKERRQ(ierr);
  ierr = StokesWriteSolution(&s);CHKERRQ(ierr);

  ierr = KSPDestroy(&ksp);CHKERRQ(ierr);
  ierr = MatDestroy(&s.subA[0]); CHKERRQ(ierr);
  ierr = MatDestroy(&s.subA[1]); CHKERRQ(ierr);
  ierr = MatDestroy(&s.subA[2]); CHKERRQ(ierr);
  ierr = MatDestroy(&s.subA[3]); CHKERRQ(ierr);
  ierr = MatDestroy(&s.A); CHKERRQ(ierr);
  ierr = VecDestroy(&s.x); CHKERRQ(ierr);
  ierr = VecDestroy(&s.b); CHKERRQ(ierr);
  ierr = VecDestroy(&s.y); CHKERRQ(ierr);
  ierr = MatDestroy(&s.myS); CHKERRQ(ierr);
  ierr = PetscFinalize();CHKERRQ(ierr);
  return 0;
}<|MERGE_RESOLUTION|>--- conflicted
+++ resolved
@@ -106,16 +106,8 @@
     ierr = PCSetUp(pc);CHKERRQ(ierr);
     ierr = PCFieldSplitGetSubKSP(pc, &n, &subksp);CHKERRQ(ierr);
     ierr = KSPSetOperators(subksp[1], s->myS, s->myS, SAME_PRECONDITIONER);CHKERRQ(ierr);
-  }
-<<<<<<< HEAD
-=======
-  if (!s->userPC && !s->userKSP) {
-    /* must be pcnone because A11 is zero */
-    ierr = KSPGetPC(subksp[1], &subpc);CHKERRQ(ierr);
-    ierr = PCSetType(subpc, PCNONE);CHKERRQ(ierr);
-  }
-  ierr = PetscFree(subksp);CHKERRQ(ierr);
->>>>>>> 295ca969
+    ierr = PetscFree(subksp);CHKERRQ(ierr);
+  }
   PetscFunctionReturn(0);
 }
 
