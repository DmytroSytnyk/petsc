--- conflicted
+++ resolved
@@ -1,13 +1,6 @@
-<<<<<<< HEAD
-static char help[] = "Stokes Problem in 2d and 3d with DMSwarm particles.\n\
-We solve the Stokes problem in a rectangular\n\
-domain with simplicial finite elements,\n\
-using a parallel unstructured mesh (DMPLEX) to discretize it.\n\n\n";
-=======
 static char help[] = "Stokes Problem in 2d and 3d with particles.\n\
 We solve the Stokes problem in a rectangular\n\
 domain, using a parallel unstructured mesh (DMPLEX) to discretize it and particles (DMSWARM).\n\n\n";
->>>>>>> 1731673c
 
 /*
 The isoviscous Stokes problem, which we discretize using the finite
