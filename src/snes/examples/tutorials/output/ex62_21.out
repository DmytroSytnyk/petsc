--- conflicted
+++ resolved
@@ -33,11 +33,7 @@
 Number of SNES iterations = 1
 L_2 Error: 1.02552 [0.10013, 1.02062]
 Solution
-<<<<<<< HEAD
-Vec Object: Solution, Iterate 0 5 MPI processes
-=======
 Vec Object: Solution 5 MPI processes
->>>>>>> 15591c8f
   type: mpi
 Process [0]
 Process [1]
