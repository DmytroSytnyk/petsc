--- conflicted
+++ resolved
@@ -13,26 +13,12 @@
   Face Sets: 4 strata of sizes (3, 3, 3, 3)
   marker: 4 strata of sizes (7, 7, 7, 7)
 Integral of pressure: -0.0455228
-<<<<<<< HEAD
-  0 SNES Function norm 0.0870839 
-    0 KSP Residual norm 0.4791 
-    1 KSP Residual norm < 1.e-11
-  Linear solve converged due to CONVERGED_ATOL iterations 1
-  1 SNES Function norm < 1.e-11
-Nonlinear solve converged due to CONVERGED_FNORM_RELATIVE iterations 1
-=======
->>>>>>> e1bd8d32
 SNES Object: 1 MPI processes
   type: newtonls
   maximum iterations=50, maximum function evaluations=10000
   tolerances: relative=1e-08, absolute=1e-50, solution=1e-08
-<<<<<<< HEAD
-  total number of linear solver iterations=1
-  total number of function evaluations=2
-=======
   total number of linear solver iterations=4
   total number of function evaluations=3
->>>>>>> e1bd8d32
   norm schedule ALWAYS
   SNESLineSearch Object: 1 MPI processes
     type: bt
@@ -46,11 +32,7 @@
       GMRES: restart=30, using Classical (unmodified) Gram-Schmidt Orthogonalization with no iterative refinement
       GMRES: happy breakdown tolerance 1e-30
     maximum iterations=10000, initial guess is zero
-<<<<<<< HEAD
-    tolerances:  relative=1e-12, absolute=1e-11, divergence=10000.
-=======
     tolerances:  relative=1e-12, absolute=1e-10, divergence=10000.
->>>>>>> e1bd8d32
     left preconditioning
     using PRECONDITIONED norm type for convergence test
   PC Object: 1 MPI processes
