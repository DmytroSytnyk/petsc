--- conflicted
+++ resolved
@@ -12,28 +12,6 @@
 Vec Object: 1 MPI processes
   type: seq
 0.
-<<<<<<< HEAD
-1.
-1.
-2.
-1.
-2.
-2.
-3.
-1.25
-1.25
-2.25
-2.25
-0.25
-0.25
-1.25
-1.25
-0.25
-1.25
-1.25
-2.25
-0.5
-=======
 0.666667
 0.666667
 1.33333
@@ -43,7 +21,6 @@
 2.
 0.833333
 0.833333
->>>>>>> b35b012e
 1.5
 1.5
 0.166667
@@ -95,21 +72,12 @@
 0.
 0.
 0.
-<<<<<<< HEAD
-0.
-Initial Residual
-Vec Object: 1 MPI processes
-  type: seq
-0.
-L_2 Residual: 0.
-=======
 0.333333
 Initial Residual
 Vec Object: 1 MPI processes
   type: seq
 0.333333
 L_2 Residual: 0.333333
->>>>>>> b35b012e
 Jacobian:
 Mat Object: 1 MPI processes
   type: seqaij
@@ -143,18 +111,9 @@
 0.
 0.
 0.
-<<<<<<< HEAD
--3.
-Au - b = Au + F(0)
-Vec Object: 1 MPI processes
-  type: seq
-0.
-Linear L_2 Residual: 0.
-=======
 -1.66667
 Au - b = Au + F(0)
 Vec Object: 1 MPI processes
   type: seq
 0.333333
-Linear L_2 Residual: 0.333333
->>>>>>> b35b012e
+Linear L_2 Residual: 0.333333