SNES Object: 3 MPI processes
  type: newtonls
  maximum iterations=50, maximum function evaluations=10000
  tolerances: relative=1e-08, absolute=1e-50, solution=1e-08
  total number of linear solver iterations=29
  total number of function evaluations=2
  norm schedule ALWAYS
  SNESLineSearch Object: 3 MPI processes
    type: bt
      interpolation: cubic
      alpha=1.000000e-04
    maxstep=1.000000e+08, minlambda=1.000000e-12
    tolerances: relative=1.000000e-08, absolute=1.000000e-15, lambda=1.000000e-08
    maximum iterations=40
  KSP Object: 3 MPI processes
    type: gmres
      restart=30, using Classical (unmodified) Gram-Schmidt Orthogonalization with no iterative refinement
      happy breakdown tolerance 1e-30
    maximum iterations=10000, initial guess is zero
    tolerances:  relative=1e-09, absolute=1e-50, divergence=10000.
    left preconditioning
    using PRECONDITIONED norm type for convergence test
  PC Object: 3 MPI processes
    type: jacobi
    linear system matrix = precond matrix:
    Mat Object: 3 MPI processes
      type: mpiaij
      rows=63, cols=63
      total: nonzeros=1213, allocated nonzeros=1213
      total number of mallocs used during MatSetValues calls =0
        has attached null space
        using I-node (on process 0) routines: found 3 nodes, limit used is 5
Number of SNES iterations = 1
L_2 Error: 6.91274e-11 [1.68145e-11, 6.70513e-11]
Solution
<<<<<<< HEAD
Vec Object: Solution, Iterate 0 3 MPI processes
=======
Vec Object: Solution 3 MPI processes
>>>>>>> 15591c8f
  type: mpi
Process [0]
0.
0.15625
-0.0625
0.78125
1.3125
Process [1]
-1.
0.
0.125
0.
-0.5
0.03125
0.
0.78125
-0.1875
0.28125
0.
1.15625
0.4375
0.90625
-0.375
0.15625
0.1875
Process [2]
-0.5
-0.5
0.5
0.
0.
0.5
0.5
1.
0.625
-0.25
0.
0.625
0.75
0.
1.125
0.
0.5
0.40625
-0.125
0.3125
-0.125
0.90625
0.875
0.40625
0.625
1.53125
0.
0.78125
0.
0.8125
0.375
0.3125
0.25
0.8125
-0.25
0.53125
-0.1875
0.53125
0.3125
1.15625
-0.3125<|MERGE_RESOLUTION|>--- conflicted
+++ resolved
@@ -33,11 +33,7 @@
 Number of SNES iterations = 1
 L_2 Error: 6.91274e-11 [1.68145e-11, 6.70513e-11]
 Solution
-<<<<<<< HEAD
-Vec Object: Solution, Iterate 0 3 MPI processes
-=======
 Vec Object: Solution 3 MPI processes
->>>>>>> 15591c8f
   type: mpi
 Process [0]
 0.
