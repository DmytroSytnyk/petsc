SNES Object: 5 MPI processes
  type: newtonls
  maximum iterations=50, maximum function evaluations=10000
  tolerances: relative=1e-08, absolute=1e-50, solution=1e-08
  total number of linear solver iterations=71
  total number of function evaluations=2
  norm schedule ALWAYS
  SNESLineSearch Object: 5 MPI processes
    type: bt
      interpolation: cubic
      alpha=1.000000e-04
    maxstep=1.000000e+08, minlambda=1.000000e-12
    tolerances: relative=1.000000e-08, absolute=1.000000e-15, lambda=1.000000e-08
    maximum iterations=40
  KSP Object: 5 MPI processes
    type: fetidp
      fully redundant: 0
      saddle point:    1
    Inner KSP solver details
      KSP Object: (fetidp_) 5 MPI processes
        type: cg
        maximum iterations=10000, initial guess is zero
        tolerances:  relative=1e-08, absolute=1e-50, divergence=10000.
        left preconditioning
        using PRECONDITIONED norm type for convergence test
      PC Object: (fetidp_) 5 MPI processes
        type: fieldsplit
          FieldSplit with Schur preconditioner, factorization DIAG
          Preconditioner for the Schur complement formed from user provided matrix
          Split info:
          Split number 0 Defined by IS
          Split number 1 Defined by IS
          KSP solver for A00 block
            KSP Object: (fetidp_fieldsplit_lag_) 5 MPI processes
              type: preonly
              maximum iterations=10000, initial guess is zero
              tolerances:  relative=1e-05, absolute=1e-50, divergence=10000.
              left preconditioning
              using NONE norm type for convergence test
            PC Object: (fetidp_fieldsplit_lag_) 5 MPI processes
              type: shell
                FETI-DP multipliers
                  Dirichlet preconditioner (just from rank 0)
                  Mat Object: 1 MPI processes
                    type: schurcomplement
                    rows=412, cols=412
                      Schur complement A11 - A10 inv(A00) A01
                      A11
                        Mat Object: 1 MPI processes
                          type: seqaij
                          rows=412, cols=412
                          total: nonzeros=21918, allocated nonzeros=21918
                          total number of mallocs used during MatSetValues calls =0
                            using I-node routines: found 145 nodes, limit used is 5
                      A10
                        Mat Object: 1 MPI processes
                          type: seqaij
                          rows=412, cols=693
                          total: nonzeros=26028, allocated nonzeros=26028
                          total number of mallocs used during MatSetValues calls =0
                            using I-node routines: found 145 nodes, limit used is 5
                      KSP of A00
                        KSP Object: (fetidp_harmonic_) 1 MPI processes
                          type: preonly
                          maximum iterations=10000, initial guess is zero
                          tolerances:  relative=1e-05, absolute=1e-50, divergence=10000.
                          left preconditioning
                          using NONE norm type for convergence test
                        PC Object: (fetidp_harmonic_) 1 MPI processes
                          type: cholesky
                            out-of-place factorization
                            tolerance for zero pivot 2.22045e-14
                            matrix ordering: natural
                            factor fill ratio given 0., needed 0.
                              Factored matrix follows:
                                Mat Object: 1 MPI processes
                                  type: cholmod
                                  rows=693, cols=693
                                  package used to perform factorization: cholmod
                                  total: nonzeros=0, allocated nonzeros=0
                                  total number of mallocs used during MatSetValues calls =0
                                    CHOLMOD run parameters:
                                      Pack factors after symbolic factorization: TRUE
                                      Common.dbound            0.  (Smallest absolute value of diagonal entries of D)
                                      Common.grow0             1.2
                                      Common.grow1             1.2
                                      Common.grow2             5
                                      Common.maxrank           8
                                      Common.supernodal_switch 40.
                                      Common.supernodal        1
                                      Common.final_asis        1
                                      Common.final_super       1
                                      Common.final_ll          0
                                      Common.final_pack        1
                                      Common.final_monotonic   1
                                      Common.final_resymbol    0
                                      Common.zrelax            [0.8,0.1,0.05]
                                      Common.nrelax            [4,16,48]
                                      Common.prefer_upper      1
                                      Common.print             3
                                      Common.postorder         1
                                      Common.default_nesdis    0 (use NESDIS instead of METIS for nested dissection)
                                      Common.fl                3.6763e+06 (flop count from most recent analysis)
                                      Common.lnz               46404. (fundamental nz in L)
                                      Common.anz               28602.
                                      Common.modfl             -1. (flop count from most recent update)
                                      Common.malloc_count      12. (number of live objects)
                                      Common.memory_usage      980024. (peak memory usage in bytes)
                                      Common.memory_inuse      555472. (current memory usage in bytes)
                                      Common.nrealloc_col      0. (number of column reallocations)
                                      Common.nrealloc_factor   0. (number of factor reallocations due to column reallocations)
                                      Common.ndbounds_hit      0. (number of times diagonal was modified by dbound)
                                      Common.rowfacfl          0. (number of flops in last call to cholmod_rowfac)
                                      Common.aatfl             0. (number of flops to compute A(:,f)*A(:,f)')
                          linear system matrix = precond matrix:
                          Mat Object: 1 MPI processes
                            type: seqaij
                            rows=693, cols=693
                            total: nonzeros=56511, allocated nonzeros=56511
                            total number of mallocs used during MatSetValues calls =0
                              using I-node routines: found 231 nodes, limit used is 5
                      A01
                        Mat Object: 1 MPI processes
                          type: seqaij
                          rows=693, cols=412
                          total: nonzeros=26028, allocated nonzeros=26028
                          total number of mallocs used during MatSetValues calls =0
                            using I-node routines: found 225 nodes, limit used is 5
              linear system matrix = precond matrix:
              Mat Object: (fetidp_fieldsplit_lag_) 5 MPI processes
                type: submatrix
                rows=1308, cols=1308
          KSP solver for S = A11 - A10 inv(A00) A01 
            KSP Object: (fetidp_fieldsplit_p_) 5 MPI processes
              type: richardson
                damping factor=2000.
              maximum iterations=1, initial guess is zero
              tolerances:  relative=1e-05, absolute=1e-50, divergence=10000.
              left preconditioning
              using PRECONDITIONED norm type for convergence test
            PC Object: (fetidp_fieldsplit_p_) 5 MPI processes
              type: none
              linear system matrix followed by preconditioner matrix:
              Mat Object: (fetidp_fieldsplit_p_) 5 MPI processes
                type: schurcomplement
                rows=142, cols=142
                  Schur complement A11 - A10 inv(A00) A01
                  A11
                    Mat Object: (fetidp_fieldsplit_p_) 5 MPI processes
                      type: submatrix
                      rows=142, cols=142
                  A10
                    Mat Object: 5 MPI processes
                      type: submatrix
                      rows=142, cols=1308
                  KSP of A00
                    KSP Object: (fetidp_fieldsplit_lag_) 5 MPI processes
                      type: preonly
                      maximum iterations=10000, initial guess is zero
                      tolerances:  relative=1e-05, absolute=1e-50, divergence=10000.
                      left preconditioning
                      using NONE norm type for convergence test
                    PC Object: (fetidp_fieldsplit_lag_) 5 MPI processes
                      type: shell
                        FETI-DP multipliers
                          Dirichlet preconditioner (just from rank 0)
                          Mat Object: 1 MPI processes
                            type: schurcomplement
                            rows=412, cols=412
                              Schur complement A11 - A10 inv(A00) A01
                              A11
                                Mat Object: 1 MPI processes
                                  type: seqaij
                                  rows=412, cols=412
                                  total: nonzeros=21918, allocated nonzeros=21918
                                  total number of mallocs used during MatSetValues calls =0
                                    using I-node routines: found 145 nodes, limit used is 5
                              A10
                                Mat Object: 1 MPI processes
                                  type: seqaij
                                  rows=412, cols=693
                                  total: nonzeros=26028, allocated nonzeros=26028
                                  total number of mallocs used during MatSetValues calls =0
                                    using I-node routines: found 145 nodes, limit used is 5
                              KSP of A00
                                KSP Object: (fetidp_harmonic_) 1 MPI processes
                                  type: preonly
                                  maximum iterations=10000, initial guess is zero
                                  tolerances:  relative=1e-05, absolute=1e-50, divergence=10000.
                                  left preconditioning
                                  using NONE norm type for convergence test
                                PC Object: (fetidp_harmonic_) 1 MPI processes
                                  type: cholesky
                                    out-of-place factorization
                                    tolerance for zero pivot 2.22045e-14
                                    matrix ordering: natural
                                    factor fill ratio given 0., needed 0.
                                      Factored matrix follows:
                                        Mat Object: 1 MPI processes
                                          type: cholmod
                                          rows=693, cols=693
                                          package used to perform factorization: cholmod
                                          total: nonzeros=0, allocated nonzeros=0
                                          total number of mallocs used during MatSetValues calls =0
                                            CHOLMOD run parameters:
                                              Pack factors after symbolic factorization: TRUE
                                              Common.dbound            0.  (Smallest absolute value of diagonal entries of D)
                                              Common.grow0             1.2
                                              Common.grow1             1.2
                                              Common.grow2             5
                                              Common.maxrank           8
                                              Common.supernodal_switch 40.
                                              Common.supernodal        1
                                              Common.final_asis        1
                                              Common.final_super       1
                                              Common.final_ll          0
                                              Common.final_pack        1
                                              Common.final_monotonic   1
                                              Common.final_resymbol    0
                                              Common.zrelax            [0.8,0.1,0.05]
                                              Common.nrelax            [4,16,48]
                                              Common.prefer_upper      1
                                              Common.print             3
                                              Common.postorder         1
                                              Common.default_nesdis    0 (use NESDIS instead of METIS for nested dissection)
                                              Common.fl                3.6763e+06 (flop count from most recent analysis)
                                              Common.lnz               46404. (fundamental nz in L)
                                              Common.anz               28602.
                                              Common.modfl             -1. (flop count from most recent update)
                                              Common.malloc_count      12. (number of live objects)
                                              Common.memory_usage      980024. (peak memory usage in bytes)
                                              Common.memory_inuse      555472. (current memory usage in bytes)
                                              Common.nrealloc_col      0. (number of column reallocations)
                                              Common.nrealloc_factor   0. (number of factor reallocations due to column reallocations)
                                              Common.ndbounds_hit      0. (number of times diagonal was modified by dbound)
                                              Common.rowfacfl          0. (number of flops in last call to cholmod_rowfac)
                                              Common.aatfl             0. (number of flops to compute A(:,f)*A(:,f)')
                                  linear system matrix = precond matrix:
                                  Mat Object: 1 MPI processes
                                    type: seqaij
                                    rows=693, cols=693
                                    total: nonzeros=56511, allocated nonzeros=56511
                                    total number of mallocs used during MatSetValues calls =0
                                      using I-node routines: found 231 nodes, limit used is 5
                              A01
                                Mat Object: 1 MPI processes
                                  type: seqaij
                                  rows=693, cols=412
                                  total: nonzeros=26028, allocated nonzeros=26028
                                  total number of mallocs used during MatSetValues calls =0
                                    using I-node routines: found 225 nodes, limit used is 5
                      linear system matrix = precond matrix:
                      Mat Object: (fetidp_fieldsplit_lag_) 5 MPI processes
                        type: submatrix
                        rows=1308, cols=1308
                  A01
                    Mat Object: 5 MPI processes
                      type: submatrix
                      rows=1308, cols=142
              Mat Object: 5 MPI processes
                type: mpiaij
                rows=142, cols=142
                total: nonzeros=142, allocated nonzeros=142
                total number of mallocs used during MatSetValues calls =0
                  not using I-node (on process 0) routines
        linear system matrix = precond matrix:
        Mat Object: G (fetidp_) 5 MPI processes
          type: shell
          rows=1450, cols=1450
    Inner BDDC solver details
      PC Object: (fetidp_bddc_) 5 MPI processes
        type: bddc
          Use verbose output: 0
          Use user-defined CSR: 0
          Use local mat graph: 1
          Connectivity graph topological dimension: 3
          Use vertices: 1 (vertex size 3)
          Use edges: 1
          Use faces: 0
          Use true near null space: 0
          Use QR for single constraints on cc: 0
          Use change of basis on local edge nodes: 0
          Use change of basis on local face nodes: 0
          User defined change of basis matrix: 0
          Has change of basis matrix: 0
          Eliminate dirichlet boundary dofs: 1
          Switch on static condensation ops around the interface preconditioner: 1
          Use exact dirichlet trick: 0
          Multilevel max levels: 0
          Multilevel coarsening ratio: 8
          Use estimated eigs for coarse problem: 0
          Use deluxe scaling: 0
          Use deluxe zerorows: 0
          Use deluxe singlemat: 0
          Rebuild interface graph for Schur principal minors: 0
          Number of dofs' layers for the computation of principal minors: -1
          Use user CSR graph to compute successive layers: 0
          Adaptive constraint selection threshold (active 0, userdefined 0): 0.
          Min constraints / connected component: 0
          Max constraints / connected component: 0
          Invert exact Schur complement for adaptive selection: 0
          Symmetric computation of primal basis functions: 0
          Num. Procs. to map coarse adjacency list: 0
          Coarse eqs per proc (significant at the coarsest level): 1
          Detect disconnected: 0 (filter 0)
          Benign subspace trick: 0 (change explicit 0)
          Benign subspace trick is active: 0
          Algebraic computation of no-net-flux: 0
        ********************************** STATISTICS AT LEVEL 0 **********************************
          Global dofs sizes: all 4336 interface 1264 coarse 0
          Coarsening ratios: all/coarse 0 interface/coarse 0
          Active processes : 5
          Total subdomains : 5
          Dofs type        :	MIN	MAX	MEAN
          Interior  dofs   :	526	749	614
          Interface dofs   :	412	710	550
          Primal    dofs   :	0	0	0
          Local     dofs   :	1005	1314	1165
          Local     subs   :	1	1
        --- Interior solver (rank 0)
          KSP Object: (fetidp_bddc_pc_bddc_dirichlet_) 1 MPI processes
            type: preonly
            maximum iterations=10000, initial guess is zero
            tolerances:  relative=1e-05, absolute=1e-50, divergence=10000.
            left preconditioning
            using DEFAULT norm type for convergence test
          PC Object: (fetidp_bddc_pc_bddc_dirichlet_) 1 MPI processes
            type: lu
            PC has not been set up so information may be incomplete
              out-of-place factorization
              tolerance for zero pivot 2.22045e-14
              matrix ordering: nd
            linear system matrix = precond matrix:
            Mat Object: (fetidp_bddc_pc_bddc_dirichlet_) 1 MPI processes
              type: seqaij
              rows=749, cols=749
              total: nonzeros=69421, allocated nonzeros=69421
              total number of mallocs used during MatSetValues calls =0
                using I-node routines: found 272 nodes, limit used is 5
        --- Correction solver (rank 0)
          KSP Object: (fetidp_bddc_pc_bddc_neumann_) 1 MPI processes
            type: preonly
            maximum iterations=1000, initial guess is zero
            tolerances:  relative=1e-10, absolute=1e-10, divergence=10000.
            left preconditioning
            using NONE norm type for convergence test
          PC Object: (fetidp_bddc_pc_bddc_neumann_) 1 MPI processes
            type: lu
              out-of-place factorization
              tolerance for zero pivot 2.22045e-14
              matrix ordering: nd
              factor fill ratio given 0., needed 0.
                Factored matrix follows:
                  Mat Object: 1 MPI processes
                    type: umfpack
                    rows=1161, cols=1161
                    package used to perform factorization: umfpack
                    total: nonzeros=0, allocated nonzeros=0
                    total number of mallocs used during MatSetValues calls =0
                      UMFPACK run parameters:
                        Control[UMFPACK_PRL]: 1.
                        Control[UMFPACK_STRATEGY]: 0.
                        Control[UMFPACK_DENSE_COL]: 0.2
                        Control[UMFPACK_DENSE_ROW]: 0.2
                        Control[UMFPACK_AMD_DENSE]: 10.
                        Control[UMFPACK_BLOCK_SIZE]: 32.
                        Control[UMFPACK_FIXQ]: 0.
                        Control[UMFPACK_AGGRESSIVE]: 1.
                        Control[UMFPACK_PIVOT_TOLERANCE]: 0.1
                        Control[UMFPACK_SYM_PIVOT_TOLERANCE]: 0.001
                        Control[UMFPACK_SCALE]: 1.
                        Control[UMFPACK_ALLOC_INIT]: 0.7
                        Control[UMFPACK_DROPTOL]: 0.
                        Control[UMFPACK_IRSTEP]: 0.
                        Control[UMFPACK_ORDERING]: AMD (not using the PETSc ordering)
            linear system matrix = precond matrix:
            Mat Object: (fetidp_bddc_pc_bddc_neumann_) 1 MPI processes
              type: seqaij
              rows=1161, cols=1161
              total: nonzeros=147367, allocated nonzeros=147367
              total number of mallocs used during MatSetValues calls =0
                using I-node routines: found 417 nodes, limit used is 5
        --- Coarse solver
          KSP Object: (fetidp_bddc_pc_bddc_coarse_) 5 MPI processes
            type: preonly
            maximum iterations=1000, initial guess is zero
            tolerances:  relative=1e-10, absolute=1e-10, divergence=10000.
            left preconditioning
            using NONE norm type for convergence test
          PC Object: (fetidp_bddc_pc_bddc_coarse_) 5 MPI processes
            type: redundant
              First (color=0) of 5 PCs follows
            linear system matrix = precond matrix:
            Mat Object: (fetidp_bddc_pc_bddc_coarse_) 5 MPI processes
              type: mpiaij
              rows=0, cols=0
              total: nonzeros=0, allocated nonzeros=0
              total number of mallocs used during MatSetValues calls =0
                not using I-node (on process 0) routines
                      KSP Object:         (fetidp_bddc_pc_bddc_coarse_redundant_)         1 MPI processes
                        type: preonly
                        maximum iterations=10000, initial guess is zero
                        tolerances:  relative=1e-05, absolute=1e-50, divergence=10000.
                        left preconditioning
                        using NONE norm type for convergence test
                      PC Object:         (fetidp_bddc_pc_bddc_coarse_redundant_)         1 MPI processes
                        type: lu
                          out-of-place factorization
                          tolerance for zero pivot 2.22045e-14
                          matrix ordering: nd
                          factor fill ratio given 5., needed 0.
                            Factored matrix follows:
                              Mat Object:         1 MPI processes
                                type: seqaij
                                rows=0, cols=0
                                package used to perform factorization: petsc
                                total: nonzeros=1, allocated nonzeros=1
                                total number of mallocs used during MatSetValues calls =0
                                  not using I-node routines
                        linear system matrix = precond matrix:
                        Mat Object:         1 MPI processes
                          type: seqaij
                          rows=0, cols=0
                          total: nonzeros=0, allocated nonzeros=0
                          total number of mallocs used during MatSetValues calls =0
                            not using I-node routines
        linear system matrix = precond matrix:
        Mat Object: 5 MPI processes
          type: is
          rows=4336, cols=4336
          total: nonzeros=722206, allocated nonzeros=722206
          total number of mallocs used during MatSetValues calls =0
            has attached near null space
    maximum iterations=10000, initial guess is zero
    tolerances:  relative=1e-08, absolute=1e-50, divergence=10000.
    left preconditioning
    using NONE norm type for convergence test
  PC Object: 5 MPI processes
    type: none
    linear system matrix = precond matrix:
    Mat Object: 5 MPI processes
      type: is
      rows=4336, cols=4336
      total: nonzeros=722206, allocated nonzeros=983974
      total number of mallocs used during MatSetValues calls =0
        has attached null space
<<<<<<< HEAD
L_2 Error: 2.12771e-08 [7.05315e-10, 2.12655e-08]
=======
Number of SNES iterations = 1
L_2 Error: 1.56823e-08 [5.16896e-10, 1.56738e-08]
>>>>>>> 447f073e
<|MERGE_RESOLUTION|>--- conflicted
+++ resolved
@@ -444,9 +444,4 @@
       total: nonzeros=722206, allocated nonzeros=983974
       total number of mallocs used during MatSetValues calls =0
         has attached null space
-<<<<<<< HEAD
-L_2 Error: 2.12771e-08 [7.05315e-10, 2.12655e-08]
-=======
-Number of SNES iterations = 1
-L_2 Error: 1.56823e-08 [5.16896e-10, 1.56738e-08]
->>>>>>> 447f073e
+L_2 Error: 1.56823e-08 [5.16896e-10, 1.56738e-08]