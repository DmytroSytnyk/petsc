--- conflicted
+++ resolved
@@ -52,11 +52,7 @@
           LU: out-of-place factorization
           tolerance for zero pivot 2.22045e-14
           matrix ordering: nd
-<<<<<<< HEAD
-          factor fill ratio given 5, needed 3.47132
-=======
           factor fill ratio given 5., needed 3.47132
->>>>>>> 25d6ee9f
             Factored matrix follows:
               Mat Object:               1 MPI processes
                 type: seqaij
