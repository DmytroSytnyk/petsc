Local function:
Vec Object: 1 MPI processes
  type: seq
0.
0.
-1.
0.25
0.5
-0.5
1.
2.
0.
0.25
-2.77556e-17
-0.5
0.5
0.
0.
1.25
1.
0.5
1.
-1.11022e-16
0.
1.25
-0.5
0.5
2.
0.
1.
Initial guess
Vec Object: Solution 1 MPI processes
  type: seq
-1.
-0.5
0.
-0.5
0.5
0.
0.
0.5
0.
0.5
1.
L_2 Error: 0.157081
Residual:
Vec Object: 1 MPI processes
  type: seq
0.
0.
0.0208333
0.
0.
0.0208333
0.
0.
0.
0.
0.
0.0208333
0.
0.
0.
0.
0.
-0.0208333
0.
0.
0.
0.
0.
-0.0208333
0.
0.
-0.0208333
Initial Residual
Vec Object: Residual, Iterate 0 1 MPI processes
  type: seq
0.0208333
0.0208333
0.
0.0208333
0.
0.
0.
-0.0208333
0.
-0.0208333
-0.0208333
L_2 Residual: 0.051031
Jacobian:
Mat Object: 1 MPI processes
  type: seqaij
row 0: (0, 0.)  (1, 0.)  (3, 0.) 
row 1: (0, 0.)  (1, 0.)  (2, 0.)  (3, 0.)  (4, 0.0833333)  (5, 0.166667)  (6, 0.) 
row 2: (1, 0.)  (2, 0.)  (4, -0.0833333)  (5, 0.0833333)  (6, 0.)  (7, 0.) 
row 3: (0, 0.)  (1, 0.)  (3, 0.)  (4, 0.166667)  (5, 0.0833333)  (6, 0.)  (8, 0.) 
row 4: (1, -0.0833333)  (2, 0.0833333)  (3, -0.166667)  (4, 4.)  (5, 0.)  (6, 0.)  (7, 0.166667)  (8, -0.0833333)  (9, 0.0833333) 
row 5: (1, -0.166667)  (2, -0.0833333)  (3, -0.0833333)  (4, 0.)  (5, 4.)  (6, 0.)  (7, 0.0833333)  (8, 0.0833333)  (9, 0.166667) 
row 6: (1, 0.)  (2, 0.)  (3, 0.)  (4, 0.)  (5, 0.)  (6, 0.)  (7, 0.)  (8, 0.)  (9, 0.) 
row 7: (2, 0.)  (4, -0.166667)  (5, -0.0833333)  (6, 0.)  (7, 0.)  (9, 0.)  (10, 0.) 
row 8: (3, 0.)  (4, 0.0833333)  (5, -0.0833333)  (6, 0.)  (8, 0.)  (9, 0.) 
row 9: (4, -0.0833333)  (5, -0.166667)  (6, 0.)  (7, 0.)  (8, 0.)  (9, 0.)  (10, 0.) 
row 10: (7, 0.)  (9, 0.)  (10, 0.) 
Residual:
Vec Object: 1 MPI processes
  type: seq
0.
0.
0.0208333
0.
0.
-0.0208333
0.
0.
0.0416667
0.
0.
-0.0625
-2.25
-0.25
0.
0.
0.
0.0625
0.
0.
-0.0416667
0.
0.
0.0208333
0.
0.
-0.0208333
Au - b = Au + F(0)
<<<<<<< HEAD
Vec Object: Solution, Iterate 0 1 MPI processes
=======
Vec Object: Residual, Iterate 0 1 MPI processes
>>>>>>> 15591c8f
  type: seq
0.0208333
0.0208333
0.
0.0208333
0.
0.
0.
-0.0208333
0.
-0.0208333
-0.0208333
Linear L_2 Residual: 0.051031<|MERGE_RESOLUTION|>--- conflicted
+++ resolved
@@ -133,11 +133,7 @@
 0.
 -0.0208333
 Au - b = Au + F(0)
-<<<<<<< HEAD
-Vec Object: Solution, Iterate 0 1 MPI processes
-=======
 Vec Object: Residual, Iterate 0 1 MPI processes
->>>>>>> 15591c8f
   type: seq
 0.0208333
 0.0208333
