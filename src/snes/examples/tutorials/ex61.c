--- conflicted
+++ resolved
@@ -535,13 +535,8 @@
   if (!viewer) {
     ierr = PetscViewerDrawOpen(PETSC_COMM_WORLD,PETSC_NULL,"Random",0,0,300,300,&viewer);CHKERRQ(ierr);
   }
-<<<<<<< HEAD
-  /*err = VecView(user->Pv,viewer);CHKERRQ(ierr);*/
-
-=======
   ierr = VecView(user->Pv,viewer);CHKERRQ(ierr);
    */
->>>>>>> b2cdace6
   PetscFunctionReturn(0);
   
 }
