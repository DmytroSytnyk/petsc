static char help[] = "Poisson Problem in 2d and 3d with finite elements.\n\
We solve the Poisson problem in a rectangular\n\
domain, using a parallel unstructured mesh (DMPLEX) to discretize it.\n\
This example supports automatic convergence estimation\n\
and eventually adaptivity.\n\n\n";

#include <petscdmplex.h>
#include <petscsnes.h>
#include <petscds.h>
#include <petscconvest.h>

typedef struct {
  /* Domain and mesh definition */
  PetscInt  dim;               /* The topological mesh dimension */
  PetscBool simplex;           /* Simplicial mesh */
  PetscBool spectral;          /* Look at the spectrum along planes in the solution */
  PetscInt  cells[3];          /* The initial domain division */
  PetscBool adjoint;           /* Solve the adjoint problem */
} AppCtx;

static PetscErrorCode zero(PetscInt dim, PetscReal time, const PetscReal x[], PetscInt Nc, PetscScalar *u, void *ctx)
{
  *u = 0.0;
  return 0;
}

static PetscErrorCode trig_u(PetscInt dim, PetscReal time, const PetscReal x[], PetscInt Nc, PetscScalar *u, void *ctx)
{
  PetscInt d;
  *u = 0.0;
  for (d = 0; d < dim; ++d) *u += PetscSinReal(2.0*PETSC_PI*x[d]);
  return 0;
}

/* Compute integral of (residual of solution)*(adjoint solution - projection of adjoint solution) */
static void obj_error_u(PetscInt dim, PetscInt Nf, PetscInt NfAux,
                        const PetscInt uOff[], const PetscInt uOff_x[], const PetscScalar u[], const PetscScalar u_t[], const PetscScalar u_x[],
                        const PetscInt aOff[], const PetscInt aOff_x[], const PetscScalar a[], const PetscScalar a_t[], const PetscScalar a_x[],
                        PetscReal t, const PetscReal x[], PetscInt numConstants, const PetscScalar constants[], PetscScalar obj[])
{
  obj[0] = a[aOff[0]]*(u[0] - a[aOff[1]]);
}

static void f0_trig_u(PetscInt dim, PetscInt Nf, PetscInt NfAux,
                      const PetscInt uOff[], const PetscInt uOff_x[], const PetscScalar u[], const PetscScalar u_t[], const PetscScalar u_x[],
                      const PetscInt aOff[], const PetscInt aOff_x[], const PetscScalar a[], const PetscScalar a_t[], const PetscScalar a_x[],
                      PetscReal t, const PetscReal x[], PetscInt numConstants, const PetscScalar constants[], PetscScalar f0[])
{
  PetscInt d;
  for (d = 0; d < dim; ++d) f0[0] += -4.0*PetscSqr(PETSC_PI)*PetscSinReal(2.0*PETSC_PI*x[d]);
}

static void f0_unity_u(PetscInt dim, PetscInt Nf, PetscInt NfAux,
                       const PetscInt uOff[], const PetscInt uOff_x[], const PetscScalar u[], const PetscScalar u_t[], const PetscScalar u_x[],
                       const PetscInt aOff[], const PetscInt aOff_x[], const PetscScalar a[], const PetscScalar a_t[], const PetscScalar a_x[],
                       PetscReal t, const PetscReal x[], PetscInt numConstants, const PetscScalar constants[], PetscScalar f0[])
{
  f0[0] = 1.0;
}

static void f0_identityaux_u(PetscInt dim, PetscInt Nf, PetscInt NfAux,
                             const PetscInt uOff[], const PetscInt uOff_x[], const PetscScalar u[], const PetscScalar u_t[], const PetscScalar u_x[],
                             const PetscInt aOff[], const PetscInt aOff_x[], const PetscScalar a[], const PetscScalar a_t[], const PetscScalar a_x[],
                             PetscReal t, const PetscReal x[], PetscInt numConstants, const PetscScalar constants[], PetscScalar f0[])
{
  f0[0] = a[0];
}

static void f1_u(PetscInt dim, PetscInt Nf, PetscInt NfAux,
                 const PetscInt uOff[], const PetscInt uOff_x[], const PetscScalar u[], const PetscScalar u_t[], const PetscScalar u_x[],
                 const PetscInt aOff[], const PetscInt aOff_x[], const PetscScalar a[], const PetscScalar a_t[], const PetscScalar a_x[],
                 PetscReal t, const PetscReal x[], PetscInt numConstants, const PetscScalar constants[], PetscScalar f1[])
{
  PetscInt d;
  for (d = 0; d < dim; ++d) f1[d] = u_x[d];
}

static void g3_uu(PetscInt dim, PetscInt Nf, PetscInt NfAux,
                  const PetscInt uOff[], const PetscInt uOff_x[], const PetscScalar u[], const PetscScalar u_t[], const PetscScalar u_x[],
                  const PetscInt aOff[], const PetscInt aOff_x[], const PetscScalar a[], const PetscScalar a_t[], const PetscScalar a_x[],
                  PetscReal t, PetscReal u_tShift, const PetscReal x[], PetscInt numConstants, const PetscScalar constants[], PetscScalar g3[])
{
  PetscInt d;
  for (d = 0; d < dim; ++d) g3[d*dim+d] = 1.0;
}

static PetscErrorCode ProcessOptions(MPI_Comm comm, AppCtx *options)
{
  PetscInt       n = 3;
  PetscErrorCode ierr;

  PetscFunctionBeginUser;
  options->dim      = 2;
  options->cells[0] = 1;
  options->cells[1] = 1;
  options->cells[2] = 1;
  options->simplex  = PETSC_TRUE;
<<<<<<< HEAD
  options->spectral = PETSC_FALSE;
=======
  options->adjoint  = PETSC_FALSE;
>>>>>>> a8918d07

  ierr = PetscOptionsBegin(comm, "", "Poisson Problem Options", "DMPLEX");CHKERRQ(ierr);
  ierr = PetscOptionsInt("-dim", "The topological mesh dimension", "ex13.c", options->dim, &options->dim, NULL);CHKERRQ(ierr);
  ierr = PetscOptionsIntArray("-cells", "The initial mesh division", "ex13.c", options->cells, &n, NULL);CHKERRQ(ierr);
  ierr = PetscOptionsBool("-simplex", "Simplicial (true) or tensor (false) mesh", "ex13.c", options->simplex, &options->simplex, NULL);CHKERRQ(ierr);
<<<<<<< HEAD
  ierr = PetscOptionsBool("-spectral", "Look at the spectrum along planes of the solution", "ex13.c", options->spectral, &options->spectral, NULL);CHKERRQ(ierr);
=======
  ierr = PetscOptionsBool("-adjoint", "Solve the adjoint problem", "ex13.c", options->adjoint, &options->adjoint, NULL);CHKERRQ(ierr);
>>>>>>> a8918d07
  ierr = PetscOptionsEnd();
  PetscFunctionReturn(0);
}

static PetscErrorCode CreateSpectralPlanes(DM dm, PetscInt numPlanes, const PetscInt planeDir[], const PetscReal planeCoord[], AppCtx *user)
{
  PetscSection       coordSection;
  Vec                coordinates;
  const PetscScalar *coords;
  PetscInt           dim, p, vStart, vEnd, v;
  PetscErrorCode     ierr;

  PetscFunctionBeginUser;
  ierr = DMGetCoordinateDim(dm, &dim);CHKERRQ(ierr);
  ierr = DMPlexGetDepthStratum(dm, 0, &vStart, &vEnd);CHKERRQ(ierr);
  ierr = DMGetCoordinatesLocal(dm, &coordinates);CHKERRQ(ierr);
  ierr = DMGetCoordinateSection(dm, &coordSection);CHKERRQ(ierr);
  ierr = VecGetArrayRead(coordinates, &coords);CHKERRQ(ierr);
  for (p = 0; p < numPlanes; ++p) {
    DMLabel label;
    char    name[PETSC_MAX_PATH_LEN];

    ierr = PetscSNPrintf(name, PETSC_MAX_PATH_LEN, "spectral_plane_%D", p);CHKERRQ(ierr);
    ierr = DMCreateLabel(dm, name);CHKERRQ(ierr);
    ierr = DMGetLabel(dm, name, &label);CHKERRQ(ierr);
    for (v = vStart; v < vEnd; ++v) {
      PetscInt off;

      ierr = PetscSectionGetOffset(coordSection, v, &off);CHKERRQ(ierr);
      if (PetscAbsReal(planeCoord[p] - PetscRealPart(coords[off+planeDir[p]])) < PETSC_SMALL) {
	ierr = DMLabelSetValue(label, v, 1);CHKERRQ(ierr);
      }
    }
  }
  ierr = VecRestoreArrayRead(coordinates, &coords);CHKERRQ(ierr);
  PetscFunctionReturn(0);
}

static PetscErrorCode CreateMesh(MPI_Comm comm, AppCtx *user, DM *dm)
{
  PetscErrorCode ierr;

  PetscFunctionBeginUser;
  /* Create box mesh */
  ierr = DMPlexCreateBoxMesh(comm, user->dim, user->simplex, user->cells, NULL, NULL, NULL, PETSC_TRUE, dm);CHKERRQ(ierr);
  /* Distribute mesh over processes */
  {
    DM               dmDist = NULL;
    PetscPartitioner part;

    ierr = DMPlexGetPartitioner(*dm, &part);CHKERRQ(ierr);
    ierr = PetscPartitionerSetFromOptions(part);CHKERRQ(ierr);
    ierr = DMPlexDistribute(*dm, 0, NULL, &dmDist);CHKERRQ(ierr);
    if (dmDist) {
      ierr = DMDestroy(dm);CHKERRQ(ierr);
      *dm  = dmDist;
    }
  }
  /* TODO: This should be pulled into the library */
  {
    char      convType[256];
    PetscBool flg;

    ierr = PetscOptionsBegin(comm, "", "Mesh conversion options", "DMPLEX");CHKERRQ(ierr);
    ierr = PetscOptionsFList("-dm_plex_convert_type","Convert DMPlex to another format","ex12",DMList,DMPLEX,convType,256,&flg);CHKERRQ(ierr);
    ierr = PetscOptionsEnd();
    if (flg) {
      DM dmConv;

      ierr = DMConvert(*dm,convType,&dmConv);CHKERRQ(ierr);
      if (dmConv) {
        ierr = DMDestroy(dm);CHKERRQ(ierr);
        *dm  = dmConv;
      }
    }
  }
  /* TODO: This should be pulled into the library */
  ierr = DMLocalizeCoordinates(*dm);CHKERRQ(ierr);

  ierr = PetscObjectSetName((PetscObject) *dm, "Mesh");CHKERRQ(ierr);
  ierr = DMSetApplicationContext(*dm, user);CHKERRQ(ierr);
  ierr = DMSetFromOptions(*dm);CHKERRQ(ierr);
  ierr = DMViewFromOptions(*dm, NULL, "-dm_view");CHKERRQ(ierr);
  /* TODO: Add a hierachical viewer */
  if (user->spectral) {
    PetscInt  planeDir[2]   = {0,  1};
    PetscReal planeCoord[2] = {0., 1.};

    ierr = CreateSpectralPlanes(*dm, 2, planeDir, planeCoord, user);CHKERRQ(ierr);
  }
  PetscFunctionReturn(0);
}

static PetscErrorCode SetupPrimalProblem(PetscDS prob, AppCtx *user)
{
  const PetscInt id = 1;
  PetscErrorCode ierr;

  PetscFunctionBeginUser;
  ierr = PetscDSSetResidual(prob, 0, f0_trig_u, f1_u);CHKERRQ(ierr);
  ierr = PetscDSSetJacobian(prob, 0, 0, NULL, NULL, NULL, g3_uu);CHKERRQ(ierr);
  ierr = PetscDSAddBoundary(prob, DM_BC_ESSENTIAL, "wall", "marker", 0, 0, NULL, (void (*)(void)) trig_u, 1, &id, user);CHKERRQ(ierr);
  ierr = PetscDSSetExactSolution(prob, 0, trig_u);CHKERRQ(ierr);
  PetscFunctionReturn(0);
}

static PetscErrorCode SetupAdjointProblem(PetscDS prob, AppCtx *user)
{
  const PetscInt id = 1;
  PetscErrorCode ierr;

  PetscFunctionBeginUser;
  ierr = PetscDSSetResidual(prob, 0, f0_unity_u, f1_u);CHKERRQ(ierr);
  ierr = PetscDSSetJacobian(prob, 0, 0, NULL, NULL, NULL, g3_uu);CHKERRQ(ierr);
  ierr = PetscDSAddBoundary(prob, DM_BC_ESSENTIAL, "wall", "marker", 0, 0, NULL, (void (*)(void)) zero, 1, &id, user);CHKERRQ(ierr);
  PetscFunctionReturn(0);
}

static PetscErrorCode SetupErrorProblem(PetscDS prob, AppCtx *user)
{
  PetscErrorCode ierr;

  PetscFunctionBeginUser;
  ierr = PetscDSSetObjective(prob, 0, obj_error_u);CHKERRQ(ierr);
  PetscFunctionReturn(0);
}

static PetscErrorCode SetupDiscretization(DM dm, const char name[], PetscErrorCode (*setup)(PetscDS, AppCtx *), AppCtx *user)
{
  DM             cdm = dm;
  PetscFE        fe;
  PetscDS        prob;
  char           prefix[PETSC_MAX_PATH_LEN];
  PetscErrorCode ierr;

  PetscFunctionBeginUser;
  /* Create finite element */
  ierr = PetscSNPrintf(prefix, PETSC_MAX_PATH_LEN, "%s_", name);CHKERRQ(ierr);
  ierr = PetscFECreateDefault(PetscObjectComm((PetscObject) dm), user->dim, 1, user->simplex, name ? prefix : NULL, -1, &fe);CHKERRQ(ierr);
  ierr = PetscObjectSetName((PetscObject) fe, name);CHKERRQ(ierr);
  /* Set discretization and boundary conditions for each mesh */
  ierr = DMGetDS(dm, &prob);CHKERRQ(ierr);
  ierr = PetscDSSetDiscretization(prob, 0, (PetscObject) fe);CHKERRQ(ierr);
  ierr = (*setup)(prob, user);CHKERRQ(ierr);
  while (cdm) {
    ierr = DMSetDS(cdm, prob);CHKERRQ(ierr);
    /* TODO: Check whether the boundary of coarse meshes is marked */
    ierr = DMGetCoarseDM(cdm, &cdm);CHKERRQ(ierr);
  }
  ierr = PetscFEDestroy(&fe);CHKERRQ(ierr);
  PetscFunctionReturn(0);
}

static PetscErrorCode ComputeSpectral(DM dm, Vec u, PetscInt numPlanes, const PetscInt planeDir[], const PetscReal planeCoord[], AppCtx *user)
{
  MPI_Comm           comm;
  PetscSection       coordSection, section;
  Vec                coordinates, uloc;
  const PetscScalar *coords, *array;
  PetscInt           p;
  PetscMPIInt        size, rank;
  PetscErrorCode     ierr;

  PetscFunctionBeginUser;
  ierr = PetscObjectGetComm((PetscObject) dm, &comm);CHKERRQ(ierr);
  ierr = MPI_Comm_size(comm, &size);CHKERRQ(ierr);
  ierr = MPI_Comm_rank(comm, &rank);CHKERRQ(ierr);
  ierr = DMGetLocalVector(dm, &uloc);CHKERRQ(ierr);
  ierr = DMGlobalToLocalBegin(dm, u, INSERT_VALUES, uloc);CHKERRQ(ierr);
  ierr = DMGlobalToLocalEnd(dm, u, INSERT_VALUES, uloc);CHKERRQ(ierr);
  ierr = DMPlexInsertBoundaryValues(dm, PETSC_TRUE, uloc, 0.0, NULL, NULL, NULL);CHKERRQ(ierr);
  ierr = VecViewFromOptions(uloc, NULL, "-sol_view");CHKERRQ(ierr);
  ierr = DMGetDefaultSection(dm, &section);CHKERRQ(ierr);
  ierr = VecGetArrayRead(uloc, &array);CHKERRQ(ierr);
  ierr = DMGetCoordinatesLocal(dm, &coordinates);CHKERRQ(ierr);
  ierr = DMGetCoordinateSection(dm, &coordSection);CHKERRQ(ierr);
  ierr = VecGetArrayRead(coordinates, &coords);CHKERRQ(ierr);
  for (p = 0; p < numPlanes; ++p) {
    DMLabel         label;
    char            name[PETSC_MAX_PATH_LEN];
    Mat             F;
    Vec             x, y;
    IS              stratum;
    PetscReal      *ray, *gray;
    PetscScalar    *rvals, *svals, *gsvals;
    PetscInt       *perm, *nperm;
    PetscInt        n, N, i, j, off, offu;
    const PetscInt *points;

    ierr = PetscSNPrintf(name, PETSC_MAX_PATH_LEN, "spectral_plane_%D", p);CHKERRQ(ierr);
    ierr = DMGetLabel(dm, name, &label);CHKERRQ(ierr);
    ierr = DMLabelGetStratumIS(label, 1, &stratum);CHKERRQ(ierr);
    ierr = ISGetLocalSize(stratum, &n);CHKERRQ(ierr);
    ierr = ISGetIndices(stratum, &points);CHKERRQ(ierr);
    ierr = PetscMalloc2(n, &ray, n, &svals);CHKERRQ(ierr);
    for (i = 0; i < n; ++i) {
      ierr = PetscSectionGetOffset(coordSection, points[i], &off);CHKERRQ(ierr);
      ierr = PetscSectionGetOffset(section, points[i], &offu);CHKERRQ(ierr);
      ray[i]   = PetscRealPart(coords[off+((planeDir[p]+1)%2)]);
      svals[i] = array[offu];
    }
    /* Gather the ray data to proc 0 */
    if (size > 1) {
      PetscInt *cnt, *displs, p;

      ierr = PetscCalloc2(size, &cnt, size, &displs);CHKERRQ(ierr);
      ierr = MPI_Gather(&n, 1, MPIU_INT, cnt, 1, MPIU_INT, 0, comm);CHKERRQ(ierr);
      for (p = 1; p < size; ++p) displs[p] = displs[p-1] + cnt[p-1];
      N = displs[size-1] + cnt[size-1];
      ierr = PetscMalloc2(N, &gray, N, &gsvals);CHKERRQ(ierr);
      ierr = MPI_Gatherv(ray, n, MPIU_REAL, gray, cnt, displs, MPIU_REAL, 0, comm);CHKERRQ(ierr);
      ierr = MPI_Gatherv(svals, n, MPIU_SCALAR, gsvals, cnt, displs, MPIU_SCALAR, 0, comm);CHKERRQ(ierr);
      ierr = PetscFree2(cnt, displs);CHKERRQ(ierr);
    } else {
      N      = n;
      gray   = ray;
      gsvals = svals;
    }
    if (!rank) {
      /* Sort point along ray */
      ierr = PetscMalloc2(N, &perm, N, &nperm);CHKERRQ(ierr);
      for (i = 0; i < N; ++i) {perm[i] = i;}
      ierr = PetscSortRealWithPermutation(N, gray, perm);CHKERRQ(ierr);
      /* Count duplicates and squish mapping */
      nperm[0] = perm[0];
      for (i = 1, j = 1; i < N; ++i) {
        if (PetscAbsReal(gray[perm[i]] - gray[perm[i-1]]) > PETSC_SMALL) nperm[j++] = perm[i];
      }
      /* Create FFT structs */
      ierr = MatCreateFFT(PETSC_COMM_SELF, 1, &j, MATFFTW, &F);CHKERRQ(ierr);
      ierr = MatCreateVecs(F, &x, &y);CHKERRQ(ierr);
      ierr = PetscObjectSetName((PetscObject) y, name);CHKERRQ(ierr);
      ierr = VecGetArray(x, &rvals);CHKERRQ(ierr);
      for (i = 0, j = 0; i < N; ++i) {
        if (i > 0 && PetscAbsReal(gray[perm[i]] - gray[perm[i-1]]) < PETSC_SMALL) continue;
        rvals[j] = gsvals[nperm[j]];
        ++j;
      }
      ierr = PetscFree2(perm, nperm);CHKERRQ(ierr);
      if (size > 1) {ierr = PetscFree2(gray, gsvals);CHKERRQ(ierr);}
      ierr = VecRestoreArray(x, &rvals);CHKERRQ(ierr);
      /* Do FFT along the ray */
      ierr = MatMult(F, x, y);CHKERRQ(ierr);
      /* Chop FFT */
      ierr = VecChop(y, PETSC_SMALL);CHKERRQ(ierr);
      ierr = VecViewFromOptions(x, NULL, "-real_view");CHKERRQ(ierr);
      ierr = VecViewFromOptions(y, NULL, "-fft_view");CHKERRQ(ierr);
      ierr = VecDestroy(&x);CHKERRQ(ierr);
      ierr = VecDestroy(&y);CHKERRQ(ierr);
      ierr = MatDestroy(&F);CHKERRQ(ierr);
    }
    ierr = ISRestoreIndices(stratum, &points);CHKERRQ(ierr);
    ierr = ISDestroy(&stratum);CHKERRQ(ierr);
    ierr = PetscFree2(ray, svals);CHKERRQ(ierr);
  }
  ierr = VecRestoreArrayRead(coordinates, &coords);CHKERRQ(ierr);
  ierr = VecRestoreArrayRead(uloc, &array);CHKERRQ(ierr);
  ierr = DMRestoreLocalVector(dm, &uloc);CHKERRQ(ierr);
  PetscFunctionReturn(0);
}

int main(int argc, char **argv)
{
  DM             dm;   /* Problem specification */
  SNES           snes; /* Nonlinear solver */
  Vec            u;    /* Solutions */
  AppCtx         user; /* User-defined work context */
  PetscErrorCode ierr;

  ierr = PetscInitialize(&argc, &argv, NULL,help);if (ierr) return ierr;
  ierr = ProcessOptions(PETSC_COMM_WORLD, &user);CHKERRQ(ierr);
  /* Primal system */
  ierr = SNESCreate(PETSC_COMM_WORLD, &snes);CHKERRQ(ierr);
  ierr = CreateMesh(PETSC_COMM_WORLD, &user, &dm);CHKERRQ(ierr);
  ierr = SNESSetDM(snes, dm);CHKERRQ(ierr);
  ierr = SetupDiscretization(dm, "potential", SetupPrimalProblem, &user);CHKERRQ(ierr);
  ierr = DMCreateGlobalVector(dm, &u);CHKERRQ(ierr);
  ierr = VecSet(u, 0.0);CHKERRQ(ierr);
  ierr = PetscObjectSetName((PetscObject) u, "potential");CHKERRQ(ierr);
  ierr = DMPlexSetSNESLocalFEM(dm, &user, &user, &user);CHKERRQ(ierr);
  ierr = SNESSetFromOptions(snes);CHKERRQ(ierr);
  ierr = SNESSolve(snes, NULL, u);CHKERRQ(ierr);
<<<<<<< HEAD
  if (user.spectral) {
    PetscInt  planeDir[2]   = {0,  1};
    PetscReal planeCoord[2] = {0., 1.};

    ierr = ComputeSpectral(dm, u, 2, planeDir, planeCoord, &user);CHKERRQ(ierr);
  }
=======
  ierr = SNESGetSolution(snes, &u);CHKERRQ(ierr);
  ierr = VecViewFromOptions(u, NULL, "-potential_view");CHKERRQ(ierr);
  /* Adjoint system */
  if (user.adjoint) {
    DM   dmAdj;
    SNES snesAdj;
    Vec  uAdj;

    ierr = SNESCreate(PETSC_COMM_WORLD, &snesAdj);CHKERRQ(ierr);
    ierr = PetscObjectSetOptionsPrefix((PetscObject) snesAdj, "adjoint_");CHKERRQ(ierr);
    ierr = DMClone(dm, &dmAdj);CHKERRQ(ierr);
    ierr = SNESSetDM(snesAdj, dmAdj);CHKERRQ(ierr);
    ierr = SetupDiscretization(dmAdj, "adjoint", SetupAdjointProblem, &user);CHKERRQ(ierr);
    ierr = DMCreateGlobalVector(dmAdj, &uAdj);CHKERRQ(ierr);
    ierr = VecSet(uAdj, 0.0);CHKERRQ(ierr);
    ierr = PetscObjectSetName((PetscObject) uAdj, "adjoint");CHKERRQ(ierr);
    ierr = DMPlexSetSNESLocalFEM(dmAdj, &user, &user, &user);CHKERRQ(ierr);
    ierr = SNESSetFromOptions(snesAdj);CHKERRQ(ierr);
    ierr = SNESSolve(snesAdj, NULL, uAdj);CHKERRQ(ierr);
    ierr = SNESGetSolution(snesAdj, &uAdj);CHKERRQ(ierr);
    ierr = VecViewFromOptions(uAdj, NULL, "-adjoint_view");CHKERRQ(ierr);
    /* Error representation */
    {
      DM        dmErr, dmErrAux, dms[2];
      Vec       errorEst, errorL2, uErr, uErrLoc, uAdjLoc, uAdjProj;
      IS       *subis;
      PetscReal errorEstTot, errorL2Norm, errorL2Tot;
      PetscInt  N, i;
      PetscErrorCode (*funcs[1])(PetscInt, PetscReal, const PetscReal [], PetscInt, PetscScalar *, void *) = {trig_u};
      void (*identity[1])(PetscInt, PetscInt, PetscInt,
                          const PetscInt[], const PetscInt[], const PetscScalar[], const PetscScalar[], const PetscScalar[],
                          const PetscInt[], const PetscInt[], const PetscScalar[], const PetscScalar[], const PetscScalar[],
                          PetscReal, const PetscReal[], PetscInt, const PetscScalar[], PetscScalar[]) = {f0_identityaux_u};
      void            *ctxs[1] = {0};

      ctxs[0] = &user;
      ierr = DMClone(dm, &dmErr);CHKERRQ(ierr);
      ierr = SetupDiscretization(dmErr, "error", SetupErrorProblem, &user);CHKERRQ(ierr);
      ierr = DMGetGlobalVector(dmErr, &errorEst);CHKERRQ(ierr);
      ierr = DMGetGlobalVector(dmErr, &errorL2);CHKERRQ(ierr);
      /*   Compute auxiliary data (solution and projection of adjoint solution) */
      ierr = DMGetLocalVector(dmAdj, &uAdjLoc);CHKERRQ(ierr);
      ierr = DMGlobalToLocalBegin(dmAdj, uAdj, INSERT_VALUES, uAdjLoc);CHKERRQ(ierr);
      ierr = DMGlobalToLocalEnd(dmAdj, uAdj, INSERT_VALUES, uAdjLoc);CHKERRQ(ierr);
      ierr = DMGetGlobalVector(dm, &uAdjProj);CHKERRQ(ierr);
      ierr = PetscObjectCompose((PetscObject) dm, "dmAux", (PetscObject) dmAdj);CHKERRQ(ierr);
      ierr = PetscObjectCompose((PetscObject) dm, "A", (PetscObject) uAdjLoc);CHKERRQ(ierr);
      ierr = DMProjectField(dm, 0.0, u, identity, INSERT_VALUES, uAdjProj);CHKERRQ(ierr);
      ierr = PetscObjectCompose((PetscObject) dm, "dmAux", NULL);CHKERRQ(ierr);
      ierr = PetscObjectCompose((PetscObject) dm, "A", NULL);CHKERRQ(ierr);
      ierr = DMRestoreLocalVector(dmAdj, &uAdjLoc);CHKERRQ(ierr);
      /*   Attach auxiliary data */
      dms[0] = dm; dms[1] = dm;
      ierr = DMCreateSuperDM(dms, 2, &subis, &dmErrAux);CHKERRQ(ierr);
      if (0) {
        PetscSection sec;

        ierr = DMGetDefaultSection(dms[0], &sec);CHKERRQ(ierr);
        ierr = PetscSectionView(sec, PETSC_VIEWER_STDOUT_WORLD);CHKERRQ(ierr);
        ierr = DMGetDefaultSection(dms[1], &sec);CHKERRQ(ierr);
        ierr = PetscSectionView(sec, PETSC_VIEWER_STDOUT_WORLD);CHKERRQ(ierr);
        ierr = DMGetDefaultSection(dmErrAux, &sec);CHKERRQ(ierr);
        ierr = PetscSectionView(sec, PETSC_VIEWER_STDOUT_WORLD);CHKERRQ(ierr);
      }
      ierr = DMViewFromOptions(dmErrAux, NULL, "-dm_err_view");CHKERRQ(ierr);
      ierr = ISViewFromOptions(subis[0], NULL, "-super_is_view");CHKERRQ(ierr);
      ierr = ISViewFromOptions(subis[1], NULL, "-super_is_view");CHKERRQ(ierr);
      ierr = DMGetGlobalVector(dmErrAux, &uErr);CHKERRQ(ierr);
      ierr = VecViewFromOptions(u, NULL, "-map_vec_view");CHKERRQ(ierr);
      ierr = VecViewFromOptions(uAdjProj, NULL, "-map_vec_view");CHKERRQ(ierr);
      ierr = VecViewFromOptions(uErr, NULL, "-map_vec_view");CHKERRQ(ierr);
      ierr = VecISCopy(uErr, subis[0], SCATTER_FORWARD, u);CHKERRQ(ierr);
      ierr = VecISCopy(uErr, subis[1], SCATTER_FORWARD, uAdjProj);CHKERRQ(ierr);
      ierr = DMRestoreGlobalVector(dm, &uAdjProj);CHKERRQ(ierr);
      for (i = 0; i < 2; ++i) {ierr = ISDestroy(&subis[i]);CHKERRQ(ierr);}
      ierr = PetscFree(subis);CHKERRQ(ierr);
      ierr = DMGetLocalVector(dmErrAux, &uErrLoc);CHKERRQ(ierr);
      ierr = DMGlobalToLocalBegin(dm, uErr, INSERT_VALUES, uErrLoc);CHKERRQ(ierr);
      ierr = DMGlobalToLocalEnd(dm, uErr, INSERT_VALUES, uErrLoc);CHKERRQ(ierr);
      ierr = DMRestoreGlobalVector(dmErrAux, &uErr);CHKERRQ(ierr);
      ierr = PetscObjectCompose((PetscObject) dmErr, "dmAux", (PetscObject) dmErrAux);CHKERRQ(ierr);
      ierr = PetscObjectCompose((PetscObject) dmErr, "A", (PetscObject) uErrLoc);CHKERRQ(ierr);
      /*   Compute cellwise error estimate */
      ierr = VecSet(errorEst, 0.0);CHKERRQ(ierr);
      ierr = DMPlexComputeCellwiseIntegralFEM(dmErr, uAdj, errorEst, &user);CHKERRQ(ierr);
      ierr = PetscObjectCompose((PetscObject) dmErr, "dmAux", NULL);CHKERRQ(ierr);
      ierr = PetscObjectCompose((PetscObject) dmErr, "A", NULL);CHKERRQ(ierr);
      ierr = DMRestoreLocalVector(dmErrAux, &uErrLoc);CHKERRQ(ierr);
      ierr = DMDestroy(&dmErrAux);CHKERRQ(ierr);
      /*   Plot cellwise error vector */
      ierr = VecViewFromOptions(errorEst, NULL, "-error_view");CHKERRQ(ierr);
      /*   Compute ratio of estimate (sum over cells) with actual L_2 error */
      ierr = DMComputeL2Diff(dm, 0.0, funcs, ctxs, u, &errorL2Norm);CHKERRQ(ierr);
      ierr = DMPlexComputeL2DiffVec(dm, 0.0, funcs, ctxs, u, errorL2);CHKERRQ(ierr);
      ierr = VecViewFromOptions(errorL2, NULL, "-l2_error_view");CHKERRQ(ierr);
      ierr = VecNorm(errorL2,  NORM_INFINITY, &errorL2Tot);CHKERRQ(ierr);
      ierr = VecNorm(errorEst, NORM_INFINITY, &errorEstTot);CHKERRQ(ierr);
      ierr = VecGetSize(errorEst, &N);CHKERRQ(ierr);
      ierr = VecPointwiseDivide(errorEst, errorEst, errorL2);CHKERRQ(ierr);
      ierr = PetscObjectSetName((PetscObject) errorEst, "Error ratio");CHKERRQ(ierr);
      ierr = VecViewFromOptions(errorEst, NULL, "-error_ratio_view");CHKERRQ(ierr);
      ierr = PetscPrintf(PETSC_COMM_WORLD, "N: %D L2 error: %g Error Ratio: %g/%g = %g\n", N, (double) errorL2Norm, (double) errorEstTot, (double) PetscSqrtReal(errorL2Tot), (double) errorEstTot/PetscSqrtReal(errorL2Tot));CHKERRQ(ierr);
      ierr = DMRestoreGlobalVector(dmErr, &errorEst);CHKERRQ(ierr);
      ierr = DMRestoreGlobalVector(dmErr, &errorL2);CHKERRQ(ierr);
      ierr = DMDestroy(&dmErr);CHKERRQ(ierr);
    }
    ierr = DMDestroy(&dmAdj);CHKERRQ(ierr);
    ierr = VecDestroy(&uAdj);CHKERRQ(ierr);
    ierr = SNESDestroy(&snesAdj);CHKERRQ(ierr);
  }
  /* Cleanup */
>>>>>>> a8918d07
  ierr = VecDestroy(&u);CHKERRQ(ierr);
  ierr = SNESDestroy(&snes);CHKERRQ(ierr);
  ierr = DMDestroy(&dm);CHKERRQ(ierr);
  ierr = PetscFinalize();
  return ierr;
}

/*TEST

  test:
    suffix: 2d_p1_0
    requires: triangle
    args: -potential_petscspace_order 1 -dm_refine 2 -num_refine 3 -snes_convergence_estimate
  test:
    suffix: 2d_p2_0
    requires: triangle
    args: -potential_petscspace_order 2 -dm_refine 2 -num_refine 3 -snes_convergence_estimate
  test:
    suffix: 2d_p3_0
    requires: triangle
    args: -potential_petscspace_order 3 -dm_refine 2 -num_refine 3 -snes_convergence_estimate
  test:
    suffix: 2d_q1_0
    args: -simplex 0 -potential_petscspace_order 1 -dm_refine 2 -num_refine 3 -snes_convergence_estimate
  test:
    suffix: 2d_q2_0
    args: -simplex 0 -potential_petscspace_order 2 -dm_refine 2 -num_refine 3 -snes_convergence_estimate
  test:
    suffix: 2d_q3_0
    args: -simplex 0 -potential_petscspace_order 3 -dm_refine 2 -num_refine 3 -snes_convergence_estimate
  test:
    suffix: 3d_p1_0
    requires: ctetgen
    args: -dim 3 -potential_petscspace_order 1 -num_refine 3 -snes_convergence_estimate
  test:
    suffix: 3d_p2_0
    requires: ctetgen
    args: -dim 3 -potential_petscspace_order 2 -num_refine 3 -snes_convergence_estimate
  test:
    suffix: 3d_p3_0
    requires: ctetgen
    args: -dim 3 -potential_petscspace_order 3 -dm_refine 1 -num_refine 3 -snes_convergence_estimate
  test:
    suffix: 3d_q1_0
    args: -dim 3 -simplex 0 -potential_petscspace_order 1 -dm_refine 1 -num_refine 3 -snes_convergence_estimate
  test:
    suffix: 3d_q2_0
    args: -dim 3 -simplex 0 -potential_petscspace_order 2 -dm_refine 2 -num_refine 2 -snes_convergence_estimate
  test:
    suffix: 3d_q3_0
<<<<<<< HEAD
    args: -dim 3 -simplex 0 -petscspace_order 3 -dm_refine 1 -num_refine 3 -snes_convergence_estimate
  test:
    suffix: 2d_p1_spectral_0
    args: -petscspace_order 1 -dm_refine 6 -spectral -fft_view
  test:
    suffix: 2d_p1_spectral_1
    nsize: 2
    args: -petscspace_order 1 -dm_refine 2 -spectral -fft_view
=======
    args: -dim 3 -simplex 0 -potential_petscspace_order 3 -num_refine 2 -snes_convergence_estimate
  test:
    suffix: 2d_p1_adj_0
    requires: triangle
    args: -potential_petscspace_order 1 -dm_refine 2 -adjoint -adjoint_petscspace_order 1 -error_petscspace_order 0
>>>>>>> a8918d07

TEST*/<|MERGE_RESOLUTION|>--- conflicted
+++ resolved
@@ -95,21 +95,15 @@
   options->cells[1] = 1;
   options->cells[2] = 1;
   options->simplex  = PETSC_TRUE;
-<<<<<<< HEAD
   options->spectral = PETSC_FALSE;
-=======
   options->adjoint  = PETSC_FALSE;
->>>>>>> a8918d07
 
   ierr = PetscOptionsBegin(comm, "", "Poisson Problem Options", "DMPLEX");CHKERRQ(ierr);
   ierr = PetscOptionsInt("-dim", "The topological mesh dimension", "ex13.c", options->dim, &options->dim, NULL);CHKERRQ(ierr);
   ierr = PetscOptionsIntArray("-cells", "The initial mesh division", "ex13.c", options->cells, &n, NULL);CHKERRQ(ierr);
   ierr = PetscOptionsBool("-simplex", "Simplicial (true) or tensor (false) mesh", "ex13.c", options->simplex, &options->simplex, NULL);CHKERRQ(ierr);
-<<<<<<< HEAD
   ierr = PetscOptionsBool("-spectral", "Look at the spectrum along planes of the solution", "ex13.c", options->spectral, &options->spectral, NULL);CHKERRQ(ierr);
-=======
   ierr = PetscOptionsBool("-adjoint", "Solve the adjoint problem", "ex13.c", options->adjoint, &options->adjoint, NULL);CHKERRQ(ierr);
->>>>>>> a8918d07
   ierr = PetscOptionsEnd();
   PetscFunctionReturn(0);
 }
@@ -392,16 +386,14 @@
   ierr = DMPlexSetSNESLocalFEM(dm, &user, &user, &user);CHKERRQ(ierr);
   ierr = SNESSetFromOptions(snes);CHKERRQ(ierr);
   ierr = SNESSolve(snes, NULL, u);CHKERRQ(ierr);
-<<<<<<< HEAD
+  ierr = SNESGetSolution(snes, &u);CHKERRQ(ierr);
+  ierr = VecViewFromOptions(u, NULL, "-potential_view");CHKERRQ(ierr);
   if (user.spectral) {
     PetscInt  planeDir[2]   = {0,  1};
     PetscReal planeCoord[2] = {0., 1.};
 
     ierr = ComputeSpectral(dm, u, 2, planeDir, planeCoord, &user);CHKERRQ(ierr);
   }
-=======
-  ierr = SNESGetSolution(snes, &u);CHKERRQ(ierr);
-  ierr = VecViewFromOptions(u, NULL, "-potential_view");CHKERRQ(ierr);
   /* Adjoint system */
   if (user.adjoint) {
     DM   dmAdj;
@@ -511,7 +503,6 @@
     ierr = SNESDestroy(&snesAdj);CHKERRQ(ierr);
   }
   /* Cleanup */
->>>>>>> a8918d07
   ierr = VecDestroy(&u);CHKERRQ(ierr);
   ierr = SNESDestroy(&snes);CHKERRQ(ierr);
   ierr = DMDestroy(&dm);CHKERRQ(ierr);
@@ -562,21 +553,19 @@
     args: -dim 3 -simplex 0 -potential_petscspace_order 2 -dm_refine 2 -num_refine 2 -snes_convergence_estimate
   test:
     suffix: 3d_q3_0
-<<<<<<< HEAD
-    args: -dim 3 -simplex 0 -petscspace_order 3 -dm_refine 1 -num_refine 3 -snes_convergence_estimate
+    args: -dim 3 -simplex 0 -potential_petscspace_order 3 -num_refine 2 -snes_convergence_estimate
   test:
     suffix: 2d_p1_spectral_0
-    args: -petscspace_order 1 -dm_refine 6 -spectral -fft_view
+    requires: fftw
+    args: -potential_petscspace_order 1 -dm_refine 6 -spectral -fft_view
   test:
     suffix: 2d_p1_spectral_1
+    requires: fftw
     nsize: 2
-    args: -petscspace_order 1 -dm_refine 2 -spectral -fft_view
-=======
-    args: -dim 3 -simplex 0 -potential_petscspace_order 3 -num_refine 2 -snes_convergence_estimate
+    args: -potential_petscspace_order 1 -dm_refine 2 -spectral -fft_view
   test:
     suffix: 2d_p1_adj_0
     requires: triangle
     args: -potential_petscspace_order 1 -dm_refine 2 -adjoint -adjoint_petscspace_order 1 -error_petscspace_order 0
->>>>>>> a8918d07
 
 TEST*/