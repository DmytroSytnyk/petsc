static char help[] = "Poisson Problem in 2d and 3d with finite elements.\n\
We solve the Poisson problem in a rectangular\n\
domain, using a parallel unstructured mesh (DMPLEX) to discretize it.\n\
This example supports automatic convergence estimation\n\
and eventually adaptivity.\n\n\n";

#include <petscdmplex.h>
#include <petscsnes.h>
#include <petscds.h>
#include <petscconvest.h>

typedef struct {
  /* Domain and mesh definition */
  PetscInt  dim;               /* The topological mesh dimension */
  PetscBool simplex;           /* Simplicial mesh */
  PetscInt  cells[3];          /* The initial domain division */
  PetscBool adjoint;           /* Solve the adjoint problem */
} AppCtx;

static PetscErrorCode zero(PetscInt dim, PetscReal time, const PetscReal x[], PetscInt Nc, PetscScalar *u, void *ctx)
{
  *u = 0.0;
  return 0;
}

static PetscErrorCode trig_u(PetscInt dim, PetscReal time, const PetscReal x[], PetscInt Nc, PetscScalar *u, void *ctx)
{
  PetscInt d;
  *u = 0.0;
  for (d = 0; d < dim; ++d) *u += PetscSinReal(2.0*PETSC_PI*x[d]);
  return 0;
}

/* Compute integral of (residual of solution)*(adjoint solution - projection of adjoint solution) */
static void obj_error_u(PetscInt dim, PetscInt Nf, PetscInt NfAux,
                        const PetscInt uOff[], const PetscInt uOff_x[], const PetscScalar u[], const PetscScalar u_t[], const PetscScalar u_x[],
                        const PetscInt aOff[], const PetscInt aOff_x[], const PetscScalar a[], const PetscScalar a_t[], const PetscScalar a_x[],
                        PetscReal t, const PetscReal x[], PetscInt numConstants, const PetscScalar constants[], PetscScalar obj[])
{
  obj[0] = a[aOff[0]]*(u[0] - a[aOff[1]]);
}

static void f0_trig_u(PetscInt dim, PetscInt Nf, PetscInt NfAux,
                      const PetscInt uOff[], const PetscInt uOff_x[], const PetscScalar u[], const PetscScalar u_t[], const PetscScalar u_x[],
                      const PetscInt aOff[], const PetscInt aOff_x[], const PetscScalar a[], const PetscScalar a_t[], const PetscScalar a_x[],
                      PetscReal t, const PetscReal x[], PetscInt numConstants, const PetscScalar constants[], PetscScalar f0[])
{
  PetscInt d;
  for (d = 0; d < dim; ++d) f0[0] += -4.0*PetscSqr(PETSC_PI)*PetscSinReal(2.0*PETSC_PI*x[d]);
}

static void f0_unity_u(PetscInt dim, PetscInt Nf, PetscInt NfAux,
                       const PetscInt uOff[], const PetscInt uOff_x[], const PetscScalar u[], const PetscScalar u_t[], const PetscScalar u_x[],
                       const PetscInt aOff[], const PetscInt aOff_x[], const PetscScalar a[], const PetscScalar a_t[], const PetscScalar a_x[],
                       PetscReal t, const PetscReal x[], PetscInt numConstants, const PetscScalar constants[], PetscScalar f0[])
{
  f0[0] = 1.0;
}

static void f0_identityaux_u(PetscInt dim, PetscInt Nf, PetscInt NfAux,
                             const PetscInt uOff[], const PetscInt uOff_x[], const PetscScalar u[], const PetscScalar u_t[], const PetscScalar u_x[],
                             const PetscInt aOff[], const PetscInt aOff_x[], const PetscScalar a[], const PetscScalar a_t[], const PetscScalar a_x[],
                             PetscReal t, const PetscReal x[], PetscInt numConstants, const PetscScalar constants[], PetscScalar f0[])
{
  f0[0] = a[0];
}

static void f1_u(PetscInt dim, PetscInt Nf, PetscInt NfAux,
                 const PetscInt uOff[], const PetscInt uOff_x[], const PetscScalar u[], const PetscScalar u_t[], const PetscScalar u_x[],
                 const PetscInt aOff[], const PetscInt aOff_x[], const PetscScalar a[], const PetscScalar a_t[], const PetscScalar a_x[],
                 PetscReal t, const PetscReal x[], PetscInt numConstants, const PetscScalar constants[], PetscScalar f1[])
{
  PetscInt d;
  for (d = 0; d < dim; ++d) f1[d] = u_x[d];
}

static void g3_uu(PetscInt dim, PetscInt Nf, PetscInt NfAux,
                  const PetscInt uOff[], const PetscInt uOff_x[], const PetscScalar u[], const PetscScalar u_t[], const PetscScalar u_x[],
                  const PetscInt aOff[], const PetscInt aOff_x[], const PetscScalar a[], const PetscScalar a_t[], const PetscScalar a_x[],
                  PetscReal t, PetscReal u_tShift, const PetscReal x[], PetscInt numConstants, const PetscScalar constants[], PetscScalar g3[])
{
  PetscInt d;
  for (d = 0; d < dim; ++d) g3[d*dim+d] = 1.0;
}

static PetscErrorCode ProcessOptions(MPI_Comm comm, AppCtx *options)
{
  PetscInt       n = 3;
  PetscErrorCode ierr;

  PetscFunctionBeginUser;
  options->dim      = 2;
  options->cells[0] = 1;
  options->cells[1] = 1;
  options->cells[2] = 1;
  options->simplex  = PETSC_TRUE;
  options->adjoint  = PETSC_FALSE;

  ierr = PetscOptionsBegin(comm, "", "Poisson Problem Options", "DMPLEX");CHKERRQ(ierr);
  ierr = PetscOptionsInt("-dim", "The topological mesh dimension", "ex13.c", options->dim, &options->dim, NULL);CHKERRQ(ierr);
  ierr = PetscOptionsIntArray("-cells", "The initial mesh division", "ex13.c", options->cells, &n, NULL);CHKERRQ(ierr);
  ierr = PetscOptionsBool("-simplex", "Simplicial (true) or tensor (false) mesh", "ex13.c", options->simplex, &options->simplex, NULL);CHKERRQ(ierr);
  ierr = PetscOptionsBool("-adjoint", "Solve the adjoint problem", "ex13.c", options->adjoint, &options->adjoint, NULL);CHKERRQ(ierr);
  ierr = PetscOptionsEnd();
  PetscFunctionReturn(0);
}

static PetscErrorCode CreateMesh(MPI_Comm comm, AppCtx *user, DM *dm)
{
  PetscErrorCode ierr;

  PetscFunctionBeginUser;
  /* Create box mesh */
  ierr = DMPlexCreateBoxMesh(comm, user->dim, user->simplex, user->cells, NULL, NULL, NULL, PETSC_TRUE, dm);CHKERRQ(ierr);
  /* Distribute mesh over processes */
  {
    DM               dmDist = NULL;
    PetscPartitioner part;

    ierr = DMPlexGetPartitioner(*dm, &part);CHKERRQ(ierr);
    ierr = PetscPartitionerSetFromOptions(part);CHKERRQ(ierr);
    ierr = DMPlexDistribute(*dm, 0, NULL, &dmDist);CHKERRQ(ierr);
    if (dmDist) {
      ierr = DMDestroy(dm);CHKERRQ(ierr);
      *dm  = dmDist;
    }
  }
  /* TODO: This should be pulled into the library */
  {
    char      convType[256];
    PetscBool flg;

    ierr = PetscOptionsBegin(comm, "", "Mesh conversion options", "DMPLEX");CHKERRQ(ierr);
    ierr = PetscOptionsFList("-dm_plex_convert_type","Convert DMPlex to another format","ex12",DMList,DMPLEX,convType,256,&flg);CHKERRQ(ierr);
    ierr = PetscOptionsEnd();
    if (flg) {
      DM dmConv;

      ierr = DMConvert(*dm,convType,&dmConv);CHKERRQ(ierr);
      if (dmConv) {
        ierr = DMDestroy(dm);CHKERRQ(ierr);
        *dm  = dmConv;
      }
    }
  }
  /* TODO: This should be pulled into the library */
  ierr = DMLocalizeCoordinates(*dm);CHKERRQ(ierr);

  ierr = PetscObjectSetName((PetscObject) *dm, "Mesh");CHKERRQ(ierr);
  ierr = DMSetApplicationContext(*dm, user);CHKERRQ(ierr);
  ierr = DMSetFromOptions(*dm);CHKERRQ(ierr);
  ierr = DMViewFromOptions(*dm, NULL, "-dm_view");CHKERRQ(ierr);
  /* TODO: Add a hierachical viewer */
  PetscFunctionReturn(0);
}

static PetscErrorCode SetupPrimalProblem(PetscDS prob, AppCtx *user)
{
  const PetscInt id = 1;
  PetscErrorCode ierr;

  PetscFunctionBeginUser;
  ierr = PetscDSSetResidual(prob, 0, f0_trig_u, f1_u);CHKERRQ(ierr);
  ierr = PetscDSSetJacobian(prob, 0, 0, NULL, NULL, NULL, g3_uu);CHKERRQ(ierr);
  ierr = PetscDSAddBoundary(prob, DM_BC_ESSENTIAL, "wall", "marker", 0, 0, NULL, (void (*)(void)) trig_u, 1, &id, user);CHKERRQ(ierr);
  ierr = PetscDSSetExactSolution(prob, 0, trig_u);CHKERRQ(ierr);
  PetscFunctionReturn(0);
}

static PetscErrorCode SetupAdjointProblem(PetscDS prob, AppCtx *user)
{
  const PetscInt id = 1;
  PetscErrorCode ierr;

  PetscFunctionBeginUser;
  ierr = PetscDSSetResidual(prob, 0, f0_unity_u, f1_u);CHKERRQ(ierr);
  ierr = PetscDSSetJacobian(prob, 0, 0, NULL, NULL, NULL, g3_uu);CHKERRQ(ierr);
  ierr = PetscDSAddBoundary(prob, DM_BC_ESSENTIAL, "wall", "marker", 0, 0, NULL, (void (*)(void)) zero, 1, &id, user);CHKERRQ(ierr);
  PetscFunctionReturn(0);
}

static PetscErrorCode SetupErrorProblem(PetscDS prob, AppCtx *user)
{
  PetscErrorCode ierr;

  PetscFunctionBeginUser;
  ierr = PetscDSSetObjective(prob, 0, obj_error_u);CHKERRQ(ierr);
  PetscFunctionReturn(0);
}

static PetscErrorCode SetupDiscretization(DM dm, const char name[], PetscErrorCode (*setup)(PetscDS, AppCtx *), AppCtx *user)
{
  DM             cdm = dm;
  PetscFE        fe;
  PetscDS        prob;
  char           prefix[PETSC_MAX_PATH_LEN];
  PetscErrorCode ierr;

  PetscFunctionBeginUser;
  /* Create finite element */
  ierr = PetscSNPrintf(prefix, PETSC_MAX_PATH_LEN, "%s_", name);CHKERRQ(ierr);
  ierr = PetscFECreateDefault(dm, user->dim, 1, user->simplex, name ? prefix : NULL, -1, &fe);CHKERRQ(ierr);
  ierr = PetscObjectSetName((PetscObject) fe, name);CHKERRQ(ierr);
  /* Set discretization and boundary conditions for each mesh */
  ierr = DMGetDS(dm, &prob);CHKERRQ(ierr);
  ierr = PetscDSSetDiscretization(prob, 0, (PetscObject) fe);CHKERRQ(ierr);
  ierr = (*setup)(prob, user);CHKERRQ(ierr);
  while (cdm) {
    ierr = DMSetDS(cdm, prob);CHKERRQ(ierr);
    /* TODO: Check whether the boundary of coarse meshes is marked */
    ierr = DMGetCoarseDM(cdm, &cdm);CHKERRQ(ierr);
  }
  ierr = PetscFEDestroy(&fe);CHKERRQ(ierr);
  PetscFunctionReturn(0);
}

int main(int argc, char **argv)
{
  DM             dm;   /* Problem specification */
  SNES           snes; /* Nonlinear solver */
  Vec            u;    /* Solutions */
  AppCtx         user; /* User-defined work context */
  PetscErrorCode ierr;

  ierr = PetscInitialize(&argc, &argv, NULL,help);if (ierr) return ierr;
  ierr = ProcessOptions(PETSC_COMM_WORLD, &user);CHKERRQ(ierr);
  /* Primal system */
  ierr = SNESCreate(PETSC_COMM_WORLD, &snes);CHKERRQ(ierr);
  ierr = CreateMesh(PETSC_COMM_WORLD, &user, &dm);CHKERRQ(ierr);
  ierr = SNESSetDM(snes, dm);CHKERRQ(ierr);
  ierr = SetupDiscretization(dm, "potential", SetupPrimalProblem, &user);CHKERRQ(ierr);
  ierr = DMCreateGlobalVector(dm, &u);CHKERRQ(ierr);
  ierr = VecSet(u, 0.0);CHKERRQ(ierr);
  ierr = PetscObjectSetName((PetscObject) u, "potential");CHKERRQ(ierr);
  ierr = DMPlexSetSNESLocalFEM(dm, &user, &user, &user);CHKERRQ(ierr);
  ierr = SNESSetFromOptions(snes);CHKERRQ(ierr);
  ierr = SNESSolve(snes, NULL, u);CHKERRQ(ierr);
  ierr = SNESGetSolution(snes, &u);CHKERRQ(ierr);
  ierr = VecViewFromOptions(u, NULL, "-potential_view");CHKERRQ(ierr);
  /* Adjoint system */
  if (user.adjoint) {
    DM   dmAdj;
    SNES snesAdj;
    Vec  uAdj;

    ierr = SNESCreate(PETSC_COMM_WORLD, &snesAdj);CHKERRQ(ierr);
    ierr = PetscObjectSetOptionsPrefix((PetscObject) snesAdj, "adjoint_");CHKERRQ(ierr);
    ierr = DMClone(dm, &dmAdj);CHKERRQ(ierr);
    ierr = SNESSetDM(snesAdj, dmAdj);CHKERRQ(ierr);
    ierr = SetupDiscretization(dmAdj, "adjoint", SetupAdjointProblem, &user);CHKERRQ(ierr);
    ierr = DMCreateGlobalVector(dmAdj, &uAdj);CHKERRQ(ierr);
    ierr = VecSet(uAdj, 0.0);CHKERRQ(ierr);
    ierr = PetscObjectSetName((PetscObject) uAdj, "adjoint");CHKERRQ(ierr);
    ierr = DMPlexSetSNESLocalFEM(dmAdj, &user, &user, &user);CHKERRQ(ierr);
    ierr = SNESSetFromOptions(snesAdj);CHKERRQ(ierr);
    ierr = SNESSolve(snesAdj, NULL, uAdj);CHKERRQ(ierr);
    ierr = SNESGetSolution(snesAdj, &uAdj);CHKERRQ(ierr);
    ierr = VecViewFromOptions(uAdj, NULL, "-adjoint_view");CHKERRQ(ierr);
    /* Error representation */
    {
      DM        dmErr, dmErrAux, dms[2];
      Vec       errorEst, errorL2, uErr, uErrLoc, uAdjLoc, uAdjProj;
      IS       *subis;
      PetscReal errorEstTot, errorL2Tot;
      PetscInt  N, i;
      PetscErrorCode (*funcs[1])(PetscInt, PetscReal, const PetscReal [], PetscInt, PetscScalar *, void *) = {trig_u};
      void (*identity[1])(PetscInt, PetscInt, PetscInt,
                          const PetscInt[], const PetscInt[], const PetscScalar[], const PetscScalar[], const PetscScalar[],
                          const PetscInt[], const PetscInt[], const PetscScalar[], const PetscScalar[], const PetscScalar[],
                          PetscReal, const PetscReal[], PetscInt, const PetscScalar[], PetscScalar[]) = {f0_identityaux_u};
      void            *ctxs[1] = {&user};

      ierr = DMClone(dm, &dmErr);CHKERRQ(ierr);
      ierr = SetupDiscretization(dmErr, "error", SetupErrorProblem, &user);CHKERRQ(ierr);
      ierr = DMGetGlobalVector(dmErr, &errorEst);CHKERRQ(ierr);
      ierr = DMGetGlobalVector(dmErr, &errorL2);CHKERRQ(ierr);
      /*   Compute auxiliary data (solution and projection of adjoint solution) */
      ierr = DMGetLocalVector(dmAdj, &uAdjLoc);CHKERRQ(ierr);
      ierr = DMGlobalToLocalBegin(dmAdj, uAdj, INSERT_VALUES, uAdjLoc);CHKERRQ(ierr);
      ierr = DMGlobalToLocalEnd(dmAdj, uAdj, INSERT_VALUES, uAdjLoc);CHKERRQ(ierr);
      ierr = DMGetGlobalVector(dm, &uAdjProj);CHKERRQ(ierr);
      ierr = PetscObjectCompose((PetscObject) dm, "dmAux", (PetscObject) dmAdj);CHKERRQ(ierr);
      ierr = PetscObjectCompose((PetscObject) dm, "A", (PetscObject) uAdjLoc);CHKERRQ(ierr);
      ierr = DMProjectField(dm, 0.0, u, identity, INSERT_VALUES, uAdjProj);CHKERRQ(ierr);
      ierr = PetscObjectCompose((PetscObject) dm, "dmAux", NULL);CHKERRQ(ierr);
      ierr = PetscObjectCompose((PetscObject) dm, "A", NULL);CHKERRQ(ierr);
      ierr = DMRestoreLocalVector(dmAdj, &uAdjLoc);CHKERRQ(ierr);
      /*   Attach auxiliary data */
      dms[0] = dm; dms[1] = dm;
      ierr = DMCreateSuperDM(dms, 2, &subis, &dmErrAux);CHKERRQ(ierr);
      {
        PetscSection sec;

        ierr = DMGetDefaultSection(dms[0], &sec);CHKERRQ(ierr);
        ierr = PetscSectionView(sec, PETSC_VIEWER_STDOUT_WORLD);CHKERRQ(ierr);
        ierr = DMGetDefaultSection(dms[1], &sec);CHKERRQ(ierr);
        ierr = PetscSectionView(sec, PETSC_VIEWER_STDOUT_WORLD);CHKERRQ(ierr);
        ierr = DMGetDefaultSection(dmErrAux, &sec);CHKERRQ(ierr);
        ierr = PetscSectionView(sec, PETSC_VIEWER_STDOUT_WORLD);CHKERRQ(ierr);
      }
      ierr = DMViewFromOptions(dmErrAux, NULL, "-dm_err_view");CHKERRQ(ierr);
      ierr = ISViewFromOptions(subis[0], NULL, "-super_is_view");CHKERRQ(ierr);
      ierr = ISViewFromOptions(subis[1], NULL, "-super_is_view");CHKERRQ(ierr);
      ierr = DMGetGlobalVector(dmErrAux, &uErr);CHKERRQ(ierr);
      ierr = VecViewFromOptions(u, NULL, "-map_vec_view");CHKERRQ(ierr);
      ierr = VecViewFromOptions(uAdjProj, NULL, "-map_vec_view");CHKERRQ(ierr);
      ierr = VecViewFromOptions(uErr, NULL, "-map_vec_view");CHKERRQ(ierr);
      ierr = VecISCopy(uErr, subis[0], SCATTER_FORWARD, u);CHKERRQ(ierr);
      ierr = VecISCopy(uErr, subis[1], SCATTER_FORWARD, uAdjProj);CHKERRQ(ierr);
      ierr = DMRestoreGlobalVector(dm, &uAdjProj);CHKERRQ(ierr);
      for (i = 0; i < 2; ++i) {ierr = ISDestroy(&subis[i]);CHKERRQ(ierr);}
      ierr = PetscFree(subis);CHKERRQ(ierr);
      ierr = DMGetLocalVector(dmErrAux, &uErrLoc);CHKERRQ(ierr);
      ierr = DMGlobalToLocalBegin(dm, uErr, INSERT_VALUES, uErrLoc);CHKERRQ(ierr);
      ierr = DMGlobalToLocalEnd(dm, uErr, INSERT_VALUES, uErrLoc);CHKERRQ(ierr);
      ierr = DMRestoreGlobalVector(dmErrAux, &uErr);CHKERRQ(ierr);
      ierr = PetscObjectCompose((PetscObject) dmAdj, "dmAux", (PetscObject) dmErrAux);CHKERRQ(ierr);
      ierr = PetscObjectCompose((PetscObject) dmAdj, "A", (PetscObject) uErrLoc);CHKERRQ(ierr);
      /*   Compute cellwise error estimate */
      ierr = DMPlexComputeCellwiseIntegralFEM(dmAdj, uAdj, errorEst, &user);CHKERRQ(ierr);
      ierr = PetscObjectCompose((PetscObject) dmAdj, "dmAux", NULL);CHKERRQ(ierr);
      ierr = PetscObjectCompose((PetscObject) dmAdj, "A", NULL);CHKERRQ(ierr);
      ierr = DMRestoreLocalVector(dmErrAux, &uErrLoc);CHKERRQ(ierr);
      ierr = DMDestroy(&dmErrAux);CHKERRQ(ierr);
      /*   Plot cellwise error vector */
      ierr = VecViewFromOptions(errorEst, NULL, "-error_view");CHKERRQ(ierr);
      /*   Compute ratio of estimate (sum over cells) with actual L_2 error */
      ierr = DMPlexComputeL2DiffVec(dm, 0.0, funcs, ctxs, u, errorL2);CHKERRQ(ierr);
      ierr = VecNorm(errorL2,  NORM_1, &errorL2Tot);CHKERRQ(ierr);
      ierr = VecNorm(errorEst, NORM_1, &errorEstTot);CHKERRQ(ierr);
      ierr = VecGetSize(errorEst, &N);CHKERRQ(ierr);
      ierr = VecPointwiseDivide(errorEst, errorEst, errorL2);CHKERRQ(ierr);
      ierr = VecViewFromOptions(errorEst, NULL, "-error_ratio_view");CHKERRQ(ierr);
      ierr = PetscPrintf(PETSC_COMM_WORLD, "N: %D Error Ratio: %g\n", N, (double) errorEstTot/errorL2Tot);CHKERRQ(ierr);
      ierr = DMRestoreGlobalVector(dmErr, &errorEst);CHKERRQ(ierr);
      ierr = DMRestoreGlobalVector(dmErr, &errorL2);CHKERRQ(ierr);
      ierr = DMDestroy(&dmErr);CHKERRQ(ierr);
    }
    ierr = DMDestroy(&dmAdj);CHKERRQ(ierr);
    ierr = VecDestroy(&uAdj);CHKERRQ(ierr);
    ierr = SNESDestroy(&snesAdj);CHKERRQ(ierr);
  }
  /* Cleanup */
  ierr = VecDestroy(&u);CHKERRQ(ierr);
  ierr = SNESDestroy(&snes);CHKERRQ(ierr);
  ierr = DMDestroy(&dm);CHKERRQ(ierr);
  ierr = PetscFinalize();
  return ierr;
}

/*TEST

  test:
    suffix: 2d_p1_0
    requires: triangle
    args: -potential_petscspace_order 1 -dm_refine 2 -num_refine 4 -snes_convergence_estimate
  test:
    suffix: 2d_p2_0
    requires: triangle
    args: -potential_petscspace_order 2 -dm_refine 2 -num_refine 4 -snes_convergence_estimate
  test:
    suffix: 2d_p3_0
    requires: triangle
    args: -potential_petscspace_order 3 -dm_refine 2 -num_refine 4 -snes_convergence_estimate
  test:
    suffix: 2d_q1_0
    args: -simplex 0 -potential_petscspace_order 1 -dm_refine 2 -num_refine 4 -snes_convergence_estimate
  test:
    suffix: 2d_q2_0
    args: -simplex 0 -potential_petscspace_order 2 -dm_refine 2 -num_refine 4 -snes_convergence_estimate
  test:
    suffix: 2d_q3_0
    args: -simplex 0 -potential_petscspace_order 3 -dm_refine 2 -num_refine 4 -snes_convergence_estimate
  test:
    suffix: 3d_p1_0
    requires: ctetgen
<<<<<<< HEAD
    args: -dim 3 -potential_petscspace_order 1 -num_refine 4 -snes_convergence_estimate
  test:
    suffix: 3d_p2_0
    requires: ctetgen
    args: -dim 3 -potential_petscspace_order 2 -num_refine 4 -snes_convergence_estimate
=======
    args: -dim 3 -petscspace_order 1 -num_refine 4 -snes_convergence_estimate
  test:
    suffix: 3d_p2_0
    requires: ctetgen
    args: -dim 3 -petscspace_order 2 -num_refine 4 -snes_convergence_estimate
>>>>>>> c3f6d4ef
  test:
    suffix: 3d_p3_0
    requires: ctetgen
    args: -dim 3 -potential_petscspace_order 3 -dm_refine 1 -num_refine 3 -snes_convergence_estimate
  test:
    suffix: 3d_q1_0
<<<<<<< HEAD
    args: -dim 3 -simplex 0 -potential_petscspace_order 1 -dm_refine 1 -num_refine 3 -snes_convergence_estimate
  test:
    suffix: 3d_q2_0
    args: -dim 3 -simplex 0 -potential_petscspace_order 2 -dm_refine 2 -num_refine 2 -snes_convergence_estimate
  test:
    suffix: 3d_q3_0
    args: -dim 3 -simplex 0 -potential_petscspace_order 3 -dm_refine 1 -num_refine 2 -snes_convergence_estimate
  test:
    suffix: 2d_p1_adj_0
    requires: triangle
    args: -potential_petscspace_order 1 -dm_refine 2 -adjoint -adjoint_petscspace_order 1 -error_petscspace_order 0
=======
    args: -dim 3 -simplex 0 -petscspace_order 1 -dm_refine 1 -num_refine 3 -snes_convergence_estimate
  test:
    suffix: 3d_q2_0
    args: -dim 3 -simplex 0 -petscspace_order 2 -dm_refine 2 -num_refine 2 -snes_convergence_estimate
  test:
    suffix: 3d_q3_0
    args: -dim 3 -simplex 0 -petscspace_order 3  -num_refine 2 -snes_convergence_estimate
>>>>>>> c3f6d4ef

TEST*/<|MERGE_RESOLUTION|>--- conflicted
+++ resolved
@@ -374,45 +374,27 @@
   test:
     suffix: 3d_p1_0
     requires: ctetgen
-<<<<<<< HEAD
     args: -dim 3 -potential_petscspace_order 1 -num_refine 4 -snes_convergence_estimate
   test:
     suffix: 3d_p2_0
     requires: ctetgen
     args: -dim 3 -potential_petscspace_order 2 -num_refine 4 -snes_convergence_estimate
-=======
-    args: -dim 3 -petscspace_order 1 -num_refine 4 -snes_convergence_estimate
-  test:
-    suffix: 3d_p2_0
-    requires: ctetgen
-    args: -dim 3 -petscspace_order 2 -num_refine 4 -snes_convergence_estimate
->>>>>>> c3f6d4ef
   test:
     suffix: 3d_p3_0
     requires: ctetgen
     args: -dim 3 -potential_petscspace_order 3 -dm_refine 1 -num_refine 3 -snes_convergence_estimate
   test:
     suffix: 3d_q1_0
-<<<<<<< HEAD
     args: -dim 3 -simplex 0 -potential_petscspace_order 1 -dm_refine 1 -num_refine 3 -snes_convergence_estimate
   test:
     suffix: 3d_q2_0
     args: -dim 3 -simplex 0 -potential_petscspace_order 2 -dm_refine 2 -num_refine 2 -snes_convergence_estimate
   test:
     suffix: 3d_q3_0
-    args: -dim 3 -simplex 0 -potential_petscspace_order 3 -dm_refine 1 -num_refine 2 -snes_convergence_estimate
+    args: -dim 3 -simplex 0 -potential_petscspace_order 3 -num_refine 2 -snes_convergence_estimate
   test:
     suffix: 2d_p1_adj_0
     requires: triangle
     args: -potential_petscspace_order 1 -dm_refine 2 -adjoint -adjoint_petscspace_order 1 -error_petscspace_order 0
-=======
-    args: -dim 3 -simplex 0 -petscspace_order 1 -dm_refine 1 -num_refine 3 -snes_convergence_estimate
-  test:
-    suffix: 3d_q2_0
-    args: -dim 3 -simplex 0 -petscspace_order 2 -dm_refine 2 -num_refine 2 -snes_convergence_estimate
-  test:
-    suffix: 3d_q3_0
-    args: -dim 3 -simplex 0 -petscspace_order 3  -num_refine 2 -snes_convergence_estimate
->>>>>>> c3f6d4ef
 
 TEST*/