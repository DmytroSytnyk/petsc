
static char help[] = "Solves the Cahn-Hilliard equation u_t = (b(u)( -gamma u_xx + Psi'(u) )_x)_x in 1D.\n";

/*
 b(u) = (1-u^2)
 Psi(u) = (theta/2)*( (1+u)ln((1+u)/2) + (1-u)ln((1-u)/2) ) + p(u)
 where p(u) = (1-u^2)^2/4
 
 Instead of using chemical potential w = -gamma u_xx + Psi'(u), which leads to
 the system
 u_t = (b(u)w_x)_x
 w   = -gamma u_xx + Psi'(u),
 
 we consider
 
 u_t = (b(u)w_x)_x + theta u_xx
 w = -gamma u_xx + p'(u)
 */


<<<<<<< HEAD
#include <petscsnes.h>
#include <petscdmda.h>
=======
#include "petscsnes.h"
#include <petscdm.h>
#include "petscdmda.h"
>>>>>>> a9118455

typedef struct {
    PetscScalar u,w;
} Field;

typedef struct{
    PetscScalar gamma,theta;
    PetscReal   dt,T;
    Vec         xold, b_xold;       /* X^{n-1}, b(U^{n-1}) */
}AppCtx;

PetscErrorCode ComputeMobility(DM,Vec,Vec);
PetscErrorCode FormFunction(SNES,Vec,Vec,void*);
PetscErrorCode FormJacobian(SNES,Vec,Mat*,Mat*,MatStructure*,void*);
PetscErrorCode SetInitialConditions(DM,Vec);
PetscErrorCode GetParams(AppCtx*);



#undef __FUNCT__
#define __FUNCT__ "main"
int main(int argc, char **argv)
{
    PetscErrorCode ierr;
    Vec            x;         /* solution */
    SNES           snes;      /* nonlinear solver context */
    DM             da;
    AppCtx         user;      /* holds problem specific data */
    Mat            J;
    PetscScalar    t=0.0;
    
    PetscInitialize(&argc,&argv, (char*)0, help);
    
    /* Get physics and time parameters */
    ierr = GetParams(&user);CHKERRQ(ierr);
<<<<<<< HEAD
    ierr = DMDACreate1d(PETSC_COMM_WORLD, DMDA_BOUNDARY_NONE,-8,2,1,NULL,&da);CHKERRQ(ierr);
=======
    ierr = DMDACreate1d(PETSC_COMM_WORLD, DM_BOUNDARY_NONE,-8,2,1,PETSC_NULL,&da);CHKERRQ(ierr);
>>>>>>> a9118455
    ierr = DMDASetFieldName(da,0,"u");CHKERRQ(ierr);
    ierr = DMDASetFieldName(da,1,"w");CHKERRQ(ierr);
    
    /* Create global vectors from DM  */
    ierr = DMCreateGlobalVector(da,&x);CHKERRQ(ierr);
    ierr = DMCreateGlobalVector(da,&user.xold);CHKERRQ(ierr);
    ierr = DMCreateGlobalVector(da,&user.b_xold);CHKERRQ(ierr);
    
    /* Get Jacobian matrix structure from the da for the entire thing, da1 */
    ierr = DMSetMatType(da,MATAIJ);CHKERRQ(ierr);
    ierr = DMCreateMatrix(da,&J);CHKERRQ(ierr);
    
    ierr = SNESCreate(PETSC_COMM_WORLD,&snes);CHKERRQ(ierr);
    ierr = SNESSetDM(snes,da);CHKERRQ(ierr);
    ierr = SNESSetFunction(snes,NULL,FormFunction,&user);CHKERRQ(ierr);
    ierr = SNESSetJacobian(snes,J,J,FormJacobian,(void*)&user);CHKERRQ(ierr);
    ierr = SNESSetFromOptions(snes);CHKERRQ(ierr);
    
    ierr = SetInitialConditions(da,x);CHKERRQ(ierr);
    
    while(t<user.T) {
        ierr = VecCopy(x,user.xold);CHKERRQ(ierr);
        ierr = ComputeMobility(da,user.xold,user.b_xold);CHKERRQ(ierr);
        ierr = SNESSolve(snes,NULL,x);CHKERRQ(ierr);
        ierr = VecView(x,PETSC_VIEWER_DRAW_(PETSC_COMM_WORLD));CHKERRQ(ierr);
        PetscInt its;
        ierr = SNESGetIterationNumber(snes,&its);CHKERRQ(ierr);
        ierr = PetscPrintf(PETSC_COMM_WORLD,"SNESVI solver converged at t = %5.4g in %d iterations\n",t,its);CHKERRQ(ierr);
        t = t + user.dt;
    }
    
    ierr = VecDestroy(&user.xold);CHKERRQ(ierr);
    ierr = VecDestroy(&user.b_xold);CHKERRQ(ierr);
    ierr = SNESDestroy(&snes);CHKERRQ(ierr);
    ierr = VecDestroy(&x);CHKERRQ(ierr);
    ierr = MatDestroy(&J);CHKERRQ(ierr);
    ierr = DMDestroy(&da);CHKERRQ(ierr);
    PetscFinalize();
    return 0;
}

#undef __FUNCT__
#define __FUNCT__ "ComputeMobility"
PetscErrorCode ComputeMobility(DM da,Vec X,Vec bX)
{
    PetscErrorCode ierr;
    Field          *x,*bx;
    PetscInt       i,xs,xm;
    
    ierr = DMDAVecGetArray(da,X,&x);CHKERRQ(ierr);
    ierr = DMDAVecGetArray(da,bX,&bx);CHKERRQ(ierr);
    /*
     Get local grid boundaries
     */
    ierr = DMDAGetCorners(da,&xs,NULL,NULL,&xm,NULL,NULL);CHKERRQ(ierr);
    
    for (i=xs; i<xs+xm; i++) {
        bx[i].w = 0.0;
        if (x[i].u<-1.0 || x[i].u>1.0) bx[i].u = 0.0;
        else bx[i].u = 1.0 - x[i].u*x[i].u;
    }
    ierr = DMDAVecRestoreArray(da,X,&x);CHKERRQ(ierr);
    ierr = DMDAVecRestoreArray(da,bX,&bx);CHKERRQ(ierr);
    PetscFunctionReturn(0);
    
    
}


#undef __FUNCT__
#define __FUNCT__ "SetInitialConditions"
PetscErrorCode SetInitialConditions(DM da,Vec Y)
{
    PetscErrorCode ierr;
    PetscInt       i,xs,xm,Mx;
    Field          *y;
    PetscReal      hx,x;
    
    PetscFunctionBegin;
    ierr = DMDAGetInfo(da,PETSC_IGNORE,&Mx,PETSC_IGNORE,PETSC_IGNORE,PETSC_IGNORE,PETSC_IGNORE,PETSC_IGNORE,PETSC_IGNORE,PETSC_IGNORE,PETSC_IGNORE,PETSC_IGNORE,PETSC_IGNORE,PETSC_IGNORE);CHKERRQ(ierr);
    
    hx     = 1.0/(PetscReal)(Mx-1);
    
    ierr = DMDAVecGetArray(da,Y,&y);CHKERRQ(ierr);
    
    /*
     Get local grid boundaries
     */
    ierr = DMDAGetCorners(da,&xs,NULL,NULL,&xm,NULL,NULL);CHKERRQ(ierr);
    
    for (i=xs; i<xs+xm; i++) {
        x = i*hx;
        y[i].w = 0.0;
        if (x < 1.0/3.0 - .05) y[i].u = 1.0;
        else if (PetscAbs(x - 1.0/3.0) <= .05) y[i].u = 20.0*(1.0/3.0 - x);
        else if (PetscAbs(x - .82) < .05) y[i].u = -20.0*PetscAbs(x - .82);
        else y[i].u = -1.0;
    }
    
    /*
     Restore vectors
     */
    ierr = DMDAVecRestoreArray(da,Y,&y);CHKERRQ(ierr);
    PetscFunctionReturn(0);
}



#undef __FUNCT__
#define __FUNCT__ "FormFunction"
PetscErrorCode FormFunction(SNES snes,Vec X,Vec F,void* ctx)
{
    PetscErrorCode ierr;
    DM             da;
    PetscInt       Mx,N,xs,xm,i;
    PetscReal      hx;
    PetscScalar    temp_u1,temp_u2,temp_u3,temp_w1,temp_w2,temp_w3,b_cl,b_cc,b_cr;
    Field          *x,*f,*xold,*b_xold;
    Vec            localX;
    AppCtx         *user=(AppCtx*)ctx;
    PetscScalar    gamma = user->gamma, theta = user->theta;
    PetscReal      dt = user->dt;
    
    PetscFunctionBegin;
    ierr = SNESGetDM(snes,&da);CHKERRQ(ierr);
    ierr = DMGetLocalVector(da,&localX);CHKERRQ(ierr);
    ierr = DMDAGetInfo(da,PETSC_IGNORE,&Mx,PETSC_IGNORE,PETSC_IGNORE,PETSC_IGNORE,PETSC_IGNORE,PETSC_IGNORE,&N,PETSC_IGNORE,PETSC_IGNORE,PETSC_IGNORE,PETSC_IGNORE,PETSC_IGNORE);CHKERRQ(ierr);
    
    hx     = 1.0/(PetscReal)(Mx-1);
    
    /*
     Scatter ghost points to local vector,using the 2-step process
     DMGlobalToLocalBegin(),DMGlobalToLocalEnd().
     By placing code between these two statements, computations can be
     done while messages are in transition.
     ` */
    ierr = DMGlobalToLocalBegin(da,X,INSERT_VALUES,localX);CHKERRQ(ierr);
    ierr = DMGlobalToLocalEnd(da,X,INSERT_VALUES,localX);CHKERRQ(ierr);
    
    /*
     Get pointers to vector data
     */
    ierr = DMDAVecGetArray(da,X,&x);CHKERRQ(ierr);
    ierr = DMDAVecGetArray(da,F,&f);CHKERRQ(ierr);
    ierr = DMDAVecGetArray(da,user->xold,&xold);CHKERRQ(ierr);
    ierr = DMDAVecGetArray(da,user->b_xold,&b_xold);CHKERRQ(ierr);
    
    /*
     Get local grid boundaries
     */
    ierr = DMDAGetCorners(da,&xs,NULL,NULL,&xm,NULL,NULL);CHKERRQ(ierr);
    
    /*
     Compute function over the locally owned part of the grid
     */
    
    
    if (!xs) {
        b_cc = (b_xold[0].u + b_xold[1].u)*hx/2.0;
        b_cr = -1.0*b_cc;
        
        temp_u1 = gamma*(x[0].u-x[1].u)/hx + (hx/2)*x[0].u*x[0].u*x[0].u;
        temp_u2 = - (hx/2)*x[0].w;
        temp_u3 =  - (hx/2)*xold[0].u;
        temp_w1 = hx*x[0].u/(2*dt) + theta*(x[0].u-x[1].u)/hx;
        temp_w2 = b_cc*x[0].u + b_cr*x[1].u;
        temp_w3 = - hx*xold[0].u/(2*dt);
        f[0].u  = temp_u1 + temp_u2 + temp_u3;
        f[0].w  = temp_w1 + temp_w2 + temp_w3;
        xs++;
        xm--;
    }
    if (xs+xm == Mx) {
        b_cc = (b_xold[Mx-2].u + b_xold[Mx-1].u)*hx/2;
        b_cl = -1.0*b_cc;
        temp_u1 = gamma*(x[Mx-1].u-x[Mx-2].u)/hx + (hx/2)*x[Mx-1].u*x[Mx-1].u*x[Mx-1].u;
        temp_u2 = - (hx/2)*x[Mx-1].w;
        temp_u3 = - (hx/2)*xold[Mx-1].u;
        temp_w1 = hx*x[Mx-1].u/(2*dt) + theta*(x[Mx-1].u-x[Mx-2].u)/hx;
        temp_w2 = b_cl*x[Mx-2].u + b_cc*x[Mx-1].u;
        temp_w3 = - hx*xold[Mx-1].u/(2*dt);
        f[Mx-1].u = temp_u1 + temp_u2 + temp_u3;
        f[Mx-1].w  = temp_w1 + temp_w2 + temp_w3;
        xm--;
    }
    for (i=xs; i<xs+xm; i++) {
        /*
         Compute relevant entries of the weighted stiffness matrix
         */
        b_cl = - (b_xold[i-1].u + b_xold[i].u)*hx/2;
        b_cc = (b_xold[i-1].u + 2.0*b_xold[i].u + b_xold[i+1].u)*hx/2;
        b_cr = - (b_xold[i+1].u + b_xold[i].u)*hx/2;
        
        temp_u1 = gamma*(-x[i-1].u + 2.0*x[i].u -x[i+1].u)/hx + hx*x[i].u*x[i].u*x[i].u;
        temp_u2 = - hx*x[i].w;
        temp_u3 = - hx*xold[i].u;
        temp_w1 = hx*x[i].u/dt + theta*(-x[i-1].u + 2.0*x[i].u - x[i+1].u)/hx;
        temp_w2 = b_cl*x[i-1].u + b_cc*x[i].u + b_cr*x[i+1].u;
        temp_w3 = - hx*xold[i].u/dt;
        f[i].u  = temp_u1 + temp_u2 + temp_u3;
        f[i].w  = temp_w1 + temp_w2 + temp_w3;
    }
    
    /*
     Restore vectors
     */
    ierr = DMDAVecRestoreArray(da,localX,&x);CHKERRQ(ierr);
    ierr = DMDAVecRestoreArray(da,F,&f);CHKERRQ(ierr);
    ierr = DMDAVecRestoreArray(da,user->xold,&xold);CHKERRQ(ierr);
    ierr = DMDAVecRestoreArray(da,user->b_xold,&b_xold);CHKERRQ(ierr);
    ierr = DMRestoreLocalVector(da,&localX);CHKERRQ(ierr);
    
    PetscFunctionReturn(0);
}

#undef __FUNCT__
#define __FUNCT__ "FormJacobian"
PetscErrorCode FormJacobian(SNES snes,Vec X,Mat *J,Mat *B,MatStructure *flg,void *ctx)
{
    PetscErrorCode ierr;
    DM             da;
    PetscInt       Mx,xs,xm,i;
    PetscReal      hx;
    MatStencil     stencil[6],stencil_boundary[4],rowstencil;
    PetscScalar    entries[6],entries_boundary[4];
    Field          *x,*b_xold;
    Vec            localX;
    AppCtx         *user=(AppCtx*)ctx;
    PetscScalar    gamma = user->gamma, theta = user->theta;
    PetscReal      dt = user->dt;
    
    PetscFunctionBegin;
    ierr = SNESGetDM(snes,&da);CHKERRQ(ierr);
    ierr = DMGetLocalVector(da,&localX);CHKERRQ(ierr);
    ierr = DMDAGetInfo(da,PETSC_IGNORE,&Mx,PETSC_IGNORE,PETSC_IGNORE,PETSC_IGNORE,PETSC_IGNORE,PETSC_IGNORE,PETSC_IGNORE,PETSC_IGNORE,PETSC_IGNORE,PETSC_IGNORE,PETSC_IGNORE,PETSC_IGNORE);
    ierr = DMDAGetCorners(da,&xs,NULL,NULL,&xm,NULL,NULL);CHKERRQ(ierr);
    
    
    hx = 1.0/(PetscReal)(Mx-1);
    
    /*
     Scatter ghost points to local vector,using the 2-step process
     DMGlobalToLocalBegin(),DMGlobalToLocalEnd().
     By placing code between these two statements, computations can be
     done while messages are in transition.
     */
    ierr = DMGlobalToLocalBegin(da,X,INSERT_VALUES,localX);CHKERRQ(ierr);
    ierr = DMGlobalToLocalEnd(da,X,INSERT_VALUES,localX);CHKERRQ(ierr);
    /*
     Get pointers to vector data
     */
    ierr = DMDAVecGetArray(da,localX,&x);CHKERRQ(ierr);
    ierr = DMDAVecGetArray(da,user->b_xold,&b_xold);CHKERRQ(ierr);
    
    stencil_boundary[0].k = stencil_boundary[0].j = 0;
    stencil_boundary[1].k = stencil_boundary[1].j = 0;
    stencil_boundary[2].k = stencil_boundary[2].j = 0;
    stencil_boundary[3].k = stencil_boundary[3].j = 0;
    
    stencil[0].k = stencil[0].j = 0;
    stencil[1].k = stencil[1].j = 0;
    stencil[2].k = stencil[2].j = 0;
    stencil[3].k = stencil[3].j = 0;
    stencil[4].k = stencil[4].j = 0;
    stencil[5].k = stencil[5].j = 0;
    rowstencil.k = rowstencil.j = 0;
    
    if (!xs) {
        
        stencil_boundary[0].i = 0; stencil_boundary[0].c = 0; entries_boundary[0] = gamma/hx + (hx/2.0)*3.0*x[0].u*x[0].u;
        stencil_boundary[1].i = 1; stencil_boundary[1].c = 0; entries_boundary[1] = - gamma/hx;
        stencil_boundary[2].i = 0; stencil_boundary[2].c = 1; entries_boundary[2] = - hx/2.0;
        stencil_boundary[3].i = 1; stencil_boundary[3].c = 1; entries_boundary[3] = 0.0;
        rowstencil.i = 0; rowstencil.c = 0;
        ierr = MatSetValuesStencil(*B,1,&rowstencil,4,stencil_boundary,entries_boundary,INSERT_VALUES);CHKERRQ(ierr);
        
        entries_boundary[0] = hx/(2.0*dt) + theta/hx;
        entries_boundary[1] = - theta/hx;
        entries_boundary[2] = (b_xold[0].u + b_xold[1].u)/(2.0*hx);
        entries_boundary[3] = - (b_xold[0].u + b_xold[1].u)/(2.0*hx);
        rowstencil.c = 1;
        ierr = MatSetValuesStencil(*B,1,&rowstencil,4,stencil_boundary,entries_boundary,INSERT_VALUES);CHKERRQ(ierr);
        
        xs++;
        xm--;
    }
    
    if (xs+xm == Mx) {
        stencil_boundary[0].i = Mx-2; stencil_boundary[0].c = 0; entries_boundary[0] = - gamma/hx;
        stencil_boundary[1].i = Mx-1; stencil_boundary[1].c = 0; entries_boundary[1] = gamma/hx + (hx/2.0)*3.0*x[Mx-1].u*x[Mx-1].u;
        stencil_boundary[2].i = Mx-2; stencil_boundary[2].c = 1; entries_boundary[2] = 0.0;
        stencil_boundary[3].i = Mx-1; stencil_boundary[3].c = 1; entries_boundary[3] = - hx/2.0;
        rowstencil.i = Mx-1; rowstencil.c = 0;
        ierr = MatSetValuesStencil(*B,1,&rowstencil,4,stencil_boundary,entries_boundary,INSERT_VALUES);CHKERRQ(ierr);
        
        entries_boundary[0] = - theta/hx;
        entries_boundary[1] = hx/(2.0*dt) + theta/hx;
        entries_boundary[2] = - (b_xold[Mx-2].u + b_xold[Mx-1].u)/(2.0*hx);
        entries_boundary[3] = (b_xold[Mx-2].u + b_xold[Mx-1].u)/(2.0*hx);
        rowstencil.c = 1;
        ierr = MatSetValuesStencil(*B,1,&rowstencil,4,stencil_boundary,entries_boundary,INSERT_VALUES);CHKERRQ(ierr);
        
        xm--;
    }
    
    for (i=xs; i<xs+xm; i++) {
        stencil[0].i = i-1; stencil[0].c = 0; entries[0] = - gamma/hx;
        stencil[1].i = i; stencil[1].c = 0; entries[1] = gamma*2.0/hx + hx*3.0*x[i].u*x[i].u;
        stencil[2].i = i+1; stencil[2].c = 0; entries[2] = - gamma/hx;
        stencil[3].i = i-1; stencil[3].c = 1; entries[3] = 0.0;
        stencil[4].i = i; stencil[4].c = 1; entries[4] = - hx;
        stencil[5].i = i+1; stencil[5].c = 1; entries[5] = 0.0;
        rowstencil.i = i; rowstencil.c = 0;
        ierr = MatSetValuesStencil(*B,1,&rowstencil,6,stencil,entries,INSERT_VALUES);CHKERRQ(ierr);
        
        entries[0] = - theta/hx;
        entries[1] = hx/dt + theta*2.0/hx;
        entries[2] = - theta/hx;
        entries[3] = - (b_xold[i-1].u + b_xold[i].u)/(2.0*hx);
        entries[4] = (b_xold[i-1].u + 2.0*b_xold[i].u + b_xold[i+1].u)/(2.0*hx);
        entries[5] = - (b_xold[i+1].u + b_xold[i].u)/(2.0*hx);
        rowstencil.c = 1;
        ierr = MatSetValuesStencil(*B,1,&rowstencil,6,stencil,entries,INSERT_VALUES);CHKERRQ(ierr);
    }
    
    ierr = MatAssemblyBegin(*B,MAT_FINAL_ASSEMBLY);CHKERRQ(ierr);
    ierr = MatAssemblyEnd(*B,MAT_FINAL_ASSEMBLY);CHKERRQ(ierr);
    if (*J != *B){
        ierr = MatAssemblyBegin(*J,MAT_FINAL_ASSEMBLY);CHKERRQ(ierr);
        ierr = MatAssemblyEnd(*J,MAT_FINAL_ASSEMBLY);CHKERRQ(ierr);
    }
    ierr = DMDAVecRestoreArray(da,localX,&x);CHKERRQ(ierr);
    ierr = DMDAVecRestoreArray(da,user->b_xold,&b_xold);CHKERRQ(ierr); 
    ierr = DMRestoreLocalVector(da,&localX);CHKERRQ(ierr);
    
    PetscFunctionReturn(0);
}

#undef __FUNCT__
#define __FUNCT__ "GetParams"
PetscErrorCode GetParams(AppCtx* user)
{
    PetscErrorCode ierr;
    PetscBool      flg;
    
    PetscFunctionBegin;
    
    /* Set default parameters */
    user->gamma = .001;
    user->dt = .01;;
    user->T = 10.0*user->dt;
    user->theta = .3;
    
    ierr = PetscOptionsGetReal(NULL,"-dt",&user->dt,&flg);CHKERRQ(ierr);
    ierr = PetscOptionsGetReal(NULL,"-T",&user->T,&flg);CHKERRQ(ierr);
    ierr = PetscOptionsGetScalar(NULL,"-gamma",&user->gamma,&flg);CHKERRQ(ierr);
    ierr = PetscOptionsGetScalar(NULL,"-theta",&user->theta,&flg);CHKERRQ(ierr);
    
    PetscFunctionReturn(0);
}
<|MERGE_RESOLUTION|>--- conflicted
+++ resolved
@@ -18,14 +18,8 @@
  */
 
 
-<<<<<<< HEAD
 #include <petscsnes.h>
 #include <petscdmda.h>
-=======
-#include "petscsnes.h"
-#include <petscdm.h>
-#include "petscdmda.h"
->>>>>>> a9118455
 
 typedef struct {
     PetscScalar u,w;
@@ -61,11 +55,7 @@
     
     /* Get physics and time parameters */
     ierr = GetParams(&user);CHKERRQ(ierr);
-<<<<<<< HEAD
-    ierr = DMDACreate1d(PETSC_COMM_WORLD, DMDA_BOUNDARY_NONE,-8,2,1,NULL,&da);CHKERRQ(ierr);
-=======
     ierr = DMDACreate1d(PETSC_COMM_WORLD, DM_BOUNDARY_NONE,-8,2,1,PETSC_NULL,&da);CHKERRQ(ierr);
->>>>>>> a9118455
     ierr = DMDASetFieldName(da,0,"u");CHKERRQ(ierr);
     ierr = DMDASetFieldName(da,1,"w");CHKERRQ(ierr);
     
