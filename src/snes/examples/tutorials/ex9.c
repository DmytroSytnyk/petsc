--- conflicted
+++ resolved
@@ -121,10 +121,7 @@
 
   ierr = VecDestroy(&u_exact); CHKERRQ(ierr);
   ierr = SNESDestroy(&snes);CHKERRQ(ierr);
-<<<<<<< HEAD
   ierr = DMDestroy(&da);CHKERRQ(ierr);
-=======
->>>>>>> 7dfc0664
   ierr = PetscFinalize();
   return ierr;
 }
