--- conflicted
+++ resolved
@@ -333,131 +333,6 @@
 EXTERN PetscErrorCode PETSCSNES_DLLEXPORT NLFDAADSetNewtonIterations_DAAD(NLF,PetscInt);
 EXTERN_C_END
 
-<<<<<<< HEAD
-#if defined(PETSC_HAVE_ADIC)
-#include "src/ksp/pc/impls/mg/mgimpl.h"                    /*I "petscmg.h" I*/
-/*
-          This is pre-beta FAS code. It's design should not be taken seriously!
-*/
-#undef __FUNCT__  
-#define __FUNCT__ "DMMGSolveFAS"
-PetscErrorCode DMMGSolveFAS(DMMG *dmmg,PetscInt level)
-{
-  PetscErrorCode ierr;
-  PetscInt       i,j,k;
-  PetscReal      norm;
-  PetscScalar    zero = 0.0,mone = -1.0,one = 1.0;
-  PC_MG          **mg;
-  PC             pc;
-
-  PetscFunctionBegin;
-  ierr = VecSet(dmmg[level]->r,zero);CHKERRQ(ierr);
-  for (j=1; j<=level; j++) {
-    if (!dmmg[j]->inject) {
-      ierr = DMGetInjection(dmmg[j-1]->dm,dmmg[j]->dm,&dmmg[j]->inject);CHKERRQ(ierr);
-    }
-  }
-
-  ierr = KSPGetPC(dmmg[level]->ksp,&pc);CHKERRQ(ierr);
-  mg   = ((PC_MG**)pc->data);
-
-  for (i=0; i<100; i++) {
-
-    for (j=level; j>0; j--) {
-
-      /* Relax residual_fine - F(x_fine) = 0 */
-      for (k=0; k<dmmg[j]->presmooth; k++) {
-	ierr = NLFRelax_DAAD(dmmg[j]->nlf,SOR_SYMMETRIC_SWEEP,1,dmmg[j]->x);CHKERRQ(ierr);
-      }
-
-      /* R*(residual_fine - F(x_fine)) */
-      ierr = DMMGFormFunction(0,dmmg[j]->x,dmmg[j]->w,dmmg[j]);CHKERRQ(ierr);
-      ierr = VecAYPX(dmmg[j]->w,mone,dmmg[j]->r);CHKERRQ(ierr);
-
-      if (j == level || dmmg[j]->monitorall) {
-        /* norm( residual_fine - f(x_fine) ) */
-        ierr = VecNorm(dmmg[j]->w,NORM_2,&norm);CHKERRQ(ierr);
-        if (j == level) {
-	  if (norm < dmmg[level]->abstol) goto theend; 
-          if (i == 0) {
-            dmmg[level]->rrtol = norm*dmmg[level]->rtol;
-          } else {
-            if (norm < dmmg[level]->rrtol) goto theend;
-	  }
-        }
-      }
-
-      if (dmmg[j]->monitorall) {
-        for (k=0; k<level-j+1; k++) {ierr = PetscPrintf(dmmg[j]->comm,"  ");CHKERRQ(ierr);}
-        ierr = PetscPrintf(dmmg[j]->comm,"FAS function norm %g\n",norm);CHKERRQ(ierr);
-      }
-      ierr = MatRestrict(mg[j]->restrct,dmmg[j]->w,dmmg[j-1]->r);CHKERRQ(ierr); 
-      
-      /* F(R*x_fine) */
-      ierr = VecScatterBegin(dmmg[j]->x,dmmg[j-1]->x,INSERT_VALUES,SCATTER_FORWARD,dmmg[j]->inject);CHKERRQ(ierr);
-      ierr = VecScatterEnd(dmmg[j]->x,dmmg[j-1]->x,INSERT_VALUES,SCATTER_FORWARD,dmmg[j]->inject);CHKERRQ(ierr);
-      ierr = DMMGFormFunction(0,dmmg[j-1]->x,dmmg[j-1]->w,dmmg[j-1]);CHKERRQ(ierr);
-
-      /* residual_coarse = F(R*x_fine) + R*(residual_fine - F(x_fine)) */
-      ierr = VecAYPX(dmmg[j-1]->r,one,dmmg[j-1]->w);CHKERRQ(ierr);
-
-      /* save R*x_fine into b (needed when interpolating compute x back up */
-      ierr = VecCopy(dmmg[j-1]->x,dmmg[j-1]->b);CHKERRQ(ierr);
-    }
-
-    for (j=0; j<dmmg[0]->presmooth; j++) {
-      ierr = NLFRelax_DAAD(dmmg[0]->nlf,SOR_SYMMETRIC_SWEEP,1,dmmg[0]->x);CHKERRQ(ierr);
-    }
-    if (dmmg[0]->monitorall){ 
-      ierr = DMMGFormFunction(0,dmmg[0]->x,dmmg[0]->w,dmmg[0]);CHKERRQ(ierr);
-      ierr = VecAXPY(dmmg[0]->w,mone,dmmg[0]->r);CHKERRQ(ierr);
-      ierr = VecNorm(dmmg[0]->w,NORM_2,&norm);CHKERRQ(ierr);
-      for (k=0; k<level+1; k++) {ierr = PetscPrintf(dmmg[0]->comm,"  ");CHKERRQ(ierr);}
-      ierr = PetscPrintf(dmmg[0]->comm,"FAS coarse grid function norm %g\n",norm);CHKERRQ(ierr);
-    }
-
-    for (j=1; j<=level; j++) {
-      /* x_fine = x_fine + R'*(x_coarse - R*x_fine) */
-      ierr = VecAXPY(dmmg[j-1]->x,mone,dmmg[j-1]->b);CHKERRQ(ierr);
-      ierr = MatInterpolateAdd(mg[j]->interpolate,dmmg[j-1]->x,dmmg[j]->x,dmmg[j]->x);CHKERRQ(ierr);
-
-      if (dmmg[j]->monitorall) {
-        /* norm( F(x_fine) - residual_fine ) */
-	ierr = DMMGFormFunction(0,dmmg[j]->x,dmmg[j]->w,dmmg[j]);CHKERRQ(ierr);
-	ierr = VecAXPY(dmmg[j]->w,mone,dmmg[j]->r);CHKERRQ(ierr);
-        ierr = VecNorm(dmmg[j]->w,NORM_2,&norm);CHKERRQ(ierr);
-        for (k=0; k<level-j+1; k++) {ierr = PetscPrintf(dmmg[j]->comm,"  ");CHKERRQ(ierr);}
-        ierr = PetscPrintf(dmmg[j]->comm,"FAS function norm %g\n",norm);CHKERRQ(ierr);
-      }
-
-      /* Relax residual_fine - F(x_fine)  = 0 */
-      for (k=0; k<dmmg[j]->postsmooth; k++) {
-	ierr = NLFRelax_DAAD(dmmg[j]->nlf,SOR_SYMMETRIC_SWEEP,1,dmmg[j]->x);CHKERRQ(ierr);
-      }
-
-      if (dmmg[j]->monitorall) {
-        /* norm( F(x_fine) - residual_fine ) */
-	ierr = DMMGFormFunction(0,dmmg[j]->x,dmmg[j]->w,dmmg[j]);CHKERRQ(ierr);
-	ierr = VecAXPY(dmmg[j]->w,mone,dmmg[j]->r);CHKERRQ(ierr);
-        ierr = VecNorm(dmmg[j]->w,NORM_2,&norm);CHKERRQ(ierr);
-        for (k=0; k<level-j+1; k++) {ierr = PetscPrintf(dmmg[j]->comm,"  ");CHKERRQ(ierr);}
-        ierr = PetscPrintf(dmmg[j]->comm,"FAS function norm %g\n",norm);CHKERRQ(ierr);
-      }
-    }
-
-    if (dmmg[level]->monitor){
-      ierr = DMMGFormFunction(0,dmmg[level]->x,dmmg[level]->w,dmmg[level]);CHKERRQ(ierr);
-      ierr = VecNorm(dmmg[level]->w,NORM_2,&norm);CHKERRQ(ierr);
-      ierr = PetscPrintf(dmmg[level]->comm,"%D FAS function norm %g\n",i,norm);CHKERRQ(ierr);
-    }
-  }
-  theend:
-  PetscFunctionReturn(0);
-}
-#endif
-
-=======
->>>>>>> 3a70fb22
 /* ===========================================================================================================*/
 
 #undef __FUNCT__  
