#include <petsc/private/dmpleximpl.h>   /*I "petscdmplex.h" I*/
#include <petsc/private/snesimpl.h>     /*I "petscsnes.h"   I*/
#include <petscds.h>
#include <petscblaslapack.h>
#include <petsc/private/petscimpl.h>
#include <petsc/private/petscfeimpl.h>

/************************** Interpolation *******************************/

#undef __FUNCT__
#define __FUNCT__ "DMSNESConvertPlex"
static PetscErrorCode DMSNESConvertPlex(DM dm, DM *plex, PetscBool copy)
{
  PetscBool      isPlex;
  PetscErrorCode ierr;

  PetscFunctionBegin;
  ierr = PetscObjectTypeCompare((PetscObject) dm, DMPLEX, &isPlex);CHKERRQ(ierr);
  if (isPlex) {
    *plex = dm;
    ierr = PetscObjectReference((PetscObject) dm);CHKERRQ(ierr);
  } else {
    ierr = PetscObjectQuery((PetscObject) dm, "dm_plex", (PetscObject *) plex);CHKERRQ(ierr);
    if (!*plex) {
      ierr = DMConvert(dm,DMPLEX,plex);CHKERRQ(ierr);
      ierr = PetscObjectCompose((PetscObject) dm, "dm_plex", (PetscObject) *plex);CHKERRQ(ierr);
      if (copy) {
        PetscInt    i;
        PetscObject obj;
        const char *comps[3] = {"A","dmAux","dmCh"};

        ierr = DMCopyDMSNES(dm, *plex);CHKERRQ(ierr);
        for (i = 0; i < 3; i++) {
          ierr = PetscObjectQuery((PetscObject) dm, comps[i], &obj);CHKERRQ(ierr);
          ierr = PetscObjectCompose((PetscObject) *plex, comps[i], obj);CHKERRQ(ierr);
        }
      }
    } else {
      ierr = PetscObjectReference((PetscObject) *plex);CHKERRQ(ierr);
    }
  }
  PetscFunctionReturn(0);
}

#undef __FUNCT__
#define __FUNCT__ "DMInterpolationCreate"
PetscErrorCode DMInterpolationCreate(MPI_Comm comm, DMInterpolationInfo *ctx)
{
  PetscErrorCode ierr;

  PetscFunctionBegin;
  PetscValidPointer(ctx, 2);
  ierr = PetscMalloc(sizeof(struct _DMInterpolationInfo), ctx);CHKERRQ(ierr);

  (*ctx)->comm   = comm;
  (*ctx)->dim    = -1;
  (*ctx)->nInput = 0;
  (*ctx)->points = NULL;
  (*ctx)->cells  = NULL;
  (*ctx)->n      = -1;
  (*ctx)->coords = NULL;
  PetscFunctionReturn(0);
}

#undef __FUNCT__
#define __FUNCT__ "DMInterpolationSetDim"
PetscErrorCode DMInterpolationSetDim(DMInterpolationInfo ctx, PetscInt dim)
{
  PetscFunctionBegin;
  if ((dim < 1) || (dim > 3)) SETERRQ1(ctx->comm, PETSC_ERR_ARG_OUTOFRANGE, "Invalid dimension for points: %d", dim);
  ctx->dim = dim;
  PetscFunctionReturn(0);
}

#undef __FUNCT__
#define __FUNCT__ "DMInterpolationGetDim"
PetscErrorCode DMInterpolationGetDim(DMInterpolationInfo ctx, PetscInt *dim)
{
  PetscFunctionBegin;
  PetscValidIntPointer(dim, 2);
  *dim = ctx->dim;
  PetscFunctionReturn(0);
}

#undef __FUNCT__
#define __FUNCT__ "DMInterpolationSetDof"
PetscErrorCode DMInterpolationSetDof(DMInterpolationInfo ctx, PetscInt dof)
{
  PetscFunctionBegin;
  if (dof < 1) SETERRQ1(ctx->comm, PETSC_ERR_ARG_OUTOFRANGE, "Invalid number of components: %d", dof);
  ctx->dof = dof;
  PetscFunctionReturn(0);
}

#undef __FUNCT__
#define __FUNCT__ "DMInterpolationGetDof"
PetscErrorCode DMInterpolationGetDof(DMInterpolationInfo ctx, PetscInt *dof)
{
  PetscFunctionBegin;
  PetscValidIntPointer(dof, 2);
  *dof = ctx->dof;
  PetscFunctionReturn(0);
}

#undef __FUNCT__
#define __FUNCT__ "DMInterpolationAddPoints"
PetscErrorCode DMInterpolationAddPoints(DMInterpolationInfo ctx, PetscInt n, PetscReal points[])
{
  PetscErrorCode ierr;

  PetscFunctionBegin;
  if (ctx->dim < 0) SETERRQ(ctx->comm, PETSC_ERR_ARG_WRONGSTATE, "The spatial dimension has not been set");
  if (ctx->points)  SETERRQ(ctx->comm, PETSC_ERR_ARG_WRONGSTATE, "Cannot add points multiple times yet");
  ctx->nInput = n;

  ierr = PetscMalloc1(n*ctx->dim, &ctx->points);CHKERRQ(ierr);
  ierr = PetscMemcpy(ctx->points, points, n*ctx->dim * sizeof(PetscReal));CHKERRQ(ierr);
  PetscFunctionReturn(0);
}

#undef __FUNCT__
#define __FUNCT__ "DMInterpolationSetUp"
PetscErrorCode DMInterpolationSetUp(DMInterpolationInfo ctx, DM dm, PetscBool redundantPoints)
{
  MPI_Comm          comm = ctx->comm;
  PetscScalar       *a;
  PetscInt          p, q, i;
  PetscMPIInt       rank, size;
  PetscErrorCode    ierr;
  Vec               pointVec;
  PetscSF           cellSF;
  PetscLayout       layout;
  PetscReal         *globalPoints;
  PetscScalar       *globalPointsScalar;
  const PetscInt    *ranges;
  PetscMPIInt       *counts, *displs;
  const PetscSFNode *foundCells;
  const PetscInt    *foundPoints;
  PetscMPIInt       *foundProcs, *globalProcs;
  PetscInt          n, N, numFound;

  PetscFunctionBegin;
  PetscValidHeaderSpecific(dm, DM_CLASSID, 1);
  ierr = MPI_Comm_size(comm, &size);CHKERRQ(ierr);
  ierr = MPI_Comm_rank(comm, &rank);CHKERRQ(ierr);
  if (ctx->dim < 0) SETERRQ(comm, PETSC_ERR_ARG_WRONGSTATE, "The spatial dimension has not been set");
  /* Locate points */
  n = ctx->nInput;
  if (!redundantPoints) {
    ierr = PetscLayoutCreate(comm, &layout);CHKERRQ(ierr);
    ierr = PetscLayoutSetBlockSize(layout, 1);CHKERRQ(ierr);
    ierr = PetscLayoutSetLocalSize(layout, n);CHKERRQ(ierr);
    ierr = PetscLayoutSetUp(layout);CHKERRQ(ierr);
    ierr = PetscLayoutGetSize(layout, &N);CHKERRQ(ierr);
    /* Communicate all points to all processes */
    ierr = PetscMalloc3(N*ctx->dim,&globalPoints,size,&counts,size,&displs);CHKERRQ(ierr);
    ierr = PetscLayoutGetRanges(layout, &ranges);CHKERRQ(ierr);
    for (p = 0; p < size; ++p) {
      counts[p] = (ranges[p+1] - ranges[p])*ctx->dim;
      displs[p] = ranges[p]*ctx->dim;
    }
    ierr = MPI_Allgatherv(ctx->points, n*ctx->dim, MPIU_REAL, globalPoints, counts, displs, MPIU_REAL, comm);CHKERRQ(ierr);
  } else {
    N = n;
    globalPoints = ctx->points;
    counts = displs = NULL;
    layout = NULL;
  }
#if 0
  ierr = PetscMalloc3(N,&foundCells,N,&foundProcs,N,&globalProcs);CHKERRQ(ierr);
  /* foundCells[p] = m->locatePoint(&globalPoints[p*ctx->dim]); */
#else
#if defined(PETSC_USE_COMPLEX)
  ierr = PetscMalloc1(N,&globalPointsScalar);CHKERRQ(ierr);
  for (i=0; i<N; i++) globalPointsScalar[i] = globalPoints[i];
#else
  globalPointsScalar = globalPoints;
#endif
  ierr = VecCreateSeqWithArray(PETSC_COMM_SELF, ctx->dim, N*ctx->dim, globalPointsScalar, &pointVec);CHKERRQ(ierr);
  ierr = PetscMalloc2(N,&foundProcs,N,&globalProcs);CHKERRQ(ierr);
  cellSF = NULL;
  ierr = DMLocatePoints(dm, pointVec, &cellSF);CHKERRQ(ierr);
  ierr = PetscSFGetGraph(cellSF,NULL,&numFound,&foundPoints,&foundCells);CHKERRQ(ierr);
#endif
  for (p = 0; p < numFound; ++p) {
    if (foundCells[p].index >= 0) foundProcs[foundPoints ? foundPoints[p] : p] = rank;
    else foundProcs[foundPoints ? foundPoints[p] : p] = size;
  }
  /* Let the lowest rank process own each point */
  ierr   = MPIU_Allreduce(foundProcs, globalProcs, N, MPI_INT, MPI_MIN, comm);CHKERRQ(ierr);
  ctx->n = 0;
  for (p = 0; p < N; ++p) {
    if (globalProcs[p] == size) SETERRQ4(comm, PETSC_ERR_PLIB, "Point %d: %g %g %g not located in mesh", p, globalPoints[p*ctx->dim+0], ctx->dim > 1 ? globalPoints[p*ctx->dim+1] : 0.0, ctx->dim > 2 ? globalPoints[p*ctx->dim+2] : 0.0);
    else if (globalProcs[p] == rank) ctx->n++;
  }
  /* Create coordinates vector and array of owned cells */
  ierr = PetscMalloc1(ctx->n, &ctx->cells);CHKERRQ(ierr);
  ierr = VecCreate(comm, &ctx->coords);CHKERRQ(ierr);
  ierr = VecSetSizes(ctx->coords, ctx->n*ctx->dim, PETSC_DECIDE);CHKERRQ(ierr);
  ierr = VecSetBlockSize(ctx->coords, ctx->dim);CHKERRQ(ierr);
  ierr = VecSetType(ctx->coords,VECSTANDARD);CHKERRQ(ierr);
  ierr = VecGetArray(ctx->coords, &a);CHKERRQ(ierr);
  for (p = 0, q = 0, i = 0; p < N; ++p) {
    if (globalProcs[p] == rank) {
      PetscInt d;

      for (d = 0; d < ctx->dim; ++d, ++i) a[i] = globalPoints[p*ctx->dim+d];
      ctx->cells[q++] = foundCells[p].index;
    }
  }
  ierr = VecRestoreArray(ctx->coords, &a);CHKERRQ(ierr);
#if 0
  ierr = PetscFree3(foundCells,foundProcs,globalProcs);CHKERRQ(ierr);
#else
  ierr = PetscFree2(foundProcs,globalProcs);CHKERRQ(ierr);
  ierr = PetscSFDestroy(&cellSF);CHKERRQ(ierr);
  ierr = VecDestroy(&pointVec);CHKERRQ(ierr);
#endif
  if ((void*)globalPointsScalar != (void*)globalPoints) {ierr = PetscFree(globalPointsScalar);CHKERRQ(ierr);}
  if (!redundantPoints) {ierr = PetscFree3(globalPoints,counts,displs);CHKERRQ(ierr);}
  ierr = PetscLayoutDestroy(&layout);CHKERRQ(ierr);
  PetscFunctionReturn(0);
}

#undef __FUNCT__
#define __FUNCT__ "DMInterpolationGetCoordinates"
PetscErrorCode DMInterpolationGetCoordinates(DMInterpolationInfo ctx, Vec *coordinates)
{
  PetscFunctionBegin;
  PetscValidPointer(coordinates, 2);
  if (!ctx->coords) SETERRQ(ctx->comm, PETSC_ERR_ARG_WRONGSTATE, "The interpolation context has not been setup.");
  *coordinates = ctx->coords;
  PetscFunctionReturn(0);
}

#undef __FUNCT__
#define __FUNCT__ "DMInterpolationGetVector"
PetscErrorCode DMInterpolationGetVector(DMInterpolationInfo ctx, Vec *v)
{
  PetscErrorCode ierr;

  PetscFunctionBegin;
  PetscValidPointer(v, 2);
  if (!ctx->coords) SETERRQ(ctx->comm, PETSC_ERR_ARG_WRONGSTATE, "The interpolation context has not been setup.");
  ierr = VecCreate(ctx->comm, v);CHKERRQ(ierr);
  ierr = VecSetSizes(*v, ctx->n*ctx->dof, PETSC_DECIDE);CHKERRQ(ierr);
  ierr = VecSetBlockSize(*v, ctx->dof);CHKERRQ(ierr);
  ierr = VecSetType(*v,VECSTANDARD);CHKERRQ(ierr);
  PetscFunctionReturn(0);
}

#undef __FUNCT__
#define __FUNCT__ "DMInterpolationRestoreVector"
PetscErrorCode DMInterpolationRestoreVector(DMInterpolationInfo ctx, Vec *v)
{
  PetscErrorCode ierr;

  PetscFunctionBegin;
  PetscValidPointer(v, 2);
  if (!ctx->coords) SETERRQ(ctx->comm, PETSC_ERR_ARG_WRONGSTATE, "The interpolation context has not been setup.");
  ierr = VecDestroy(v);CHKERRQ(ierr);
  PetscFunctionReturn(0);
}

#undef __FUNCT__
#define __FUNCT__ "DMInterpolate_Triangle_Private"
PETSC_STATIC_INLINE PetscErrorCode DMInterpolate_Triangle_Private(DMInterpolationInfo ctx, DM dm, Vec xLocal, Vec v)
{
  PetscReal      *v0, *J, *invJ, detJ;
  const PetscScalar *coords;
  PetscScalar    *a;
  PetscInt       p;
  PetscErrorCode ierr;

  PetscFunctionBegin;
  ierr = PetscMalloc3(ctx->dim,&v0,ctx->dim*ctx->dim,&J,ctx->dim*ctx->dim,&invJ);CHKERRQ(ierr);
  ierr = VecGetArrayRead(ctx->coords, &coords);CHKERRQ(ierr);
  ierr = VecGetArray(v, &a);CHKERRQ(ierr);
  for (p = 0; p < ctx->n; ++p) {
    PetscInt     c = ctx->cells[p];
    PetscScalar *x = NULL;
    PetscReal    xi[4];
    PetscInt     d, f, comp;

    ierr = DMPlexComputeCellGeometryFEM(dm, c, NULL, v0, J, invJ, &detJ);CHKERRQ(ierr);
    if (detJ <= 0.0) SETERRQ2(PETSC_COMM_SELF, PETSC_ERR_ARG_OUTOFRANGE, "Invalid determinant %g for element %d", detJ, c);
    ierr = DMPlexVecGetClosure(dm, NULL, xLocal, c, NULL, &x);CHKERRQ(ierr);
    for (comp = 0; comp < ctx->dof; ++comp) a[p*ctx->dof+comp] = x[0*ctx->dof+comp];

    for (d = 0; d < ctx->dim; ++d) {
      xi[d] = 0.0;
      for (f = 0; f < ctx->dim; ++f) xi[d] += invJ[d*ctx->dim+f]*0.5*PetscRealPart(coords[p*ctx->dim+f] - v0[f]);
      for (comp = 0; comp < ctx->dof; ++comp) a[p*ctx->dof+comp] += PetscRealPart(x[(d+1)*ctx->dof+comp] - x[0*ctx->dof+comp])*xi[d];
    }
    ierr = DMPlexVecRestoreClosure(dm, NULL, xLocal, c, NULL, &x);CHKERRQ(ierr);
  }
  ierr = VecRestoreArray(v, &a);CHKERRQ(ierr);
  ierr = VecRestoreArrayRead(ctx->coords, &coords);CHKERRQ(ierr);
  ierr = PetscFree3(v0, J, invJ);CHKERRQ(ierr);
  PetscFunctionReturn(0);
}

#undef __FUNCT__
#define __FUNCT__ "DMInterpolate_Tetrahedron_Private"
PETSC_STATIC_INLINE PetscErrorCode DMInterpolate_Tetrahedron_Private(DMInterpolationInfo ctx, DM dm, Vec xLocal, Vec v)
{
  PetscReal      *v0, *J, *invJ, detJ;
  const PetscScalar *coords;
  PetscScalar    *a;
  PetscInt       p;
  PetscErrorCode ierr;

  PetscFunctionBegin;
  ierr = PetscMalloc3(ctx->dim,&v0,ctx->dim*ctx->dim,&J,ctx->dim*ctx->dim,&invJ);CHKERRQ(ierr);
  ierr = VecGetArrayRead(ctx->coords, &coords);CHKERRQ(ierr);
  ierr = VecGetArray(v, &a);CHKERRQ(ierr);
  for (p = 0; p < ctx->n; ++p) {
    PetscInt       c = ctx->cells[p];
    const PetscInt order[3] = {2, 1, 3};
    PetscScalar   *x = NULL;
    PetscReal      xi[4];
    PetscInt       d, f, comp;

    ierr = DMPlexComputeCellGeometryFEM(dm, c, NULL, v0, J, invJ, &detJ);CHKERRQ(ierr);
    if (detJ <= 0.0) SETERRQ2(PETSC_COMM_SELF, PETSC_ERR_ARG_OUTOFRANGE, "Invalid determinant %g for element %d", detJ, c);
    ierr = DMPlexVecGetClosure(dm, NULL, xLocal, c, NULL, &x);CHKERRQ(ierr);
    for (comp = 0; comp < ctx->dof; ++comp) a[p*ctx->dof+comp] = x[0*ctx->dof+comp];

    for (d = 0; d < ctx->dim; ++d) {
      xi[d] = 0.0;
      for (f = 0; f < ctx->dim; ++f) xi[d] += invJ[d*ctx->dim+f]*0.5*PetscRealPart(coords[p*ctx->dim+f] - v0[f]);
      for (comp = 0; comp < ctx->dof; ++comp) a[p*ctx->dof+comp] += PetscRealPart(x[order[d]*ctx->dof+comp] - x[0*ctx->dof+comp])*xi[d];
    }
    ierr = DMPlexVecRestoreClosure(dm, NULL, xLocal, c, NULL, &x);CHKERRQ(ierr);
  }
  ierr = VecRestoreArray(v, &a);CHKERRQ(ierr);
  ierr = VecRestoreArrayRead(ctx->coords, &coords);CHKERRQ(ierr);
  ierr = PetscFree3(v0, J, invJ);CHKERRQ(ierr);
  PetscFunctionReturn(0);
}

#undef __FUNCT__
#define __FUNCT__ "QuadMap_Private"
PETSC_STATIC_INLINE PetscErrorCode QuadMap_Private(SNES snes, Vec Xref, Vec Xreal, void *ctx)
{
  const PetscScalar *vertices = (const PetscScalar*) ctx;
  const PetscScalar x0        = vertices[0];
  const PetscScalar y0        = vertices[1];
  const PetscScalar x1        = vertices[2];
  const PetscScalar y1        = vertices[3];
  const PetscScalar x2        = vertices[4];
  const PetscScalar y2        = vertices[5];
  const PetscScalar x3        = vertices[6];
  const PetscScalar y3        = vertices[7];
  const PetscScalar f_1       = x1 - x0;
  const PetscScalar g_1       = y1 - y0;
  const PetscScalar f_3       = x3 - x0;
  const PetscScalar g_3       = y3 - y0;
  const PetscScalar f_01      = x2 - x1 - x3 + x0;
  const PetscScalar g_01      = y2 - y1 - y3 + y0;
  const PetscScalar *ref;
  PetscScalar       *real;
  PetscErrorCode    ierr;

  PetscFunctionBegin;
  ierr = VecGetArrayRead(Xref,  &ref);CHKERRQ(ierr);
  ierr = VecGetArray(Xreal, &real);CHKERRQ(ierr);
  {
    const PetscScalar p0 = ref[0];
    const PetscScalar p1 = ref[1];

    real[0] = x0 + f_1 * p0 + f_3 * p1 + f_01 * p0 * p1;
    real[1] = y0 + g_1 * p0 + g_3 * p1 + g_01 * p0 * p1;
  }
  ierr = PetscLogFlops(28);CHKERRQ(ierr);
  ierr = VecRestoreArrayRead(Xref,  &ref);CHKERRQ(ierr);
  ierr = VecRestoreArray(Xreal, &real);CHKERRQ(ierr);
  PetscFunctionReturn(0);
}

#include <petsc/private/dmimpl.h>
#undef __FUNCT__
#define __FUNCT__ "QuadJacobian_Private"
PETSC_STATIC_INLINE PetscErrorCode QuadJacobian_Private(SNES snes, Vec Xref, Mat J, Mat M, void *ctx)
{
  const PetscScalar *vertices = (const PetscScalar*) ctx;
  const PetscScalar x0        = vertices[0];
  const PetscScalar y0        = vertices[1];
  const PetscScalar x1        = vertices[2];
  const PetscScalar y1        = vertices[3];
  const PetscScalar x2        = vertices[4];
  const PetscScalar y2        = vertices[5];
  const PetscScalar x3        = vertices[6];
  const PetscScalar y3        = vertices[7];
  const PetscScalar f_01      = x2 - x1 - x3 + x0;
  const PetscScalar g_01      = y2 - y1 - y3 + y0;
  const PetscScalar *ref;
  PetscErrorCode    ierr;

  PetscFunctionBegin;
  ierr = VecGetArrayRead(Xref,  &ref);CHKERRQ(ierr);
  {
    const PetscScalar x       = ref[0];
    const PetscScalar y       = ref[1];
    const PetscInt    rows[2] = {0, 1};
    PetscScalar       values[4];

    values[0] = (x1 - x0 + f_01*y) * 0.5; values[1] = (x3 - x0 + f_01*x) * 0.5;
    values[2] = (y1 - y0 + g_01*y) * 0.5; values[3] = (y3 - y0 + g_01*x) * 0.5;
    ierr      = MatSetValues(J, 2, rows, 2, rows, values, INSERT_VALUES);CHKERRQ(ierr);
  }
  ierr = PetscLogFlops(30);CHKERRQ(ierr);
  ierr = VecRestoreArrayRead(Xref,  &ref);CHKERRQ(ierr);
  ierr = MatAssemblyBegin(J, MAT_FINAL_ASSEMBLY);CHKERRQ(ierr);
  ierr = MatAssemblyEnd(J, MAT_FINAL_ASSEMBLY);CHKERRQ(ierr);
  PetscFunctionReturn(0);
}

#undef __FUNCT__
#define __FUNCT__ "DMInterpolate_Quad_Private"
PETSC_STATIC_INLINE PetscErrorCode DMInterpolate_Quad_Private(DMInterpolationInfo ctx, DM dm, Vec xLocal, Vec v)
{
  DM             dmCoord;
  SNES           snes;
  KSP            ksp;
  PC             pc;
  Vec            coordsLocal, r, ref, real;
  Mat            J;
  const PetscScalar *coords;
  PetscScalar    *a;
  PetscInt       p;
  PetscErrorCode ierr;

  PetscFunctionBegin;
  ierr = DMGetCoordinatesLocal(dm, &coordsLocal);CHKERRQ(ierr);
  ierr = DMGetCoordinateDM(dm, &dmCoord);CHKERRQ(ierr);
  ierr = SNESCreate(PETSC_COMM_SELF, &snes);CHKERRQ(ierr);
  ierr = SNESSetOptionsPrefix(snes, "quad_interp_");CHKERRQ(ierr);
  ierr = VecCreate(PETSC_COMM_SELF, &r);CHKERRQ(ierr);
  ierr = VecSetSizes(r, 2, 2);CHKERRQ(ierr);
  ierr = VecSetType(r,dm->vectype);CHKERRQ(ierr);
  ierr = VecDuplicate(r, &ref);CHKERRQ(ierr);
  ierr = VecDuplicate(r, &real);CHKERRQ(ierr);
  ierr = MatCreate(PETSC_COMM_SELF, &J);CHKERRQ(ierr);
  ierr = MatSetSizes(J, 2, 2, 2, 2);CHKERRQ(ierr);
  ierr = MatSetType(J, MATSEQDENSE);CHKERRQ(ierr);
  ierr = MatSetUp(J);CHKERRQ(ierr);
  ierr = SNESSetFunction(snes, r, QuadMap_Private, NULL);CHKERRQ(ierr);
  ierr = SNESSetJacobian(snes, J, J, QuadJacobian_Private, NULL);CHKERRQ(ierr);
  ierr = SNESGetKSP(snes, &ksp);CHKERRQ(ierr);
  ierr = KSPGetPC(ksp, &pc);CHKERRQ(ierr);
  ierr = PCSetType(pc, PCLU);CHKERRQ(ierr);
  ierr = SNESSetFromOptions(snes);CHKERRQ(ierr);

  ierr = VecGetArrayRead(ctx->coords, &coords);CHKERRQ(ierr);
  ierr = VecGetArray(v, &a);CHKERRQ(ierr);
  for (p = 0; p < ctx->n; ++p) {
    PetscScalar *x = NULL, *vertices = NULL;
    PetscScalar *xi;
    PetscReal    xir[2];
    PetscInt     c = ctx->cells[p], comp, coordSize, xSize;

    /* Can make this do all points at once */
    ierr = DMPlexVecGetClosure(dmCoord, NULL, coordsLocal, c, &coordSize, &vertices);CHKERRQ(ierr);
    if (4*2 != coordSize) SETERRQ2(ctx->comm, PETSC_ERR_ARG_SIZ, "Invalid closure size %d should be %d", coordSize, 4*2);
    ierr = DMPlexVecGetClosure(dm, NULL, xLocal, c, &xSize, &x);CHKERRQ(ierr);
    if (4*ctx->dof != xSize) SETERRQ2(ctx->comm, PETSC_ERR_ARG_SIZ, "Invalid closure size %d should be %d", xSize, 4*ctx->dof);
    ierr   = SNESSetFunction(snes, NULL, NULL, (void*) vertices);CHKERRQ(ierr);
    ierr   = SNESSetJacobian(snes, NULL, NULL, NULL, (void*) vertices);CHKERRQ(ierr);
    ierr   = VecGetArray(real, &xi);CHKERRQ(ierr);
    xi[0]  = coords[p*ctx->dim+0];
    xi[1]  = coords[p*ctx->dim+1];
    ierr   = VecRestoreArray(real, &xi);CHKERRQ(ierr);
    ierr   = SNESSolve(snes, real, ref);CHKERRQ(ierr);
    ierr   = VecGetArray(ref, &xi);CHKERRQ(ierr);
    xir[0] = PetscRealPart(xi[0]);
    xir[1] = PetscRealPart(xi[1]);
    for (comp = 0; comp < ctx->dof; ++comp) a[p*ctx->dof+comp] = x[0*ctx->dof+comp]*(1 - xir[0])*(1 - xir[1]) + x[1*ctx->dof+comp]*xir[0]*(1 - xir[1]) + x[2*ctx->dof+comp]*xir[0]*xir[1] + x[3*ctx->dof+comp]*(1 - xir[0])*xir[1];

    ierr = VecRestoreArray(ref, &xi);CHKERRQ(ierr);
    ierr = DMPlexVecRestoreClosure(dmCoord, NULL, coordsLocal, c, &coordSize, &vertices);CHKERRQ(ierr);
    ierr = DMPlexVecRestoreClosure(dm, NULL, xLocal, c, &xSize, &x);CHKERRQ(ierr);
  }
  ierr = VecRestoreArray(v, &a);CHKERRQ(ierr);
  ierr = VecRestoreArrayRead(ctx->coords, &coords);CHKERRQ(ierr);

  ierr = SNESDestroy(&snes);CHKERRQ(ierr);
  ierr = VecDestroy(&r);CHKERRQ(ierr);
  ierr = VecDestroy(&ref);CHKERRQ(ierr);
  ierr = VecDestroy(&real);CHKERRQ(ierr);
  ierr = MatDestroy(&J);CHKERRQ(ierr);
  PetscFunctionReturn(0);
}

#undef __FUNCT__
#define __FUNCT__ "HexMap_Private"
PETSC_STATIC_INLINE PetscErrorCode HexMap_Private(SNES snes, Vec Xref, Vec Xreal, void *ctx)
{
  const PetscScalar *vertices = (const PetscScalar*) ctx;
  const PetscScalar x0        = vertices[0];
  const PetscScalar y0        = vertices[1];
  const PetscScalar z0        = vertices[2];
  const PetscScalar x1        = vertices[9];
  const PetscScalar y1        = vertices[10];
  const PetscScalar z1        = vertices[11];
  const PetscScalar x2        = vertices[6];
  const PetscScalar y2        = vertices[7];
  const PetscScalar z2        = vertices[8];
  const PetscScalar x3        = vertices[3];
  const PetscScalar y3        = vertices[4];
  const PetscScalar z3        = vertices[5];
  const PetscScalar x4        = vertices[12];
  const PetscScalar y4        = vertices[13];
  const PetscScalar z4        = vertices[14];
  const PetscScalar x5        = vertices[15];
  const PetscScalar y5        = vertices[16];
  const PetscScalar z5        = vertices[17];
  const PetscScalar x6        = vertices[18];
  const PetscScalar y6        = vertices[19];
  const PetscScalar z6        = vertices[20];
  const PetscScalar x7        = vertices[21];
  const PetscScalar y7        = vertices[22];
  const PetscScalar z7        = vertices[23];
  const PetscScalar f_1       = x1 - x0;
  const PetscScalar g_1       = y1 - y0;
  const PetscScalar h_1       = z1 - z0;
  const PetscScalar f_3       = x3 - x0;
  const PetscScalar g_3       = y3 - y0;
  const PetscScalar h_3       = z3 - z0;
  const PetscScalar f_4       = x4 - x0;
  const PetscScalar g_4       = y4 - y0;
  const PetscScalar h_4       = z4 - z0;
  const PetscScalar f_01      = x2 - x1 - x3 + x0;
  const PetscScalar g_01      = y2 - y1 - y3 + y0;
  const PetscScalar h_01      = z2 - z1 - z3 + z0;
  const PetscScalar f_12      = x7 - x3 - x4 + x0;
  const PetscScalar g_12      = y7 - y3 - y4 + y0;
  const PetscScalar h_12      = z7 - z3 - z4 + z0;
  const PetscScalar f_02      = x5 - x1 - x4 + x0;
  const PetscScalar g_02      = y5 - y1 - y4 + y0;
  const PetscScalar h_02      = z5 - z1 - z4 + z0;
  const PetscScalar f_012     = x6 - x0 + x1 - x2 + x3 + x4 - x5 - x7;
  const PetscScalar g_012     = y6 - y0 + y1 - y2 + y3 + y4 - y5 - y7;
  const PetscScalar h_012     = z6 - z0 + z1 - z2 + z3 + z4 - z5 - z7;
  const PetscScalar *ref;
  PetscScalar       *real;
  PetscErrorCode    ierr;

  PetscFunctionBegin;
  ierr = VecGetArrayRead(Xref,  &ref);CHKERRQ(ierr);
  ierr = VecGetArray(Xreal, &real);CHKERRQ(ierr);
  {
    const PetscScalar p0 = ref[0];
    const PetscScalar p1 = ref[1];
    const PetscScalar p2 = ref[2];

    real[0] = x0 + f_1*p0 + f_3*p1 + f_4*p2 + f_01*p0*p1 + f_12*p1*p2 + f_02*p0*p2 + f_012*p0*p1*p2;
    real[1] = y0 + g_1*p0 + g_3*p1 + g_4*p2 + g_01*p0*p1 + g_01*p0*p1 + g_12*p1*p2 + g_02*p0*p2 + g_012*p0*p1*p2;
    real[2] = z0 + h_1*p0 + h_3*p1 + h_4*p2 + h_01*p0*p1 + h_01*p0*p1 + h_12*p1*p2 + h_02*p0*p2 + h_012*p0*p1*p2;
  }
  ierr = PetscLogFlops(114);CHKERRQ(ierr);
  ierr = VecRestoreArrayRead(Xref,  &ref);CHKERRQ(ierr);
  ierr = VecRestoreArray(Xreal, &real);CHKERRQ(ierr);
  PetscFunctionReturn(0);
}

#undef __FUNCT__
#define __FUNCT__ "HexJacobian_Private"
PETSC_STATIC_INLINE PetscErrorCode HexJacobian_Private(SNES snes, Vec Xref, Mat J, Mat M, void *ctx)
{
  const PetscScalar *vertices = (const PetscScalar*) ctx;
  const PetscScalar x0        = vertices[0];
  const PetscScalar y0        = vertices[1];
  const PetscScalar z0        = vertices[2];
  const PetscScalar x1        = vertices[9];
  const PetscScalar y1        = vertices[10];
  const PetscScalar z1        = vertices[11];
  const PetscScalar x2        = vertices[6];
  const PetscScalar y2        = vertices[7];
  const PetscScalar z2        = vertices[8];
  const PetscScalar x3        = vertices[3];
  const PetscScalar y3        = vertices[4];
  const PetscScalar z3        = vertices[5];
  const PetscScalar x4        = vertices[12];
  const PetscScalar y4        = vertices[13];
  const PetscScalar z4        = vertices[14];
  const PetscScalar x5        = vertices[15];
  const PetscScalar y5        = vertices[16];
  const PetscScalar z5        = vertices[17];
  const PetscScalar x6        = vertices[18];
  const PetscScalar y6        = vertices[19];
  const PetscScalar z6        = vertices[20];
  const PetscScalar x7        = vertices[21];
  const PetscScalar y7        = vertices[22];
  const PetscScalar z7        = vertices[23];
  const PetscScalar f_xy      = x2 - x1 - x3 + x0;
  const PetscScalar g_xy      = y2 - y1 - y3 + y0;
  const PetscScalar h_xy      = z2 - z1 - z3 + z0;
  const PetscScalar f_yz      = x7 - x3 - x4 + x0;
  const PetscScalar g_yz      = y7 - y3 - y4 + y0;
  const PetscScalar h_yz      = z7 - z3 - z4 + z0;
  const PetscScalar f_xz      = x5 - x1 - x4 + x0;
  const PetscScalar g_xz      = y5 - y1 - y4 + y0;
  const PetscScalar h_xz      = z5 - z1 - z4 + z0;
  const PetscScalar f_xyz     = x6 - x0 + x1 - x2 + x3 + x4 - x5 - x7;
  const PetscScalar g_xyz     = y6 - y0 + y1 - y2 + y3 + y4 - y5 - y7;
  const PetscScalar h_xyz     = z6 - z0 + z1 - z2 + z3 + z4 - z5 - z7;
  const PetscScalar *ref;
  PetscErrorCode    ierr;

  PetscFunctionBegin;
  ierr = VecGetArrayRead(Xref,  &ref);CHKERRQ(ierr);
  {
    const PetscScalar x       = ref[0];
    const PetscScalar y       = ref[1];
    const PetscScalar z       = ref[2];
    const PetscInt    rows[3] = {0, 1, 2};
    PetscScalar       values[9];

    values[0] = (x1 - x0 + f_xy*y + f_xz*z + f_xyz*y*z) / 2.0;
    values[1] = (x3 - x0 + f_xy*x + f_yz*z + f_xyz*x*z) / 2.0;
    values[2] = (x4 - x0 + f_yz*y + f_xz*x + f_xyz*x*y) / 2.0;
    values[3] = (y1 - y0 + g_xy*y + g_xz*z + g_xyz*y*z) / 2.0;
    values[4] = (y3 - y0 + g_xy*x + g_yz*z + g_xyz*x*z) / 2.0;
    values[5] = (y4 - y0 + g_yz*y + g_xz*x + g_xyz*x*y) / 2.0;
    values[6] = (z1 - z0 + h_xy*y + h_xz*z + h_xyz*y*z) / 2.0;
    values[7] = (z3 - z0 + h_xy*x + h_yz*z + h_xyz*x*z) / 2.0;
    values[8] = (z4 - z0 + h_yz*y + h_xz*x + h_xyz*x*y) / 2.0;

    ierr = MatSetValues(J, 3, rows, 3, rows, values, INSERT_VALUES);CHKERRQ(ierr);
  }
  ierr = PetscLogFlops(152);CHKERRQ(ierr);
  ierr = VecRestoreArrayRead(Xref,  &ref);CHKERRQ(ierr);
  ierr = MatAssemblyBegin(J, MAT_FINAL_ASSEMBLY);CHKERRQ(ierr);
  ierr = MatAssemblyEnd(J, MAT_FINAL_ASSEMBLY);CHKERRQ(ierr);
  PetscFunctionReturn(0);
}

#undef __FUNCT__
#define __FUNCT__ "DMInterpolate_Hex_Private"
PETSC_STATIC_INLINE PetscErrorCode DMInterpolate_Hex_Private(DMInterpolationInfo ctx, DM dm, Vec xLocal, Vec v)
{
  DM             dmCoord;
  SNES           snes;
  KSP            ksp;
  PC             pc;
  Vec            coordsLocal, r, ref, real;
  Mat            J;
  const PetscScalar *coords;
  PetscScalar    *a;
  PetscInt       p;
  PetscErrorCode ierr;

  PetscFunctionBegin;
  ierr = DMGetCoordinatesLocal(dm, &coordsLocal);CHKERRQ(ierr);
  ierr = DMGetCoordinateDM(dm, &dmCoord);CHKERRQ(ierr);
  ierr = SNESCreate(PETSC_COMM_SELF, &snes);CHKERRQ(ierr);
  ierr = SNESSetOptionsPrefix(snes, "hex_interp_");CHKERRQ(ierr);
  ierr = VecCreate(PETSC_COMM_SELF, &r);CHKERRQ(ierr);
  ierr = VecSetSizes(r, 3, 3);CHKERRQ(ierr);
  ierr = VecSetType(r,dm->vectype);CHKERRQ(ierr);
  ierr = VecDuplicate(r, &ref);CHKERRQ(ierr);
  ierr = VecDuplicate(r, &real);CHKERRQ(ierr);
  ierr = MatCreate(PETSC_COMM_SELF, &J);CHKERRQ(ierr);
  ierr = MatSetSizes(J, 3, 3, 3, 3);CHKERRQ(ierr);
  ierr = MatSetType(J, MATSEQDENSE);CHKERRQ(ierr);
  ierr = MatSetUp(J);CHKERRQ(ierr);
  ierr = SNESSetFunction(snes, r, HexMap_Private, NULL);CHKERRQ(ierr);
  ierr = SNESSetJacobian(snes, J, J, HexJacobian_Private, NULL);CHKERRQ(ierr);
  ierr = SNESGetKSP(snes, &ksp);CHKERRQ(ierr);
  ierr = KSPGetPC(ksp, &pc);CHKERRQ(ierr);
  ierr = PCSetType(pc, PCLU);CHKERRQ(ierr);
  ierr = SNESSetFromOptions(snes);CHKERRQ(ierr);

  ierr = VecGetArrayRead(ctx->coords, &coords);CHKERRQ(ierr);
  ierr = VecGetArray(v, &a);CHKERRQ(ierr);
  for (p = 0; p < ctx->n; ++p) {
    PetscScalar *x = NULL, *vertices = NULL;
    PetscScalar *xi;
    PetscReal    xir[3];
    PetscInt     c = ctx->cells[p], comp, coordSize, xSize;

    /* Can make this do all points at once */
    ierr = DMPlexVecGetClosure(dmCoord, NULL, coordsLocal, c, &coordSize, &vertices);CHKERRQ(ierr);
    if (8*3 != coordSize) SETERRQ2(ctx->comm, PETSC_ERR_ARG_SIZ, "Invalid closure size %d should be %d", coordSize, 8*3);
    ierr = DMPlexVecGetClosure(dm, NULL, xLocal, c, &xSize, &x);CHKERRQ(ierr);
    if (8*ctx->dof != xSize) SETERRQ2(ctx->comm, PETSC_ERR_ARG_SIZ, "Invalid closure size %d should be %d", xSize, 8*ctx->dof);
    ierr   = SNESSetFunction(snes, NULL, NULL, (void*) vertices);CHKERRQ(ierr);
    ierr   = SNESSetJacobian(snes, NULL, NULL, NULL, (void*) vertices);CHKERRQ(ierr);
    ierr   = VecGetArray(real, &xi);CHKERRQ(ierr);
    xi[0]  = coords[p*ctx->dim+0];
    xi[1]  = coords[p*ctx->dim+1];
    xi[2]  = coords[p*ctx->dim+2];
    ierr   = VecRestoreArray(real, &xi);CHKERRQ(ierr);
    ierr   = SNESSolve(snes, real, ref);CHKERRQ(ierr);
    ierr   = VecGetArray(ref, &xi);CHKERRQ(ierr);
    xir[0] = PetscRealPart(xi[0]);
    xir[1] = PetscRealPart(xi[1]);
    xir[2] = PetscRealPart(xi[2]);
    for (comp = 0; comp < ctx->dof; ++comp) {
      a[p*ctx->dof+comp] =
        x[0*ctx->dof+comp]*(1-xir[0])*(1-xir[1])*(1-xir[2]) +
        x[3*ctx->dof+comp]*    xir[0]*(1-xir[1])*(1-xir[2]) +
        x[2*ctx->dof+comp]*    xir[0]*    xir[1]*(1-xir[2]) +
        x[1*ctx->dof+comp]*(1-xir[0])*    xir[1]*(1-xir[2]) +
        x[4*ctx->dof+comp]*(1-xir[0])*(1-xir[1])*   xir[2] +
        x[5*ctx->dof+comp]*    xir[0]*(1-xir[1])*   xir[2] +
        x[6*ctx->dof+comp]*    xir[0]*    xir[1]*   xir[2] +
        x[7*ctx->dof+comp]*(1-xir[0])*    xir[1]*   xir[2];
    }
    ierr = VecRestoreArray(ref, &xi);CHKERRQ(ierr);
    ierr = DMPlexVecRestoreClosure(dmCoord, NULL, coordsLocal, c, &coordSize, &vertices);CHKERRQ(ierr);
    ierr = DMPlexVecRestoreClosure(dm, NULL, xLocal, c, &xSize, &x);CHKERRQ(ierr);
  }
  ierr = VecRestoreArray(v, &a);CHKERRQ(ierr);
  ierr = VecRestoreArrayRead(ctx->coords, &coords);CHKERRQ(ierr);

  ierr = SNESDestroy(&snes);CHKERRQ(ierr);
  ierr = VecDestroy(&r);CHKERRQ(ierr);
  ierr = VecDestroy(&ref);CHKERRQ(ierr);
  ierr = VecDestroy(&real);CHKERRQ(ierr);
  ierr = MatDestroy(&J);CHKERRQ(ierr);
  PetscFunctionReturn(0);
}

#undef __FUNCT__
#define __FUNCT__ "DMInterpolationEvaluate"
/*
  Input Parameters:
+ ctx - The DMInterpolationInfo context
. dm  - The DM
- x   - The local vector containing the field to be interpolated

  Output Parameters:
. v   - The vector containing the interpolated values
*/
PetscErrorCode DMInterpolationEvaluate(DMInterpolationInfo ctx, DM dm, Vec x, Vec v)
{
  PetscInt       dim, coneSize, n;
  PetscErrorCode ierr;

  PetscFunctionBegin;
  PetscValidHeaderSpecific(dm, DM_CLASSID, 2);
  PetscValidHeaderSpecific(x, VEC_CLASSID, 3);
  PetscValidHeaderSpecific(v, VEC_CLASSID, 4);
  ierr = VecGetLocalSize(v, &n);CHKERRQ(ierr);
  if (n != ctx->n*ctx->dof) SETERRQ2(ctx->comm, PETSC_ERR_ARG_SIZ, "Invalid input vector size %d should be %d", n, ctx->n*ctx->dof);
  if (n) {
    ierr = DMGetDimension(dm, &dim);CHKERRQ(ierr);
    ierr = DMPlexGetConeSize(dm, ctx->cells[0], &coneSize);CHKERRQ(ierr);
    if (dim == 2) {
      if (coneSize == 3) {
        ierr = DMInterpolate_Triangle_Private(ctx, dm, x, v);CHKERRQ(ierr);
      } else if (coneSize == 4) {
        ierr = DMInterpolate_Quad_Private(ctx, dm, x, v);CHKERRQ(ierr);
      } else SETERRQ1(ctx->comm, PETSC_ERR_ARG_OUTOFRANGE, "Unsupported dimension %d for point interpolation", dim);
    } else if (dim == 3) {
      if (coneSize == 4) {
        ierr = DMInterpolate_Tetrahedron_Private(ctx, dm, x, v);CHKERRQ(ierr);
      } else {
        ierr = DMInterpolate_Hex_Private(ctx, dm, x, v);CHKERRQ(ierr);
      }
    } else SETERRQ1(ctx->comm, PETSC_ERR_ARG_OUTOFRANGE, "Unsupported dimension %d for point interpolation", dim);
  }
  PetscFunctionReturn(0);
}

#undef __FUNCT__
#define __FUNCT__ "DMInterpolationDestroy"
PetscErrorCode DMInterpolationDestroy(DMInterpolationInfo *ctx)
{
  PetscErrorCode ierr;

  PetscFunctionBegin;
  PetscValidPointer(ctx, 2);
  ierr = VecDestroy(&(*ctx)->coords);CHKERRQ(ierr);
  ierr = PetscFree((*ctx)->points);CHKERRQ(ierr);
  ierr = PetscFree((*ctx)->cells);CHKERRQ(ierr);
  ierr = PetscFree(*ctx);CHKERRQ(ierr);
  *ctx = NULL;
  PetscFunctionReturn(0);
}

#undef __FUNCT__
#define __FUNCT__ "SNESMonitorFields"
/*@C
  SNESMonitorFields - Monitors the residual for each field separately

  Collective on SNES

  Input Parameters:
+ snes   - the SNES context
. its    - iteration number
. fgnorm - 2-norm of residual
- vf  - PetscViewerAndFormat of type ASCII

  Notes:
  This routine prints the residual norm at each iteration.

  Level: intermediate

.keywords: SNES, nonlinear, default, monitor, norm
.seealso: SNESMonitorSet(), SNESMonitorDefault()
@*/
PetscErrorCode SNESMonitorFields(SNES snes, PetscInt its, PetscReal fgnorm, PetscViewerAndFormat *vf)
{
  PetscViewer        viewer = vf->viewer;
  Vec                res;
  DM                 dm;
  PetscSection       s;
  const PetscScalar *r;
  PetscReal         *lnorms, *norms;
  PetscInt           numFields, f, pStart, pEnd, p;
  PetscErrorCode     ierr;

  PetscFunctionBegin;
  PetscValidHeaderSpecific(viewer,PETSC_VIEWER_CLASSID,4);
  ierr = SNESGetFunction(snes, &res, 0, 0);CHKERRQ(ierr);
  ierr = SNESGetDM(snes, &dm);CHKERRQ(ierr);
  ierr = DMGetDefaultSection(dm, &s);CHKERRQ(ierr);
  ierr = PetscSectionGetNumFields(s, &numFields);CHKERRQ(ierr);
  ierr = PetscSectionGetChart(s, &pStart, &pEnd);CHKERRQ(ierr);
  ierr = PetscCalloc2(numFields, &lnorms, numFields, &norms);CHKERRQ(ierr);
  ierr = VecGetArrayRead(res, &r);CHKERRQ(ierr);
  for (p = pStart; p < pEnd; ++p) {
    for (f = 0; f < numFields; ++f) {
      PetscInt fdof, foff, d;

      ierr = PetscSectionGetFieldDof(s, p, f, &fdof);CHKERRQ(ierr);
      ierr = PetscSectionGetFieldOffset(s, p, f, &foff);CHKERRQ(ierr);
      for (d = 0; d < fdof; ++d) lnorms[f] += PetscRealPart(PetscSqr(r[foff+d]));
    }
  }
  ierr = VecRestoreArrayRead(res, &r);CHKERRQ(ierr);
  ierr = MPIU_Allreduce(lnorms, norms, numFields, MPIU_REAL, MPIU_SUM, PetscObjectComm((PetscObject) dm));CHKERRQ(ierr);
  ierr = PetscViewerPushFormat(viewer,vf->format);CHKERRQ(ierr);
  ierr = PetscViewerASCIIAddTab(viewer, ((PetscObject) snes)->tablevel);CHKERRQ(ierr);
  ierr = PetscViewerASCIIPrintf(viewer, "%3D SNES Function norm %14.12e [", its, (double) fgnorm);CHKERRQ(ierr);
  for (f = 0; f < numFields; ++f) {
    if (f > 0) {ierr = PetscViewerASCIIPrintf(viewer, ", ");CHKERRQ(ierr);}
    ierr = PetscViewerASCIIPrintf(viewer, "%14.12e", (double) PetscSqrtReal(norms[f]));CHKERRQ(ierr);
  }
  ierr = PetscViewerASCIIPrintf(viewer, "]\n");CHKERRQ(ierr);
  ierr = PetscViewerASCIISubtractTab(viewer, ((PetscObject) snes)->tablevel);CHKERRQ(ierr);
  ierr = PetscViewerPopFormat(viewer);CHKERRQ(ierr);
  ierr = PetscFree2(lnorms, norms);CHKERRQ(ierr);
  PetscFunctionReturn(0);
}

/********************* Residual Computation **************************/

#undef __FUNCT__
#define __FUNCT__ "DMPlexSNESGetGeometryFEM"
/*@
  DMPlexSNESGetGeometryFEM - Return precomputed geometric data

  Input Parameter:
. dm - The DM

  Output Parameters:
. cellgeom - The values precomputed from cell geometry

  Level: developer

.seealso: DMPlexSNESSetFunctionLocal()
@*/
PetscErrorCode DMPlexSNESGetGeometryFEM(DM dm, Vec *cellgeom)
{
  DMSNES         dmsnes;
  PetscObject    obj;
  PetscErrorCode ierr;

  PetscFunctionBegin;
  PetscValidHeaderSpecific(dm,DM_CLASSID,1);
  ierr = DMGetDMSNES(dm, &dmsnes);CHKERRQ(ierr);
  ierr = PetscObjectQuery((PetscObject) dmsnes, "DMPlexSNES_cellgeom_fem", &obj);CHKERRQ(ierr);
  if (!obj) {
    Vec cellgeom;

    ierr = DMPlexComputeGeometryFEM(dm, &cellgeom);CHKERRQ(ierr);
    ierr = PetscObjectCompose((PetscObject) dmsnes, "DMPlexSNES_cellgeom_fem", (PetscObject) cellgeom);CHKERRQ(ierr);
    ierr = VecDestroy(&cellgeom);CHKERRQ(ierr);
  }
  if (cellgeom) {PetscValidPointer(cellgeom, 3); ierr = PetscObjectQuery((PetscObject) dmsnes, "DMPlexSNES_cellgeom_fem", (PetscObject *) cellgeom);CHKERRQ(ierr);}
  PetscFunctionReturn(0);
}

#undef __FUNCT__
#define __FUNCT__ "DMPlexSNESGetGeometryFVM"
/*@
  DMPlexSNESGetGeometryFVM - Return precomputed geometric data

  Input Parameter:
. dm - The DM

  Output Parameters:
+ facegeom - The values precomputed from face geometry
. cellgeom - The values precomputed from cell geometry
- minRadius - The minimum radius over the mesh of an inscribed sphere in a cell

  Level: developer

.seealso: DMPlexTSSetRHSFunctionLocal()
@*/
PetscErrorCode DMPlexSNESGetGeometryFVM(DM dm, Vec *facegeom, Vec *cellgeom, PetscReal *minRadius)
{
  DM             plex;
  PetscErrorCode ierr;

  PetscFunctionBegin;
  PetscValidHeaderSpecific(dm,DM_CLASSID,1);
  ierr = DMSNESConvertPlex(dm,&plex,PETSC_TRUE);CHKERRQ(ierr);
  ierr = DMPlexGetDataFVM(plex, NULL, cellgeom, facegeom, NULL);CHKERRQ(ierr);
  if (minRadius) {ierr = DMPlexGetMinRadius(plex, minRadius);CHKERRQ(ierr);}
  ierr = DMDestroy(&plex);CHKERRQ(ierr);
  PetscFunctionReturn(0);
}

#undef __FUNCT__
#define __FUNCT__ "DMPlexSNESGetGradientDM"
/*@
  DMPlexSNESGetGradientDM - Return gradient data layout

  Input Parameters:
+ dm - The DM
- fv - The PetscFV

  Output Parameter:
. dmGrad - The layout for gradient values

  Level: developer

.seealso: DMPlexSNESGetGeometryFVM()
@*/
PetscErrorCode DMPlexSNESGetGradientDM(DM dm, PetscFV fv, DM *dmGrad)
{
  DM             plex;
  PetscBool      computeGradients;
  PetscErrorCode ierr;

  PetscFunctionBegin;
  PetscValidHeaderSpecific(dm,DM_CLASSID,1);
  PetscValidHeaderSpecific(fv,PETSCFV_CLASSID,2);
  PetscValidPointer(dmGrad,3);
  ierr = PetscFVGetComputeGradients(fv, &computeGradients);CHKERRQ(ierr);
  if (!computeGradients) {*dmGrad = NULL; PetscFunctionReturn(0);}
  ierr = DMSNESConvertPlex(dm,&plex,PETSC_TRUE);CHKERRQ(ierr);
  ierr = DMPlexGetDataFVM(plex, fv, NULL, NULL, dmGrad);CHKERRQ(ierr);
  ierr = DMDestroy(&plex);CHKERRQ(ierr);
  PetscFunctionReturn(0);
}

#undef __FUNCT__
#define __FUNCT__ "DMPlexGetCellFields"
/*@C
  DMPlexGetCellFields - Retrieve the field values values for a chunk of cells

  Input Parameters:
+ dm     - The DM
. cStart - The first cell to include
. cEnd   - The first cell to exclude
. locX   - A local vector with the solution fields
. locX_t - A local vector with solution field time derivatives, or NULL
- locA   - A local vector with auxiliary fields, or NULL

  Output Parameters:
+ u   - The field coefficients
. u_t - The fields derivative coefficients
- a   - The auxiliary field coefficients

  Level: developer

.seealso: DMPlexGetFaceFields()
@*/
PetscErrorCode DMPlexGetCellFields(DM dm, PetscInt cStart, PetscInt cEnd, Vec locX, Vec locX_t, Vec locA, PetscScalar **u, PetscScalar **u_t, PetscScalar **a)
{
  DM             dmAux;
  PetscSection   section, sectionAux;
  PetscDS        prob;
  PetscInt       numCells = cEnd - cStart, totDim, totDimAux, c;
  PetscErrorCode ierr;

  PetscFunctionBegin;
  PetscValidHeaderSpecific(dm, DM_CLASSID, 1);
  PetscValidHeaderSpecific(locX, VEC_CLASSID, 4);
  if (locX_t) {PetscValidHeaderSpecific(locX_t, VEC_CLASSID, 5);}
  if (locA)   {PetscValidHeaderSpecific(locA, VEC_CLASSID, 6);}
  PetscValidPointer(u, 7);
  PetscValidPointer(u_t, 8);
  PetscValidPointer(a, 9);
  ierr = DMGetDefaultSection(dm, &section);CHKERRQ(ierr);
  ierr = DMGetDS(dm, &prob);CHKERRQ(ierr);
  ierr = PetscDSGetTotalDimension(prob, &totDim);CHKERRQ(ierr);
  if (locA) {
    PetscDS probAux;

    ierr = VecGetDM(locA, &dmAux);CHKERRQ(ierr);
    ierr = DMGetDefaultSection(dmAux, &sectionAux);CHKERRQ(ierr);
    ierr = DMGetDS(dmAux, &probAux);CHKERRQ(ierr);
    ierr = PetscDSGetTotalDimension(probAux, &totDimAux);CHKERRQ(ierr);
  }
  ierr = DMGetWorkArray(dm, numCells*totDim, PETSC_SCALAR, u);CHKERRQ(ierr);
  if (locX_t) {ierr = DMGetWorkArray(dm, numCells*totDim, PETSC_SCALAR, u_t);CHKERRQ(ierr);} else {*u_t = NULL;}
  if (locA)   {ierr = DMGetWorkArray(dm, numCells*totDimAux, PETSC_SCALAR, a);CHKERRQ(ierr);} else {*a = NULL;}
  for (c = cStart; c < cEnd; ++c) {
    PetscScalar *x = NULL, *x_t = NULL, *ul = *u, *ul_t = *u_t, *al = *a;
    PetscInt     i;

    ierr = DMPlexVecGetClosure(dm, section, locX, c, NULL, &x);CHKERRQ(ierr);
    for (i = 0; i < totDim; ++i) ul[(c-cStart)*totDim+i] = x[i];
    ierr = DMPlexVecRestoreClosure(dm, section, locX, c, NULL, &x);CHKERRQ(ierr);
    if (locX_t) {
      ierr = DMPlexVecGetClosure(dm, section, locX_t, c, NULL, &x_t);CHKERRQ(ierr);
      for (i = 0; i < totDim; ++i) ul_t[(c-cStart)*totDim+i] = x_t[i];
      ierr = DMPlexVecRestoreClosure(dm, section, locX_t, c, NULL, &x_t);CHKERRQ(ierr);
    }
    if (locA) {
      DM dmAuxPlex;

      ierr = DMSNESConvertPlex(dmAux, &dmAuxPlex, PETSC_FALSE);CHKERRQ(ierr);
      ierr = DMPlexVecGetClosure(dmAuxPlex, sectionAux, locA, c, NULL, &x);CHKERRQ(ierr);
      for (i = 0; i < totDimAux; ++i) al[(c-cStart)*totDimAux+i] = x[i];
      ierr = DMPlexVecRestoreClosure(dmAuxPlex, sectionAux, locA, c, NULL, &x);CHKERRQ(ierr);
      ierr = DMDestroy(&dmAuxPlex);CHKERRQ(ierr);
    }
  }
  PetscFunctionReturn(0);
}

#undef __FUNCT__
#define __FUNCT__ "DMPlexRestoreCellFields"
/*@C
  DMPlexRestoreCellFields - Restore the field values values for a chunk of cells

  Input Parameters:
+ dm     - The DM
. cStart - The first cell to include
. cEnd   - The first cell to exclude
. locX   - A local vector with the solution fields
. locX_t - A local vector with solution field time derivatives, or NULL
- locA   - A local vector with auxiliary fields, or NULL

  Output Parameters:
+ u   - The field coefficients
. u_t - The fields derivative coefficients
- a   - The auxiliary field coefficients

  Level: developer

.seealso: DMPlexGetFaceFields()
@*/
PetscErrorCode DMPlexRestoreCellFields(DM dm, PetscInt cStart, PetscInt cEnd, Vec locX, Vec locX_t, Vec locA, PetscScalar **u, PetscScalar **u_t, PetscScalar **a)
{
  PetscErrorCode ierr;

  PetscFunctionBegin;
  ierr = DMRestoreWorkArray(dm, 0, PETSC_SCALAR, u);CHKERRQ(ierr);
  if (*u_t) {ierr = DMRestoreWorkArray(dm, 0, PETSC_SCALAR, u_t);CHKERRQ(ierr);}
  if (*a)   {ierr = DMRestoreWorkArray(dm, 0, PETSC_SCALAR, a);CHKERRQ(ierr);}
  PetscFunctionReturn(0);
}

#undef __FUNCT__
#define __FUNCT__ "DMPlexGetFaceFields"
/*@C
  DMPlexGetFaceFields - Retrieve the field values values for a chunk of faces

  Input Parameters:
+ dm     - The DM
. fStart - The first face to include
. fEnd   - The first face to exclude
. locX   - A local vector with the solution fields
. locX_t - A local vector with solution field time derivatives, or NULL
. faceGeometry - A local vector with face geometry
. cellGeometry - A local vector with cell geometry
- locaGrad - A local vector with field gradients, or NULL

  Output Parameters:
+ uL - The field values at the left side of the face
- uR - The field values at the right side of the face

  Level: developer

.seealso: DMPlexGetCellFields()
@*/
PetscErrorCode DMPlexGetFaceFields(DM dm, PetscInt fStart, PetscInt fEnd, Vec locX, Vec locX_t, Vec faceGeometry, Vec cellGeometry, Vec locGrad, PetscScalar **uL, PetscScalar **uR)
{
  DM                 dmFace, dmCell, dmGrad = NULL;
  PetscSection       section;
  PetscDS            prob;
  DMLabel            ghostLabel;
  const PetscScalar *facegeom, *cellgeom, *x, *lgrad;
  PetscBool         *isFE;
  PetscInt           dim, Nf, f, Nc, numFaces = fEnd - fStart, iface, face;
  PetscErrorCode     ierr;

  PetscFunctionBegin;
  PetscValidHeaderSpecific(dm, DM_CLASSID, 1);
  PetscValidHeaderSpecific(locX, VEC_CLASSID, 4);
  if (locX_t) {PetscValidHeaderSpecific(locX_t, VEC_CLASSID, 5);}
  PetscValidHeaderSpecific(faceGeometry, VEC_CLASSID, 6);
  PetscValidHeaderSpecific(cellGeometry, VEC_CLASSID, 7);
  if (locGrad) {PetscValidHeaderSpecific(locGrad, VEC_CLASSID, 8);}
  PetscValidPointer(uL, 9);
  PetscValidPointer(uR, 10);
  ierr = DMGetDimension(dm, &dim);CHKERRQ(ierr);
  ierr = DMGetDS(dm, &prob);CHKERRQ(ierr);
  ierr = DMGetDefaultSection(dm, &section);CHKERRQ(ierr);
  ierr = PetscDSGetNumFields(prob, &Nf);CHKERRQ(ierr);
  ierr = PetscDSGetTotalComponents(prob, &Nc);CHKERRQ(ierr);
  ierr = PetscMalloc1(Nf, &isFE);CHKERRQ(ierr);
  for (f = 0; f < Nf; ++f) {
    PetscObject  obj;
    PetscClassId id;

    ierr = DMGetField(dm, f, &obj);CHKERRQ(ierr);
    ierr = PetscObjectGetClassId(obj, &id);CHKERRQ(ierr);
    if (id == PETSCFE_CLASSID)      {isFE[f] = PETSC_TRUE;}
    else if (id == PETSCFV_CLASSID) {isFE[f] = PETSC_FALSE;}
    else                            {isFE[f] = PETSC_FALSE;}
  }
  ierr = DMGetLabel(dm, "ghost", &ghostLabel);CHKERRQ(ierr);
  ierr = VecGetArrayRead(locX, &x);CHKERRQ(ierr);
  ierr = VecGetDM(faceGeometry, &dmFace);CHKERRQ(ierr);
  ierr = VecGetArrayRead(faceGeometry, &facegeom);CHKERRQ(ierr);
  ierr = VecGetDM(cellGeometry, &dmCell);CHKERRQ(ierr);
  ierr = VecGetArrayRead(cellGeometry, &cellgeom);CHKERRQ(ierr);
  if (locGrad) {
    ierr = VecGetDM(locGrad, &dmGrad);CHKERRQ(ierr);
    ierr = VecGetArrayRead(locGrad, &lgrad);CHKERRQ(ierr);
  }
  ierr = DMGetWorkArray(dm, numFaces*Nc, PETSC_SCALAR, uL);CHKERRQ(ierr);
  ierr = DMGetWorkArray(dm, numFaces*Nc, PETSC_SCALAR, uR);CHKERRQ(ierr);
  /* Right now just eat the extra work for FE (could make a cell loop) */
  for (face = fStart, iface = 0; face < fEnd; ++face) {
    const PetscInt        *cells;
    PetscFVFaceGeom       *fg;
    PetscFVCellGeom       *cgL, *cgR;
    PetscScalar           *xL, *xR, *gL, *gR;
    PetscScalar           *uLl = *uL, *uRl = *uR;
    PetscInt               ghost, nsupp;

    ierr = DMLabelGetValue(ghostLabel, face, &ghost);CHKERRQ(ierr);
    ierr = DMPlexGetSupportSize(dm, face, &nsupp);CHKERRQ(ierr);
    if (ghost >= 0) continue;
    ierr = DMPlexPointLocalRead(dmFace, face, facegeom, &fg);CHKERRQ(ierr);
    ierr = DMPlexGetSupport(dm, face, &cells);CHKERRQ(ierr);
    ierr = DMPlexPointLocalRead(dmCell, cells[0], cellgeom, &cgL);CHKERRQ(ierr);
    ierr = DMPlexPointLocalRead(dmCell, cells[1], cellgeom, &cgR);CHKERRQ(ierr);
    for (f = 0; f < Nf; ++f) {
      PetscInt off;

      ierr = PetscDSGetComponentOffset(prob, f, &off);CHKERRQ(ierr);
      if (isFE[f]) {
        const PetscInt *cone;
        PetscInt        comp, coneSize, faceLocL, faceLocR, ldof, rdof, d;

        xL = xR = NULL;
        ierr = DMPlexVecGetClosure(dm, section, locX, cells[0], &ldof, (PetscScalar **) &xL);CHKERRQ(ierr);
        ierr = DMPlexVecGetClosure(dm, section, locX, cells[1], &rdof, (PetscScalar **) &xR);CHKERRQ(ierr);
        ierr = DMPlexGetCone(dm, cells[0], &cone);CHKERRQ(ierr);
        ierr = DMPlexGetConeSize(dm, cells[0], &coneSize);CHKERRQ(ierr);
        for (faceLocL = 0; faceLocL < coneSize; ++faceLocL) if (cone[faceLocL] == face) break;
        if (faceLocL == coneSize) SETERRQ2(PETSC_COMM_SELF, PETSC_ERR_PLIB, "Could not find face %d in cone of cell %d", face, cells[0]);
        ierr = DMPlexGetCone(dm, cells[1], &cone);CHKERRQ(ierr);
        ierr = DMPlexGetConeSize(dm, cells[1], &coneSize);CHKERRQ(ierr);
        for (faceLocR = 0; faceLocR < coneSize; ++faceLocR) if (cone[faceLocR] == face) break;
        if (faceLocR == coneSize) SETERRQ2(PETSC_COMM_SELF, PETSC_ERR_PLIB, "Could not find face %d in cone of cell %d", face, cells[1]);
        /* Check that FEM field has values in the right cell (sometimes its an FV ghost cell) */
        ierr = EvaluateFaceFields(prob, f, faceLocL, xL, &uLl[iface*Nc+off]);CHKERRQ(ierr);
        if (rdof == ldof) {ierr = EvaluateFaceFields(prob, f, faceLocR, xR, &uRl[iface*Nc+off]);CHKERRQ(ierr);}
        else              {ierr = PetscSectionGetFieldComponents(section, f, &comp);CHKERRQ(ierr); for(d = 0; d < comp; ++d) uRl[iface*Nc+off+d] = uLl[iface*Nc+off+d];}
        ierr = DMPlexVecRestoreClosure(dm, section, locX, cells[0], &ldof, (PetscScalar **) &xL);CHKERRQ(ierr);
        ierr = DMPlexVecRestoreClosure(dm, section, locX, cells[1], &rdof, (PetscScalar **) &xR);CHKERRQ(ierr);
      } else {
        PetscFV  fv;
        PetscInt numComp, c;

        ierr = PetscDSGetDiscretization(prob, f, (PetscObject *) &fv);CHKERRQ(ierr);
        ierr = PetscFVGetNumComponents(fv, &numComp);CHKERRQ(ierr);
        if (nsupp > 2) {
          for (f = 0; f < Nf; ++f) {
            PetscInt off;

            ierr = PetscDSGetComponentOffset(prob, f, &off);CHKERRQ(ierr);
            ierr = PetscFVGetNumComponents(fv, &numComp);CHKERRQ(ierr);
            for (c = 0; c < numComp; ++c) {
              uLl[iface*Nc+off+c] = 0.;
              uRl[iface*Nc+off+c] = 0.;
            }
          }
          continue;
        }
        ierr = DMPlexPointLocalFieldRead(dm, cells[0], f, x, &xL);CHKERRQ(ierr);
        ierr = DMPlexPointLocalFieldRead(dm, cells[1], f, x, &xR);CHKERRQ(ierr);
        if (dmGrad) {
          PetscReal dxL[3], dxR[3];

          ierr = DMPlexPointLocalRead(dmGrad, cells[0], lgrad, &gL);CHKERRQ(ierr);
          ierr = DMPlexPointLocalRead(dmGrad, cells[1], lgrad, &gR);CHKERRQ(ierr);
          DMPlex_WaxpyD_Internal(dim, -1, cgL->centroid, fg->centroid, dxL);
          DMPlex_WaxpyD_Internal(dim, -1, cgR->centroid, fg->centroid, dxR);
          for (c = 0; c < numComp; ++c) {
            uLl[iface*Nc+off+c] = xL[c] + DMPlex_DotD_Internal(dim, &gL[c*dim], dxL);
            uRl[iface*Nc+off+c] = xR[c] + DMPlex_DotD_Internal(dim, &gR[c*dim], dxR);
          }
        } else {
          for (c = 0; c < numComp; ++c) {
            uLl[iface*Nc+off+c] = xL[c];
            uRl[iface*Nc+off+c] = xR[c];
          }
        }
      }
    }
    ++iface;
  }
  ierr = VecRestoreArrayRead(locX, &x);CHKERRQ(ierr);
  ierr = VecRestoreArrayRead(faceGeometry, &facegeom);CHKERRQ(ierr);
  ierr = VecRestoreArrayRead(cellGeometry, &cellgeom);CHKERRQ(ierr);
  if (locGrad) {
    ierr = VecRestoreArrayRead(locGrad, &lgrad);CHKERRQ(ierr);
  }
  ierr = PetscFree(isFE);CHKERRQ(ierr);
  PetscFunctionReturn(0);
}

#undef __FUNCT__
#define __FUNCT__ "DMPlexRestoreFaceFields"
/*@C
  DMPlexRestoreFaceFields - Restore the field values values for a chunk of faces

  Input Parameters:
+ dm     - The DM
. fStart - The first face to include
. fEnd   - The first face to exclude
. locX   - A local vector with the solution fields
. locX_t - A local vector with solution field time derivatives, or NULL
. faceGeometry - A local vector with face geometry
. cellGeometry - A local vector with cell geometry
- locaGrad - A local vector with field gradients, or NULL

  Output Parameters:
+ uL - The field values at the left side of the face
- uR - The field values at the right side of the face

  Level: developer

.seealso: DMPlexGetFaceFields()
@*/
PetscErrorCode DMPlexRestoreFaceFields(DM dm, PetscInt fStart, PetscInt fEnd, Vec locX, Vec locX_t, Vec faceGeometry, Vec cellGeometry, Vec locGrad, PetscScalar **uL, PetscScalar **uR)
{
  PetscErrorCode ierr;

  PetscFunctionBegin;
  ierr = DMRestoreWorkArray(dm, 0, PETSC_SCALAR, uL);CHKERRQ(ierr);
  ierr = DMRestoreWorkArray(dm, 0, PETSC_SCALAR, uR);CHKERRQ(ierr);
  PetscFunctionReturn(0);
}

#undef __FUNCT__
#define __FUNCT__ "DMPlexGetFaceGeometry"
/*@C
  DMPlexGetFaceGeometry - Retrieve the geometric values for a chunk of faces

  Input Parameters:
+ dm     - The DM
. fStart - The first face to include
. fEnd   - The first face to exclude
. faceGeometry - A local vector with face geometry
- cellGeometry - A local vector with cell geometry

  Output Parameters:
+ fgeom - The extract the face centroid and normal
- vol   - The cell volume

  Level: developer

.seealso: DMPlexGetCellFields()
@*/
PetscErrorCode DMPlexGetFaceGeometry(DM dm, PetscInt fStart, PetscInt fEnd, Vec faceGeometry, Vec cellGeometry, PetscFVFaceGeom **fgeom, PetscReal **vol)
{
  DM                 dmFace, dmCell;
  DMLabel            ghostLabel;
  const PetscScalar *facegeom, *cellgeom;
  PetscInt           dim, numFaces = fEnd - fStart, iface, face;
  PetscErrorCode     ierr;

  PetscFunctionBegin;
  PetscValidHeaderSpecific(dm, DM_CLASSID, 1);
  PetscValidHeaderSpecific(faceGeometry, VEC_CLASSID, 4);
  PetscValidHeaderSpecific(cellGeometry, VEC_CLASSID, 5);
  PetscValidPointer(fgeom, 6);
  PetscValidPointer(vol, 7);
  ierr = DMGetDimension(dm, &dim);CHKERRQ(ierr);
  ierr = DMGetLabel(dm, "ghost", &ghostLabel);CHKERRQ(ierr);
  ierr = VecGetDM(faceGeometry, &dmFace);CHKERRQ(ierr);
  ierr = VecGetArrayRead(faceGeometry, &facegeom);CHKERRQ(ierr);
  ierr = VecGetDM(cellGeometry, &dmCell);CHKERRQ(ierr);
  ierr = VecGetArrayRead(cellGeometry, &cellgeom);CHKERRQ(ierr);
  ierr = PetscMalloc1(numFaces, fgeom);CHKERRQ(ierr);
  ierr = DMGetWorkArray(dm, numFaces*2, PETSC_SCALAR, vol);CHKERRQ(ierr);
  for (face = fStart, iface = 0; face < fEnd; ++face) {
    const PetscInt        *cells;
    PetscFVFaceGeom       *fg;
    PetscFVCellGeom       *cgL, *cgR;
    PetscFVFaceGeom       *fgeoml = *fgeom;
    PetscReal             *voll   = *vol;
    PetscInt               ghost, d;

    ierr = DMLabelGetValue(ghostLabel, face, &ghost);CHKERRQ(ierr);
    if (ghost >= 0) continue;
    ierr = DMPlexPointLocalRead(dmFace, face, facegeom, &fg);CHKERRQ(ierr);
    ierr = DMPlexGetSupport(dm, face, &cells);CHKERRQ(ierr);
    ierr = DMPlexPointLocalRead(dmCell, cells[0], cellgeom, &cgL);CHKERRQ(ierr);
    ierr = DMPlexPointLocalRead(dmCell, cells[1], cellgeom, &cgR);CHKERRQ(ierr);
    for (d = 0; d < dim; ++d) {
      fgeoml[iface].centroid[d] = fg->centroid[d];
      fgeoml[iface].normal[d]   = fg->normal[d];
    }
    voll[iface*2+0] = cgL->volume;
    voll[iface*2+1] = cgR->volume;
    ++iface;
  }
  ierr = VecRestoreArrayRead(faceGeometry, &facegeom);CHKERRQ(ierr);
  ierr = VecRestoreArrayRead(cellGeometry, &cellgeom);CHKERRQ(ierr);
  PetscFunctionReturn(0);
}

#undef __FUNCT__
#define __FUNCT__ "DMPlexRestoreFaceGeometry"
/*@C
  DMPlexRestoreFaceGeometry - Restore the field values values for a chunk of faces

  Input Parameters:
+ dm     - The DM
. fStart - The first face to include
. fEnd   - The first face to exclude
. faceGeometry - A local vector with face geometry
- cellGeometry - A local vector with cell geometry

  Output Parameters:
+ fgeom - The extract the face centroid and normal
- vol   - The cell volume

  Level: developer

.seealso: DMPlexGetFaceFields()
@*/
PetscErrorCode DMPlexRestoreFaceGeometry(DM dm, PetscInt fStart, PetscInt fEnd, Vec faceGeometry, Vec cellGeometry, PetscFVFaceGeom **fgeom, PetscReal **vol)
{
  PetscErrorCode ierr;

  PetscFunctionBegin;
  ierr = PetscFree(*fgeom);CHKERRQ(ierr);
  ierr = DMRestoreWorkArray(dm, 0, PETSC_REAL, vol);CHKERRQ(ierr);
  PetscFunctionReturn(0);
}

#undef __FUNCT__
#define __FUNCT__ "DMPlexComputeBdResidual_Internal"
PetscErrorCode DMPlexComputeBdResidual_Internal(DM dm, Vec locX, Vec locX_t, PetscReal t, Vec locF, void *user)
{
  DM_Plex         *mesh = (DM_Plex *) dm->data;
  PetscSection     section;
  PetscDS          prob;
  DMLabel          depth;
  PetscFECellGeom *cgeom;
  PetscScalar     *u = NULL, *u_t = NULL, *elemVec = NULL;
  PetscInt         dim, Nf, f, totDimBd, numBd, bd;
  PetscErrorCode   ierr;

  PetscFunctionBegin;
  ierr = DMGetDimension(dm, &dim);CHKERRQ(ierr);
  ierr = DMGetDefaultSection(dm, &section);CHKERRQ(ierr);
  ierr = DMGetDS(dm, &prob);CHKERRQ(ierr);
  ierr = PetscDSGetNumFields(prob, &Nf);CHKERRQ(ierr);
  ierr = PetscDSGetTotalBdDimension(prob, &totDimBd);CHKERRQ(ierr);
  ierr = DMPlexGetDepthLabel(dm, &depth);CHKERRQ(ierr);
  ierr = DMGetNumBoundary(dm, &numBd);CHKERRQ(ierr);
  for (bd = 0; bd < numBd; ++bd) {
    const char     *bdLabel;
    DMLabel         label;
    IS              pointIS;
    const PetscInt *points;
    const PetscInt *values;
    PetscInt        field, numValues, v, numPoints, p, dep, numFaces;
    PetscBool       isEssential;
    PetscObject     obj;
    PetscClassId    id;

    ierr = DMGetBoundary(dm, bd, &isEssential, NULL, &bdLabel, &field, NULL, NULL, NULL, &numValues, &values, NULL);CHKERRQ(ierr);
    ierr = DMGetField(dm, field, &obj);CHKERRQ(ierr);
    ierr = PetscObjectGetClassId(obj, &id);CHKERRQ(ierr);
    if ((id != PETSCFE_CLASSID) || isEssential) continue;
    ierr = DMGetLabel(dm, bdLabel, &label);CHKERRQ(ierr);
    for (v = 0; v < numValues; ++v) {
      ierr = DMLabelGetStratumSize(label, values[v], &numPoints);CHKERRQ(ierr);
      ierr = DMLabelGetStratumIS(label, values[v], &pointIS);CHKERRQ(ierr);
      if (!pointIS) continue; /* No points with that id on this process */
      ierr = ISGetIndices(pointIS, &points);CHKERRQ(ierr);
      for (p = 0, numFaces = 0; p < numPoints; ++p) {
        ierr = DMLabelGetValue(depth, points[p], &dep);CHKERRQ(ierr);
        if (dep == dim-1) ++numFaces;
      }
      ierr = PetscMalloc3(numFaces*totDimBd,&u,numFaces,&cgeom,numFaces*totDimBd,&elemVec);CHKERRQ(ierr);
      if (locX_t) {ierr = PetscMalloc1(numFaces*totDimBd,&u_t);CHKERRQ(ierr);}
      for (p = 0, f = 0; p < numPoints; ++p) {
        const PetscInt point = points[p];
        PetscScalar   *x     = NULL;
        PetscInt       i;

        ierr = DMLabelGetValue(depth, points[p], &dep);CHKERRQ(ierr);
        if (dep != dim-1) continue;
        ierr = DMPlexComputeCellGeometryFEM(dm, point, NULL, cgeom[f].v0, cgeom[f].J, cgeom[f].invJ, &cgeom[f].detJ);CHKERRQ(ierr);
        ierr = DMPlexComputeCellGeometryFVM(dm, point, NULL, NULL, cgeom[f].n);CHKERRQ(ierr);
        if (cgeom[f].detJ <= 0.0) SETERRQ2(PETSC_COMM_SELF, PETSC_ERR_ARG_OUTOFRANGE, "Invalid determinant %g for face %d", cgeom[f].detJ, point);
        /* TODO: Matt, this is wrong if feBd does not match fe: i.e., if the order differs. */
        ierr = DMPlexVecGetClosure(dm, section, locX, point, NULL, &x);CHKERRQ(ierr);
        for (i = 0; i < totDimBd; ++i) u[f*totDimBd+i] = x[i];
        ierr = DMPlexVecRestoreClosure(dm, section, locX, point, NULL, &x);CHKERRQ(ierr);
        if (locX_t) {
          ierr = DMPlexVecGetClosure(dm, section, locX_t, point, NULL, &x);CHKERRQ(ierr);
          for (i = 0; i < totDimBd; ++i) u_t[f*totDimBd+i] = x[i];
          ierr = DMPlexVecRestoreClosure(dm, section, locX_t, point, NULL, &x);CHKERRQ(ierr);
        }
        ++f;
      }
      for (f = 0; f < Nf; ++f) {
        PetscFE         fe;
        PetscQuadrature q;
        PetscInt        numQuadPoints, Nb;
        /* Conforming batches */
        PetscInt        numChunks, numBatches, numBlocks, Ne, blockSize, batchSize;
        /* Remainder */
        PetscInt        Nr, offset;

        ierr = PetscDSGetBdDiscretization(prob, f, (PetscObject *) &fe);CHKERRQ(ierr);
        ierr = PetscFEGetQuadrature(fe, &q);CHKERRQ(ierr);
        ierr = PetscFEGetDimension(fe, &Nb);CHKERRQ(ierr);
        ierr = PetscFEGetTileSizes(fe, NULL, &numBlocks, NULL, &numBatches);CHKERRQ(ierr);
        ierr = PetscQuadratureGetData(q, NULL, &numQuadPoints, NULL, NULL);CHKERRQ(ierr);
        blockSize = Nb*numQuadPoints;
        batchSize = numBlocks * blockSize;
        ierr =  PetscFESetTileSizes(fe, blockSize, numBlocks, batchSize, numBatches);CHKERRQ(ierr);
        numChunks = numFaces / (numBatches*batchSize);
        Ne        = numChunks*numBatches*batchSize;
        Nr        = numFaces % (numBatches*batchSize);
        offset    = numFaces - Nr;
        ierr = PetscFEIntegrateBdResidual(fe, prob, f, Ne, cgeom, u, u_t, NULL, NULL, t, elemVec);CHKERRQ(ierr);
        ierr = PetscFEIntegrateBdResidual(fe, prob, f, Nr, &cgeom[offset], &u[offset*totDimBd], u_t ? &u_t[offset*totDimBd] : NULL, NULL, NULL, t, &elemVec[offset*totDimBd]);CHKERRQ(ierr);
      }
      for (p = 0, f = 0; p < numPoints; ++p) {
        const PetscInt point = points[p];

        ierr = DMLabelGetValue(depth, point, &dep);CHKERRQ(ierr);
        if (dep != dim-1) continue;
        if (mesh->printFEM > 1) {ierr = DMPrintCellVector(point, "BdResidual", totDimBd, &elemVec[f*totDimBd]);CHKERRQ(ierr);}
        ierr = DMPlexVecSetClosure(dm, NULL, locF, point, &elemVec[f*totDimBd], ADD_ALL_VALUES);CHKERRQ(ierr);
        ++f;
      }
      ierr = ISRestoreIndices(pointIS, &points);CHKERRQ(ierr);
      ierr = ISDestroy(&pointIS);CHKERRQ(ierr);
      ierr = PetscFree3(u,cgeom,elemVec);CHKERRQ(ierr);
      if (locX_t) {ierr = PetscFree(u_t);CHKERRQ(ierr);}
    }
  }
  PetscFunctionReturn(0);
}

#undef __FUNCT__
<<<<<<< HEAD
=======
#define __FUNCT__ "DMPlexReconstructGradientsFVM"
/*@
  DMPlexReconstructGradientsFVM - reconstruct the gradient of a vector using a finite volume method.

  Input Parameters:
+ dm - the mesh
- locX - the local representation of the vector

  Output Parameter:
. grad - the global representation of the gradient

  Level: developer

.seealso: DMPlexSNESGetGradientDM()
@*/
PetscErrorCode DMPlexReconstructGradientsFVM(DM dm, Vec locX, Vec grad)
{
  PetscDS          prob;
  PetscInt         Nf, f, fStart, fEnd;
  PetscBool        useFVM = PETSC_FALSE;
  PetscFV          fvm = NULL;
  Vec              faceGeometryFVM, cellGeometryFVM;
  PetscFVCellGeom  *cgeomFVM   = NULL;
  PetscFVFaceGeom  *fgeomFVM   = NULL;
  DM               dmGrad = NULL;
  PetscErrorCode   ierr;

  PetscFunctionBegin;
  ierr = DMGetDS(dm, &prob);CHKERRQ(ierr);
  ierr = PetscDSGetNumFields(prob, &Nf);CHKERRQ(ierr);
  for (f = 0; f < Nf; ++f) {
    PetscObject  obj;
    PetscClassId id;

    ierr = PetscDSGetDiscretization(prob, f, &obj);CHKERRQ(ierr);
    ierr = PetscObjectGetClassId(obj, &id);CHKERRQ(ierr);
    if (id == PETSCFV_CLASSID) {useFVM = PETSC_TRUE; fvm = (PetscFV) obj;}
  }
  if (!useFVM) SETERRQ(PetscObjectComm((PetscObject)dm),PETSC_ERR_SUP,"This dm does not have a finite volume discretization");
  ierr = DMPlexSNESGetGradientDM(dm, fvm, &dmGrad);CHKERRQ(ierr);
  if (!dmGrad) SETERRQ(PetscObjectComm((PetscObject)dm),PETSC_ERR_SUP,"This dm's finite volume discretization does not reconstruct gradients");
  ierr = DMPlexSNESGetGeometryFVM(dm, &faceGeometryFVM, &cellGeometryFVM, NULL);CHKERRQ(ierr);
  ierr = VecGetArrayRead(faceGeometryFVM, (const PetscScalar **) &fgeomFVM);CHKERRQ(ierr);
  ierr = VecGetArrayRead(cellGeometryFVM, (const PetscScalar **) &cgeomFVM);CHKERRQ(ierr);
  ierr = DMPlexGetHeightStratum(dm, 1, &fStart, &fEnd);CHKERRQ(ierr);
  ierr = DMPlexReconstructGradients_Internal(dm, fvm, fStart, fEnd, faceGeometryFVM, cellGeometryFVM, locX, grad);CHKERRQ(ierr);
  PetscFunctionReturn(0);
}

#undef __FUNCT__
>>>>>>> bf018d72
#define __FUNCT__ "DMPlexComputeResidual_Internal"
PetscErrorCode DMPlexComputeResidual_Internal(DM dm, PetscInt cStart, PetscInt cEnd, PetscReal time, Vec locX, Vec locX_t, PetscReal t, Vec locF, void *user)
{
  DM_Plex          *mesh       = (DM_Plex *) dm->data;
  const char       *name       = "Residual";
  DM                dmAux      = NULL;
  DM                dmGrad     = NULL;
  DMLabel           ghostLabel = NULL;
  PetscDS           prob       = NULL;
  PetscDS           probAux    = NULL;
  PetscSection      section    = NULL;
  PetscBool         useFEM     = PETSC_FALSE;
  PetscBool         useFVM     = PETSC_FALSE;
  PetscBool         isImplicit = (locX_t || time == PETSC_MIN_REAL) ? PETSC_TRUE : PETSC_FALSE;
  PetscFV           fvm        = NULL;
  PetscFECellGeom  *cgeomFEM   = NULL;
  PetscScalar      *cgeomScal;
  PetscFVCellGeom  *cgeomFVM   = NULL;
  PetscFVFaceGeom  *fgeomFVM   = NULL;
  Vec               locA, cellGeometryFEM = NULL, cellGeometryFVM = NULL, faceGeometryFVM = NULL, grad, locGrad = NULL;
  PetscScalar      *u, *u_t, *a, *uL, *uR;
  PetscInt          Nf, f, totDim, totDimAux, numChunks, cellChunkSize, faceChunkSize, chunk, fStart, fEnd;
  PetscErrorCode    ierr;

  PetscFunctionBegin;
  ierr = PetscLogEventBegin(DMPLEX_ResidualFEM,dm,0,0,0);CHKERRQ(ierr);
  /* TODO The places where we have to use isFE are probably the member functions for the PetscDisc class */
  /* TODO The FVM geometry is over-manipulated. Make the precalc functions return exactly what we need */
  /* FEM+FVM */
  /* 1: Get sizes from dm and dmAux */
  ierr = DMGetDefaultSection(dm, &section);CHKERRQ(ierr);
  ierr = DMGetLabel(dm, "ghost", &ghostLabel);CHKERRQ(ierr);
  ierr = DMGetDS(dm, &prob);CHKERRQ(ierr);
  ierr = PetscDSGetNumFields(prob, &Nf);CHKERRQ(ierr);
  ierr = PetscDSGetTotalDimension(prob, &totDim);CHKERRQ(ierr);
  ierr = PetscObjectQuery((PetscObject) dm, "A", (PetscObject *) &locA);CHKERRQ(ierr);
  if (locA) {
    ierr = VecGetDM(locA, &dmAux);CHKERRQ(ierr);
    ierr = DMGetDS(dmAux, &probAux);CHKERRQ(ierr);
    ierr = PetscDSGetTotalDimension(probAux, &totDimAux);CHKERRQ(ierr);
  }
  /* 2: Get geometric data */
  for (f = 0; f < Nf; ++f) {
    PetscObject  obj;
    PetscClassId id;
    PetscBool    fimp;

    ierr = PetscDSGetImplicit(prob, f, &fimp);CHKERRQ(ierr);
    if (isImplicit != fimp) continue;
    ierr = PetscDSGetDiscretization(prob, f, &obj);CHKERRQ(ierr);
    ierr = PetscObjectGetClassId(obj, &id);CHKERRQ(ierr);
    if (id == PETSCFE_CLASSID) {useFEM = PETSC_TRUE;}
    if (id == PETSCFV_CLASSID) {useFVM = PETSC_TRUE; fvm = (PetscFV) obj;}
  }
  if (useFEM) {
    ierr = DMPlexSNESGetGeometryFEM(dm, &cellGeometryFEM);CHKERRQ(ierr);
    ierr = VecGetArray(cellGeometryFEM, &cgeomScal);CHKERRQ(ierr);
    if (sizeof(PetscFECellGeom) % sizeof(PetscScalar)) {
      DM dmCell;
      PetscInt c;

      ierr = VecGetDM(cellGeometryFEM,&dmCell);CHKERRQ(ierr);
      ierr = PetscMalloc1(cEnd-cStart,&cgeomFEM);CHKERRQ(ierr);
      for (c = 0; c < cEnd - cStart; c++) {
        PetscScalar *thisgeom;

        ierr = DMPlexPointLocalRef(dmCell, c + cStart, cgeomScal, &thisgeom);CHKERRQ(ierr);
        cgeomFEM[c] = *((PetscFECellGeom *) thisgeom);
      }
    }
    else {
      cgeomFEM = (PetscFECellGeom *) cgeomScal;
    }
  }
  if (useFVM) {
    ierr = DMPlexSNESGetGeometryFVM(dm, &faceGeometryFVM, &cellGeometryFVM, NULL);CHKERRQ(ierr);
    ierr = VecGetArrayRead(faceGeometryFVM, (const PetscScalar **) &fgeomFVM);CHKERRQ(ierr);
    ierr = VecGetArrayRead(cellGeometryFVM, (const PetscScalar **) &cgeomFVM);CHKERRQ(ierr);
    /* Reconstruct and limit cell gradients */
    ierr = DMPlexSNESGetGradientDM(dm, fvm, &dmGrad);CHKERRQ(ierr);
    if (dmGrad) {
      ierr = DMPlexGetHeightStratum(dm, 1, &fStart, &fEnd);CHKERRQ(ierr);
      ierr = DMGetGlobalVector(dmGrad, &grad);CHKERRQ(ierr);
      ierr = DMPlexReconstructGradients_Internal(dm, fvm, fStart, fEnd, faceGeometryFVM, cellGeometryFVM, locX, grad);CHKERRQ(ierr);
      /* Communicate gradient values */
      ierr = DMGetLocalVector(dmGrad, &locGrad);CHKERRQ(ierr);
      ierr = DMGlobalToLocalBegin(dmGrad, grad, INSERT_VALUES, locGrad);CHKERRQ(ierr);
      ierr = DMGlobalToLocalEnd(dmGrad, grad, INSERT_VALUES, locGrad);CHKERRQ(ierr);
      ierr = DMRestoreGlobalVector(dmGrad, &grad);CHKERRQ(ierr);
    }
    /* Handle non-essential (e.g. outflow) boundary values */
    ierr = DMPlexInsertBoundaryValues(dm, PETSC_FALSE, locX, time, faceGeometryFVM, cellGeometryFVM, locGrad);CHKERRQ(ierr);
  }
  /* Loop over chunks */
  ierr = DMPlexGetHeightStratum(dm, 1, &fStart, &fEnd);CHKERRQ(ierr);
  numChunks     = 1;
  cellChunkSize = (cEnd - cStart)/numChunks;
  faceChunkSize = (fEnd - fStart)/numChunks;
  for (chunk = 0; chunk < numChunks; ++chunk) {
    PetscScalar     *elemVec, *fluxL, *fluxR;
    PetscReal       *vol;
    PetscFVFaceGeom *fgeom;
    PetscInt         cS = cStart+chunk*cellChunkSize, cE = PetscMin(cS+cellChunkSize, cEnd), numCells = cE - cS, cell;
    PetscInt         fS = fStart+chunk*faceChunkSize, fE = PetscMin(fS+faceChunkSize, fEnd), numFaces = fE - fS, face;

    /* Extract field coefficients */
    if (useFEM) {
      ierr = DMPlexGetCellFields(dm, cS, cE, locX, locX_t, locA, &u, &u_t, &a);CHKERRQ(ierr);
      ierr = DMGetWorkArray(dm, numCells*totDim, PETSC_SCALAR, &elemVec);CHKERRQ(ierr);
      ierr = PetscMemzero(elemVec, numCells*totDim * sizeof(PetscScalar));CHKERRQ(ierr);
    }
    if (useFVM) {
      ierr = DMPlexGetFaceFields(dm, fS, fE, locX, locX_t, faceGeometryFVM, cellGeometryFVM, locGrad, &uL, &uR);CHKERRQ(ierr);
      ierr = DMPlexGetFaceGeometry(dm, fS, fE, faceGeometryFVM, cellGeometryFVM, &fgeom, &vol);CHKERRQ(ierr);
      ierr = DMGetWorkArray(dm, numFaces*totDim, PETSC_SCALAR, &fluxL);CHKERRQ(ierr);
      ierr = DMGetWorkArray(dm, numFaces*totDim, PETSC_SCALAR, &fluxR);CHKERRQ(ierr);
      ierr = PetscMemzero(fluxL, numFaces*totDim * sizeof(PetscScalar));CHKERRQ(ierr);
      ierr = PetscMemzero(fluxR, numFaces*totDim * sizeof(PetscScalar));CHKERRQ(ierr);
    }
    /* TODO We will interlace both our field coefficients (u, u_t, uL, uR, etc.) and our output (elemVec, fL, fR). I think this works */
    /* Loop over fields */
    for (f = 0; f < Nf; ++f) {
      PetscObject  obj;
      PetscClassId id;
      PetscBool    fimp;
      PetscInt     numChunks, numBatches, batchSize, numBlocks, blockSize, Ne, Nr, offset;

      ierr = PetscDSGetImplicit(prob, f, &fimp);CHKERRQ(ierr);
      if (isImplicit != fimp) continue;
      ierr = PetscDSGetDiscretization(prob, f, &obj);CHKERRQ(ierr);
      ierr = PetscObjectGetClassId(obj, &id);CHKERRQ(ierr);
      if (id == PETSCFE_CLASSID) {
        PetscFE         fe = (PetscFE) obj;
        PetscQuadrature q;
        PetscInt        Nq, Nb;

        ierr = PetscFEGetTileSizes(fe, NULL, &numBlocks, NULL, &numBatches);CHKERRQ(ierr);

        ierr = PetscFEGetQuadrature(fe, &q);CHKERRQ(ierr);
        ierr = PetscQuadratureGetData(q, NULL, &Nq, NULL, NULL);CHKERRQ(ierr);
        ierr = PetscFEGetDimension(fe, &Nb);CHKERRQ(ierr);
        blockSize = Nb*Nq;
        batchSize = numBlocks * blockSize;
        ierr =  PetscFESetTileSizes(fe, blockSize, numBlocks, batchSize, numBatches);CHKERRQ(ierr);
        numChunks = numCells / (numBatches*batchSize);
        Ne        = numChunks*numBatches*batchSize;
        Nr        = numCells % (numBatches*batchSize);
        offset    = numCells - Nr;
        /* Integrate FE residual to get elemVec (need fields at quadrature points) */
        /*   For FV, I think we use a P0 basis and the cell coefficients (for subdivided cells, we can tweak the basis tabulation to be the indicator function) */
        ierr = PetscFEIntegrateResidual(fe, prob, f, Ne, cgeomFEM, u, u_t, probAux, a, t, elemVec);CHKERRQ(ierr);
        ierr = PetscFEIntegrateResidual(fe, prob, f, Nr, &cgeomFEM[offset], &u[offset*totDim], u_t ? &u_t[offset*totDim] : NULL, probAux, &a[offset*totDimAux], t, &elemVec[offset*totDim]);CHKERRQ(ierr);
      } else if (id == PETSCFV_CLASSID) {
        PetscFV fv = (PetscFV) obj;

        Ne = numFaces;
        /* Riemann solve over faces (need fields at face centroids) */
        /*   We need to evaluate FE fields at those coordinates */
        ierr = PetscFVIntegrateRHSFunction(fv, prob, f, Ne, fgeom, vol, uL, uR, fluxL, fluxR);CHKERRQ(ierr);
      } else SETERRQ1(PetscObjectComm((PetscObject) dm), PETSC_ERR_ARG_WRONG, "Unknown discretization type for field %d", f);
    }
    if (sizeof(PetscFECellGeom) % sizeof(PetscScalar)) {
      ierr = PetscFree(cgeomFEM);CHKERRQ(ierr);
    }
    else {
      cgeomFEM = NULL;
    }
    if (cellGeometryFEM) {ierr = VecRestoreArray(cellGeometryFEM, &cgeomScal);CHKERRQ(ierr);}
    /* Loop over domain */
    if (useFEM) {
      /* Add elemVec to locX */
      for (cell = cS; cell < cE; ++cell) {
        if (mesh->printFEM > 1) {ierr = DMPrintCellVector(cell, name, totDim, &elemVec[cell*totDim]);CHKERRQ(ierr);}
        ierr = DMPlexVecSetClosure(dm, section, locF, cell, &elemVec[cell*totDim], ADD_ALL_VALUES);CHKERRQ(ierr);
      }
    }
    if (useFVM) {
      PetscScalar *fa;
      PetscInt     iface;

      ierr = VecGetArray(locF, &fa);CHKERRQ(ierr);
      for (f = 0; f < Nf; ++f) {
        PetscFV      fv;
        PetscObject  obj;
        PetscClassId id;
        PetscInt     foff, pdim;

        ierr = PetscDSGetDiscretization(prob, f, &obj);CHKERRQ(ierr);
        ierr = PetscDSGetFieldOffset(prob, f, &foff);CHKERRQ(ierr);
        ierr = PetscObjectGetClassId(obj, &id);CHKERRQ(ierr);
        if (id != PETSCFV_CLASSID) continue;
        fv   = (PetscFV) obj;
        ierr = PetscFVGetNumComponents(fv, &pdim);CHKERRQ(ierr);
        /* Accumulate fluxes to cells */
        for (face = fS, iface = 0; face < fE; ++face) {
          const PetscInt *cells;
          PetscScalar    *fL, *fR;
          PetscInt        ghost, d, nsupp;

          ierr = DMLabelGetValue(ghostLabel, face, &ghost);CHKERRQ(ierr);
          ierr = DMPlexGetSupportSize(dm, face, &nsupp);CHKERRQ(ierr);
          if (ghost >= 0) continue;
          if (nsupp > 2) { /* noop */
            ++iface;
            continue;
          }
          ierr = DMPlexGetSupport(dm, face, &cells);CHKERRQ(ierr);
          ierr = DMPlexPointGlobalFieldRef(dm, cells[0], f, fa, &fL);CHKERRQ(ierr);
          ierr = DMPlexPointGlobalFieldRef(dm, cells[1], f, fa, &fR);CHKERRQ(ierr);
          for (d = 0; d < pdim; ++d) {
            if (fL) fL[d] -= fluxL[iface*totDim+foff+d];
            if (fR) fR[d] += fluxR[iface*totDim+foff+d];
          }
          ++iface;
        }
      }
      ierr = VecRestoreArray(locF, &fa);CHKERRQ(ierr);
    }
    /* Handle time derivative */
    if (locX_t) {
      PetscScalar *x_t, *fa;

      ierr = VecGetArray(locF, &fa);CHKERRQ(ierr);
      ierr = VecGetArray(locX_t, &x_t);CHKERRQ(ierr);
      for (f = 0; f < Nf; ++f) {
        PetscFV      fv;
        PetscObject  obj;
        PetscClassId id;
        PetscInt     pdim, d;

        ierr = PetscDSGetDiscretization(prob, f, &obj);CHKERRQ(ierr);
        ierr = PetscObjectGetClassId(obj, &id);CHKERRQ(ierr);
        if (id != PETSCFV_CLASSID) continue;
        fv   = (PetscFV) obj;
        ierr = PetscFVGetNumComponents(fv, &pdim);CHKERRQ(ierr);
        for (cell = cS; cell < cE; ++cell) {
          PetscScalar *u_t, *r;

          ierr = DMPlexPointLocalFieldRead(dm, cell, f, x_t, &u_t);CHKERRQ(ierr);
          ierr = DMPlexPointLocalFieldRef(dm, cell, f, fa, &r);CHKERRQ(ierr);
          for (d = 0; d < pdim; ++d) r[d] += u_t[d];
        }
      }
      ierr = VecRestoreArray(locX_t, &x_t);CHKERRQ(ierr);
      ierr = VecRestoreArray(locF, &fa);CHKERRQ(ierr);
    }
    if (useFEM) {
      ierr = DMPlexRestoreCellFields(dm, cS, cE, locX, locX_t, locA, &u, &u_t, &a);CHKERRQ(ierr);
      ierr = DMRestoreWorkArray(dm, numCells*totDim, PETSC_SCALAR, &elemVec);CHKERRQ(ierr);
    }
    if (useFVM) {
      ierr = DMPlexRestoreFaceFields(dm, fS, fE, locX, locX_t, faceGeometryFVM, cellGeometryFVM, locGrad, &uL, &uR);CHKERRQ(ierr);
      ierr = DMPlexRestoreFaceGeometry(dm, fS, fE, faceGeometryFVM, cellGeometryFVM, &fgeom, &vol);CHKERRQ(ierr);
      ierr = DMRestoreWorkArray(dm, numFaces*totDim, PETSC_SCALAR, &fluxL);CHKERRQ(ierr);
      ierr = DMRestoreWorkArray(dm, numFaces*totDim, PETSC_SCALAR, &fluxR);CHKERRQ(ierr);
      if (dmGrad) {ierr = DMRestoreLocalVector(dmGrad, &locGrad);CHKERRQ(ierr);}
    }
  }

  if (useFEM) {ierr = DMPlexComputeBdResidual_Internal(dm, locX, locX_t, t, locF, user);CHKERRQ(ierr);}

  /* FEM */
  /* 1: Get sizes from dm and dmAux */
  /* 2: Get geometric data */
  /* 3: Handle boundary values */
  /* 4: Loop over domain */
  /*   Extract coefficients */
  /* Loop over fields */
  /*   Set tiling for FE*/
  /*   Integrate FE residual to get elemVec */
  /*     Loop over subdomain */
  /*       Loop over quad points */
  /*         Transform coords to real space */
  /*         Evaluate field and aux fields at point */
  /*         Evaluate residual at point */
  /*         Transform residual to real space */
  /*       Add residual to elemVec */
  /* Loop over domain */
  /*   Add elemVec to locX */

  /* FVM */
  /* Get geometric data */
  /* If using gradients */
  /*   Compute gradient data */
  /*   Loop over domain faces */
  /*     Count computational faces */
  /*     Reconstruct cell gradient */
  /*   Loop over domain cells */
  /*     Limit cell gradients */
  /* Handle boundary values */
  /* Loop over domain faces */
  /*   Read out field, centroid, normal, volume for each side of face */
  /* Riemann solve over faces */
  /* Loop over domain faces */
  /*   Accumulate fluxes to cells */
  /* TODO Change printFEM to printDisc here */
  if (mesh->printFEM) {
    Vec         locFbc;
    PetscInt    pStart, pEnd, p, maxDof;
    PetscScalar *zeroes;

    ierr = VecDuplicate(locF,&locFbc);CHKERRQ(ierr);
    ierr = VecCopy(locF,locFbc);CHKERRQ(ierr);
    ierr = PetscSectionGetChart(section,&pStart,&pEnd);CHKERRQ(ierr);
    ierr = PetscSectionGetMaxDof(section,&maxDof);CHKERRQ(ierr);
    ierr = PetscCalloc1(maxDof,&zeroes);CHKERRQ(ierr);
    for (p = pStart; p < pEnd; p++) {
      ierr = VecSetValuesSection(locFbc,section,p,zeroes,INSERT_BC_VALUES);CHKERRQ(ierr);
    }
    ierr = PetscFree(zeroes);CHKERRQ(ierr);
    ierr = DMPrintLocalVec(dm, name, mesh->printTol, locFbc);CHKERRQ(ierr);
    ierr = VecDestroy(&locFbc);CHKERRQ(ierr);
  }
  ierr = PetscLogEventEnd(DMPLEX_ResidualFEM,dm,0,0,0);CHKERRQ(ierr);
  PetscFunctionReturn(0);
}

#undef __FUNCT__
#define __FUNCT__ "DMPlexComputeResidualFEM_Check_Internal"
static PetscErrorCode DMPlexComputeResidualFEM_Check_Internal(DM dm, Vec X, Vec X_t, PetscReal t, Vec F, void *user)
{
  DM                dmCh, dmAux;
  Vec               A, cellgeom;
  PetscDS           prob, probCh, probAux = NULL;
  PetscQuadrature   q;
  PetscSection      section, sectionAux;
  PetscFECellGeom  *cgeom = NULL;
  PetscScalar      *cgeomScal;
  PetscScalar      *elemVec, *elemVecCh, *u, *u_t, *a = NULL;
  PetscInt          dim, Nf, f, numCells, cStart, cEnd, c;
  PetscInt          totDim, totDimAux, diffCell = 0;
  PetscErrorCode    ierr;

  PetscFunctionBegin;
  ierr = DMGetDimension(dm, &dim);CHKERRQ(ierr);
  ierr = DMGetDefaultSection(dm, &section);CHKERRQ(ierr);
  ierr = DMGetDS(dm, &prob);CHKERRQ(ierr);
  ierr = PetscDSGetTotalDimension(prob, &totDim);CHKERRQ(ierr);
  ierr = PetscSectionGetNumFields(section, &Nf);CHKERRQ(ierr);
  ierr = DMPlexGetHeightStratum(dm, 0, &cStart, &cEnd);CHKERRQ(ierr);
  numCells = cEnd - cStart;
  ierr = PetscObjectQuery((PetscObject) dm, "dmCh", (PetscObject *) &dmCh);CHKERRQ(ierr);
  ierr = DMGetDS(dmCh, &probCh);CHKERRQ(ierr);
  ierr = PetscObjectQuery((PetscObject) dm, "dmAux", (PetscObject *) &dmAux);CHKERRQ(ierr);
  ierr = PetscObjectQuery((PetscObject) dm, "A", (PetscObject *) &A);CHKERRQ(ierr);
  if (dmAux) {
    ierr = DMGetDefaultSection(dmAux, &sectionAux);CHKERRQ(ierr);
    ierr = DMGetDS(dmAux, &probAux);CHKERRQ(ierr);
    ierr = PetscDSGetTotalDimension(probAux, &totDimAux);CHKERRQ(ierr);
  }
  ierr = VecSet(F, 0.0);CHKERRQ(ierr);
  ierr = PetscMalloc3(numCells*totDim,&u,X_t ? numCells*totDim : 0,&u_t,numCells*totDim,&elemVec);CHKERRQ(ierr);
  ierr = PetscMalloc1(numCells*totDim,&elemVecCh);CHKERRQ(ierr);
  if (dmAux) {ierr = PetscMalloc1(numCells*totDimAux, &a);CHKERRQ(ierr);}
  ierr = DMPlexSNESGetGeometryFEM(dm, &cellgeom);CHKERRQ(ierr);
  ierr = VecGetArray(cellgeom, &cgeomScal);CHKERRQ(ierr);
  if (sizeof(PetscFECellGeom) % sizeof(PetscScalar)) {
    DM dmCell;

    ierr = VecGetDM(cellgeom,&dmCell);CHKERRQ(ierr);
    ierr = PetscMalloc1(cEnd-cStart,&cgeom);CHKERRQ(ierr);
    for (c = 0; c < cEnd - cStart; c++) {
      PetscScalar *thisgeom;

      ierr = DMPlexPointLocalRef(dmCell, c + cStart, cgeomScal, &thisgeom);CHKERRQ(ierr);
      cgeom[c] = *((PetscFECellGeom *) thisgeom);
    }
  }
  else {
    cgeom = (PetscFECellGeom *) cgeomScal;
  }
  for (c = cStart; c < cEnd; ++c) {
    PetscScalar *x = NULL, *x_t = NULL;
    PetscInt     i;

    ierr = DMPlexVecGetClosure(dm, section, X, c, NULL, &x);CHKERRQ(ierr);
    for (i = 0; i < totDim; ++i) u[c*totDim+i] = x[i];
    ierr = DMPlexVecRestoreClosure(dm, section, X, c, NULL, &x);CHKERRQ(ierr);
    if (X_t) {
      ierr = DMPlexVecGetClosure(dm, section, X_t, c, NULL, &x_t);CHKERRQ(ierr);
      for (i = 0; i < totDim; ++i) u_t[c*totDim+i] = x_t[i];
      ierr = DMPlexVecRestoreClosure(dm, section, X_t, c, NULL, &x_t);CHKERRQ(ierr);
    }
    if (dmAux) {
      DM dmAuxPlex;

      ierr = DMSNESConvertPlex(dmAux,&dmAuxPlex, PETSC_FALSE);CHKERRQ(ierr);
      ierr = DMPlexVecGetClosure(dmAuxPlex, sectionAux, A, c, NULL, &x);CHKERRQ(ierr);
      for (i = 0; i < totDimAux; ++i) a[c*totDimAux+i] = x[i];
      ierr = DMPlexVecRestoreClosure(dmAuxPlex, sectionAux, A, c, NULL, &x);CHKERRQ(ierr);
      ierr = DMDestroy(&dmAuxPlex);CHKERRQ(ierr);
    }
  }
  for (f = 0; f < Nf; ++f) {
    PetscFE  fe, feCh;
    PetscInt numQuadPoints, Nb;
    /* Conforming batches */
    PetscInt numChunks, numBatches, numBlocks, Ne, blockSize, batchSize;
    /* Remainder */
    PetscInt Nr, offset;

    ierr = PetscDSGetDiscretization(prob, f, (PetscObject *) &fe);CHKERRQ(ierr);
    ierr = PetscDSGetDiscretization(probCh, f, (PetscObject *) &feCh);CHKERRQ(ierr);
    ierr = PetscFEGetQuadrature(fe, &q);CHKERRQ(ierr);
    ierr = PetscFEGetDimension(fe, &Nb);CHKERRQ(ierr);
    ierr = PetscFEGetTileSizes(fe, NULL, &numBlocks, NULL, &numBatches);CHKERRQ(ierr);
    ierr = PetscQuadratureGetData(q, NULL, &numQuadPoints, NULL, NULL);CHKERRQ(ierr);
    blockSize = Nb*numQuadPoints;
    batchSize = numBlocks * blockSize;
    ierr =  PetscFESetTileSizes(fe, blockSize, numBlocks, batchSize, numBatches);CHKERRQ(ierr);
    numChunks = numCells / (numBatches*batchSize);
    Ne        = numChunks*numBatches*batchSize;
    Nr        = numCells % (numBatches*batchSize);
    offset    = numCells - Nr;
    ierr = PetscFEIntegrateResidual(fe, prob, f, Ne, cgeom, u, u_t, probAux, a, t, elemVec);CHKERRQ(ierr);
    ierr = PetscFEIntegrateResidual(feCh, prob, f, Ne, cgeom, u, u_t, probAux, a, t, elemVecCh);CHKERRQ(ierr);
    ierr = PetscFEIntegrateResidual(fe, prob, f, Nr, &cgeom[offset], &u[offset*totDim], u_t ? &u_t[offset*totDim] : NULL, probAux, &a[offset*totDimAux], t, &elemVec[offset*totDim]);CHKERRQ(ierr);
    ierr = PetscFEIntegrateResidual(feCh, prob, f, Nr, &cgeom[offset], &u[offset*totDim], u_t ? &u_t[offset*totDim] : NULL, probAux, &a[offset*totDimAux], t, &elemVecCh[offset*totDim]);CHKERRQ(ierr);
  }
  for (c = cStart; c < cEnd; ++c) {
    PetscBool diff = PETSC_FALSE;
    PetscInt  d;

    for (d = 0; d < totDim; ++d) if (PetscAbsScalar(elemVec[c*totDim+d] - elemVecCh[c*totDim+d]) > 1.0e-7) {diff = PETSC_TRUE;break;}
    if (diff) {
      ierr = PetscPrintf(PetscObjectComm((PetscObject) dm), "Different cell %d\n", c);CHKERRQ(ierr);
      ierr = DMPrintCellVector(c, "Residual", totDim, &elemVec[c*totDim]);CHKERRQ(ierr);
      ierr = DMPrintCellVector(c, "Check Residual", totDim, &elemVecCh[c*totDim]);CHKERRQ(ierr);
      ++diffCell;
    }
    if (diffCell > 9) break;
    ierr = DMPlexVecSetClosure(dm, section, F, c, &elemVec[c*totDim], ADD_ALL_VALUES);CHKERRQ(ierr);
  }
  if (sizeof(PetscFECellGeom) % sizeof(PetscScalar)) {
    ierr = PetscFree(cgeom);CHKERRQ(ierr);
  }
  else {
    cgeom = NULL;
  }
  ierr = VecRestoreArray(cellgeom, &cgeomScal);CHKERRQ(ierr);
  ierr = PetscFree3(u,u_t,elemVec);CHKERRQ(ierr);
  ierr = PetscFree(elemVecCh);CHKERRQ(ierr);
  if (dmAux) {ierr = PetscFree(a);CHKERRQ(ierr);}
  PetscFunctionReturn(0);
}

#undef __FUNCT__
#define __FUNCT__ "DMPlexSNESComputeResidualFEM"
/*@
  DMPlexSNESComputeResidualFEM - Form the local residual F from the local input X using pointwise functions specified by the user

  Input Parameters:
+ dm - The mesh
. X  - Local solution
- user - The user context

  Output Parameter:
. F  - Local output vector

  Level: developer

.seealso: DMPlexComputeJacobianActionFEM()
@*/
PetscErrorCode DMPlexSNESComputeResidualFEM(DM dm, Vec X, Vec F, void *user)
{
  PetscObject    check;
  PetscInt       cStart, cEnd, cEndInterior;
  DM             plex;
  PetscErrorCode ierr;

  PetscFunctionBegin;
  ierr = DMSNESConvertPlex(dm,&plex,PETSC_TRUE);CHKERRQ(ierr);
  ierr = DMPlexGetHeightStratum(plex, 0, &cStart, &cEnd);CHKERRQ(ierr);
  ierr = DMPlexGetHybridBounds(plex, &cEndInterior, NULL, NULL, NULL);CHKERRQ(ierr);
  cEnd = cEndInterior < 0 ? cEnd : cEndInterior;
  /* The dmCh is used to check two mathematically equivalent discretizations for computational equivalence */
  ierr = PetscObjectQuery((PetscObject) plex, "dmCh", &check);CHKERRQ(ierr);
  if (check) {ierr = DMPlexComputeResidualFEM_Check_Internal(plex, X, NULL, 0.0, F, user);CHKERRQ(ierr);}
  else       {ierr = DMPlexComputeResidual_Internal(plex, cStart, cEnd, PETSC_MIN_REAL, X, NULL, 0.0, F, user);CHKERRQ(ierr);}
  ierr = DMDestroy(&plex);CHKERRQ(ierr);
  PetscFunctionReturn(0);
}

#undef __FUNCT__
#define __FUNCT__ "DMPlexSNESComputeBoundaryFEM"
/*@
  DMPlexSNESComputeBoundaryFEM - Form the boundary values for the local input X

  Input Parameters:
+ dm - The mesh
- user - The user context

  Output Parameter:
. X  - Local solution

  Level: developer

.seealso: DMPlexComputeJacobianActionFEM()
@*/
PetscErrorCode DMPlexSNESComputeBoundaryFEM(DM dm, Vec X, void *user)
{
  DM             plex;
  PetscErrorCode ierr;

  PetscFunctionBegin;
  ierr = DMSNESConvertPlex(dm,&plex,PETSC_TRUE);CHKERRQ(ierr);
  ierr = DMPlexInsertBoundaryValues(plex, PETSC_TRUE, X, PETSC_MIN_REAL, NULL, NULL, NULL);CHKERRQ(ierr);
  ierr = DMDestroy(&plex);CHKERRQ(ierr);
  PetscFunctionReturn(0);
}

#undef __FUNCT__
#define __FUNCT__ "DMPlexComputeJacobian_Internal"
PetscErrorCode DMPlexComputeJacobian_Internal(DM dm, PetscInt cStart, PetscInt cEnd, PetscReal t, PetscReal X_tShift, Vec X, Vec X_t, Mat Jac, Mat JacP,void *user)
{
  DM_Plex          *mesh  = (DM_Plex *) dm->data;
  const char       *name  = "Jacobian";
  DM                dmAux, plex;
  DMLabel           depth;
  Vec               A, cellgeom;
  PetscDS           prob, probAux = NULL;
  PetscQuadrature   quad;
  PetscSection      section, globalSection, sectionAux;
  PetscFECellGeom  *cgeom = NULL;
  PetscScalar      *cgeomScal;
  PetscScalar      *elemMat, *elemMatP, *elemMatD, *u, *u_t, *a = NULL;
  PetscInt          dim, Nf, f, fieldI, fieldJ, numCells, c;
  PetscInt          totDim, totDimBd, totDimAux, numBd, bd;
  PetscBool         isShell, hasJac, hasPrec, hasDyn, hasFV = PETSC_FALSE;
  PetscErrorCode    ierr;

  PetscFunctionBegin;
  ierr = PetscLogEventBegin(DMPLEX_JacobianFEM,dm,0,0,0);CHKERRQ(ierr);
  ierr = DMGetDimension(dm, &dim);CHKERRQ(ierr);
  ierr = DMGetDefaultSection(dm, &section);CHKERRQ(ierr);
  ierr = DMGetDefaultGlobalSection(dm, &globalSection);CHKERRQ(ierr);
  ierr = DMGetDS(dm, &prob);CHKERRQ(ierr);
  ierr = PetscDSGetTotalDimension(prob, &totDim);CHKERRQ(ierr);
  ierr = PetscDSGetTotalBdDimension(prob, &totDimBd);CHKERRQ(ierr);
  ierr = PetscDSHasJacobian(prob, &hasJac);CHKERRQ(ierr);
  ierr = PetscDSHasJacobianPreconditioner(prob, &hasPrec);CHKERRQ(ierr);
  ierr = PetscDSHasDynamicJacobian(prob, &hasDyn);CHKERRQ(ierr);
  hasDyn = hasDyn && (X_tShift != 0.0) ? PETSC_TRUE : PETSC_FALSE;
  ierr = PetscSectionGetNumFields(section, &Nf);CHKERRQ(ierr);
  ierr = DMPlexGetHeightStratum(dm, 0, &cStart, &cEnd);CHKERRQ(ierr);
  numCells = cEnd - cStart;
  ierr = PetscObjectQuery((PetscObject) dm, "dmAux", (PetscObject *) &dmAux);CHKERRQ(ierr);
  ierr = PetscObjectQuery((PetscObject) dm, "A", (PetscObject *) &A);CHKERRQ(ierr);
  if (dmAux) {
    ierr = DMConvert(dmAux, DMPLEX, &plex);CHKERRQ(ierr);
    ierr = DMGetDefaultSection(plex, &sectionAux);CHKERRQ(ierr);
    ierr = DMGetDS(dmAux, &probAux);CHKERRQ(ierr);
    ierr = PetscDSGetTotalDimension(probAux, &totDimAux);CHKERRQ(ierr);
  }
  ierr = MatZeroEntries(JacP);CHKERRQ(ierr);
  ierr = PetscMalloc5(numCells*totDim,&u,X_t ? numCells*totDim : 0,&u_t,hasJac ? numCells*totDim*totDim : 0,&elemMat,hasPrec ? numCells*totDim*totDim : 0, &elemMatP,hasDyn ? numCells*totDim*totDim : 0, &elemMatD);CHKERRQ(ierr);
  if (dmAux) {ierr = PetscMalloc1(numCells*totDimAux, &a);CHKERRQ(ierr);}
  ierr = DMPlexSNESGetGeometryFEM(dm, &cellgeom);CHKERRQ(ierr);
  ierr = VecGetArray(cellgeom, &cgeomScal);CHKERRQ(ierr);
  if (sizeof(PetscFECellGeom) % sizeof(PetscScalar)) {
    DM dmCell;

    ierr = VecGetDM(cellgeom,&dmCell);CHKERRQ(ierr);
    ierr = PetscMalloc1(cEnd-cStart,&cgeom);CHKERRQ(ierr);
    for (c = 0; c < cEnd - cStart; c++) {
      PetscScalar *thisgeom;

      ierr = DMPlexPointLocalRef(dmCell, c + cStart, cgeomScal, &thisgeom);CHKERRQ(ierr);
      cgeom[c] = *((PetscFECellGeom *) thisgeom);
    }
  } else {
    cgeom = (PetscFECellGeom *) cgeomScal;
  }
  for (c = cStart; c < cEnd; ++c) {
    PetscScalar *x = NULL,  *x_t = NULL;
    PetscInt     i;

    ierr = DMPlexVecGetClosure(dm, section, X, c, NULL, &x);CHKERRQ(ierr);
    for (i = 0; i < totDim; ++i) u[(c-cStart)*totDim+i] = x[i];
    ierr = DMPlexVecRestoreClosure(dm, section, X, c, NULL, &x);CHKERRQ(ierr);
    if (X_t) {
      ierr = DMPlexVecGetClosure(dm, section, X_t, c, NULL, &x_t);CHKERRQ(ierr);
      for (i = 0; i < totDim; ++i) u_t[(c-cStart)*totDim+i] = x_t[i];
      ierr = DMPlexVecRestoreClosure(dm, section, X_t, c, NULL, &x_t);CHKERRQ(ierr);
    }
    if (dmAux) {
      ierr = DMPlexVecGetClosure(plex, sectionAux, A, c, NULL, &x);CHKERRQ(ierr);
      for (i = 0; i < totDimAux; ++i) a[(c-cStart)*totDimAux+i] = x[i];
      ierr = DMPlexVecRestoreClosure(plex, sectionAux, A, c, NULL, &x);CHKERRQ(ierr);
    }
  }
  if (hasJac)  {ierr = PetscMemzero(elemMat,  numCells*totDim*totDim * sizeof(PetscScalar));CHKERRQ(ierr);}
  if (hasPrec) {ierr = PetscMemzero(elemMatP, numCells*totDim*totDim * sizeof(PetscScalar));CHKERRQ(ierr);}
  if (hasDyn)  {ierr = PetscMemzero(elemMatD, numCells*totDim*totDim * sizeof(PetscScalar));CHKERRQ(ierr);}
  for (fieldI = 0; fieldI < Nf; ++fieldI) {
    PetscClassId id;
    PetscFE  fe;
    PetscInt numQuadPoints, Nb;
    /* Conforming batches */
    PetscInt numChunks, numBatches, numBlocks, Ne, blockSize, batchSize;
    /* Remainder */
    PetscInt Nr, offset;

    ierr = PetscDSGetDiscretization(prob, fieldI, (PetscObject *) &fe);CHKERRQ(ierr);
    ierr = PetscObjectGetClassId((PetscObject) fe, &id);CHKERRQ(ierr);
    if (id == PETSCFV_CLASSID) {hasFV = PETSC_TRUE; continue;}
    ierr = PetscFEGetQuadrature(fe, &quad);CHKERRQ(ierr);
    ierr = PetscFEGetDimension(fe, &Nb);CHKERRQ(ierr);
    ierr = PetscFEGetTileSizes(fe, NULL, &numBlocks, NULL, &numBatches);CHKERRQ(ierr);
    ierr = PetscQuadratureGetData(quad, NULL, &numQuadPoints, NULL, NULL);CHKERRQ(ierr);
    blockSize = Nb*numQuadPoints;
    batchSize = numBlocks * blockSize;
    ierr = PetscFESetTileSizes(fe, blockSize, numBlocks, batchSize, numBatches);CHKERRQ(ierr);
    numChunks = numCells / (numBatches*batchSize);
    Ne        = numChunks*numBatches*batchSize;
    Nr        = numCells % (numBatches*batchSize);
    offset    = numCells - Nr;
    for (fieldJ = 0; fieldJ < Nf; ++fieldJ) {
      if (hasJac) {
        ierr = PetscFEIntegrateJacobian(fe, prob, PETSCFE_JACOBIAN, fieldI, fieldJ, Ne, cgeom, u, u_t, probAux, a, t, X_tShift, elemMat);CHKERRQ(ierr);
        ierr = PetscFEIntegrateJacobian(fe, prob, PETSCFE_JACOBIAN, fieldI, fieldJ, Nr, &cgeom[offset], &u[offset*totDim], u_t ? &u_t[offset*totDim] : NULL, probAux, &a[offset*totDimAux], t, X_tShift, &elemMat[offset*totDim*totDim]);CHKERRQ(ierr);
      }
      if (hasPrec) {
        ierr = PetscFEIntegrateJacobian(fe, prob, PETSCFE_JACOBIAN_PRE, fieldI, fieldJ, Ne, cgeom, u, u_t, probAux, a, t, X_tShift, elemMatP);CHKERRQ(ierr);
        ierr = PetscFEIntegrateJacobian(fe, prob, PETSCFE_JACOBIAN_PRE, fieldI, fieldJ, Nr, &cgeom[offset], &u[offset*totDim], u_t ? &u_t[offset*totDim] : NULL, probAux, &a[offset*totDimAux], t, X_tShift, &elemMatP[offset*totDim*totDim]);CHKERRQ(ierr);
      }
      if (hasDyn) {
        ierr = PetscFEIntegrateJacobian(fe, prob, PETSCFE_JACOBIAN_DYN, fieldI, fieldJ, Ne, cgeom, u, u_t, probAux, a, t, X_tShift, elemMatD);CHKERRQ(ierr);
        ierr = PetscFEIntegrateJacobian(fe, prob, PETSCFE_JACOBIAN_DYN, fieldI, fieldJ, Nr, &cgeom[offset], &u[offset*totDim], u_t ? &u_t[offset*totDim] : NULL, probAux, &a[offset*totDimAux], t, X_tShift, &elemMatD[offset*totDim*totDim]);CHKERRQ(ierr);
      }
    }
  }
  if (hasDyn) {
    for (c = 0; c < (cEnd - cStart)*totDim*totDim; ++c) elemMat[c] += X_tShift*elemMatD[c];
  }
  if (hasFV) {
    PetscClassId id;
    PetscFV      fv;
    PetscInt     offsetI, NcI, NbI = 1, fc, f;

    for (fieldI = 0; fieldI < Nf; ++fieldI) {
      ierr = PetscDSGetDiscretization(prob, fieldI, (PetscObject *) &fv);CHKERRQ(ierr);
      ierr = PetscDSGetFieldOffset(prob, fieldI, &offsetI);CHKERRQ(ierr);
      ierr = PetscObjectGetClassId((PetscObject) fv, &id);CHKERRQ(ierr);
      if (id != PETSCFV_CLASSID) continue;
      /* Put in the identity */
      ierr = PetscFVGetNumComponents(fv, &NcI);CHKERRQ(ierr);
      for (c = cStart; c < cEnd; ++c) {
        const PetscInt eOffset = (c-cStart)*totDim*totDim;
        for (fc = 0; fc < NcI; ++fc) {
          for (f = 0; f < NbI; ++f) {
            const PetscInt i = offsetI + f*NcI+fc;
            if (hasPrec) {
              if (hasJac) {elemMat[eOffset+i*totDim+i] = 1.0;}
              elemMatP[eOffset+i*totDim+i] = 1.0;
            } else {elemMat[eOffset+i*totDim+i] = 1.0;}
          }
        }
      }
    }
    /* No allocated space for FV stuff, so ignore the zero entries */
    ierr = MatSetOption(JacP, MAT_IGNORE_ZERO_ENTRIES, PETSC_TRUE);CHKERRQ(ierr);
  }
  for (c = cStart; c < cEnd; ++c) {
    if (hasPrec) {
      if (hasJac) {
        if (mesh->printFEM > 1) {ierr = DMPrintCellMatrix(c, name, totDim, totDim, &elemMat[(c-cStart)*totDim*totDim]);CHKERRQ(ierr);}
        ierr = DMPlexMatSetClosure(dm, section, globalSection, Jac, c, &elemMat[(c-cStart)*totDim*totDim], ADD_VALUES);CHKERRQ(ierr);
      }
      if (mesh->printFEM > 1) {ierr = DMPrintCellMatrix(c, name, totDim, totDim, &elemMatP[(c-cStart)*totDim*totDim]);CHKERRQ(ierr);}
      ierr = DMPlexMatSetClosure(dm, section, globalSection, JacP, c, &elemMatP[(c-cStart)*totDim*totDim], ADD_VALUES);CHKERRQ(ierr);
    } else {
      if (mesh->printFEM > 1) {ierr = DMPrintCellMatrix(c, name, totDim, totDim, &elemMat[(c-cStart)*totDim*totDim]);CHKERRQ(ierr);}
      ierr = DMPlexMatSetClosure(dm, section, globalSection, JacP, c, &elemMat[(c-cStart)*totDim*totDim], ADD_VALUES);CHKERRQ(ierr);
    }
  }
  if (hasFV) {ierr = MatSetOption(JacP, MAT_IGNORE_ZERO_ENTRIES, PETSC_FALSE);CHKERRQ(ierr);}
  if (sizeof(PetscFECellGeom) % sizeof(PetscScalar)) {
    ierr = PetscFree(cgeom);CHKERRQ(ierr);
  } else {
    cgeom = NULL;
  }
  ierr = VecRestoreArray(cellgeom, &cgeomScal);CHKERRQ(ierr);
  ierr = PetscFree5(u,u_t,elemMat,elemMatP,elemMatD);CHKERRQ(ierr);
  if (dmAux) {
    ierr = PetscFree(a);CHKERRQ(ierr);
    ierr = DMDestroy(&plex);CHKERRQ(ierr);
  }
  ierr = DMPlexGetDepthLabel(dm, &depth);CHKERRQ(ierr);
  ierr = DMGetNumBoundary(dm, &numBd);CHKERRQ(ierr);
  ierr = DMPlexGetDepthLabel(dm, &depth);CHKERRQ(ierr);
  ierr = DMGetNumBoundary(dm, &numBd);CHKERRQ(ierr);
  for (bd = 0; bd < numBd; ++bd) {
    const char     *bdLabel;
    DMLabel         label;
    IS              pointIS;
    const PetscInt *points;
    const PetscInt *values;
    PetscInt        field, numValues, v, numPoints, p, dep, numFaces;
    PetscBool       isEssential;
    PetscObject     obj;
    PetscClassId    id;

    ierr = DMGetBoundary(dm, bd, &isEssential, NULL, &bdLabel, &field, NULL, NULL, NULL, &numValues, &values, NULL);CHKERRQ(ierr);
    ierr = DMGetField(dm, field, &obj);CHKERRQ(ierr);
    ierr = PetscObjectGetClassId(obj, &id);CHKERRQ(ierr);
    if ((id != PETSCFE_CLASSID) || isEssential) continue;
    ierr = DMGetLabel(dm, bdLabel, &label);CHKERRQ(ierr);
    for (v = 0; v < numValues; ++v) {
      ierr = DMLabelGetStratumSize(label, values[v], &numPoints);CHKERRQ(ierr);
      ierr = DMLabelGetStratumIS(label, values[v], &pointIS);CHKERRQ(ierr);
      if (!pointIS) continue; /* No points with that id on this process */
      ierr = ISGetIndices(pointIS, &points);CHKERRQ(ierr);
      for (p = 0, numFaces = 0; p < numPoints; ++p) {
        ierr = DMLabelGetValue(depth, points[p], &dep);CHKERRQ(ierr);
        if (dep == dim-1) ++numFaces;
      }
      ierr = PetscMalloc3(numFaces*totDimBd,&u,numFaces,&cgeom,numFaces*totDimBd*totDimBd,&elemMat);CHKERRQ(ierr);
      if (X_t) {ierr = PetscMalloc1(numFaces*totDimBd,&u_t);CHKERRQ(ierr);}
      for (p = 0, f = 0; p < numPoints; ++p) {
        const PetscInt point = points[p];
        PetscScalar   *x     = NULL;
        PetscInt       i;

        ierr = DMLabelGetValue(depth, points[p], &dep);CHKERRQ(ierr);
        if (dep != dim-1) continue;
        ierr = DMPlexComputeCellGeometryFEM(dm, point, NULL, cgeom[f].v0, cgeom[f].J, cgeom[f].invJ, &cgeom[f].detJ);CHKERRQ(ierr);
        ierr = DMPlexComputeCellGeometryFVM(dm, point, NULL, NULL, cgeom[f].n);CHKERRQ(ierr);
        if (cgeom[f].detJ <= 0.0) SETERRQ2(PETSC_COMM_SELF, PETSC_ERR_ARG_OUTOFRANGE, "Invalid determinant %g for face %d", cgeom[f].detJ, point);
        ierr = DMPlexVecGetClosure(dm, section, X, point, NULL, &x);CHKERRQ(ierr);
        for (i = 0; i < totDimBd; ++i) u[f*totDimBd+i] = x[i];
        ierr = DMPlexVecRestoreClosure(dm, section, X, point, NULL, &x);CHKERRQ(ierr);
        if (X_t) {
          ierr = DMPlexVecGetClosure(dm, section, X_t, point, NULL, &x);CHKERRQ(ierr);
          for (i = 0; i < totDimBd; ++i) u_t[f*totDimBd+i] = x[i];
          ierr = DMPlexVecRestoreClosure(dm, section, X_t, point, NULL, &x);CHKERRQ(ierr);
        }
        ++f;
      }
      ierr = PetscMemzero(elemMat, numFaces*totDimBd*totDimBd * sizeof(PetscScalar));CHKERRQ(ierr);
      for (fieldI = 0; fieldI < Nf; ++fieldI) {
        PetscFE  fe;
        PetscInt numQuadPoints, Nb;
        /* Conforming batches */
        PetscInt numChunks, numBatches, numBlocks, Ne, blockSize, batchSize;
        /* Remainder */
        PetscInt Nr, offset;

        ierr = PetscDSGetBdDiscretization(prob, fieldI, (PetscObject *) &fe);CHKERRQ(ierr);
        ierr = PetscFEGetQuadrature(fe, &quad);CHKERRQ(ierr);
        ierr = PetscFEGetDimension(fe, &Nb);CHKERRQ(ierr);
        ierr = PetscFEGetTileSizes(fe, NULL, &numBlocks, NULL, &numBatches);CHKERRQ(ierr);
        ierr = PetscQuadratureGetData(quad, NULL, &numQuadPoints, NULL, NULL);CHKERRQ(ierr);
        blockSize = Nb*numQuadPoints;
        batchSize = numBlocks * blockSize;
        ierr =  PetscFESetTileSizes(fe, blockSize, numBlocks, batchSize, numBatches);CHKERRQ(ierr);
        numChunks = numFaces / (numBatches*batchSize);
        Ne        = numChunks*numBatches*batchSize;
        Nr        = numFaces % (numBatches*batchSize);
        offset    = numFaces - Nr;
        for (fieldJ = 0; fieldJ < Nf; ++fieldJ) {
          ierr = PetscFEIntegrateBdJacobian(fe, prob, fieldI, fieldJ, Ne, cgeom, u, u_t, NULL, NULL, t, X_tShift, elemMat);CHKERRQ(ierr);
          ierr = PetscFEIntegrateBdJacobian(fe, prob, fieldI, fieldJ, Nr, &cgeom[offset], &u[offset*totDimBd], u_t ? &u_t[offset*totDimBd] : NULL, NULL, NULL, t, X_tShift, &elemMat[offset*totDimBd*totDimBd]);CHKERRQ(ierr);
        }
      }
      for (p = 0, f = 0; p < numPoints; ++p) {
        const PetscInt point = points[p];

        ierr = DMLabelGetValue(depth, point, &dep);CHKERRQ(ierr);
        if (dep != dim-1) continue;
        if (mesh->printFEM > 1) {ierr = DMPrintCellMatrix(point, "BdJacobian", totDimBd, totDimBd, &elemMat[f*totDimBd*totDimBd]);CHKERRQ(ierr);}
        ierr = DMPlexMatSetClosure(dm, section, globalSection, JacP, point, &elemMat[f*totDimBd*totDimBd], ADD_VALUES);CHKERRQ(ierr);
        ++f;
      }
      ierr = ISRestoreIndices(pointIS, &points);CHKERRQ(ierr);
      ierr = ISDestroy(&pointIS);CHKERRQ(ierr);
      ierr = PetscFree3(u,cgeom,elemMat);CHKERRQ(ierr);
      if (X_t) {ierr = PetscFree(u_t);CHKERRQ(ierr);}
    }
  }
  if (hasJac && hasPrec) {
    ierr = MatAssemblyBegin(Jac, MAT_FINAL_ASSEMBLY);CHKERRQ(ierr);
    ierr = MatAssemblyEnd(Jac, MAT_FINAL_ASSEMBLY);CHKERRQ(ierr);
  }
  ierr = MatAssemblyBegin(JacP, MAT_FINAL_ASSEMBLY);CHKERRQ(ierr);
  ierr = MatAssemblyEnd(JacP, MAT_FINAL_ASSEMBLY);CHKERRQ(ierr);
  if (mesh->printFEM) {
    ierr = PetscPrintf(PETSC_COMM_WORLD, "%s:\n", name);CHKERRQ(ierr);
    ierr = MatChop(JacP, 1.0e-10);CHKERRQ(ierr);
    ierr = MatView(JacP, PETSC_VIEWER_STDOUT_WORLD);CHKERRQ(ierr);
  }
  ierr = PetscLogEventEnd(DMPLEX_JacobianFEM,dm,0,0,0);CHKERRQ(ierr);
  ierr = PetscObjectTypeCompare((PetscObject) Jac, MATSHELL, &isShell);CHKERRQ(ierr);
  if (isShell) {
    JacActionCtx *jctx;

    ierr = MatShellGetContext(Jac, &jctx);CHKERRQ(ierr);
    ierr = VecCopy(X, jctx->u);CHKERRQ(ierr);
  }
  PetscFunctionReturn(0);
}


#undef __FUNCT__
#define __FUNCT__ "DMPlexComputeJacobianAction_Internal"
PetscErrorCode DMPlexComputeJacobianAction_Internal(DM dm, PetscInt cStart, PetscInt cEnd, PetscReal t, PetscReal X_tShift, Vec X, Vec X_t, Vec Y, Vec Z, void *user)
{
  DM_Plex          *mesh  = (DM_Plex *) dm->data;
  const char       *name  = "Jacobian";
  DM                dmAux, plex;
  Vec               A, cellgeom;
  PetscDS           prob, probAux = NULL;
  PetscQuadrature   quad;
  PetscSection      section, globalSection, sectionAux;
  PetscFECellGeom  *cgeom = NULL;
  PetscScalar      *cgeomScal;
  PetscScalar      *elemMat, *elemMatD, *u, *u_t, *a = NULL, *y, *z;
  PetscInt          dim, Nf, fieldI, fieldJ, numCells, c;
  PetscInt          totDim, totDimBd, totDimAux;
  PetscBool         hasDyn;
  PetscErrorCode    ierr;

  PetscFunctionBegin;
  ierr = PetscLogEventBegin(DMPLEX_JacobianFEM,dm,0,0,0);CHKERRQ(ierr);
  ierr = DMGetDimension(dm, &dim);CHKERRQ(ierr);
  ierr = DMGetDefaultSection(dm, &section);CHKERRQ(ierr);
  ierr = DMGetDefaultGlobalSection(dm, &globalSection);CHKERRQ(ierr);
  ierr = DMGetDS(dm, &prob);CHKERRQ(ierr);
  ierr = PetscDSGetTotalDimension(prob, &totDim);CHKERRQ(ierr);
  ierr = PetscDSGetTotalBdDimension(prob, &totDimBd);CHKERRQ(ierr);
  ierr = PetscDSHasDynamicJacobian(prob, &hasDyn);CHKERRQ(ierr);
  hasDyn = hasDyn && (X_tShift != 0.0) ? PETSC_TRUE : PETSC_FALSE;
  ierr = PetscSectionGetNumFields(section, &Nf);CHKERRQ(ierr);
  ierr = DMPlexGetHeightStratum(dm, 0, &cStart, &cEnd);CHKERRQ(ierr);
  numCells = cEnd - cStart;
  ierr = PetscObjectQuery((PetscObject) dm, "dmAux", (PetscObject *) &dmAux);CHKERRQ(ierr);
  ierr = PetscObjectQuery((PetscObject) dm, "A", (PetscObject *) &A);CHKERRQ(ierr);
  if (dmAux) {
    ierr = DMConvert(dmAux, DMPLEX, &plex);CHKERRQ(ierr);
    ierr = DMGetDefaultSection(plex, &sectionAux);CHKERRQ(ierr);
    ierr = DMGetDS(dmAux, &probAux);CHKERRQ(ierr);
    ierr = PetscDSGetTotalDimension(probAux, &totDimAux);CHKERRQ(ierr);
  }
  ierr = VecSet(Z, 0.0);CHKERRQ(ierr);
  ierr = PetscMalloc6(numCells*totDim,&u,X_t ? numCells*totDim : 0,&u_t,numCells*totDim*totDim,&elemMat,hasDyn ? numCells*totDim*totDim : 0, &elemMatD,numCells*totDim,&y,totDim,&z);CHKERRQ(ierr);
  if (dmAux) {ierr = PetscMalloc1(numCells*totDimAux, &a);CHKERRQ(ierr);}
  ierr = DMPlexSNESGetGeometryFEM(dm, &cellgeom);CHKERRQ(ierr);
  ierr = VecGetArray(cellgeom, &cgeomScal);CHKERRQ(ierr);
  if (sizeof(PetscFECellGeom) % sizeof(PetscScalar)) {
    DM dmCell;

    ierr = VecGetDM(cellgeom,&dmCell);CHKERRQ(ierr);
    ierr = PetscMalloc1(cEnd-cStart,&cgeom);CHKERRQ(ierr);
    for (c = 0; c < cEnd - cStart; c++) {
      PetscScalar *thisgeom;

      ierr = DMPlexPointLocalRef(dmCell, c + cStart, cgeomScal, &thisgeom);CHKERRQ(ierr);
      cgeom[c] = *((PetscFECellGeom *) thisgeom);
    }
  } else {
    cgeom = (PetscFECellGeom *) cgeomScal;
  }
  for (c = cStart; c < cEnd; ++c) {
    PetscScalar *x = NULL,  *x_t = NULL;
    PetscInt     i;

    ierr = DMPlexVecGetClosure(dm, section, X, c, NULL, &x);CHKERRQ(ierr);
    for (i = 0; i < totDim; ++i) u[(c-cStart)*totDim+i] = x[i];
    ierr = DMPlexVecRestoreClosure(dm, section, X, c, NULL, &x);CHKERRQ(ierr);
    if (X_t) {
      ierr = DMPlexVecGetClosure(dm, section, X_t, c, NULL, &x_t);CHKERRQ(ierr);
      for (i = 0; i < totDim; ++i) u_t[(c-cStart)*totDim+i] = x_t[i];
      ierr = DMPlexVecRestoreClosure(dm, section, X_t, c, NULL, &x_t);CHKERRQ(ierr);
    }
    if (dmAux) {
      ierr = DMPlexVecGetClosure(plex, sectionAux, A, c, NULL, &x);CHKERRQ(ierr);
      for (i = 0; i < totDimAux; ++i) a[(c-cStart)*totDimAux+i] = x[i];
      ierr = DMPlexVecRestoreClosure(plex, sectionAux, A, c, NULL, &x);CHKERRQ(ierr);
    }
    ierr = DMPlexVecGetClosure(dm, section, Y, c, NULL, &x);CHKERRQ(ierr);
    for (i = 0; i < totDim; ++i) y[(c-cStart)*totDim+i] = x[i];
    ierr = DMPlexVecRestoreClosure(dm, section, Y, c, NULL, &x);CHKERRQ(ierr);
  }
  ierr = PetscMemzero(elemMat, numCells*totDim*totDim * sizeof(PetscScalar));CHKERRQ(ierr);
  if (hasDyn)  {ierr = PetscMemzero(elemMatD, numCells*totDim*totDim * sizeof(PetscScalar));CHKERRQ(ierr);}
  for (fieldI = 0; fieldI < Nf; ++fieldI) {
    PetscFE  fe;
    PetscInt numQuadPoints, Nb;
    /* Conforming batches */
    PetscInt numChunks, numBatches, numBlocks, Ne, blockSize, batchSize;
    /* Remainder */
    PetscInt Nr, offset;

    ierr = PetscDSGetDiscretization(prob, fieldI, (PetscObject *) &fe);CHKERRQ(ierr);
    ierr = PetscFEGetQuadrature(fe, &quad);CHKERRQ(ierr);
    ierr = PetscFEGetDimension(fe, &Nb);CHKERRQ(ierr);
    ierr = PetscFEGetTileSizes(fe, NULL, &numBlocks, NULL, &numBatches);CHKERRQ(ierr);
    ierr = PetscQuadratureGetData(quad, NULL, &numQuadPoints, NULL, NULL);CHKERRQ(ierr);
    blockSize = Nb*numQuadPoints;
    batchSize = numBlocks * blockSize;
    ierr = PetscFESetTileSizes(fe, blockSize, numBlocks, batchSize, numBatches);CHKERRQ(ierr);
    numChunks = numCells / (numBatches*batchSize);
    Ne        = numChunks*numBatches*batchSize;
    Nr        = numCells % (numBatches*batchSize);
    offset    = numCells - Nr;
    for (fieldJ = 0; fieldJ < Nf; ++fieldJ) {
      ierr = PetscFEIntegrateJacobian(fe, prob, PETSCFE_JACOBIAN, fieldI, fieldJ, Ne, cgeom, u, u_t, probAux, a, t, X_tShift, elemMat);CHKERRQ(ierr);
      ierr = PetscFEIntegrateJacobian(fe, prob, PETSCFE_JACOBIAN, fieldI, fieldJ, Nr, &cgeom[offset], &u[offset*totDim], u_t ? &u_t[offset*totDim] : NULL, probAux, &a[offset*totDimAux], t, X_tShift, &elemMat[offset*totDim*totDim]);CHKERRQ(ierr);
      if (hasDyn) {
        ierr = PetscFEIntegrateJacobian(fe, prob, PETSCFE_JACOBIAN_DYN, fieldI, fieldJ, Ne, cgeom, u, u_t, probAux, a, t, X_tShift, elemMatD);CHKERRQ(ierr);
        ierr = PetscFEIntegrateJacobian(fe, prob, PETSCFE_JACOBIAN_DYN, fieldI, fieldJ, Nr, &cgeom[offset], &u[offset*totDim], u_t ? &u_t[offset*totDim] : NULL, probAux, &a[offset*totDimAux], t, X_tShift, &elemMatD[offset*totDim*totDim]);CHKERRQ(ierr);
      }
    }
  }
  if (hasDyn) {
    for (c = 0; c < (cEnd - cStart)*totDim*totDim; ++c) elemMat[c] += X_tShift*elemMatD[c];
  }
  for (c = cStart; c < cEnd; ++c) {
    const PetscBLASInt M = totDim, one = 1;
    const PetscScalar  a = 1.0, b = 0.0;

    PetscStackCallBLAS("BLASgemv", BLASgemv_("N", &M, &M, &a, &elemMat[(c-cStart)*totDim*totDim], &M, &y[(c-cStart)*totDim], &one, &b, z, &one));
    if (mesh->printFEM > 1) {
      ierr = DMPrintCellMatrix(c, name, totDim, totDim, &elemMat[(c-cStart)*totDim*totDim]);CHKERRQ(ierr);
      ierr = DMPrintCellVector(c, "Y",  totDim, &y[(c-cStart)*totDim]);CHKERRQ(ierr);
      ierr = DMPrintCellVector(c, "Z",  totDim, z);CHKERRQ(ierr);
    }
    ierr = DMPlexVecSetClosure(dm, section, Z, c, z, ADD_VALUES);CHKERRQ(ierr);
  }
  if (sizeof(PetscFECellGeom) % sizeof(PetscScalar)) {ierr = PetscFree(cgeom);CHKERRQ(ierr);}
  else                                               {cgeom = NULL;}
  ierr = VecRestoreArray(cellgeom, &cgeomScal);CHKERRQ(ierr);
  ierr = PetscFree6(u,u_t,elemMat,elemMatD,y,z);CHKERRQ(ierr);
  if (dmAux) {
    ierr = PetscFree(a);CHKERRQ(ierr);
    ierr = DMDestroy(&plex);CHKERRQ(ierr);
  }
  if (mesh->printFEM) {
    ierr = PetscPrintf(PETSC_COMM_WORLD, "Z:\n");CHKERRQ(ierr);
    ierr = VecView(Z, PETSC_VIEWER_STDOUT_WORLD);CHKERRQ(ierr);
  }
  ierr = PetscLogEventEnd(DMPLEX_JacobianFEM,dm,0,0,0);CHKERRQ(ierr);
  PetscFunctionReturn(0);
}

#undef __FUNCT__
#define __FUNCT__ "DMPlexSNESComputeJacobianFEM"
/*@
  DMPlexSNESComputeJacobianFEM - Form the local portion of the Jacobian matrix J at the local solution X using pointwise functions specified by the user.

  Input Parameters:
+ dm - The mesh
. X  - Local input vector
- user - The user context

  Output Parameter:
. Jac  - Jacobian matrix

  Note:
  We form the residual one batch of elements at a time. This allows us to offload work onto an accelerator,
  like a GPU, or vectorize on a multicore machine.

  Level: developer

.seealso: FormFunctionLocal()
@*/
PetscErrorCode DMPlexSNESComputeJacobianFEM(DM dm, Vec X, Mat Jac, Mat JacP,void *user)
{
  PetscInt       cStart, cEnd, cEndInterior;
  DM             plex;
  PetscErrorCode ierr;

  PetscFunctionBegin;
  ierr = DMSNESConvertPlex(dm,&plex,PETSC_TRUE);CHKERRQ(ierr);
  ierr = DMPlexGetHeightStratum(plex, 0, &cStart, &cEnd);CHKERRQ(ierr);
  ierr = DMPlexGetHybridBounds(plex, &cEndInterior, NULL, NULL, NULL);CHKERRQ(ierr);
  cEnd = cEndInterior < 0 ? cEnd : cEndInterior;
  ierr = DMPlexComputeJacobian_Internal(plex, cStart, cEnd, 0.0, 0.0, X, NULL, Jac, JacP, user);CHKERRQ(ierr);
  ierr = DMDestroy(&plex);CHKERRQ(ierr);
  PetscFunctionReturn(0);
}

#undef __FUNCT__
#define __FUNCT__ "DMPlexSNESComputeJacobianActionFEM"
/*@
  DMPlexSNESComputeJacobianActionFEM - Form the local portion of the Jacobian action Z = J(X) Y at the local solution X using pointwise functions specified by the user.

  Input Parameters:
+ dm - The mesh
. X  - Local solution vector
. Y  - Local input vector
- user - The user context

  Output Parameter:
. Z - Local output vector

  Note:
  We form the residual one batch of elements at a time. This allows us to offload work onto an accelerator,
  like a GPU, or vectorize on a multicore machine.

  Level: developer

.seealso: FormFunctionLocal()
@*/
PetscErrorCode DMPlexSNESComputeJacobianActionFEM(DM dm, Vec X, Vec Y, Vec Z, void *user)
{
  PetscInt       cStart, cEnd, cEndInterior;
  DM             plex;
  PetscErrorCode ierr;

  PetscFunctionBegin;
  ierr = DMSNESConvertPlex(dm,&plex,PETSC_TRUE);CHKERRQ(ierr);
  ierr = DMPlexGetHeightStratum(plex, 0, &cStart, &cEnd);CHKERRQ(ierr);
  ierr = DMPlexGetHybridBounds(plex, &cEndInterior, NULL, NULL, NULL);CHKERRQ(ierr);
  cEnd = cEndInterior < 0 ? cEnd : cEndInterior;
  ierr = DMPlexComputeJacobianAction_Internal(plex, cStart, cEnd, 0.0, 0.0, X, NULL, Y, Z, user);CHKERRQ(ierr);
  ierr = DMDestroy(&plex);CHKERRQ(ierr);
  PetscFunctionReturn(0);
}

#undef __FUNCT__
#define __FUNCT__ "DMPlexSetSNESLocalFEM"
/*@
  DMPlexSetSNESLocalFEM - Use DMPlex's internal FEM routines to compute SNES boundary values, residual, and Jacobian.

  Input Parameters:
+ dm - The DM object
. boundaryctx - the user context that will be passed to pointwise evaluation of boundary values (see DMAddBoundary())
. residualctx - the user context that will be passed to pointwise evaluation of finite element residual computations (see PetscDSSetResidual())
- jacobianctx - the user context that will be passed to pointwise evaluation of finite element Jacobian construction (see PetscDSSetJacobian())

  Level: developer
@*/
PetscErrorCode DMPlexSetSNESLocalFEM(DM dm, void *boundaryctx, void *residualctx, void *jacobianctx)
{
  PetscErrorCode ierr;

  PetscFunctionBegin;
  ierr = DMSNESSetBoundaryLocal(dm,DMPlexSNESComputeBoundaryFEM,boundaryctx);CHKERRQ(ierr);
  ierr = DMSNESSetFunctionLocal(dm,DMPlexSNESComputeResidualFEM,residualctx);CHKERRQ(ierr);
  ierr = DMSNESSetJacobianLocal(dm,DMPlexSNESComputeJacobianFEM,jacobianctx);CHKERRQ(ierr);
  PetscFunctionReturn(0);
}

#undef __FUNCT__
#define __FUNCT__ "DMSNESCheckFromOptions_Internal"
PetscErrorCode DMSNESCheckFromOptions_Internal(SNES snes, DM dm, Vec u, Vec sol, PetscErrorCode (**exactFuncs)(PetscInt, PetscReal, const PetscReal x[], PetscInt, PetscScalar *u, void *ctx), void **ctxs)
{
  Mat            J, M;
  Vec            r, b;
  MatNullSpace   nullSpace;
  PetscReal     *error, res = 0.0;
  PetscInt       numFields;
  PetscErrorCode ierr;

  PetscFunctionBegin;
  ierr = VecDuplicate(u, &r);CHKERRQ(ierr);
  ierr = DMCreateMatrix(dm, &J);CHKERRQ(ierr);
  M    = J;
  /* TODO Null space for J */
  /* Check discretization error */
  ierr = DMGetNumFields(dm, &numFields);CHKERRQ(ierr);
  ierr = PetscMalloc1(PetscMax(1, numFields), &error);CHKERRQ(ierr);
  if (numFields > 1) {
    PetscInt f;

    ierr = DMComputeL2FieldDiff(dm, 0.0, exactFuncs, ctxs, u, error);CHKERRQ(ierr);
    ierr = PetscPrintf(PETSC_COMM_WORLD, "L_2 Error: [");CHKERRQ(ierr);
    for (f = 0; f < numFields; ++f) {
      if (f) {ierr = PetscPrintf(PETSC_COMM_WORLD, ", ");CHKERRQ(ierr);}
      if (error[f] >= 1.0e-11) {ierr = PetscPrintf(PETSC_COMM_WORLD, "%g", error[f]);CHKERRQ(ierr);}
      else                     {ierr = PetscPrintf(PETSC_COMM_WORLD, "< 1.0e-11");CHKERRQ(ierr);}
    }
    ierr = PetscPrintf(PETSC_COMM_WORLD, "]\n");CHKERRQ(ierr);
  } else {
    ierr = DMComputeL2Diff(dm, 0.0, exactFuncs, ctxs, u, &error[0]);CHKERRQ(ierr);
    if (error[0] >= 1.0e-11) {ierr = PetscPrintf(PETSC_COMM_WORLD, "L_2 Error: %g\n", error[0]);CHKERRQ(ierr);}
    else                     {ierr = PetscPrintf(PETSC_COMM_WORLD, "L_2 Error: < 1.0e-11\n");CHKERRQ(ierr);}
  }
  ierr = PetscFree(error);CHKERRQ(ierr);
  /* Check residual */
  ierr = SNESComputeFunction(snes, u, r);CHKERRQ(ierr);
  ierr = VecNorm(r, NORM_2, &res);CHKERRQ(ierr);
  ierr = PetscPrintf(PETSC_COMM_WORLD, "L_2 Residual: %g\n", res);CHKERRQ(ierr);
  ierr = VecChop(r, 1.0e-10);CHKERRQ(ierr);
  ierr = PetscObjectSetName((PetscObject) r, "Initial Residual");CHKERRQ(ierr);
  ierr = PetscObjectSetOptionsPrefix((PetscObject)r,"res_");CHKERRQ(ierr);
  ierr = VecViewFromOptions(r, NULL, "-vec_view");CHKERRQ(ierr);
  /* Check Jacobian */
  ierr = SNESComputeJacobian(snes, u, M, M);CHKERRQ(ierr);
  ierr = MatGetNullSpace(J, &nullSpace);CHKERRQ(ierr);
  if (nullSpace) {
    PetscBool isNull;
    ierr = MatNullSpaceTest(nullSpace, J, &isNull);CHKERRQ(ierr);
    if (!isNull) SETERRQ(PETSC_COMM_WORLD, PETSC_ERR_PLIB, "The null space calculated for the system operator is invalid.");
  }
  ierr = VecDuplicate(u, &b);CHKERRQ(ierr);
  ierr = VecSet(r, 0.0);CHKERRQ(ierr);
  ierr = SNESComputeFunction(snes, r, b);CHKERRQ(ierr);
  ierr = MatMult(M, u, r);CHKERRQ(ierr);
  ierr = VecAXPY(r, 1.0, b);CHKERRQ(ierr);
  ierr = VecDestroy(&b);CHKERRQ(ierr);
  ierr = VecNorm(r, NORM_2, &res);CHKERRQ(ierr);
  ierr = PetscPrintf(PETSC_COMM_WORLD, "Linear L_2 Residual: %g\n", res);CHKERRQ(ierr);
  ierr = VecChop(r, 1.0e-10);CHKERRQ(ierr);
  ierr = PetscObjectSetName((PetscObject) r, "Au - b = Au + F(0)");CHKERRQ(ierr);
  ierr = PetscObjectSetOptionsPrefix((PetscObject)r,"linear_res_");CHKERRQ(ierr);
  ierr = VecViewFromOptions(r, NULL, "-vec_view");CHKERRQ(ierr);
  ierr = VecDestroy(&r);CHKERRQ(ierr);
  ierr = MatNullSpaceDestroy(&nullSpace);CHKERRQ(ierr);
  ierr = MatDestroy(&J);CHKERRQ(ierr);
  PetscFunctionReturn(0);
}

#undef __FUNCT__
#define __FUNCT__ "DMSNESCheckFromOptions"
PetscErrorCode DMSNESCheckFromOptions(SNES snes, Vec u, PetscErrorCode (**exactFuncs)(PetscInt dim, PetscReal time, const PetscReal x[], PetscInt Nf, PetscScalar *u, void *ctx), void **ctxs)
{
  DM             dm;
  Vec            sol;
  PetscBool      check;
  PetscErrorCode ierr;

  PetscFunctionBegin;
  ierr = PetscOptionsHasName(((PetscObject)snes)->options,((PetscObject)snes)->prefix, "-dmsnes_check", &check);CHKERRQ(ierr);
  if (!check) PetscFunctionReturn(0);
  ierr = SNESGetDM(snes, &dm);CHKERRQ(ierr);
  ierr = VecDuplicate(u, &sol);CHKERRQ(ierr);
  ierr = SNESSetSolution(snes, sol);CHKERRQ(ierr);
  ierr = DMSNESCheckFromOptions_Internal(snes, dm, u, sol, exactFuncs, ctxs);CHKERRQ(ierr);
  ierr = VecDestroy(&sol);CHKERRQ(ierr);
  PetscFunctionReturn(0);
}<|MERGE_RESOLUTION|>--- conflicted
+++ resolved
@@ -1468,8 +1468,6 @@
 }
 
 #undef __FUNCT__
-<<<<<<< HEAD
-=======
 #define __FUNCT__ "DMPlexReconstructGradientsFVM"
 /*@
   DMPlexReconstructGradientsFVM - reconstruct the gradient of a vector using a finite volume method.
@@ -1520,7 +1518,6 @@
 }
 
 #undef __FUNCT__
->>>>>>> bf018d72
 #define __FUNCT__ "DMPlexComputeResidual_Internal"
 PetscErrorCode DMPlexComputeResidual_Internal(DM dm, PetscInt cStart, PetscInt cEnd, PetscReal time, Vec locX, Vec locX_t, PetscReal t, Vec locF, void *user)
 {
