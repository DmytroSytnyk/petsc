--- conflicted
+++ resolved
@@ -2399,11 +2399,7 @@
     }
     ierr = PetscPrintf(PETSC_COMM_WORLD, "]\n");CHKERRQ(ierr);
   } else {
-<<<<<<< HEAD
-    ierr = DMComputeL2Diff(dm, exactFuncs, ctxs, u, &error[0]);CHKERRQ(ierr);
-=======
-    ierr = DMPlexComputeL2Diff(dm, 0.0, exactFuncs, ctxs, u, &error[0]);CHKERRQ(ierr);
->>>>>>> cc16e311
+    ierr = DMComputeL2Diff(dm, 0.0, exactFuncs, ctxs, u, &error[0]);CHKERRQ(ierr);
     if (error[0] >= 1.0e-11) {ierr = PetscPrintf(PETSC_COMM_WORLD, "L_2 Error: %g\n", error[0]);CHKERRQ(ierr);}
     else                     {ierr = PetscPrintf(PETSC_COMM_WORLD, "L_2 Error: < 1.0e-11\n");CHKERRQ(ierr);}
   }
