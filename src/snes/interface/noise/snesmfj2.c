--- conflicted
+++ resolved
@@ -246,11 +246,7 @@
     if (mfctx->compute_err_freq < 0) mfctx->compute_err_freq = 0;
     mfctx->compute_err = PETSC_TRUE; 
   }
-<<<<<<< HEAD
-  if (mfctx->compute_err == PETSC_TRUE) mfctx->need_err = PETSC_TRUE;
-=======
   if (mfctx->compute_err) mfctx->need_err = PETSC_TRUE;
->>>>>>> 3b2a6d2f
   if (mfctx->jorge || mfctx->compute_err) {
     ierr = DiffParameterCreate_More(snes,x,&mfctx->data);CHKERRQ(ierr);
   } else mfctx->data = 0;
