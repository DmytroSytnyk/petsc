--- conflicted
+++ resolved
@@ -4298,14 +4298,9 @@
       ierr = PetscOptionsGetViewer(PetscObjectComm((PetscObject) snes), ((PetscObject) snes)->prefix, "-snes_convergence_estimate", &viewer, &format, &flg);CHKERRQ(ierr);
       if (flg) {
         PetscConvEst conv;
-<<<<<<< HEAD
-        PetscInt     Nf;
-        PetscReal   *alpha; /* Convergence rate of each field in the solution error in the L_2 norm */
-=======
         DM           dm;
         PetscReal   *alpha; /* Convergence rate of the solution error for each field in the L_2 norm */
         PetscInt     Nf;
->>>>>>> 8d5395e3
 
         incall = PETSC_TRUE;
         ierr = SNESGetDM(snes, &dm);CHKERRQ(ierr);
