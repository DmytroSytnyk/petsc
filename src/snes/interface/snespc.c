--- conflicted
+++ resolved
@@ -6,11 +6,7 @@
 #undef __FUNCT__
 #define __FUNCT__ "SNESApplyPC"
 /*@
-<<<<<<< HEAD
    SNESApplyPC - Calls SNESSolve() on preconditioner for the SNES
-=======
-   SNESApplyPC - Runs the nonlinear preconditioner and returns the step.
->>>>>>> 6a63999b
 
    Collective on SNES
 
