#include <petsc/private/snesimpl.h>             /*I   "petscsnes.h"   I*/

typedef struct {
  PetscBool transpose_solve;
} SNES_KSPONLY;

static PetscErrorCode SNESSolve_KSPONLY(SNES snes)
{
  SNES_KSPONLY   *ksponly = (SNES_KSPONLY*)snes->data;
  PetscErrorCode ierr;
  PetscInt       lits;
  Vec            Y,X,F;

  PetscFunctionBegin;
  if (snes->xl || snes->xu || snes->ops->computevariablebounds) SETERRQ1(PetscObjectComm((PetscObject)snes),PETSC_ERR_ARG_WRONGSTATE, "SNES solver %s does not support bounds", ((PetscObject)snes)->type_name);

  snes->numFailures            = 0;
  snes->numLinearSolveFailures = 0;
  snes->reason                 = SNES_CONVERGED_ITERATING;
  snes->iter                   = 0;
  snes->norm                   = 0.0;

  X = snes->vec_sol;
  F = snes->vec_func;
  Y = snes->vec_sol_update;

  ierr = SNESComputeFunction(snes,X,F);CHKERRQ(ierr);
  if (snes->numbermonitors) {
    PetscReal fnorm;
    ierr = VecNorm(F,NORM_2,&fnorm);CHKERRQ(ierr);
    ierr = SNESMonitor(snes,0,fnorm);CHKERRQ(ierr);
  }

  /* Call general purpose update function */
  if (snes->ops->update) {
    ierr = (*snes->ops->update)(snes, 0);CHKERRQ(ierr);
  }

  /* Solve J Y = F, where J is Jacobian matrix */
  ierr = SNESComputeJacobian(snes,X,snes->jacobian,snes->jacobian_pre);CHKERRQ(ierr);
  ierr = KSPSetOperators(snes->ksp,snes->jacobian,snes->jacobian_pre);CHKERRQ(ierr);
  if (ksponly->transpose_solve) {
    ierr = KSPSolveTranspose(snes->ksp,F,Y);CHKERRQ(ierr);
  } else {
    ierr = KSPSolve(snes->ksp,F,Y);CHKERRQ(ierr);
  }
  snes->reason = SNES_CONVERGED_ITS;
  SNESCheckKSPSolve(snes);

  ierr = KSPGetIterationNumber(snes->ksp,&lits);CHKERRQ(ierr);
<<<<<<< HEAD
  snes->linear_its += lits;
=======
>>>>>>> 1e0122ec
  ierr = PetscInfo2(snes,"iter=%D, linear solve iterations=%D\n",snes->iter,lits);CHKERRQ(ierr);
  snes->iter++;

  /* Take the computed step. */
  ierr = VecAXPY(X,-1.0,Y);CHKERRQ(ierr);
  if (snes->numbermonitors) {
    PetscReal fnorm;
    ierr = SNESComputeFunction(snes,X,F);CHKERRQ(ierr);
    ierr = VecNorm(F,NORM_2,&fnorm);CHKERRQ(ierr);
    ierr = SNESMonitor(snes,1,fnorm);CHKERRQ(ierr);
  }
  PetscFunctionReturn(0);
}

static PetscErrorCode SNESSetUp_KSPONLY(SNES snes)
{
  PetscErrorCode ierr;

  PetscFunctionBegin;
  ierr = SNESSetUpMatrices(snes);CHKERRQ(ierr);
  PetscFunctionReturn(0);
}

static PetscErrorCode SNESDestroy_KSPONLY(SNES snes)
{
  PetscErrorCode ierr;

  PetscFunctionBegin;
  ierr = PetscFree(snes->data);CHKERRQ(ierr);
  PetscFunctionReturn(0);
}

/* -------------------------------------------------------------------------- */
/*MC
      SNESKSPONLY - Nonlinear solver that only performs one Newton step and does not compute any norms.
      The main purpose of this solver is to solve linear problems using the SNES interface, without
      any additional overhead in the form of vector operations.

   Level: beginner

.seealso:  SNESCreate(), SNES, SNESSetType(), SNESNEWTONLS, SNESNEWTONTR
M*/
PETSC_EXTERN PetscErrorCode SNESCreate_KSPONLY(SNES snes)
{
  SNES_KSPONLY   *ksponly;
  PetscErrorCode ierr;

  PetscFunctionBegin;
  snes->ops->setup          = SNESSetUp_KSPONLY;
  snes->ops->solve          = SNESSolve_KSPONLY;
  snes->ops->destroy        = SNESDestroy_KSPONLY;
  snes->ops->setfromoptions = 0;
  snes->ops->view           = 0;
  snes->ops->reset          = 0;

  snes->usesksp = PETSC_TRUE;
  snes->usesnpc = PETSC_FALSE;

  snes->alwayscomputesfinalresidual = PETSC_FALSE;

  ierr = PetscNewLog(snes,&ksponly);CHKERRQ(ierr);
  snes->data = (void*)ksponly;
  PetscFunctionReturn(0);
}

/*MC
      SNESKSPTRANSPOSEONLY - Nonlinear solver that only performs one Newton step and does not compute any norms.
      The main purpose of this solver is to solve transposed linear problems using the SNES interface, without
      any additional overhead in the form of vector operations within adjoint solvers.

   Level: beginner

.seealso:  SNESCreate(), SNES, SNESSetType(), SNESKSPTRANSPOSEONLY, SNESNEWTONLS, SNESNEWTONTR
M*/
PETSC_EXTERN PetscErrorCode SNESCreate_KSPTRANSPOSEONLY(SNES snes)
{
  SNES_KSPONLY   *kspo;
  PetscErrorCode ierr;

  PetscFunctionBegin;
  ierr = SNESCreate_KSPONLY(snes);CHKERRQ(ierr);
  kspo = (SNES_KSPONLY*)snes->data;
  kspo->transpose_solve = PETSC_TRUE;
  PetscFunctionReturn(0);
}<|MERGE_RESOLUTION|>--- conflicted
+++ resolved
@@ -48,10 +48,6 @@
   SNESCheckKSPSolve(snes);
 
   ierr = KSPGetIterationNumber(snes->ksp,&lits);CHKERRQ(ierr);
-<<<<<<< HEAD
-  snes->linear_its += lits;
-=======
->>>>>>> 1e0122ec
   ierr = PetscInfo2(snes,"iter=%D, linear solve iterations=%D\n",snes->iter,lits);CHKERRQ(ierr);
   snes->iter++;
 
