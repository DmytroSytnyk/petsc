--- conflicted
+++ resolved
@@ -14,11 +14,8 @@
   PCASMType  type;                /* ASM type */
   PetscBool  usesdm;              /* use the DM for setting up the subproblems */
   PetscBool  finaljacobian;       /* compute the jacobian of the converged solution */
-<<<<<<< HEAD
   PetscReal  damping;             /* damping parameter for updates from the blocks */
-=======
   PetscBool  same_local_solves;   /* flag to determine if the solvers have been individually modified */
->>>>>>> 79f8d099
 
   /* logging events */
   PetscLogEvent eventrestrictinterp;
@@ -193,13 +190,8 @@
   if (flg) nasm->type = asmtype;
   flg    = PETSC_FALSE;
   monflg = PETSC_TRUE;
-<<<<<<< HEAD
   ierr   = PetscOptionsReal("-snes_nasm_damping","Log times for subSNES solves and restriction","SNESNASMSetDamping",nasm->damping,&nasm->damping,&flg);CHKERRQ(ierr);
   if (flg) {ierr = SNESNASMSetDamping(snes,nasm->damping);CHKERRQ(ierr);}
-  ierr   = PetscOptionsBool("-snes_nasm_log","Log times for subSNES solves and restriction","",monflg,&monflg,&flg);CHKERRQ(ierr);
-  ierr   = PetscOptionsBool("-snes_nasm_finaljacobian","Compute the global jacobian of the final iterate (for ASPIN)","",nasm->finaljacobian,&nasm->finaljacobian,NULL);CHKERRQ(ierr);
-  ierr   = PetscOptionsEList("-snes_nasm_finaljacobian_type","The type of the final jacobian computed.","",SNESNASMFJTypes,3,SNESNASMFJTypes[0],&nasm->fjtype,NULL);CHKERRQ(ierr);
-=======
   subviewflg = PETSC_FALSE;
   ierr   = PetscOptionsBool("-snes_nasm_sub_view","Print detailed information for every processor when using -snes_view","",subviewflg,&subviewflg,&flg);CHKERRQ(ierr);
   if (flg) {
@@ -209,8 +201,8 @@
     }
   }
   ierr   = PetscOptionsBool("-snes_nasm_finaljacobian","Compute the global jacobian of the final iterate (for ASPIN)","",nasm->finaljacobian,&nasm->finaljacobian,NULL);CHKERRQ(ierr);
+  ierr   = PetscOptionsEList("-snes_nasm_finaljacobian_type","The type of the final jacobian computed.","",SNESNASMFJTypes,3,SNESNASMFJTypes[0],&nasm->fjtype,NULL);CHKERRQ(ierr);
   ierr   = PetscOptionsBool("-snes_nasm_log","Log times for subSNES solves and restriction","",monflg,&monflg,&flg);CHKERRQ(ierr);
->>>>>>> 79f8d099
   if (flg) {
     ierr = PetscLogEventRegister("SNESNASMSubSolve",((PetscObject)snes)->classid,&nasm->eventsubsolve);CHKERRQ(ierr);
     ierr = PetscLogEventRegister("SNESNASMRestrict",((PetscObject)snes)->classid,&nasm->eventrestrictinterp);CHKERRQ(ierr);
