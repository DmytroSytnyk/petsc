--- conflicted
+++ resolved
@@ -2001,11 +2001,7 @@
   if (*ynorm > snes->maxstep) {	/* Step too big, so scale back */
     if (snes->ls_monitor) {
       ierr = PetscViewerASCIIAddTab(snes->ls_monitor,((PetscObject)snes)->tablevel);CHKERRQ(ierr);
-<<<<<<< HEAD
-      ierr = PetscViewerASCIIPrintf(snes->ls_monitor,"    Line search: Scaling step by %g old ynorm %g\n",(double)snes->maxstep/(*ynorm),(double)*ynorm);CHKERRQ(ierr);
-=======
       ierr = PetscViewerASCIIPrintf(snes->ls_monitor,"    Line search: Scaling step by %g old ynorm %g\n",(double)(snes->maxstep/(*ynorm)),(double)(*ynorm));CHKERRQ(ierr);
->>>>>>> 62d1f40f
       ierr = PetscViewerASCIISubtractTab(snes->ls_monitor,((PetscObject)snes)->tablevel);CHKERRQ(ierr);
     }
     ierr = VecScale(y,snes->maxstep/(*ynorm));CHKERRQ(ierr);
@@ -2046,11 +2042,7 @@
   if ((*gnorm)*(*gnorm) <= (1.0 - snes->ls_alpha)*fnorm*fnorm ) { /* Sufficient reduction */
     if (snes->ls_monitor) {
       ierr = PetscViewerASCIIAddTab(snes->ls_monitor,((PetscObject)snes)->tablevel);CHKERRQ(ierr);
-<<<<<<< HEAD
-      ierr = PetscViewerASCIIPrintf(snes->ls_monitor,"    Line search: Using full step: fnorm %g gnorm %g\n",(double)fnorm,(double)*gnorm);CHKERRQ(ierr);
-=======
       ierr = PetscViewerASCIIPrintf(snes->ls_monitor,"    Line search: Using full step: fnorm %g gnorm %g\n",(double)fnorm,(double)(*gnorm));CHKERRQ(ierr);
->>>>>>> 62d1f40f
       ierr = PetscViewerASCIISubtractTab(snes->ls_monitor,((PetscObject)snes)->tablevel);CHKERRQ(ierr);
     }
     goto theend1;
@@ -2086,11 +2078,7 @@
   if (PetscIsInfOrNanReal(*gnorm)) SETERRQ(PETSC_COMM_SELF,PETSC_ERR_FP,"User provided compute function generated a Not-a-Number");
   if (snes->ls_monitor) {
     ierr = PetscViewerASCIIAddTab(snes->ls_monitor,((PetscObject)snes)->tablevel);CHKERRQ(ierr);
-<<<<<<< HEAD
-    ierr = PetscViewerASCIIPrintf(snes->ls_monitor,"    Line search: gnorm after quadratic fit %g\n",(double)*gnorm);CHKERRQ(ierr);
-=======
     ierr = PetscViewerASCIIPrintf(snes->ls_monitor,"    Line search: gnorm after quadratic fit %g\n",(double)(*gnorm));CHKERRQ(ierr);
->>>>>>> 62d1f40f
     ierr = PetscViewerASCIISubtractTab(snes->ls_monitor,((PetscObject)snes)->tablevel);CHKERRQ(ierr);
   }
   if ((*gnorm)*(*gnorm) < (1.0 - snes->ls_alpha)*fnorm*fnorm ) { /* sufficient reduction */
@@ -2109,11 +2097,7 @@
       if (snes->ls_monitor) {
         ierr = PetscViewerASCIIAddTab(snes->ls_monitor,((PetscObject)snes)->tablevel);CHKERRQ(ierr);
  	ierr = PetscViewerASCIIPrintf(snes->ls_monitor,"    Line search: unable to find good step length! After %D tries \n",count);CHKERRQ(ierr);
-<<<<<<< HEAD
-	ierr = PetscViewerASCIIPrintf(snes->ls_monitor,"    Line search: fnorm=%18.16e, gnorm=%18.16e, ynorm=%18.16e, minlambda=%18.16e, lambda=%18.16e, initial slope=%18.16e\n",fnorm,*gnorm,*ynorm,minlambda,lambda,initslope);CHKERRQ(ierr);
-=======
 	ierr = PetscViewerASCIIPrintf(snes->ls_monitor,"    Line search: fnorm=%18.16e, gnorm=%18.16e, ynorm=%18.16e, minlambda=%18.16e, lambda=%18.16e, initial slope=%18.16e\n",(double)fnorm,(double)(*gnorm),(double)(*ynorm),(double)minlambda,(double)lambda,(double)initslope);CHKERRQ(ierr);
->>>>>>> 62d1f40f
         ierr = PetscViewerASCIISubtractTab(snes->ls_monitor,((PetscObject)snes)->tablevel);CHKERRQ(ierr);
       }
       *flag = PETSC_FALSE; 
@@ -2157,20 +2141,12 @@
     if (PetscIsInfOrNanReal(*gnorm)) SETERRQ(PETSC_COMM_SELF,PETSC_ERR_FP,"User provided compute function generated a Not-a-Number");
     if ((*gnorm)*(*gnorm) < (1.0 - snes->ls_alpha)*fnorm*fnorm) { /* is reduction enough? */
       if (snes->ls_monitor) {
-<<<<<<< HEAD
-	ierr = PetscPrintf(comm,"    Line search: Cubically determined step, current gnorm %g lambda=%18.16e\n",(double)*gnorm,(double)lambda);CHKERRQ(ierr);
-=======
 	ierr = PetscPrintf(comm,"    Line search: Cubically determined step, current gnorm %g lambda=%18.16e\n",(double)(*gnorm),(double)lambda);CHKERRQ(ierr);
->>>>>>> 62d1f40f
       }
       break;
     } else {
       if (snes->ls_monitor) {
-<<<<<<< HEAD
-        ierr = PetscPrintf(comm,"    Line search: Cubic step no good, shrinking lambda, current gnorm %g lambda=%18.16e\n",(double)*gnorm,(double)lambda);CHKERRQ(ierr);
-=======
         ierr = PetscPrintf(comm,"    Line search: Cubic step no good, shrinking lambda, current gnorm %g lambda=%18.16e\n",(double)(*gnorm),(double)lambda);CHKERRQ(ierr);
->>>>>>> 62d1f40f
       }
     }
     count++;
@@ -2280,11 +2256,7 @@
   if ((*gnorm)*(*gnorm) <= (1.0 - snes->ls_alpha)*fnorm*fnorm) { /* Sufficient reduction */
     if (snes->ls_monitor) {
       ierr = PetscViewerASCIIAddTab(snes->ls_monitor,((PetscObject)snes)->tablevel);CHKERRQ(ierr);
-<<<<<<< HEAD
-      ierr = PetscViewerASCIIPrintf(snes->ls_monitor,"    Line search: Using full step: fnorm %G gnorm %G\n",fnorm,*gnorm);CHKERRQ(ierr);
-=======
       ierr = PetscViewerASCIIPrintf(snes->ls_monitor,"    Line search: Using full step: fnorm %g gnorm %g\n",(double)fnorm,(double)(*gnorm));CHKERRQ(ierr);
->>>>>>> 62d1f40f
       ierr = PetscViewerASCIISubtractTab(snes->ls_monitor,((PetscObject)snes)->tablevel);CHKERRQ(ierr);
     }
     goto theend2;
@@ -2298,11 +2270,7 @@
       if (snes->ls_monitor) {
         ierr = PetscViewerASCIIAddTab(snes->ls_monitor,((PetscObject)snes)->tablevel);CHKERRQ(ierr);
         ierr = PetscViewerASCIIPrintf(snes->ls_monitor,"Line search: Unable to find good step length! %D \n",count);CHKERRQ(ierr);
-<<<<<<< HEAD
-        ierr = PetscViewerASCIIPrintf(snes->ls_monitor,"Line search: fnorm=%G, gnorm=%G, ynorm=%G, lambda=%G, initial slope=%G\n",fnorm,*gnorm,*ynorm,lambda,initslope);CHKERRQ(ierr);
-=======
         ierr = PetscViewerASCIIPrintf(snes->ls_monitor,"Line search: fnorm=%g, gnorm=%g, ynorm=%g, lambda=%g, initial slope=%g\n",(double)fnorm,(double)(*gnorm),(double)(*ynorm),(double)lambda,(double)initslope);CHKERRQ(ierr);
->>>>>>> 62d1f40f
         ierr = PetscViewerASCIISubtractTab(snes->ls_monitor,((PetscObject)snes)->tablevel);CHKERRQ(ierr);
       }
       ierr = VecCopy(x,w);CHKERRQ(ierr);
@@ -2337,11 +2305,7 @@
     if ((*gnorm)*(*gnorm) < (1.0 - snes->ls_alpha)*fnorm*fnorm) { /* sufficient reduction */
       if (snes->ls_monitor) {
         ierr = PetscViewerASCIIAddTab(snes->ls_monitor,((PetscObject)snes)->tablevel);CHKERRQ(ierr);
-<<<<<<< HEAD
-        ierr = PetscViewerASCIIPrintf(snes->ls_monitor,"    Line Search: Quadratically determined step, lambda=%G\n",lambda);CHKERRQ(ierr);
-=======
         ierr = PetscViewerASCIIPrintf(snes->ls_monitor,"    Line Search: Quadratically determined step, lambda=%g\n",(double)lambda);CHKERRQ(ierr);
->>>>>>> 62d1f40f
         ierr = PetscViewerASCIISubtractTab(snes->ls_monitor,((PetscObject)snes)->tablevel);CHKERRQ(ierr);
       }
       break;
