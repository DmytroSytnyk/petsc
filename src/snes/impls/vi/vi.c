#include <petsc-private/snesimpl.h>  /*I "petscsnes.h" I*/
#include <petscdm.h>

#undef __FUNCT__
#define __FUNCT__ "SNESVISetComputeVariableBounds"
/*@C
   SNESVISetComputeVariableBounds - Sets a function  that is called to compute the variable bounds

   Input parameter
+  snes - the SNES context
-  compute - computes the bounds

   Level: advanced

.seealso:   SNESVISetVariableBounds()

@*/
PetscErrorCode SNESVISetComputeVariableBounds(SNES snes, PetscErrorCode (*compute)(SNES,Vec,Vec))
{
  PetscErrorCode ierr,(*f)(SNES,PetscErrorCode (*)(SNES,Vec,Vec));

  PetscFunctionBegin;
  PetscValidHeaderSpecific(snes,SNES_CLASSID,1);
  ierr = PetscObjectQueryFunction((PetscObject)snes,"SNESVISetComputeVariableBounds_C",&f);CHKERRQ(ierr);
  if (!f) {ierr = SNESSetType(snes,SNESVINEWTONRSLS);CHKERRQ(ierr);}
  ierr = PetscUseMethod(snes,"SNESVISetComputeVariableBounds_C",(SNES,PetscErrorCode (*)(SNES,Vec,Vec)),(snes,compute));CHKERRQ(ierr);
  PetscFunctionReturn(0);
}

#undef __FUNCT__
#define __FUNCT__ "SNESVISetComputeVariableBounds_VI"
PetscErrorCode SNESVISetComputeVariableBounds_VI(SNES snes,SNESVIComputeVariableBoundsFunction compute)
{
  PetscFunctionBegin;
  snes->ops->computevariablebounds = compute;
  PetscFunctionReturn(0);
}

#undef __FUNCT__
#define __FUNCT__ "SNESVIComputeInactiveSetIS"
/*
   SNESVIComputeInactiveSetIS - Gets the global indices for the bogus inactive set variables

   Input parameter
.  snes - the SNES context
.  X    - the snes solution vector

   Output parameter
.  ISact - active set index set

 */
PetscErrorCode SNESVIComputeInactiveSetIS(Vec upper,Vec lower,Vec X,Vec F,IS *inact)
{
  PetscErrorCode    ierr;
  const PetscScalar *x,*xl,*xu,*f;
  PetscInt          *idx_act,i,nlocal,nloc_isact=0,ilow,ihigh,i1=0;

  PetscFunctionBegin;
  ierr = VecGetLocalSize(X,&nlocal);CHKERRQ(ierr);
  ierr = VecGetOwnershipRange(X,&ilow,&ihigh);CHKERRQ(ierr);
  ierr = VecGetArrayRead(X,&x);CHKERRQ(ierr);
  ierr = VecGetArrayRead(lower,&xl);CHKERRQ(ierr);
  ierr = VecGetArrayRead(upper,&xu);CHKERRQ(ierr);
  ierr = VecGetArrayRead(F,&f);CHKERRQ(ierr);
  /* Compute inactive set size */
  for (i=0; i < nlocal; i++) {
    if (((PetscRealPart(x[i]) > PetscRealPart(xl[i]) + 1.e-8 || (PetscRealPart(f[i]) < 0.0)) && ((PetscRealPart(x[i]) < PetscRealPart(xu[i]) - 1.e-8) || PetscRealPart(f[i]) > 0.0))) nloc_isact++;
  }

  ierr = PetscMalloc1(nloc_isact,&idx_act);CHKERRQ(ierr);

  /* Set inactive set indices */
  for (i=0; i < nlocal; i++) {
    if (((PetscRealPart(x[i]) > PetscRealPart(xl[i]) + 1.e-8 || (PetscRealPart(f[i]) < 0.0)) && ((PetscRealPart(x[i]) < PetscRealPart(xu[i]) - 1.e-8) || PetscRealPart(f[i]) > 0.0))) idx_act[i1++] = ilow+i;
  }

  /* Create inactive set IS */
  ierr = ISCreateGeneral(PetscObjectComm((PetscObject)upper),nloc_isact,idx_act,PETSC_OWN_POINTER,inact);CHKERRQ(ierr);

  ierr = VecRestoreArrayRead(X,&x);CHKERRQ(ierr);
  ierr = VecRestoreArrayRead(lower,&xl);CHKERRQ(ierr);
  ierr = VecRestoreArrayRead(upper,&xu);CHKERRQ(ierr);
  ierr = VecRestoreArrayRead(F,&f);CHKERRQ(ierr);
  PetscFunctionReturn(0);
}

/* --------------------------------------------------------------------------------------------------------*/

#undef __FUNCT__
#define __FUNCT__ "SNESVIMonitorResidual"
PetscErrorCode  SNESVIMonitorResidual(SNES snes,PetscInt its,PetscReal fgnorm,void *dummy)
{
  PetscErrorCode ierr;
  Vec            X, F, Finactive;
  IS             isactive;
  PetscViewer    viewer = (PetscViewer) dummy;

  PetscFunctionBegin;
  ierr = SNESGetFunction(snes,&F,0,0);CHKERRQ(ierr);
  ierr = SNESGetSolution(snes,&X);CHKERRQ(ierr);
  ierr = SNESVIGetActiveSetIS(snes,X,F,&isactive);CHKERRQ(ierr);
  ierr = VecDuplicate(F,&Finactive);CHKERRQ(ierr);
  ierr = VecCopy(F,Finactive);CHKERRQ(ierr);
  ierr = VecISSet(Finactive,isactive,0.0);CHKERRQ(ierr);
  ierr = ISDestroy(&isactive);CHKERRQ(ierr);
  if (!viewer) {
    viewer = PETSC_VIEWER_DRAW_(PetscObjectComm((PetscObject)snes));
  }
  ierr = VecView(Finactive,viewer);CHKERRQ(ierr);
  ierr = VecDestroy(&Finactive);CHKERRQ(ierr);
  PetscFunctionReturn(0);
}

#undef __FUNCT__
#define __FUNCT__ "SNESMonitorVI"
PetscErrorCode  SNESMonitorVI(SNES snes,PetscInt its,PetscReal fgnorm,void *dummy)
{
  PetscErrorCode    ierr;
  PetscViewer       viewer = dummy ? (PetscViewer) dummy : PETSC_VIEWER_STDOUT_(PetscObjectComm((PetscObject)snes));
  const PetscScalar *x,*xl,*xu,*f;
  PetscInt          i,n,act[2] = {0,0},fact[2],N;
  /* Number of components that actually hit the bounds (c.f. active variables) */
  PetscInt  act_bound[2] = {0,0},fact_bound[2];
  PetscReal rnorm,fnorm;
  double    tmp;

  PetscFunctionBegin;
  ierr = VecGetLocalSize(snes->vec_sol,&n);CHKERRQ(ierr);
  ierr = VecGetSize(snes->vec_sol,&N);CHKERRQ(ierr);
  ierr = VecGetArrayRead(snes->xl,&xl);CHKERRQ(ierr);
  ierr = VecGetArrayRead(snes->xu,&xu);CHKERRQ(ierr);
  ierr = VecGetArrayRead(snes->vec_sol,&x);CHKERRQ(ierr);
  ierr = VecGetArrayRead(snes->vec_func,&f);CHKERRQ(ierr);

  rnorm = 0.0;
  for (i=0; i<n; i++) {
    if (((PetscRealPart(x[i]) > PetscRealPart(xl[i]) + 1.e-8 || (PetscRealPart(f[i]) < 0.0)) && ((PetscRealPart(x[i]) < PetscRealPart(xu[i]) - 1.e-8) || PetscRealPart(f[i]) > 0.0))) rnorm += PetscRealPart(PetscConj(f[i])*f[i]);
    else if (PetscRealPart(x[i]) <= PetscRealPart(xl[i]) + 1.e-8 && PetscRealPart(f[i]) >= 0.0) act[0]++;
    else if (PetscRealPart(x[i]) >= PetscRealPart(xu[i]) - 1.e-8 && PetscRealPart(f[i]) <= 0.0) act[1]++;
    else SETERRQ(PetscObjectComm((PetscObject)snes),PETSC_ERR_PLIB,"Can never get here");
  }

  for (i=0; i<n; i++) {
    if (PetscRealPart(x[i]) <= PetscRealPart(xl[i]) + 1.e-8) act_bound[0]++;
    else if (PetscRealPart(x[i]) >= PetscRealPart(xu[i]) - 1.e-8) act_bound[1]++;
  }
  ierr  = VecRestoreArrayRead(snes->vec_func,&f);CHKERRQ(ierr);
  ierr  = VecRestoreArrayRead(snes->xl,&xl);CHKERRQ(ierr);
  ierr  = VecRestoreArrayRead(snes->xu,&xu);CHKERRQ(ierr);
  ierr  = VecRestoreArrayRead(snes->vec_sol,&x);CHKERRQ(ierr);
  ierr  = MPI_Allreduce(&rnorm,&fnorm,1,MPIU_REAL,MPIU_SUM,PetscObjectComm((PetscObject)snes));CHKERRQ(ierr);
  ierr  = MPI_Allreduce(act,fact,2,MPIU_INT,MPI_SUM,PetscObjectComm((PetscObject)snes));CHKERRQ(ierr);
  ierr  = MPI_Allreduce(act_bound,fact_bound,2,MPIU_INT,MPI_SUM,PetscObjectComm((PetscObject)snes));CHKERRQ(ierr);
  fnorm = PetscSqrtReal(fnorm);

  ierr = PetscViewerASCIIAddTab(viewer,((PetscObject)snes)->tablevel);CHKERRQ(ierr);
  if (snes->ntruebounds) tmp = ((double)(fact[0]+fact[1]))/((double)snes->ntruebounds);
  else tmp = 0.0;
  ierr = PetscViewerASCIIPrintf(viewer,"%3D SNES VI Function norm %14.12e Active lower constraints %D/%D upper constraints %D/%D Percent of total %g Percent of bounded %g\n",its,(double)fnorm,fact[0],fact_bound[0],fact[1],fact_bound[1],((double)(fact[0]+fact[1]))/((double)N),tmp);CHKERRQ(ierr);

  ierr = PetscViewerASCIISubtractTab(viewer,((PetscObject)snes)->tablevel);CHKERRQ(ierr);
  PetscFunctionReturn(0);
}

/*
     Checks if J^T F = 0 which implies we've found a local minimum of the norm of the function,
    || F(u) ||_2 but not a zero, F(u) = 0. In the case when one cannot compute J^T F we use the fact that
    0 = (J^T F)^T W = F^T J W iff W not in the null space of J. Thanks for Jorge More
    for this trick. One assumes that the probability that W is in the null space of J is very, very small.
*/
#undef __FUNCT__
#define __FUNCT__ "SNESVICheckLocalMin_Private"
PetscErrorCode SNESVICheckLocalMin_Private(SNES snes,Mat A,Vec F,Vec W,PetscReal fnorm,PetscBool *ismin)
{
  PetscReal      a1;
  PetscErrorCode ierr;
  PetscBool      hastranspose;

  PetscFunctionBegin;
  *ismin = PETSC_FALSE;
  ierr   = MatHasOperation(A,MATOP_MULT_TRANSPOSE,&hastranspose);CHKERRQ(ierr);
  if (hastranspose) {
    /* Compute || J^T F|| */
    ierr = MatMultTranspose(A,F,W);CHKERRQ(ierr);
    ierr = VecNorm(W,NORM_2,&a1);CHKERRQ(ierr);
    ierr = PetscInfo1(snes,"|| J^T F|| %g near zero implies found a local minimum\n",(double)(a1/fnorm));CHKERRQ(ierr);
    if (a1/fnorm < 1.e-4) *ismin = PETSC_TRUE;
  } else {
    Vec         work;
    PetscScalar result;
    PetscReal   wnorm;

    ierr = VecSetRandom(W,NULL);CHKERRQ(ierr);
    ierr = VecNorm(W,NORM_2,&wnorm);CHKERRQ(ierr);
    ierr = VecDuplicate(W,&work);CHKERRQ(ierr);
    ierr = MatMult(A,W,work);CHKERRQ(ierr);
    ierr = VecDot(F,work,&result);CHKERRQ(ierr);
    ierr = VecDestroy(&work);CHKERRQ(ierr);
    a1   = PetscAbsScalar(result)/(fnorm*wnorm);
    ierr = PetscInfo1(snes,"(F^T J random)/(|| F ||*||random|| %g near zero implies found a local minimum\n",(double)a1);CHKERRQ(ierr);
    if (a1 < 1.e-4) *ismin = PETSC_TRUE;
  }
  PetscFunctionReturn(0);
}

/*
     Checks if J^T(F - J*X) = 0
*/
#undef __FUNCT__
#define __FUNCT__ "SNESVICheckResidual_Private"
PetscErrorCode SNESVICheckResidual_Private(SNES snes,Mat A,Vec F,Vec X,Vec W1,Vec W2)
{
  PetscReal      a1,a2;
  PetscErrorCode ierr;
  PetscBool      hastranspose;

  PetscFunctionBegin;
  ierr = MatHasOperation(A,MATOP_MULT_TRANSPOSE,&hastranspose);CHKERRQ(ierr);
  if (hastranspose) {
    ierr = MatMult(A,X,W1);CHKERRQ(ierr);
    ierr = VecAXPY(W1,-1.0,F);CHKERRQ(ierr);

    /* Compute || J^T W|| */
    ierr = MatMultTranspose(A,W1,W2);CHKERRQ(ierr);
    ierr = VecNorm(W1,NORM_2,&a1);CHKERRQ(ierr);
    ierr = VecNorm(W2,NORM_2,&a2);CHKERRQ(ierr);
    if (a1 != 0.0) {
      ierr = PetscInfo1(snes,"||J^T(F-Ax)||/||F-AX|| %g near zero implies inconsistent rhs\n",(double)(a2/a1));CHKERRQ(ierr);
    }
  }
  PetscFunctionReturn(0);
}

/*
  SNESConvergedDefault_VI - Checks the convergence of the semismooth newton algorithm.

  Notes:
  The convergence criterion currently implemented is
  merit < abstol
  merit < rtol*merit_initial
*/
#undef __FUNCT__
#define __FUNCT__ "SNESConvergedDefault_VI"
PetscErrorCode SNESConvergedDefault_VI(SNES snes,PetscInt it,PetscReal xnorm,PetscReal gradnorm,PetscReal fnorm,SNESConvergedReason *reason,void *dummy)
{
  PetscErrorCode ierr;

  PetscFunctionBegin;
  PetscValidHeaderSpecific(snes,SNES_CLASSID,1);
  PetscValidPointer(reason,6);

  *reason = SNES_CONVERGED_ITERATING;

  if (!it) {
    /* set parameter for default relative tolerance convergence test */
    snes->ttol = fnorm*snes->rtol;
  }
  if (fnorm != fnorm) {
    ierr    = PetscInfo(snes,"Failed to converged, function norm is NaN\n");CHKERRQ(ierr);
    *reason = SNES_DIVERGED_FNORM_NAN;
  } else if (fnorm < snes->abstol) {
    ierr    = PetscInfo2(snes,"Converged due to function norm %g < %g\n",(double)fnorm,(double)snes->abstol);CHKERRQ(ierr);
    *reason = SNES_CONVERGED_FNORM_ABS;
  } else if (snes->nfuncs >= snes->max_funcs) {
    ierr    = PetscInfo2(snes,"Exceeded maximum number of function evaluations: %D > %D\n",snes->nfuncs,snes->max_funcs);CHKERRQ(ierr);
    *reason = SNES_DIVERGED_FUNCTION_COUNT;
  }

  if (it && !*reason) {
    if (fnorm < snes->ttol) {
      ierr    = PetscInfo2(snes,"Converged due to function norm %g < %g (relative tolerance)\n",(double)fnorm,(double)snes->ttol);CHKERRQ(ierr);
      *reason = SNES_CONVERGED_FNORM_RELATIVE;
    }
  }
  PetscFunctionReturn(0);
}


/* -------------------------------------------------------------------------- */
/*
   SNESVIProjectOntoBounds - Projects X onto the feasible region so that Xl[i] <= X[i] <= Xu[i] for i = 1...n.

   Input Parameters:
.  SNES - nonlinear solver context

   Output Parameters:
.  X - Bound projected X

*/

#undef __FUNCT__
#define __FUNCT__ "SNESVIProjectOntoBounds"
PetscErrorCode SNESVIProjectOntoBounds(SNES snes,Vec X)
{
  PetscErrorCode    ierr;
  const PetscScalar *xl,*xu;
  PetscScalar       *x;
  PetscInt          i,n;

  PetscFunctionBegin;
  ierr = VecGetLocalSize(X,&n);CHKERRQ(ierr);
  ierr = VecGetArray(X,&x);CHKERRQ(ierr);
  ierr = VecGetArrayRead(snes->xl,&xl);CHKERRQ(ierr);
  ierr = VecGetArrayRead(snes->xu,&xu);CHKERRQ(ierr);

  for (i = 0; i<n; i++) {
    if (PetscRealPart(x[i]) < PetscRealPart(xl[i])) x[i] = xl[i];
    else if (PetscRealPart(x[i]) > PetscRealPart(xu[i])) x[i] = xu[i];
  }
  ierr = VecRestoreArray(X,&x);CHKERRQ(ierr);
  ierr = VecRestoreArrayRead(snes->xl,&xl);CHKERRQ(ierr);
  ierr = VecRestoreArrayRead(snes->xu,&xu);CHKERRQ(ierr);
  PetscFunctionReturn(0);
}


#undef __FUNCT__
#define __FUNCT__ "SNESVIGetActiveSetIS"
/*
   SNESVIGetActiveSetIndices - Gets the global indices for the active set variables

   Input parameter
.  snes - the SNES context
.  X    - the snes solution vector
.  F    - the nonlinear function vector

   Output parameter
.  ISact - active set index set
 */
PetscErrorCode SNESVIGetActiveSetIS(SNES snes,Vec X,Vec F,IS *ISact)
{
  PetscErrorCode    ierr;
  Vec               Xl=snes->xl,Xu=snes->xu;
  const PetscScalar *x,*f,*xl,*xu;
  PetscInt          *idx_act,i,nlocal,nloc_isact=0,ilow,ihigh,i1=0;

  PetscFunctionBegin;
  ierr = VecGetLocalSize(X,&nlocal);CHKERRQ(ierr);
  ierr = VecGetOwnershipRange(X,&ilow,&ihigh);CHKERRQ(ierr);
  ierr = VecGetArrayRead(X,&x);CHKERRQ(ierr);
  ierr = VecGetArrayRead(Xl,&xl);CHKERRQ(ierr);
  ierr = VecGetArrayRead(Xu,&xu);CHKERRQ(ierr);
  ierr = VecGetArrayRead(F,&f);CHKERRQ(ierr);
  /* Compute active set size */
  for (i=0; i < nlocal;i++) {
    if (!((PetscRealPart(x[i]) > PetscRealPart(xl[i]) + 1.e-8 || (PetscRealPart(f[i]) < 0.0)) && ((PetscRealPart(x[i]) < PetscRealPart(xu[i]) - 1.e-8) || PetscRealPart(f[i]) > 0.0))) nloc_isact++;
  }

  ierr = PetscMalloc1(nloc_isact,&idx_act);CHKERRQ(ierr);

  /* Set active set indices */
  for (i=0; i < nlocal; i++) {
    if (!((PetscRealPart(x[i]) > PetscRealPart(xl[i]) + 1.e-8 || (PetscRealPart(f[i]) < 0.0)) && ((PetscRealPart(x[i]) < PetscRealPart(xu[i]) - 1.e-8) || PetscRealPart(f[i]) > 0.0))) idx_act[i1++] = ilow+i;
  }

  /* Create active set IS */
  ierr = ISCreateGeneral(PetscObjectComm((PetscObject)snes),nloc_isact,idx_act,PETSC_OWN_POINTER,ISact);CHKERRQ(ierr);

  ierr = VecRestoreArrayRead(X,&x);CHKERRQ(ierr);
  ierr = VecRestoreArrayRead(Xl,&xl);CHKERRQ(ierr);
  ierr = VecRestoreArrayRead(Xu,&xu);CHKERRQ(ierr);
  ierr = VecRestoreArrayRead(F,&f);CHKERRQ(ierr);
  PetscFunctionReturn(0);
}

#undef __FUNCT__
#define __FUNCT__ "SNESVICreateIndexSets_RS"
PetscErrorCode SNESVICreateIndexSets_RS(SNES snes,Vec X,Vec F,IS *ISact,IS *ISinact)
{
  PetscErrorCode ierr;
  PetscInt       rstart,rend;

  PetscFunctionBegin;
  ierr = SNESVIGetActiveSetIS(snes,X,F,ISact);CHKERRQ(ierr);
  ierr = VecGetOwnershipRange(X,&rstart,&rend);CHKERRQ(ierr);
  ierr = ISComplement(*ISact,rstart,rend,ISinact);CHKERRQ(ierr);
  PetscFunctionReturn(0);
}

#undef __FUNCT__
#define __FUNCT__ "SNESVIComputeInactiveSetFnorm"
PetscErrorCode SNESVIComputeInactiveSetFnorm(SNES snes,Vec F,Vec X, PetscReal *fnorm)
{
  PetscErrorCode    ierr;
  const PetscScalar *x,*xl,*xu,*f;
  PetscInt          i,n;
  PetscReal         rnorm;

  PetscFunctionBegin;
  ierr  = VecGetLocalSize(X,&n);CHKERRQ(ierr);
  ierr  = VecGetArrayRead(snes->xl,&xl);CHKERRQ(ierr);
  ierr  = VecGetArrayRead(snes->xu,&xu);CHKERRQ(ierr);
  ierr  = VecGetArrayRead(X,&x);CHKERRQ(ierr);
  ierr  = VecGetArrayRead(F,&f);CHKERRQ(ierr);
  rnorm = 0.0;
  for (i=0; i<n; i++) {
    if (((PetscRealPart(x[i]) > PetscRealPart(xl[i]) + 1.e-8 || (PetscRealPart(f[i]) < 0.0)) && ((PetscRealPart(x[i]) < PetscRealPart(xu[i]) - 1.e-8) || PetscRealPart(f[i]) > 0.0))) rnorm += PetscRealPart(PetscConj(f[i])*f[i]);
  }
  ierr   = VecRestoreArrayRead(F,&f);CHKERRQ(ierr);
  ierr   = VecRestoreArrayRead(snes->xl,&xl);CHKERRQ(ierr);
  ierr   = VecRestoreArrayRead(snes->xu,&xu);CHKERRQ(ierr);
  ierr   = VecRestoreArrayRead(X,&x);CHKERRQ(ierr);
  ierr   = MPI_Allreduce(&rnorm,fnorm,1,MPIU_REAL,MPIU_SUM,PetscObjectComm((PetscObject)snes));CHKERRQ(ierr);
  *fnorm = PetscSqrtReal(*fnorm);
  PetscFunctionReturn(0);
}

#undef __FUNCT__
#define __FUNCT__ "SNESVIDMComputeVariableBounds"
PetscErrorCode SNESVIDMComputeVariableBounds(SNES snes,Vec xl, Vec xu)
{
  PetscErrorCode ierr;

  PetscFunctionBegin;
  ierr = DMComputeVariableBounds(snes->dm, xl, xu);CHKERRQ(ierr);
  PetscFunctionReturn(0);
}


/* -------------------------------------------------------------------------- */
/*
   SNESSetUp_VI - Does setup common to all VI solvers -- basically makes sure bounds have been properly set up
   of the SNESVI nonlinear solver.

   Input Parameter:
.  snes - the SNES context

   Application Interface Routine: SNESSetUp()

   Notes:
   For basic use of the SNES solvers, the user need not explicitly call
   SNESSetUp(), since these actions will automatically occur during
   the call to SNESSolve().
 */
#undef __FUNCT__
#define __FUNCT__ "SNESSetUp_VI"
PetscErrorCode SNESSetUp_VI(SNES snes)
{
  PetscErrorCode ierr;
  PetscInt       i_start[3],i_end[3];

  PetscFunctionBegin;
  ierr = SNESSetWorkVecs(snes,1);CHKERRQ(ierr);
  ierr = SNESSetUpMatrices(snes);CHKERRQ(ierr);

  if (!snes->ops->computevariablebounds && snes->dm) {
    PetscBool flag;
    ierr = DMHasVariableBounds(snes->dm, &flag);CHKERRQ(ierr);

    snes->ops->computevariablebounds = SNESVIDMComputeVariableBounds;
  }
  if (!snes->usersetbounds) {
    if (snes->ops->computevariablebounds) {
      if (!snes->xl) {ierr = VecDuplicate(snes->vec_sol,&snes->xl);CHKERRQ(ierr);}
      if (!snes->xu) {ierr = VecDuplicate(snes->vec_sol,&snes->xu);CHKERRQ(ierr);}
      ierr = (*snes->ops->computevariablebounds)(snes,snes->xl,snes->xu);CHKERRQ(ierr);
    } else if (!snes->xl && !snes->xu) {
      /* If the lower and upper bound on variables are not set, set it to -Inf and Inf */
      ierr = VecDuplicate(snes->vec_sol, &snes->xl);CHKERRQ(ierr);
      ierr = VecSet(snes->xl,PETSC_NINFINITY);CHKERRQ(ierr);
      ierr = VecDuplicate(snes->vec_sol, &snes->xu);CHKERRQ(ierr);
      ierr = VecSet(snes->xu,PETSC_INFINITY);CHKERRQ(ierr);
    } else {
      /* Check if lower bound, upper bound and solution vector distribution across the processors is identical */
      ierr = VecGetOwnershipRange(snes->vec_sol,i_start,i_end);CHKERRQ(ierr);
      ierr = VecGetOwnershipRange(snes->xl,i_start+1,i_end+1);CHKERRQ(ierr);
      ierr = VecGetOwnershipRange(snes->xu,i_start+2,i_end+2);CHKERRQ(ierr);
      if ((i_start[0] != i_start[1]) || (i_start[0] != i_start[2]) || (i_end[0] != i_end[1]) || (i_end[0] != i_end[2]))
        SETERRQ(PETSC_COMM_SELF,PETSC_ERR_ARG_SIZ,"Distribution of lower bound, upper bound and the solution vector should be identical across all the processors.");
    }
  }
  PetscFunctionReturn(0);
}
/* -------------------------------------------------------------------------- */
#undef __FUNCT__
#define __FUNCT__ "SNESReset_VI"
PetscErrorCode SNESReset_VI(SNES snes)
{
  PetscErrorCode ierr;

  PetscFunctionBegin;
  ierr                = VecDestroy(&snes->xl);CHKERRQ(ierr);
  ierr                = VecDestroy(&snes->xu);CHKERRQ(ierr);
  snes->usersetbounds = PETSC_FALSE;
  PetscFunctionReturn(0);
}

/*
   SNESDestroy_VI - Destroys the private SNES_VI context that was created
   with SNESCreate_VI().

   Input Parameter:
.  snes - the SNES context

   Application Interface Routine: SNESDestroy()
 */
#undef __FUNCT__
#define __FUNCT__ "SNESDestroy_VI"
PetscErrorCode SNESDestroy_VI(SNES snes)
{
  PetscErrorCode ierr;

  PetscFunctionBegin;
  ierr = PetscFree(snes->data);CHKERRQ(ierr);

  /* clear composed functions */
  ierr = PetscObjectComposeFunction((PetscObject)snes,"SNESLineSearchSet_C",NULL);CHKERRQ(ierr);
  ierr = PetscObjectComposeFunction((PetscObject)snes,"SNESLineSearchSetMonitor_C",NULL);CHKERRQ(ierr);
  PetscFunctionReturn(0);
}

#undef __FUNCT__
#define __FUNCT__ "SNESVISetVariableBounds"
/*@
   SNESVISetVariableBounds - Sets the lower and upper bounds for the solution vector. xl <= x <= xu.

   Input Parameters:
.  snes - the SNES context.
.  xl   - lower bound.
.  xu   - upper bound.

   Notes:
   If this routine is not called then the lower and upper bounds are set to
   PETSC_INFINITY and PETSC_NINFINITY respectively during SNESSetUp().

   Level: advanced

@*/
PetscErrorCode SNESVISetVariableBounds(SNES snes, Vec xl, Vec xu)
{
  PetscErrorCode ierr,(*f)(SNES,Vec,Vec);

  PetscFunctionBegin;
  PetscValidHeaderSpecific(snes,SNES_CLASSID,1);
  PetscValidHeaderSpecific(xl,VEC_CLASSID,2);
  PetscValidHeaderSpecific(xu,VEC_CLASSID,3);
  ierr = PetscObjectQueryFunction((PetscObject)snes,"SNESVISetVariableBounds_C",&f);CHKERRQ(ierr);
  if (!f) {ierr = SNESSetType(snes,SNESVINEWTONRSLS);CHKERRQ(ierr);}
  ierr                = PetscUseMethod(snes,"SNESVISetVariableBounds_C",(SNES,Vec,Vec),(snes,xl,xu));CHKERRQ(ierr);
  snes->usersetbounds = PETSC_TRUE;
  PetscFunctionReturn(0);
}

#undef __FUNCT__
#define __FUNCT__ "SNESVISetVariableBounds_VI"
PetscErrorCode SNESVISetVariableBounds_VI(SNES snes,Vec xl,Vec xu)
{
  PetscErrorCode    ierr;
  const PetscScalar *xxl,*xxu;
  PetscInt          i,n, cnt = 0;

  PetscFunctionBegin;
  ierr = SNESGetFunction(snes,&snes->vec_func,NULL,NULL);CHKERRQ(ierr);
  if (!snes->vec_func) SETERRQ(PETSC_COMM_SELF,PETSC_ERR_ARG_WRONGSTATE,"Must call SNESSetFunction() or SNESSetDM() first");
  {
    PetscInt xlN,xuN,N;
    ierr = VecGetSize(xl,&xlN);CHKERRQ(ierr);
    ierr = VecGetSize(xu,&xuN);CHKERRQ(ierr);
    ierr = VecGetSize(snes->vec_func,&N);CHKERRQ(ierr);
    if (xlN != N) SETERRQ2(PETSC_COMM_SELF,PETSC_ERR_ARG_INCOMP,"Incompatible vector lengths lower bound = %D solution vector = %D",xlN,N);
    if (xuN != N) SETERRQ2(PETSC_COMM_SELF,PETSC_ERR_ARG_INCOMP,"Incompatible vector lengths: upper bound = %D solution vector = %D",xuN,N);
  }
  ierr     = PetscObjectReference((PetscObject)xl);CHKERRQ(ierr);
  ierr     = PetscObjectReference((PetscObject)xu);CHKERRQ(ierr);
  ierr     = VecDestroy(&snes->xl);CHKERRQ(ierr);
  ierr     = VecDestroy(&snes->xu);CHKERRQ(ierr);
  snes->xl = xl;
  snes->xu = xu;
  ierr     = VecGetLocalSize(xl,&n);CHKERRQ(ierr);
  ierr     = VecGetArrayRead(xl,&xxl);CHKERRQ(ierr);
  ierr     = VecGetArrayRead(xu,&xxu);CHKERRQ(ierr);
  for (i=0; i<n; i++) cnt += ((xxl[i] != PETSC_NINFINITY) || (xxu[i] != PETSC_INFINITY));

  ierr = MPI_Allreduce(&cnt,&snes->ntruebounds,1,MPIU_INT,MPI_SUM,PetscObjectComm((PetscObject)snes));CHKERRQ(ierr);
  ierr = VecRestoreArrayRead(xl,&xxl);CHKERRQ(ierr);
  ierr = VecRestoreArrayRead(xu,&xxu);CHKERRQ(ierr);
  PetscFunctionReturn(0);
}

#undef __FUNCT__
#define __FUNCT__ "SNESSetFromOptions_VI"
PetscErrorCode SNESSetFromOptions_VI(PetscOptions *PetscOptionsObject,SNES snes)
{
  PetscErrorCode ierr;
  PetscBool      flg = PETSC_FALSE;
  SNESLineSearch linesearch;

  PetscFunctionBegin;
<<<<<<< HEAD
  ierr = PetscOptionsHead("SNES VI options");CHKERRQ(ierr);
  ierr = PetscOptionsBool("-snes_vi_monitor","Monitor all non-active variables","None",flg,&flg,NULL);CHKERRQ(ierr);
=======
  ierr = PetscOptionsHead(PetscOptionsObject,"SNES VI options");CHKERRQ(ierr);
  ierr = PetscOptionsBool("-snes_vi_monitor","Monitor all non-active variables","SNESMonitorResidual",flg,&flg,NULL);CHKERRQ(ierr);
>>>>>>> dfdea288
  if (flg) {
    ierr = SNESMonitorSet(snes,SNESMonitorVI,0,0);CHKERRQ(ierr);
  }
  flg = PETSC_FALSE;
  ierr = PetscOptionsBool("-snes_vi_monitor_residual","Monitor residual all non-active variables; using zero for active constraints","SNESMonitorVIResidual",flg,&flg,NULL);CHKERRQ(ierr);
  if (flg) {
    ierr = SNESMonitorSet(snes,SNESVIMonitorResidual,PETSC_VIEWER_DRAW_(PetscObjectComm((PetscObject)snes)),NULL);CHKERRQ(ierr);
  }
  if (!snes->linesearch) {
    ierr = SNESGetLineSearch(snes, &linesearch);CHKERRQ(ierr);
    ierr = SNESLineSearchSetType(linesearch, SNESLINESEARCHBT);CHKERRQ(ierr);
    ierr = SNESLineSearchBTSetAlpha(linesearch, 0.0);CHKERRQ(ierr);
  }
  ierr = PetscOptionsTail();CHKERRQ(ierr);
  PetscFunctionReturn(0);
}<|MERGE_RESOLUTION|>--- conflicted
+++ resolved
@@ -586,13 +586,8 @@
   SNESLineSearch linesearch;
 
   PetscFunctionBegin;
-<<<<<<< HEAD
-  ierr = PetscOptionsHead("SNES VI options");CHKERRQ(ierr);
-  ierr = PetscOptionsBool("-snes_vi_monitor","Monitor all non-active variables","None",flg,&flg,NULL);CHKERRQ(ierr);
-=======
   ierr = PetscOptionsHead(PetscOptionsObject,"SNES VI options");CHKERRQ(ierr);
   ierr = PetscOptionsBool("-snes_vi_monitor","Monitor all non-active variables","SNESMonitorResidual",flg,&flg,NULL);CHKERRQ(ierr);
->>>>>>> dfdea288
   if (flg) {
     ierr = SNESMonitorSet(snes,SNESMonitorVI,0,0);CHKERRQ(ierr);
   }
