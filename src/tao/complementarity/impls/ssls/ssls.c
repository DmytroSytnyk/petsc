#include <../src/tao/complementarity/impls/ssls/ssls.h>

/*------------------------------------------------------------*/
#undef __FUNCT__
#define __FUNCT__ "TaoSetFromOptions_SSLS"
PetscErrorCode TaoSetFromOptions_SSLS(PetscOptions *PetscOptionsObject,Tao tao)
{
  TAO_SSLS       *ssls = (TAO_SSLS *)tao->data;
  PetscErrorCode ierr;

  PetscFunctionBegin;
<<<<<<< HEAD
  ierr = PetscOptionsHead("Semismooth method with a linesearch for complementarity problems");CHKERRQ(ierr);
=======
  ierr = PetscOptionsHead(PetscOptionsObject,"Semismooth method with a linesearch for complementarity problems");CHKERRQ(ierr);
>>>>>>> dfdea288
  ierr = PetscOptionsReal("-ssls_delta", "descent test fraction", "",ssls->delta, &ssls->delta, NULL);CHKERRQ(ierr);
  ierr = PetscOptionsReal("-ssls_rho", "descent test power", "",ssls->rho, &ssls->rho, NULL);CHKERRQ(ierr);
  ierr = TaoLineSearchSetFromOptions(tao->linesearch);CHKERRQ(ierr);
  ierr = KSPSetFromOptions(tao->ksp);CHKERRQ(ierr);
  ierr = PetscOptionsTail();CHKERRQ(ierr);
  PetscFunctionReturn(0);
}

/*------------------------------------------------------------*/
#undef __FUNCT__
#define __FUNCT__ "TaoView_SSLS"
PetscErrorCode TaoView_SSLS(Tao tao, PetscViewer pv)
{
  PetscFunctionBegin;
  PetscFunctionReturn(0);
}

/*------------------------------------------------------------*/
#undef __FUNCT__
#define __FUNCT__ "Tao_SSLS_Function"
PetscErrorCode Tao_SSLS_Function(TaoLineSearch ls, Vec X, PetscReal *fcn, void *ptr)
{
  Tao            tao = (Tao)ptr;
  TAO_SSLS       *ssls = (TAO_SSLS *)tao->data;
  PetscErrorCode ierr;

  PetscFunctionBegin;
  ierr = TaoComputeConstraints(tao, X, tao->constraints);CHKERRQ(ierr);
  ierr = VecFischer(X,tao->constraints,tao->XL,tao->XU,ssls->ff);CHKERRQ(ierr);
  ierr = VecNorm(ssls->ff,NORM_2,&ssls->merit);CHKERRQ(ierr);
  *fcn = 0.5*ssls->merit*ssls->merit;
  PetscFunctionReturn(0);
}

/*------------------------------------------------------------*/
#undef __FUNCT__
#define __FUNCT__ "Tao_SSLS_FunctionGradient"
PetscErrorCode Tao_SSLS_FunctionGradient(TaoLineSearch ls, Vec X, PetscReal *fcn,  Vec G, void *ptr)
{
  Tao            tao = (Tao)ptr;
  TAO_SSLS       *ssls = (TAO_SSLS *)tao->data;
  PetscErrorCode ierr;

  PetscFunctionBegin;
  ierr = TaoComputeConstraints(tao, X, tao->constraints);CHKERRQ(ierr);
  ierr = VecFischer(X,tao->constraints,tao->XL,tao->XU,ssls->ff);CHKERRQ(ierr);
  ierr = VecNorm(ssls->ff,NORM_2,&ssls->merit);CHKERRQ(ierr);
  *fcn = 0.5*ssls->merit*ssls->merit;

  ierr = TaoComputeJacobian(tao,tao->solution,tao->jacobian,tao->jacobian_pre);CHKERRQ(ierr);

  ierr = MatDFischer(tao->jacobian, tao->solution, tao->constraints,tao->XL, tao->XU, ssls->t1, ssls->t2,ssls->da, ssls->db);CHKERRQ(ierr);
  ierr = MatDiagonalScale(tao->jacobian,ssls->db,NULL);CHKERRQ(ierr);
  ierr = MatDiagonalSet(tao->jacobian,ssls->da,ADD_VALUES);CHKERRQ(ierr);
  ierr = MatMultTranspose(tao->jacobian,ssls->ff,G);CHKERRQ(ierr);
  PetscFunctionReturn(0);
}
<|MERGE_RESOLUTION|>--- conflicted
+++ resolved
@@ -9,11 +9,7 @@
   PetscErrorCode ierr;
 
   PetscFunctionBegin;
-<<<<<<< HEAD
-  ierr = PetscOptionsHead("Semismooth method with a linesearch for complementarity problems");CHKERRQ(ierr);
-=======
   ierr = PetscOptionsHead(PetscOptionsObject,"Semismooth method with a linesearch for complementarity problems");CHKERRQ(ierr);
->>>>>>> dfdea288
   ierr = PetscOptionsReal("-ssls_delta", "descent test fraction", "",ssls->delta, &ssls->delta, NULL);CHKERRQ(ierr);
   ierr = PetscOptionsReal("-ssls_rho", "descent test power", "",ssls->rho, &ssls->rho, NULL);CHKERRQ(ierr);
   ierr = TaoLineSearchSetFromOptions(tao->linesearch);CHKERRQ(ierr);
