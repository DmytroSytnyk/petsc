--- conflicted
+++ resolved
@@ -237,11 +237,7 @@
 
     PetscFunctionBegin;
     ierr = TaoLineSearchSetFromOptions(tao->linesearch);CHKERRQ(ierr);
-<<<<<<< HEAD
-    ierr = PetscOptionsHead("Nonlinear Conjugate Gradient method for unconstrained optimization");CHKERRQ(ierr);
-=======
     ierr = PetscOptionsHead(PetscOptionsObject,"Nonlinear Conjugate Gradient method for unconstrained optimization");CHKERRQ(ierr);
->>>>>>> dfdea288
     ierr = PetscOptionsReal("-tao_cg_eta","restart tolerance", "", cgP->eta,&cgP->eta,NULL);CHKERRQ(ierr);
     ierr = PetscOptionsEList("-tao_cg_type","cg formula", "", CG_Table, CG_Types, CG_Table[cgP->cg_type], &cgP->cg_type,NULL);CHKERRQ(ierr);
     ierr = PetscOptionsReal("-tao_cg_delta_min","minimum delta value", "", cgP->delta_min,&cgP->delta_min,NULL);CHKERRQ(ierr);
