--- conflicted
+++ resolved
@@ -61,11 +61,7 @@
   PetscErrorCode         ierr;
 
   PetscFunctionBegin;
-<<<<<<< HEAD
-  ierr = PetscOptionsHead("OWArmijo linesearch options");CHKERRQ(ierr);
-=======
   ierr = PetscOptionsHead(PetscOptionsObject,"OWArmijo linesearch options");CHKERRQ(ierr);
->>>>>>> dfdea288
   ierr = PetscOptionsReal("-tao_ls_OWArmijo_alpha", "initial reference constant", "", armP->alpha, &armP->alpha,NULL);CHKERRQ(ierr);
   ierr = PetscOptionsReal("-tao_ls_OWArmijo_beta_inf", "decrease constant one", "", armP->beta_inf, &armP->beta_inf,NULL);CHKERRQ(ierr);
   ierr = PetscOptionsReal("-tao_ls_OWArmijo_beta", "decrease constant", "", armP->beta, &armP->beta,NULL);CHKERRQ(ierr);
