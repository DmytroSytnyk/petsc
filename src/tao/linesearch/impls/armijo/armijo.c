#include <petsc-private/taolinesearchimpl.h>
#include <../src/tao/linesearch/impls/armijo/armijo.h>

#define REPLACE_FIFO 1
#define REPLACE_MRU  2

#define REFERENCE_MAX  1
#define REFERENCE_AVE  2
#define REFERENCE_MEAN 3

#undef __FUNCT__
#define __FUNCT__ "TaoLineSearchDestroy_Armijo"
static PetscErrorCode TaoLineSearchDestroy_Armijo(TaoLineSearch ls)
{
  TaoLineSearch_ARMIJO *armP = (TaoLineSearch_ARMIJO *)ls->data;
  PetscErrorCode       ierr;

  PetscFunctionBegin;
  ierr = PetscFree(armP->memory);CHKERRQ(ierr);
  ierr = VecDestroy(&armP->x);CHKERRQ(ierr);
  ierr = VecDestroy(&armP->work);CHKERRQ(ierr);
  ierr = PetscFree(ls->data);CHKERRQ(ierr);
  PetscFunctionReturn(0);
}

#undef __FUNCT__
#define __FUNCT__ "TaoLineSearchReset_Armijo"
static PetscErrorCode TaoLineSearchReset_Armijo(TaoLineSearch ls)
{
  TaoLineSearch_ARMIJO *armP = (TaoLineSearch_ARMIJO *)ls->data;
  PetscErrorCode       ierr;

  PetscFunctionBegin;
  if (armP->memory != NULL) {
    ierr = PetscFree(armP->memory);CHKERRQ(ierr);
  }
  armP->memorySetup = PETSC_FALSE;
  PetscFunctionReturn(0);
}

#undef __FUNCT__
#define __FUNCT__ "TaoLineSearchSetFromOptions_Armijo"
static PetscErrorCode TaoLineSearchSetFromOptions_Armijo(PetscOptions *PetscOptionsObject,TaoLineSearch ls)
{
  TaoLineSearch_ARMIJO *armP = (TaoLineSearch_ARMIJO *)ls->data;
  PetscErrorCode       ierr;

  PetscFunctionBegin;
<<<<<<< HEAD
  ierr = PetscOptionsHead("Armijo linesearch options");CHKERRQ(ierr);
=======
  ierr = PetscOptionsHead(PetscOptionsObject,"Armijo linesearch options");CHKERRQ(ierr);
>>>>>>> dfdea288
  ierr = PetscOptionsReal("-tao_ls_armijo_alpha", "initial reference constant", "", armP->alpha, &armP->alpha,NULL);CHKERRQ(ierr);
  ierr = PetscOptionsReal("-tao_ls_armijo_beta_inf", "decrease constant one", "", armP->beta_inf, &armP->beta_inf,NULL);CHKERRQ(ierr);
  ierr = PetscOptionsReal("-tao_ls_armijo_beta", "decrease constant", "", armP->beta, &armP->beta,NULL);CHKERRQ(ierr);
  ierr = PetscOptionsReal("-tao_ls_armijo_sigma", "acceptance constant", "", armP->sigma, &armP->sigma,NULL);CHKERRQ(ierr);
  ierr = PetscOptionsInt("-tao_ls_armijo_memory_size", "number of historical elements", "", armP->memorySize, &armP->memorySize,NULL);CHKERRQ(ierr);
  ierr = PetscOptionsInt("-tao_ls_armijo_reference_policy", "policy for updating reference value", "", armP->referencePolicy, &armP->referencePolicy,NULL);CHKERRQ(ierr);
  ierr = PetscOptionsInt("-tao_ls_armijo_replacement_policy", "policy for updating memory", "", armP->replacementPolicy, &armP->replacementPolicy,NULL);CHKERRQ(ierr);
  ierr = PetscOptionsBool("-tao_ls_armijo_nondescending","Use nondescending armijo algorithm","",armP->nondescending,&armP->nondescending,NULL);CHKERRQ(ierr);
  ierr = PetscOptionsTail();CHKERRQ(ierr);
  PetscFunctionReturn(0);
}

#undef __FUNCT__
#define __FUNCT__ "TaoLineSearchView_Armijo"
static PetscErrorCode TaoLineSearchView_Armijo(TaoLineSearch ls, PetscViewer pv)
{
  TaoLineSearch_ARMIJO *armP = (TaoLineSearch_ARMIJO *)ls->data;
  PetscBool            isascii;
  PetscErrorCode       ierr;

  PetscFunctionBegin;
  ierr = PetscObjectTypeCompare((PetscObject)pv, PETSCVIEWERASCII, &isascii);CHKERRQ(ierr);
  if (isascii) {
    ierr = PetscViewerASCIIPrintf(pv,"  maxf=%D, ftol=%g, gtol=%g\n",ls->max_funcs, (double)ls->rtol, (double)ls->ftol);CHKERRQ(ierr);
    ierr=PetscViewerASCIIPrintf(pv,"  Armijo linesearch",armP->alpha);CHKERRQ(ierr);
    if (armP->nondescending) {
      ierr = PetscViewerASCIIPrintf(pv, " (nondescending)");CHKERRQ(ierr);
    }
    if (ls->bounded) {
      ierr = PetscViewerASCIIPrintf(pv," (projected)");CHKERRQ(ierr);
    }
    ierr=PetscViewerASCIIPrintf(pv,": alpha=%g beta=%g ",(double)armP->alpha,(double)armP->beta);CHKERRQ(ierr);
    ierr=PetscViewerASCIIPrintf(pv,"sigma=%g ",(double)armP->sigma);CHKERRQ(ierr);
    ierr=PetscViewerASCIIPrintf(pv,"memsize=%D\n",armP->memorySize);CHKERRQ(ierr);
  }
  PetscFunctionReturn(0);
}

#undef __FUNCT__
#define __FUNCT__ "TaoLineSearchApply_Armijo"
/* @ TaoApply_Armijo - This routine performs a linesearch. It
   backtracks until the (nonmonotone) Armijo conditions are satisfied.

   Input Parameters:
+  tao - Tao context
.  X - current iterate (on output X contains new iterate, X + step*S)
.  S - search direction
.  f - merit function evaluated at X
.  G - gradient of merit function evaluated at X
.  W - work vector
-  step - initial estimate of step length

   Output parameters:
+  f - merit function evaluated at new iterate, X + step*S
.  G - gradient of merit function evaluated at new iterate, X + step*S
.  X - new iterate
-  step - final step length

   Info is set to one of:
.   0 - the line search succeeds; the sufficient decrease
   condition and the directional derivative condition hold

   negative number if an input parameter is invalid
-   -1 -  step < 0

   positive number > 1 if the line search otherwise terminates
+    1 -  Step is at the lower bound, stepmin.
@ */
static PetscErrorCode TaoLineSearchApply_Armijo(TaoLineSearch ls, Vec x, PetscReal *f, Vec g, Vec s)
{
  TaoLineSearch_ARMIJO *armP = (TaoLineSearch_ARMIJO *)ls->data;
  PetscErrorCode       ierr;
  PetscInt             i;
  PetscReal            fact, ref, gdx;
  PetscInt             idx;
  PetscBool            g_computed=PETSC_FALSE; /* to prevent extra gradient computation */

  PetscFunctionBegin;

  ls->reason = TAOLINESEARCH_CONTINUE_ITERATING;
  if (!armP->work) {
    ierr = VecDuplicate(x,&armP->work);CHKERRQ(ierr);
    armP->x = x;
    ierr = PetscObjectReference((PetscObject)armP->x);CHKERRQ(ierr);
  } else if (x != armP->x) {
    /* If x has changed, then recreate work */
    ierr = VecDestroy(&armP->work);CHKERRQ(ierr);
    ierr = VecDuplicate(x,&armP->work);CHKERRQ(ierr);
    ierr = PetscObjectDereference((PetscObject)armP->x);CHKERRQ(ierr);
    armP->x = x;
    ierr = PetscObjectReference((PetscObject)armP->x);CHKERRQ(ierr);
  }

  /* Check linesearch parameters */
  if (armP->alpha < 1) {
    ierr = PetscInfo1(ls,"Armijo line search error: alpha (%g) < 1\n", (double)armP->alpha);CHKERRQ(ierr);
    ls->reason=TAOLINESEARCH_FAILED_BADPARAMETER;
  } else if ((armP->beta <= 0) || (armP->beta >= 1)) {
    ierr = PetscInfo1(ls,"Armijo line search error: beta (%g) invalid\n", (double)armP->beta);CHKERRQ(ierr);
    ls->reason=TAOLINESEARCH_FAILED_BADPARAMETER;
  } else if ((armP->beta_inf <= 0) || (armP->beta_inf >= 1)) {
    ierr = PetscInfo1(ls,"Armijo line search error: beta_inf (%g) invalid\n", (double)armP->beta_inf);CHKERRQ(ierr);
    ls->reason=TAOLINESEARCH_FAILED_BADPARAMETER;
  } else if ((armP->sigma <= 0) || (armP->sigma >= 0.5)) {
    ierr = PetscInfo1(ls,"Armijo line search error: sigma (%g) invalid\n", (double)armP->sigma);CHKERRQ(ierr);
    ls->reason=TAOLINESEARCH_FAILED_BADPARAMETER;
  } else if (armP->memorySize < 1) {
    ierr = PetscInfo1(ls,"Armijo line search error: memory_size (%D) < 1\n", armP->memorySize);CHKERRQ(ierr);
    ls->reason=TAOLINESEARCH_FAILED_BADPARAMETER;
  } else if ((armP->referencePolicy != REFERENCE_MAX) && (armP->referencePolicy != REFERENCE_AVE) && (armP->referencePolicy != REFERENCE_MEAN)) {
    ierr = PetscInfo(ls,"Armijo line search error: reference_policy invalid\n");CHKERRQ(ierr);
    ls->reason=TAOLINESEARCH_FAILED_BADPARAMETER;
  } else if ((armP->replacementPolicy != REPLACE_FIFO) && (armP->replacementPolicy != REPLACE_MRU)) {
    ierr = PetscInfo(ls,"Armijo line search error: replacement_policy invalid\n");CHKERRQ(ierr);
    ls->reason=TAOLINESEARCH_FAILED_BADPARAMETER;
  } else if (PetscIsInfOrNanReal(*f)) {
    ierr = PetscInfo(ls,"Armijo line search error: initial function inf or nan\n");CHKERRQ(ierr);
    ls->reason=TAOLINESEARCH_FAILED_BADPARAMETER;
  }

  if (ls->reason != TAOLINESEARCH_CONTINUE_ITERATING) {
    PetscFunctionReturn(0);
  }

  /* Check to see of the memory has been allocated.  If not, allocate
     the historical array and populate it with the initial function
     values. */
  if (!armP->memory) {
    ierr = PetscMalloc1(armP->memorySize, &armP->memory );CHKERRQ(ierr);
  }

  if (!armP->memorySetup) {
    for (i = 0; i < armP->memorySize; i++) {
      armP->memory[i] = armP->alpha*(*f);
    }

    armP->current = 0;
    armP->lastReference = armP->memory[0];
    armP->memorySetup=PETSC_TRUE;
  }

  /* Calculate reference value (MAX) */
  ref = armP->memory[0];
  idx = 0;

  for (i = 1; i < armP->memorySize; i++) {
    if (armP->memory[i] > ref) {
      ref = armP->memory[i];
      idx = i;
    }
  }

  if (armP->referencePolicy == REFERENCE_AVE) {
    ref = 0;
    for (i = 0; i < armP->memorySize; i++) {
      ref += armP->memory[i];
    }
    ref = ref / armP->memorySize;
    ref = PetscMax(ref, armP->memory[armP->current]);
  } else if (armP->referencePolicy == REFERENCE_MEAN) {
    ref = PetscMin(ref, 0.5*(armP->lastReference + armP->memory[armP->current]));
  }
  ierr = VecDot(g,s,&gdx);CHKERRQ(ierr);

  if (PetscIsInfOrNanReal(gdx)) {
    ierr = PetscInfo1(ls,"Initial Line Search step * g is Inf or Nan (%g)\n",(double)gdx);CHKERRQ(ierr);
    ls->reason=TAOLINESEARCH_FAILED_INFORNAN;
    PetscFunctionReturn(0);
  }
  if (gdx >= 0.0) {
    ierr = PetscInfo1(ls,"Initial Line Search step is not descent direction (g's=%g)\n",(double)gdx);CHKERRQ(ierr);
    ls->reason = TAOLINESEARCH_FAILED_ASCENT;
    PetscFunctionReturn(0);
  }

  if (armP->nondescending) {
    fact = armP->sigma;
  } else {
    fact = armP->sigma * gdx;
  }
  ls->step = ls->initstep;
  while (ls->step >= ls->stepmin && (ls->nfeval+ls->nfgeval) < ls->max_funcs) {
    /* Calculate iterate */
    ierr = VecCopy(x,armP->work);CHKERRQ(ierr);
    ierr = VecAXPY(armP->work,ls->step,s);CHKERRQ(ierr);
    if (ls->bounded) {
      ierr = VecMedian(ls->lower,armP->work,ls->upper,armP->work);CHKERRQ(ierr);
    }

    /* Calculate function at new iterate */
    if (ls->hasobjective) {
      ierr = TaoLineSearchComputeObjective(ls,armP->work,f);CHKERRQ(ierr);
      g_computed=PETSC_FALSE;
    } else if (ls->usegts) {
      ierr = TaoLineSearchComputeObjectiveAndGTS(ls,armP->work,f,&gdx);CHKERRQ(ierr);
      g_computed=PETSC_FALSE;
    } else {
      ierr = TaoLineSearchComputeObjectiveAndGradient(ls,armP->work,f,g);CHKERRQ(ierr);
      g_computed=PETSC_TRUE;
    }
    if (ls->step == ls->initstep) {
      ls->f_fullstep = *f;
    }

    if (PetscIsInfOrNanReal(*f)) {
      ls->step *= armP->beta_inf;
    } else {
      /* Check descent condition */
      if (armP->nondescending && *f <= ref - ls->step*fact*ref)
        break;
      if (!armP->nondescending && *f <= ref + ls->step*fact) {
        break;
      }

      ls->step *= armP->beta;
    }
  }

  /* Check termination */
  if (PetscIsInfOrNanReal(*f)) {
    ierr = PetscInfo(ls, "Function is inf or nan.\n");CHKERRQ(ierr);
    ls->reason = TAOLINESEARCH_FAILED_INFORNAN;
  } else if (ls->step < ls->stepmin) {
    ierr = PetscInfo(ls, "Step length is below tolerance.\n");CHKERRQ(ierr);
    ls->reason = TAOLINESEARCH_HALTED_RTOL;
  } else if ((ls->nfeval+ls->nfgeval) >= ls->max_funcs) {
    ierr = PetscInfo2(ls, "Number of line search function evals (%D) > maximum allowed (%D)\n",ls->nfeval+ls->nfgeval, ls->max_funcs);CHKERRQ(ierr);
    ls->reason = TAOLINESEARCH_HALTED_MAXFCN;
  }
  if (ls->reason) {
    PetscFunctionReturn(0);
  }

  /* Successful termination, update memory */
  armP->lastReference = ref;
  if (armP->replacementPolicy == REPLACE_FIFO) {
    armP->memory[armP->current++] = *f;
    if (armP->current >= armP->memorySize) {
      armP->current = 0;
    }
  } else {
    armP->current = idx;
    armP->memory[idx] = *f;
  }

  /* Update iterate and compute gradient */
  ierr = VecCopy(armP->work,x);CHKERRQ(ierr);
  if (!g_computed) {
    ierr = TaoLineSearchComputeGradient(ls, x, g);CHKERRQ(ierr);
  }
  ierr = PetscInfo2(ls, "%D function evals in line search, step = %g\n",ls->nfeval, (double)ls->step);CHKERRQ(ierr);
  PetscFunctionReturn(0);
}

#undef __FUNCT__
#define __FUNCT__ "TaoLineSearchCreate_Armijo"
PETSC_EXTERN PetscErrorCode TaoLineSearchCreate_Armijo(TaoLineSearch ls)
{
  TaoLineSearch_ARMIJO *armP;
  PetscErrorCode       ierr;

  PetscFunctionBegin;
  PetscValidHeaderSpecific(ls,TAOLINESEARCH_CLASSID,1);
  ierr = PetscNewLog(ls,&armP);CHKERRQ(ierr);

  armP->memory = NULL;
  armP->alpha = 1.0;
  armP->beta = 0.5;
  armP->beta_inf = 0.5;
  armP->sigma = 1e-4;
  armP->memorySize = 1;
  armP->referencePolicy = REFERENCE_MAX;
  armP->replacementPolicy = REPLACE_MRU;
  armP->nondescending=PETSC_FALSE;
  ls->data = (void*)armP;
  ls->initstep=1.0;
  ls->ops->setup=0;
  ls->ops->apply=TaoLineSearchApply_Armijo;
  ls->ops->view = TaoLineSearchView_Armijo;
  ls->ops->destroy = TaoLineSearchDestroy_Armijo;
  ls->ops->reset = TaoLineSearchReset_Armijo;
  ls->ops->setfromoptions = TaoLineSearchSetFromOptions_Armijo;
  PetscFunctionReturn(0);
}
<|MERGE_RESOLUTION|>--- conflicted
+++ resolved
@@ -46,11 +46,7 @@
   PetscErrorCode       ierr;
 
   PetscFunctionBegin;
-<<<<<<< HEAD
-  ierr = PetscOptionsHead("Armijo linesearch options");CHKERRQ(ierr);
-=======
   ierr = PetscOptionsHead(PetscOptionsObject,"Armijo linesearch options");CHKERRQ(ierr);
->>>>>>> dfdea288
   ierr = PetscOptionsReal("-tao_ls_armijo_alpha", "initial reference constant", "", armP->alpha, &armP->alpha,NULL);CHKERRQ(ierr);
   ierr = PetscOptionsReal("-tao_ls_armijo_beta_inf", "decrease constant one", "", armP->beta_inf, &armP->beta_inf,NULL);CHKERRQ(ierr);
   ierr = PetscOptionsReal("-tao_ls_armijo_beta", "decrease constant", "", armP->beta, &armP->beta,NULL);CHKERRQ(ierr);
