--- conflicted
+++ resolved
@@ -4,11 +4,8 @@
 import fileset
 
 import os
-<<<<<<< HEAD
+import os.path
 import pwd
-=======
-import os.path
->>>>>>> 84e041aa
 import sys
 import argtest
 import commands
@@ -32,13 +29,7 @@
     #  locate python include and library files
     bs.argDB['PYTHON_INCLUDE'] = getpythoninclude()
     if not os.path.exists(getpythoninclude()+'/Numeric'):
-<<<<<<< HEAD
       raise RuntimeError("Install requires Numeric Python to be installed")
-=======
-        print "Install requires Numeric Python to be installed"
-        print "Get Numeric Python from numpy.sourceforge.net"
-        raise RuntimeError,"Install requires Numeric Python to be installed"
->>>>>>> 84e041aa
     bs.argDB['PYTHON_LIB'] = getpythonlib()
     
     #  get tmp directory; needs to be different for each user
@@ -63,15 +54,10 @@
     self.defineTargets()
 
   def install(self):
-<<<<<<< HEAD
-    '''this is pitiful'''
-    if not bs.argDB.has_key('install'): return
-=======
     if not bs.argDB.has_key('install'): return
     bs.argDB.setDir('installlib',0)
     bs.argDB.setDir('installh',0)
     bs.argDB.setDir('installexamples',0)
->>>>>>> 84e041aa
     try:
       os.makedirs(bs.argDB['installlib'])
       os.makedirs(bs.argDB['installh'])
@@ -104,18 +90,9 @@
 
 if __name__ ==  '__main__':
   try:
-<<<<<<< HEAD
-      pm = PetscMake(sys.argv[1:])
-  except Exception, e:
-    print 'ERROR: '+str(e)
-    sys.exit(1)
-  pm.main()
-  pm.install()
-=======
     pm = PetscMake(sys.argv[1:])
     pm.main()
     pm.install()
   except Exception, e:
     print 'ERROR: '+str(e)
-    sys.exit(1)
->>>>>>> 84e041aa
+    sys.exit(1)