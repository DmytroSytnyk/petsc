# --------------------------------------------------------------------

__all__ = ['PetscConfig',
           'setup', 'Extension',
           'log', 'config',
           'build', 'build_ext',
           ]

# --------------------------------------------------------------------

import sys, os, re
<<<<<<< HEAD
try:
    from cStringIO import StringIO
except ImportError:
    from io import StringIO

=======
from cStringIO import StringIO
from copy import deepcopy
>>>>>>> 6cf4bec2

from distutils.core import setup
from distutils.core import Extension as _Extension
from distutils.command.config    import config     as _config
from distutils.command.build     import build      as _build
from distutils.command.build_ext import build_ext  as _build_ext
from distutils.util import split_quoted, execute
from distutils import log
from distutils.errors import DistutilsError

#import conf.core.confutils as cfgutils
from conf.core import confutils as cfgutils

# --------------------------------------------------------------------

from distutils import sysconfig

def fix_config_vars(names, values):
    values = list(values)
    if sys.platform == 'darwin':
        if 'ARCHFLAGS' in os.environ:
            ARCHFLAGS = os.environ['ARCHFLAGS']
            for i, flag in enumerate(list(values)):
                flag, count = re.subn('-arch\s+\w+', ' ', flag)
                if count and ARCHFLAGS:
                    flag = flag + ' ' + ARCHFLAGS
                values[i] = flag
        if 'SDKROOT' in os.environ:
            SDKROOT = os.environ['SDKROOT']
            for i, flag in enumerate(list(values)):
                flag, count = re.subn('-isysroot [^ \t]*', ' ', flag)
                if count and SDKROOT:
                    flag = flag + ' ' + '-isysroot ' + SDKROOT
                values[i] = flag
    return values

def get_config_vars(*names):
    # Core Python configuration
    values = sysconfig.get_config_vars(*names)
    # Do any distutils flags fixup right now
    values = fix_config_vars(names, values)
    return values

from distutils.unixccompiler import UnixCCompiler
rpath_option_orig = UnixCCompiler.runtime_library_dir_option
def rpath_option(compiler, dir):
    option = rpath_option_orig(compiler, dir)
    if sys.platform[:5] == 'linux':
        if option.startswith('-R'):
            option =  option.replace('-R', '-Wl,-rpath,', 1)
        elif option.startswith('-Wl,-R'):
            option =  option.replace('-Wl,-R', '-Wl,-rpath,', 1)
    return option
UnixCCompiler.runtime_library_dir_option = rpath_option

# --------------------------------------------------------------------

class PetscConfig:

    def __init__(self, petsc_dir, petsc_arch):
        self.configdict = { }
        if not petsc_dir:
            raise DistutilsError("PETSc not found")
        elif not os.path.isdir(petsc_dir):
            raise DistutilsError("invalid PETSC_DIR: %s" % petsc_dir)
        self.configdict = self._get_petsc_conf(petsc_dir, petsc_arch)
        self.PETSC_DIR  = self['PETSC_DIR']
        self.PETSC_ARCH = self['PETSC_ARCH']
        language_map = {'CONLY':'c', 'CXXONLY':'c++'}
        self.language = language_map[self['PETSC_LANGUAGE']]

    def __getitem__(self, item):
        return self.configdict[item]

    def configure(self, extension, compiler=None):
        self.configure_extension(extension)
        if compiler is not None:
            self.configure_compiler(compiler)

    def _get_petsc_conf(self, petsc_dir, petsc_arch):
        PETSC_DIR = petsc_dir
        if (not petsc_arch or
            not os.path.isdir(os.path.join(petsc_dir, petsc_arch))):
            PETSC_ARCH    = ''
            PETSC_INCLUDE = ['-I${PETSC_DIR}/include']
            PETSC_LIB_DIR = ['${PETSC_DIR}/lib']
        else:
            PETSC_ARCH    = petsc_arch
            PETSC_INCLUDE = ['-I${PETSC_DIR}/include',
                             '-I${PETSC_DIR}/${PETSC_ARCH}/include']
            PETSC_LIB_DIR = ['${PETSC_DIR}/${PETSC_ARCH}/lib']
        PETSC_INCLUDE += ['${PACKAGES_INCLUDES}',
                          '${PETSC_BLASLAPACK_FLAGS}']
        #
        variables = os.path.join(PETSC_DIR,
                                 'conf', 'variables')
        if not os.path.exists(variables):
            variables = os.path.join(PETSC_DIR, PETSC_ARCH,
                                     'conf', 'variables')
        petscvars = os.path.join(PETSC_DIR, PETSC_ARCH,
                                 'conf', 'petscvariables')
        #
        variables = open(variables)
        try: contents = variables.read()
        finally: variables.close()
        petscvars = open(petscvars)
        try: contents += petscvars.read()
        finally: petscvars.close()
        #
        confstr  = 'PETSC_DIR  = %s\n' % PETSC_DIR
        confstr += 'PETSC_ARCH = %s\n' % PETSC_ARCH
        confstr += contents
        confstr += 'PETSC_INCLUDE = %s\n' % ' '.join(PETSC_INCLUDE)
        confstr += 'PETSC_LIB_DIR = %s\n' % ' '.join(PETSC_LIB_DIR)
        confdict = cfgutils.makefile(StringIO(confstr))
        return confdict

    def _configure_ext(self, ext, dct, preppend=False):
        extdict = ext.__dict__
        for key, values in dct.items():
            if key in extdict:
                for value in values:
                    if value not in extdict[key]:
                        if preppend:
                            extdict[key].insert(0, value)
                        else:
                            extdict[key].append(value)

    def configure_extension(self, extension):
        # define macros
        macros = [('PETSC_DIR',  self['PETSC_DIR'])]
        extension.define_macros.extend(macros)
        # includes and libraries
        petsc_inc = cfgutils.flaglist(self['PETSC_INCLUDE'])
        petsc_lib = cfgutils.flaglist(
            '-L%s %s' % (self['PETSC_LIB_DIR'], self['PETSC_LIB_BASIC']))
        petsc_lib['runtime_library_dirs'].append(self['PETSC_LIB_DIR'])
        petsc_ext_lib = split_quoted(self['PETSC_EXTERNAL_LIB_BASIC'])
        petsc_lib['extra_link_args'].extend(petsc_ext_lib)
        #
        self._configure_ext(extension, petsc_inc, preppend=True)
        self._configure_ext(extension, petsc_lib)

    def configure_compiler(self, compiler):
        if compiler.compiler_type != 'unix': return
        (cc, cxx, basecflags, opt,
         cflags, ccshared,
         ldflags, ldshared, so_ext) = \
            get_config_vars('CC', 'CXX', 'BASECFLAGS', 'OPT',
                            'CFLAGS',  'CCSHARED', 
                            'LDFLAGS', 'LDSHARED', 'SO')
        cflags = cflags.replace('-Wstrict-prototypes', '')
        ld = cc
        ldshared = ldshared.replace(ld, '').strip()
        ldshared = ldshared.replace(ldflags, '').strip()
        #
        getenv = os.environ.get
        def get_flags(cmd):
            try: return ' '.join(split_quoted(cmd)[1:])
            except: return ''
        # compiler
        PCC = self['PCC']
        PCC_FLAGS = get_flags(cc) + ' ' + self['PCC_FLAGS']
        if sys.version_info[:2] < (2, 5):
            PCC_FLAGS = PCC_FLAGS.replace('-Wwrite-strings', '')
        PCC = getenv('PCC', PCC) + ' ' +  getenv('PCCFLAGS', PCC_FLAGS)
        ccshared = getenv('CCSHARED', ccshared)
        cflags   = getenv('CFLAGS',   cflags)
        PCC_SHARED = str.join(' ', (PCC, ccshared, cflags))
        # linker
        PLD = self['PCC_LINKER']
        PLD_FLAGS = get_flags(ld) + ' ' + self['PCC_LINKER_FLAGS']
        PLD = getenv('PLD', PLD) + ' ' + getenv('PLDFLAGS', PLD_FLAGS)
        ldshared = getenv('LDSHARED', ldshared)
        ldflags  = getenv('LDFLAGS',  cflags+ldflags)
        PLD_SHARED = str.join(' ', (PLD, ldshared, ldflags))
        #
        compiler.set_executables(
            compiler     = PCC,
            linker_exe   = PLD,
            compiler_so  = PCC_SHARED,
            linker_so    = PLD_SHARED,
            )
        compiler.shared_lib_extension = so_ext

    def log_info(self):
        log.info('PETSC_DIR:   %s' % self['PETSC_DIR']  )
        log.info('PETSC_ARCH:  %s' % self['PETSC_ARCH'] )
        scalar_type = self['PETSC_SCALAR']
        precision   = self['PETSC_PRECISION']
        language    = self['PETSC_LANGUAGE']
        compiler    = self['PCC']
        linker      = self['PCC_LINKER']
        log.info('scalar-type: %s' % scalar_type)
        log.info('precision:   %s' % precision)
        log.info('language:    %s' % language)
        log.info('compiler:    %s' % compiler)
        log.info('linker:      %s' % linker)


# --------------------------------------------------------------------

class Extension(_Extension):
    pass


# --------------------------------------------------------------------

cmd_petsc_opts = [
    ('petsc-dir=', None,
     "define PETSC_DIR, overriding environmental variables"),
    ('petsc-arch=', None,
     "define PETSC_ARCH, overriding environmental variables"),
    ]

class config(_config):

    Configure = PetscConfig

    user_options = _config.user_options + cmd_petsc_opts

    def initialize_options(self):
        _config.initialize_options(self)
        self.petsc_dir  = None
        self.petsc_arch = None

    def get_config_arch(self, arch):
        return config.Configure(self.petsc_dir, arch)

    def run(self):
        _config.run(self)
        self.petsc_dir = config.get_petsc_dir(self.petsc_dir)
        if self.petsc_dir is None: return
        petsc_arch = config.get_petsc_arch(self.petsc_dir, self.petsc_arch)
        log.info('-' * 70)
        log.info('PETSC_DIR:   %s' % self.petsc_dir)
        arch_list = petsc_arch
        if not arch_list :
            arch_list = [ None ]
        for arch in arch_list:
            conf = self.get_config_arch(arch)
            archname    = conf.PETSC_ARCH or conf['PETSC_ARCH']
            scalar_type = conf['PETSC_SCALAR']
            precision   = conf['PETSC_PRECISION']
            language    = conf['PETSC_LANGUAGE']
            compiler    = conf['PCC']
            linker      = conf['PCC_LINKER']
            log.info('-'*70)
            log.info('PETSC_ARCH:  %s' % archname)
            log.info(' * scalar-type: %s' % scalar_type)
            log.info(' * precision:   %s' % precision)
            log.info(' * language:    %s' % language)
            log.info(' * compiler:    %s' % compiler)
            log.info(' * linker:      %s' % linker)
        log.info('-' * 70)

    @staticmethod
    def get_petsc_dir(petsc_dir):
        if not petsc_dir: return None
        petsc_dir = os.path.expandvars(petsc_dir)
        if not petsc_dir or '$PETSC_DIR' in petsc_dir:
            log.warn("PETSC_DIR not specified")
            return None
        petsc_dir = os.path.expanduser(petsc_dir)
        petsc_dir = os.path.abspath(petsc_dir)
        return config.chk_petsc_dir(petsc_dir)

    @staticmethod
    def chk_petsc_dir(petsc_dir):
        if not os.path.isdir(petsc_dir):
            log.error('invalid PETSC_DIR: %s (ignored)' % petsc_dir)
            return None
        return petsc_dir

    @staticmethod
    def get_petsc_arch(petsc_dir, petsc_arch):
        if not petsc_dir: return None
        petsc_arch = os.path.expandvars(petsc_arch)
        if (not petsc_arch or '$PETSC_ARCH' in petsc_arch):
            have_dir_conf = os.path.isdir(os.path.join(petsc_dir, 'conf'))
            if have_dir_conf:
                petscvars = os.path.join(petsc_dir, 'conf', 'petscvariables')
                if os.path.exists(petscvars):
                    conf = StringIO(open(petscvars).read())
                    conf = cfgutils.makefile(conf)
                    petsc_arch = conf.get('PETSC_ARCH', '')
            else:
                petsc_arch = ''
        petsc_arch = petsc_arch.split(os.pathsep)
        petsc_arch = cfgutils.unique(petsc_arch)
        petsc_arch = [arch for arch in petsc_arch if arch]
        return config.chk_petsc_arch(petsc_dir, petsc_arch)

    @staticmethod
    def chk_petsc_arch(petsc_dir, petsc_arch):
        valid_archs = []
        for arch in petsc_arch:
            arch_path = os.path.join(petsc_dir, arch)
            if os.path.isdir(arch_path):
                valid_archs.append(arch)
            else:
                log.warn("invalid PETSC_ARCH '%s' (ignored)" % arch)
        return valid_archs


class build(_build):

    user_options = _build.user_options + cmd_petsc_opts

    def initialize_options(self):
        _build.initialize_options(self)
        self.petsc_dir  = None
        self.petsc_arch = None

    def finalize_options(self):
        _build.finalize_options(self)
        self.set_undefined_options('config',
                                   ('petsc_dir',  'petsc_dir'),
                                   ('petsc_arch', 'petsc_arch'))
        self.petsc_dir  = config.get_petsc_dir(self.petsc_dir)
        self.petsc_arch = config.get_petsc_arch(self.petsc_dir,
                                                self.petsc_arch)


class build_ext(_build_ext):

    user_options = _build_ext.user_options + cmd_petsc_opts

    def initialize_options(self):
        _build_ext.initialize_options(self)
        self.petsc_dir  = None
        self.petsc_arch = None
        self._outputs = []

    def finalize_options(self):
        _build_ext.finalize_options(self)
        self.set_undefined_options('build',
                                   ('petsc_dir',  'petsc_dir'),
                                   ('petsc_arch', 'petsc_arch'))
        import sys, os
        from distutils import sysconfig
        if ((sys.platform.startswith('linux') or
             sys.platform.startswith('gnu') or
             sys.platform.startswith('sunos')) and
            sysconfig.get_config_var('Py_ENABLE_SHARED')):
            py_version = sysconfig.get_python_version()
            bad_pylib_dir = os.path.join(sys.prefix, "lib",
                                         "python" + py_version,
                                         "config")
            try:
                self.library_dirs.remove(bad_pylib_dir)
            except ValueError:
                pass
            pylib_dir = sysconfig.get_config_var("LIBDIR")
            if pylib_dir not in self.library_dirs:
                self.library_dirs.append(pylib_dir)
            if pylib_dir not in self.rpath:
                self.rpath.append(pylib_dir)
            if sys.exec_prefix == '/usr':
                self.library_dirs.remove(pylib_dir)
                self.rpath.remove(pylib_dir)

    def _copy_ext(self, ext):
        extclass = ext.__class__
        fullname = self.get_ext_fullname(ext.name)
        modpath = str.split(fullname, '.')
        pkgpath = os.path.join('', *modpath[0:-1])
        name = modpath[-1]
        sources = list(ext.sources)
        newext = extclass(name, sources)
        newext.__dict__.update(deepcopy(ext.__dict__))
        newext.name = name
        return pkgpath, newext

    def _build_ext_arch(self, ext, pkgpath, arch):
        build_temp = self.build_temp
        build_lib  = self.build_lib
        try:
            self.build_temp = os.path.join(build_temp, arch)
            self.build_lib  = os.path.join(build_lib, pkgpath, arch)
            _build_ext.build_extension(self, ext)
        finally:
            self.build_temp = build_temp
            self.build_lib  = build_lib

    def get_config_arch(self, arch):
        return config.Configure(self.petsc_dir, arch)

    def build_extension(self, ext):
        if not isinstance(ext, Extension):
            return _build_ext.build_extension(self, ext)
        petsc_arch = self.petsc_arch
        if not petsc_arch:
            petsc_arch = [ None ]
        for arch in petsc_arch:
            config = self.get_config_arch(arch)
            ARCH = arch or config['PETSC_ARCH']
            if ARCH not in self.PETSC_ARCH_LIST:
                self.PETSC_ARCH_LIST.append(ARCH)
            ext.language = config.language
            config.log_info()
            pkgpath, newext = self._copy_ext(ext)
            config.configure(newext, self.compiler)
            name =  self.distribution.get_name()
            version = self.distribution.get_version()
            distdir = "%s-%s/" % (name, version)
            newext.define_macros.append(('__INSDIR__', distdir))
            self._build_ext_arch(newext, pkgpath, ARCH)

    def build_extensions(self, *args, **kargs):
        self.PETSC_ARCH_LIST = []
        _build_ext.build_extensions(self, *args,**kargs)
        if not self.PETSC_ARCH_LIST: return
        self.build_configuration(self.PETSC_ARCH_LIST)


    def build_configuration(self, arch_list):
        #
        template, variables = self.get_config_data(arch_list)
        config_data = template % variables
        #
        build_lib   = self.build_lib
        dist_name   = self.distribution.get_name()
        config_file = os.path.join(build_lib, dist_name, 'lib',
                                   dist_name.replace('4py', '') + '.cfg')
        #
        def write_file(filename, data):
            fh = open(filename, 'w')
            try: fh.write(config_data)
            finally: fh.close()
        execute(write_file, (config_file, config_data),
                msg='writing %s' % config_file, 
                verbose=self.verbose, dry_run=self.dry_run)

    def get_config_data(self, arch_list):
        template = """\
PETSC_DIR  = %(PETSC_DIR)s
PETSC_ARCH = %(PETSC_ARCH)s
"""
        variables = {'PETSC_DIR'  : self.petsc_dir,
                     'PETSC_ARCH' : os.path.pathsep.join(arch_list)}
        return template, variables

    def get_outputs(self):
        self.check_extensions_list(self.extensions)
        outputs = []
        for ext in self.extensions:
            fullname = self.get_ext_fullname(ext.name)
            filename = self.get_ext_filename(fullname)
            if isinstance(ext, Extension):
                head, tail = os.path.split(filename)
                for arch in self.petsc_arch:
                    outfile = os.path.join(self.build_lib,
                                           head, arch, tail)
                    outputs.append(outfile)
            else:
                outfile = os.path.join(self.build_lib, filename)
                outputs.append(outfile)
        outputs = list(set(outputs))
        return outputs


# --------------------------------------------------------------------<|MERGE_RESOLUTION|>--- conflicted
+++ resolved
@@ -9,16 +9,11 @@
 # --------------------------------------------------------------------
 
 import sys, os, re
-<<<<<<< HEAD
 try:
     from cStringIO import StringIO
 except ImportError:
     from io import StringIO
-
-=======
-from cStringIO import StringIO
 from copy import deepcopy
->>>>>>> 6cf4bec2
 
 from distutils.core import setup
 from distutils.core import Extension as _Extension
@@ -29,7 +24,6 @@
 from distutils import log
 from distutils.errors import DistutilsError
 
-#import conf.core.confutils as cfgutils
 from conf.core import confutils as cfgutils
 
 # --------------------------------------------------------------------
