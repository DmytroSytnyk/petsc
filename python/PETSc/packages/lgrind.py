#!/usr/bin/env python
from __future__ import generators
import config.base
import os
import re
import PETSc.package

class Configure(PETSc.package.Package):
  def __init__(self, framework):
<<<<<<< HEAD
    config.base.Configure.__init__(self, framework)
    self.headerPrefix = 'PETSC'
    self.substPrefix  = 'PETSC'
    self.argDB        = framework.argDB
    self.compilers    = self.framework.require('config.compilers', self)
    self.arch         = self.framework.require('PETSc.utilities.arch', self)
=======
    PETSc.package.Package.__init__(self, framework)
    self.download     = ['bk://petsc.bkbits.net/lgrind-dev']
>>>>>>> 0e609b76
    return

  def Install(self):
    lgrindDir = self.getDir()
    # Get the LGRIND directories
<<<<<<< HEAD
    lgrindDir  = self.getDir()
    installDir = os.path.join(lgrindDir, self.arch.arch)
=======
    installDir = os.path.join(lgrindDir, self.framework.argDB['PETSC_ARCH'])
>>>>>>> 0e609b76
    if not os.path.isdir(installDir):
      os.mkdir(installDir)
    try:
      output  = config.base.Configure.executeShellCommand('cd '+os.path.join(lgrindDir,'source')+';make', timeout=2500, log = self.framework.log)[0]
    except RuntimeError, e:
      raise RuntimeError('Error running make on lgrind: '+str(e))
    try:
      lgrindexe = os.path.join(lgrindDir,'source','lgrind')
      if os.path.exists(lgrindexe+'.exe'):
        lgrindexe = lgrindexe+'.exe'
      output  = config.base.Configure.executeShellCommand('cp '+lgrindexe+' '+installDir, timeout=2500, log = self.framework.log)[0]
    except RuntimeError, e:
      raise RuntimeError('Error copying lgrind executable: '+str(e))
    self.framework.actions.addArgument('lgrind', 'Install', 'Installed lgrind into '+installDir)
    self.lgrind = lgrindexe
    self.addMakeMacro('LGRIND',self.lgrind)
    return

  def configure(self):
    '''Determine whether the Lgrind exist or not'''
    if os.path.exists(os.path.join(self.arch.dir, 'BitKeeper')):
      self.framework.log.write('BitKeeper clone of PETSc, checking for Lgrind\n')
      self.Install()
    else:
      self.framework.log.write("Not BitKeeper clone of PETSc, don't need Lgrind\n")
    return

if __name__ == '__main__':
  import config.framework
  import sys
  framework = config.framework.Framework(sys.argv[1:])
  framework.setupLogging(sys.argv[1:])
  framework.children.append(Configure(framework))
  framework.configure()
  framework.dumpSubstitutions()<|MERGE_RESOLUTION|>--- conflicted
+++ resolved
@@ -7,28 +7,14 @@
 
 class Configure(PETSc.package.Package):
   def __init__(self, framework):
-<<<<<<< HEAD
-    config.base.Configure.__init__(self, framework)
-    self.headerPrefix = 'PETSC'
-    self.substPrefix  = 'PETSC'
-    self.argDB        = framework.argDB
-    self.compilers    = self.framework.require('config.compilers', self)
-    self.arch         = self.framework.require('PETSc.utilities.arch', self)
-=======
     PETSc.package.Package.__init__(self, framework)
     self.download     = ['bk://petsc.bkbits.net/lgrind-dev']
->>>>>>> 0e609b76
     return
 
   def Install(self):
     lgrindDir = self.getDir()
     # Get the LGRIND directories
-<<<<<<< HEAD
-    lgrindDir  = self.getDir()
-    installDir = os.path.join(lgrindDir, self.arch.arch)
-=======
     installDir = os.path.join(lgrindDir, self.framework.argDB['PETSC_ARCH'])
->>>>>>> 0e609b76
     if not os.path.isdir(installDir):
       os.mkdir(installDir)
     try:
@@ -49,7 +35,7 @@
 
   def configure(self):
     '''Determine whether the Lgrind exist or not'''
-    if os.path.exists(os.path.join(self.arch.dir, 'BitKeeper')):
+    if os.path.exists(os.path.join(self.framework.argDB['PETSC_DIR'], 'BitKeeper')):
       self.framework.log.write('BitKeeper clone of PETSc, checking for Lgrind\n')
       self.Install()
     else:
