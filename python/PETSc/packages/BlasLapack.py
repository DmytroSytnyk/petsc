--- conflicted
+++ resolved
@@ -196,21 +196,6 @@
     yield ('Sun sunperf BLAS/LAPACK library', None, ['libsunperf.a','libF77.a','libM77.a','libsunmath.a','libm.a'], 1)
     yield ('Sun sunperf BLAS/LAPACK library', None, ['libsunperf.a','libfui.a','libfsu.a','libsunmath.a','libm.a'], 1)
     # Try Microsoft Windows location
-<<<<<<< HEAD
-    MKL_Dir = os.path.join('/cygdrive', 'c', 'Program\\ Files', 'Intel', 'MKL')
-    if self.framework.argDB['with-64-bit-pointers']:
-      MKL_Dir = os.path.join(MKL_Dir, 'ia64', 'lib')
-    else:
-      MKL_Dir = os.path.join(MKL_Dir, 'ia32', 'lib')
-    yield ('Microsoft Windows, Intel MKL library', None, os.path.join(MKL_Dir,'mkl_c_dll.lib'), 1)
-    # Try MKL61 on windows (copy code from above)
-    MKL_Dir = os.path.join('/cygdrive', 'c', 'Program\\ Files', 'Intel', 'MKL61')
-    if self.framework.argDB['with-64-bit-pointers']:
-      MKL_Dir = os.path.join(MKL_Dir, 'ia64', 'lib')
-    else:
-      MKL_Dir = os.path.join(MKL_Dir, 'ia32', 'lib')
-    yield ('Microsoft Windows, Intel MKL61 library', None, os.path.join(MKL_Dir,'mkl_c_dll.lib'), 1)
-=======
     for MKL_Version in ['MKL70','MKL61','MKL']:
       MKL_Dir = os.path.join('/cygdrive', 'c', 'Program\\ Files', 'Intel', MKL_Version)
       if self.framework.argDB['with-64-bit-pointers']:
@@ -218,7 +203,6 @@
       else:
         MKL_Dir = os.path.join(MKL_Dir, 'ia32', 'lib')
       yield ('Microsoft Windows, Intel MKL library', None, os.path.join(MKL_Dir,'mkl_c_dll.lib'), 1)
->>>>>>> 002296ba
     # Try PETSc location
     if self.arch.dir and aelf.arch.arch:
       dir1 = os.path.abspath(os.path.join(self.arch.dir, '..', 'blaslapack', 'lib'))
@@ -255,19 +239,11 @@
       except:
         raise RuntimeError('Error downloading '+f2c+'blaslapack.tar.gz requested with -with-'+l+'-blas-lapack option')
       try:
-<<<<<<< HEAD
         self.executeShellCommand('cd '+packages+'; gunzip '+f2c+'blaslapack.tar.gz', log = self.framework.log, timeout = 360.0)
       except:
         raise RuntimeError('Error unzipping '+f2c+'blaslapack.tar.gz requested with -with-'+l+'-blas-lapack option')
       try:
         self.executeShellCommand('cd '+packages+'; tar -xf '+f2c+'blaslapack.tar', log = self.framework.log, timeout = 360.0)
-=======
-        self.executeShellCommand('cd '+packages+'; gunzip '+f2c+'blaslapack.tar.gz', log = self.framework.log)
-      except:
-        raise RuntimeError('Error unzipping '+f2c+'blaslapack.tar.gz requested with -with-'+l+'-blas-lapack option')
-      try:
-        self.executeShellCommand('cd '+packages+'; tar -xf '+f2c+'blaslapack.tar', log = self.framework.log)
->>>>>>> 002296ba
       except:
         raise RuntimeError('Error doing tar -xf '+f2c+'blaslapack.tar requested with -with-'+l+'-blas-lapack option')
       os.unlink(os.path.join(packages,f2c+'blaslapack.tar'))
