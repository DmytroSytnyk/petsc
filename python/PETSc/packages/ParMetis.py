--- conflicted
+++ resolved
@@ -1,9 +1,6 @@
-<<<<<<< HEAD
-from __future__ import generators
-=======
 #!/usr/bin/env python
 import user
->>>>>>> 0ce45c3e
+from __future__ import generators
 import config.base
 
 class Configure(config.base.Configure):
