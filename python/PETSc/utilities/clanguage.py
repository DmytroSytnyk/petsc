--- conflicted
+++ resolved
@@ -51,12 +51,7 @@
   def configureExternC(self):
     '''Protect C bindings from C++ mangling'''
     if self.language == 'C':
-<<<<<<< HEAD
-      self.addDefine('USE_EXTERN_CXX')
-=======
-      if self.framework.argDB['with-extern-c']:
-        self.addDefine('USE_EXTERN_CXX','')
->>>>>>> fabf0d1f
+      self.addDefine('USE_EXTERN_CXX',' ')
     return
 
   def configure(self):
